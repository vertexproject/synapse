import re
import bz2
import gzip
import base64
import struct
import asyncio
import hashlib
import binascii
import datetime
import contextlib

from datetime import timezone as tz
from unittest import mock

import synapse.exc as s_exc
import synapse.axon as s_axon
import synapse.common as s_common

import synapse.lib.json as s_json
import synapse.lib.node as s_node
import synapse.lib.time as s_time
import synapse.lib.storm as s_storm
import synapse.lib.hashset as s_hashset
import synapse.lib.httpapi as s_httpapi
import synapse.lib.modelrev as s_modelrev
import synapse.lib.stormtypes as s_stormtypes

import synapse.tests.utils as s_test
import synapse.tests.files as s_test_files

from synapse.tests.utils import alist

MINSECS = 60
HOURSECS = 60 * MINSECS
DAYSECS = 24 * HOURSECS

class Newp:
    def __bool__(self):
        raise s_exc.SynErr(mesg='newp')

    def __int__(self):
        raise s_exc.SynErr(mesg='newp')

    def __str__(self):
        raise s_exc.SynErr(mesg='newp')

    def __repr__(self):
        return 'Newp'

linesbuf = b'''
vertex.link
woot.com
'''.strip(b'\n')

jsonsbuf = b'''
{"fqdn": "vertex.link"}
{"fqdn": "woot.com"}
'''.strip(b'\n')

class StormTypesTest(s_test.SynTest):

    async def test_stormtypes_copy(self):

        async with self.getTestCore() as core:
            item = await core.callStorm('''
            $item = ({"foo": {"bar": "baz"}, "hehe": []})
            $copy = $lib.copy($item)
            $item.foo.bar = hehe
            $copy.hehe.append(lolz)
            return($copy)
            ''')
            self.eq('baz', item['foo']['bar'])
            self.eq(['lolz'], item['hehe'])

            item = await core.callStorm('''
            $item = ([1, 2, 3])
            $copy = $lib.copy($item)
            $item.append((4))
            return($copy)
            ''')
            self.eq((1, 2, 3), item)

            self.eq('woot', await core.callStorm('return($lib.copy(woot))'))
            self.eq(10, await core.callStorm('return($lib.copy((10)))'))
            self.eq(None, await core.callStorm('return($lib.copy($lib.null))'))
            self.eq(True, await core.callStorm('return($lib.copy($lib.true))'))
            self.eq(False, await core.callStorm('return($lib.copy($lib.false))'))
            self.eq(b'V', await core.callStorm('return($lib.copy($x))', opts={'vars': {'x': b'V'}}))

            # is not a Prim
            with self.raises(s_exc.BadArg):
                await core.callStorm('return($lib.copy($lib))')

            # is not a Prim
            with self.raises(s_exc.BadArg):
                await core.callStorm('return($lib.copy($lib.print))')

            # does not support copy()
            with self.raises(s_exc.BadArg):
                await core.callStorm('return($lib.copy($lib.auth.users.byname(root)))')

            # nested type which contains a object that does not support copy()
            with self.raises(s_exc.BadArg):
                await core.callStorm('return($lib.copy(({"lib": $lib})))')

    async def test_stormtypes_notify(self):

        async def testUserNotif(core):
            visi = await core.auth.addUser('visi')

            asvisi = {'user': visi.iden}
            mesgindx = await core.callStorm('return($lib.auth.users.byname(root).tell(heya))', opts=asvisi)

            msgs = await core.stormlist('''
                for ($indx, $mesg) in $lib.notifications.list() {
                    ($useriden, $mesgtime, $mesgtype, $mesgdata) = $mesg
                    if ($mesgtype = "tell") {
                        $lib.print("{user} says {text}", user=$mesgdata.from, text=$mesgdata.text)
                    }
                }
            ''')
            self.stormIsInPrint(f'{visi.iden} says heya', msgs)

            opts = {'user': visi.iden, 'vars': {'indx': mesgindx}}
            with self.raises(s_exc.AuthDeny):
                await core.callStorm('$lib.notifications.del($indx)', opts=opts)

            with self.raises(s_exc.AuthDeny):
                await core.callStorm('return($lib.notifications.get($indx))', opts=opts)

            opts = {'vars': {'indx': mesgindx}}
            await core.callStorm('$lib.notifications.del($indx)', opts=opts)

            msgs = await core.stormlist('''
                for ($indx, $mesg) in $lib.notifications.list() {
                    ($useriden, $mesgtime, $mesgtype, $mesgdata) = $mesg
                    if ($mesgtype = "tell") {
                        $lib.print("{user} says {text}", user=$mesgdata.from, text=$mesgdata.text)
                    }
                }
            ''')
            self.stormNotInPrint(f'{visi.iden} says heya', msgs)

            indx = await core.callStorm('return($lib.auth.users.byname(root).notify(hehe, ({"haha": "hoho"})))')
            opts = {'vars': {'indx': indx}}
            mesg = await core.callStorm('return($lib.notifications.get($indx))', opts=opts)
            self.eq(mesg[0], core.auth.rootuser.iden)
            self.eq(mesg[2], 'hehe')
            self.eq(mesg[3], {'haha': 'hoho'})

            opts = {'user': visi.iden}
            q = 'return($lib.auth.users.byname(root).notify(newp, ({"key": "valu"})))'
            with self.raises(s_exc.AuthDeny):
                await core.callStorm(q, opts=opts)

            q = 'return($lib.auth.users.byname(root).notify(newp, ({"key": "valu"})))'
            with self.raises(s_exc.AuthDeny):
                await core.callStorm(q, opts=opts)

            # Push a handful of notifications and list a subset of them
            q = '''$m=`hello {$i}` return($lib.auth.users.byname(root).tell($m))'''
            for i in range(5):
                opts = {'user': visi.iden, 'vars': {'i': i}}
                await core.callStorm(q, opts=opts)

            q = '''for ($indx, $mesg) in $lib.notifications.list(size=$size) {
                ($useriden, $mesgtime, $mesgtype, $mesgdata) = $mesg
                $lib.print("{user} says {text}", user=$mesgdata.from, text=$mesgdata.text)
            }'''
            opts = {'vars': {'size': 3}}
            msgs = await core.stormlist(q, opts=opts)
            # We have a valid message that is the first item yielded
            # but it is not a "tell" format.
            self.stormIsInPrint('$lib.null says $lib.null', msgs)
            self.stormIsInPrint('hello 4', msgs)
            self.stormIsInPrint('hello 3', msgs)
            self.stormNotInPrint('hello 2', msgs)

        async with self.getTestCore() as core:
            await testUserNotif(core)

        # test with a remote jsonstor
        async with self.getTestJsonStor() as jsonstor:
            conf = {'jsonstor': jsonstor.getLocalUrl()}
            async with self.getTestCore(conf=conf) as core:
                await testUserNotif(core)

    async def test_stormtypes_jsonstor(self):

        async with self.getTestCore() as core:
            self.none(await core.callStorm('return($lib.jsonstor.get(foo))'))
            self.false(await core.callStorm('return($lib.jsonstor.has(foo))'))
            self.none(await core.callStorm('return($lib.jsonstor.get(foo, prop=bar))'))
            self.true(await core.callStorm('return($lib.jsonstor.set(hi, ({"foo": "bar", "baz": "faz"})))'))
            self.true(await core.callStorm('return($lib.jsonstor.set(bye/bye, ({"zip": "zop", "bip": "bop"})))'))
            self.true(await core.callStorm('return($lib.jsonstor.has(bye/bye))'))
            self.eq('bar', await core.callStorm('return($lib.jsonstor.get(hi, prop=foo))'))
            self.eq({'foo': 'bar', 'baz': 'faz'}, await core.callStorm('return($lib.jsonstor.get(hi))'))

            await core.callStorm('$lib.jsonstor.set(hi, hehe, prop=foo)')
            items = await core.callStorm('''
            $list = ()
            for $item in $lib.jsonstor.iter(bye) { $list.append($item) }
            return($list)
            ''')
            self.eq(items, (
                (('bye', ), {'zip': 'zop', 'bip': 'bop'}),
            ))
            self.true(await core.callStorm('return($lib.jsonstor.del(bye/bye, prop=zip))'))
            self.none(await core.callStorm('return($lib.jsonstor.get(bye/bye, prop=zip))'))
            self.true(await core.callStorm('return($lib.jsonstor.del(bye/bye))'))
            self.none(await core.callStorm('return($lib.jsonstor.get(bye/bye))'))

            visi = await core.auth.addUser('visi')
            asvisi = {'user': visi.iden}
            with self.raises(s_exc.AuthDeny):
                await core.callStorm('return($lib.jsonstor.get(foo))', opts=asvisi)
            with self.raises(s_exc.AuthDeny):
                await core.callStorm('return($lib.jsonstor.has(foo))', opts=asvisi)
            with self.raises(s_exc.AuthDeny):
                await core.callStorm('return($lib.jsonstor.set(foo, bar))', opts=asvisi)
            with self.raises(s_exc.AuthDeny):
                await core.callStorm('return($lib.jsonstor.del(foo))', opts=asvisi)
            with self.raises(s_exc.AuthDeny):
                await core.callStorm('for $item in $lib.jsonstor.iter() {}', opts=asvisi)

            # cache helpers

            self.none(await core.callStorm('return($lib.jsonstor.cacheget(foo/bar, baz))'))

            ret = await core.callStorm('return($lib.jsonstor.cacheset(foo/bar, baz, ({"bam": 1})))')
            asof = ret.get('asof')

            self.eq({
                'asof': asof,
                'data': {'bam': 1},
                'key': 'baz',
            }, await core.callStorm('return($lib.jsonstor.get($path))', opts={'vars': ret}))

            await asyncio.sleep(0.1)

            self.none(await core.callStorm('return($lib.jsonstor.cacheget(foo/bar, baz))'))
            self.eq({'bam': 1}, await core.callStorm('return($lib.jsonstor.cacheget(foo/bar, baz, asof="-1day"))'))
            self.eq({'bam': 1}, await core.callStorm('return($lib.jsonstor.cacheget((foo, bar), baz, asof="-1day"))'))

            self.eq({
                'asof': asof,
                'data': {'bam': 1},
                'key': 'baz',
            }, await core.callStorm('return($lib.jsonstor.cacheget(foo/bar, baz, asof="-1day", envl=$lib.true))'))

            self.none(await core.callStorm('return($lib.jsonstor.cacheget(foo/bar, (baz, $lib.true), asof="-1day"))'))

            self.nn(await core.callStorm('return($lib.jsonstor.cacheset(foo/bar, (baz, $lib.true), ({"bam": 2})))'))
            await asyncio.sleep(0.1)

            scmd = 'return($lib.jsonstor.cacheget(foo/bar, (baz, $lib.true), asof="-1day"))'
            self.eq({'bam': 2}, await core.callStorm(scmd))

            self.nn(await core.callStorm('return($lib.jsonstor.cacheset((foo, bar), baz, ({"bam": 3})))'))
            await asyncio.sleep(0.1)

            self.eq({'bam': 3}, await core.callStorm('return($lib.jsonstor.cacheget(foo/bar, baz, asof="-1day"))'))

            path = ('cells', core.iden, 'foo', 'bar')
            items = sorted(await alist(core.jsonstor.getPathObjs(path)), key=lambda x: x[1]['asof'])
            self.len(2, items)
            self.true(all(len(item[0]) == 1 and s_common.isguid(item[0][0]) for item in items))
            [item[1].pop('asof') for item in items]
            self.eq({'key': ('baz', True), 'data': {'bam': 2}}, items[0][1])
            self.eq({'key': 'baz', 'data': {'bam': 3}}, items[1][1])

            self.true(await core.callStorm('return($lib.jsonstor.cachedel(newp/newp, nah))'))
            self.true(await core.callStorm('return($lib.jsonstor.cachedel(foo/bar, baz))'))
            self.true(await core.callStorm('return($lib.jsonstor.cachedel((foo, bar), (baz, $lib.true)))'))
            await self.agenlen(0, core.jsonstor.getPathObjs(path))

            with self.raises(s_exc.NoSuchType):
                await core.callStorm('return($lib.jsonstor.cacheset(foo/bar, $lib.queue, (1)))')

            with self.raises(s_exc.AuthDeny):
                await core.callStorm('return($lib.jsonstor.cacheget(foo, bar))', opts=asvisi)
            with self.raises(s_exc.AuthDeny):
                await core.callStorm('return($lib.jsonstor.cacheset(foo, bar, baz))', opts=asvisi)
            with self.raises(s_exc.AuthDeny):
                await core.callStorm('return($lib.jsonstor.cachedel(foo, bar))', opts=asvisi)

    async def test_stormtypes_registry(self):

        class NewpType(s_stormtypes.StormType):
            _storm_locals = ()
            _storm_typename = 'storm:type:newp'

        self.notin('storm:type:newp', s_stormtypes.registry.known_types)
        self.notin('storm:type:newp', s_stormtypes.registry.undefined_types)
        s_stormtypes.registry.registerType(NewpType)
        self.isin('storm:type:newp', s_stormtypes.registry.known_types)
        self.notin('storm:type:newp', s_stormtypes.registry.undefined_types)
        s_stormtypes.registry.delStormType(NewpType.__name__)

        self.notin('storm:type:newp', s_stormtypes.registry.known_types)
        self.isin('storm:type:newp', s_stormtypes.registry.undefined_types)

        # Remove the modification from the global
        s_stormtypes.registry.undefined_types.discard('storm:type:newp')

    async def test_storm_debug(self):

        async with self.getTestCore() as core:
            self.true(await core.callStorm('return($lib.debug)', opts={'debug': True}))
            await core.addStormPkg({
                'name': 'hehe',
                'version': '1.1.1',
                'modules': [
                    {'name': 'hehe', 'storm': 'function getDebug() { return($lib.debug) }'},
                ],
                'commands': [
                    {'name': 'hehe.haha', 'storm': 'if $lib.debug { $lib.print(hehe.haha) }'},
                ],
            })

            self.false(await core.callStorm('return($lib.import(hehe).getDebug())'))
            self.true(await core.callStorm('return($lib.import(hehe, debug=(1)).getDebug())'))
            self.true(await core.callStorm('$lib.debug = (1) return($lib.import(hehe).getDebug())'))
            msgs = await core.stormlist('$lib.debug = (1) hehe.haha')
            self.stormIsInPrint('hehe.haha', msgs)

    async def test_storm_doubleadd_pkg(self):
        async with self.getTestCore() as core:
            async with core.beholder() as wind:
                pkg = {
                    'name': 'hehe',
                    'version': '1.1.1',
                    'modules': [
                        {'name': 'hehe', 'storm': 'function getDebug() { return($lib.debug) }'},
                    ],
                    'commands': [
                        {'name': 'hehe.haha', 'storm': 'if $lib.debug { $lib.print(hehe.haha) }'},
                    ],
                }

                # all but the first of these should bounce
                for i in range(5):
                    await core.addStormPkg(pkg)

                pkg['version'] = '1.2.3'

                # all but the first of these should bounce
                for i in range(5):
                    await core.addStormPkg(pkg)

            events = []
            async for m in wind:
                events.append(m)
            self.len(2, events)
            self.eq('pkg:add', events[0]['event'])
            self.eq('hehe', events[0]['info']['name'])
            self.eq('1.1.1', events[0]['info']['version'])

            self.eq('pkg:add', events[1]['event'])
            self.eq('hehe', events[1]['info']['name'])
            self.eq('1.2.3', events[1]['info']['version'])

    async def test_storm_private(self):
        async with self.getTestCore() as core:
            await core.addStormPkg({
                'name': 'hehe',
                'version': '1.1.1',
                'modules': [
                    {'name': 'hehe',
                     'storm': '''
                        $pub = 'foo'
                        $_pub = 'bar'
                        $__priv = 'baz'
                        $___priv = 'baz'
                        function pubFunc() { return($__priv) }
                        function __privFunc() { return($__priv) }
                        function _pubFunc() { return($__privFunc()) }
                     '''},
                ]
            })

            self.eq('foo', await core.callStorm('return($lib.import(hehe).pub)'))
            self.eq('bar', await core.callStorm('return($lib.import(hehe)._pub)'))
            self.eq('baz', await core.callStorm('return($lib.import(hehe).pubFunc())'))
            self.eq('baz', await core.callStorm('return($lib.import(hehe)._pubFunc())'))

            with self.raises(s_exc.StormRuntimeError):
                await core.callStorm('return($lib.import(hehe).__priv)')

            with self.raises(s_exc.StormRuntimeError):
                await core.callStorm('return($lib.import(hehe).___priv)')

            with self.raises(s_exc.StormRuntimeError):
                await core.callStorm('return($lib.import(hehe).__privFunc())')

    async def test_storm_node_tags(self):
        async with self.getTestCore() as core:
            await core.nodes('[ test:comp=(20, haha) +#foo +#bar test:comp=(30, hoho) ]')

            q = '''
            test:comp
            for $tag in $node.tags() {
                -> test:int [ +#$tag ]
            }
            '''

            await core.nodes(q)

            self.len(1, await core.nodes('test:int#foo'))
            self.len(1, await core.nodes('test:int#bar'))

            q = '''
            test:comp
            for $tag in $node.tags(fo*) {
                -> test:int [ -#$tag ]
            }
            '''
            await core.nodes(q)

            self.len(0, await core.nodes('test:int#foo'))
            self.len(1, await core.nodes('test:int#bar'))

            await core.nodes('test:comp [+#foo.thing1.cool +#bar.thing2.cool +#bar.thing3.notcool.newp +#bar.thing3.notcool.yup]')
            ret = await core.callStorm('test:comp return ( $node.tags(leaf=$lib.true) )')
            self.eq(set(ret), {'foo.thing1.cool', 'bar.thing2.cool', 'bar.thing3.notcool.newp', 'bar.thing3.notcool.yup'})

            ret = await core.callStorm('test:comp return ( $node.tags(glob="*.*.cool", leaf=$lib.true) )')
            self.eq(set(ret), {'foo.thing1.cool', 'bar.thing2.cool'})

            ret = await core.callStorm('test:comp return ( $node.tags(glob="*.*.notcool.*", leaf=$lib.false) )')
            self.eq(set(ret), {'bar.thing3.notcool.yup', 'bar.thing3.notcool.newp'})

    async def test_node_globtags(self):

        def check_fire_mesgs(storm_mesgs, expected_data):
            tmesgs = [m[1] for m in storm_mesgs if m[0] == 'storm:fire']
            self.len(1, tmesgs)
            test_data = set(tmesgs[0].get('data', {}).get('globs'))
            self.eq(test_data, expected_data)

        async with self.getTestCore() as core:
            q = '''[test:str=woot
                    +#foo.bar.baz.faz
                    +#foo.bar.jaz.faz
                    +#foo.knight.day.faz]'''
            nodes = await core.nodes(q)
            self.len(1, nodes)

            # explicit behavior tests
            q = 'test:str=woot $globs=$node.globtags("foo.*.*.faz") $lib.fire(test, globs=$globs) -test:str'
            mesgs = await core.stormlist(q)
            e = {('bar', 'baz'), ('bar', 'jaz'), ('knight', 'day')}
            check_fire_mesgs(mesgs, e)

            q = 'test:str=woot $globs=$node.globtags("foo.bar.*") $lib.fire(test, globs=$globs) -test:str'
            mesgs = await core.stormlist(q)
            e = {'baz', 'jaz'}
            check_fire_mesgs(mesgs, e)

            q = 'test:str=woot $globs=$node.globtags("foo.bar.*.*") $lib.fire(test, globs=$globs) -test:str'
            mesgs = await core.stormlist(q)
            e = {('baz', 'faz'), ('jaz', 'faz')}
            check_fire_mesgs(mesgs, e)

            q = 'test:str=woot $globs=$node.globtags("foo.bar.**") $lib.fire(test, globs=$globs) -test:str'
            mesgs = await core.stormlist(q)
            e = {'baz', 'baz.faz', 'jaz', 'jaz.faz'}
            check_fire_mesgs(mesgs, e)

            q = 'test:str=woot $globs=$node.globtags("foo.bar.*.*.*") $lib.fire(test, globs=$globs) -test:str'
            mesgs = await core.stormlist(q)
            e = set()
            check_fire_mesgs(mesgs, e)

            # For loop example for a single-match case
            q = '''test:str=woot
            for $part in $node.globtags("foo.bar.*") {
                [test:str=$part]
            }'''
            mesgs = await core.stormlist(q)
            self.len(1, await core.nodes('test:str=baz'))
            self.len(1, await core.nodes('test:str=jaz'))

            # For loop example for a multi-match case
            q = '''test:str=woot
                for ($part1, $part2, $part3) in $node.globtags("foo.*.*.*") {
                    [test:str=$part1] -test:str=woot [+#$part3]
                }'''
            mesgs = await core.stormlist(q)
            self.len(1, await core.nodes('test:str=bar'))
            self.len(1, await core.nodes('test:str=knight'))
            self.len(2, await core.nodes('#faz'))

    async def test_storm_node_difftags(self):
        async with self.getTestCore() as core:

            retn = await core.callStorm('[ test:str=foo ] return($node.difftags((["foo", "bar"])))')
            self.sorteq(retn['adds'], ['foo', 'bar'])
            self.eq(retn['dels'], [])

            nodes = await core.nodes('test:str=foo $node.difftags((["foo", "bar"]), apply=$lib.true)')
            self.sorteq(nodes[0].tags, ['foo', 'bar'])

            retn = await core.callStorm('[ test:str=foo ] return($node.difftags((["foo", "bar"])))')
            self.eq(retn['adds'], [])
            self.eq(retn['dels'], [])

            retn = await core.callStorm('test:str=foo return($node.difftags((["foo", "baz"])))')
            self.eq(retn['adds'], ['baz'])
            self.eq(retn['dels'], ['bar'])

            nodes = await core.nodes('test:str=foo $node.difftags((["foo", "baz.bar"]), apply=$lib.true)')
            self.sorteq(nodes[0].tags, ['foo', 'baz', 'baz.bar'])

            nodes = await core.nodes('test:str=foo [-#$node.tags()]')
            self.eq(nodes[0].tags, {})

            nodes = await core.nodes('test:str=foo $node.difftags((["foo", "baz.bar"]), prefix=test, apply=$lib.true)')
            self.sorteq(nodes[0].tags, ['test', 'test.foo', 'test.baz', 'test.baz.bar'])

            nodes = await core.nodes('test:str=foo $node.difftags((["foo", "baz"]), prefix=test, apply=$lib.true)')
            self.sorteq(nodes[0].tags, ['test', 'test.foo', 'test.baz'])

            nodes = await core.nodes('test:str=foo $node.difftags((["foo", "baz"]), prefix=baz, apply=$lib.true)')
            self.sorteq(nodes[0].tags, ['test', 'test.foo', 'test.baz', 'baz', 'baz.foo', 'baz.baz'])

            nodes = await core.nodes('test:str=foo $node.difftags((["foo", "baz", ""]), apply=$lib.true)')
            self.sorteq(nodes[0].tags, ['foo', 'baz'])

            nodes = await core.nodes('test:str=foo $node.difftags((["foo-bar", ""]), apply=$lib.true, norm=$lib.true)')
            self.sorteq(nodes[0].tags, ['foo_bar'])

            nodes = await core.nodes('test:str=foo $node.difftags((["foo-bar", "foo", "baz"]), apply=$lib.true)')
            self.sorteq(nodes[0].tags, ['foo', 'baz'])

            await core.setTagModel("foo", "regex", (None, "[a-zA-Z]{3}"))
            async with await core.snap() as snap:
                snap.strict = False
                nodes = await snap.nodes('test:str=foo $tags=(["foo", "foo.a"]) [ -#$tags ]')
                self.eq(list(nodes[0].tags.keys()), ['baz'])

    async def test_storm_lib_base(self):
        pdef = {
            'name': 'foo',
            'desc': 'test',
            'version': (0, 0, 1),
            'synapse_version': '>=2.8.0,<3.0.0',
            'modules': [
                {
                    'name': 'test',
                    'storm': '$valu=$modconf.valu function getvalu() { return($valu) }',
                    'modconf': {'valu': 'foo'},
                },
                {
                    'name': 'test.danger',
                    'storm': '''
                        init { $src=$lib.null }
                        function genSrc() { if $src { return ($src) } [meta:source=(s1,)] $src=$node return ($node) }
                        $genSrc()
                        '''
                }
            ],
            'commands': [
            ],
        }
        async with self.getTestCore() as core:

            with self.raises(s_exc.NoSuchType):
                await core.nodes('$lib.cast(newp, asdf)')

            with self.raises(s_exc.NoSuchType):
                await core.nodes('$lib.trycast(newp, asdf)')

            self.eq(4, await core.callStorm('$x = asdf return($x.size())'))
            self.eq(2, await core.callStorm('$x = asdf return($x.find(d))'))
            self.eq(None, await core.callStorm('$x = asdf return($x.find(v))'))

            self.eq(('f', 'o', 'o'), await core.callStorm('$x = () $x.extend((f, o, o)) return($x)'))
            self.eq(('o', 'o', 'b', 'a'), await core.callStorm('$x = (f, o, o, b, a, r) return($x.slice(1, 5))'))
            self.eq(('o', 'o', 'b', 'a', 'r'), await core.callStorm('$x = (f, o, o, b, a, r) return($x.slice(1))'))

            self.true(await core.callStorm('return($lib.trycast(inet:ipv4, 1.2.3.4).0)'))
            self.false(await core.callStorm('return($lib.trycast(inet:ipv4, asdf).0)'))

            self.eq(None, await core.callStorm('return($lib.trycast(inet:ipv4, asdf).1)'))
            self.eq(0x01020304, await core.callStorm('return($lib.trycast(inet:ipv4, 1.2.3.4).1)'))

            # trycast/cast a property instead of a form/type
            flow = s_json.loads(s_test_files.getAssetStr('attack_flow/CISA AA22-138B VMWare Workspace (Alt).json'))
            opts = {'vars': {'flow': flow}}
            self.true(await core.callStorm('return($lib.trycast(it:mitre:attack:flow:data, $flow).0)', opts=opts))
            self.false(await core.callStorm('return($lib.trycast(it:mitre:attack:flow:data, {}).0)'))
            self.eq(flow, await core.callStorm('return($lib.cast(it:mitre:attack:flow:data, $flow))', opts=opts))

            self.true(await core.callStorm('$x=(foo,bar) return($x.has(foo))'))
            self.false(await core.callStorm('$x=(foo,bar) return($x.has(newp))'))
            self.false(await core.callStorm('$x=(foo,bar) return($x.has((foo,bar)))'))

            await core.addStormPkg(pdef)
            nodes = await core.nodes('[ inet:asn=$lib.min(20, (0x30)) ]')
            self.len(1, nodes)
            self.eq(20, nodes[0].ndef[1])

            nodes = await core.nodes('[ inet:asn=$lib.min(20, (10, 30)) ]')
            self.len(1, nodes)
            self.eq(10, nodes[0].ndef[1])

            nodes = await core.nodes('[ inet:asn=$lib.max(20, 0x30) ]')
            self.len(1, nodes)
            self.eq(0x30, nodes[0].ndef[1])

            nodes = await core.nodes('[ inet:asn=$lib.max(20, (10, 30)) ]')
            self.len(1, nodes)
            self.eq(30, nodes[0].ndef[1])

            # $lib.min / $lib.max behavior with 1 item
            ret = await core.callStorm('$x = ([(1234)]) return ( $lib.min($x) )')
            self.eq(ret, 1234)

            ret = await core.callStorm('return ( $lib.min(1234) )')
            self.eq(ret, 1234)

            ret = await core.callStorm('$x = ([(1234)]) return ( $lib.max($x) )')
            self.eq(ret, 1234)

            ret = await core.callStorm('return ( $lib.max(1234) )')
            self.eq(ret, 1234)

            # $lib.min / $lib.max behavior with 0 items
            with self.raises(s_exc.StormRuntimeError):
                await core.callStorm('$lib.max()')

            with self.raises(s_exc.StormRuntimeError):
                await core.callStorm('$l=() $lib.max($l)')

            with self.raises(s_exc.StormRuntimeError):
                await core.callStorm('$lib.min()')

            with self.raises(s_exc.StormRuntimeError):
                await core.callStorm('$l=() $lib.min($l)')

            nodes = await core.nodes('[ inet:asn=$lib.len(asdf) ]')
            self.len(1, nodes)
            self.eq(4, nodes[0].ndef[1])

            nodes = await core.nodes('[ test:str=$lib.guid() test:str=$lib.guid() ]')
            self.len(2, nodes)
            self.true(s_common.isguid(nodes[0].ndef[1]))
            self.true(s_common.isguid(nodes[1].ndef[1]))
            self.ne(nodes[0].ndef[1], nodes[1].ndef[1])

            nodes = await core.nodes('[ test:str=$lib.guid(hehe,haha) test:str=$lib.guid(hehe,haha) ]')
            self.len(2, nodes)
            self.true(s_common.isguid(nodes[0].ndef[1]))
            self.true(s_common.isguid(nodes[1].ndef[1]))
            self.eq(nodes[0].ndef[1], nodes[1].ndef[1])

            self.ne(s_common.guid('foo'), await core.callStorm('return($lib.guid(foo))'))
            self.eq(s_common.guid('foo'), await core.callStorm('return($lib.guid(valu=foo))'))

            with self.raises(s_exc.BadArg) as ectx:
                await core.callStorm('return($lib.guid(foo, valu=bar))')
            self.eq('Valu cannot be specified if positional arguments are provided', ectx.exception.errinfo['mesg'])

            await self.asyncraises(s_exc.NoSuchType, core.callStorm('return($lib.guid(valu=$lib))'))

            async with core.getLocalProxy() as prox:
                mesgs = [m async for m in prox.storm('$lib.print("hi there")') if m[0] == 'print']
                self.len(1, mesgs)
                self.stormIsInPrint('hi there', mesgs)

                mesgs = [m async for m in prox.storm('[ inet:fqdn=vertex.link inet:fqdn=woot.com ] $lib.print(:zone)')]
                mesgs = [m for m in mesgs if m[0] == 'print']
                self.len(2, mesgs)
                self.eq('vertex.link', mesgs[0][1]['mesg'])
                self.eq('woot.com', mesgs[1][1]['mesg'])

                mesgs = [m async for m in prox.storm("$lib.print('woot at: {s} {num}', s=hello, num=$(42+43))")]
                self.stormIsInPrint('woot at: hello 85', mesgs)

            # lib.sorted()
            q = '''
                $set = $lib.set(c, b, a)
                for $x in $lib.sorted($set) {
                    [ test:str=$x ]
                }
            '''
            nodes = await core.nodes(q)
            self.len(3, nodes)
            self.eq(nodes[0].ndef[1], 'a')
            self.eq(nodes[1].ndef[1], 'b')
            self.eq(nodes[2].ndef[1], 'c')

            q = '''
                $set = $lib.set(c, b, a)
                for $x in $lib.sorted($set, reverse=$lib.true) {
                    [ test:str=$x ]
                }
            '''
            nodes = await core.nodes(q)
            self.len(3, nodes)
            self.eq(nodes[0].ndef[1], 'c')
            self.eq(nodes[1].ndef[1], 'b')
            self.eq(nodes[2].ndef[1], 'a')

            # $lib.import
            q = '$test = $lib.import(test) $lib.print($test)'
            msgs = await core.stormlist(q)
            self.stormIsInPrint('Imported Module test', msgs)
            q = '$test = $lib.import(newp)'
            msgs = await core.stormlist(q)
            erfo = [m for m in msgs if m[0] == 'err'][0]
            self.eq(erfo[1][0], 'NoSuchName')
            self.eq(erfo[1][1].get('name'), 'newp')

            await core.callStorm('$test = $lib.import(test) $test.modconf.valu=bar')
            self.eq('foo', await core.callStorm('return($lib.import(test).getvalu())'))
            self.eq('foo', await core.callStorm('return($lib.import(test).getvalu())', opts={'readonly': True}))

            with self.raises(s_exc.IsReadOnly):
                await core.callStorm('return($lib.import(test.danger).src)', opts={'readonly': True})

            mods = await core.getStormMods()
            self.len(2, mods)
            mods['test']['modconf']['valu'] = 'bar'
            mods = await core.getStormMods()
            self.eq('foo', mods['test']['modconf']['valu'])

            # lib.len()
            opts = {
                'vars': {
                    'true': True,
                    'list': [1, 2, 3],
                    'dict': {'k1': 'v1', 'k2': 'v2'},
                    'str': '1138',
                    'bytes': b'o'
                }
            }

            self.eq(4, await core.callStorm('return($lib.len($str))', opts=opts))
            self.eq(3, await core.callStorm('return($lib.len($list))', opts=opts))
            self.eq(2, await core.callStorm('return($lib.len($dict))', opts=opts))
            self.eq(1, await core.callStorm('return($lib.len($bytes))', opts=opts))

            with self.raises(s_exc.StormRuntimeError) as cm:
                await core.nodes('$lib.print($lib.len($true))', opts=opts)
            self.eq(cm.exception.get('mesg'), 'Object builtins.bool does not have a length.')

            mesgs = await core.stormlist('$lib.print((1,(2),3))')
            self.stormIsInPrint("['1', 2, '3']", mesgs)

            mesgs = await core.stormlist('$lib.print(${ $foo=bar })')
            self.stormIsInPrint('storm:query: " $foo=bar "', mesgs)

            mesgs = await core.stormlist('$lib.print($lib.set(1,2,3))')
            self.stormIsInPrint("'1'", mesgs)
            self.stormIsInPrint("'2'", mesgs)
            self.stormIsInPrint("'3'", mesgs)

            mesgs = await core.stormlist('$lib.print(({"foo": "1", "bar": "2"}))')
            self.stormIsInPrint("'foo': '1'", mesgs)
            self.stormIsInPrint("'bar': '2'", mesgs)

            mesgs = await core.stormlist('$lib.print($lib.dict)')
            self.stormIsInPrint("Library $lib.dict", mesgs)

            mesgs = await core.stormlist('$lib.print($lib)')
            self.stormIsInPrint("Library $lib", mesgs)

            mesgs = await core.stormlist('$lib.print($lib.queue.add(testq))')
            self.stormIsInPrint("queue: testq", mesgs)

            mesgs = await core.stormlist('$lib.pprint((1,2,3))')
            self.stormIsInPrint("('1', '2', '3')", mesgs)

            mesgs = await core.stormlist('$lib.pprint(({"foo": "1", "bar": "2"}))')
            self.stormIsInPrint("'foo': '1'", mesgs)
            self.stormIsInPrint("'bar': '2'", mesgs)

            mesgs = await core.stormlist('$lib.pprint($lib)')
            self.stormIsInPrint("LibBase object", mesgs)

            mesgs = await core.stormlist('$lib.pprint(newp, clamp=2)')
            errs = [m[1] for m in mesgs if m[0] == 'err']
            self.len(1, errs)
            err = errs[0]
            self.eq(err[0], 'StormRuntimeError')
            self.isin('Invalid clamp length.', err[1].get('mesg'))

            # lib.guid()
            opts = {'vars': {'x': {'foo': 'bar'}, 'y': ['foo']}}
            guid00 = await core.callStorm('return($lib.guid($x, $y))', opts=opts)
            guid01 = await core.callStorm('$x=({"foo": "bar"}) $y=(foo,) return($lib.guid($x, $y))')
            self.eq(guid00, guid01)

            guid00 = await core.callStorm('return($lib.guid(foo))')
            guid01 = await core.callStorm('[test:str=foo] return($lib.guid($node))')
            self.eq(guid00, guid01)

            guid = await core.callStorm('return($lib.guid($lib.undef))')
            self.eq(s_common.guid(()), guid)

            guid = await core.callStorm('return($lib.guid(($lib.undef,)))')
            self.eq(s_common.guid(((),)), guid)

            guid = await core.callStorm('$foo = ($lib.undef,) return($lib.guid(({"foo": $foo})))')
            self.eq(s_common.guid(({'foo': ()},)), guid)

            mesgs = await core.stormlist('function foo() { test:str } $lib.guid($foo())')
            self.stormIsInErr('can not serialize \'async_generator\'', mesgs)

            # lib.range()
            q = 'for $v in $lib.range($stop, start=$start, step=$step) { $lib.fire(range, v=$v) }'

            async def getseqn(genr, name, key):
                seqn = []
                async for mtyp, info in genr:
                    if mtyp != 'storm:fire':
                        continue
                    self.eq(info.get('type'), name)
                    seqn.append(info.get('data', {}).get(key))
                return seqn

            opts = {'vars': {'stop': 3, 'start': None, 'step': None}}
            items = await getseqn(core.storm(q, opts), 'range', 'v')
            self.eq(items, [0, 1, 2])

            opts = {'vars': {'stop': 3, 'start': 1, 'step': None}}
            items = await getseqn(core.storm(q, opts), 'range', 'v')
            self.eq(items, [1, 2])

            opts = {'vars': {'stop': 5, 'start': 0, 'step': 2}}
            items = await getseqn(core.storm(q, opts), 'range', 'v')
            self.eq(items, [0, 2, 4])

            opts = {'vars': {'stop': 0, 'start': 4, 'step': None}}
            items = await getseqn(core.storm(q, opts), 'range', 'v')
            self.eq(items, [])

            opts = {'vars': {'stop': 0, 'start': 4, 'step': -1}}
            items = await getseqn(core.storm(q, opts), 'range', 'v')
            self.eq(items, [4, 3, 2, 1])

            tags = await core.callStorm('return($lib.tags.prefix((foo, bar, "foo.baz", "."), visi))')
            self.eq(tags, ('visi.foo', 'visi.bar', 'visi.foo_baz'))

            tags = await core.callStorm('return($lib.tags.prefix((foo, bar, "foo.baz"), visi, ispart=$lib.true))')
            self.eq(tags, ('visi.foo', 'visi.bar', 'visi.foo.baz'))

            self.none(await core.callStorm('[inet:user=visi] return($node.data.cacheget(foo))'))

            await core.callStorm('inet:user=visi $node.data.cacheset(foo, bar)')
            envl = await core.callStorm('inet:user=visi return($node.data.get(foo))')
            self.nn(envl.get('asof'))
            self.eq('bar', envl.get('data'))

            self.none(await core.callStorm('inet:user=visi return($node.data.cacheget(foo))'))
            self.eq('bar', await core.callStorm('inet:user=visi return($node.data.cacheget(foo, asof="-30days"))'))

            lowuser = await core.auth.addUser('lowuser')

            aslow = {'user': lowuser.iden}
            await lowuser.addRule((False, ('auth', 'self', 'set')))
            with self.raises(s_exc.AuthDeny):
                await core.nodes('$lib.auth.users.byname(lowuser).setPasswd(hehehaha)', opts=aslow)
            with self.raises(s_exc.AuthDeny):
                await core.nodes('$lib.auth.users.byname(lowuser).setEmail(v@vtx.lk)', opts=aslow)
            with self.raises(s_exc.AuthDeny):
                await core.nodes('$lib.auth.users.byname(lowuser).name = derpuser', opts=aslow)
            with self.raises(s_exc.AuthDeny):
                async with core.getLocalProxy(user='lowuser') as proxy:
                    await proxy.setUserPasswd(lowuser.iden, 'hehehaha')

            self.none(await s_stormtypes.tobuidhex(None, noneok=True))

            nodes = await core.nodes('[ inet:ipv4=1.2.3.4 ]')
            self.eq(nodes[0].iden(), await s_stormtypes.tobuidhex(nodes[0]))
            stormnode = s_stormtypes.Node(nodes[0])
            self.eq(nodes[0].iden(), await s_stormtypes.tobuidhex(stormnode))

            iden = await core.callStorm('return($lib.view.get().fork().iden)')
            opts = {'view': iden}
            await core.nodes('[ ou:org=* ou:org=* ]', opts=opts)
            self.eq(2, await core.callStorm('return($lib.len($lib.layer.get().getStorNodes()))', opts=opts))

            await core.nodes('[ media:news=c0dc5dc1f7c3d27b725ef3015422f8e2 +(refs)> { inet:ipv4=1.2.3.4 } ]')
            expN1 = [('refs', '20153b758f9d5eaaa38e4f4a65c36da797c3e59e549620fa7c4895e1a920991f')]
            expN2 = [('refs', 'ddf7f87c0164d760e8e1e5cd2cae2fee96868a3cf184f6dab9154e31ad689528')]

            edges = await core.callStorm('''
                $edges = ([])
                media:news=c0dc5dc1f7c3d27b725ef3015422f8e2
                for $i in $lib.layer.get().getEdgesByN1($node.iden()) { $edges.append($i) }
                fini { return($edges) }
            ''')
            self.eq(expN1, edges)

            edges = await core.callStorm('''
                $edges = ([])
                media:news=c0dc5dc1f7c3d27b725ef3015422f8e2
                for $i in $lib.layer.get().getEdgesByN1($node.iden(), verb=refs) { $edges.append($i) }
                fini { return($edges) }
            ''')
            self.eq(expN1, edges)

            edges = await core.callStorm('''
                $edges = ([])
                media:news=c0dc5dc1f7c3d27b725ef3015422f8e2
                for $i in $lib.layer.get().getEdgesByN1($node.iden(), verb=newp) { $edges.append($i) }
                fini { return($edges) }
            ''')
            self.eq([], edges)

            edges = await core.callStorm('''
                $edges = ([])
                inet:ipv4=1.2.3.4
                for $i in $lib.layer.get().getEdgesByN2($node.iden()) { $edges.append($i) }
                fini { return($edges) }
            ''')
            self.eq(expN2, edges)

            edges = await core.callStorm('''
                $edges = ([])
                inet:ipv4=1.2.3.4
                for $i in $lib.layer.get().getEdgesByN2($node.iden(), verb=refs) { $edges.append($i) }
                fini { return($edges) }
            ''')
            self.eq(expN2, edges)

            edges = await core.callStorm('''
                $edges = ([])
                inet:ipv4=1.2.3.4
                for $i in $lib.layer.get().getEdgesByN2($node.iden(), verb=newp) { $edges.append($i) }
                fini { return($edges) }
            ''')
            self.eq([], edges)

            ret = await core.callStorm('''
                $n1 = { media:news=c0dc5dc1f7c3d27b725ef3015422f8e2 return($node.iden()) }
                $n2 = { inet:ipv4=1.2.3.4 return($node.iden()) }
                return($lib.layer.get().hasEdge($n1, refs, $n2))
            ''')
            self.true(ret)

            ret = await core.callStorm('''
                $n1 = { media:news=c0dc5dc1f7c3d27b725ef3015422f8e2 return($node.iden()) }
                $n2 = { inet:ipv4=1.2.3.4 return($node.iden()) }
                return($lib.layer.get().hasEdge($n1, newp, $n2))
            ''')
            self.false(ret)

            edges = await core.callStorm('''
                $edges = ([])
                for $i in $lib.layer.get().getEdges() { $edges.append($i) }
                return($edges)
            ''')
            self.isin(('ddf7f87c0164d760e8e1e5cd2cae2fee96868a3cf184f6dab9154e31ad689528',
                       'refs',
                       '20153b758f9d5eaaa38e4f4a65c36da797c3e59e549620fa7c4895e1a920991f'), edges)

            data = await core.callStorm('''
                $data = ({})
                inet:user=visi
                for ($name, $valu) in $lib.layer.get().getNodeData($node.iden()) { $data.$name = $valu }
                return($data)
            ''')
            foo = data.get('foo')
            self.nn(foo)
            self.nn(foo.get('asof'))
            self.eq('bar', foo.get('data'))

            msgs = await core.stormlist('$lib.print($lib.null)')
            self.stormIsInPrint('$lib.null', msgs)
            self.stormNotInPrint('None', msgs)

            msgs = await core.stormlist('$lib.print($lib.true)')
            self.stormIsInPrint('true', msgs)
            self.stormNotInPrint('True', msgs)

            msgs = await core.stormlist('$lib.print($lib.false)')
            self.stormIsInPrint('false', msgs)
            self.stormNotInPrint('False', msgs)

            msgs = await core.stormlist('$lib.print($lib.undef)')
            self.stormIsInPrint('$lib.undef', msgs)

            msgs = await core.stormlist('auth.user.add visi')
            self.stormHasNoWarnErr(msgs)
            msgs = await core.stormlist('auth.user.addrule visi view.read')
            self.stormHasNoWarnErr(msgs)

            fork00 = await core.callStorm('return($lib.view.get().fork())')
            iden = fork00.get('iden')

            visi = await core.auth.getUserByName('visi')
            with self.raises(s_exc.AuthDeny):
                await core.nodes('$lib.view.get().detach()', opts={'user': visi.iden, 'view': iden})

            await core.stormlist('$lib.view.get().detach()', opts={'view': iden})

            with self.raises(s_exc.BadArg):
                await core.nodes('$lib.view.get().detach()', opts={'view': iden})

            view = core.reqView(iden)

            self.none(view.parent)
            self.none(view.info.get('parent'))

    async def test_storm_lib_ps(self):

        async with self.getTestCore() as core:

            evnt = asyncio.Event()
            iden = s_common.guid()

            async def runLongStorm():
                q = f'[ test:str=foo test:str={"x"*100} ] | sleep 10 | [ test:str=endofquery ]'
                async for mesg in core.storm(q, opts={'task': iden}):
                    if mesg[0] == 'init':
                        self.true(mesg[1]['task'] == iden)
                    evnt.set()

            task = core.schedCoro(runLongStorm())

            self.true(await asyncio.wait_for(evnt.wait(), timeout=6))

            with self.raises(s_exc.BadArg):
                await core.schedCoro(core.stormlist('inet:ipv4', opts={'task': iden}))

            # Verify that the long query got truncated
            msgs = await core.stormlist('ps.list')

            for msg in msgs:
                if msg[0] == 'print' and 'xxx...' in msg[1]['mesg']:
                    self.eq(120, len(msg[1]['mesg']))

            self.stormIsInPrint('xxx...', msgs)
            self.stormIsInPrint('name: storm', msgs)
            self.stormIsInPrint('user: root', msgs)
            self.stormIsInPrint('status: $lib.null', msgs)
            self.stormIsInPrint('2 tasks found.', msgs)
            self.stormIsInPrint('start time: 2', msgs)

            self.stormIsInPrint(f'task iden: {iden}', msgs)

            # Verify we see the whole query
            msgs = await core.stormlist('ps.list --verbose')
            self.stormIsInPrint('endofquery', msgs)

            msgs = await core.stormlist(f'ps.kill {iden}')
            self.stormIsInPrint('kill status: true', msgs)
            self.true(task.done())

            msgs = await core.stormlist('ps.list')
            self.stormIsInPrint('1 tasks found.', msgs)

            bond = await core.auth.addUser('bond')

            async with core.getLocalProxy(user='bond') as prox:

                evnt = asyncio.Event()
                iden = None

                async def runLongStorm():
                    async for mesg in core.storm('[ test:str=foo test:str=bar ] | sleep 10'):
                        nonlocal iden
                        if mesg[0] == 'init':
                            iden = mesg[1]['task']
                        evnt.set()

                task = core.schedCoro(runLongStorm())
                self.true(await asyncio.wait_for(evnt.wait(), timeout=6))

                msgs = await core.stormlist('ps.list')
                self.stormIsInPrint('2 tasks found.', msgs)
                self.stormIsInPrint(f'task iden: {iden}', msgs)

                msgs = await alist(prox.storm('ps.list'))
                self.stormIsInPrint('1 tasks found.', msgs)

                # Try killing from the unprivileged user
                msgs = await alist(prox.storm(f'ps.kill {iden}'))
                self.stormIsInErr('Provided iden does not match any processes.', msgs)

                # Try a kill with a numeric identifier - this won't match
                msgs = await alist(prox.storm(f'ps.kill 123412341234'))
                self.stormIsInErr('Provided iden does not match any processes.', msgs)

                # Give user explicit permissions to list
                await core.addUserRule(bond.iden, (True, ('task', 'get')))

                # Match all tasks
                msgs = await alist(prox.storm(f"ps.kill ''"))
                self.stormIsInErr('Provided iden matches more than one process.', msgs)

                msgs = await alist(prox.storm('ps.list'))
                self.stormIsInPrint(f'task iden: {iden}', msgs)

                # Give user explicit license to kill
                await core.addUserRule(bond.iden, (True, ('task', 'del')))

                # Kill the task as the user
                msgs = await alist(prox.storm(f'ps.kill {iden}'))
                self.stormIsInPrint('kill status: true', msgs)
                self.true(task.done())

                # Kill a task that doesn't exist
                self.false(await core.kill(bond, 'newp'))

    async def test_storm_lib_query(self):
        async with self.getTestCore() as core:
            # basic
            q = '''
            $foo = ${ [test:str=theevalthatmendo] }
            $foo.exec()
            '''
            await core.nodes(q)
            nodes = await core.nodes('test:str=theevalthatmendo')
            self.len(1, nodes)

            # exec vars do not populate upwards
            q = '''
            $foo = "that is one neato burrito"
            $baz = ${ $bar=`wompwomp{$lib.guid()}` $lib.print("in exec") }
            $baz.exec()
            $lib.print("post exec {bar}", bar=$bar)
            [ test:str=$foo ]
            '''
            with self.raises(s_exc.NoSuchVar):
                await core.nodes(q)

            # make sure returns work
            q = '''
            $foo = $(10)
            $bar = ${ return ( $($foo+1) ) }
            [test:int=$bar.exec()]
            '''
            nodes = await core.nodes(q)
            self.len(1, nodes)
            self.eq(nodes[0].ndef, ('test:int', 11))

            # make sure it inherits the runt it's created in, not exec'd in
            q = '''
            $foo = ${$lib.print("look ma, my runt") $bing = $(0) }

            function foofunc() {
                $bing = $(99)
                yield $foo.exec()
                $lib.print("bing is now {bing}", bing=$bing)
                return ($(0))
            }

            $foofunc()
            '''
            msgs = await core.stormlist(q)
            self.stormIsInPrint('look ma, my runt', msgs)
            self.stormIsInPrint('bing is now 99', msgs)

            # vars may be captured for each node flowing through them
            q = '''[(test:int=100 :loc=us.va) (test:int=200 :loc=us.ca)] $foo=:loc
            $q = ${ $lib.print($foo) } $q.exec()'''
            msgs = await core.stormlist(q)
            self.stormIsInPrint('us.va', msgs)
            self.stormIsInPrint('us.ca', msgs)

            # Yield/iterator behavior
            nodes = await core.nodes('''
                function foo(x) {
                    return(${
                        [ inet:ipv4=$x ]
                    })
                }

                [it:dev:str=1.2.3.4]

                $genr = $foo($node.repr())

                -> { yield $genr }
            ''')
            self.len(1, nodes)
            self.eq(nodes[0].ndef, ('inet:ipv4', 0x01020304))

            nodes = await core.nodes('''
                function foo(x) {
                    return( ${ [ inet:ipv4=$x ] } )
                }

                [it:dev:str=5.5.5.5]

                $genr = $foo($node.repr())

                $genr.exec()
            ''')
            self.len(1, await core.nodes('inet:ipv4=5.5.5.5'))

            msgs = await core.stormlist('''
                $embed = ${[inet:ipv4=1.2.3.4]}
                for $xnode in $embed {
                    $lib.print($xnode.repr())
                }
            ''')
            self.stormIsInPrint('1.2.3.4', msgs)

            q = '''[test:int=1 test:int=2]
            $currentNode = $node
            $q=${ [test:str=$currentNode.value()] }
            yield $q
            '''
            nodes = await core.nodes(q)
            self.len(4, nodes)
            self.eq({n.ndef for n in nodes},
                    {('test:int', 1), ('test:int', 2), ('test:str', '1'), ('test:str', '2')})

            # You can toprim() as Query object.
            q = '''$q=${ $lib.print('fire in the hole') } $lib.fire('test', q=$q)
            '''
            msgs = await core.stormlist(q)
            fires = [m for m in msgs if m[0] == 'storm:fire']
            self.len(1, fires)
            self.eq(fires[0][1].get('data').get('q'),
                    " $lib.print('fire in the hole') ")

            q = '''
            $q=${ [test:int=1 test:int=2] }
            return($q.size())
            '''
            self.eq(2, await core.callStorm(q))

            q = '''
            $q=${ [test:int=1 test:int=2] return($node.value()) }
            return($q.size())
            '''
            self.eq(0, await core.callStorm(q))

            q = '''
            $q=${ [test:int=1 test:int=2] fini { return($lib.null) } }
            return($q.size())
            '''
            self.eq(2, await core.callStorm(q))

            q = '''
            $q=${ [test:int=1 test:int=2 test:int=3] }
            return($q.size(limit=2))
            '''
            self.eq(2, await core.callStorm(q))

            q = '''
            $q=${ return( $lib.auth.users.byname(root).name ) }
            return ( $q.exec() )
            '''
            self.eq('root', await core.callStorm(q, opts={'readonly': True}))

            q = '''
            $q=${ test:int=1 }
            return ( $q.size() )
            '''
            self.eq(1, await core.callStorm(q, opts={'readonly': True}))

            with self.raises(s_exc.IsReadOnly):
                await core.callStorm('$foo=${ [test:str=readonly] } return ( $foo.exec() )', opts={'readonly': True})

            with self.raises(s_exc.IsReadOnly):
                await core.callStorm('$foo=${ [test:str=readonly] } return( $foo.size() )', opts={'readonly': True})

    async def test_storm_lib_node(self):
        async with self.getTestCore() as core:
            nodes = await core.nodes('[ test:str=woot :tick=2001] [ test:int=$node.isform(test:str) ] +test:int')
            self.eq(1, nodes[0].ndef[1])

            q = 'test:str=woot $lib.fire(name=pode, pode=$node.pack(dorepr=True))'
            msgs = await core.stormlist(q, opts={'repr': True})
            pode = [m[1] for m in msgs if m[0] == 'node'][0]
            apode = [m[1].get('data').get('pode') for m in msgs if m[0] == 'storm:fire'][0]
            self.eq(pode[0], ('test:str', 'woot'))
            pode[1].pop('path')
            self.eq(pode, apode)

    async def test_storm_lib_dict(self):
        async with self.getTestCore() as core:
            nodes = await core.nodes('$blah = ({"foo": "vertex.link"}) [ inet:fqdn=$blah.foo ]')
            self.len(1, nodes)
            self.eq('vertex.link', nodes[0].ndef[1])

            self.eq(2, await core.callStorm('$d=({"k1": "1", "k2": "2"}) return($lib.len($d))'))

            d = {'key1': 'val1', 'key2': None}
            opts = {'vars': {'d': d}}
            has = await core.callStorm('return($lib.dict.has($d, "key1"))', opts=opts)
            self.true(has)

            has = await core.callStorm('return($lib.dict.has($d, "key2"))', opts=opts)
            self.true(has)

            has = await core.callStorm('return($lib.dict.has($d, "key3"))', opts=opts)
            self.false(has)

            d = {'key1': 'val1', 'key2': 'val2'}
            opts = {'vars': {'d': d}}
            keys = await core.callStorm('return($lib.dict.keys($d))', opts=opts)
            self.eq(keys, ['key1', 'key2'])

            vals = await core.callStorm('return($lib.dict.values($d))', opts=opts)
            self.eq(vals, ['val1', 'val2'])

            val = await core.callStorm('return($lib.dict.pop($d, "key2"))', opts=opts)
            self.eq(val, 'val2')
            self.eq(d, {'key1': 'val1'})

            val = await core.callStorm('return($lib.dict.pop($d, "newp", "w00t"))', opts=opts)
            self.eq(val, 'w00t')
            self.eq(d, {'key1': 'val1'})

            with self.raises(s_exc.BadArg):
                await core.callStorm('return($lib.dict.pop($d, "newp"))', opts=opts)

            await core.callStorm('$lib.dict.update($d, ({"foo": "bar"}))', opts=opts)
            self.eq(d, {'key1': 'val1', 'foo': 'bar'})

            msgs = await core.stormlist('$d = $lib.dict(foo=bar, baz=woot)')
            self.stormIsInWarn('$lib.dict() is deprecated. Use ({}) instead.', msgs)

            msgs = await core.stormlist('$lib.dict.keys(([]))')
            self.stormIsInErr('valu argument must be a dict, not list.', msgs)

            msgs = await core.stormlist('$lib.dict.keys(1)')
            self.stormIsInErr('valu argument must be a dict, not str.', msgs)

            msgs = await core.stormlist('$lib.dict.keys((1))')
            self.stormIsInErr('valu argument must be a dict, not int.', msgs)

            msgs = await core.stormlist('$lib.dict.keys($lib.undef)')
            self.stormIsInErr('valu argument must be a dict, not undef.', msgs)

    async def test_storm_lib_str(self):
        async with self.getTestCore() as core:

            # TODO $lib.str.concat and rmat are deprecated should be removed in 3.0.0
            q = '$v=vertex $l=link $fqdn=$lib.str.concat($v, ".", $l)' \
                ' [ inet:email=$lib.str.format("visi@{domain}", domain=$fqdn) ]'
            nodes = await core.nodes(q)
            self.len(1, nodes)
            self.eq('visi@vertex.link', nodes[0].ndef[1])

            self.true(await core.callStorm('$s = woot return($s.startswith(w))'))

            self.false(await core.callStorm('$s = woot return($s.endswith(visi))'))

            valu = await core.callStorm('$s = woot return($s.rjust(10))')
            self.eq('      woot', valu)

            valu = await core.callStorm('$s = woot return($s.rjust(10, x))')
            self.eq('xxxxxxwoot', valu)

            valu = await core.callStorm('$s = woot return($s.ljust(10))')
            self.eq('woot      ', valu)

            valu = await core.callStorm('$s = woot return($s.ljust(10, x))')
            self.eq('wootxxxxxx', valu)

            sobj = s_stormtypes.Str('beepbeep')
            self.len(8, sobj)

            valu = await core.callStorm('$s = (foo, bar, baz) return((".").join($s))')
            self.eq('foo.bar.baz', valu)

            valu = await core.callStorm('$s = foo-bar-baz return($s.replace("-", "."))')
            self.eq('foo.bar.baz', valu)

            valu = await core.callStorm('$s = foo-bar-baz return($s.replace("-", ".", 1))')
            self.eq('foo.bar-baz', valu)

            q = '$foo=" foo " return ( $foo.strip() )'
            self.eq('foo', await core.callStorm(q))

            q = '$foo=" foo " return ( $foo.lstrip() )'
            self.eq('foo ', await core.callStorm(q))

            q = '$foo=" foo " return ( $foo.rstrip() )'
            self.eq(' foo', await core.callStorm(q))

            q = '$foo="quickbrownfox" return ( $foo.strip(quxk) )'
            self.eq('ickbrownfo', await core.callStorm(q))

            q = '$foo="quickbrownfox" return ( $foo.lstrip(quxk) )'
            self.eq('ickbrownfox', await core.callStorm(q))

            q = '$foo="quickbrownfox" return ( $foo.rstrip(quxk) )'
            self.eq('quickbrownfo', await core.callStorm(q))

            q = '$foo="QuickBrownFox" return ( $foo.lower() )'
            self.eq('quickbrownfox', await core.callStorm(q))

            q = '$foo="QuickBrownFox" return ( $foo.upper() )'
            self.eq('QUICKBROWNFOX', await core.callStorm(q))

            q = '$foo="hello world" return ( $foo.title() )'
            self.eq('Hello World', await core.callStorm(q))

            q = '$foo="hello World" return ( $foo.title() )'
            self.eq('Hello World', await core.callStorm(q))

            q = '$foo="HELLO WORLD!" return ( $foo.title() )'
            self.eq('Hello World!', await core.callStorm(q))

            q = '$foo="quickbrownfox" return ( $foo.slice(5) )'
            self.eq('brownfox', await core.callStorm(q))

            q = '$foo="quickbrownfox" return ( $foo.slice(5, 10) )'
            self.eq('brown', await core.callStorm(q))

            q = '$foo="quickbrownfox" return ( $foo.slice((-8)) )'
            self.eq('brownfox', await core.callStorm(q))

            q = '$foo="quickbrownfox" return ( $foo.slice(0, (-3)) )'
            self.eq('quickbrown', await core.callStorm(q))

            q = '$foo="quickbrownfox" return ( $foo.slice(55, 42) )'
            self.eq('', await core.callStorm(q))

            q = '$foo="quickbrownfox" return ( $foo.slice("newp") )'
            await self.asyncraises(s_exc.BadCast, core.callStorm(q))

            q = '$foo="foobar" return ( $foo.reverse() )'
            self.eq('raboof', await core.callStorm(q))

            q = '$foo="hehe {haha} {newp}" return ( $foo.format(haha=yup, baz=faz) )'
            self.eq('hehe yup {newp}', await core.callStorm(q))

            # tuck the regx tests in with str
            self.true(await core.callStorm(r'''return($lib.regex.matches('^foo', foobar))'''))
            self.true(await core.callStorm(r'''return($lib.regex.matches('foo', FOOBAR, $lib.regex.flags.i))'''))
            self.false(await core.callStorm(r'''return($lib.regex.matches('^foo$', foobar))'''))
            self.false(await core.callStorm(f'return($lib.regex.matches(foo, " foobar"))'))

            self.eq(('oo',), await core.callStorm(r'''return($lib.regex.search('([aeiou]+)', foobar))'''))
            self.eq(('foo', 'baz'), await core.callStorm('return($lib.regex.search("(foo)bar(baz)", foobarbaz))'))
            self.eq((), await core.callStorm('return($lib.regex.search(foo, foobar))'))
            self.none(await core.callStorm('return($lib.regex.search(foo, bat))'))

            self.eq(('G0006',), await core.callStorm('return($lib.regex.findall("(G[0-9]{4}) and", "G0006 and G0001"))'))
            self.eq(('G0006', 'G0001'), await core.callStorm('return($lib.regex.findall("G[0-9]{4}", "G0006 and G0001"))'))
            self.eq(('G0006', 'G0001'), await core.callStorm('return($lib.regex.findall("(G[0-9]{4})", "G0006 and G0001"))'))
            valu = await core.callStorm('return($lib.regex.findall("(G[0-9]{4}) (hehe)", "G0006 hehe and G0001 hehe G0009 hoho"))')
            self.eq((('G0006', 'hehe'), ('G0001', 'hehe')), valu)
            self.eq([], await core.callStorm('return($lib.regex.findall("(G[0-9]{4})", "newp G000 newp"))'))

            self.eq(('foo', 'bar', 'baz'), await core.callStorm('$x = "foo,bar,baz" return($x.split(","))'))
            self.eq(('foo', 'bar', 'baz'), await core.callStorm('$x = "foo,bar,baz" return($x.rsplit(","))'))
            self.eq(('foo', 'bar,baz'), await core.callStorm('$x = "foo,bar,baz" return($x.split(",", maxsplit=1))'))
            self.eq(('foo,bar', 'baz'), await core.callStorm('$x = "foo,bar,baz" return($x.rsplit(",", maxsplit=1))'))

            self.eq('foo bar baz faz', await core.callStorm('return($lib.regex.replace("[ ]{2,}", " ", "foo  bar   baz faz"))'))

            self.eq(r'foo\.bar\.baz', await core.callStorm('return($lib.regex.escape("foo.bar.baz"))'))
            self.eq(r'foo\ bar\ baz', await core.callStorm('return($lib.regex.escape("foo bar baz"))'))

            self.eq(((1, 2, 3)), await core.callStorm('return(("[1, 2, 3]").json())'))

            self.eq('hehe,haha', await core.callStorm("$sepr=',' $l=(hehe, haha) return( $sepr.join($l) )"))
            self.eq('hehehaha', await core.callStorm("$sepr='' $l=(hehe, haha) return( $sepr.join($l) )"))
            self.eq('a|++|b|++|c', await core.callStorm("$sepr='|++|' $l=(a, b, c) return( $sepr.join($l) )"))
            self.eq('hehe,haha', await core.callStorm("$l=(hehe, haha) return( (',').join($l) )"))
            self.eq('hehehaha', await core.callStorm("$l=(hehe, haha) return( ('').join($l) )"))
            self.eq('', await core.callStorm("$sepr=',' $l=() return( $sepr.join($l) )"))
            self.eq('', await core.callStorm("$sepr='' $l=() return( $sepr.join($l) )"))

            with self.raises(s_exc.BadJsonText):
                await core.callStorm('return(("foo").json())')

            with self.raises(s_exc.BadArg):
                await core.nodes("$lib.regex.search('?id=([0-9]+)', 'foo')")

            with self.raises(s_exc.BadArg):
                await core.nodes("$lib.regex.search('(?au)\\w', 'foo')")

            with self.raises(s_exc.BadArg):
                await core.nodes("$lib.regex.replace('(?P<a>x)', '\\g<ab>', 'xx')")

            with self.raises(s_exc.BadArg):
                await core.nodes("$lib.regex.replace('(?P<a>x)', '(?au)\\w', 'xx')")

    async def test_storm_lib_bytes_gzip(self):
        async with self.getTestCore() as core:
            hstr = 'ohhai'
            ghstr = base64.urlsafe_b64encode((gzip.compress(hstr.encode()))).decode()
            mstr = 'ohgood'
            n2 = s_common.guid()
            n3 = s_common.guid()

            nodes = await core.nodes('[tel:mob:telem="*" :data=$data]', opts={'vars': {'data': ghstr}})
            self.len(1, nodes)
            node1 = nodes[0]

            nodes = await core.nodes('[tel:mob:telem="*" :data=$data]', opts={'vars': {'data': mstr}})
            self.len(1, nodes)
            node2 = nodes[0]
            q = '''tel:mob:telem=$n1 $gzthing = :data
                $foo = $lib.base64.decode($gzthing).gunzip()
                $lib.print($foo)
                [( tel:mob:telem=$n2 :data=$foo.decode() )]'''

            msgs = await core.stormlist(q, opts={'vars': {'n1': node1.ndef[1], 'n2': n2}})
            self.stormHasNoWarnErr(msgs)
            self.stormIsInPrint('ohhai', msgs)

            # make sure we gunzip correctly
            nodes = await core.nodes('tel:mob:telem=$valu', opts={'vars': {'valu': n2}})
            self.len(1, nodes)
            self.eq(hstr, nodes[0].get('data'))

            text = f'''tel:mob:telem=$n2 $bar = :data
                    [( tel:mob:telem=$n3 :data=$lib.base64.encode($bar.encode().gzip()) )]'''
            msgs = await core.stormlist(text, opts={'vars': {'n2': node2.ndef[1], 'n3': n3}})
            self.stormHasNoWarnErr(msgs)

            # make sure we gzip correctly
            nodes = await core.nodes('tel:mob:telem=$valu', opts={'vars': {'valu': n3}})
            self.len(1, nodes)
            self.eq(mstr.encode(), gzip.decompress(base64.urlsafe_b64decode(nodes[0].props['data'])))

    async def test_storm_lib_bytes_bzip(self):
        async with self.getTestCore() as core:
            hstr = 'ohhai'
            ghstr = base64.urlsafe_b64encode((bz2.compress(hstr.encode()))).decode()
            mstr = 'ohgood'
            ggstr = base64.urlsafe_b64encode((bz2.compress(mstr.encode()))).decode()
            n2 = s_common.guid()
            n3 = s_common.guid()

            nodes = await core.nodes('[tel:mob:telem="*" :data=$data]', opts={'vars': {'data': ghstr}})
            self.len(1, nodes)
            node1 = nodes[0]
            nodes = await core.nodes('[tel:mob:telem="*" :data=$data]', opts={'vars': {'data': mstr}})
            self.len(1, nodes)
            node2 = nodes[0]

            q = '''tel:mob:telem=$valu $bzthing = :data $foo = $lib.base64.decode($bzthing).bunzip()
            $lib.print($foo)
            [( tel:mob:telem=$n2 :data=$foo.decode() )] -tel:mob:telem=$valu'''
            msgs = await core.stormlist(q, opts={'vars': {'valu': node1.ndef[1], 'n2': n2}})
            self.stormHasNoWarnErr(msgs)
            self.stormIsInPrint('ohhai', msgs)

            # make sure we bunzip correctly
            opts = {'vars': {'iden': n2}}
            nodes = await core.nodes('tel:mob:telem=$iden', opts=opts)
            self.len(1, nodes)
            node = nodes[0]
            self.eq(node.get('data'), hstr)

            # bzip
            q = '''tel:mob:telem=$valu $bar = :data
                [( tel:mob:telem=$n3 :data=$lib.base64.encode($bar.encode().bzip()) )] -tel:mob:telem=$valu'''
            nodes = await core.nodes(q, opts={'vars': {'valu': node2.ndef[1], 'n3': n3}})
            self.len(1, nodes)
            node = nodes[0]
            self.eq(node.get('data'), ggstr)

    async def test_storm_lib_bytes_json(self):
        async with self.getTestCore() as core:

            foo = {'a': 'ohhai'}
            ghstr = s_json.dumps(foo).decode()
            valu = s_common.guid()
            n2 = s_common.guid()

            nodes = await core.nodes('[tel:mob:telem=$valu :data=$data]', opts={'vars': {'valu': valu, 'data': ghstr}})
            self.len(1, nodes)
            node1 = nodes[0]
            self.eq(node1.get('data'), ghstr)

            q = '''tel:mob:telem=$valu $jzthing=:data $foo=$jzthing.encode().json() [(tel:mob:telem=$n2 :data=$foo)]
                  -tel:mob:telem=$valu'''
            nodes = await core.nodes(q, opts={'vars': {'valu': valu, 'n2': n2}})
            self.len(1, nodes)
            node2 = nodes[0]
            self.eq(node2.get('data'), foo)

            buf = b'\xff\xfe{\x00"\x00k\x00"\x00:\x00 \x00"\x00v\x00"\x00}\x00'
            q = '''return( $buf.json(encoding=$encoding) )'''
            resp = await core.callStorm(q, opts={'vars': {'buf': buf, 'encoding': 'utf-16'}})
            self.eq(resp, {'k': 'v'})

            with self.raises(s_exc.StormRuntimeError):
                await core.callStorm(q, opts={'vars': {'buf': buf, 'encoding': 'utf-32'}})

            with self.raises(s_exc.BadJsonText):
                await core.callStorm(q, opts={'vars': {'buf': b'lol{newp,', 'encoding': None}})

    async def test_storm_lib_bytes_xor(self):
        async with self.getTestCore() as core:
            encval = await core.callStorm("return(('foobar').encode().xor(asdf))")
            self.eq(encval, b'\x07\x1c\x0b\x04\x00\x01')

            decval = await core.callStorm("return($foo.xor(asdf).decode())", opts={'vars': {'foo': encval}})
            self.eq(decval, 'foobar')

            encval = await core.callStorm("return(('foofoo').encode().xor(v))")
            self.eq(encval, b'\x10\x19\x19\x10\x19\x19')

            encval = await core.callStorm("$key=$lib.base64.decode('AA==') return(('foofoo').encode().xor($key))")
            self.eq(encval, b'foofoo')

            encval = await core.callStorm("$key=$lib.base64.decode('/w==') return(('foofoo').encode().xor($key))")
            self.eq(encval, b'\x99\x90\x90\x99\x90\x90')

            encval = await core.callStorm("$key=$lib.base64.decode('/w==') return(('foofoo').encode().xor($key).xor($key))")
            self.eq(encval, b'foofoo')

            encval = await core.callStorm("return(('v').encode().xor(foo))")
            self.eq(encval, b'\x10')

            encval = await core.callStorm("return(('').encode().xor(foo))")
            self.eq(encval, b'')

            with self.raises(s_exc.BadArg):
                await core.callStorm("return(('foobar').encode().xor(''))")

            with self.raises(s_exc.BadArg):
                await core.callStorm("return(('foobar').encode().xor((123)))")

    async def test_storm_lib_list(self):
        async with self.getTestCore() as core:
            # Base List object behavior
            q = '''
            $list=(1,2,3)
            // __len__
            $lib.print('List size is {len}', len=$lib.len($list))
            // aiter/iter method
            $sum = $(0)
            for $valu in $list {
                $sum = $( $sum + $valu)
            }
            $lib.print('Sum is {sum}', sum=$sum)
            // Append method
            $list.append(4)
            // size method
            $lib.print('List size is now {len}', len=$list.size())
            // Access the values by index
            $lib.print('List[0]={zero}, List[-1]={neg1}', zero=$list.index(0), neg1=$list.index(-1))
            $sum = $(0)
            for $valu in $list {
                $sum = $( $sum + $valu)
            }
            $lib.print('Sum is now {sum}', sum=$sum)
            // Empty lists may also be made
            $elst=()
            $lib.print('elst size is {len}', len=$lib.len($elst))
            '''
            msgs = await core.stormlist(q)
            self.stormIsInPrint('List size is 3', msgs)
            self.stormIsInPrint('Sum is 6', msgs)
            self.stormIsInPrint('List[0]=1, List[-1]=4', msgs)
            self.stormIsInPrint('List size is now 4', msgs)
            self.stormIsInPrint('Sum is now 10', msgs)
            self.stormIsInPrint('elst size is 0', msgs)

            # Convert primitive python objects to List objects
            q = '$v=(foo,bar,baz) [ test:str=$v.index(1) test:int=$v.length() ]'
            nodes = await core.nodes(q)
            self.eq(nodes[0].ndef, ('test:str', 'bar'))
            self.eq(nodes[1].ndef, ('test:int', 3))
            msgs = await core.stormlist(q)
            self.stormIsInWarn('StormType List.length() is deprecated', msgs)

            # Reverse a list
            q = '$v=(foo,bar,baz) $v.reverse() return ($v)'
            ret = await core.callStorm(q)
            self.eq(ret, ('baz', 'bar', 'foo',))

            # sort a list
            q = '$v=(foo,bar,baz) $v.sort() return ($v)'
            ret = await core.callStorm(q)
            self.eq(ret, ('bar', 'baz', 'foo',))

            # incompatible sort types
            with self.raises(s_exc.StormRuntimeError):
                await core.callStorm('$v=(foo,bar,(1)) $v.sort() return ($v)')

            q = '$l = (1, 2, (3), 4, 1, (3), 3, asdf) return ( $l.unique() )'
            self.eq(['1', '2', 3, '4', '3', 'asdf'], await core.callStorm(q))

            await core.addUser('lowuser1')
            await core.addUser('lowuser2')
            q = '''
            $a=$lib.auth.users.byname(lowuser1) $b=$lib.auth.users.byname(lowuser2) $r=$lib.auth.users.byname(root)
            $l = ($a, $r, $b, $b, $a ) $l2 = $l.unique() $l3 = ()
            for $user in $l2 {
                $l3.append($user.name)
            }
            return ( $l3 )'''
            self.eq(['lowuser1', 'root', 'lowuser2'], await core.callStorm(q))

            q = '$l=(1, 2, 3, 3, $lib.queue) return ( $lib.len($l.unique()) )'
            self.eq(4, await core.callStorm(q))

            # funcs are different class instances here
            q = '$l = (1, 2, 2, $lib.inet.http.get, $lib.inet.http.get) return ($lib.len($l.unique()))'
            self.eq(4, await core.callStorm(q))

            # funcs are the same class instance
            q = '$hehe = $lib.inet.http $l = (1, 2, 2, $hehe.get, $hehe.get) return ($lib.len($l.unique()))'
            self.eq(3, await core.callStorm(q))

            q = '''
            function foo() {}
            function bar() {}
            $l = ($foo, $bar)
            return ($lib.len($l.unique()))
            '''
            self.eq(2, await core.callStorm(q))

            q = '''
            function foo() {}
            function bar() {}
            $l = ($bar, $foo, $bar)
            return ($lib.len($l.unique()))
            '''
            self.eq(2, await core.callStorm(q))

            q = '''
            $q1 = $lib.queue.gen(hehe)
            $q2 = $lib.queue.get(hehe)
            $l = ($q1, $q2)
            return ( $lib.len($l.unique()) ) '''
            self.eq(1, await core.callStorm(q))

            q = '''
            $q1 = $lib.queue.gen(hehe)
            $q2 = $lib.queue.get(hehe)
            $l = ($q1, $q2, $q2)
            return ( $lib.len($l.unique()) ) '''
            self.eq(1, await core.callStorm(q))

            q = '''
            $q1 = $lib.queue.gen(hehe)
            $q2 = $lib.queue.get(hehe)
            $q3 = $lib.queue.get(hehe)
            $l = ($q1, $q2, $q3)
            return ( $lib.len($l.unique()) ) '''
            self.eq(1, await core.callStorm(q))

            # Python Tuples can be treated like a List object for accessing via data inside of.
            q = '[ test:comp=(10,lol) ] $x=$node.ndef().index(1).index(1) [ test:str=$x ]'
            nodes = await core.nodes(q)
            self.eq(nodes[0].ndef, ('test:str', 'lol'))

            # sad case - index out of bounds.
            q = 'test:comp=(10,lol) $x=$node.ndef().index(2)'
            mesgs = await core.stormlist(q)
            errs = [m[1] for m in mesgs if m[0] == 'err']
            self.len(1, errs)
            self.eq(errs[0][0], 'StormRuntimeError')

            self.eq('bar', await core.callStorm('$foo = (foo, bar) return($foo.1)'))
            self.eq('foo', await core.callStorm('$foo = (foo, bar) return($foo."-2")'))
            self.eq('bar', await core.callStorm('$foo = (foo, bar) return($foo.pop())'))

            self.eq(3, await core.callStorm('$list = ([1, 2, 3, 4]) return($list.pop(2))'))
            self.eq(2, await core.callStorm('$list = ([1, 2, 3, 4]) return($list.pop(-3))'))
            self.eq(4, await core.callStorm('$list = ([1, 2, 3, 4]) $list.pop(2) return($list.pop(2))'))
            self.eq([1, 3, 4], await core.callStorm('$list = ([1, 2, 3, 4]) $list.pop(1) return($list)'))

            with self.raises(s_exc.StormRuntimeError) as exc:
                await core.callStorm('$foo=() $foo.pop()')
            self.eq(exc.exception.get('mesg'), 'pop from empty list')

            with self.raises(s_exc.StormRuntimeError) as exc:
                await core.callStorm('$list = ([1, 2, 3, 4]) return($list.pop(13))')
            self.eq(exc.exception.get('mesg'), 'pop index out of range')

            with self.raises(s_exc.StormRuntimeError) as exc:
                await core.callStorm('$list = ([1, 2, 3, 4]) return($list.pop(-5))')
            self.eq(exc.exception.get('mesg'), 'pop index out of range')

            somelist = ["foo", "bar", "baz", "bar"]
            q = '''
                $l.rem("bar")
                $l.rem("newp")
                return($l)
            '''
            opts = {'vars': {'l': somelist.copy()}}
            out = await core.callStorm(q, opts=opts)
            self.eq(out, ["foo", "baz", "bar"])

            somelist = ["foo", "bar", "baz", "bar"]
            q = '''
                $l.rem("bar", all=$lib.true)
                return($l)
            '''
            opts = {'vars': {'l': somelist.copy()}}
            out = await core.callStorm(q, opts=opts)
            self.eq(out, ["foo", "baz"])

            msgs = await core.stormlist('$list = $lib.list(foo, bar)')
            self.stormIsInWarn('$lib.list() is deprecated. Use ([]) instead.', msgs)

    async def test_storm_layer_getstornode(self):

        async with self.getTestCore() as core:
            visi = await core.auth.addUser('visi')
            nodes = await core.nodes('[ inet:ipv4=1.2.3.4 ]')
            opts = {'user': visi.iden, 'vars': {'iden': nodes[0].iden()}}
            sode = await core.callStorm('return($lib.layer.get().getStorNode($iden))', opts=opts)
            self.eq(sode['form'], 'inet:ipv4')
            self.eq(sode['valu'], (0x01020304, 4))

            # check auth deny...
            layriden = await core.callStorm('return($lib.view.get().fork().layers.0.iden)')

            opts = {'user': visi.iden, 'vars': {'layriden': layriden, 'iden': nodes[0].iden()}}
            with self.raises(s_exc.AuthDeny):
                await core.callStorm('return($lib.layer.get($layriden).getStorNode($iden))', opts=opts)

            # check perms the old way...
            await visi.addRule((True, ('layer', 'read')), gateiden=layriden)
            await core.callStorm('return($lib.layer.get($layriden).getStorNode($iden))', opts=opts)

    async def test_storm_layer_getstornodesbyprop(self):
        async with self.getTestCore() as core:
            nodes = await core.nodes('[ test:str=foobar :hehe=foobaz ]')
            self.len(1, nodes)

            buid00 = nodes[0].iden()
            sode00 = {
                'form': 'test:str',
                'props': {
                    '.created': (nodes[0].get('.created'), 21),
                    'hehe': ('foobaz', 1)
                },
                'valu': ('foobar', 1),
            }
            expval00 = (buid00, sode00)

            nodes = await core.nodes('[ test:str=boobar :hehe=boobaz ]')
            self.len(1, nodes)

            buid01 = nodes[0].iden()
            sode01 = {
                'form': 'test:str',
                'props': {
                    '.created': (nodes[0].get('.created'), 21),
                    'hehe': ('boobaz', 1)
                },
                'valu': ('boobar', 1),
            }
            expval01 = (buid01, sode01)

            # just prop
            q = '''
            $sodes = ([])
            for ($buid, $sode) in $lib.layer.get().getStorNodesByProp(test:str:hehe) {
                $sodes.append(($buid, $sode))
            }
            return($sodes)
            '''
            sodes = await core.callStorm(q)
            self.len(2, sodes)
            self.sorteq(sodes, (expval00, expval01))

            # prop with propvalu
            q = '''
            $sodes = ([])
            for ($buid, $sode) in $lib.layer.get().getStorNodesByProp(test:str:hehe, propvalu=foobaz) {
                $sodes.append(($buid, $sode))
            }
            return($sodes)
            '''
            sodes = await core.callStorm(q)
            self.len(1, sodes)
            self.eq(sodes[0], expval00)

            # just form
            q = '''
            $sodes = ([])
            for ($buid, $sode) in $lib.layer.get().getStorNodesByProp(test:str) {
                $sodes.append(($buid, $sode))
            }
            return($sodes)
            '''
            sodes = await core.callStorm(q)
            self.len(2, sodes)
            self.sorteq(sodes, (expval00, expval01))

            # form with valu
            q = '''
            $sodes = ([])
            for ($buid, $sode) in $lib.layer.get().getStorNodesByProp(test:str, propvalu=boobar) {
                $sodes.append(($buid, $sode))
            }
            return($sodes)
            '''
            sodes = await core.callStorm(q)
            self.len(1, sodes)
            self.eq(sodes[0], expval01)

            # Non-existent prop
            msgs = await core.stormlist('for $item in $lib.layer.get().getStorNodesByProp(test:str:_custom) {}')
            self.stormIsInErr('The property test:str:_custom does not exist.', msgs)

    async def test_storm_layer_setstornodeprop(self):
        async with self.getTestCore() as core:

            nodes = await core.nodes('[ test:str=foo :hehe=bar ]')
            self.len(1, nodes)
            self.eq(nodes[0].repr(), 'foo')
            self.eq(nodes[0].get('hehe'), 'bar')

            msgs = await core.stormlist('test:str $lib.layer.get().setStorNodeProp($node.iden(), test:str:hehe, baz)')
            self.stormHasNoWarnErr(msgs)

            nodes = await core.nodes('test:str')
            self.len(1, nodes)
            self.eq(nodes[0].repr(), 'foo')
            self.eq(nodes[0].get('hehe'), 'baz')

            # no test:str:newp prop
            q = '''
                [ test:str=foobar00 ]
                $lib.layer.get().setStorNodeProp($node.iden(), test:str:newp, bar00)
            '''
            msgs = await core.stormlist(q)
            self.stormIsInErr('No property named test:str:newp.', msgs)

            # Bad type
            msgs = await core.stormlist('[ test:str=foobar01 ] $lib.layer.get().setStorNodeProp($node.iden(), test:str:tick, newp)')
            self.stormIsInErr('Unknown time format for newp', msgs)

            # insufficient perms
            lowuser = await core.auth.addUser('lowuser')
            await lowuser.addRule((True, ('node', 'add', 'test:str')))

            q = '''
                [ test:str=foobar02 ]
                $lib.layer.get().setStorNodeProp($node.iden(), test:str:hehe, baz02)
            '''
            msgs = await core.stormlist(q, opts={'user': lowuser.iden})
            self.stormIsInErr('setStorNodeProp() requires admin privileges.', msgs)

            # readonly layer
            layer = core.view.layers[0]
            await layer.setLayerInfo('readonly', True)
            msgs = await core.stormlist('test:str $lib.layer.get().setStorNodeProp($node.iden(), test:str:hehe, baz)')
            self.stormIsInErr(f'Layer {layer.iden} is read only!', msgs)

<<<<<<< HEAD
    async def test_storm_layer_delstornode(self):
        async with self.getTestCore() as core:
            await core.addTagProp('score00', ('int', {}), {})
            await core.addTagProp('score01', ('int', {}), {})
            q = '''
                [ test:str=foo
                    :hehe=bar
                    +#foo
                    +#foo.bar=now
                    +#foo.baz:score00=10
                    +#foo.baz:score01=20

                    <(seen)+ {[ meta:source=* :name=seen]}
                    +(refs)> {[ meta:source=* :name=refs]}
                ]

                $node.data.set(foo, foo)
                $node.data.set(bar, bar)
                $node.data.set(baz, baz)
            '''
            nodes = await core.nodes(q)
            self.len(1, nodes)
            opts = {'vars': {'iden': nodes[0].iden()}}
            created = nodes[0].get('.created')
            foobar = nodes[0].get('#foo.bar')

            sode = await core.callStorm('return($lib.layer.get().getStorNode($iden))', opts=opts)
            self.eq(sode, {
                'form': 'test:str',
                'props': {'.created': (created, 21), 'hehe': ('bar', 1)},
                'tagprops': {
                    'foo.baz': {
                        'score00': (10, 9),
                        'score01': (20, 9)
                    }
                },
                'tags': {
                    'foo': (None, None),
                    'foo.bar': foobar,
                    'foo.baz': (None, None)
                },
                'valu': ('foo', 1)
            })

            msgs = await core.stormlist('$lib.layer.get().delStorNode($iden)', opts=opts)
            self.stormHasNoWarnErr(msgs)

            sode = await core.callStorm('return($lib.layer.get().getStorNode($iden))', opts=opts)
            self.eq(sode, {})

            q = '''
                $data = ([])
                for $item in $lib.layer.get().getNodeData($iden) {
                    $data.append($item)
                }
                return($data)
            '''
            nodedata = await core.callStorm(q, opts=opts)
            self.len(0, nodedata)

            q = '''
                $edges = ([])
                for $edge in $lib.layer.get().getEdgesByN1($iden) {
                    $edges.append($edge)
                }
                for $edge in $lib.layer.get().getEdgesByN2($iden) {
                    $edges.append($edge)
                }
                return($edges)
            '''
            edges = await core.callStorm(q, opts=opts)
            self.len(0, edges)

            self.false(await core.callStorm('return($lib.layer.get().delStorNode($iden))', opts=opts))

            # insufficient perms
            lowuser = await core.auth.addUser('lowuser')
            await lowuser.addRule((True, ('node', 'add', 'test:str')))

            q = '''
                [ test:str=foobar02 ]
                $lib.layer.get().delStorNode($node.iden())
            '''
            msgs = await core.stormlist(q, opts={'user': lowuser.iden})
            self.stormIsInErr('delStorNode() requires admin privileges.', msgs)

            # Readonly layer
            nodes = await core.nodes('[ test:str=foobar ]')
            self.len(1, nodes)
            self.eq(nodes[0].repr(), 'foobar')
            layer = core.view.layers[0]
            await layer.setLayerInfo('readonly', True)
            msgs = await core.stormlist('test:str $lib.layer.get().delStorNode($node.iden())')
            self.stormIsInErr(f'Layer {layer.iden} is read only!', msgs)

=======
>>>>>>> e2a462d7
    async def test_storm_layer_delstornodeprop(self):
        async with self.getTestCore() as core:
            nodes = await core.nodes('[ test:str=foo :hehe=bar ]')
            self.len(1, nodes)
            self.eq(nodes[0].repr(), 'foo')
            self.eq(nodes[0].get('hehe'), 'bar')

            msgs = await core.stormlist('test:str $lib.layer.get().delStorNodeProp($node.iden(), test:str:hehe)')
            self.stormHasNoWarnErr(msgs)

            nodes = await core.nodes('test:str')
            self.len(1, nodes)
            self.eq(nodes[0].repr(), 'foo')
            self.none(nodes[0].get('hehe'))

            # no test:str:newp prop
            q = '''
                [ test:str=foobar00 ]
                $lib.layer.get().delStorNodeProp($node.iden(), test:str:newp)
            '''
            msgs = await core.stormlist(q)
            self.stormIsInErr('No property named test:str:newp.', msgs)

            # insufficient perms
            lowuser = await core.auth.addUser('lowuser')
            await lowuser.addRule((True, ('node', 'add', 'test:str')))

            q = '''
                [ test:str=foobar02 ]
                $lib.layer.get().delStorNodeProp($node.iden(), test:str:hehe)
            '''
            msgs = await core.stormlist(q, opts={'user': lowuser.iden})
            self.stormIsInErr('delStorNodeProp() requires admin privileges.', msgs)

            # Readonly layer
            layer = core.view.layers[0]
            await layer.setLayerInfo('readonly', True)
            msgs = await core.stormlist('test:str $lib.layer.get().delStorNodeProp($node.iden(), test:str:hehe)')
            self.stormIsInErr(f'Layer {layer.iden} is read only!', msgs)

<<<<<<< HEAD
    async def test_storm_layer_delnodedata(self):
        async with self.getTestCore() as core:
            q = '''
                $_ = { [test:str=foo] $node.data.set(foo, woot) }
                $_ = { [test:str=bar] $node.data.set(bar00, woot00) $node.data.set(bar01, woot01)}
                $_ = { [test:str=baz] $node.data.set(baz, woot) }
            '''
            msgs = await core.stormlist(q)
            self.stormHasNoWarnErr(msgs)

            nodes = await core.nodes('test:str=foo')
            self.len(1, nodes)
            self.eq(nodes[0].repr(), 'foo')
            self.eq(await s_test.alist(nodes[0].iterData()), [('foo', 'woot')])

            # Delete specific nodedata key
            msgs = await core.stormlist('test:str $lib.layer.get().delNodeData($node, foo)')
            self.stormHasNoWarnErr(msgs)

            nodes = await core.nodes('test:str=foo')
            self.len(1, nodes)
            self.len(0, await s_test.alist(nodes[0].iterData()))

            nodes = await core.nodes('test:str=bar')
            self.len(1, nodes)
            self.eq(nodes[0].repr(), 'bar')
            self.eq(await s_test.alist(nodes[0].iterData()), [('bar00', 'woot00'), ('bar01', 'woot01')])

            # Delete all nodedata
            msgs = await core.stormlist('test:str=bar $lib.layer.get().delNodeData($node)')
            self.stormHasNoWarnErr(msgs)

            nodes = await core.nodes('test:str=bar')
            self.len(1, nodes)
            self.len(0, await s_test.alist(nodes[0].iterData()))

            # No edits to make
            self.false(await core.callStorm('test:str=bar return($lib.layer.get().delNodeData($node))'))

            # insufficient perms
            lowuser = await core.auth.addUser('lowuser')
            await lowuser.addRule((True, ('node', 'add', 'test:str')))

            q = '''
                test:str
                $lib.layer.get().delNodeData($node)
            '''
            msgs = await core.stormlist(q, opts={'user': lowuser.iden})
            self.stormIsInErr('delNodeData() requires admin privileges.', msgs)

            # Readonly layer
            layer = core.view.layers[0]
            await layer.setLayerInfo('readonly', True)
            msgs = await core.stormlist('test:str=baz $lib.layer.get().delNodeData($node)')
            self.stormIsInErr(f'Layer {layer.iden} is read only!', msgs)

    async def test_storm_layer_delnodeedge(self):
        async with self.getTestCore() as core:
            q = '''
                $seen00 = { [ meta:source=* :name=delnodeedge00 ] }
                $seen01 = { [ meta:source=* :name=delnodeedge01 ] }
                $refs = { [ it:dev:str=foobar ] }
                $_ = { [test:str=foo <(seen)+ $seen00 <(seen)+ $seen01]}
                $_ = { [test:str=bar <(seen)+ $seen00 +(refs)> $refs] }
                $_ = { [test:str=baz] }
                $_ = { [test:str=woot <(seen)+ $seen00 +(refs)> $refs] }
            '''
            msgs = await core.stormlist(q)
            self.stormHasNoWarnErr(msgs)

            nodes = await core.nodes('meta:source:name=delnodeedge00')
            self.len(1, nodes)
            seen00 = nodes[0]

            nodes = await core.nodes('meta:source:name=delnodeedge01')
            self.len(1, nodes)
            seen01 = nodes[0]

            nodes = await core.nodes('it:dev:str=foobar')
            self.len(1, nodes)
            refs = nodes[0]

            # Delete n2 edge
            nodes = await core.nodes('test:str=foo')
            self.len(1, nodes)
            self.len(0, await s_test.alist(nodes[0].iterEdgesN1()))
            self.sorteq(await s_test.alist(nodes[0].iterEdgesN2()), [('seen', seen00.iden()), ('seen', seen01.iden())])

            q = '''
                $seen00 = { meta:source:name=delnodeedge00 }
                test:str=foo
                $lib.layer.get().delEdge($seen00, seen, $node)
            '''
            msgs = await core.stormlist(q)
            self.stormHasNoWarnErr(msgs)

            nodes = await core.nodes('test:str=foo')
            self.len(1, nodes)
            self.len(0, await s_test.alist(nodes[0].iterEdgesN1()))
            self.eq(await s_test.alist(nodes[0].iterEdgesN2()), [('seen', seen01.iden())])

            # Delete n1 edge
            nodes = await core.nodes('test:str=bar')
            self.len(1, nodes)
            self.sorteq(await s_test.alist(nodes[0].iterEdgesN1()), [('refs', refs.iden())])
            self.sorteq(await s_test.alist(nodes[0].iterEdgesN2()), [('seen', seen00.iden())])

            q = '''
                $refs = { it:dev:str=foobar }
                test:str=bar
                $lib.layer.get().delEdge($node, refs, $refs)
            '''
            msgs = await core.stormlist(q)
            self.stormHasNoWarnErr(msgs)

            nodes = await core.nodes('test:str=bar')
            self.len(1, nodes)
            self.len(0, await s_test.alist(nodes[0].iterEdgesN1()))
            self.eq(await s_test.alist(nodes[0].iterEdgesN2()), [('seen', seen00.iden())])

            # No edits to make
            nodes = await core.nodes('test:str=baz')
            self.len(1, nodes)
            self.len(0, await s_test.alist(nodes[0].iterEdgesN1()))
            self.len(0, await s_test.alist(nodes[0].iterEdgesN2()))

            q = '''
                $refs = { it:dev:str=foobar }
                test:str=baz
                $lib.layer.get().delEdge($node, refs, $refs)
            '''
            msgs = await core.stormlist(q)
            self.stormHasNoWarnErr(msgs)

            # insufficient perms
            lowuser = await core.auth.addUser('lowuser')
            await lowuser.addRule((True, ('node', 'add', 'test:str')))

            nodes = await core.nodes('test:str=woot')
            self.len(1, nodes)
            self.len(1, await s_test.alist(nodes[0].iterEdgesN1()))
            self.len(1, await s_test.alist(nodes[0].iterEdgesN2()))

            q = '''
                $seen = { meta:source:name=delnodeedge00 }
                test:str=woot
                $lib.layer.get().delEdge($seen, seen, $node)
            '''
            msgs = await core.stormlist(q, opts={'user': lowuser.iden})
            self.stormIsInErr('delEdge() requires admin privileges.', msgs)

            nodes = await core.nodes('test:str=woot')
            self.len(1, nodes)
            self.len(1, await s_test.alist(nodes[0].iterEdgesN1()))
            self.len(1, await s_test.alist(nodes[0].iterEdgesN2()))

            # Readonly layer
            layer = core.view.layers[0]
            await layer.setLayerInfo('readonly', True)
            msgs = await core.stormlist(q)
            self.stormIsInErr(f'Layer {layer.iden} is read only!', msgs)

            nodes = await core.nodes('test:str=woot')
            self.len(1, nodes)
            self.len(1, await s_test.alist(nodes[0].iterEdgesN1()))
            self.len(1, await s_test.alist(nodes[0].iterEdgesN2()))

=======
>>>>>>> e2a462d7
    async def test_storm_lib_fire(self):
        async with self.getTestCore() as core:
            text = '$lib.fire(foo:bar, baz=faz)'

            gotn = [mesg for mesg in await core.stormlist(text) if mesg[0] == 'storm:fire']

            self.len(1, gotn)

            self.eq(gotn[0][1]['type'], 'foo:bar')
            self.eq(gotn[0][1]['data']['baz'], 'faz')

            await core.addTagProp('score', ('int', {}), {})

            await core.callStorm('[inet:ipv4=1.2.3.4 +#foo=2021 +#foo:score=9001]')
            q = 'inet:ipv4 $lib.fire(msg:pack, sode=$node.getStorNodes())'
            gotn = [mesg async for mesg in core.storm(q) if mesg[0] == 'storm:fire']
            self.len(1, gotn)
            self.eq(gotn[0][1]['data']['sode'][0]['tagprops'], {'foo': {'score': (9001, 9)}})
            self.eq(gotn[0][1]['type'], 'msg:pack')

    async def test_storm_node_repr(self):
        text = '''
            [ inet:ipv4=1.2.3.4 :loc=us]
            $ipv4 = $node.repr()
            $loc = $node.repr(loc)
            $latlong = $node.repr(latlong, defv="??")
            $valu = `{$ipv4} in {$loc} at {$latlong}`
            [ test:str=$valu ]
            +test:str
        '''

        async with self.getTestCore() as core:
            nodes = await core.nodes(text)
            self.len(1, nodes)
            self.eq(nodes[0].ndef[1], '1.2.3.4 in us at ??')

            mesgs = await core.stormlist('inet:ipv4 $repr=$node.repr(newp)')

            err = mesgs[-2][1]
            self.eq(err[0], 'NoSuchProp')
            self.eq(err[1].get('prop'), 'newp')
            self.eq(err[1].get('form'), 'inet:ipv4')

    async def test_storm_csv(self):
        async with self.getTestCore() as core:
            await core.nodes('[test:str=1234 :tick=2001]')
            await core.nodes('[test:str=9876 :tick=3001]')

            q = "test:str " \
                "$tick=$node.repr(tick) " \
                "$lib.csv.emit($node.form(), $node.value(), $tick, table=mytable)"

            mesgs = await core.stormlist(q, {'show': ('err', 'csv:row')})
            csv_rows = [m for m in mesgs if m[0] == 'csv:row']
            self.len(2, csv_rows)
            csv_rows.sort(key=lambda x: x[1].get('row')[1])
            self.eq(csv_rows[0],
                    ('csv:row', {'row': ['test:str', '1234', '2001/01/01 00:00:00.000'],
                                 'table': 'mytable'}))
            self.eq(csv_rows[1],
                    ('csv:row', {'row': ['test:str', '9876', '3001/01/01 00:00:00.000'],
                                 'table': 'mytable'}))

            q = 'test:str $hehe=$node.props.hehe $lib.csv.emit(:tick, $hehe)'
            mesgs = await core.stormlist(q, {'show': ('err', 'csv:row')})
            csv_rows = [m for m in mesgs if m[0] == 'csv:row']
            self.len(2, csv_rows)
            self.eq(csv_rows[0], ('csv:row', {'row': [978307200000, None], 'table': None}))
            self.eq(csv_rows[1], ('csv:row', {'row': [32535216000000, None], 'table': None}))

            # Sad path case...
            q = '''
                [ test:str=woot ]
                $lib.csv.emit($path)
            '''
            mesgs = await core.stormlist(q, {'show': ('err', 'csv:row')})
            err = mesgs[-2]
            self.eq(err[1][0], 'NoSuchType')

    async def test_storm_text(self):
        async with self.getTestCore() as core:
            # $lib.text() is deprecated (SYN-8482); test ensures the object works as expected until removed
            nodes = await core.nodes('''
                [ test:int=10 ] $text=$lib.text(hehe) { +test:int>=10 $text.add(haha) }
                [ test:str=$text.str() ] +test:str''')
            self.len(1, nodes)
            self.eq(nodes[0].ndef, ('test:str', 'hehehaha'))

            q = '''$t=$lib.text(beepboop) $lib.print($lib.len($t))
            $t.add("more!") $lib.print($lib.len($t))
            '''
            msgs = await core.stormlist(q)
            self.stormIsInPrint('8', msgs)
            self.stormIsInPrint('13', msgs)

            msgs = await core.stormlist('help --verbose $lib.text')
            self.stormIsInPrint('Warning', msgs)
            self.stormIsInPrint('$lib.text`` has been deprecated and will be removed in version 3.0.0', msgs)

    async def test_storm_set(self):

        async with self.getTestCore() as core:

            await core.nodes('[inet:ipv4=1.2.3.4 :asn=20]')
            await core.nodes('[inet:ipv4=5.6.7.8 :asn=30]')

            q = '''
                $set = $lib.set()
                inet:ipv4 $set.add(:asn)
                [ tel:mob:telem="*" ] +tel:mob:telem [ :data=$set.list() ]
            '''
            nodes = await core.nodes(q)
            self.len(1, nodes)
            self.eq(tuple(sorted(nodes[0].get('data'))), (20, 30))

            q = '''
                $set = $lib.set()
                inet:ipv4 $set.adds((:asn,:asn))
                [ tel:mob:telem="*" ] +tel:mob:telem [ :data=$set.list() ]
            '''
            nodes = await core.nodes(q)
            self.len(1, nodes)
            self.eq(tuple(sorted(nodes[0].get('data'))), (20, 30))

            q = '''
                $set = $lib.set()
                inet:ipv4 $set.adds((:asn,:asn))
                { +:asn=20 $set.rem(:asn) }
                [ tel:mob:telem="*" ] +tel:mob:telem [ :data=$set.list() ]
            '''
            nodes = await core.nodes(q)
            self.len(1, nodes)
            self.eq(tuple(sorted(nodes[0].get('data'))), (30,))

            q = '''
                $set = $lib.set()
                inet:ipv4 $set.add(:asn)
                $set.rems((:asn,:asn))
                [ tel:mob:telem="*" ] +tel:mob:telem [ :data=$set.list() ]
            '''
            nodes = await core.nodes(q)
            self.len(1, nodes)
            self.eq(tuple(sorted(nodes[0].get('data'))), ())

            q = '$set = $lib.set(a, b, c, b, a) [test:int=$set.size()]'
            nodes = await core.nodes(q)
            self.len(1, nodes)
            self.eq(nodes[0].ndef, ('test:int', 3))

            q = '''$set = $lib.set(a, b, c)
            for $v in $set {
                $lib.print('set valu: {v}', v=$v)
            }
            '''
            mesgs = await core.stormlist(q)
            self.stormIsInPrint('set valu: a', mesgs)
            self.stormIsInPrint('set valu: b', mesgs)
            self.stormIsInPrint('set valu: c', mesgs)

            q = '''
                $set = $lib.set()
                $set.add(foo)
                if $set.has(foo) { [ test:str=asdf ] }
            '''
            nodes = await core.nodes(q)
            self.len(1, nodes)
            self.eq(nodes[0].ndef, ('test:str', 'asdf'))

            q = '''
            $set = $lib.set()
            for $v in $lib.range($n) {
                $set.add($v)
            }
            if $set { return ( (true) ) }
            else { return ( (false) ) }
            '''
            self.false(await core.callStorm(q, opts={'vars': {'n': 0}}))
            self.true(await core.callStorm(q, opts={'vars': {'n': 1}}))

            # test that some of the more complex objects we've got uniq down properly
            # Bool
            q = '''
                $set = $lib.set()
                $set.add($true)
                $set.add($true)
                $set.add($true)
                $set.add($false)
                $set.add($false)
                $lib.print('There are {count} items in the set', count=$lib.len($set))
            '''
            trueprim = s_stormtypes.Bool(True)
            falsprim = s_stormtypes.Bool(False)
            msgs = await core.stormlist(q, opts={'vars': {'true': trueprim, 'false': falsprim}})
            self.stormIsInPrint('There are 2 items in the set', msgs)

            # bytes
            q = '''
                $set = $lib.set()
                $set.add($norun)
                $set.add($norun)
                $set.add($section)
                $set.add($section)
                $set.add($section)
                $set.add($copy)
                $set.add($bare)
                $set.add($bare)
                $lib.print('There are {count} items in the set', count=$lib.len($set))
            '''
            norun = s_stormtypes.Bytes(b'This program cannot be run')
            section = s_stormtypes.Bytes(b'.text')
            copy = s_stormtypes.Bytes(b'.text')
            bare = b'.text'
            msgs = await core.stormlist(q, opts={'vars': {'norun': norun, 'section': section, 'copy': copy, 'bare': bare}})
            self.stormIsInPrint('There are 3 items in the set', msgs)

            # cmdopts
            q = '''
                $set = $lib.set()
                $set.add($opts)
                $set.add($othr)
                $set.add($diff)
                $lib.print('There are {count} items in the set', count=$lib.len($set))
            '''

            class OptWrapper:
                def __init__(self, argv):
                    self.pars = s_storm.Parser(prog='test', descr='for set testing')
                    self.pars.add_argument('--foo', action='store_true')
                    self.pars.add_argument('--bar', action='store_false')
                    self.pars.add_argument('--lol', action='store_true')
                    self.pars.add_argument('--nope', action='store_true')

                    self.opts = self.pars.parse_args(argv)

                def __eq__(self, othr):
                    return self.opts == othr.opts

            opts = s_stormtypes.CmdOpts(OptWrapper(['--foo', '--bar']))
            othr = s_stormtypes.CmdOpts(OptWrapper(['--foo', '--bar']))
            diff = s_stormtypes.CmdOpts(OptWrapper(['--lol', '--nope']))
            msgs = await core.stormlist(q, opts={'vars': {'opts': opts, 'othr': othr, 'diff': diff}})
            self.stormIsInPrint('There are 2 items in the set', msgs)
            self.ne(diff, copy)
            self.ne(copy, diff)

            # cron and others uniq by iden
            q = '''
                $set = $lib.set()
                $jobA = $lib.cron.add(query=${[test:int=1]}, hourly=10)
                $jobB = $lib.cron.add(query=${[test:int=1]}, hourly=10)

                $set.add($jobA)
                $set.add($jobB)

                $set.add($jobA)
                $set.add($jobB)

                $lib.print('There are {count} items in the set', count=$lib.len($set))
            '''
            msgs = await core.stormlist(q)
            self.stormIsInPrint('There are 2 items in the set', msgs)

            # gate
            q = '''
                $set = $lib.set()
                $gate = $lib.auth.gates.get($lib.view.get().iden)
                $set.add($gate)
                $set.add($gate)
                $set.add($lib.auth.gates.get($lib.view.get().iden))
                $set.add($lib.auth.gates.get($lib.view.get().iden))

                $layr = $lib.layer.add().iden
                $newview = $lib.view.add(($layr,))
                $set.add($lib.auth.gates.get($newview.iden))
                $lib.print('There are {count} items in the set', count=$lib.len($set))
            '''
            msgs = await core.stormlist(q)
            self.stormIsInPrint('There are 2 items in the set', msgs)

            # layer
            q = '''
                init {
                    $extra = $lib.layer.add()
                    $fake = $lib.layer.add()
                }
                $layr = $lib.layer.get()
                $set = $lib.set()
                $set.add($lib.layer.get())
                $set.add($lib.layer.get())
                $set.add($extra)
                $set.add($fake)
                $set.add($fake)
                $set.add($extra)
                $set.add($layr)
                $lib.print('There are {count} items in the set', count=$lib.len($set))
            '''
            msgs = await core.stormlist(q)
            self.stormIsInPrint('There are 3 items in the set', msgs)

            # node
            q = '''
                init {
                    $set = $lib.set()
                }
                inet:ipv4

                $set.add($node)
                $set.add($node)
                fini {
                    $lib.print('There are {count} items in the set', count=$lib.len($set))
                }
            '''
            msgs = await core.stormlist(q)
            self.stormIsInPrint('There are 2 items in the set', msgs)

            # queue
            q = '''
                $orig = $lib.queue.add(testq)
                $set = $lib.set()
                $set.add($orig)
                $set.add($lib.queue.get(testq))
                $set.add($lib.queue.get(testq))
                $set.add($lib.queue.get(testq))
                $lib.print('There is {count} item in the set', count=$lib.len($set))
            '''
            msgs = await core.stormlist(q)
            self.stormIsInPrint('There is 1 item in the set', msgs)

            # role
            q = '''
                $role = $lib.auth.roles.add(muffin)
                $set = $lib.set()
                $set.add($role)
                $set.add($lib.auth.roles.byname(muffin))
                $set.add($role)
                $lib.print('There is {count} item in the set', count=$lib.len($set))
            '''
            msgs = await core.stormlist(q)
            self.stormIsInPrint('There is 1 item in the set', msgs)

            # str
            q = '''
                $set = $lib.set()
                $set.add(23)
                $set.add("alpha")
                $set.add("alpha")
                $set.add($alpha)

                $set.add($beta)
                $set.add("beta")

                $set.add("delta")
                $set.add($delta)

                $set.add($copy)
                $set.add($copy)
                $set.add(47)
                $lib.print('There are {count} items in the set', count=$lib.len($set))
            '''
            alpha = s_stormtypes.Str('alpha')
            beta = s_stormtypes.Str('beta')
            delta = s_stormtypes.Str('delta')
            copy = s_stormtypes.Str('delta')
            msgs = await core.stormlist(q, opts={'vars': {'alpha': alpha, 'beta': beta, 'delta': delta, 'copy': copy}})
            self.stormIsInPrint('There are 8 items in the set', msgs)
            self.ne(alpha, section)

            # trigger
            q = '''
                $trig = $lib.trigger.add($tdef)
                $set = $lib.set()
                $set.adds(($trig, $trig, $trig, $trig))
                $lib.print('There is {count} item in the set', count=$lib.len($set))
            '''
            iden = s_common.guid()
            tdef = {'iden': iden, 'cond': 'node:add', 'storm': '[ test:str=foo ]', 'form': 'test:str'}
            msgs = await core.stormlist(q, opts={'vars': {'tdef': tdef}})
            self.stormIsInPrint('There is 1 item in the set', msgs)
            self.nn(await core.view.getTrigger(iden))

            # user
            q = '''
                $u = $lib.auth.users.add(bar)
                $lib.set($u)
                $set = $lib.set($u)
                $set.add($lib.auth.users.byname(bar))
                $set.add($lib.auth.users.byname(bar))
                $lib.print('There is {count} item in the set', count=$lib.len($set))
            '''
            msgs = await core.stormlist(q)
            self.stormIsInPrint('There is 1 item in the set', msgs)

            # view
            q = '''
                $view = $lib.view.get()
                $set = $lib.set($view)
                $set.add($lib.view.get())
                $set.add($lib.view.get())

                $layr = $lib.layer.add().iden
                $newview = $lib.view.add(($layr,))
                $set.add($newview)
                $lib.print('There are {count} items in the set', count=$lib.len($set))
            '''
            msgs = await core.stormlist(q)
            self.stormIsInPrint('There are 2 items in the set', msgs)

            # Dict
            q = '''
                $dict = ({
                    "foo": "bar",
                    "biz": "baz",
                })
                $set = $lib.set($dict)
            '''
            msgs = await core.stormlist(q)
            self.stormIsInErr('is mutable and cannot be used in a set', msgs)

            q = '''
                $dict = ({
                    "foo": "bar",
                    "biz": "baz",
                })
                $set = $lib.set()
                $set.adds($dict)
                $lib.print('There are {count} items in the set', count=$lib.len($set))
            '''
            msgs = await core.stormlist(q)
            self.stormIsInPrint('There are 2 items in the set', msgs)

            # List
            q = '''
                $list = (1, 2, 3)
                $set = $lib.set($list)
            '''
            msgs = await core.stormlist(q)
            self.stormIsInErr('is mutable and cannot be used in a set', msgs)

            q = '''
                $list = (1, 2, 3, 1, 2, 3, 1, 2, 3)
                $set = $lib.set()
                $set.adds($list)
                $lib.print('There are {count} items in the set', count=$lib.len($set))
            '''
            msgs = await core.stormlist(q)
            self.stormIsInPrint('There are 3 items in the set', msgs)

            q = '''
                $list = ((4, 5, 6, 7), (1, 2, 3, 4))
                $set = $lib.set()
                $set.adds($list)
                $lib.print('There are {count} items in the set', count=$lib.len($set))
            '''
            msgs = await core.stormlist(q)
            self.stormIsInErr('is mutable and cannot be used in a set', msgs)

            # Set
            q = '''
                $setA = $lib.set(1, 1, 2, 2, 3)
                $setB = $lib.set($setA)
            '''
            msgs = await core.stormlist(q)
            self.stormIsInErr('is mutable and cannot be used in a set', msgs)

            q = '''
                $setA = $lib.set(1, 1, 2, 2, 3)
                $setB = $lib.set()

                $setB.adds($setA)
                $lib.print('There are {count} items in the set', count=$lib.len($setB))
            '''
            msgs = await core.stormlist(q)
            self.stormIsInPrint('There are 3 items in the set', msgs)

            # path
            q = '''
                inet:ipv4
                $set = $lib.set()
                $set.add($path)
            '''
            msgs = await core.stormlist(q)
            self.stormIsInErr('is mutable and cannot be used in a set', msgs)

            # PathMeta
            q = '''
                inet:ipv4
                $set = $lib.set()
                $meta = $path.meta
                $set.add($meta)
            '''
            msgs = await core.stormlist(q)
            self.stormIsInErr('is mutable and cannot be used in a set', msgs)

            # pathvars
            q = '''
                inet:ipv4
                $set = $lib.set()
                $vars = $path.vars
                $set.add($vars)
            '''
            msgs = await core.stormlist(q)
            self.stormIsInErr('is mutable and cannot be used in a set', msgs)

            # text
            q = '''
                $text = () $text.append(beepboopgetthejedi)
                $set = $lib.set($text)
            '''
            msgs = await core.stormlist(q)
            self.stormIsInErr('is mutable and cannot be used in a set', msgs)

            # stattally
            q = '''
                $tally = $lib.stats.tally()
                $tally.inc(foo)
                $set = $lib.set($tally)
            '''
            msgs = await core.stormlist(q)
            self.stormIsInErr('is mutable and cannot be used in a set', msgs)

            # mix
            q = '''
            $user = $lib.auth.users.add(foo)
            $list = (1, 1, 'a', $user, $user, $lib.view.get(), $lib.view.get(), $lib.queue.add(neatq), $lib.queue.get(neatq), $lib.false)
            $set = $lib.set()
            $set.adds($list)
            $lib.print('There are {count} items in the set', count=$lib.len($set))
            '''
            msgs = await core.stormlist(q)
            self.stormIsInPrint('There are 6 items in the set', msgs)

            q = '''
            $list = (
                1, 2, 3, 4,
                (2), (3), (4), (5),
                (3.0), (4.0), (5.0), (6.0),
                $lib.cast(float, 4), $lib.cast(float, 5), $lib.cast(float, 6), $lib.cast(float, 7)
            )
            $set = $lib.set()
            $set.adds($list)
            $lib.print('There are {count} items in the set', count=$lib.len($set))
            '''
            msgs = await core.stormlist(q)
            self.stormIsInPrint('There are 13 items in the set', msgs)

    async def test_storm_path(self):
        async with self.getTestCore() as core:
            await core.nodes('[ inet:dns:a=(vertex.link, 1.2.3.4) ]')
            q = '''
                inet:fqdn=vertex.link -> inet:dns:a -> inet:ipv4
                $idens = $path.idens()
                [ tel:mob:telem="*" ] +tel:mob:telem [ :data=$idens ]
            '''

            idens = (
                '02488bc284ffd0f60f474d5af66a8c0cf89789f766b51fde1d3da9b227005f47',
                '20153b758f9d5eaaa38e4f4a65c36da797c3e59e549620fa7c4895e1a920991f',
                '3ecd51e142a5acfcde42c02ff5c68378bfaf1eaf49fe9721550b6e7d6013b699',
            )

            nodes = await core.nodes(q)
            self.len(1, nodes)
            self.eq(tuple(sorted(nodes[0].get('data'))), idens)

            opts = {'vars': {'testvar': 'test'}}
            text = "[ test:str='123' ] $testkey=testvar [ test:str=$path.vars.$testkey ]"
            nodes = await core.nodes(text, opts=opts)
            self.len(2, nodes)
            self.eq(nodes[0].ndef, ('test:str', 'test'))

            text = "[ test:str='123' ] [ test:str=$path.vars.testkey ]"
            mesgs = await core.stormlist(text)
            errs = [m[1] for m in mesgs if m[0] == 'err']
            self.len(1, errs)
            err = errs[0]
            self.eq(err[0], 'StormRuntimeError')
            self.isin('No var with name: testkey', err[1].get('mesg'))

            opts = {'vars': {'testkey': 'testvar'}}
            text = "[ test:str='123' ] $path.vars.$testkey = test [ test:str=$path.vars.testvar ]"
            nodes = await core.nodes(text, opts=opts)
            self.len(2, nodes)
            self.eq(nodes[0].ndef, ('test:str', 'test'))
            self.eq(nodes[1].ndef, ('test:str', '123'))

            opts = {'vars': {'testvar': 'test', 'testkey': 'testvar'}}
            text = '''
                [ test:str='123' ]
                for ($name, $valu) in $path.vars {
                    $lib.print('{name}={valu}', name=$name, valu=$valu)
                }
            '''
            msgs = await core.stormlist(text, opts=opts)

            self.stormIsInPrint('testvar=test', msgs)
            self.stormIsInPrint('testkey=testvar', msgs)

            async with core.getLocalProxy() as proxy:
                msgs = await proxy.storm('''
                    [ ps:contact=* ]
                    $path.meta.foo = bar
                    $path.meta.baz = faz
                    $path.meta.baz = $lib.undef
                    $path.meta.biz = ('neato', 'burrito')
                    {
                        for ($name, $valu) in $path.meta {
                            $lib.print('meta: {name}={valu}', name=$name, valu=$valu)
                        }
                    }
                    if $path.meta.foo { $lib.print(foofoofoo) }
                ''').list()
                self.stormIsInPrint('foofoofoo', msgs)
                self.stormIsInPrint('meta: foo=bar', msgs)
                self.stormIsInPrint("meta: biz=['neato', 'burrito']", msgs)
                pode = [m[1] for m in msgs if m[0] == 'node'][0]
                self.len(2, pode[1]['path'])
                self.eq('bar', pode[1]['path']['foo'])

                q = '''
                inet:fqdn=vertex.link
                $path.meta.foobar = ('neato', 'burrito')
                '''
                msgs = [mesg async for mesg in proxy.storm(q)]
                pode = [m[1] for m in msgs if m[0] == 'node'][0]
                self.eq(pode[1]['path'], {'foobar': ('neato', 'burrito')})

                q = '''
                inet:fqdn=vertex.link
                $path.meta.wat = ({"foo": "bar", "biz": "baz", "thing": ({"1": "2", "2": ["a", "b", "c"], "five": "nine"}) })
                $path.meta.neato = (awesome, burrito)
                '''
                msgs = [mesg async for mesg in proxy.storm(q)]
                pode = [m[1] for m in msgs if m[0] == 'node'][0]
                path = pode[1]['path']
                self.eq(('awesome', 'burrito'), path['neato'])
                self.eq('bar', path['wat']['foo'])
                self.eq('baz', path['wat']['biz'])
                self.eq('nine', path['wat']['thing']['five'])
                self.eq('2', path['wat']['thing']['1'])
                self.eq(('a', 'b', 'c'), path['wat']['thing']['2'])

                q = '''
                inet:fqdn=vertex.link
                $path.meta.$node = ('foo', 'bar')
                '''
                msgs = [mesg async for mesg in proxy.storm(q)]
                pode = [m[1] for m in msgs if m[0] == 'node'][0]
                path = pode[1]['path']
                self.len(1, path)
                key = list(path.keys())[0]
                self.true(key.startswith('vertex.link'))
                self.eq(('foo', 'bar'), path[key])

                q = '''
                inet:fqdn=vertex.link
                $test = ({"foo": "bar"})
                $path.meta.data = $test
                $test.biz = baz
                '''
                msgs = [mesg async for mesg in proxy.storm(q)]
                pode = [m[1] for m in msgs if m[0] == 'node'][0]
                path = pode[1]['path']
                self.len(1, path)
                self.len(2, path['data'])
                self.eq('bar', path['data']['foo'])
                self.eq('baz', path['data']['biz'])

    async def test_stormuser(self):
        # Do not include persistent vars support in this test see
        # test_persistent_vars for that behavior.
        async with self.getTestCore() as core:
            q = '$lib.print($lib.user.name())'
            mesgs = await core.stormlist(q)
            self.stormIsInPrint('root', mesgs)
            self.eq(core.auth.rootuser.iden, await core.callStorm('return($lib.user.iden)'))

            msgs = await core.stormlist('$lib.print($lib.auth.users.list().0)')
            self.stormIsInPrint('auth:user', msgs)
            self.stormIsInPrint("'name': 'root'", msgs)

            await core.stormlist('auth.user.add visi')

            visi = await core.auth.getUserByName('visi')
            opts = {'user': visi.iden}
            self.true(await core.callStorm('return($lib.user.allowed(foo.bar, default=$lib.true))', opts=opts))
            self.false(await core.callStorm('return($lib.user.allowed(foo.bar, default=$lib.false))', opts=opts))

    async def test_persistent_vars(self):
        with self.getTestDir() as dirn:
            async with self.getTestCore(dirn=dirn) as core:
                async with core.getLocalProxy() as prox:
                    # User setup for $lib.user.vars() tests

                    ret1 = await prox.addUser('user1', passwd='secret')
                    iden1 = ret1.get('iden')

                    await prox.addUserRule(iden1, (True, ('node', 'add')))
                    await prox.addUserRule(iden1, (True, ('node', 'prop', 'set')))
                    await prox.addUserRule(iden1, (True, ('globals', 'get', 'userkey',)))

                    # Basic tests as root for $lib.globals

                    q = '''$lib.globals.set(adminkey, sekrit)
                    $lib.globals.set(userkey, lessThanSekrit)
                    $lib.globals.set(throwaway, beep)
                    $valu=$lib.globals.get(adminkey)
                    $lib.print($valu)
                    '''
                    mesgs = await s_test.alist(prox.storm(q))
                    self.stormIsInPrint('sekrit', mesgs)

                    popq = '''$valu = $lib.globals.pop(throwaway)
                    $lib.print("pop valu is {valu}", valu=$valu)
                    '''
                    mesgs = await s_test.alist(prox.storm(popq))
                    self.stormIsInPrint('pop valu is beep', mesgs)

                    q = '''$x=({"foo": "1"})
                    $lib.globals.set(bar, $x)
                    $y=$lib.globals.get(bar)
                    $lib.print("valu={v}", v=$y.foo)
                    '''
                    mesgs = await s_test.alist(prox.storm(q))
                    self.stormIsInPrint('valu=1', mesgs)

                    # get and pop take a secondary default value which may be returned
                    q = '''$valu = $lib.globals.get(throwaway, $(0))
                    $lib.print("get valu is {valu}", valu=$valu)
                    '''
                    mesgs = await s_test.alist(prox.storm(q))
                    self.stormIsInPrint('get valu is 0', mesgs)

                    q = '''$valu = $lib.globals.pop(throwaway, $(0))
                    $lib.print("pop valu is {valu}", valu=$valu)
                    '''
                    mesgs = await s_test.alist(prox.storm(q))
                    self.stormIsInPrint('pop valu is 0', mesgs)

                    listq = '''for ($key, $valu) in $lib.globals.list() {
                    $string = `{$key} is {$valu}`
                    $lib.print($string)
                    }
                    '''
                    mesgs = await s_test.alist(prox.storm(listq))
                    self.len(3 + 1, [m for m in mesgs if m[0] == 'print'])
                    self.stormIsInPrint('adminkey is sekrit', mesgs)
                    self.stormIsInPrint('userkey is lessThanSekrit', mesgs)

                    # Storing a valu into the hive gets toprim()'d
                    q = '[test:str=test] $lib.user.vars.set(mynode, $node) return($lib.user.vars.get(mynode))'
                    data = await prox.callStorm(q)
                    self.eq(data, 'test')

                    # Sad path - names must be strings.
                    q = '$lib.globals.set((my, nested, valu), haha)'
                    mesgs = await prox.storm(q).list()
                    err = 'The name of a persistent variable must be a string.'
                    self.stormIsInErr(err, mesgs)

                    # Sad path - names must be strings.
                    q = '$lib.globals.set((my, nested, valu), haha)'
                    mesgs = await prox.storm(q).list()
                    err = 'The name of a persistent variable must be a string.'
                    self.stormIsInErr(err, mesgs)

                async with core.getLocalProxy() as uprox:
                    self.true(await uprox.setCellUser(iden1))

                    q = '''$lib.user.vars.set(somekey, hehe)
                    $valu=$lib.user.vars.get(somekey)
                    $lib.print($valu)
                    '''
                    mesgs = await s_test.alist(uprox.storm(q))
                    self.stormIsInPrint('hehe', mesgs)

                    q = '''$lib.user.vars.set(somekey, hehe)
                    $lib.user.vars.set(anotherkey, weee)
                    [test:str=$lib.user.vars.get(somekey)]
                    '''
                    mesgs = await s_test.alist(uprox.storm(q))
                    self.len(1, await core.nodes('test:str=hehe'))

                    listq = '''for ($key, $valu) in $lib.user.vars.list() {
                        $string = `{$key} is {$valu}`
                        $lib.print($string)
                    }
                    '''
                    mesgs = await s_test.alist(uprox.storm(listq))
                    self.stormIsInPrint('somekey is hehe', mesgs)
                    self.stormIsInPrint('anotherkey is weee', mesgs)

                    popq = '''$valu = $lib.user.vars.pop(anotherkey)
                    $lib.print("pop valu is {valu}", valu=$valu)
                    '''
                    mesgs = await s_test.alist(uprox.storm(popq))
                    self.stormIsInPrint('pop valu is weee', mesgs)

                    mesgs = await s_test.alist(uprox.storm(listq))
                    self.len(1, [m for m in mesgs if m[0] == 'print'])
                    self.stormIsInPrint('somekey is hehe', mesgs)

                    # get and pop take a secondary default value which may be returned
                    q = '''$valu = $lib.user.vars.get(newp, $(0))
                    $lib.print("get valu is {valu}", valu=$valu)
                    '''
                    mesgs = await s_test.alist(prox.storm(q))
                    self.stormIsInPrint('get valu is 0', mesgs)

                    q = '''$valu = $lib.user.vars.pop(newp, $(0))
                    $lib.print("pop valu is {valu}", valu=$valu)
                    '''
                    mesgs = await s_test.alist(prox.storm(q))
                    self.stormIsInPrint('pop valu is 0', mesgs)

                    # the user can access the specific core.vars key
                    # that they have access to but not the admin key
                    q = '''$valu=$lib.globals.get(userkey)
                        $lib.print($valu)
                        '''
                    mesgs = await s_test.alist(uprox.storm(q))
                    self.stormIsInPrint('lessThanSekrit', mesgs)

                    # While the user has get perm, they do not have set or pop
                    # permission
                    q = '''$valu=$lib.globals.pop(userkey)
                    $lib.print($valu)
                    '''
                    mesgs = await s_test.alist(uprox.storm(q))
                    self.len(0, [m for m in mesgs if m[0] == 'print'])
                    errs = [m for m in mesgs if m[0] == 'err']
                    self.len(1, errs)
                    self.eq(errs[0][1][0], 'AuthDeny')

                    q = '''$valu=$lib.globals.set(userkey, newSekritValu)
                    $lib.print($valu)
                    '''
                    mesgs = await s_test.alist(uprox.storm(q))
                    self.len(0, [m for m in mesgs if m[0] == 'print'])
                    errs = [m for m in mesgs if m[0] == 'err']
                    self.len(1, errs)
                    self.eq(errs[0][1][0], 'AuthDeny')

                    # Attempting to access the adminkey fails
                    q = '''$valu=$lib.globals.get(adminkey)
                    $lib.print($valu)
                    '''
                    mesgs = await s_test.alist(uprox.storm(q))
                    self.len(0, [m for m in mesgs if m[0] == 'print'])
                    errs = [m for m in mesgs if m[0] == 'err']
                    self.len(1, errs)
                    self.eq(errs[0][1][0], 'AuthDeny')

                    # if the user attempts to list the values in
                    # core.vars, they only get the values they can read.
                    corelistq = '''
                    for ($key, $valu) in $lib.globals.list() {
                        $string = `{$key} is {$valu}`
                        $lib.print($string)
                    }
                    '''
                    mesgs = await s_test.alist(uprox.storm(corelistq))
                    self.len(1, [m for m in mesgs if m[0] == 'print'])
                    self.stormIsInPrint('userkey is lessThanSekrit', mesgs)

            async with self.getTestCore(dirn=dirn) as core:
                # And our variables do persist AFTER restarting the cortex,
                # so they are persistent via the hive.
                async with core.getLocalProxy() as uprox:
                    self.true(await uprox.setCellUser(iden1))

                    mesgs = await uprox.storm(listq).list()
                    self.len(1, [m for m in mesgs if m[0] == 'print'])
                    self.stormIsInPrint('somekey is hehe', mesgs)

                    q = '''$valu=$lib.globals.get(userkey)
                    $lib.print($valu)
                    '''
                    mesgs = await uprox.storm(q).list()
                    self.stormIsInPrint('lessThanSekrit', mesgs)

                    # The StormHiveDict is safe when computing things
                    q = '''[test:int=1234]
                    $lib.user.vars.set(someint, $node.value())
                    [test:str=$lib.user.vars.get(someint)]
                    '''
                    mesgs = await uprox.storm(q).list()
                    podes = [m[1] for m in mesgs if m[0] == 'node']
                    self.len(2, podes)
                    self.eq({('test:str', '1234'), ('test:int', 1234)},
                            {pode[0] for pode in podes})

    async def test_storm_lib_time(self):

        async with self.getTestCore() as core:
            nodes = await core.nodes('[ ps:person="*" :dob = $lib.time.fromunix(20) ]')
            self.len(1, nodes)
            self.eq(20000, nodes[0].get('dob'))

            query = '''$valu="10/1/2017 2:52"
            $parsed=$lib.time.parse($valu, "%m/%d/%Y %H:%M")
            [test:int=$parsed]
            '''
            nodes = await core.nodes(query)
            self.len(1, nodes)
            self.eq(nodes[0].ndef[1], 1506826320000)

            query = '''$valu="10/1/2017 1:22-01:30"
            $parsed=$lib.time.parse($valu, "%m/%d/%Y %H:%M%z")
            [test:int=$parsed]
            '''
            nodes = await core.nodes(query)
            self.len(1, nodes)
            self.eq(nodes[0].ndef[1], 1506826320000)

            query = '''$valu="10/1/2017 3:52+01:00"
            $parsed=$lib.time.parse($valu, "%m/%d/%Y %H:%M%z")
            [test:int=$parsed]
            '''
            nodes = await core.nodes(query)
            self.len(1, nodes)
            self.eq(nodes[0].ndef[1], 1506826320000)

            # Sad case for parse
            query = '''$valu="10/1/2017 2:52"
            $parsed=$lib.time.parse($valu, "%m/%d/%Y--%H:%MTZ")
            [test:int=$parsed]
            '''
            mesgs = await core.stormlist(query)
            ernfos = [m[1] for m in mesgs if m[0] == 'err']
            self.len(1, ernfos)
            self.isin('Error during time parsing', ernfos[0][1].get('mesg'))

            # We can optionally suppress that if error we want to do so and then
            # we can compare the return value against $lib.null if we wanted to
            # do any flow control based on that information.
            query = '''$valu="10/1/2017 2:52"
            $parsed=$lib.time.parse($valu, "%m/%d/%Y--%H:%MTZ", errok=$lib.true)
            return ($parsed)'''
            ret = await core.callStorm(query)
            self.none(ret)

            self.none(await core.callStorm('return($lib.time.parse($lib.true, "%m/%d/%Y", errok=$lib.true))'))

            query = '''[test:str=1234 :tick=20190917]
            $lib.print($lib.time.format(:tick, "%Y-%d-%m"))
            '''
            mesgs = await core.stormlist(query)
            self.stormIsInPrint('2019-17-09', mesgs)

            # Strs can be parsed using time norm routine.
            query = '''$valu=$lib.time.format('200103040516', '%Y %m %d')
            $lib.print($valu)
            '''
            mesgs = await core.stormlist(query)
            self.stormIsInPrint('2001 03 04', mesgs)

            # Out of bounds case for datetime
            query = '''[test:int=253402300800000]
            $valu=$lib.time.format($node.value(), '%Y')'''
            mesgs = await core.stormlist(query)
            ernfos = [m[1] for m in mesgs if m[0] == 'err']
            self.len(1, ernfos)
            self.isin('Failed to norm a time value prior to formatting', ernfos[0][1].get('mesg'))

            # Cant format ? times
            query = '$valu=$lib.time.format("?", "%Y")'
            mesgs = await core.stormlist(query)
            ernfos = [m[1] for m in mesgs if m[0] == 'err']
            self.len(1, ernfos)
            self.isin('Cannot format a timestamp for ongoing/future time.', ernfos[0][1].get('mesg'))

            # strftime fail - taken from
            # https://github.com/python/cpython/blob/3.7/Lib/test/datetimetester.py#L1404
            query = r'''[test:str=1234 :tick=20190917]
            $lib.print($lib.time.format(:tick, "%y\ud800%m"))
            '''
            mesgs = await core.stormlist(query)
            ernfos = [m[1] for m in mesgs if m[0] == 'err']
            self.len(1, ernfos)
            self.isin('Error during time format', ernfos[0][1].get('mesg'))

            # $lib.time.sleep causes cache flushes on the snap
            async with await core.snap() as snap:
                # lift a node into the cache
                data0 = await alist(snap.storm('test:str=1234'))
                self.len(1, snap.buidcache)
                # use $lib.time.sleep
                data1 = await alist(snap.storm('$lib.time.sleep(0) fini { test:str=1234 } '))
                self.ne(id(data0[0][0]), id(data1[0][0]))
                self.eq(data0[0][0].ndef, data1[0][0].ndef)

            # Get time parts
            self.eq(2021, await core.callStorm('return($lib.time.year(20211031020304))'))
            self.eq(10, await core.callStorm('return($lib.time.month(20211031020304))'))
            self.eq(31, await core.callStorm('return($lib.time.day(20211031020304))'))
            self.eq(2, await core.callStorm('return($lib.time.hour(20211031020304))'))
            self.eq(3, await core.callStorm('return($lib.time.minute(20211031020304))'))
            self.eq(4, await core.callStorm('return($lib.time.second(20211031020304))'))
            self.eq(6, await core.callStorm('return($lib.time.dayofweek(20211031020304))'))
            self.eq(303, await core.callStorm('return($lib.time.dayofyear(20211031020304))'))
            self.eq(30, await core.callStorm('return($lib.time.dayofmonth(20211031020304))'))
            self.eq(9, await core.callStorm('return($lib.time.monthofyear(20211031020304))'))

            tick = s_time.parse('2020-02-11 14:08:00.123')
            valu = await core.callStorm('return($lib.time.toUTC(2020-02-11@14:08:00.123, EST))')
            self.eq(valu, (True, tick + (s_time.onehour * 5)))

            valu = await core.callStorm('return($lib.time.toUTC(2020, VISI))')
            self.false(valu[0])
            self.eq(valu[1]['err'], 'BadArg')

            query = '''$valu="2020-10-01 01:30:00"
            $parsed=$lib.time.parse($valu, "%Y-%m-%d %H:%M:%S")
            $lib.print($lib.time.toUTC($parsed, US/Eastern))
            '''
            mesgs = await core.stormlist(query)
            self.stormIsInPrint('1601530200000', mesgs)

            query = '''$valu="2020-11-01 01:30:00"
            $parsed=$lib.time.parse($valu, "%Y-%m-%d %H:%M:%S")
            return($lib.time.toUTC($parsed, America/New_York))
            '''
            mesgs = await core.callStorm(query)
            self.false(mesgs[0])
            self.isin('Ambiguous time', mesgs[1]['errinfo']['mesg'])

    async def test_storm_lib_time_ticker(self):

        async with self.getTestCore() as core:
            iden = s_common.guid()
            await core.nodes('''
                $lib.queue.add(visi)
                $lib.dmon.add(${
                    $visi=$lib.queue.get(visi)
                    for $tick in $lib.time.ticker(0.01) {
                        $visi.put($tick)
                    }
                }, ddef=({"iden": $iden}))
            ''', opts={'vars': {'iden': iden}})
            nodes = await core.nodes('for ($offs, $tick) in $lib.queue.get(visi).gets(size=3) { [test:int=$tick] } ')
            self.len(3, nodes)
            self.eq({0, 1, 2}, {node.ndef[1] for node in nodes})
            self.nn(await core.getStormDmon(iden))

            # lib.time.ticker also clears the snap cache
            async with await core.snap() as snap:
                # lift a node into the cache
                _ = await alist(snap.storm('test:int=0'))
                self.len(1, snap.buidcache)
                q = '''
                $visi=$lib.queue.get(visi)
                for $tick in $lib.time.ticker(0.01, count=3) {
                    $visi.put($tick)
                }
                '''
                _ = await alist(snap.storm(q))
                self.len(0, snap.buidcache)

    async def test_stormtypes_telepath(self):

        class FakeService:

            async def doit(self, x):
                return x + 20

            async def fqdns(self):
                yield 'woot.com'
                yield 'vertex.link'

            async def ipv4s(self):
                return ('1.2.3.4', '5.6.7.8')

        async with self.getTestCore() as core:

            fake = FakeService()
            core.dmon.share('fake', fake)
            lurl = core.getLocalUrl(share='fake')

            await core.nodes('[ inet:ipv4=1.2.3.4 :asn=20 ]')

            varz = {'url': lurl}
            opts = {'vars': varz}

            q = '[ inet:ipv4=1.2.3.4 :asn=20 ] $asn = $lib.telepath.open($url).doit(:asn) [ :asn=$asn ]'
            nodes = await core.nodes(q, opts=opts)
            self.eq(40, nodes[0].props['asn'])

            nodes = await core.nodes('for $fqdn in $lib.telepath.open($url).fqdns() { [ inet:fqdn=$fqdn ] }', opts=opts)
            self.len(2, nodes)

            nodes = await core.nodes('for $ipv4 in $lib.telepath.open($url).ipv4s() { [ inet:ipv4=$ipv4 ] }', opts=opts)
            self.len(2, nodes)

            with self.raises(s_exc.NoSuchName):
                await core.nodes('$lib.telepath.open($url)._newp()', opts=opts)

            mesgs = await core.stormlist('$lib.print($lib.telepath.open($url))', opts=opts)
            self.stormIsInPrint("telepath:proxy: <synapse.telepath.Proxy object", mesgs)

            mesgs = await core.stormlist('$lib.print($lib.telepath.open($url).doit)', opts=opts)
            self.stormIsInPrint("telepath:proxy:method: <synapse.telepath.Method", mesgs)

            mesgs = await core.stormlist('$lib.print($lib.telepath.open($url).fqdns)', opts=opts)
            self.stormIsInPrint("telepath:proxy:genrmethod: <synapse.telepath.GenrMethod", mesgs)

            unfo = await core.addUser('lowuesr')
            user = unfo.get('iden')

            opts = {'user': user, 'vars': varz}
            with self.raises(s_exc.AuthDeny):
                await core.callStorm('return ( $lib.telepath.open($url).ipv4s() )', opts=opts)
            await core.addUserRule(user, (True, ('storm', 'lib', 'telepath', 'open', 'cell')))
            self.len(2, await core.callStorm('return ( $lib.telepath.open($url).ipv4s() )', opts=opts))

            # SynErr exceptions are allowed through. They can be caught by storm.
            with self.raises(s_exc.BadUrl):
                await core.callStorm('$prox=$lib.telepath.open("weeeeeeeeeeeeee")')

            # Python exceptions are caught and raised as StormRuntimeError exceptions.
            with self.raises(s_exc.StormRuntimeError) as cm:
                await core.callStorm('$prox=$lib.telepath.open("tcp://0.0.0.0:60000")')
            emsg = cm.exception.get('mesg')
            self.isin('Failed to connect to Telepath service: "tcp://0.0.0.0:60000" error:', emsg)
            self.isin('Connect call failed', emsg)

    async def test_storm_lib_queue(self):

        async with self.getTestCore() as core:

            msgs = await core.stormlist('queue.add visi')
            self.stormIsInPrint('queue added: visi', msgs)

            with self.raises(s_exc.DupName):
                await core.nodes('queue.add visi')

            msgs = await core.stormlist('queue.list')
            self.stormIsInPrint('Storm queue list:', msgs)
            self.stormIsInPrint('visi', msgs)

            name = await core.callStorm('$q = $lib.queue.get(visi) return ($q.name)')
            self.eq(name, 'visi')

            nodes = await core.nodes('$q = $lib.queue.get(visi) [ inet:ipv4=1.2.3.4 ] $q.put( $node.repr() )')
            nodes = await core.nodes('$q = $lib.queue.get(visi) ($offs, $ipv4) = $q.get(0) inet:ipv4=$ipv4')
            self.len(1, nodes)
            self.eq(nodes[0].ndef, ('inet:ipv4', 0x01020304))

            # test iter use case
            q = '$q = $lib.queue.add(blah) [ inet:ipv4=1.2.3.4 inet:ipv4=5.5.5.5 ] $q.put( $node.repr() )'
            nodes = await core.nodes(q)
            self.len(2, nodes)

            # Put a value into the queue that doesn't exist in the cortex so the lift can nop
            await core.nodes('$q = $lib.queue.get(blah) $q.put("8.8.8.8")')

            nodes = await core.nodes('''
                $q = $lib.queue.get(blah)
                for ($offs, $ipv4) in $q.gets(0, wait=0) {
                    inet:ipv4=$ipv4
                }
            ''')
            self.len(2, nodes)

            nodes = await core.nodes('''
                $q = $lib.queue.get(blah)
                for ($offs, $ipv4) in $q.gets(wait=0) {
                    inet:ipv4=$ipv4
                    $q.cull($offs)
                }
            ''')
            self.len(2, nodes)

            q = '$q = $lib.queue.get(blah) for ($offs, $ipv4) in $q.gets(wait=0) { inet:ipv4=$ipv4 }'
            nodes = await core.nodes(q)
            self.len(0, nodes)

            msgs = await core.stormlist('queue.del visi')
            self.stormIsInPrint('queue removed: visi', msgs)

            with self.raises(s_exc.NoSuchName):
                await core.nodes('queue.del visi')

            with self.raises(s_exc.NoSuchName):
                await core.nodes('$lib.queue.get(newp).get()')

            await core.nodes('''
                $doit = $lib.queue.add(doit)
                $doit.puts((foo,bar))
            ''')
            nodes = await core.nodes('for ($offs, $name) in $lib.queue.get(doit).gets(size=2) { [test:str=$name] }')
            self.len(2, nodes)

            q = '$item = $lib.queue.get(doit).get(offs=1) [test:str=$item.0]'
            nodes = await core.nodes(q)
            self.len(1, nodes)

            q = 'for ($offs, $name) in $lib.queue.get(doit).gets(size=1, offs=1) { [test:str=$name] }'
            nodes = await core.nodes(q)
            self.len(1, nodes)

            # test other users who have access to this queue can do things to it
            async with core.getLocalProxy() as root:
                # add users
                await root.addUser('synapse')
                await root.addUser('wootuser')

                synu = await core.auth.getUserByName('synapse')
                woot = await core.auth.getUserByName('wootuser')

                # make a queue
                with self.raises(s_exc.AuthDeny):
                    opts = {'user': synu.iden}
                    await core.nodes('queue.add synq', opts=opts)

                rule = (True, ('queue', 'add'))
                await root.addUserRule(synu.iden, rule, indx=None)
                opts = {'user': synu.iden}
                msgs = await core.stormlist('queue.add synq', opts=opts)
                self.stormIsInPrint('queue added: synq', msgs)

                rule = (True, ('queue', 'synq', 'put'))
                await root.addUserRule(synu.iden, rule, indx=None)

                opts = {'user': synu.iden}
                await core.nodes('$q = $lib.queue.get(synq) $q.puts((bar, baz))', opts=opts)

                # now let's see our other user fail to add things
                with self.raises(s_exc.AuthDeny):
                    opts = {'user': woot.iden}
                    await core.nodes('$lib.queue.get(synq).get()', opts=opts)

                rule = (True, ('queue', 'synq', 'get'))
                await root.addUserRule(woot.iden, rule, indx=None)

                msgs = await core.stormlist('$lib.print($lib.queue.get(synq).get(wait=0))')
                self.stormIsInPrint("(0, 'bar')", msgs)

                with self.raises(s_exc.AuthDeny):
                    opts = {'user': woot.iden}
                    await core.nodes('$lib.queue.del(synq)', opts=opts)

                rule = (True, ('queue', 'del'))
                await root.addUserRule(woot.iden, rule, indx=None, gateiden='queue:synq')

                opts = {'user': woot.iden}
                await core.nodes('$lib.queue.del(synq)', opts=opts)

                with self.raises(s_exc.NoSuchName):
                    await core.nodes('$lib.queue.get(synq)')

                await core.callStorm('$lib.queue.gen(poptest).puts((foo, bar, baz))')
                self.eq('poptest', await core.callStorm('return($lib.queue.get(poptest).name)'))
                self.eq((0, 'foo'), await core.callStorm('return($lib.queue.get(poptest).pop(0))'))
                self.eq((1, 'bar'), await core.callStorm('return($lib.queue.get(poptest).pop(1))'))
                self.eq((2, 'baz'), await core.callStorm('return($lib.queue.get(poptest).pop(2))'))
                self.none(await core.callStorm('return($lib.queue.get(poptest).pop(2))'))
                self.none(await core.callStorm('return($lib.queue.get(poptest).pop())'))
                # Repopulate the queue, we now have data in index 3, 4, and 5
                await core.callStorm('$lib.queue.gen(poptest).puts((foo, bar, baz))')
                # Out of order pop() with a index does not cull.
                self.eq((4, 'bar'), await core.callStorm('return($lib.queue.get(poptest).pop(4))'))
                self.eq((3, 'foo'), await core.callStorm('return($lib.queue.get(poptest).pop())'))
                self.eq((5, 'baz'), await core.callStorm('return($lib.queue.get(poptest).pop())'))
                self.none(await core.callStorm('return($lib.queue.get(poptest).pop())'))

                # Coverage for the Cortex queue:del nexus handler
                name = 'deleteme'
                iden = s_common.guid()
                await core.addCoreQueue(
                    name,
                    {'name': name,
                     'creator': core.auth.rootuser.iden,
                     'created': s_common.now(),
                     'iden': iden}
                )
                await core.auth.delAuthGate(f'queue:{name}')
                await core.delCoreQueue(name)
                with self.raises(s_exc.NoSuchName):
                    await core.getCoreQueue(name)

    async def test_storm_node_data(self):

        async with self.getTestCore() as core:
            stormpkg = {
                'name': 'nodedatatest',
                'version': (0, 0, 1),
                'commands': (
                    {
                     'name': 'nd.permtest',
                     'storm': '$node.data.get(foo:bar)',
                    },
                ),
            }

            await core.addStormPkg(stormpkg)

            nodes = await core.nodes('[test:int=10] $node.data.set(foo, hehe)')

            self.len(1, nodes)
            self.eq(await nodes[0].getData('foo'), 'hehe')

            nodes = await core.nodes('test:int $foo=$node.data.get(foo) [ test:str=$foo ] +test:str')
            self.len(1, nodes)
            self.eq(nodes[0].ndef, ('test:str', 'hehe'))

            q = 'test:int for ($name, $valu) in $node.data.list() { [ test:str=$name ] } +test:str'
            nodes = await core.nodes(q)
            self.len(1, nodes)
            self.eq(nodes[0].ndef, ('test:str', 'foo'))

            # list() exposes data from all layers from top-down
            fork = await core.callStorm('return ( $lib.view.get().fork().iden )')
            await core.nodes('test:int=10 $node.data.set(bar, newp)')
            await core.nodes('test:int=10 $node.data.set(bar, baz)', opts={'view': fork})
            data = await core.callStorm('test:int=10 return( $node.data.list() )', opts={'view': fork})
            self.eq(data, (('bar', 'baz'), ('foo', 'hehe')))

            # delete and remake the node to confirm data wipe
            nodes = await core.nodes('test:int=10 | delnode')
            nodes = await core.nodes('test:int=10')
            self.len(0, nodes)

            nodes = await core.nodes('[test:int=10]')

            self.none(await nodes[0].getData('foo'))

            nodes = await core.nodes('[ test:int=20 ] $node.data.set(woot, woot)')
            self.eq('woot', await nodes[0].getData('woot'))

            nodes = await core.nodes('test:int=20 [ test:str=$node.data.pop(woot) ]')

            self.none(await nodes[1].getData('woot'))
            self.eq(nodes[0].ndef, ('test:str', 'woot'))

            visi = await core.auth.addUser('visi')
            async with core.getLocalProxy(user='visi') as asvisi:
                self.eq(None, await asvisi.callStorm('test:int return($node.data.get(foo))'))

            await visi.addRule((True, ('view', 'add')))

            asvisi = {'user': visi.iden}
            view = await core.callStorm('return($lib.view.get().fork().iden)', opts=asvisi)

            asvisi['view'] = view
            layr = core.getView(view).layers[0]
            await visi.addRule((True, ('node',)), gateiden=layr.iden)
            await core.nodes('[ inet:ipv4=1.2.3.4 ] $node.data.set(woot, (10))', opts=asvisi)

            # test interaction between LibLift and setting node data
            q = '''
            for $i in $lib.range((10)) {
                [test:int=$i]
                $node.data.set(laststatus, "start")
            }
            '''
            await core.callStorm(q)
            q = '''
            for $work in $lib.lift.byNodeData(laststatus) {
                if ($work.value() > 5) {
                    $work.data.set(laststatus, "running")
                } else {
                    $work.data.set(laststatus, "done")
                }
                $status = $work.data.get(laststatus)
                $lib.print("#{valu} status is {status}", valu=$work.value(), status=$status)
            }
            '''
            msgs = await core.stormlist(q)
            for i in range(10):
                if i > 5:
                    self.stormIsInPrint(f'#{i} status is running', msgs)
                else:
                    self.stormIsInPrint(f'#{i} status is done', msgs)

            q = '''
            for $work in $lib.lift.byNodeData(laststatus) {
                if ($work.value() = 5) {
                    $work.data.pop(laststatus)
                    $status = $work.data.get(laststatus)
                    $lib.print("#{value} work status is {status}", value=$work.value(), status=$status)
                } else {
                    $status = $work.data.get(laststatus)
                    $lib.print("#{value} is still {status}", value=$work.value(), status=$status)
                }
            }
            '''
            msgs = await core.stormlist(q)
            prints = [x for x in msgs if x[0] == 'print']
            self.len(10, prints)
            self.stormIsInPrint("#5 work status is $lib.null", msgs)

            # has
            q = '''
            [ test:int=10 ]
            $node.data.set(data:key, $lib.false)
            if $node.data.has(lol:nope) {
                $lib.print("But How?")
            } else {
                $lib.print("Working")
            }
            '''
            msgs = await core.stormlist(q)
            self.stormIsInPrint("Working", msgs)

            q = '''
            [ test:int=27 ]
            $node.data.set(data:key, $lib.null)
            if $node.data.has(data:key) {
                $lib.print("Working")
            } else {
                $lib.print("Failure")
            }
            '''
            msgs = await core.stormlist(q)
            self.stormIsInPrint("Working", msgs)

            q = '''
            test:int=27
            if ($node.data.has(data:key) = $lib.true) {
                $lib.print("Working")
            } else {
                $lib.print("Failure")
            }
            '''
            msgs = await core.stormlist(q)
            self.stormIsInPrint("Working", msgs)

            q = '''
            test:int=10
            if ($node.data.has(lol:nope) = $lib.false) {
                $lib.print("Working")
            } else {
                $lib.print("Failure")
            }
            '''
            msgs = await core.stormlist(q)
            self.stormIsInPrint("Working", msgs)

            q = '''
            $count = (0)
            for $int in $lib.lift.byNodeData(lol:nope) {
                $count = ($count + 1)
            }
            $lib.print("Count: {c}", c=$count)
            '''
            msgs = await core.stormlist(q)
            self.stormIsInPrint("Count: 0", msgs)

            q = '[test:int=127] $node.data.set(neato:key, $lib.false)'
            await core.nodes(q)
            q = '''
            test:int=127
            if ($node.data.has(neato:key) = $lib.true) {
                $lib.print("Working")
            } else {
                $lib.print("Failure")
            }
            '''
            msgs = await core.stormlist(q)
            self.stormIsInPrint("Working", msgs)

    async def test_storm_lib_bytes(self):

        async with self.getTestCore() as core:

            opts = {'vars': {'bytes': 10}}

            with self.raises(s_exc.BadArg):
                text = '($size, $sha2) = $lib.bytes.put($bytes)'
                nodes = await core.nodes(text, opts=opts)

            with self.raises(s_exc.BadArg):
                text = '($size, $sha2) = $lib.axon.put($bytes)'
                nodes = await core.nodes(text, opts=opts)

            asdf = b'asdfasdf'
            asdfset = s_hashset.HashSet()
            asdfset.update(asdf)
            hashes = dict([(n, s_common.ehex(h)) for (n, h) in asdfset.digests()])

            asdfhash_h = '2413fb3709b05939f04cf2e92f7d0897fc2596f9ad0b8a9ea855c7bfebaae892'
            self.eq(asdfhash_h, hashes['sha256'])

            ret = await core.callStorm('return($lib.bytes.has($hash))', {'vars': {'hash': asdfhash_h}})
            self.false(ret)
            self.false(await core.callStorm('return($lib.bytes.has($lib.null))'))
            self.false(await core.callStorm('return($lib.axon.has($lib.null))'))

            opts = {'vars': {'bytes': asdf}}
            text = '($size, $sha2) = $lib.bytes.put($bytes) [ test:int=$size test:str=$sha2 ]'

            nodes = await core.nodes(text, opts=opts)
            self.len(2, nodes)

            opts = {'vars': {'sha256': asdfhash_h}}
            self.eq(8, await core.callStorm('return($lib.bytes.size($sha256))', opts=opts))
            self.eq(8, await core.callStorm('return($lib.axon.size($sha256))', opts=opts))

            hashset = await core.callStorm('return($lib.bytes.hashset($sha256))', opts=opts)
            self.eq(hashset, hashes)

            hashset = await core.callStorm('return($lib.axon.hashset($sha256))', opts=opts)
            self.eq(hashset, hashes)

            self.eq(nodes[0].ndef, ('test:int', 8))
            self.eq(nodes[1].ndef, ('test:str', asdfhash_h))

            bkey = s_common.uhex(asdfhash_h)
            byts = b''.join([b async for b in core.axon.get(bkey)])
            self.eq(b'asdfasdf', byts)

            ret = await core.callStorm('return($lib.bytes.has($hash))', {'vars': {'hash': asdfhash_h}})
            self.true(ret)

            ret = await core.callStorm('return($lib.axon.has($hash))', {'vars': {'hash': asdfhash_h}})
            self.true(ret)

            # Allow bytes to be directly decoded as a string
            opts = {'vars': {'buf': 'hehe'.encode()}}
            nodes = await core.nodes('$valu=$buf.decode() [test:str=$valu]', opts)
            self.len(1, nodes)
            self.eq(nodes[0].ndef, ('test:str', 'hehe'))

            # Allow strings to be encoded as bytes
            text = '''$valu="visi"  $buf1=$valu.encode() $buf2=$valu.encode("utf-16")
            [(file:bytes=$buf1) (file:bytes=$buf2)]
            '''
            nodes = await core.nodes(text)
            self.len(2, nodes)
            self.eq({'sha256:e45bbb7e03acacf4d1cca4c16af1ec0c51d777d10e53ed3155bd3d8deb398f3f',
                     'sha256:1263d0f4125831df93a82a08ab955d1176306953c9f0c44d366969295c7b57db',
                     },
                    {n.ndef[1] for n in nodes})

            # Mismatch surrogates from real world data
            surrogate_data = "FOO\ufffd\ufffd\ufffd\udfab\ufffd\ufffdBAR"
            resp = await core.callStorm('$buf=$s.encode() return ( ($buf, $buf.decode() ) )',
                                        opts={'vars': {'s': surrogate_data}})
            self.eq(resp[0], surrogate_data.encode('utf-8', 'surrogatepass'))
            self.eq(resp[1], surrogate_data)

            # Encoding/decoding errors are caught
            q = '$valu="valu" $valu.encode("utf16").decode()'
            msgs = await core.stormlist(q)
            errs = [m for m in msgs if m[0] == 'err']
            self.len(1, errs)
            self.eq(errs[0][1][0], 'StormRuntimeError')

            q = '$lib.print($byts.decode(errors=ignore))'
            msgs = await core.stormlist(q, opts={'vars': {'byts': b'foo\x80'}})
            self.stormHasNoErr(msgs)
            self.stormIsInPrint('foo', msgs)

            q = '$valu="str.ॐ.valu" $buf=$valu.encode(ascii)'
            msgs = await core.stormlist(q)
            errs = [m for m in msgs if m[0] == 'err']
            self.len(1, errs)
            self.eq(errs[0][1][0], 'StormRuntimeError')

            bobj = s_stormtypes.Bytes(b'beepbeep')
            self.len(8, bobj)

            opts = {'vars': {'chunks': (b'visi', b'kewl')}}
            retn = await core.callStorm('return($lib.bytes.upload($chunks))', opts=opts)
            self.eq((8, '9ed8ffd0a11e337e6e461358195ebf8ea2e12a82db44561ae5d9e638f6f922c4'), retn)

            retn = await core.callStorm('return($lib.axon.upload($chunks))', opts=opts)
            self.eq((8, '9ed8ffd0a11e337e6e461358195ebf8ea2e12a82db44561ae5d9e638f6f922c4'), retn)

            visi = await core.auth.addUser('visi')
            await visi.addRule((False, ('axon', 'has')))

            opts = {'user': visi.iden, 'vars': {'hash': asdfhash_h}}
            with self.raises(s_exc.AuthDeny):
                await core.callStorm('return($lib.bytes.has($hash))', opts=opts)

            with self.raises(s_exc.AuthDeny):
                await core.callStorm('return($lib.bytes.size($hash))', opts=opts)

            with self.raises(s_exc.AuthDeny):
                await core.callStorm('return($lib.bytes.hashset($hash))', opts=opts)

            await visi.addRule((False, ('axon', 'upload')))

            opts = {'user': visi.iden, 'vars': {'byts': b'foo'}}
            with self.raises(s_exc.AuthDeny):
                await core.callStorm('return($lib.bytes.put($byts))', opts=opts)

            opts = {'user': visi.iden, 'vars': {'chunks': (b'visi', b'kewl')}}
            with self.raises(s_exc.AuthDeny):
                await core.callStorm('return($lib.bytes.upload($chunks))', opts=opts)

    async def test_storm_lib_base64(self):

        async with self.getTestCore() as core:

            await core.axready.wait()

            # urlsafe
            opts = {'vars': {'bytes': b'fooba?'}}
            text = '$valu = $lib.base64.encode($bytes) [ test:str=$valu ]'
            nodes = await core.nodes(text, opts=opts)
            self.len(1, nodes)
            self.eq(nodes[0].ndef, ('test:str', 'Zm9vYmE_'))

            opts = {'vars': {'bytes': nodes[0].ndef[1]}}
            text = '$lib.axon.put($lib.base64.decode($bytes))'
            nodes = await core.nodes(text, opts)
            key = binascii.unhexlify(hashlib.sha256(base64.urlsafe_b64decode(opts['vars']['bytes'])).hexdigest())
            byts = b''.join([b async for b in core.axon.get(key)])
            self.eq(byts, b'fooba?')

            # normal
            opts = {'vars': {'bytes': b'fooba?'}}
            text = '$valu = $lib.base64.encode($bytes, $(0)) [ test:str=$valu ]'
            nodes = await core.nodes(text, opts=opts)
            self.len(1, nodes)
            self.eq(nodes[0].ndef, ('test:str', 'Zm9vYmE/'))

            opts = {'vars': {'bytes': nodes[0].ndef[1]}}
            text = '$lib.axon.put($lib.base64.decode($bytes, $(0)))'
            nodes = await core.nodes(text, opts)
            key = binascii.unhexlify(hashlib.sha256(base64.urlsafe_b64decode(opts['vars']['bytes'])).hexdigest())
            byts = b''.join([b async for b in core.axon.get(key)])
            self.eq(byts, b'fooba?')

            # unhappy cases
            opts = {'vars': {'bytes': 'not bytes'}}
            text = '[ test:str=$lib.base64.encode($bytes) ]'
            mesgs = await core.stormlist(text, opts=opts)
            errs = [m[1] for m in mesgs if m[0] == 'err']
            self.len(1, errs)
            err = errs[0]
            self.eq(err[0], 'StormRuntimeError')
            self.isin('Error during base64 encoding - a bytes-like object is required', err[1].get('mesg'))

            opts = {'vars': {'bytes': 'foobar'}}
            text = '[test:str=$lib.base64.decode($bytes)]'
            mesgs = await core.stormlist(text, opts=opts)
            errs = [m[1] for m in mesgs if m[0] == 'err']
            self.len(1, errs)
            err = errs[0]
            self.eq(err[0], 'StormRuntimeError')
            self.isin('Error during base64 decoding - Incorrect padding', err[1].get('mesg'))

            opts = {'vars': {'bytes': None}}
            text = '[test:str=$lib.base64.decode($bytes)]'
            mesgs = await core.stormlist(text, opts=opts)
            errs = [m[1] for m in mesgs if m[0] == 'err']
            self.len(1, errs)
            err = errs[0]
            self.eq(err[0], 'StormRuntimeError')
            emsg = "Error during base64 decoding - argument should be a bytes-like object or ASCII string, not 'NoneType'"
            self.isin(emsg, err[1].get('mesg'))

    async def test_storm_lib_vars(self):

        async with self.getTestCore() as core:

            opts = {'vars': {'testvar': 'test'}}
            text = '$testkey=testvar [ test:str=$lib.vars.get($testkey) ]'
            nodes = await core.nodes(text, opts=opts)
            self.len(1, nodes)
            self.eq(nodes[0].ndef, ('test:str', 'test'))

            text = '$testkey=testvar [ test:str=$lib.vars.get($testkey) ]'
            mesgs = await core.stormlist(text)
            errs = [m[1] for m in mesgs if m[0] == 'err']
            self.len(1, errs)
            err = errs[0]
            self.eq(err[0], 'BadTypeValu')
            self.isin('no norm for type', err[1].get('mesg'))

            opts = {'vars': {'testkey': 'testvar'}}
            text = '$lib.vars.set($testkey, test) [ test:str=$lib.vars.get(testvar) ]'
            nodes = await core.nodes(text, opts=opts)
            self.len(1, nodes)
            self.eq(nodes[0].ndef, ('test:str', 'test'))

            opts = {'vars': {'testvar': 'test', 'testkey': 'testvar'}}
            text = '$lib.vars.del(testvar) [ test:str=$lib.vars.get($testkey) ]'
            mesgs = await core.stormlist(text, opts=opts)
            errs = [m[1] for m in mesgs if m[0] == 'err']
            self.len(1, errs)
            err = errs[0]
            self.eq(err[0], 'BadTypeValu')
            self.isin('no norm for type', err[1].get('mesg'))

            opts = {'vars': {'testvar': 'test', 'testkey': 'testvar'}}
            text = '$lib.vars.del(testvar) [ test:str=$lib.vars.get($testkey) ]'
            mesgs = await core.stormlist(text, opts=opts)
            errs = [m[1] for m in mesgs if m[0] == 'err']
            self.len(1, errs)
            err = errs[0]
            self.eq(err[0], 'BadTypeValu')
            self.isin('no norm for type', err[1].get('mesg'))

            opts = {'vars': {'testvar': 'test', 'testkey': 'testvar'}}
            text = '$lib.print($lib.vars.list())'
            mesgs = await core.stormlist(text, opts=opts)
            mesgs = [m for m in mesgs if m[0] == 'print']
            self.len(1, mesgs)
            self.stormIsInPrint("('testvar', 'test'), ('testkey', 'testvar')", mesgs)

    async def test_storm_lib_vars_type(self):

        async with self.getTestCore() as core:

            # $lib.vars.type() results
            self.eq('undef', await core.callStorm('return ($lib.vars.type($lib.undef))'))
            self.eq('null', await core.callStorm('return ($lib.vars.type($lib.null))'))
            self.eq('null', await core.callStorm('$foo=({}) return ($lib.vars.type($foo.key))'))
            self.eq('boolean', await core.callStorm('return ($lib.vars.type($lib.true))'))
            self.eq('boolean', await core.callStorm('return ($lib.vars.type($lib.false))'))
            self.eq('str', await core.callStorm('return ($lib.vars.type(1))'))
            self.eq('int', await core.callStorm('return ($lib.vars.type( (1) ))'))
            self.eq('bytes', await core.callStorm('return ($lib.vars.type( $foo ))', {'vars': {'foo': b'hehe'}}))
            self.eq('dict', await core.callStorm('return ( $lib.vars.type(({"hehe": "haha"})) )'))
            self.eq('list', await core.callStorm('return ( $lib.vars.type((1, 2)) )'))
            self.eq('list', await core.callStorm('return ( $lib.vars.type(()) )'))
            self.eq('list', await core.callStorm('return ( $lib.vars.type(([])) )'))
            self.eq('list', await core.callStorm('return ( $lib.vars.type(([1, 2])) )'))
            self.eq('set', await core.callStorm('return ( $lib.vars.type($lib.set(hehe, haha)) )'))
            self.eq('number', await core.callStorm('return ($lib.vars.type( $foo ))', {'vars': {'foo': 1.2345}}))
            self.eq('number', await core.callStorm('return ( $lib.vars.type($lib.math.number(42.0)) )'))

            self.eq('function', await core.callStorm('return ( $lib.vars.type($lib.print) )'))
            self.eq('function', await core.callStorm('function foo() {} return ( $lib.vars.type($foo) )'))
            self.eq('function', await core.callStorm('function foo() { emit bar }  return ( $lib.vars.type($foo  ) )'))
            self.eq('generator', await core.callStorm('function foo() { emit bar } return ( $lib.vars.type($foo()) )'))

            self.eq('auth:role', await core.callStorm('return( $lib.vars.type($lib.auth.roles.byname(all)) )'))
            self.eq('auth:user', await core.callStorm('return( $lib.vars.type($lib.auth.users.byname(root)) )'))
            self.eq('auth:user:json', await core.callStorm('return( $lib.vars.type($lib.auth.users.byname(root).json) )'))
            self.eq('auth:user:profile', await core.callStorm('return( $lib.vars.type($lib.auth.users.byname(root).profile) )'))
            self.eq('auth:user:vars', await core.callStorm('return( $lib.vars.type($lib.auth.users.byname(root).vars) )'))
            self.eq('auth:gate',
                    await core.callStorm('return ( $lib.vars.type($lib.auth.gates.get($lib.view.get().iden)) )'))

            self.eq('view', await core.callStorm('return( $lib.vars.type($lib.view.get()) )'))
            self.eq('layer', await core.callStorm('return( $lib.vars.type($lib.layer.get()) )'))

            self.eq('storm:query', await core.callStorm('return( $lib.vars.type( ${test:str} ) )'))

            url = core.getLocalUrl()
            opts = {'vars': {'url': url}}
            self.eq('telepath:proxy', await core.callStorm('return( $lib.vars.type($lib.telepath.open($url)) )', opts))
            self.eq('telepath:proxy:method', await core.callStorm('return( $lib.vars.type($lib.telepath.open($url).getCellInfo) )', opts))
            self.eq('telepath:proxy:genrmethod', await core.callStorm('return( $lib.vars.type($lib.telepath.open($url).storm) )', opts))

            self.eq('node', await core.callStorm('[test:str=foo] return ($lib.vars.type($node))'))
            self.eq('node:props', await core.callStorm('[test:str=foo] return ($lib.vars.type($node.props))'))
            self.eq('node:data', await core.callStorm('[test:str=foo] return ($lib.vars.type($node.data))'))
            self.eq('node:path', await core.callStorm('[test:str=foo] return ($lib.vars.type($path))'))

            # Coverage
            def foo():
                for i in range(1):
                    yield i
            genr = foo()
            self.eq('generator', await s_stormtypes.totype(genr))

            self.eq('NoValu', await s_stormtypes.totype(s_common.novalu, basetypes=True))
            with self.raises(s_exc.NoSuchType) as cm:
                await s_stormtypes.totype(s_common.novalu)

    async def test_feed(self):

        async with self.getTestCore() as core:
            data = [
                (('test:str', 'hello'), {'props': {'tick': '2001'},
                                         'tags': {'test': (None, None)}}),
                (('test:str', 'stars'), {'props': {'tick': '3001'},
                                         'tags': {}}),
            ]
            svars = {'data': data}
            opts = {'vars': svars}
            q = '$lib.feed.ingest("syn.nodes", $data)'
            nodes = await core.nodes(q, opts)
            self.eq(nodes, [])
            self.len(2, await core.nodes('test:str'))
            self.len(1, await core.nodes('test:str#test'))
            self.len(1, await core.nodes('test:str:tick=3001'))

            q = 'feed.list'
            mesgs = await core.stormlist(q)
            self.stormIsInPrint('Storm feed list', mesgs)
            self.stormIsInPrint('com.test.record', mesgs)
            self.stormIsInPrint('No feed docstring', mesgs)
            self.stormIsInPrint('syn.nodes', mesgs)
            self.stormIsInPrint('Add nodes to the Cortex via the packed node format', mesgs)

            data = [
                (('test:str', 'sup!'), {'props': {'tick': '2001'},
                                        'tags': {'test': (None, None)}}),
                (('test:str', 'dawg'), {'props': {'tick': '3001'},
                                        'tags': {}}),
            ]
            svars['data'] = data
            q = '$genr=$lib.feed.genr("syn.nodes", $data) $lib.print($genr) yield $genr'
            nodes = await core.nodes(q, opts=opts)
            self.len(2, nodes)
            self.eq({'sup!', 'dawg'},
                    {n.ndef[1] for n in nodes})

            # Ingest bad data
            data = [
                (('test:int', 'newp'), {}),
            ]
            svars['data'] = data
            q = '$lib.feed.ingest("syn.nodes", $data)'
            msgs = await core.stormlist(q, opts)
            self.stormIsInWarn("BadTypeValu", msgs)
            errs = [m for m in msgs if m[0] == 'err']
            self.len(0, errs)

    async def test_storm_lib_layer(self):

        async with self.getTestCoreAndProxy() as (core, prox):

            mainlayr = core.view.layers[0].iden

            forkview = await core.callStorm('return($lib.view.get().fork().iden)')
            forklayr = await core.callStorm('return($lib.layer.get().iden)', opts={'view': forkview})
            self.eq(forklayr, core.views.get(forkview).layers[0].iden)

            q = '$lib.print($lib.layer.get().iden)'
            mesgs = await core.stormlist(q)
            self.stormIsInPrint(mainlayr, mesgs)

            q = f'$lib.print($lib.layer.get({mainlayr}).iden)'
            mesgs = await core.stormlist(q)
            self.stormIsInPrint(mainlayr, mesgs)

            info = await core.callStorm('return ($lib.layer.get().pack())')
            size = info.get('totalsize')

            self.gt(size, 1)
            self.nn(info.get('created'))
            # Verify we're showing actual disk usage and not just apparent
            self.lt(size, 1000000000)

            # Try to create an invalid layer
            msgs = await core.stormlist('$lib.layer.add(ldef=({"lockmemory": (42)}))')
            self.stormIsInErr('lockmemory must be boolean', msgs)
            msgs = await core.stormlist('$lib.layer.add(ldef=({"readonly": "False"}))')
            self.stormIsInErr('readonly must be boolean', msgs)

            # Create a new layer
            newlayr = await core.callStorm('return($lib.layer.add().iden)')
            self.isin(newlayr, core.layers)

            # Ensure new layer is set to current model revision
            newrev = await core.layers[newlayr].getModelVers()
            self.eq(s_modelrev.maxvers, newrev)

            # List the layers in the cortex
            q = '''
                for $layer in $lib.layer.list() {
                    $lib.print($layer.iden)
                }
            '''
            idens = []
            mesgs = await core.stormlist(q)
            for mesg in mesgs:
                if mesg[0] == 'print':
                    idens.append(mesg[1]['mesg'])

            self.sorteq(idens, core.layers)

            # Create a new layer with a name
            q = f'$lib.print($lib.layer.add(({{"name": "foo"}})).iden)'
            for mesg in await core.stormlist(q):
                if mesg[0] == 'print':
                    namedlayer = mesg[1]['mesg']

            self.eq(core.layers.get(namedlayer).layrinfo.get('name'), 'foo')

            # Delete a layer
            q = f'$lib.print($lib.layer.del({newlayr}))'
            mesgs = await core.stormlist(q)

            self.notin(newlayr, core.layers)

            # Sad paths

            q = f'$lib.layer.get(foo)'
            with self.raises(s_exc.NoSuchIden):
                await core.nodes(q)

            q = f'$lib.layer.del(foo)'
            with self.raises(s_exc.NoSuchIden):
                await core.nodes(q)

            q = f'$lib.layer.del({mainlayr})'
            with self.raises(s_exc.LayerInUse):
                await core.nodes(q)

            # Test permissions

            visi = await prox.addUser('visi')
            await prox.setUserPasswd(visi['iden'], 'secret')

            async with core.getLocalProxy(user='visi') as asvisi:

                q = 'layer.get'
                mesgs = await asvisi.storm(q).list()
                self.stormIsInPrint(mainlayr, mesgs)

                q = f'layer.get {mainlayr}'
                mesgs = await asvisi.storm(q).list()
                self.stormIsInPrint(mainlayr, mesgs)

                q = 'layer.list'
                idens = []
                mesgs = await asvisi.storm(q).list()

                for layr in core.layers.keys():
                    self.stormIsInPrint(layr, mesgs)

                # Add requires 'add' permission
                with self.raises(s_exc.AuthDeny):
                    await asvisi.callStorm('$lib.layer.add()')

                await prox.addUserRule(visi['iden'], (True, ('layer', 'add')))

                layers = set(core.layers.keys())
                q = 'layer.add --name "hehe haha"'
                mesgs = await core.stormlist(q)
                visilayr = list(set(core.layers.keys()) - layers)[0]
                self.stormIsInPrint('(name: hehe haha)', mesgs)
                self.isin(visilayr, core.layers)

                # Del requires 'del' permission
                with self.raises(s_exc.AuthDeny):
                    await asvisi.callStorm(f'$lib.layer.del({visilayr})')

                await prox.addUserRule(visi['iden'], (True, ('layer', 'del')))

                q = f'layer.del {visilayr}'
                mesgs = await asvisi.storm(q).list()

                self.notin(visilayr, core.layers)

                # Test add layer opts
                layers = set(core.layers.keys())
                q = f'layer.add --lockmemory --growsize 5000'
                mesgs = await core.stormlist(q)
                locklayr = list(set(core.layers.keys()) - layers)[0]

                layr = core.getLayer(locklayr)
                self.true(layr.lockmemory)

                q = '''
                for ($buid, $sode) in $lib.layer.get().getStorNodes() {
                    $lib.fire(layrdiff, sode=$sode)
                }
                '''
                await core.addTagProp('risk', ('int', {}), {})
                await core.nodes('[ it:dev:str=foo +#test:risk=50 ]')
                gotn = [mesg[1] async for mesg in asvisi.storm(q) if mesg[0] == 'storm:fire']
                fire = [mesg for mesg in gotn if mesg['data']['sode']['form'] == 'it:dev:str']
                self.len(1, fire)
                self.eq(fire[0]['data']['sode']['tagprops'], {'test': {'risk': (50, 9)}})

                q = '''
                $lib.print($lib.layer.get().pack())
                $lib.fire(layrfire, layr=$lib.layer.get().pack())
                '''
                gotn = [mesg[1] async for mesg in asvisi.storm(q)]
                fire = [mesg for mesg in gotn if mesg.get('type') == 'layrfire']
                self.len(1, fire)
                self.nn(fire[0]['data'].get('layr', None))

            # formcounts for layers are exposed on the View object
            await core.nodes('[(test:guid=(test,) :size=1138) (test:int=8675309)]')
            counts = await core.callStorm('return( $lib.layer.get().getFormCounts() )')
            self.eq(counts.get('test:int'), 2)
            self.eq(counts.get('test:guid'), 1)

    async def test_storm_lib_layer_sodebyform(self):
        async with self.getTestCore() as core:

            await core.nodes('$lib.model.ext.addTagProp(score, (int, ({})), ({}))')

            view_prop = await core.callStorm('return($lib.view.get().fork().iden)')
            view_tags = await core.callStorm('return($lib.view.get().fork().iden)')
            view_tagp = await core.callStorm('return($lib.view.get().fork().iden)')
            view_n1eg = await core.callStorm('return($lib.view.get().fork().iden)')
            view_n2eg = await core.callStorm('return($lib.view.get().fork().iden)')
            view_data = await core.callStorm('return($lib.view.get().fork().iden)')
            view_noop = await core.callStorm('return($lib.view.get().fork().iden)')

            self.len(1, await core.nodes('[ test:str=foo +#base ]'))
            self.len(1, await core.nodes('test:str=foo [ :hehe=haha ]', opts={'view': view_prop}))
            self.len(1, await core.nodes('test:str=foo [ +#bar ]', opts={'view': view_tags}))
            self.len(1, await core.nodes('test:str=foo [ +#base:score=10 ]', opts={'view': view_tagp}))
            self.len(1, await core.nodes('test:str=foo [ +(bam)> {[ test:int=2 ]} ]', opts={'view': view_n1eg}))
            self.len(1, await core.nodes('test:str=foo [ <(bam)+ {[ test:int=1 ]} ]', opts={'view': view_n2eg}))
            self.len(1, await core.nodes('test:str=foo $node.data.set(hehe, haha)', opts={'view': view_data}))

            scmd = '''
                $sodes = ([])
                for $sode in $lib.layer.get().getStorNodesByForm($form) {
                    $sodes.append($sode)
                }
                return($sodes)
            '''
            opts = {'vars': {'form': 'test:str'}}

            self.len(1, await core.callStorm(scmd, opts=opts))
            self.len(1, await core.callStorm(scmd, opts={**opts, 'view': view_prop}))
            self.len(1, await core.callStorm(scmd, opts={**opts, 'view': view_tags}))
            self.len(1, await core.callStorm(scmd, opts={**opts, 'view': view_tagp}))
            self.len(1, await core.callStorm(scmd, opts={**opts, 'view': view_n1eg}))
            self.len(0, await core.callStorm(scmd, opts={**opts, 'view': view_n2eg})) # n2-only sode not added
            self.len(1, await core.callStorm(scmd, opts={**opts, 'view': view_data}))
            self.len(0, await core.callStorm(scmd, opts={**opts, 'view': view_noop}))

            self.len(1, await core.nodes('test:str=foo [ -:hehe ]', opts={'view': view_prop}))
            self.len(1, await core.nodes('test:str=foo [ -#bar ]', opts={'view': view_tags}))
            self.len(1, await core.nodes('test:str=foo [ -#base:score ]', opts={'view': view_tagp}))
            self.len(1, await core.nodes('test:str=foo [ -(bam)> {[ test:int=2 ]} ]', opts={'view': view_n1eg}))
            self.len(1, await core.nodes('test:str=foo [ <(bam)- {[ test:int=1 ]} ]', opts={'view': view_n2eg}))
            self.len(1, await core.nodes('test:str=foo $node.data.pop(hehe)', opts={'view': view_data}))

            self.len(1, await core.callStorm(scmd, opts=opts))
            self.len(0, await core.callStorm(scmd, opts={**opts, 'view': view_prop}))
            self.len(0, await core.callStorm(scmd, opts={**opts, 'view': view_tags}))
            self.len(0, await core.callStorm(scmd, opts={**opts, 'view': view_tagp}))
            self.len(0, await core.callStorm(scmd, opts={**opts, 'view': view_n1eg}))
            self.len(0, await core.callStorm(scmd, opts={**opts, 'view': view_n2eg}))
            self.len(0, await core.callStorm(scmd, opts={**opts, 'view': view_data}))
            self.len(0, await core.callStorm(scmd, opts={**opts, 'view': view_noop}))

            self.len(1, await core.nodes('''
                test:str=foo [
                    :hehe=lol
                    +#baz
                    +#base:score=11
                    +(bar)> {[ test:int=2 ]}
                    <(bar)+ {[ test:int=1 ]}
                ]
                $node.data.set(haha, lol)
            '''))
            self.len(1, await core.nodes('test:str=foo [ :hehe=lol ]', opts={'view': view_prop}))
            self.len(1, await core.nodes('test:str=foo [ +#baz ]', opts={'view': view_tags}))
            self.len(1, await core.nodes('test:str=foo [ +#base:score=11 ]', opts={'view': view_tagp}))
            self.len(1, await core.nodes('test:str=foo [ +(bar)> {[ test:int=2 ]} ]', opts={'view': view_n1eg}))
            self.len(1, await core.nodes('test:str=foo [ <(bar)+ {[ test:int=1 ]} ]', opts={'view': view_n2eg}))
            self.len(1, await core.nodes('test:str=foo $node.data.set(haha, lol)', opts={'view': view_data}))

            self.len(1, await core.callStorm(scmd, opts=opts))
            self.len(0, await core.callStorm(scmd, opts={**opts, 'view': view_prop}))
            self.len(0, await core.callStorm(scmd, opts={**opts, 'view': view_tags}))
            self.len(0, await core.callStorm(scmd, opts={**opts, 'view': view_tagp}))
            self.len(0, await core.callStorm(scmd, opts={**opts, 'view': view_n1eg}))
            self.len(0, await core.callStorm(scmd, opts={**opts, 'view': view_n2eg}))
            self.len(0, await core.callStorm(scmd, opts={**opts, 'view': view_data}))
            self.len(0, await core.callStorm(scmd, opts={**opts, 'view': view_noop}))

            self.len(1, await core.nodes('''
                test:str=foo [
                    -:hehe
                    -#baz
                    -#base:score -#base
                    -(bar)> { test:int=2 }
                    <(bar)- { test:int=1 }
                ]
                $node.data.pop(haha)
            '''))
            self.len(1, await core.callStorm(scmd, opts=opts))

            await core.nodes('test:str=foo delnode')
            self.len(0, await core.callStorm(scmd, opts=opts))

            # sad

            await self.asyncraises(s_exc.NoSuchForm, core.callStorm(scmd, opts={'vars': {'form': 'newp:newp'}}))

            lowuser = await core.auth.addUser('low')
            lowopts = opts | {'user': lowuser.iden, 'view': view_prop}

            await self.asyncraises(s_exc.AuthDeny, core.callStorm(scmd, opts=lowopts))

            await lowuser.addRule((True, ('view', 'read')), gateiden=view_prop)
            await core.callStorm(scmd, opts=lowopts)

    async def test_storm_lib_layer_upstream(self):
        async with self.getTestCore() as core:
            async with self.getTestCore() as core2:

                url = core2.getLocalUrl('*/layer')

                layriden = core2.view.layers[0].iden
                offs = await core2.view.layers[0].getEditIndx()

                layers = set(core.layers.keys())
                q = f'layer.add --upstream {url}'
                mesgs = await core.stormlist(q)
                uplayr = list(set(core.layers.keys()) - layers)[0]

                q = f'layer.set {uplayr} name "woot woot"'
                mesgs = await core.stormlist(q)
                self.stormIsInPrint('(name: woot woot)', mesgs)

                layr = core.getLayer(uplayr)

                async def query(q):
                    '''
                    Run a query on core2 and wait for it to sync to layr from core
                    '''
                    nodes = await core2.nodes(q)
                    offs = await core2.view.layers[0].getEditIndx()
                    evnt = await layr.waitUpstreamOffs(layriden, offs)
                    self.true(await asyncio.wait_for(evnt.wait(), timeout=6))
                    return nodes

                vdef = {
                    'layers': [layr.iden]
                }

                view00 = await core.addView(vdef)
                self.nn(view00)

                # No foobar in core
                opts = {'view': view00.get('iden')}
                nodes = await core.nodes('it:dev:str=foobar', opts=opts)
                self.len(0, nodes)

                # Add foobar in core2
                nodes = await query('[ it:dev:str=foobar ]')
                self.len(1, nodes)

                # foobar shows up in core
                nodes = await core.nodes('it:dev:str=foobar', opts=opts)
                self.len(1, nodes)

                self.len(1, layr.activetasks)

                # The upstream key only accepts null
                q = f'layer.set {uplayr} upstream (true)'
                msgs = await core.stormlist(q)
                self.stormIsInErr('Layer only supports setting "mirror" and "upstream" to null.', msgs)

                with self.raises(s_exc.BadOptValu) as exc:
                    await layr.setLayerInfo('upstream', False)
                self.eq(exc.exception.get('mesg'), 'Layer only supports setting "mirror" and "upstream" to None.', msgs)

                # Now remove the upstream configuration
                q = f'layer.set {uplayr} upstream (null)'
                msgs = await core.stormlist(q)
                self.stormHasNoWarnErr(msgs)

                layr = core.getLayer(uplayr)
                self.len(0, layr.activetasks)
                self.none(layr.layrinfo.get('upstream'))

                with self.raises(TimeoutError):
                    await query('[ it:dev:str=newp ]')

                # No newp in core because layer upstream is disabled
                nodes = await core.nodes('it:dev:str=newp', opts=opts)
                self.len(0, nodes)

    async def test_storm_lib_layer_mirror(self):
        async with self.getTestCore() as core:
            async with self.getTestCore() as core2:

                url = core2.getLocalUrl('*/layer')

                layers = set(core.layers.keys())
                q = f'layer.add --mirror {url}'
                mesgs = await core.stormlist(q)
                uplayr = list(set(core.layers.keys()) - layers)[0]

                q = f'layer.set {uplayr} name "woot woot"'
                mesgs = await core.stormlist(q)
                self.stormIsInPrint('(name: woot woot)', mesgs)

                layr = core.getLayer(uplayr)

                async def query(q):
                    '''
                    Run a query on core2 and wait for it to sync to layr from core
                    '''
                    nodes = await core2.nodes(q)
                    offs = await core2.view.layers[0].getEditOffs()
                    self.true(await layr.waitEditOffs(offs, timeout=10))
                    return nodes

                vdef = {
                    'layers': [layr.iden]
                }

                view00 = await core.addView(vdef)
                self.nn(view00)

                # No foobar in core
                opts = {'view': view00.get('iden')}
                nodes = await core.nodes('it:dev:str=foobar', opts=opts)
                self.len(0, nodes)

                # Add foobar in core2
                nodes = await query('[ it:dev:str=foobar ]')
                self.len(1, nodes)

                # foobar shows up in core
                nodes = await core.nodes('it:dev:str=foobar', opts=opts)
                self.len(1, nodes)

                self.true(layr.ismirror)
                self.nn(layr.leadtask)
                self.nn(layr.leader)
                self.len(0, layr.activetasks)

                # The mirror key only accepts null
                q = f'layer.set {uplayr} mirror (true)'
                msgs = await core.stormlist(q)
                self.stormIsInErr('Layer only supports setting "mirror" and "upstream" to null.', msgs)

                with self.raises(s_exc.BadOptValu) as exc:
                    await layr.setLayerInfo('mirror', False)
                self.eq(exc.exception.get('mesg'), 'Layer only supports setting "mirror" and "upstream" to None.', msgs)

                # Now remove the mirror configuration
                q = f'layer.set {uplayr} mirror (null)'
                msgs = await core.stormlist(q)
                self.stormHasNoWarnErr(msgs)

                layr = core.getLayer(uplayr)
                self.none(layr.layrinfo.get('mirror'))
                self.none(layr.leadtask)
                self.none(layr.leader)
                self.false(layr.ismirror)

                # Add newp in core2
                nodes = await query('[ it:dev:str=newp ]')
                self.len(1, nodes)

                # No newp in core because layer mirroring is disabled
                nodes = await core.nodes('it:dev:str=newp', opts=opts)
                self.len(0, nodes)

    async def test_storm_lib_view(self):

        async with self.getTestCore() as core:

            visi = await core.auth.addUser('visi')
            await visi.addRule((True, ('layer', 'read')))

            layr0 = core.getLayer()
            ldef1 = await core.addLayer()

            layrs0 = (layr0.iden, ldef1.get('iden'))
            layrs1 = (ldef1.get('iden'), layr0.iden)

            # fork the default view to test editing the root view layers
            fork00 = await core.callStorm('return($lib.view.get().fork().iden)')
            self.eq(2, await core.callStorm('return($lib.view.get().layers.size())', opts={'view': fork00}))

            await core.callStorm('$lib.view.get().set(layers, $layers)', opts={'vars': {'layers': layrs0}})
            ldefs = await core.callStorm('return($lib.view.get().get(layers))')
            self.eq(layrs0, [x.get('iden') for x in ldefs])

            layers = await core.callStorm('return($lib.view.get().layers)', opts={'view': fork00})
            self.eq(layrs0, [layr['iden'] for layr in layers][-2:])
            self.len(3, layers)

            await core.callStorm('$lib.view.get().set(layers, $layers)', opts={'vars': {'layers': layrs1}})
            ldefs = await core.callStorm('return($lib.view.get().get(layers))')
            self.eq(layrs1, [x.get('iden') for x in ldefs])

            with self.raises(s_exc.NoSuchLayer):
                await core.nodes('$lib.view.get().set(layers, $layers)', opts={'vars': {'layers': ('asdf',)}})

            with self.raises(s_exc.AuthDeny):
                opts = {'user': visi.iden, 'vars': {'layers': layrs0}}
                await core.callStorm('$lib.view.get().set(layers, $layers)', opts=opts)

        async with self.getTestCoreAndProxy() as (core, prox):

            derp = await core.auth.addUser('derp')
            root = await core.auth.getUserByName('root')

            await derp.addRule((True, ('view', 'add')))

            await core.addTagProp('risk', ('int', {'min': 0, 'max': 100}), {'doc': 'risk score'})
            await core.nodes('[test:int=12 +#tag.test +#tag.proptest:risk=20]')

            # Get the main view
            mainiden = await core.callStorm('return($lib.view.get().iden)')
            altview = await core.callStorm('''
                $layers = ()
                for $layer in $lib.view.get().layers {
                    $layers.append($layer.iden)
                }
                return($lib.view.add($layers).iden)
            ''')

            altlayr = await core.callStorm('return($lib.layer.add().iden)')

            asderp = {'user': derp.iden, 'vars': {'altlayr': altlayr}}
            with self.raises(s_exc.AuthDeny):
                await core.callStorm(f'return($lib.view.add(($altlayr,)))', opts=asderp)

            asderp = {'user': derp.iden, 'vars': {'altview': altview}}
            with self.raises(s_exc.AuthDeny):
                await core.callStorm(f'return($lib.view.get($altview).fork())', opts=asderp)

            # Fork the main view
            q = f'''
                $view=$lib.view.get().fork()
                return(($view.iden, $view.layers.index(0).iden))
            '''
            forkiden, forklayr = await core.callStorm(q)

            # Parent is populated on the fork and not the default view
            q = '''$dp=$lib.view.get().parent $fp=$lib.view.get($iden).parent return (($dp, $fp))'''
            self.eq((None, mainiden), await core.callStorm(q, opts={'vars': {'iden': forkiden}}))

            self.isin(forkiden, core.views)
            self.isin(forklayr, core.layers)

            msgs = await core.stormlist(f'$v=$lib.view.get({forkiden}) $lib.print($lib.len($v))')
            self.stormIsInErr('View does not have a length', msgs)

            # Add a view
            ldef = await core.addLayer()
            newlayer = core.getLayer(ldef.get('iden'))

            newiden = await core.callStorm(f'return($lib.view.add(({newlayer.iden},)).iden)')
            self.nn(newiden)

            self.isin(newiden, core.views)

            # List the views in the cortex
            q = '''
                $views = ()
                for $view in $lib.view.list() {
                    $views.append($view.iden)
                }
                return($views)
            '''
            idens = await core.callStorm(q)
            self.sorteq(idens, core.views.keys())

            # Delete the added view
            q = f'$lib.view.del({newiden})'
            await core.nodes(q)

            self.notin(newiden, core.views)

            # Fork the forked view
            q = f'''
                $forkview=$lib.view.get({forkiden}).fork()
                return($forkview.pack().iden)
            '''
            childiden = await core.callStorm(q)
            self.nn(childiden)

            # Can't merge the first forked view if it has children
            q = f'$lib.view.get({forkiden}).merge()'
            await self.asyncraises(s_exc.CantMergeView, core.callStorm(q))

            # Can't merge the child forked view if the parent is read only
            core.views[childiden].parent.layers[0].readonly = True
            q = f'$lib.view.get({childiden}).merge()'
            await self.asyncraises(s_exc.ReadOnlyLayer, core.callStorm(q))

            core.views[childiden].parent.layers[0].readonly = False
            await core.nodes(q)

            # Merge the forked view
            q = f'$lib.view.get({childiden}).merge()'
            await core.nodes(q)

            # Remove the forked view
            q = f'$lib.view.del({childiden})'
            await core.nodes(q)

            self.notin(childiden, core.views)

            # Sad paths
            await self.asyncraises(s_exc.NoSuchView, core.nodes('$lib.view.del(foo)'))
            await self.asyncraises(s_exc.NoSuchView, core.nodes('$lib.view.get(foo)'))
            await self.asyncraises(s_exc.CantMergeView, core.nodes(f'$lib.view.get().merge()'))
            await self.asyncraises(s_exc.NoSuchLayer, core.nodes(f'view.add --layers {s_common.guid()}'))
            await self.asyncraises(s_exc.SynErr, core.nodes('$lib.view.del($lib.view.get().iden)'))
            await self.asyncraises(s_exc.SchemaViolation, core.nodes('$lib.view.add(([]))'))

            q = '$iden = $lib.layer.get().iden $lib.view.add(([$iden, $iden]))'
            await self.asyncraises(s_exc.SchemaViolation, core.nodes(q))

            # Check helper commands
            # Get the main view
            mesgs = await core.stormlist('view.get')
            self.stormIsInPrint(mainiden, mesgs)

            await core.stormlist('$lib.view.get().set(name, "test view")')
            await core.stormlist('$lib.view.get().set(desc, "test view desc")')

            await core.stormlist('$lib.layer.get().set(name, "test layer")')
            await core.stormlist('$lib.layer.get().set(desc, "test layer desc")')

            self.eq(await core.callStorm('return( $lib.view.get().get(name))'), 'test view')
            self.eq(await core.callStorm('return( $lib.view.get().get(desc))'), 'test view desc')

            self.eq(await core.callStorm('return( $lib.layer.get().get(name))'), 'test layer')
            self.eq(await core.callStorm('return( $lib.layer.get().get(desc))'), 'test layer desc')

            await core.stormlist('$lib.view.get().set(name, $lib.null)')
            vdef = await core.callStorm('return($lib.view.get())')
            self.notin('name', vdef)
            await core.stormlist('$lib.view.get().set(name, "test view")')
            await core.stormlist('$lib.view.get().set(name, $lib.undef)')
            vdef = await core.callStorm('return($lib.view.get())')
            self.notin('name', vdef)
            self.nn(vdef.get('created'))

            await core.stormlist('$lib.layer.get().set(name, $lib.null)')
            ldef = await core.callStorm('return($lib.layer.get())')
            self.notin('name', ldef)
            await core.stormlist('$lib.layer.get().set(name, "test layer")')
            await core.stormlist('$lib.layer.get().set(name, $lib.undef)')
            ldef = await core.callStorm('return($lib.layer.get())')
            self.notin('name', ldef)

            with self.raises(s_exc.BadOptValu):
                await core.nodes('$lib.view.get().set(hehe, haha)')

            with self.raises(s_exc.BadOptValu):
                await core.nodes('$lib.layer.get().set(hehe, haha)')

            async with core.getLocalProxy() as prox:
                self.eq(core.view.iden, await prox.callStorm('return ($lib.view.get().get(iden))'))
                q = 'return ($lib.view.get().layers.index(0).get(iden))'
                self.eq(core.view.layers[0].iden, await prox.callStorm(q))

            q = f'view.get {mainiden}'
            mesgs = await core.stormlist(q)
            self.stormIsInPrint(mainiden, mesgs)
            self.stormIsInPrint('readonly: False', mesgs)
            self.stormIsInPrint(core.view.layers[0].iden, mesgs)

            # Fork the main view
            views = set(core.views.keys())
            q = f'view.fork {mainiden} --name lulz'
            mesgs = await core.stormlist(q)
            self.stormIsInPrint('(name: lulz)', mesgs)
            helperfork = list(set(core.views.keys()) - views)[0]
            self.isin(helperfork, core.views)

            # Add a view
            ldef = await core.addLayer()
            newlayer2 = core.getLayer(ldef.get('iden'))

            views = set(core.views.keys())

            q = f'view.add --name "foo bar" --layers {newlayer.iden} {newlayer2.iden}'
            mesgs = await core.stormlist(q)
            self.stormIsInPrint('(name: foo bar)', mesgs)

            helperadd = list(set(core.views.keys()) - views)[0]

            # List the views in the cortex
            q = 'view.list'
            mesgs = await core.stormlist(q)

            self.stormIsInPrint(f'Creator: {root.iden}', mesgs)
            self.stormIsInPrint(f'readonly: False', mesgs)

            for viden, v in core.views.items():
                self.stormIsInPrint(viden, mesgs)
                for layer in v.layers:
                    self.stormIsInPrint(layer.iden, mesgs)

            # Delete the added view
            q = f'view.del {helperadd}'
            await core.nodes(q)

            self.notin(helperadd, core.views)

            # Merge the forked view
            q = f'view.merge --delete {helperfork}'
            await core.nodes(q)

            self.notin(helperfork, core.views)

            # Test permissions

            visi = await prox.addUser('visi', passwd='secret')

            async with core.getLocalProxy(user='visi') as asvisi:

                await asvisi.storm('$lib.view.list()').list()
                await asvisi.storm('$lib.view.get()').list()

                # Add and Fork require 'add' permission
                with self.raises(s_exc.AuthDeny):
                    await asvisi.callStorm(f'$lib.view.add(({newlayer.iden},))')
                with self.raises(s_exc.AuthDeny):
                    await asvisi.callStorm(f'$lib.view.get({mainiden}).fork()')

                await prox.addUserRule(visi['iden'], (True, ('view', 'add')))
                await prox.addUserRule(visi['iden'], (True, ('layer', 'read')), gateiden=newlayer.iden)

                q = f'''
                    $newview=$lib.view.add(({newlayer.iden},))
                    return($newview.pack().iden)
                '''
                addiden = await asvisi.callStorm(q)
                self.isin(addiden, core.views)

                q = f'''
                    $forkview=$lib.view.get({mainiden}).fork()
                    $lib.print($forkview.pack().iden)
                '''
                mesgs = await asvisi.storm(q).list()
                for mesg in mesgs:
                    if mesg[0] == 'print':
                        forkediden = mesg[1]['mesg']

                self.isin(forkediden, core.views)

                # Owner can 'get' the forked view
                q = f'$lib.view.get({forkediden})'
                vals = await asvisi.storm(q).list()
                self.len(2, vals)

                # Del and Merge require 'del' permission unless performed by the owner
                # Delete a view the user owns

                q = f'$lib.view.del({addiden})'
                await asvisi.storm(q).list()

                self.notin(addiden, core.views)

                forkview = core.getView(forkediden)
                await alist(forkview.eval('[test:int=34 +#tag.test +#tag.proptest:risk=40]'))
                await alist(forkview.eval('test:int=12 [-#tag.proptest:risk]'))
                await alist(forkview.eval('test:int=12 | delnode'))

                # Make a bunch of nodes so we chunk the permission check
                for i in range(1000):
                    opts = {'vars': {'val': i + 1000}}
                    await self.agenlen(1, forkview.eval('[test:int=$val]', opts=opts))

                # Merge the view forked by the user
                # Will need perms for all the ops required to merge

                q = f'$lib.view.get({forkediden}).merge()'
                with self.raises(s_exc.AuthDeny):
                    await asvisi.callStorm(q)

                await prox.addUserRule(visi['iden'], (True, ('node', 'add',)))
                await prox.addUserRule(visi['iden'], (True, ('node', 'del',)))
                await prox.addUserRule(visi['iden'], (True, ('node', 'prop', 'set',)))
                await prox.addUserRule(visi['iden'], (True, ('node', 'prop', 'del',)))
                await prox.addUserRule(visi['iden'], (True, ('node', 'tag', 'add',)))
                await prox.addUserRule(visi['iden'], (True, ('node', 'tag', 'del',)))

                q = f'''
                    $view = $lib.view.get({forkediden})

                    $view.merge()

                    $lib.view.del($view.iden)
                    $lib.layer.del($view.layers.index(0).iden)
                '''
                await asvisi.callStorm(q)

                self.notin(forkediden, core.views)

                # Make some views not owned by the user
                views = set(core.views.keys())
                q = f'view.add --layers {newlayer.iden}'
                mesgs = await core.stormlist(q)
                self.stormIsInPrint('(name: unnamed)', mesgs)
                rootadd = list(set(core.views.keys()) - views)[0]
                self.isin(rootadd, core.views)

                q = f'view.set {rootadd} name "lol lol"'
                mesgs = await core.stormlist(q)
                self.stormIsInPrint('(name: lol lol)', mesgs)

                q = f'view.fork {mainiden}'
                mesgs = await core.stormlist(q)
                for mesg in mesgs:
                    if mesg[0] == 'print':
                        rootfork = mesg[1]['mesg'].split(' ')[-1]
                self.isin(rootfork, core.views)

                with self.raises(s_exc.AuthDeny):
                    await asvisi.callStorm(f'$lib.view.del({rootadd})')

                await prox.addUserRule(visi['iden'], (True, ('view', 'del')))

                # Delete a view not owned by the user
                q = f'$lib.view.del({rootadd})'
                await asvisi.storm(q).list()

                self.notin(rootadd, core.views)

                # Merge a view not owned by the user
                q = f'view.merge --delete {rootfork}'
                await core.nodes(q)

                self.notin(rootfork, core.views)

                # Test getting the view's triggers
                tdef = await core.view.addTrigger({
                    'cond': 'node:add',
                    'form': 'test:str',
                    'storm': '[ test:int=1 ]',
                })

                triggers = await core.callStorm('return($lib.view.get().triggers)')
                self.len(1, triggers)
                self.eq(triggers[0]['iden'], tdef['iden'])

            # Test formcounts
            nodes = await core.nodes('[(test:guid=(test,) :size=1138) (test:int=8675309)]')
            counts = await core.callStorm('return( $lib.view.get().getFormCounts() )')
            self.eq(counts.get('test:int'), 1003)
            self.eq(counts.get('test:guid'), 1)

            opts = {'vars': {'props': {'asn': 'asdf'}}}
            with self.raises(s_exc.BadTypeValu):
                await core.nodes('yield $lib.view.get().addNode(inet:ipv4, 1.2.3.4, props=$props)', opts=opts)
            self.len(0, await core.nodes('inet:ipv4=1.2.3.4'))
            opts = {'vars': {'props': {'asn': '1234'}}}
            nodes = await core.nodes('yield $lib.view.get().addNode(inet:ipv4, 1.2.3.4, props=$props)', opts=opts)
            self.eq(1234, nodes[0].get('asn'))

        # view.addNode() behavior
        async with self.getTestCore() as core:

            fork = await core.callStorm('return($lib.view.get().fork().iden)')
            visi = await core.auth.addUser('visi')

            opts = {'user': visi.iden, 'vars': {'fork': fork}}
            msgs = await core.stormlist('$lib.view.get($fork).addNode(inet:fqdn, vertex.link)', opts=opts)
            self.stormIsInErr('must have permission view.read', msgs)

            await visi.addRule((True, ('view', 'read')), gateiden=fork)

            opts = {'user': visi.iden, 'vars': {'fork': fork}}
            msgs = await core.stormlist('$lib.view.get($fork).addNode(inet:fqdn, vertex.link)', opts=opts)
            self.stormIsInErr('must have permission node.add.inet:fqdn', msgs)

            layr = core.getView(fork).layers[0].iden
            await visi.addRule((True, ('node', 'add', 'inet:fqdn')), gateiden=layr)

            opts = {'user': visi.iden, 'vars': {'fork': fork}}
            msgs = await core.stormlist('$lib.view.get($fork).addNode(inet:fqdn, vertex.link, props=({"issuffix": true}))', opts=opts)
            self.stormIsInErr('must have permission node.prop.set.inet:fqdn:issuffix', msgs)

            # return none since the node is made in a different view
            await visi.addRule((True, ('node', 'prop', 'set', 'inet:fqdn:issuffix')), gateiden=layr)
            query = '$node=$lib.view.get($fork).addNode(inet:fqdn, vertex.link, props=({"issuffix": true})) ' \
                    'return ( $node )'
            node = await core.callStorm(query, opts=opts)
            self.none(node)

            # return the node from the current view
            opts = {'user': visi.iden, 'view': fork}
            query = '$node=$lib.view.get().addNode(inet:fqdn, vertex.link, props=({"issuffix": true})) ' \
                    'return ( $node )'
            node = await core.callStorm(query, opts=opts)
            self.eq(node, 'vertex.link')  # prim version of the storm:node

            self.len(0, await core.nodes('inet:fqdn=vertex.link'))
            self.len(1, await core.nodes('inet:fqdn=vertex.link +:issuffix=1', opts={'view': fork}))

            # retun the node edits for an updated node in the current view
            guid = 'c7e4640767de30a5ac4ff192a9d56dfa'
            opts = {'user': visi.iden, 'view': fork, 'vars': {'fork': fork, 'guid': guid}}
            await visi.addRule((True, ('node', 'add', 'media:news')), gateiden=layr)
            msgs = await core.stormlist('$lib.view.get($fork).addNode(media:news, $guid)', opts=opts)
            edits = [ne for ne in msgs if ne[0] == 'node:edits']
            self.len(1, edits)
            opts['vars']['props'] = {
                'title': 'foobar',
                'summary': 'bizbaz',
            }
            await visi.addRule((True, ('node', 'prop', 'set', 'media:news:title')), gateiden=layr)
            await visi.addRule((True, ('node', 'prop', 'set', 'media:news:summary')), gateiden=layr)
            msgs = await core.stormlist('$lib.view.get($fork).addNode(media:news, $guid, $props)', opts=opts)
            edits = [ne for ne in msgs if ne[0] == 'node:edits']
            self.len(1, edits)
            self.len(2, edits[0][1]['edits'][0][2])

            # don't get any node edits for a different view
            opts = {'user': visi.iden, 'vars': {'fork': fork}}
            msgs = await core.stormlist('$lib.view.get($fork).addNode(media:news, *)', opts=opts)
            edits = [ne for ne in msgs if ne[0] == 'node:edits']
            self.len(0, edits)

        async with self.getTestCore() as core:

            visi = await core.auth.addUser('visi')

            # Add a layer
            ldef = await core.addLayer()
            layer = core.getLayer(ldef.get('iden'))

            # Add a view via stormlib, worldreadable=False (default)
            iden = await core.callStorm(f'return($lib.view.add(({layer.iden},)).iden)')
            self.nn(iden)
            self.false(visi.allowed(('view', 'read'), gateiden=iden))

            # Add a view via stormlib, worldreadable=True (default)
            iden = await core.callStorm(f'return($lib.view.add(({layer.iden},), worldreadable=$lib.true).iden)')
            self.nn(newiden)
            self.true(visi.allowed(('view', 'read'), gateiden=iden))

            # Add a view via storm cmd, worldreadable=False (default)
            msgs = await core.stormlist(f'view.add --name view1 --layers {layer.iden}')
            self.stormIsInPrint('View added.', msgs)

            views = core.listViews()
            views = {view.info.get('name'): view.iden for view in views}

            iden = views.get('view1')
            self.nn(iden)
            self.false(visi.allowed(('view', 'read'), gateiden=iden))

            # Add a view via storm cmd, worldreadable=True
            msgs = await core.stormlist(f'view.add --name view1 --worldreadable $lib.true --layers {layer.iden}')
            self.stormIsInPrint('View added.', msgs)

            views = core.listViews()
            views = {view.info.get('name'): view.iden for view in views}

            iden = views.get('view1')
            self.nn(iden)
            self.true(visi.allowed(('view', 'read'), gateiden=iden))

            await visi.addRule((True, ('view', 'add')))

            msgs = await core.stormlist('$lib.view.get().fork()', opts={'user': visi.iden})
            self.stormHasNoWarnErr(msgs)

            await visi.addRule((False, ('view', 'fork')), gateiden=core.view.iden)
            msgs = await core.stormlist('$lib.view.get().fork()', opts={'user': visi.iden})
            self.stormIsInErr('must have permission view.fork', msgs)

    async def test_storm_view_deporder(self):

        async with self.getTestCore() as core:
            view1 = await core.view.fork()
            view2 = await core.view.fork()
            layr1 = await core.addLayer()
            layr2 = await core.addLayer()
            view3 = await core.addView({'layers': (layr1['iden'], layr2['iden'])})
            expect = (
                core.view.iden,
                view3['iden'],
                view1['iden'],
                view2['iden'],
            )
            self.eq(expect, await core.callStorm('''
                $views = ()
                for $view in $lib.view.list(deporder=$lib.true) {
                    $views.append($view.iden)
                }
                return($views)
            '''))

    async def test_storm_lib_trigger_async_regression(self):
        async with self.getRegrCore('2.112.0-trigger-noasyncdef') as core:

            # Old trigger - created in v2.70.0 with no async flag set
            view = await core.callStorm('return($lib.view.get().iden)')
            tdef = await core.callStorm('return ( $lib.trigger.get(bc1cbf350d151bba5936e6654dd13ff5) )')
            self.notin('async', tdef)

            msgs = await core.stormlist('trigger.list')
            self.stormHasNoWarnErr(msgs)
            trgs = ('iden                             view                             en?    async? cond      object',
                    f'8af9a5b134d08fded3edb667f8d8bbc2 {view} true   true   tag:add   inet:ipv4',
                    f'99b637036016dadd6db513552a1174b8 {view} true   false  tag:add            ',
                    f'bc1cbf350d151bba5936e6654dd13ff5 {view} true   false  node:add  inet:ipv4',
                    )
            for m in trgs:
                self.stormIsInPrint(m, msgs)

    async def test_storm_lib_trigger(self):

        async with self.getTestCoreAndProxy() as (core, prox):

            self.len(0, await core.nodes('syn:trigger'))

            q = 'trigger.list'
            mesgs = await core.stormlist(q)
            self.stormIsInPrint('No triggers found', mesgs)

            q = 'trigger.add node:add --form test:str --query {[ test:int=1 ]} --name trigger_test_str'
            mesgs = await core.stormlist(q)

            await core.nodes('[ test:str=foo ]')
            self.len(1, await core.nodes('test:int'))
            nodes = await core.nodes('syn:trigger')
            self.len(1, nodes)
            self.eq('trigger_test_str', nodes[0].get('name'))

            await core.nodes('trigger.add tag:add --form test:str --tag footag.* --query {[ +#count test:str=$tag ]}')

            await core.nodes('[ test:str=bar +#footag.bar ]')
            await core.nodes('[ test:str=bar +#footag.bar ]')
            nodes = await core.nodes('syn:trigger:tag^=footag')
            self.len(1, nodes)
            self.eq('', nodes[0].get('name'))
            self.len(1, await core.nodes('#count'))
            self.len(1, await core.nodes('test:str=footag.bar'))

            await core.nodes('trigger.add prop:set --disabled --prop test:type10:intprop --query {[ test:int=6 ]}')

            q = 'trigger.list'
            mesgs = await core.stormlist(q)
            self.stormIsInPrint('user', mesgs)
            self.stormIsInPrint('node:add', mesgs)
            self.stormIsInPrint('root', mesgs)

            nodes = await core.nodes('syn:trigger')
            self.len(3, nodes)

            rootiden = await core.auth.getUserIdenByName('root')

            for node in nodes:
                self.eq(node.props.get('user'), rootiden)

            goodbuid = nodes[1].ndef[1][:6]
            goodbuid2 = nodes[2].ndef[1][:6]

            # Trigger is created disabled, so no nodes yet
            self.len(0, await core.nodes('test:int=6'))

            await core.nodes(f'trigger.enable {goodbuid2}')

            # Trigger is enabled, so it should fire
            await core.nodes('[ test:type10=1 :intprop=25 ]')
            self.len(1, await core.nodes('test:int=6'))

            mesgs = await core.stormlist(f'trigger.del {goodbuid}')
            self.stormIsInPrint(f'Deleted trigger: {goodbuid}', mesgs)

            q = 'trigger.del deadbeef12341234'
            await self.asyncraises(s_exc.StormRuntimeError, core.nodes(q))

            q = 'trigger.enable deadbeef12341234'
            await self.asyncraises(s_exc.StormRuntimeError, core.nodes(q))

            q = 'trigger.disable deadbeef12341234'
            await self.asyncraises(s_exc.StormRuntimeError, core.nodes(q))

            mesgs = await core.stormlist(f'trigger.disable {goodbuid2}')
            self.stormIsInPrint('Disabled trigger', mesgs)

            mesgs = await core.stormlist(f'trigger.enable {goodbuid2}')
            self.stormIsInPrint('Enabled trigger', mesgs)

            mesgs = await core.stormlist(f'trigger.mod {goodbuid2} {{[ test:str=different ]}}')
            self.stormIsInPrint('Modified trigger', mesgs)

            q = 'trigger.mod deadbeef12341234 {#foo}'
            await self.asyncraises(s_exc.StormRuntimeError, core.nodes(q))

            await core.nodes('trigger.add tag:add --tag another --query {[ +#count2 ]}')

            # Syntax mistakes
            mesgs = await core.stormlist('trigger.mod "" {#foo}')
            self.stormIsInErr('matches more than one', mesgs)

            mesgs = await core.stormlist('trigger.add tag:add --prop another:thing --query {[ +#count2 ]}')
            self.stormIsInErr("data must contain ['tag'] properties", mesgs)

            mesgs = await core.stormlist('trigger.add tag:add --tag hehe.haha --prop another --query {[ +#count2 ]}')
            self.stormIsInErr("data.prop must match pattern", mesgs)

            mesgs = await core.stormlist('trigger.add tug:udd --prop another:newp --query {[ +#count2 ]}')
            self.stormIsInErr('data.cond must be one of', mesgs)

            mesgs = await core.stormlist('trigger.add tag:add --form inet:ipv4 --tag test')
            self.stormIsInErr('Missing a required option: --query', mesgs)

            mesgs = await core.stormlist('trigger.add node:add --form test:str --tag foo --query {test:str}')
            self.stormIsInErr('tag must not be present for node:add or node:del', mesgs)

            mesgs = await core.stormlist('trigger.add prop:set --tag foo --query {test:str}')
            self.stormIsInErr("data must contain ['prop']", mesgs)

            q = 'trigger.add prop:set --prop test:type10.intprop --tag foo --query {test:str}'
            mesgs = await core.stormlist(q)
            self.stormIsInErr('form and tag must not be present for prop:set', mesgs)

            mesgs = await core.stormlist('trigger.add node:add --tag tag1 --query {test:str}')
            self.stormIsInErr("data must contain ['form']", mesgs)

            # Bad storm syntax
            mesgs = await core.stormlist('trigger.add node:add --form test:str --query {[ | | test:int=1 ] }')
            self.stormIsInErr("Unexpected token '|' at line 1, column 49", mesgs)

            # (Regression) Just a command as the storm query
            q = 'trigger.add node:add --form test:str --query {[ test:int=99 ] | spin }'
            mesgs = await core.stormlist(q)
            await core.nodes('[ test:str=foo4 ]')
            self.len(1, await core.nodes('test:int=99'))

            for mesg in mesgs:
                if mesg[0] != 'print':
                    continue
                match = re.match(r'Added trigger: ([0-9a-f]+)', mesg[1]['mesg'])
                if match:
                    trigiden = match.groups()[0]
                    break
            else:
                raise Exception("Didn't find 'Added trigger' mesg")

            # Trigger pack
            q = f'return ($lib.trigger.get({trigiden}).pack())'
            trigdef = await core.callStorm(q)
            self.notin('disabled', trigdef)
            self.true(trigdef.get('enabled'))
            self.nn(trigdef.get('user'))
            self.nn(trigdef.get('view'))
            self.nn(trigdef.get('created'))
            self.eq(trigdef.get('storm'), '[ test:int=99 ] | spin')
            self.eq(trigdef.get('cond'), 'node:add')
            self.eq(trigdef.get('form'), 'test:str')
            self.eq(trigdef.get('iden'), trigiden)
            self.eq(trigdef.get('startcount'), 1)
            self.eq(trigdef.get('errcount'), 0)
            self.eq(trigdef.get('lasterrs'), ())

            mesgs = await core.stormlist(f'trigger.mod {trigiden} {{$lib.newp}}')
            self.stormIsInPrint('Modified trigger', mesgs)

            await core.nodes('[ test:str=foo5 ]')

            q = f'return ($lib.trigger.get({trigiden}).pack())'
            trigdef = await core.callStorm(q)
            self.eq(trigdef.get('startcount'), 2)
            self.eq(trigdef.get('errcount'), 1)
            lasterrs = trigdef.get('lasterrs', [])
            self.len(1, lasterrs)
            self.isin('NoSuchName', lasterrs[0])

            # Move a trigger to a different view
            q = '''
                $tdef = ({
                    "condition": 'node:add',
                    "form": 'test:str',
                    "storm": '{[ +#tagged ]}',
                    "doc": 'some trigger'
                })
                $trig = $lib.trigger.add($tdef)
                return($trig.pack())
            '''
            tdef = await core.callStorm(q)
            self.eq(tdef.get('doc'), 'some trigger')
            trig = tdef.get('iden')
            q = '''$t = $lib.trigger.get($trig) $t.set("doc", "awesome trigger") return ( $t.pack() )'''
            tdef = await core.callStorm(q, opts={'vars': {'trig': trig}})
            self.eq(tdef.get('doc'), 'awesome trigger')

            with self.raises(s_exc.BadArg):
                q = '$t = $lib.trigger.get($trig) $t.set("created", "woot") return ( $t.pack() )'
                await core.callStorm(q, opts={'vars': {'trig': trig}})

            with self.raises(s_exc.BadArg):
                q = '$t = $lib.trigger.get($trig) $t.set("foo", "bar")'
                await core.callStorm(q, opts={'vars': {'trig': trig}})

            nodes = await core.nodes('[ test:str=test1 ]')
            self.nn(nodes[0].tags.get('tagged'))

            mainview = await core.callStorm('return($lib.view.get().iden)')
            forkview = await core.callStorm('return($lib.view.get().fork().iden)')

            forkopts = {'view': forkview}
            await core.nodes('trigger.add tag:add --view $view --tag neato.* --query {[ +#awesome ]}', opts={'vars': forkopts})
            mesgs = await core.stormlist('trigger.list', opts=forkopts)
            nodes = await core.nodes('syn:trigger', opts=forkopts)
            self.stormNotInPrint(mainview, mesgs)
            self.stormIsInPrint(forkview, mesgs)
            self.len(1, nodes)
            othr = nodes[0].ndef[1]
            self.nn(nodes[0].props.get('.created'))

            # fetch a trigger from another view
            self.nn(await core.callStorm(f'return($lib.trigger.get({othr}))'))

            # mess with things to make a bad trigger and make sure move doesn't delete it
            core.views[forkview].triggers.triggers[othr].tdef.pop('storm')
            mesgs = await core.stormlist(f'$lib.trigger.get({othr}).move({mainview})')
            self.stormIsInErr('Cannot move invalid trigger', mesgs)

            mesgs = await core.stormlist('trigger.list')
            self.stormNotInPrint(othr, mesgs)
            mesgs = await core.stormlist('trigger.list', opts=forkopts)
            self.stormIsInPrint(othr, mesgs)
            mesgs = await core.stormlist('trigger.list --all')
            self.stormIsInPrint(othr, mesgs)

            core.views[forkview].triggers.triggers[othr].tdef['storm'] = '[ +#naughty.trigger'
            mesgs = await core.stormlist(f'$lib.trigger.get({othr}).move({mainview})')
            self.stormIsInErr('Cannot move invalid trigger', mesgs)

            mesgs = await core.stormlist('trigger.list')
            self.stormNotInPrint(othr, mesgs)
            mesgs = await core.stormlist('trigger.list', opts=forkopts)
            self.stormIsInPrint(othr, mesgs)
            mesgs = await core.stormlist('trigger.list --all')
            self.stormIsInPrint(othr, mesgs)

            # fix that trigger in another view
            await core.stormlist(f'trigger.mod {othr} {{ [ +#neato.trigger ] }}')
            othrtrig = await core.callStorm(f'return($lib.trigger.get({othr}))')
            self.eq('[ +#neato.trigger ]', othrtrig['storm'])

            # now we can move it while being in a different view
            await core.nodes(f'$lib.trigger.get({othr}).move({mainview})')
            # but still retrieve it from the other view
            self.nn(await core.callStorm(f'return($lib.trigger.get({othr}))', opts=forkopts))

            await core.nodes(f'$lib.trigger.get({trig}).move({forkview})')

            nodes = await core.nodes('[ test:str=test2 ]')
            self.none(nodes[0].tags.get('tagged'))

            nodes = await core.nodes('[ test:str=test3 ]', opts=forkopts)
            self.nn(nodes[0].tags.get('tagged'))

            await core.nodes(f'$lib.trigger.get({trig}).move({mainview})', opts=forkopts)
            nodes = await core.nodes('[ test:str=test4 ]')
            self.nn(nodes[0].tags.get('tagged'))

            with self.raises(s_exc.NoSuchView):
                await core.nodes(f'$lib.trigger.get({trig}).move(newp)')

            q = '''
                $tdef = ({
                    "condition": 'node:add',
                    "form": 'test:str',
                    "storm": '{[ +#tagged ]}',
                    "iden": $trig
                })
                $trig = $lib.trigger.add($tdef)
                return($trig.iden)
            '''
            with self.raises(s_exc.DupIden):
                await core.callStorm(q, opts={'view': forkview, 'vars': {'trig': trig}})

            # toggle trigger in other view
            mesgs = await core.stormlist(f'trigger.disable {othr}')
            self.stormIsInPrint(f'Disabled trigger: {othr}', mesgs)

            mesgs = await core.stormlist(f'trigger.enable {othr}')
            self.stormIsInPrint(f'Enabled trigger: {othr}', mesgs)

            mesgs = await core.stormlist(f'trigger.mod {othr} {{ [ +#burrito ] }}')
            self.stormIsInPrint(f'Modified trigger: {othr}', mesgs)

            await core.stormlist(f'trigger.del {othr}')
            await self.asyncraises(s_exc.NoSuchIden, core.callStorm(f'return($lib.trigger.get({othr}))'))

            # Test manipulating triggers as another user
            bond = await core.auth.addUser('bond')

            async with core.getLocalProxy(user='bond') as asbond:

                q = 'trigger.list'
                mesgs = await asbond.storm(q).list()
                self.stormIsInPrint('No triggers found', mesgs)

                q = f'trigger.mod {goodbuid2} {{[ test:str=yep ]}}'
                mesgs = await asbond.storm(q).list()
                self.stormIsInErr('iden does not match any', mesgs)

                q = f'trigger.disable {goodbuid2}'
                mesgs = await asbond.storm(q).list()
                self.stormIsInErr('iden does not match any', mesgs)

                q = f'trigger.enable {goodbuid2}'
                mesgs = await asbond.storm(q).list()
                self.stormIsInErr('iden does not match any', mesgs)

                q = f'trigger.del {goodbuid2}'
                mesgs = await asbond.storm(q).list()
                self.stormIsInErr('iden does not match any', mesgs)

                q = 'trigger.add node:add --form test:str --query {[ test:int=1 ]}'
                mesgs = await asbond.storm(q).list()
                self.stormIsInErr('must have permission trigger.add', mesgs)

                # Give explicit perm

                await prox.addUserRule(bond.iden, (True, ('trigger', 'add')))
                mesgs = await asbond.storm(q).list()

                q = 'trigger.list'
                mesgs = await asbond.storm(q).list()
                self.stormIsInPrint('bond', mesgs)

                await prox.addUserRule(bond.iden, (True, ('trigger', 'get')))

                mesgs = await asbond.storm('trigger.list').list()
                self.stormIsInPrint('user', mesgs)
                self.stormIsInPrint('root', mesgs)

                await prox.addUserRule(bond.iden, (True, ('trigger', 'set')))

                mesgs = await asbond.storm(f'trigger.mod {goodbuid2} {{[ test:str=yep ]}}').list()
                self.stormIsInPrint('Modified trigger', mesgs)

                mesgs = await asbond.storm(f'trigger.disable {goodbuid2}').list()
                self.stormIsInPrint('Disabled trigger', mesgs)

                mesgs = await asbond.storm(f'trigger.enable {goodbuid2}').list()
                self.stormIsInPrint('Enabled trigger', mesgs)

                await prox.addUserRule(bond.iden, (True, ('trigger', 'del')))

                mesgs = await asbond.storm(f'trigger.del {goodbuid2}').list()
                self.stormIsInPrint('Deleted trigger', mesgs)

                # Move trigger perms

                await prox.delUserRule(bond.iden, (True, ('trigger', 'add')))
                await prox.delUserRule(bond.iden, (True, ('trigger', 'del')))

                q = f'$lib.trigger.get({trig}).move({forkview})'
                mesgs = await asbond.storm(q).list()
                self.stormIsInErr('must have permission view.read', mesgs)

                await prox.addUserRule(bond.iden, (True, ('view', 'read')), gateiden=forkview)
                mesgs = await asbond.storm(q).list()
                self.stormIsInErr('must have permission trigger.add', mesgs)

                await prox.addUserRule(bond.iden, (True, ('trigger', 'add')), gateiden=forkview)
                mesgs = await asbond.storm(q).list()
                self.stormIsInErr('must have permission trigger.del', mesgs)

                await prox.addUserRule(bond.iden, (True, ('trigger', 'del')), gateiden=trig)
                mesgs = await asbond.storm(q).list()

                await prox.addUserRule(bond.iden, (True, ('node',)))

                msgs = await asbond.storm('[ test:str=test5 ]', opts={'view': forkview}).list()
                pode = [m[1] for m in msgs if m[0] == 'node'][0]
                self.nn(pode[1]["tags"].get('tagged'))

                msgs = await asbond.storm('[ test:str=test6 ]').list()
                pode = [m[1] for m in msgs if m[0] == 'node'][0]
                self.none(pode[1]["tags"].get('tagged'))

    async def test_storm_lib_cron_notime(self):
        # test cron APIs that don't require time stepping

        async with self.getTestCore() as core:

            cdef = await core.callStorm('return($lib.cron.add(query="{[tel:mob:telem=*]}", hourly=30).pack())')
            self.eq('', cdef.get('doc'))
            self.eq('', cdef.get('name'))

            iden = cdef.get('iden')
            opts = {'vars': {'iden': iden}}

            cdef = await core.callStorm('return($lib.cron.get($iden).set(name, foobar))', opts=opts)
            self.eq('foobar', cdef.get('name'))

            cdef = await core.callStorm('return($lib.cron.get($iden).set(doc, foodoc))', opts=opts)
            self.eq('foodoc', cdef.get('doc'))

            with self.raises(s_exc.BadArg):
                await core.callStorm('return($lib.cron.get($iden).set(hehe, haha))', opts=opts)

            mesgs = await core.stormlist('cron.add --hour +1 {[tel:mob:telem=*]} --name myname --doc mydoc')
            for mesg in mesgs:
                if mesg[0] == 'print':
                    iden0 = mesg[1]['mesg'].split(' ')[-1]

            opts = {'vars': {'iden': iden0}}

            # for coverage...
            self.false(await core.killCronTask('newp'))
            self.false(await core._killCronTask('newp'))
            self.false(await core.callStorm(f'return($lib.cron.get({iden0}).kill())'))

            cdef = await core.callStorm('return($lib.cron.get($iden).pack())', opts=opts)
            self.eq('mydoc', cdef.get('doc'))
            self.eq('myname', cdef.get('name'))

            cdef = await core.callStorm('$cron=$lib.cron.get($iden) return ( $cron.set(name, lolz) )', opts=opts)
            self.eq('lolz', cdef.get('name'))

            cdef = await core.callStorm('$cron=$lib.cron.get($iden) return ( $cron.set(doc, zoinks) )', opts=opts)
            self.eq('zoinks', cdef.get('doc'))

    async def test_storm_lib_cron(self):

        MONO_DELT = 1543827303.0
        unixtime = datetime.datetime(year=2018, month=12, day=5, hour=7, minute=0, tzinfo=tz.utc).timestamp()

        def timetime():
            return unixtime

        def looptime():
            return unixtime - MONO_DELT

        loop = asyncio.get_running_loop()

        with mock.patch.object(loop, 'time', looptime), mock.patch('time.time', timetime):

            async with self.getTestCoreAndProxy() as (core, prox):

                mesgs = await core.stormlist('cron.list')
                self.stormIsInPrint('No cron jobs found', mesgs)

                q = '$lib.cron.add()'
                mesgs = await core.stormlist(q)
                self.stormIsInErr('Query parameter is required', mesgs)

                q = 'cron.add foo'
                mesgs = await core.stormlist(q)
                self.stormIsInErr('Must provide at least one optional argument', mesgs)

                q = "cron.add --month nosuchmonth --day=-2 {#foo}"
                mesgs = await core.stormlist(q)
                self.stormIsInErr('Failed to parse fixed parameter "nosuchmonth"', mesgs)

                q = "cron.add --month 8nosuchmonth --day=-2 {#foo}"
                mesgs = await core.stormlist(q)
                self.stormIsInErr('Failed to parse fixed parameter "8nosuchmonth"', mesgs)

                mesgs = await core.stormlist('cron.add --day="," {#foo}')
                self.stormIsInErr('Failed to parse day value', mesgs)

                q = "cron.add --day Mon --month +3 {#foo}"
                mesgs = await core.stormlist(q)
                self.stormIsInErr('provide a recurrence value with day of week', mesgs)

                q = "cron.add --day Mon --month June {#foo}"
                mesgs = await core.stormlist(q)
                self.stormIsInErr('fix month or year with day of week', mesgs)

                q = "cron.add --day Mon --month +3 --year +2 {#foo}"
                mesgs = await core.stormlist(q)
                self.stormIsInErr('more than 1 recurrence', mesgs)

                q = "cron.add --year=2019 {#foo}"
                mesgs = await core.stormlist(q)
                self.stormIsInErr('Year may not be a fixed value', mesgs)

                q = "cron.add {#foo}"
                mesgs = await core.stormlist(q)
                self.stormIsInErr('Must provide at least one optional', mesgs)

                q = "cron.add --hour 3 --minute +4 {#foo}"
                mesgs = await core.stormlist(q)
                self.stormIsInErr('Fixed unit may not be larger', mesgs)

                q = 'cron.add --day Tuesday,1 {#foo}'
                mesgs = await core.stormlist(q)
                self.stormIsInErr('Failed to parse day value', mesgs)

                q = 'cron.add --day 1,Tuesday {#foo}'
                mesgs = await core.stormlist(q)
                self.stormIsInErr('Failed to parse day value', mesgs)

                q = 'cron.add --day Fri,3 {#foo}'
                mesgs = await core.stormlist(q)
                self.stormIsInErr('Failed to parse day value', mesgs)

                q = "cron.add --minute +4x {#foo}"
                mesgs = await core.stormlist(q)
                self.stormIsInErr('Failed to parse parameter', mesgs)

                q = 'cron.add }'
                mesgs = await core.stormlist(q)
                self.stormIsInErr("Unexpected token '}' at line 1, column 10", mesgs)

                ##################
                layr = core.getLayer()
                nextlayroffs = await layr.getEditOffs() + 1

                # Start simple: add a cron job that creates a node every minute
                q = "cron.add --minute +1 {[meta:note='*' :type=m1]}"
                mesgs = await core.stormlist(q)
                self.stormIsInPrint('Created cron job', mesgs)
                for mesg in mesgs:
                    if mesg[0] == 'print':
                        guid = mesg[1]['mesg'].split(' ')[-1]

                await core.nodes('$lib.queue.add(foo)')

                async def getNextFoo():
                    return await core.callStorm('''
                        $foo = $lib.queue.get(foo)
                        ($offs, $valu) = $foo.get()
                        $foo.cull($offs)
                        return($valu)
                    ''')

                async def getFooSize():
                    return await core.callStorm('''
                        return($lib.queue.get(foo).size())
                    ''')

                async def getCronIden():
                    return await core.callStorm('''
                        $jobs=$lib.cron.list() $job=$jobs.index(0) return ($job.iden)
                    ''')

                @contextlib.asynccontextmanager
                async def getCronJob(text):
                    msgs = await core.stormlist(text)
                    self.stormIsInPrint('Created cron job', msgs)
                    guid = await getCronIden()
                    yield guid
                    msgs = await core.stormlist(f'cron.del {guid}')
                    self.stormIsInPrint(f'Deleted cron job: {guid}', msgs)

                unixtime += 60
                mesgs = await core.stormlist('cron.list')
                self.stormIsInPrint(':type=m1', mesgs)

                # Make sure it ran
                await layr.waitEditOffs(nextlayroffs, timeout=5)
                self.eq(1, await prox.count('meta:note:type=m1'))

                q = "cron.mod $guid { [meta:note='*' :type=m2] }"
                mesgs = await core.stormlist(q, opts={'vars': {'guid': guid[:6]}})
                self.stormIsInPrint(f'Modified cron job: {guid}', mesgs)

                q = "cron.mod xxx { [meta:note='*' :type=m2] }"
                mesgs = await core.stormlist(q)
                self.stormIsInErr('does not match', mesgs)

                # Make sure the old one didn't run and the new query ran
                nextlayroffs = await layr.getEditOffs() + 1
                unixtime += 60
                await layr.waitEditOffs(nextlayroffs, timeout=5)
                self.eq(1, await prox.count('meta:note:type=m1'))
                self.eq(1, await prox.count('meta:note:type=m2'))

                # Delete the job
                q = f"cron.del {guid}"
                mesgs = await core.stormlist(q)
                self.stormIsInPrint('Deleted cron job', mesgs)

                q = f"cron.del xxx"
                mesgs = await core.stormlist(q)
                self.stormIsInErr('does not match', mesgs)

                # Make sure deleted job didn't run
                unixtime += 60
                self.eq(1, await prox.count('meta:note:type=m1'))
                self.eq(1, await prox.count('meta:note:type=m2'))

                # Test fixed minute, i.e. every hour at 17 past
                unixtime = datetime.datetime(year=2018, month=12, day=5, hour=7, minute=10,
                                             tzinfo=tz.utc).timestamp()

                q = '{$lib.queue.get(foo).put(m3) $s=`m3 {$auto.type} {$auto.iden}` $lib.log.info($s, ({"iden": $auto.iden})) }'
                text = f'cron.add --minute 17 {q}'
                async with getCronJob(text) as guid:
                    with self.getStructuredAsyncLoggerStream('synapse.storm.log', 'm3 cron') as stream:
                        unixtime += 7 * MINSECS
                        self.eq('m3', await getNextFoo())
                        self.true(await stream.wait(6))
                    mesg = stream.jsonlines()[0]
                    self.eq(mesg['message'], f'm3 cron {guid}')
                    self.eq(mesg['iden'], guid)

                ##################

                # Test day increment
                async with getCronJob("cron.add --day +2 {$lib.queue.get(foo).put(d1)}") as guid:

                    unixtime += DAYSECS

                    # Make sure it *didn't* run
                    self.eq(0, await getFooSize())

                    unixtime += DAYSECS

                    # Make sure it runs.  We add the cron.list to give the cron scheduler a chance to run
                    self.eq('d1', await getNextFoo())

                    unixtime += DAYSECS * 2

                    self.eq('d1', await getNextFoo())

                ##################

                # Test fixed day of week: every Monday and Thursday at 3am
                unixtime = datetime.datetime(year=2018, month=12, day=11, hour=7, minute=10,
                                             tzinfo=tz.utc).timestamp()  # A Tuesday

                async with getCronJob("cron.add --hour 3 --day Mon,Thursday {$lib.queue.get(foo).put(d2)}") as guid:

                    unixtime = datetime.datetime(year=2018, month=12, day=13, hour=3, minute=10,
                                                 tzinfo=tz.utc).timestamp()  # Now Thursday

                    self.eq('d2', await getNextFoo())

                ##################

                q = "cron.add --hour 3 --day Noday {}"
                mesgs = await core.stormlist(q)
                self.stormIsInErr('Failed to parse day value "Noday"', mesgs)

                ##################

                # Test fixed day of month: second-to-last day of month
                async with getCronJob("cron.add --day -2 --month Dec {$lib.queue.get(foo).put(d3)}") as guid:

                    unixtime = datetime.datetime(year=2018, month=12, day=29, hour=0, minute=0,
                                                 tzinfo=tz.utc).timestamp()  # Now Thursday

                    # self.eq('d3', await getNextFoo())
                    self.eq(0, await getFooSize())

                    unixtime += DAYSECS

                    self.eq('d3', await getNextFoo())

                ##################

                # Test month increment

                async with getCronJob("cron.add --month +2 --day=4 {$lib.queue.get(foo).put(month1)}") as guid:

                    unixtime = datetime.datetime(year=2019, month=2, day=4, hour=0, minute=0,
                                                 tzinfo=tz.utc).timestamp()  # Now Thursday

                    self.eq('month1', await getNextFoo())

                ##################

                # Test year increment

                async with getCronJob("cron.add --year +2 {$lib.queue.get(foo).put(year1)}") as guid:

                    unixtime = datetime.datetime(year=2021, month=1, day=1, hour=0, minute=0,
                                                 tzinfo=tz.utc).timestamp() + 1  # Now Thursday

                    self.eq('year1', await getNextFoo())

                # Make sure second-to-last day works for February
                async with getCronJob("cron.add --month February --day=-2 {$lib.queue.get(foo).put(year2)}") as guid:

                    unixtime = datetime.datetime(year=2021, month=2, day=27, hour=0, minute=0,
                                                 tzinfo=tz.utc).timestamp() + 1  # Now Thursday

                    self.eq('year2', await getNextFoo())

                ##################

                # Test 'at' command
                q = 'cron.at {#foo}'
                mesgs = await core.stormlist(q)
                self.stormIsInErr('At least', mesgs)

                q = 'cron.at --minute +1p3arsec {#foo}'
                mesgs = await core.stormlist(q)
                self.stormIsInErr('Trouble parsing', mesgs)

                q = 'cron.at --day +1'
                mesgs = await core.stormlist(q)
                self.stormIsInErr('The argument <query> is required', mesgs)

                q = 'cron.at --dt nope {#foo}'
                mesgs = await core.stormlist(q)
                self.stormIsInErr('Trouble parsing', mesgs)

                q = '$lib.cron.at(day="+1")'
                mesgs = await core.stormlist(q)
                self.stormIsInErr('Query parameter is required', mesgs)

                q = "cron.at --minute +5,+10 {$lib.queue.get(foo).put(at1)}"
                msgs = await core.stormlist(q)
                self.stormIsInPrint('Created cron job', msgs)

                q = "cron.cleanup"
                msgs = await core.stormlist(q)
                self.stormIsInPrint('0 cron/at jobs deleted.', msgs)

                unixtime += 5 * MINSECS
                core.agenda._wake_event.set()

                self.eq('at1', await getNextFoo())

                # Shouldn't delete yet, still one more run scheduled
                q = "cron.cleanup"
                msgs = await core.stormlist(q)
                self.stormIsInPrint('0 cron/at jobs deleted.', msgs)

                unixtime += 5 * MINSECS
                core.agenda._wake_event.set()

                self.eq('at1', await getNextFoo())

                q = "cron.cleanup"
                msgs = await core.stormlist(q)
                self.stormIsInPrint('1 cron/at jobs deleted.', msgs)

                async with getCronJob("cron.at --day +1,+7 {$lib.queue.get(foo).put(at2)}"):

                    unixtime += DAYSECS
                    core.agenda._wake_event.set()

                    self.eq('at2', await getNextFoo())

                    unixtime += 6 * DAYSECS + 1

                    self.eq('at2', await getNextFoo())

                ##################

                async with getCronJob("cron.at --dt 202104170415 {$lib.queue.get(foo).put(at3)}") as guid:

                    unixtime = datetime.datetime(year=2021, month=4, day=17, hour=4, minute=15,
                                                 tzinfo=tz.utc).timestamp()  # Now Thursday

                    core.agenda._wake_event.set()
                    self.eq('at3', await getNextFoo())

                    mesgs = await core.stormlist(f'cron.stat {guid[:6]}')

                    self.stormIsInPrint('last result:     finished successfully with 0 nodes', mesgs)
                    self.stormIsInPrint('entries:         <None>', mesgs)
                    self.stormIsInPrint('pool:            false', mesgs)

                    # Test 'stat' command
                    mesgs = await core.stormlist('cron.stat xxx')
                    self.stormIsInErr('Provided iden does not match any', mesgs)

                    # Test 'enable' 'disable' commands
                    mesgs = await core.stormlist(f'cron.enable xxx')
                    self.stormIsInErr('Provided iden does not match any', mesgs)

                    mesgs = await core.stormlist(f'cron.disable xxx')
                    self.stormIsInErr('Provided iden does not match any', mesgs)

                    mesgs = await core.stormlist(f'cron.disable {guid[:6]}')
                    self.stormIsInPrint(f'Disabled cron job: {guid}', mesgs)

                    mesgs = await core.stormlist(f'cron.stat {guid[:6]}')
                    self.stormIsInPrint('enabled:         N', mesgs)

                    mesgs = await core.stormlist(f'cron.enable {guid[:6]}')
                    self.stormIsInPrint(f'Enabled cron job: {guid}', mesgs)

                    mesgs = await core.stormlist(f'cron.stat {guid[:6]}')
                    self.stormIsInPrint('enabled:         Y', mesgs)

                ##################

                # Test --now
                q = "cron.at --now {$lib.queue.get(foo).put(atnow)}"
                msgs = await core.stormlist(q)
                self.stormIsInPrint('Created cron job', msgs)

                self.eq('atnow', await getNextFoo())

                q = "cron.cleanup"
                msgs = await core.stormlist(q)
                self.stormIsInPrint('1 cron/at jobs deleted.', msgs)

                q = "cron.at --now --minute +5 {$lib.queue.get(foo).put(atnow)}"
                msgs = await core.stormlist(q)
                self.stormIsInPrint('Created cron job', msgs)

                self.eq('atnow', await getNextFoo())

                # Shouldn't delete yet, still one more run scheduled
                q = "cron.cleanup"
                msgs = await core.stormlist(q)
                self.stormIsInPrint('0 cron/at jobs deleted.', msgs)

                unixtime += 5 * MINSECS
                core.agenda._wake_event.set()

                self.eq('atnow', await getNextFoo())

                q = "cron.cleanup"
                msgs = await core.stormlist(q)
                self.stormIsInPrint('1 cron/at jobs deleted.', msgs)

                opts = {'vars': {'iden': '21d87b933f43ca3b192d2579d3a6a08e'}}
                q = "cron.at --iden $iden --hour 4 {[test:guid=$lib.guid()]}"
                msgs = await core.stormlist(q, opts=opts)
                self.stormIsInPrint('Created cron job: 21d87b933f43ca3b192d2579d3a6a08e', msgs)

                q = "cron.del $iden"
                msgs = await core.stormlist(q, opts=opts)
                self.stormIsInPrint('Deleted cron job: 21d87b933f43ca3b192d2579d3a6a08e', msgs)

                ##################
                # Test --iden
                q = "cron.add --iden invalididen --hour +7 {[test:guid=$lib.guid()]}"
                msgs = await core.stormlist(q)
                self.stormIsInErr('data.iden must match pattern', msgs)

                opts = {'vars': {'iden': 'cd263bd133a5dafa1e1c5e9a01d9d486'}}
                q = "cron.add --pool --iden $iden --day +1 --minute 14 {[test:guid=$lib.guid()]}"
                msgs = await core.stormlist(q, opts=opts)
                self.stormIsInPrint('Created cron job: cd263bd133a5dafa1e1c5e9a01d9d486', msgs)

                q = "cron.add --iden $iden --minute +86400 {[test:guid=$lib.guid()]}"
                msgs = await core.stormlist(q, opts=opts)
                self.stormIsInErr('Duplicate cron iden (cd263bd133a5dafa1e1c5e9a01d9d486)', msgs)

                q = "cron.del $iden"
                msgs = await core.stormlist(q, opts=opts)
                self.stormIsInPrint('Deleted cron job: cd263bd133a5dafa1e1c5e9a01d9d486', msgs)

                opts = {'vars': {'iden': 'b5f74c417dd67aa38142f2be9567cc12'}}
                q = "cron.add --iden $iden --month +2 --hour 4 {[test:guid=$lib.guid()]}"
                msgs = await core.stormlist(q, opts=opts)
                self.stormIsInPrint('Created cron job: b5f74c417dd67aa38142f2be9567cc12', msgs)

                q = "cron.add --iden $iden --day +62 --hour 4 {[test:guid=$lib.guid()]}"
                msgs = await core.stormlist(q, opts=opts)
                self.stormIsInErr('Duplicate cron iden (b5f74c417dd67aa38142f2be9567cc12)', msgs)

                q = "cron.add --iden $iden --month +4 --hour 4 {[test:guid=$lib.guid()]}"
                msgs = await core.stormlist(q, opts=opts)
                self.stormIsInErr('Duplicate cron iden (b5f74c417dd67aa38142f2be9567cc12)', msgs)

                q = "cron.del $iden"
                msgs = await core.stormlist(q, opts=opts)
                self.stormIsInPrint('Deleted cron job: ', msgs)

                opts = {'vars': {'iden': '9d893f731df9777b2937cb5a7895970b'}}
                q = "cron.add --iden $iden --hour 0,2 --day Sat {[test:int=5]}"
                msgs = await core.stormlist(q, opts=opts)
                self.stormIsInPrint('Created cron job: 9d893f731df9777b2937cb5a7895970b', msgs)

                q = "cron.add --iden $iden --hour 2,0 --day Mon {[test:int=5]}"
                msgs = await core.stormlist(q, opts=opts)
                self.stormIsInErr('Duplicate cron iden (9d893f731df9777b2937cb5a7895970b)', msgs)

                q = "cron.add --iden $iden --hour 2,0 --month 3 {[test:int=5]}"
                msgs = await core.stormlist(q, opts=opts)
                self.stormIsInErr('Duplicate cron iden (9d893f731df9777b2937cb5a7895970b)', msgs)

                q = "cron.add --iden $iden --month +3 --hour 2,3 --minute 10,30 {[test:int=5]}"
                msgs = await core.stormlist(q, opts=opts)
                self.stormIsInErr('Duplicate cron iden (9d893f731df9777b2937cb5a7895970b)', msgs)

                q = "cron.add --iden $iden --hour 2,3 --day Sat {[test:int=5]}"
                msgs = await core.stormlist(q, opts=opts)
                self.stormIsInErr('Duplicate cron iden (9d893f731df9777b2937cb5a7895970b)', msgs)

                q = "cron.add --iden $iden --month 2 --day +2 {[test:int=5]}"
                msgs = await core.stormlist(q, opts=opts)
                self.stormIsInErr('Duplicate cron iden (9d893f731df9777b2937cb5a7895970b)', msgs)

                q = "cron.del $iden"
                msgs = await core.stormlist(q, opts=opts)
                self.stormIsInPrint('Deleted cron job: ', msgs)

                # Test that stating a failed cron prints failures
                async with getCronJob("cron.at --now {$lib.queue.get(foo).put(atnow) $lib.newp}") as guid:
                    self.eq('atnow', await getNextFoo())
                    mesgs = await core.stormlist(f'cron.stat {guid[:6]}')
                    print_str = '\n'.join([m[1].get('mesg') for m in mesgs if m[0] == 'print'])
                    self.nn(re.search("# errors:.+1", print_str))
                    self.nn(re.search("most recent errors:\n[^\n]+Cannot find name", print_str))

                ##################
                # Test the aliases
                async with getCronJob('cron.add --hourly 15 {#foo}') as guid:
                    mesgs = await core.stormlist(f'cron.stat {guid[:6]}')
                    self.stormIsInPrint("{'minute': 15}", mesgs)

                async with getCronJob('cron.add --daily 05:47 {#bar}') as guid:
                    mesgs = await core.stormlist(f'cron.stat {guid[:6]}')
                    self.stormIsInPrint("{'hour': 5, 'minute': 47", mesgs)

                async with getCronJob('cron.add --monthly=-1:12:30 {#bar}') as guid:
                    mesgs = await core.stormlist(f'cron.stat {guid[:6]}')
                    self.stormIsInPrint("{'hour': 12, 'minute': 30, 'dayofmonth': -1}", mesgs)

                # leave this job around for the subsequent tests
                mesgs = await core.stormlist('cron.add --yearly 04:17:12:30 {#bar}')
                self.stormIsInPrint('Created cron job', mesgs)
                guid = await getCronIden()

                mesgs = await core.stormlist(f'cron.stat {guid[:6]}')
                self.stormIsInPrint("{'month': 4, 'hour': 12, 'minute': 30, 'dayofmonth': 17}", mesgs)

                mesgs = await core.stormlist('cron.add --yearly 04:17:12 {#bar}')
                self.stormIsInErr('Failed to parse parameter', mesgs)

                mesgs = await core.stormlist('cron.add --daily xx:xx {#bar}')
                self.stormIsInErr('Failed to parse ..ly parameter', mesgs)

                mesgs = await core.stormlist('cron.add --hourly 1 --minute 17 {#bar}')
                self.stormIsInErr('May not use both', mesgs)

                # Test manipulating cron jobs as another user
                bond = await core.auth.addUser('bond')

                async with core.getLocalProxy(user='bond') as asbond:

                    mesgs = await asbond.storm('cron.list').list()
                    self.isin('err', (m[0] for m in mesgs))

                    mesgs = await asbond.storm(f'cron.disable {guid[:6]}').list()
                    self.stormIsInErr('iden does not match any', mesgs)

                    mesgs = await asbond.storm(f'cron.enable {guid[:6]}').list()
                    self.stormIsInErr('iden does not match any', mesgs)

                    mesgs = await asbond.storm(f'cron.mod {guid[:6]} {{#foo}}').list()
                    self.stormIsInErr('iden does not match any', mesgs)

                    mesgs = await asbond.storm(f'cron.del {guid[:6]}').list()
                    self.stormIsInErr('iden does not match any', mesgs)

                    mesgs = await asbond.storm('cron.add --hourly 15 {#bar}').list()
                    self.stormIsInErr('must have permission cron.add', mesgs)

                    # Give explicit perm

                    await prox.addUserRule(bond.iden, (True, ('cron', 'add')))
                    await prox.addUserRule(bond.iden, (True, ('cron', 'get')))

                    await asbond.storm('cron.add --hourly 15 {#bar}').list()

                    mesgs = await asbond.storm('cron.list').list()
                    self.stormIsInPrint('bond', mesgs)

                    mesgs = await asbond.storm('cron.list').list()
                    self.stormIsInPrint('user', mesgs)
                    self.stormIsInPrint('root', mesgs)

                    await prox.addUserRule(bond.iden, (True, ('cron', 'set')))

                    mesgs = await asbond.storm(f'cron.disable {guid[:6]}').list()
                    self.stormIsInPrint('Disabled cron job', mesgs)

                    mesgs = await asbond.storm(f'cron.enable {guid[:6]}').list()
                    self.stormIsInPrint('Enabled cron job', mesgs)

                    mesgs = await asbond.storm(f'cron.mod {guid[:6]} {{#foo}}').list()
                    self.stormIsInPrint('Modified cron job', mesgs)

                    await prox.addUserRule(bond.iden, (True, ('cron', 'del')))

                    mesgs = await asbond.storm(f'cron.del {guid[:6]}').list()
                    self.stormIsInPrint('Deleted cron job', mesgs)

    async def test_storm_lib_userview(self):

        async with self.getTestCore() as core:

            visi = await core.auth.addUser('visi')
            await visi.setAdmin(True)

            opts = {'user': visi.iden}
            await core.nodes('$lib.user.profile.set(cortex:view, $lib.view.get().fork().iden)', opts=opts)

            self.nn(visi.profile.get('cortex:view'))

            self.len(1, await core.nodes('[ inet:ipv4=1.2.3.4 ]', opts=opts))

            self.len(0, await core.nodes('inet:ipv4=1.2.3.4'))

            self.len(1, await core.nodes('inet:ipv4=1.2.3.4', opts=opts))
            self.len(0, await core.nodes('inet:ipv4=1.2.3.4', opts={'user': visi.iden, 'view': core.view.iden}))

            async with core.getLocalProxy(user='visi') as prox:
                self.eq(1, await prox.count('inet:ipv4=1.2.3.4'))
                self.eq(0, await prox.count('inet:ipv4=1.2.3.4', opts={'view': core.view.iden}))

            async with core.getLocalProxy(user='root') as prox:
                self.eq(0, await prox.count('inet:ipv4=1.2.3.4'))

    async def test_storm_lib_lift(self):

        async with self.getTestCore() as core:

            await core.nodes('[ inet:ipv4=5.5.5.5 ]')
            await core.nodes('[ inet:ipv4=1.2.3.4 ] $node.data.set(hehe, haha) $node.data.set(lulz, rofl)')

            nodes = await core.nodes('yield $lib.lift.byNodeData(newp) $node.data.load(lulz)')
            self.len(0, nodes)

            nodes = await core.nodes('yield $lib.lift.byNodeData(hehe) $node.data.load(lulz)')
            self.len(1, nodes)
            self.eq(('inet:ipv4', 0x01020304), nodes[0].ndef)
            self.eq('haha', nodes[0].nodedata['hehe'])
            self.eq('haha', nodes[0].pack()[1]['nodedata']['hehe'])
            self.eq('rofl', nodes[0].nodedata['lulz'])
            self.eq('rofl', nodes[0].pack()[1]['nodedata']['lulz'])

            # Since the nodedata is loaded right away, getting the data shortcuts the layer
            q = 'yield $lib.lift.byNodeData(hehe) $lib.print($node.data.get(hehe))'
            msgs = await core.stormlist(q)
            self.stormIsInPrint('haha', msgs)

            nodes = await core.nodes('inet:ipv4=1.2.3.4 $node.data.pop(hehe)')
            self.len(0, await core.nodes('yield $lib.lift.byNodeData(hehe)'))

    async def test_stormtypes_node(self):

        async with self.getTestCore() as core:

            nodes = await core.nodes('[ test:int=10 test:str=$node.iden() ] +test:str')
            iden = s_common.ehex(s_common.buid(('test:int', 10)))
            self.eq(nodes[0].ndef, ('test:str', iden))
            self.len(1, nodes)

            await core.nodes('[ inet:ipv4=1.2.3.4 :asn=20 ]')
            self.eq(20, await core.callStorm('inet:ipv4=1.2.3.4 return($node.props.get(asn))'))
            self.isin(('asn', 20), await core.callStorm('inet:ipv4=1.2.3.4 return($node.props.list())'))

            fakeuser = await core.auth.addUser('fakeuser')
            opts = {'user': fakeuser.iden}
            with self.raises(s_exc.NoSuchProp):
                await core.callStorm('inet:ipv4=1.2.3.4 return($node.props.set(lolnope, 42))')
            with self.raises(s_exc.AuthDeny):
                await core.callStorm('inet:ipv4=1.2.3.4 return($node.props.set(dns:rev, "vertex.link"))', opts=opts)
            with self.raises(s_exc.AuthDeny):
                await core.callStorm('inet:ipv4=1.2.3.4 $node.props."dns:rev" = "vertex.link"', opts=opts)

            await fakeuser.addRule((True, ('node', 'prop', 'set')))
            retn = await core.callStorm('inet:ipv4=1.2.3.4 return($node.props.set(dns:rev, "vertex.link"))', opts=opts)
            self.true(retn)
            node = await core.nodes('inet:ipv4=1.2.3.4')
            self.eq(node[0].props['dns:rev'], 'vertex.link')

            retn = await core.callStorm('inet:ipv4=1.2.3.4 return($node.props.set(dns:rev, "foo.bar.com"))', opts=opts)
            self.true(retn)
            node = await core.nodes('inet:ipv4=1.2.3.4')
            self.eq(node[0].props['dns:rev'], 'foo.bar.com')

            props = await core.callStorm('inet:ipv4=1.2.3.4 return($node.props)')
            self.eq(20, props['asn'])

            self.eq(0x01020304, await core.callStorm('inet:ipv4=1.2.3.4 return($node)'))

            with self.raises(s_exc.StormRuntimeError) as cm:
                _ = await core.nodes('inet:ipv4=1.2.3.4 $lib.print($lib.len($node))')
            self.eq(cm.exception.get('mesg'), 'Object synapse.lib.node.Node does not have a length.')

            nodes = await core.nodes('[test:guid=(beep,)] $node.props.size="12"')
            self.eq(12, nodes[0].get('size'))
            nodes = await core.nodes('[test:guid=(beep,)] $node.props.".seen"=2020')
            self.eq((1577836800000, 1577836800001), nodes[0].get('.seen'))

            text = '$d=({}) test:guid=(beep,) { for ($name, $valu) in $node.props { $d.$name=$valu } } return ($d)'
            props = await core.callStorm(text)
            self.eq(12, props.get('size'))
            self.eq((1577836800000, 1577836800001), props.get('.seen'))
            self.isin('.created', props)

            with self.raises(s_exc.NoSuchProp):
                self.true(await core.callStorm('[test:guid=(beep,)] $node.props.newp="noSuchProp"'))
            with self.raises(s_exc.BadTypeValu):
                self.true(await core.callStorm('[test:guid=(beep,)] $node.props.size=(foo, bar)'))

            with self.raises(s_exc.AuthDeny):
                await core.callStorm('inet:ipv4=1.2.3.4 $node.props."dns:rev" = $lib.undef', opts=opts)

            nodes = await core.nodes('inet:ipv4=1.2.3.4')
            self.nn(nodes[0].props.get('dns:rev'))

            await fakeuser.addRule((True, ('node', 'prop', 'del')))
            nodes = await core.nodes('inet:ipv4=1.2.3.4 $node.props."dns:rev" = $lib.undef', opts=opts)
            self.none(nodes[0].props.get('dns:rev'))

            await core.nodes('$n=$lib.null inet:ipv4=1.2.3.4 $n=$node spin | $n.props."dns:rev" = "vertex.link"')
            nodes = await core.nodes('inet:ipv4=1.2.3.4')
            self.eq(nodes[0].props.get('dns:rev'), 'vertex.link')

            with self.raises(s_exc.NoSuchProp):
                self.true(await core.callStorm('[test:guid=(beep,)] $node.props.newp = $lib.undef'))

    async def test_stormtypes_toprim(self):

        async with self.getTestCore() as core:

            orig = {'hehe': 20, 'haha': (1, 2, 3), 'none': None, 'bool': True}
            valu = await core.callStorm('return($valu)', opts={'vars': {'valu': orig}})

            self.eq(valu['hehe'], 20)
            self.eq(valu['haha'], (1, 2, 3))
            self.eq(valu['none'], None)
            self.eq(valu['bool'], True)

            q = '$list = () $list.append(foo) $list.append(bar) return($list)'
            self.eq(('foo', 'bar'), await core.callStorm(q))
            self.eq({'foo': 'bar'}, await core.callStorm('$dict = ({}) $dict.foo = bar return($dict)'))
            q = '$tally = $lib.stats.tally() $tally.inc(foo) $tally.inc(foo) return($tally)'
            self.eq({'foo': 2}, await core.callStorm(q))

    async def test_stormtypes_tobuid(self):
        async with self.getTestCore() as core:

            buid = s_common.buid()
            sode = (
                buid,
                {
                    'ndef': ('it:dev:str', 'foobar'),
                }
            )

            async with await core.snap() as snap:
                node = s_node.Node(snap, sode)
                snode = s_stormtypes.Node(node)

                self.eq(await s_stormtypes.tobuid(node), buid)
                self.eq(await s_stormtypes.tobuid(snode), buid)

            self.eq(await s_stormtypes.tobuid(buid.hex()), buid)
            self.eq(await s_stormtypes.tobuid(buid), buid)

            with self.raises(s_exc.BadCast) as exc:
                await s_stormtypes.tobuid('newp')
            self.eq(exc.exception.get('mesg'), 'Invalid buid string: newp')

            with self.raises(s_exc.BadCast) as exc:
                await s_stormtypes.tobuid([])
            self.eq(exc.exception.get('mesg'), 'Invalid buid valu: ()')

            with self.raises(s_exc.BadCast) as exc:
                await s_stormtypes.tobuid(b'newp')
            self.eq(exc.exception.get('mesg'), "Invalid buid valu: b'newp'")

    async def test_stormtypes_tobuidhex(self):
        async with self.getTestCore() as core:

            self.none(await s_stormtypes.tobuidhex(None, noneok=True))

            buid = s_common.buid()
<<<<<<< HEAD
            buidhex = buid.hex()
=======
            buidhex = s_common.ehex(buid)
>>>>>>> e2a462d7
            sode = (
                buid,
                {
                    'ndef': ('it:dev:str', 'foobar'),
                }
            )

            async with await core.snap() as snap:
                node = s_node.Node(snap, sode)
                snode = s_stormtypes.Node(node)

                self.eq(await s_stormtypes.tobuidhex(node), buidhex)
                self.eq(await s_stormtypes.tobuidhex(snode), buidhex)

<<<<<<< HEAD
            self.eq(await s_stormtypes.tobuidhex(buid.hex()), buidhex)
=======
            self.eq(await s_stormtypes.tobuidhex(buidhex), buidhex)
>>>>>>> e2a462d7
            self.eq(await s_stormtypes.tobuidhex(buid), buidhex)

            with self.raises(s_exc.BadCast) as exc:
                await s_stormtypes.tobuidhex('newp')
            self.eq(exc.exception.get('mesg'), 'Invalid buid string: newp')

            with self.raises(s_exc.BadCast) as exc:
                await s_stormtypes.tobuidhex([])
            self.eq(exc.exception.get('mesg'), 'Invalid buid valu: ()')

            newp = b'newp'
            with self.raises(s_exc.BadCast) as exc:
                await s_stormtypes.tobuidhex(newp)
            self.eq(exc.exception.get('mesg'), "Invalid buid valu: b'newp'")

    async def test_print_warn(self):
        async with self.getTestCore() as core:
            q = '$lib.print(hello)'
            msgs = await core.stormlist(q)
            self.stormIsInPrint('hello', msgs)

            q = '$name="moto" $lib.print("hello {name}", name=$name)'
            msgs = await core.stormlist(q)
            self.stormIsInPrint('hello moto', msgs)

            q = '$name="moto" $lib.warn("hello {name}", name=$name)'
            msgs = await core.stormlist(q)
            self.stormIsInWarn('hello moto', msgs)

    async def test_stormtypes_tofoo(self):

        boolprim = s_stormtypes.Bool(True)

        self.eq(20, await s_stormtypes.toint(20))
        self.eq(20, await s_stormtypes.toint('20'))
        self.eq(20, await s_stormtypes.toint(s_stormtypes.Str('20')))
        self.eq(20, await s_stormtypes.toint(s_stormtypes.Number('20')))

        self.eq('asdf', await s_stormtypes.tostr('asdf'))
        self.eq('asdf', await s_stormtypes.tostr(s_stormtypes.Str('asdf')))
        self.eq('asdf', await s_stormtypes.tostr(s_stormtypes.Bytes(b'asdf')))
        self.eq(True, await s_stormtypes.tobool(s_stormtypes.Bytes(b'asdf')))

        self.eq((1, 3), await s_stormtypes.toprim([1, s_exc.SynErr, 3]))
        self.eq({'foo': 'bar'}, (await s_stormtypes.toprim({'foo': 'bar', 'exc': s_exc.SynErr})))

        self.eq(1, await s_stormtypes.toint(s_stormtypes.Bool(True)))
        self.eq('true', await s_stormtypes.tostr(s_stormtypes.Bool(True)))
        self.eq(True, await s_stormtypes.tobool(s_stormtypes.Bool(True)))

        self.true(await s_stormtypes.tobool(boolprim))
        self.true(await s_stormtypes.tobool(1))
        self.false(await s_stormtypes.tobool(0))
        self.true(await s_stormtypes.tobool(s_stormtypes.Number('1')))
        self.false(await s_stormtypes.tobool(s_stormtypes.Number('0')))
        # no bool <- int <- str
        self.true(await s_stormtypes.tobool('1'))
        self.true(await s_stormtypes.tobool(s_stormtypes.Str('0')))
        self.true(await s_stormtypes.tobool(s_stormtypes.Str('asdf')))
        self.false(await s_stormtypes.tobool(s_stormtypes.Str('')))

        numb = s_stormtypes.Number('20.1')

        self.eq(20, await s_stormtypes.tonumber('20'))
        self.eq(20.1, await s_stormtypes.tonumber(20.1))
        self.eq(20.1, await s_stormtypes.tonumber('20.1'))
        self.eq(20.1, await s_stormtypes.tonumber(numb))

        self.eq('20.1', await s_stormtypes.tostor(numb))
        self.eq(['20.1', '20.1'], await s_stormtypes.tostor([numb, numb]))
        self.eq({'foo': '20.1'}, await s_stormtypes.tostor({'foo': numb}))
        self.eq((1, 3), await s_stormtypes.tostor([1, s_exc.SynErr, 3]))
        self.eq({'foo': 'bar'}, (await s_stormtypes.tostor({'foo': 'bar', 'exc': s_exc.SynErr})))

        self.eq(True, await s_stormtypes.tocmprvalu(boolprim))
        self.eq((1, s_exc.SynErr), await s_stormtypes.tocmprvalu([1, s_exc.SynErr]))
        self.eq({'exc': s_exc.SynErr}, await s_stormtypes.tocmprvalu({'exc': s_exc.SynErr}))

        with self.raises(s_exc.BadCast):
            await s_stormtypes.toint(s_stormtypes.Prim(()))

        with self.raises(s_exc.BadCast):
            self.eq(20, await s_stormtypes.toint(s_stormtypes.Str('asdf')))

        with self.raises(s_exc.BadCast):
            await s_stormtypes.tobool(Newp())

        with self.raises(s_exc.BadCast):
            await s_stormtypes.tostr(Newp())

        with self.raises(s_exc.BadCast):
            await s_stormtypes.toint(Newp())

        self.none(await s_stormtypes.tostr(None, noneok=True))
        self.none(await s_stormtypes.toint(None, noneok=True))
        self.none(await s_stormtypes.tobool(None, noneok=True))
        self.none(await s_stormtypes.tonumber(None, noneok=True))

    async def test_stormtypes_layer_edits(self):

        async with self.getTestCore() as core:

            await core.nodes('[inet:ipv4=1.2.3.4]')

            # TODO: should we asciify the buid here so it is json compatible?
            q = '''$list = ()
            for ($offs, $edit) in $lib.layer.get().edits(wait=$lib.false) {
                $list.append($edit)
            }
            return($list)'''
            nodeedits = await core.callStorm(q)

            retn = []
            for edits in nodeedits:
                for edit in edits:
                    if edit[1] == 'inet:ipv4':
                        retn.append(edit)

            self.len(1, retn)

    async def test_stormtypes_layer_counts(self):
        async with self.getTestCore() as core:

            self.eq(0, await core.callStorm('return($lib.layer.get().getTagCount(foo.bar))'))
            await core.nodes('[ inet:ipv4=1.2.3.4 inet:ipv4=5.6.7.8 :asn=20 inet:asn=20 +#foo.bar ]')
            self.eq(0, await core.callStorm('return($lib.layer.get().getPropCount(ps:person))'))
            self.eq(2, await core.callStorm('return($lib.layer.get().getPropCount(inet:ipv4))'))
            self.eq(2, await core.callStorm('return($lib.layer.get().getPropCount(inet:ipv4:asn))'))
            self.eq(3, await core.callStorm('return($lib.layer.get().getTagCount(foo.bar))'))
            self.eq(2, await core.callStorm('return($lib.layer.get().getTagCount(foo.bar, formname=inet:ipv4))'))

            self.eq(6, await core.callStorm("return($lib.layer.get().getPropCount('.created'))"))
            self.eq(2, await core.callStorm("return($lib.layer.get().getPropCount(inet:ipv4.created))"))
            self.eq(0, await core.callStorm("return($lib.layer.get().getPropCount('.seen'))"))

            with self.raises(s_exc.NoSuchProp):
                await core.callStorm('return($lib.layer.get().getPropCount(newp:newp))')

            with self.raises(s_exc.NoSuchProp):
                await core.callStorm("return($lib.layer.get().getPropCount('.newp'))")

            await core.nodes('.created | delnode --force')

            await core.addTagProp('score', ('int', {}), {})

            q = '''[
                inet:ipv4=1
                inet:ipv4=2
                inet:ipv4=3
                :asn=4

                (ou:org=*
                 ou:org=*
                 :names=(foo, bar))

                .seen=2020
                .univarray=(1, 2)
                +#foo:score=2

                test:arrayform=(1,2,3)
                test:arrayform=(2,3,4)
            ]'''
            await core.nodes(q)

            q = 'return($lib.layer.get().getPropCount(inet:ipv4:asn, valu=1))'
            self.eq(0, await core.callStorm(q))

            q = 'return($lib.layer.get().getPropCount(inet:ipv4:loc, valu=1))'
            self.eq(0, await core.callStorm(q))

            q = 'return($lib.layer.get().getPropCount(inet:ipv4:asn, valu=4))'
            self.eq(3, await core.callStorm(q))

            q = 'return($lib.layer.get().getPropCount(inet:ipv4.seen, valu=2020))'
            self.eq(3, await core.callStorm(q))

            q = 'return($lib.layer.get().getPropCount(".seen", valu=2020))'
            self.eq(5, await core.callStorm(q))

            q = 'return($lib.layer.get().getPropCount(".test:univ", valu=1))'
            self.eq(0, await core.callStorm(q))

            q = 'return($lib.layer.get().getPropCount(inet:ipv4, valu=1))'
            self.eq(1, await core.callStorm(q))

            q = 'return($lib.layer.get().getPropCount(ou:org:names, valu=(foo, bar)))'
            self.eq(2, await core.callStorm(q))

            q = 'return($lib.layer.get().getPropCount(".univarray", valu=(1, 2)))'
            self.eq(5, await core.callStorm(q))

            with self.raises(s_exc.NoSuchProp):
                q = 'return($lib.layer.get().getPropCount(newp, valu=1))'
                await core.callStorm(q)

            q = 'return($lib.layer.get().getPropArrayCount(ou:org:names))'
            self.eq(4, await core.callStorm(q))

            q = 'return($lib.layer.get().getPropArrayCount(ou:org:names, valu=foo))'
            self.eq(2, await core.callStorm(q))

            q = 'return($lib.layer.get().getPropArrayCount(".univarray"))'
            self.eq(10, await core.callStorm(q))

            q = 'return($lib.layer.get().getPropArrayCount(".univarray", valu=2))'
            self.eq(5, await core.callStorm(q))

            q = 'return($lib.layer.get().getPropArrayCount(test:arrayform))'
            self.eq(6, await core.callStorm(q))

            q = 'return($lib.layer.get().getPropArrayCount(test:arrayform, valu=2))'
            self.eq(2, await core.callStorm(q))

            q = 'return($lib.layer.get().getPropArrayCount(ou:org:subs))'
            self.eq(0, await core.callStorm(q))

            q = 'return($lib.layer.get().getPropArrayCount(ou:org:subs, valu=*))'
            self.eq(0, await core.callStorm(q))

            with self.raises(s_exc.NoSuchProp):
                q = 'return($lib.layer.get().getPropArrayCount(newp, valu=1))'
                await core.callStorm(q)

            with self.raises(s_exc.BadTypeValu):
                q = 'return($lib.layer.get().getPropArrayCount(inet:ipv4, valu=1))'
                await core.callStorm(q)

            q = 'return($lib.layer.get().getTagPropCount(foo, score))'
            self.eq(5, await core.callStorm(q))

            q = 'return($lib.layer.get().getTagPropCount(foo, score, valu=2))'
            self.eq(5, await core.callStorm(q))

            q = 'return($lib.layer.get().getTagPropCount(foo, score, form=ou:org, valu=2))'
            self.eq(2, await core.callStorm(q))

            q = 'return($lib.layer.get().getTagPropCount(bar, score))'
            self.eq(0, await core.callStorm(q))

            q = 'return($lib.layer.get().getTagPropCount(bar, score, valu=2))'
            self.eq(0, await core.callStorm(q))

            with self.raises(s_exc.NoSuchTagProp):
                q = 'return($lib.layer.get().getTagPropCount(foo, newp, valu=2))'
                await core.callStorm(q)

    async def test_stormtypes_prop_uniq_values(self):
        async with self.getTestCore() as core:

            layr1vals = [
                'a' * 512 + 'a',
                'a' * 512 + 'a',
                'a' * 512 + 'c',
                'a' * 512 + 'c',
                'c' * 512,
                'c' * 512,
                'c',
                'c'
            ]
            opts = {'vars': {'vals': layr1vals}}
            await core.nodes('for $val in $vals {[ it:dev:str=$val .seen=2020 ]}', opts=opts)
            await core.nodes('for $val in $vals {[ ou:org=* :name=$val .seen=2021]}', opts=opts)

            layr2vals = [
                'a' * 512 + 'a',
                'a' * 512 + 'a',
                'a' * 512 + 'b',
                'a' * 512 + 'b',
                'b' * 512,
                'b' * 512,
                'b',
                'b'
            ]
            forkview = await core.callStorm('return($lib.view.get().fork().iden)')
            opts = {'view': forkview, 'vars': {'vals': layr2vals}}
            await core.nodes('for $val in $vals {[ it:dev:str=$val .seen=2020]}', opts=opts)
            await core.nodes('for $val in $vals {[ ou:org=* :name=$val .seen=2023]}', opts=opts)

            viewq = '''
            $vals = ([])
            for $valu in $lib.view.get().getPropValues($prop) {
                $vals.append($valu)
            }
            return($vals)
            '''

            layrq = '''
            $vals = ([])
            for $valu in $lib.layer.get().getPropValues($prop) {
                $vals.append($valu)
            }
            return($vals)
            '''

            # Values come out in index order which is not necessarily value order
            opts = {'vars': {'prop': 'it:dev:str'}}
            uniqvals = list(set(layr1vals))
            self.sorteq(uniqvals, await core.callStorm(viewq, opts=opts))
            self.sorteq(uniqvals, await core.callStorm(layrq, opts=opts))

            opts['view'] = forkview
            uniqvals = list(set(layr2vals) - set(layr1vals))
            self.sorteq(uniqvals, await core.callStorm(layrq, opts=opts))

            uniqvals = list(set(layr1vals) | set(layr2vals))
            self.sorteq(uniqvals, await core.callStorm(viewq, opts=opts))

            opts = {'vars': {'prop': 'ou:org:name'}}
            uniqvals = list(set(layr1vals))
            self.sorteq(uniqvals, await core.callStorm(viewq, opts=opts))
            self.sorteq(uniqvals, await core.callStorm(layrq, opts=opts))

            opts['view'] = forkview
            uniqvals = list(set(layr2vals))
            self.sorteq(uniqvals, await core.callStorm(layrq, opts=opts))

            uniqvals = list(set(layr1vals) | set(layr2vals))
            self.sorteq(uniqvals, await core.callStorm(viewq, opts=opts))

            opts = {'vars': {'prop': '.seen'}}

            ival = core.model.type('ival')
            uniqvals = [ival.norm('2020')[0], ival.norm('2021')[0]]
            self.sorteq(uniqvals, await core.callStorm(viewq, opts=opts))
            self.sorteq(uniqvals, await core.callStorm(layrq, opts=opts))

            opts['view'] = forkview
            uniqvals = [ival.norm('2020')[0], ival.norm('2023')[0]]
            self.sorteq(uniqvals, await core.callStorm(layrq, opts=opts))

            uniqvals = [ival.norm('2020')[0], ival.norm('2021')[0], ival.norm('2023')[0]]
            self.sorteq(uniqvals, await core.callStorm(viewq, opts=opts))

            opts['vars']['prop'] = 'ps:contact:name'
            self.eq([], await core.callStorm(viewq, opts=opts))

            opts['vars']['prop'] = 'newp:newp'
            with self.raises(s_exc.NoSuchProp):
                await core.callStorm(layrq, opts=opts)

            with self.raises(s_exc.NoSuchProp):
                await core.callStorm(viewq, opts=opts)

            arryvals = [
                ('foo', 'bar'),
                ('foo', 'bar'),
                ('foo', 'baz'),
                ('bar', 'baz'),
                ('bar', 'foo')
            ]
            opts = {'vars': {'vals': arryvals}}
            await core.nodes('for $val in $vals {[ transport:air:flight=* :stops=$val ]}', opts=opts)

            opts = {'vars': {'prop': 'transport:air:flight:stops'}}
            uniqvals = list(set(arryvals))
            self.sorteq(uniqvals, await core.callStorm(viewq, opts=opts))
            self.sorteq(uniqvals, await core.callStorm(layrq, opts=opts))

            await core.nodes('[ media:news=(bar,) :title=foo ]')
            await core.nodes('[ media:news=(baz,) :title=bar ]')
            await core.nodes('[ media:news=(faz,) :title=faz ]')

            forkopts = {'view': forkview}
            await core.nodes('[ media:news=(baz,) :title=faz ]', opts=forkopts)

            opts = {'vars': {'prop': 'media:news:title'}}
            self.eq(['bar', 'faz', 'foo'], await core.callStorm(viewq, opts=opts))

            opts = {'view': forkview, 'vars': {'prop': 'media:news:title'}}
            self.eq(['faz', 'foo'], await core.callStorm(viewq, opts=opts))

            forkview2 = await core.callStorm('return($lib.view.get().fork().iden)', opts=forkopts)
            forkopts2 = {'view': forkview2}

            await core.nodes('[ ps:contact=(foo,) :name=foo ]', opts=forkopts2)
            await core.nodes('[ ps:contact=(foo,) :name=bar ]', opts=forkopts)
            await core.nodes('[ ps:contact=(bar,) :name=bar ]')

            opts = {'view': forkview2, 'vars': {'prop': 'ps:contact:name'}}
            self.eq(['bar', 'foo'], await core.callStorm(viewq, opts=opts))

            self.eq([], await alist(core.getLayer().iterPropIndxBuids('newp', 'newp', 'newp')))

    async def test_lib_stormtypes_cmdopts(self):
        pdef = {
            'name': 'foo',
            'desc': 'test',
            'version': (0, 0, 1),
            'modules': [
                {
                    'name': 'test',
                    'storm': 'function f(a) { return ($a) }',
                }
            ],
            'commands': [
                {
                    'name': 'test.cmdopts',
                    'cmdargs': (
                        ('foo', {}),
                        ('--bar', {'default': False, 'action': 'store_true'}),
                        ('--footime', {'default': False, 'type': 'time'}),
                        ('--choice', {'choices': ['choice00', 'choice01']}),
                    ),
                    'storm': '''
                        $lib.print($lib.len($cmdopts))
                        if ($lib.len($cmdopts) = 5) { $lib.print(foo) }

                        $set = $lib.set()
                        for ($name, $valu) in $cmdopts { $set.add($valu) }

                        if ($lib.len($set) = 5) { $lib.print(bar) }

                        if $cmdopts.bar { $lib.print(baz) }

                        if $cmdopts.footime { $lib.print($cmdopts.footime) }

                        if $cmdopts.choice { $lib.print($cmdopts.choice) }
                    '''
                },
                {
                    'name': 'test.setboom',
                    'cmdargs': [
                        ('foo', {}),
                        ('--bar', {'default': False, 'action': 'store_true'}),
                    ],
                    'storm': '''
                        $cmdopts.foo = hehe
                    '''
                },
                {
                    'name': 'test.runtsafety',
                    'cmdargs': [
                        ('foo', {}),
                    ],
                    'storm': '''
                        test:str=$cmdopts.foo
                    '''
                },
            ],
        }
        sadt = {
            'name': 'bar',
            'desc': 'test',
            'version': (0, 0, 1),
            'commands': [
                {
                    'name': 'test.badtype',
                    'cmdargs': [
                        ('--bar', {'type': 'notatype'}),
                    ],
                    'storm': '''
                        $cmdopts.foo = hehe
                    '''
                },
            ],
        }
        sadchoice = {
            'name': 'baz',
            'desc': 'test',
            'version': (0, 0, 1),
            'commands': [
                {
                    'name': 'test.badchoice',
                    'cmdargs': [
                        ('--baz', {'choices': 'newp'}),
                    ],
                    'storm': '''
                        $cmdopts.baz = hehe
                    '''
                },
            ],
        }
        async with self.getTestCore() as core:
            await core.addStormPkg(pdef)
            msgs = await core.stormlist('test.cmdopts hehe --bar --footime 20200101 --choice choice00')
            self.stormIsInPrint('foo', msgs)
            self.stormIsInPrint('bar', msgs)
            self.stormIsInPrint('baz', msgs)
            self.stormIsInPrint('choice00', msgs)
            self.stormIsInPrint('1577836800000', msgs)

            with self.raises(s_exc.BadArg):
                await core.nodes('test.cmdopts hehe --choice newp')

            with self.raises(s_exc.StormRuntimeError):
                await core.nodes('test.setboom hehe --bar')

            with self.raises(s_exc.SchemaViolation):
                await core.addStormPkg(sadt)

            with self.raises(s_exc.SchemaViolation):
                await core.addStormPkg(sadchoice)

            nodes = await core.nodes('[ test:str=foo test:str=bar ] | test.runtsafety $node.repr()')
            self.len(4, nodes)
            ndefs = [n.ndef for n in nodes]
            exp = [('test:str', 'bar'),
                   ('test:str', 'bar'),
                   ('test:str', 'foo'),
                   ('test:str', 'foo')]
            self.sorteq(ndefs, exp)

    async def test_exit(self):
        async with self.getTestCore() as core:
            q = '[test:str=beep.sys] $lib.exit()'
            msgs = await core.stormlist(q)
            nodes = [m[1] for m in msgs if m[0] == 'node']
            self.len(0, nodes)

            q = '[test:str=beep.sys] $lib.exit(foo)'
            msgs = await core.stormlist(q)
            self.stormIsInWarn('foo', msgs)

            # Local callstorm behavior keeps the local exception
            import synapse.lib.stormctrl as s_ctrl
            with self.raises(s_ctrl.StormExit) as cm:
                q = '[test:str=beep.sys] $lib.exit(foo)'
                _ = await core.callStorm(q)
            self.eq(cm.exception.get('mesg'), 'foo')

            # Remote tests
            async with core.getLocalProxy() as prox:
                # No message is emitted
                q = '[test:str=beep.sys] $lib.exit()'
                msgs = await prox.storm(q).list()
                self.eq(('init', 'fini'), [m[0] for m in msgs])

                # A exception is raised but no message; this is
                # treated as a generic SynErr by the telepath client.
                q = '[test:str=beep.sys] $lib.exit()'
                with self.raises(s_exc.SynErr) as cm:
                    _ = await prox.callStorm(q)
                self.eq(cm.exception.get('mesg'), 'StormExit: ')
                self.eq(cm.exception.get('errx'), 'StormExit')

                # A warn is emitted
                q = '[test:str=beep.sys] $lib.exit(foo)'
                msgs = await prox.storm(q).list()
                self.stormIsInWarn('foo', msgs)

                # A exception is raised with the message
                q = '[test:str=beep.sys] $lib.exit("foo {bar}", bar=baz)'
                with self.raises(s_exc.SynErr) as cm:
                    _ = await prox.callStorm(q)
                self.eq(cm.exception.get('mesg'), "StormExit: mesg='foo baz'")
                self.eq(cm.exception.get('errx'), 'StormExit')

    async def test_iter(self):
        async with self.getTestCore() as core:
            await self.agenlen(0, s_stormtypes.toiter(None, noneok=True))

            await core.nodes('[inet:ipv4=0] [inet:ipv4=1]')

            # explicit test for a pattern in some stormsvcs
            scmd = '''
            function add() {
                $x=$lib.set()
                inet:ipv4
                $x.add($node)
                fini { return($x) }
            }
            $y=$lib.set() $x=$add() for $n in $x { yield $n }
            '''
            nodes = await core.nodes(scmd)
            self.len(2, nodes)

            # set adds
            ret = await core.callStorm('$x=$lib.set() $y=(1,2,3) $x.adds($y) return($x)')
            self.eq({'1', '2', '3'}, ret)

            ret = await core.callStorm('$x=$lib.set() $y=({"foo": "1", "bar": "2"}) $x.adds($y) return($x)')
            self.eq({('foo', '1'), ('bar', '2')}, ret)

            ret = await core.nodes('$x=$lib.set() $x.adds(${inet:ipv4}) for $n in $x { yield $n.iden() }')
            self.len(2, ret)

            ret = await core.callStorm('$x=$lib.set() $x.adds((1,2,3)) return($x)')
            self.eq({'1', '2', '3'}, ret)

            ret = await core.callStorm('$x=$lib.set() $y=abcd $x.adds($y) return($x)')
            self.eq({'a', 'b', 'c', 'd'}, ret)

            # set rems
            ret = await core.callStorm('$x=$lib.set(1,2,3) $y=(1,2) $x.rems($y) return($x)')
            self.eq({'3'}, ret)

            scmd = '''
                $x=$lib.set()
                $y=({"foo": "1", "bar": "2"})
                $x.adds($y)
                $z=({"foo": "1"})
                $x.rems($z)
                return($x)
            '''
            ret = await core.callStorm(scmd)
            self.eq({('bar', '2')}, ret)

            ret = await core.callStorm('$x=$lib.set() $y=({"foo": "1", "bar": "2"}) $x.adds($y) return($x)')
            self.eq({('foo', '1'), ('bar', '2')}, ret)

            ret = await core.callStorm('$x=$lib.set(1,2,3) $x.rems((1,2)) return($x)')
            self.eq({'3'}, ret)

            ret = await core.callStorm('$x=$lib.set(a,b,c,d) $y=ab $x.rems($y) return($x)')
            self.eq({'d', 'c'}, ret)

            # str join
            ret = await core.callStorm('$x=(foo,bar,baz) $y=("-").join($x) return($y)')
            self.eq('foo-bar-baz', ret)

            ret = await core.callStorm('$y=("-").join((foo, bar, baz)) return($y)')
            self.eq('foo-bar-baz', ret)

            ret = await core.callStorm('$x=abcd $y=("-").join($x) return($y)')
            self.eq('a-b-c-d', ret)

            # TODO $lib.str.join is deprecated and will be removed in 3.0.0
            ret = await core.callStorm('$x=(foo,bar,baz) $y=$lib.str.join("-", $x) return($y)')
            self.eq('foo-bar-baz', ret)

            ret = await core.callStorm('$y=$lib.str.join("-", (foo, bar, baz)) return($y)')
            self.eq('foo-bar-baz', ret)

            ret = await core.callStorm('$x=abcd $y=$lib.str.join("-", $x) return($y)')
            self.eq('a-b-c-d', ret)

    async def test_storm_lib_axon(self):

        async with self.getTestCore() as core:

            visi = await core.auth.addUser('visi')
            await visi.setPasswd('secret')
            # test out the stormlib axon API
            host, port = await core.addHttpsPort(0, host='127.0.0.1')

            opts = {'user': visi.iden, 'vars': {'port': port}}
            wget = '''
               $url = `https://visi:secret@127.0.0.1:{$port}/api/v1/healthcheck`
               return($lib.axon.wget($url, ssl=$lib.false))
           '''
            with self.raises(s_exc.AuthDeny):
                await core.callStorm(wget, opts=opts)

            with self.raises(s_exc.AuthDeny):
                await core.nodes('for $x in $lib.axon.list() { $lib.print($x) }', opts=opts)

            # test wget runtsafe / per-node / per-node with cmdopt
            nodes = await core.nodes(f'wget --no-ssl-verify https://127.0.0.1:{port}/api/v1/active')
            self.len(1, nodes)
            self.eq(nodes[0].ndef[0], 'inet:urlfile')

            nodes = await core.nodes(f'inet:url=https://127.0.0.1:{port}/api/v1/active | wget --no-ssl-verify')
            self.len(1, nodes)
            self.eq(nodes[0].ndef[0], 'inet:urlfile')

            q = f'inet:urlfile:url=https://127.0.0.1:{port}/api/v1/active | wget --no-ssl-verify :url'
            nodes = await core.nodes(q)
            self.len(1, nodes)
            self.eq(nodes[0].ndef[0], 'inet:urlfile')

            # check that the file name got set...
            q = f'wget --no-ssl-verify https://127.0.0.1:{port}/api/v1/active | -> file:bytes +:name=active'
            nodes = await core.nodes(q)
            self.len(1, nodes)
            self.eq(nodes[0].ndef[0], 'file:bytes')
            sha256, size, created = nodes[0].get('sha256'), nodes[0].get('size'), nodes[0].get('.created')

            items = await core.callStorm('$x=() for $i in $lib.axon.list() { $x.append($i) } return($x)')
            self.eq([(0, sha256, size)], items)

            # test $lib.axon.del()
            delopts = {'user': visi.iden, 'vars': {'sha256': sha256}}
            with self.raises(s_exc.AuthDeny):
                await core.callStorm('$lib.axon.del($sha256)', opts=delopts)
            with self.raises(s_exc.AuthDeny):
                await core.callStorm('$lib.axon.dels(($sha256,))', opts=delopts)
            with self.raises(s_exc.BadArg):
                await core.callStorm('$lib.axon.dels(newp)')
            delopts = {'vars': {'sha256': sha256}}
            self.eq((True, False), await core.callStorm('return($lib.axon.dels(($sha256, $sha256)))', opts=delopts))
            self.false(await core.callStorm('return($lib.axon.del($sha256))', opts=delopts))

            items = await core.callStorm('$x=() for $i in $lib.axon.list() { $x.append($i) } return($x)')
            self.len(0, items)

            msgs = await core.stormlist(f'wget --no-ssl-verify https://127.0.0.1:{port}/api/v1/newp')
            self.stormIsInWarn('HTTP code 404', msgs)

            self.len(1, await core.callStorm('$x=() for $i in $lib.axon.list() { $x.append($i) } return($x)'))

            size, sha256 = await core.callStorm('return($lib.axon.put($buf))', opts={'vars': {'buf': b'foo'}})

            items = await core.callStorm('$x=() for $i in $lib.axon.list() { $x.append($i) } return($x)')
            self.len(2, items)
            self.eq((2, sha256, size), items[1])

            items = await core.callStorm('$x=() for $i in $lib.axon.list(2) { $x.append($i) } return($x)')
            self.eq([(2, sha256, size)], items)

            # test request timeout
            async def timeout(self):
                await asyncio.sleep(2)

            with mock.patch.object(s_httpapi.ActiveV1, 'get', timeout):
                msgs = await core.stormlist(f'wget --no-ssl-verify https://127.0.0.1:{port}/api/v1/active --timeout 1')
                self.stormIsInWarn('TimeoutError', msgs)

            await visi.addRule((True, ('storm', 'lib', 'axon', 'wget')))
            resp = await core.callStorm(wget, opts=opts)
            self.true(resp['ok'])

            opts = {'vars': {'linesbuf': linesbuf, 'jsonsbuf': jsonsbuf, 'asdfbuf': b'asdf'}}
            asdfitem = await core.callStorm('return($lib.axon.put($asdfbuf))', opts=opts)
            linesitem = await core.callStorm('return($lib.axon.put($linesbuf))', opts=opts)
            jsonsitem = await core.callStorm('return($lib.axon.put($jsonsbuf))', opts=opts)

            opts = {'vars': {'sha256': asdfitem[1]}}
            self.eq(('asdf',), await core.callStorm('''
                $items = ()
                for $item in $lib.axon.readlines($sha256) { $items.append($item) }
                return($items)
            ''', opts=opts))

            opts = {'vars': {'sha256': linesitem[1]}}
            self.eq(('vertex.link', 'woot.com'), await core.callStorm('''
                $items = ()
                for $item in $lib.axon.readlines($sha256) { $items.append($item) }
                return($items)
            ''', opts=opts))

            opts = {'vars': {'sha256': jsonsitem[1]}}
            self.eq(({'fqdn': 'vertex.link'}, {'fqdn': 'woot.com'}), await core.callStorm('''
                $items = ()
                for $item in $lib.axon.jsonlines($sha256) { $items.append($item) }
                return($items)
            ''', opts=opts))

            async def waitlist():
                items = await core.callStorm('''
                    $x=()
                    for $i in $lib.axon.list(2, wait=$lib.true, timeout=1) {
                        $x.append($i)
                    }
                    return($x)
                ''')
                return items
            task = core.schedCoro(waitlist())
            await asyncio.sleep(0.1)
            await core.axon.put(b'visi')
            items = await task
            self.len(6, items)
            self.eq(items[5][1], 'e45bbb7e03acacf4d1cca4c16af1ec0c51d777d10e53ed3155bd3d8deb398f3f')

            data = '''John,Doe,120 jefferson st.,Riverside, NJ, 08075
Jack,McGinnis,220 hobo Av.,Phila, PA,09119
"John ""Da Man""",Repici,120 Jefferson St.,Riverside, NJ,08075
Stephen,Tyler,"7452 Terrace ""At the Plaza"" road",SomeTown,SD, 91234
,Blankman,,SomeTown, SD, 00298
"Joan ""the bone"", Anne",Jet,"9th, at Terrace plc",Desert City,CO,00123
Bob,Smith,Little House at the end of Main Street,Gomorra,CA,12345'''
            size, sha256 = await core.axon.put(data.encode())
            sha256 = s_common.ehex(sha256)
            q = '''
            $genr = $lib.axon.csvrows($sha256)
            for $row in $genr {
                $lib.fire(csvrow, row=$row)
            }
            '''
            msgs = await core.stormlist(q, opts={'vars': {'sha256': sha256}})
            rows = [m[1].get('data').get('row') for m in msgs if m[0] == 'storm:fire']
            self.len(7, rows)
            for row in rows:
                self.len(6, row)
            names = [row[0] for row in rows]
            self.len(7, names)
            self.isin('', names)
            self.isin('Bob', names)
            self.isin('John "Da Man"', names)

            data = '''foo\tbar\tbaz
words\tword\twrd'''
            size, sha256 = await core.axon.put(data.encode())
            sha256 = s_common.ehex(sha256)
            # Note: The tab delimiter in the query here is double quoted
            # so that we decode it in the Storm parser.
            q = '''
            $genr = $lib.axon.csvrows($sha256, delimiter="\\t")
            for $row in $genr {
                $lib.fire(csvrow, row=$row)
            }
            '''
            msgs = await core.stormlist(q, opts={'vars': {'sha256': sha256}})
            rows = [m[1].get('data').get('row') for m in msgs if m[0] == 'storm:fire']
            self.eq(rows, [['foo', 'bar', 'baz'], ['words', 'word', 'wrd']])

            with self.raises(s_exc.AuthDeny):
                await core.callStorm('return($lib.axon.metrics())', opts={'user': visi.iden})

            self.eq({
                'file:count': 9,
                'size:bytes': 646,
            }, await core.callStorm('return($lib.axon.metrics())'))

            bin_buf = b'\xbb/$\xc0A\xf1\xbf\xbc\x00_\x82v4\xf6\xbd\x1b'
            binsize, bin256 = await core.axon.put(bin_buf)

            opts = {'vars': {'sha256': s_common.ehex(bin256)}}
            with self.raises(s_exc.BadDataValu):
                self.eq('', await core.callStorm('''
                    $items = ()
                    for $item in $lib.axon.readlines($sha256, errors=$lib.null) {
                        $items.append($item)
                    }
                    return($items)
                ''', opts=opts))

            self.eq(('/$A\x00_v4\x1b',), await core.callStorm('''
                $items = ()
                for $item in $lib.axon.readlines($sha256, errors=ignore) { $items.append($item) }
                return($items)
            ''', opts=opts))

            # Upload some test data
            data = b'foobarbaz'
            sha256 = hashlib.sha256(data).hexdigest()
            await core.axon.put(data)

            # raise an exception if axon.put is called
            def axonput(*args, **kwargs):
                raise Exception('newp')

            with mock.patch.object(s_axon.Axon, 'put', axonput):
                # This doesn't raise because the data is already in the axon
                opts = {'vars': {'byts': data}}
                (size, _sha256) = await core.callStorm('return($lib.axon.put($byts))', opts=opts)
                self.eq(size, len(data))
                self.eq(_sha256, sha256)

                # This does raise because the data isn't already in the axon
                with self.raises(Exception) as exc:
                    data = b'newp'
                    opts = {'vars': {'byts': data}}
                    await core.callStorm('return($lib.axon.put($byts))', opts=opts)

                self.eq(exc.exception.args, ('newp',))

    async def test_storm_lib_axon_perms(self):

        async with self.getTestCore() as core:

            mainview = await core.callStorm('return($lib.view.get().iden)')
            forkview = await core.callStorm('return($lib.view.get().fork().iden)')

            mainlayr = core.getView(mainview).layers[0].iden

            visi = await core.auth.addUser('visi')
            await visi.setPasswd('secret')

            host, port = await core.addHttpsPort(0, host='127.0.0.1')
            core.addHttpApi('/api/v0/test', s_test.HttpReflector, {'cell': core})
            url = f'https://visi:secret@127.0.0.1:{port}/api/v0/test'

            async def _addfile():
                async with await core.axon.upload() as fd:
                    await fd.write(b'{"foo": "bar"}')
                    return await fd.save()

            size, sha256 = await _addfile()

            opts = {'user': visi.iden, 'vars': {'url': url, 'sha256': s_common.ehex(sha256)}}

            # wget

            scmd = 'return($lib.axon.wget($url, ssl=$lib.false).code)'
            await self.asyncraises(s_exc.AuthDeny, core.callStorm(scmd, opts=opts))

            await visi.addRule((True, ('storm', 'lib', 'axon', 'wget')))
            self.eq(200, await core.callStorm(scmd, opts=opts))
            await visi.delRule((True, ('storm', 'lib', 'axon', 'wget')))

            await visi.addRule((True, ('axon', 'wget')))
            self.eq(200, await core.callStorm(scmd, opts=opts))
            await visi.delRule((True, ('axon', 'wget')))

            # wput

            scmd = 'return($lib.axon.wput($sha256, $url, method=post, ssl=$lib.false).code)'
            await self.asyncraises(s_exc.AuthDeny, core.callStorm(scmd, opts=opts))

            await visi.addRule((True, ('storm', 'lib', 'axon', 'wput')))
            self.eq(200, await core.callStorm(scmd, opts=opts))
            await visi.delRule((True, ('storm', 'lib', 'axon', 'wput')))

            await visi.addRule((True, ('axon', 'wput')))
            self.eq(200, await core.callStorm(scmd, opts=opts))
            await visi.delRule((True, ('axon', 'wput')))

            # urlfile

            opts['view'] = mainview
            scmd = 'yield $lib.axon.urlfile($url, ssl=$lib.false) return($node)'
            await self.asyncraises(s_exc.AuthDeny, core.callStorm(scmd, opts=opts))

            await visi.addRule((True, ('storm', 'lib', 'axon', 'wget')))
            await self.asyncraises(s_exc.AuthDeny, core.callStorm(scmd, opts=opts))

            await visi.addRule((True, ('node', 'add', 'file:bytes')), gateiden=mainlayr)
            await self.asyncraises(s_exc.AuthDeny, core.callStorm(scmd, opts=opts))

            await visi.addRule((True, ('node', 'add', 'inet:urlfile')), gateiden=mainlayr)
            self.nn(await core.callStorm(scmd, opts=opts))

            # won't work in another view
            opts['view'] = forkview
            await self.asyncraises(s_exc.AuthDeny, core.callStorm(scmd, opts=opts))
            opts.pop('view')

            await visi.delRule((True, ('storm', 'lib', 'axon', 'wget')))

            await visi.addRule((True, ('axon', 'wget')))
            self.nn(await core.callStorm(scmd, opts=opts))
            await visi.delRule((True, ('axon', 'wget')))

            # del

            scmd = 'return($lib.axon.del($sha256))'
            await self.asyncraises(s_exc.AuthDeny, core.callStorm(scmd, opts=opts))

            await visi.addRule((True, ('storm', 'lib', 'axon', 'del')))
            self.true(await core.callStorm(scmd, opts=opts))
            await visi.delRule((True, ('storm', 'lib', 'axon', 'del')))
            await _addfile()

            await visi.addRule((True, ('axon', 'del')))
            self.true(await core.callStorm(scmd, opts=opts))
            await visi.delRule((True, ('axon', 'del')))
            await _addfile()

            # dels

            scmd = 'return($lib.axon.dels(($sha256,)))'
            await self.asyncraises(s_exc.AuthDeny, core.callStorm(scmd, opts=opts))

            await visi.addRule((True, ('storm', 'lib', 'axon', 'del')))
            self.eq([True], await core.callStorm(scmd, opts=opts))
            await visi.delRule((True, ('storm', 'lib', 'axon', 'del')))
            await _addfile()

            await visi.addRule((True, ('axon', 'del')))
            self.eq([True], await core.callStorm(scmd, opts=opts))
            await visi.delRule((True, ('axon', 'del')))
            await _addfile()

            # list

            scmd = '$x=$lib.null for $x in $lib.axon.list() { } return($x)'
            await self.asyncraises(s_exc.AuthDeny, core.callStorm(scmd, opts=opts))

            await visi.addRule((True, ('storm', 'lib', 'axon', 'has')))
            self.nn(await core.callStorm(scmd, opts=opts))
            await visi.delRule((True, ('storm', 'lib', 'axon', 'has')))

            await visi.addRule((True, ('axon', 'has')))
            self.nn(await core.callStorm(scmd, opts=opts))
            await visi.delRule((True, ('axon', 'has')))

            # readlines

            scmd = '$x=$lib.null for $x in $lib.axon.readlines($sha256) { } return($x)'
            await self.asyncraises(s_exc.AuthDeny, core.callStorm(scmd, opts=opts))

            await visi.addRule((True, ('storm', 'lib', 'axon', 'get')))
            self.nn(await core.callStorm(scmd, opts=opts))
            await visi.delRule((True, ('storm', 'lib', 'axon', 'get')))

            await visi.addRule((True, ('axon', 'get')))
            self.nn(await core.callStorm(scmd, opts=opts))
            await visi.delRule((True, ('axon', 'get')))

            # jsonlines

            scmd = '$x=$lib.null for $x in $lib.axon.jsonlines($sha256) { } return($x)'
            await self.asyncraises(s_exc.AuthDeny, core.callStorm(scmd, opts=opts))

            await visi.addRule((True, ('storm', 'lib', 'axon', 'get')))
            self.nn(await core.callStorm(scmd, opts=opts))
            await visi.delRule((True, ('storm', 'lib', 'axon', 'get')))

            await visi.addRule((True, ('axon', 'get')))
            self.nn(await core.callStorm(scmd, opts=opts))
            await visi.delRule((True, ('axon', 'get')))

            # csvrows

            scmd = '$x=$lib.null for $x in $lib.axon.csvrows($sha256) { } return($x)'
            await self.asyncraises(s_exc.AuthDeny, core.callStorm(scmd, opts=opts))

            await visi.addRule((True, ('storm', 'lib', 'axon', 'get')))
            self.nn(await core.callStorm(scmd, opts=opts))
            await visi.delRule((True, ('storm', 'lib', 'axon', 'get')))

            await visi.addRule((True, ('axon', 'get')))
            self.nn(await core.callStorm(scmd, opts=opts))
            await visi.delRule((True, ('axon', 'get')))

            # metrics

            scmd = 'return($lib.axon.metrics())'
            await self.asyncraises(s_exc.AuthDeny, core.callStorm(scmd, opts=opts))

            await visi.addRule((True, ('storm', 'lib', 'axon', 'has')))
            self.nn(await core.callStorm(scmd, opts=opts))
            await visi.delRule((True, ('storm', 'lib', 'axon', 'has')))

            await visi.addRule((True, ('axon', 'has')))
            self.nn(await core.callStorm(scmd, opts=opts))
            await visi.delRule((True, ('axon', 'has')))

    async def test_storm_lib_export(self):

        async with self.getTestCore() as core:
            await core.nodes('[inet:dns:a=(vertex.link, 1.2.3.4)]')
            size, sha256 = await core.callStorm('return( $lib.export.toaxon(${.created}) )')
            byts = b''.join([b async for b in core.axon.get(s_common.uhex(sha256))])
            self.isin(b'vertex.link', byts)

            with self.raises(s_exc.BadArg):
                await core.callStorm('return( $lib.export.toaxon(${.created}, (bad, opts,)) )')

    async def test_storm_nodes_edges(self):

        async with self.getTestCore() as core:

            iden = await core.callStorm('[ ou:industry=* ] return($node.iden())')

            opts = {'vars': {'iden': iden}}

            nodes = await core.nodes('[ inet:ipv4=1.2.3.4 ] $node.addEdge(foo, $iden) -(foo)> ou:industry', opts=opts)
            self.eq(nodes[0].iden(), iden)

            nodes = await core.nodes('ou:industry for ($verb, $n2iden) in $node.edges(reverse=(1)) { -> { yield $n2iden } }')
            self.len(1, nodes)

            nodes = await core.nodes('ou:industry for ($verb, $n2iden) in $node.edges(reverse=(0)) { -> { yield $n2iden } }')
            self.len(0, nodes)

            nodes = await core.nodes('inet:ipv4=1.2.3.4 for ($verb, $n2iden) in $node.edges(reverse=(1)) { -> { yield $n2iden } }')
            self.len(0, nodes)

            nodes = await core.nodes('inet:ipv4=1.2.3.4 for ($verb, $n2iden) in $node.edges() { -> { yield $n2iden } }')
            self.len(1, nodes)
            self.eq('ou:industry', nodes[0].ndef[0])

            nodes = await core.nodes('ou:industry for ($verb, $n1iden) in $node.edges(reverse=(1)) { -> { yield $n1iden } }')
            self.len(1, nodes)
            self.eq('inet:ipv4', nodes[0].ndef[0])

            iden = await core.callStorm('ou:industry=* return($node.iden())')
            nodes = await core.nodes('[ inet:ipv4=1.2.3.4 ] $node.delEdge(foo, $iden) -(foo)> ou:industry', opts=opts)
            self.len(0, nodes)

            with self.raises(s_exc.BadCast):
                await core.nodes('ou:industry $node.addEdge(foo, bar)')

            with self.raises(s_exc.BadCast):
                await core.nodes('ou:industry $node.delEdge(foo, bar)')

    async def test_storm_layer_lift(self):

        async with self.getTestCore() as core:

            viewiden = await core.callStorm('return($lib.view.get().fork().iden)')
            q = '[ ou:org=* :name=foobar +#hehe ] $node.data.set(foo, bar) return($node.iden())'
            basenode = await core.callStorm(q)

            opts = {'view': viewiden}
            nodeiden = await core.callStorm('''
                [ ou:org=* :name=foobar +#hehe ]
                $node.data.set(foo, bar)
                return($node.iden())
            ''', opts=opts)

            nodeiden2 = await core.callStorm('[test:str=yup] $node.data.set(foo, yup) return ($node.iden())',
                                             opts=opts)

            self.len(2, await core.nodes('ou:org +:name=foobar +#hehe', opts=opts))

            nodes = await core.nodes('yield $lib.layer.get().liftByNodeData(foo)', opts=opts)
            self.len(2, nodes)
            self.eq(set((nodeiden, nodeiden2)), {node.iden() for node in nodes})

            nodes = await core.nodes('yield $lib.layer.get().liftByNodeData(foo)')
            self.len(1, nodes)
            self.eq(nodes[0].iden(), basenode)

            nodes = await core.nodes('yield $lib.layer.get().liftByProp(ou:org)', opts=opts)
            self.len(1, nodes)
            self.eq(nodes[0].iden(), nodeiden)

            nodes = await core.nodes('yield $lib.layer.get().liftByProp(ou:org:name, foobar)', opts=opts)
            self.len(1, nodes)
            self.eq(nodes[0].iden(), nodeiden)

            nodes = await core.nodes('yield $lib.layer.get().liftByProp(ou:org:name, foo, "^=")', opts=opts)
            self.len(1, nodes)
            self.eq(nodes[0].iden(), nodeiden)

            nodes = await core.nodes('yield $lib.layer.get().liftByProp(".created")', opts=opts)
            self.len(2, nodes)
            self.eq(nodes[0].iden(), nodeiden)

            nodes = await core.nodes('yield $lib.layer.get().liftByTag(hehe)', opts=opts)
            self.len(1, nodes)
            self.eq(nodes[0].iden(), nodeiden)

            nodes = await core.nodes('yield $lib.layer.get().liftByTag(hehe, ou:org)', opts=opts)
            self.len(1, nodes)
            self.eq(nodes[0].iden(), nodeiden)

            with self.raises(s_exc.NoSuchProp):
                await core.nodes('yield $lib.layer.get().liftByProp(newp)', opts=opts)

            with self.raises(s_exc.NoSuchForm):
                await core.nodes('yield $lib.layer.get().liftByTag(newp, newp)', opts=opts)

            # Comparators are validated
            with self.raises(s_exc.NoSuchCmpr):
                await core.nodes('yield $lib.layer.get().liftByProp(ou:org:name, foo, "^#$%@")', opts=opts)

            # Type safety still matters
            with self.raises(s_exc.BadTypeValu):
                await core.nodes('yield $lib.layer.get().liftByProp(ou:org, not_a_guid)', opts=opts)

    async def test_stormtypes_number(self):

        async with self.getTestCore() as core:

            with self.raises(s_exc.BadCast):
                s_stormtypes.Number('beepbeep')

            huge = s_stormtypes.Number(1.23)

            self.eq(huge, 1.23)
            self.ne(huge, 'foo')
            self.lt(huge, 2.34)
            self.eq(huge + 2.34, 3.57)
            self.eq(huge - 0.23, 1.0)
            self.eq(huge * 1.0, 1.23)
            self.eq(huge / 1.0, 1.23)
            self.eq(huge % 1.0, 0.23)
            self.eq(huge ** 2, 1.5129)
            self.eq(huge ** 2.0, 1.5129)
            self.eq(huge ** s_stormtypes.Number(2), 1.5129)
            self.eq(huge, float(huge))

            with self.assertRaises(TypeError):
                self.lt(huge, 'foo')

            with self.assertRaises(TypeError):
                huge + 'foo'

            with self.assertRaises(TypeError):
                huge - 'foo'

            with self.assertRaises(TypeError):
                huge * 'foo'

            with self.assertRaises(TypeError):
                huge / 'foo'

            with self.assertRaises(TypeError):
                huge ** 'foo'

            with self.assertRaises(TypeError):
                huge % 'foo'

            self.eq(15.0, await core.callStorm('return($lib.math.number(0xf))'))
            self.eq(15.0, await core.callStorm('return($lib.math.number($lib.math.number(0xf)))'))
            self.eq(1.23, await core.callStorm('return($lib.math.number(1.23).tofloat())'))
            self.eq('1.23', await core.callStorm('return($lib.math.number(1.23).tostr())'))
            self.eq(1, await core.callStorm('return($lib.math.number(1.23).toint())'))
            self.eq(2, await core.callStorm('return($lib.math.number(1.23).toint(rounding=ROUND_UP))'))

            with self.raises(s_exc.BadCast):
                await core.callStorm('return($lib.math.number((null)))')
            with self.raises(s_exc.BadCast):
                await core.callStorm('return($lib.math.number(newp))')

            with self.raises(s_exc.StormRuntimeError):
                await core.callStorm('return($lib.math.number(1.23).toint(rounding=NEWP))')

            self.eq(0.0123, await core.callStorm('return($lib.math.number(1.23).scaleb(-2))'))

            msgs = await core.stormlist('$lib.print((1.23))')
            self.eq(msgs[1][1]['mesg'], '1.23')

            q = '''
            [ inet:fqdn=foo.com ]
            $foo = (1.23)
            $bar = $node
            [ ps:contact=(test, $foo, $bar) ]
            '''
            self.len(2, await core.nodes(q))

            valu = '1.000000000000000000001'

            await core.addTagProp('huge', ('hugenum', {}), {})
            await core.addFormProp('test:str', '_hugearray', ('array', {'type': 'hugenum'}), {})

            nodes = await core.nodes(f'[econ:acct:balance=* :amount=({valu})]')
            self.eq(nodes[0].props.get('amount'), valu)

            nodes = await core.nodes(f'econ:acct:balance:amount=({valu})')
            self.len(1, nodes)

            nodes = await core.nodes(f'[test:hugenum=({valu})]')
            self.eq(nodes[0].ndef[1], valu)

            nodes = await core.nodes(f'test:hugenum=({valu})')
            self.len(1, nodes)

            nodes = await core.nodes(f'econ:acct:balance:amount +:amount=({valu})')
            self.len(1, nodes)

            nodes = await core.nodes(f'[test:str=foo +#foo:huge=({valu})]')
            self.len(1, nodes)
            self.eq(nodes[0].tagprops['foo']['huge'], valu)

            nodes = await core.nodes(f'#foo:huge=({valu})')
            self.len(1, nodes)

            nodes = await core.nodes(f'test:str#foo:huge=({valu})')
            self.len(1, nodes)

            nodes = await core.nodes(f'[test:str=bar :_hugearray=(({valu}), ({valu}))]')
            self.len(1, nodes)
            self.eq(nodes[0].props.get('_hugearray'), [valu, valu])

            nodes = await core.nodes(f'test:str:_hugearray*[=({valu})]')
            self.len(1, nodes)

    async def test_storm_stor_readonly(self):
        async with self.getTestCore() as core:
            udef = await core.addUser('user')
            user = udef.get('iden')

            q = '$user=$lib.auth.users.get($iden) $user.name = $newname'
            msgs = await core.stormlist(q, opts={'readonly': True,
                                                 'vars': {
                                                     'iden': user,
                                                     'newname': 'oops'
                                                 }})

            self.stormIsInErr('Setting name on auth:user is not marked readonly safe.', msgs)

            mesg = 'Storm runtime is in readonly mode, cannot create or edit nodes and other graph data.'

            q = '$user=$lib.auth.users.get($iden) $user.profile.foo = bar'
            msgs = await core.stormlist(q, opts={'readonly': True,
                                                 'vars': {'iden': user}})

            self.stormIsInErr(mesg, msgs)

            q = '$user=$lib.auth.users.get($iden) $user.vars.foo = bar'
            msgs = await core.stormlist(q, opts={'readonly': True,
                                                 'vars': {'iden': user}})

            self.stormIsInErr(mesg, msgs)

            q = '$lib.debug=$lib.true return($lib.debug)'
            debug = await core.callStorm(q, opts={'readonly': True,
                                                  'vars': {'iden': user}})
            self.true(debug)

            await core.callStorm('[inet:fqdn=foo]')

            q = '''
                $user=$lib.auth.users.get($iden)
                inet:fqdn=foo
                $user.vars.foo = bar
            '''
            msgs = await core.stormlist(q, opts={'readonly': True, 'vars': {'iden': user}})
            self.stormIsInErr(mesg, msgs)

            q = '$lib.pkg.add(({}))'
            msgs = await core.stormlist(q, opts={'readonly': True, 'vars': {'iden': user}})
            self.stormIsInErr('$lib.pkg.add() is not marked readonly safe.', msgs)

    async def test_storm_view_counts(self):

        async with self.getTestCore() as core:

            await core.addTagProp('score', ('int', {}), {})

            view2 = await core.view.fork()
            forkopts = {'view': view2['iden']}

            q = '''[
                inet:ipv4=1
                inet:ipv4=2
                inet:ipv4=3
                :asn=4

                (ou:org=*
                 ou:org=*
                 :names=(foo, bar))

                .seen=2020
                .univarray=(1, 2)
                +#foo:score=2

                test:arrayform=(1,2,3)
                test:arrayform=(2,3,4)
            ]'''
            await core.nodes(q)

            q = '''[
                inet:ipv4=4
                inet:ipv4=5
                inet:ipv4=6
                :asn=4

                (ou:org=*
                 ou:org=*
                 :names=(foo, bar))

                .seen=2020
                .univarray=(1, 2)
                +#foo:score=2

                test:arrayform=(3,4,5)
                test:arrayform=(4,5,6)
            ]'''
            await core.nodes(q, opts=forkopts)

            q = 'return($lib.view.get().getPropCount(inet:ipv4:asn))'
            self.eq(6, await core.callStorm(q, opts=forkopts))

            q = 'return($lib.view.get().getPropCount(inet:ipv4:asn, valu=1))'
            self.eq(0, await core.callStorm(q, opts=forkopts))

            q = 'return($lib.view.get().getPropCount(inet:ipv4:loc, valu=1))'
            self.eq(0, await core.callStorm(q, opts=forkopts))

            q = 'return($lib.view.get().getPropCount(inet:ipv4:asn, valu=4))'
            self.eq(6, await core.callStorm(q, opts=forkopts))

            q = 'return($lib.view.get().getPropCount(inet:ipv4.seen, valu=2020))'
            self.eq(6, await core.callStorm(q, opts=forkopts))

            q = 'return($lib.view.get().getPropCount(".seen", valu=2020))'
            self.eq(10, await core.callStorm(q, opts=forkopts))

            q = 'return($lib.view.get().getPropCount(inet:ipv4, valu=1))'
            self.eq(1, await core.callStorm(q, opts=forkopts))

            q = 'return($lib.view.get().getPropCount(ou:org:names, valu=(foo, bar)))'
            self.eq(4, await core.callStorm(q, opts=forkopts))

            q = 'return($lib.view.get().getPropCount(".univarray", valu=(1, 2)))'
            self.eq(10, await core.callStorm(q, opts=forkopts))

            with self.raises(s_exc.NoSuchProp):
                q = 'return($lib.view.get().getPropCount(newp, valu=1))'
                await core.callStorm(q, opts=forkopts)

            q = 'return($lib.view.get().getPropArrayCount(ou:org:names))'
            self.eq(8, await core.callStorm(q, opts=forkopts))

            q = 'return($lib.view.get().getPropArrayCount(ou:org:names, valu=foo))'
            self.eq(4, await core.callStorm(q, opts=forkopts))

            q = 'return($lib.view.get().getPropArrayCount(".univarray", valu=2))'
            self.eq(10, await core.callStorm(q, opts=forkopts))

            q = 'return($lib.view.get().getPropArrayCount(test:arrayform, valu=3))'
            self.eq(3, await core.callStorm(q, opts=forkopts))

            with self.raises(s_exc.NoSuchProp):
                q = 'return($lib.view.get().getPropArrayCount(newp, valu=1))'
                await core.callStorm(q, opts=forkopts)

            with self.raises(s_exc.BadTypeValu):
                q = 'return($lib.view.get().getPropArrayCount(inet:ipv4, valu=1))'
                await core.callStorm(q, opts=forkopts)

            q = 'return($lib.view.get().getTagPropCount(foo, score))'
            self.eq(10, await core.callStorm(q, opts=forkopts))

            q = 'return($lib.view.get().getTagPropCount(foo, score, valu=2))'
            self.eq(10, await core.callStorm(q, opts=forkopts))

            q = 'return($lib.view.get().getTagPropCount(foo, score, form=ou:org, valu=2))'
            self.eq(4, await core.callStorm(q, opts=forkopts))

            with self.raises(s_exc.NoSuchTagProp):
                q = 'return($lib.view.get().getTagPropCount(foo, newp, valu=2))'
                await core.callStorm(q, opts=forkopts)

    async def test_view_quorum(self):

        async with self.getTestCore() as core:

            root = core.auth.rootuser
            visi = await core.auth.addUser('visi')
            newp = await core.auth.addUser('newp')

            await visi.addRule((True, ('view', 'add')))
            await visi.addRule((True, ('view', 'read')))

            await newp.addRule((True, ('view', 'add')))
            await newp.addRule((True, ('view', 'read')))

            ninjas = await core.auth.addRole('ninjas')

            with self.raises(s_exc.BadState):
                core.getView().reqParentQuorum()

            vdef = await core.getView().fork()
            with self.raises(s_exc.BadState):
                core.getView(vdef['iden']).reqParentQuorum()

            with self.raises(s_exc.AuthDeny):
                opts = {'user': visi.iden, 'vars': {'role': ninjas.iden}}
                await core.callStorm('return($lib.view.get().set(quorum, ({"count": 1, "roles": [$role]})))', opts=opts)

            opts = {'vars': {'role': ninjas.iden}}
            quorum = await core.callStorm('return($lib.view.get().set(quorum, ({"count": 1, "roles": [$role]})))', opts=opts)

            # coverage mop up for edge cases...
            with self.raises(s_exc.CantMergeView):
                await core.getView(vdef['iden']).mergeAllowed()

            await core.getView(vdef['iden']).detach()

            fork00 = await core.callStorm('return($lib.view.get().fork().iden)')

            with self.raises(s_exc.BadState):
                await core.callStorm('$lib.view.get().setMergeComment("that doesnt exist")', opts={'user': root.iden, 'view': fork00})

            msgs = await core.stormlist('[ inet:fqdn=vertex.link ]', opts={'view': fork00})
            self.stormHasNoWarnErr(msgs)

            nodes = await core.nodes('inet:fqdn')
            self.len(0, nodes)

            with self.raises(s_exc.SynErr):
                await core.callStorm('$lib.view.get().merge()', opts={'view': fork00})

            with self.raises(s_exc.BadState):
                core.getView(fork00).reqValidVoter(visi.iden)

            with self.raises(s_exc.AuthDeny):
                await core.callStorm('$lib.view.get().setMergeRequest()', opts={'user': visi.iden, 'view': fork00})

            merge = await core.callStorm('return($lib.view.get().setMergeRequest(comment=woot))', opts={'view': fork00})
            self.nn(merge['iden'])
            self.nn(merge['created'])
            self.eq(merge['comment'], 'woot')
            self.eq(merge['creator'], core.auth.rootuser.iden)
            self.none(merge.get('updated'))

            merging = 'return($lib.view.get().getMergingViews()) '

            self.eq([fork00], await core.callStorm(merging))

            with self.raises(s_exc.AuthDeny):
                core.getView(fork00).reqValidVoter(root.iden)

            await core.callStorm('$lib.view.get().setMergeComment("mergin some dataaz")', opts={'view': fork00})

            merge = await core.callStorm('return($lib.view.get().getMergeRequest())', opts={'view': fork00})
            self.nn(merge['iden'])
            self.nn(merge['created'])
            self.nn(merge['updated'])
            self.gt(merge['updated'], merge['created'])
            self.eq(merge['comment'], 'mergin some dataaz')
            self.eq(merge['creator'], core.auth.rootuser.iden)

            with self.raises(s_exc.AuthDeny):
                await core.callStorm('$lib.view.get().setMergeVote()', opts={'view': fork00})

            with self.raises(s_exc.AuthDeny):
                await core.callStorm('$lib.view.get().setMergeVote()', opts={'user': visi.iden, 'view': fork00})

            await visi.grant(ninjas.iden)
            await newp.grant(ninjas.iden)

            opts = {'user': visi.iden, 'view': fork00}
            vote = await core.callStorm('return($lib.view.get().setMergeVote(approved=(false), comment=fixyourstuff))', opts=opts)
            self.nn(vote['offset'])
            self.nn(vote['created'])
            self.false(vote['approved'])
            self.eq(vote['user'], visi.iden)
            self.eq(vote['comment'], 'fixyourstuff')

            forkview = core.getView(fork00)

            with self.raises(s_exc.BadState):
                await core.callStorm('$lib.view.get().setMergeVoteComment("wait that doesnt exist")', opts={'view': fork00, 'user': newp.iden})

            with self.raises(s_exc.AuthDeny):
                await core.callStorm('$lib.view.get().setMergeComment("no wait you cant do that")', opts={'view': fork00, 'user': newp.iden})

            await core.callStorm('$lib.view.get().setMergeVoteComment("no really, fix your stuff")', opts=opts)
            votes = [vote async for vote in forkview.getMergeVotes()]
            self.len(1, votes)
            self.eq(votes[0]['comment'], 'no really, fix your stuff')
            self.nn(votes[0]['updated'])
            self.gt(votes[0]['updated'], votes[0]['created'])

            opts = {'user': newp.iden, 'view': fork00}
            vote = await core.callStorm('return($lib.view.get().setMergeVote())', opts=opts)
            self.nn(vote['offset'])
            self.nn(vote['created'])
            self.true(vote['approved'])
            self.eq(vote['user'], newp.iden)

            summary = await core.callStorm('return($lib.view.get().getMergeRequestSummary())', opts={'view': fork00})
            self.nn(summary['merge'])
            self.nn(summary['quorum'])
            self.nn(summary['offset'])
            self.len(2, summary['votes'])
            self.false(summary['merging'])

            with self.raises(s_exc.AuthDeny):
                opts = {'user': newp.iden, 'view': fork00, 'vars': {'visi': visi.iden}}
                await core.callStorm('return($lib.view.get().delMergeVote(useriden=$visi))', opts=opts)

            # removing the last veto triggers the merge
            opts = {'user': visi.iden, 'view': fork00}
            await core.callStorm('return($lib.view.get().delMergeVote())', opts=opts)

            self.true(forkview.merging)
            self.true(forkview.layers[0].readonly)

            self.true(await forkview.waitfini(timeout=12))

            self.none(core.getView(fork00))
            nodes = await core.nodes('inet:fqdn')
            self.len(2, nodes)

            # previously successful merges
            self.len(1, await core.callStorm('$list = ([]) for $merge in $lib.view.get().getMerges() { $list.append($merge) } fini { return($list) }'))

            # current open merge requests
            self.eq([], await core.callStorm(merging))

            # test out the delMergeRequest logic / cleanup
            forkdef = await core.getView().fork()

            fork = core.getView(forkdef.get('iden'))

            opts = {'view': fork.iden}
            self.nn(await core.callStorm('return($lib.view.get().setMergeRequest())', opts=opts))
            self.eq([fork.iden], await core.callStorm(merging))

            # confirm that you may re-parent to a view with a merge request
            layr = await core.addLayer()
            vdef = await core.addView({'layers': (layr['iden'],)})
            await core.getView(vdef['iden']).setViewInfo('parent', fork.iden)

            opts = {'view': fork.iden, 'user': visi.iden}
            self.nn(await core.callStorm('return($lib.view.get().setMergeVote(approved=(false)))', opts=opts))
            self.len(1, [vote async for vote in fork.getMergeVotes()])

            opts = {'view': fork.iden}
            self.nn(await core.callStorm('return($lib.view.get().delMergeRequest())', opts=opts))
            self.len(0, [vote async for vote in fork.getMergeVotes()])

            self.eq([], await core.callStorm(merging))

            # test coverage for beholder progress events...
            forkdef = await core.getView().fork()
            fork = core.getView(forkdef.get('iden'))

            opts = {'view': fork.iden}
            await core.stormlist('[ inet:ipv4=1.2.3.0/20 ]', opts=opts)
            await core.callStorm('return($lib.view.get().setMergeRequest())', opts=opts)

            self.eq([fork.iden], await core.callStorm(merging))

            nevents = 8
            if s_common.envbool('SYNDEV_NEXUS_REPLAY'):
                # view:merge:vote:set fires twice
                nevents += 1
            waiter = core.waiter(nevents, 'cell:beholder')

            opts = {'view': fork.iden, 'user': visi.iden}
            await core.callStorm('return($lib.view.get().setMergeVote())', opts=opts)

            msgs = await waiter.wait(timeout=12)
            self.eq(msgs[0][1]['event'], 'view:merge:vote:set')
            self.eq(msgs[0][1]['info']['vote']['user'], visi.iden)

            self.eq(msgs[1][1]['event'], 'view:merge:init')
            self.eq(msgs[1][1]['info']['merge']['creator'], core.auth.rootuser.iden)
            self.eq(msgs[1][1]['info']['votes'][0]['user'], visi.iden)

            self.eq(msgs[-2][1]['info']['merge']['creator'], core.auth.rootuser.iden)
            self.eq(msgs[-2][1]['event'], 'view:merge:prog')
            self.eq(msgs[-2][1]['info']['merge']['creator'], core.auth.rootuser.iden)
            self.eq(msgs[-2][1]['info']['votes'][0]['user'], visi.iden)

            self.eq(msgs[-1][1]['event'], 'view:merge:fini')
            self.eq(msgs[-1][1]['info']['merge']['creator'], core.auth.rootuser.iden)
            self.eq(msgs[-1][1]['info']['votes'][0]['user'], visi.iden)

            self.eq([], await core.callStorm(merging))

            # merge a view with a fork
            mainview = core.getView()
            fork00 = await mainview.fork()
            midfork = core.getView(fork00['iden'])

            fork01 = await midfork.fork()
            fork01_iden = fork01['iden']
            self.true(midfork.hasKids())

            opts = {'view': midfork.iden}
            await core.callStorm('return($lib.view.get().setMergeRequest())', opts=opts)

            self.eq([midfork.iden], await core.callStorm(merging))

            layridens = [lyr['iden'] for lyr in fork01['layers'] if lyr['iden'] != midfork.layers[0].iden]
            events = [
                {'event': 'view:setlayers', 'info': {'iden': fork01_iden, 'layers': layridens}},
                {'event': 'view:set', 'info': {'iden': fork01_iden, 'name': 'parent', 'valu': mainview.iden}}
            ]
            task = core.schedCoro(s_test.waitForBehold(core, events))

            opts = {'view': midfork.iden, 'user': visi.iden}
            await core.callStorm('return($lib.view.get().setMergeVote())', opts=opts)

            self.true(await midfork.waitfini(timeout=12))

            await asyncio.wait_for(task, timeout=5)

            self.eq([], await core.callStorm(merging))

            leaffork = core.getView(fork01['iden'])
            self.false(leaffork.hasKids())

            self.len(2, leaffork.layers)
            self.eq(leaffork.parent, core.getView())

            # test coverage for bad state for merge request
            opts = {'view': fork01['iden']}
            await core.callStorm('return($lib.view.get().setMergeRequest())', opts=opts)
            self.eq([fork01['iden']], await core.callStorm(merging))

            core.getView().layers[0].readonly = True
            with self.raises(s_exc.BadState):
                await core.callStorm('return($lib.view.get().setMergeRequest())', opts=opts)

            core.getView().layers[0].readonly = False
            await core.callStorm('return($lib.view.get().fork())', opts=opts)

            # setup a new merge and make a mirror...
            forkdef = await core.getView().fork()
            fork = core.getView(forkdef.get('iden'))

            opts = {'view': fork.iden}
            await core.stormlist('[ inet:ipv4=5.5.5.5 ]', opts=opts)
            await core.callStorm('return($lib.view.get().setMergeRequest())', opts=opts)

            self.eq(set([fork.iden, fork01['iden']]), set(await core.callStorm(merging)))

            # hamstring the runViewMerge method on the new view
            async def fake():
                return
            fork.runViewMerge = fake

            # vote to merge and set it off....
            opts = {'view': fork.iden, 'user': visi.iden}
            await core.callStorm('return($lib.view.get().setMergeVote())', opts=opts)

            await core.sync()

            await core.runBackup(name='lead00', wait=True)
            await core.runBackup(name='mirror00', wait=True)

            # test that when a leader restarts it fires and completes the merge
            dirn = s_common.genpath(core.dirn, 'backups', 'lead00')
            async with self.getTestCore(dirn=dirn) as lead:
                while lead.getView(fork.iden) is not None:
                    await asyncio.sleep(0.1)
                self.len(1, await lead.nodes('inet:ipv4=5.5.5.5'))

            # test that a mirror starts without firing the merge and then fires it on promotion
            dirn = s_common.genpath(core.dirn, 'backups', 'mirror00')
            async with self.getTestCore(conf={'mirror': core.getLocalUrl()}, dirn=dirn) as mirror:
                await mirror.sync()
                view = mirror.getView(fork.iden)
                layr = view.layers[0]
                await mirror.promote(graceful=False)
                self.true(await view.waitfini(6))
                self.true(await layr.waitfini(6))
                self.len(1, await mirror.nodes('inet:ipv4=5.5.5.5'))

            msgs = await core.stormlist('$lib.view.get().set(quorum, $lib.null)')
            self.stormHasNoWarnErr(msgs)

            with self.raises(s_exc.BadState):
                await core.callStorm(merging)

    async def test_storm_lib_axon_read_unpack(self):

        async with self.getTestCore() as core:

            visi = await core.auth.addUser('visi')

            orig_axoninfo = core.axoninfo
            core.axoninfo = {'features': {}}
            data = struct.pack('>Q', 1)
            size, sha256 = await core.axon.put(data)
            sha256_s = s_common.ehex(sha256)
            q = 'return($lib.axon.unpack($sha256, fmt=">Q"))'
            await self.asyncraises(s_exc.FeatureNotSupported,
                                   core.callStorm(q, opts={'vars': {'sha256': sha256_s}}))
            core.axoninfo = orig_axoninfo

            data = b'vertex.link'
            size, sha256 = await core.axon.put(data)
            sha256_s = s_common.ehex(sha256)

            _, emptyhash = await core.axon.put(b'')
            emptyhash = s_common.ehex(emptyhash)

            opts = {'user': visi.iden, 'vars': {'sha256': sha256_s, 'emptyhash': emptyhash}}
            await self.asyncraises(s_exc.AuthDeny,
                core.callStorm('return($lib.axon.read($sha256, offs=3, size=3))', opts=opts))
            await visi.addRule((True, ('storm', 'lib', 'axon', 'get')))

            q = 'return($lib.axon.read($sha256, offs=3, size=3))'
            self.eq(b'tex', await core.callStorm(q, opts=opts))
            q = 'return($lib.axon.read($sha256, offs=7, size=4))'
            self.eq(b'link', await core.callStorm(q, opts=opts))
            q = 'return($lib.axon.read($sha256, offs=11, size=1))'
            self.eq(b'', await core.callStorm(q, opts=opts))

            q = 'return($lib.axon.read($emptyhash))'
            self.eq(b'', await core.callStorm(q, opts=opts))

            q = 'return($lib.axon.read($sha256, size=0))'
            await self.asyncraises(s_exc.BadArg, core.callStorm(q, opts=opts))
            q = 'return($lib.axon.read($sha256, offs=-1, size=1))'
            await self.asyncraises(s_exc.BadArg, core.callStorm(q, opts=opts))
            q = 'return($lib.axon.read($sha256, size=2097152))'
            await self.asyncraises(s_exc.BadArg, core.callStorm(q, opts=opts))

            intdata = struct.pack('>QQQ', 1, 2, 3)
            size, sha256 = await core.axon.put(intdata)
            sha256_s = s_common.ehex(sha256)
            opts = {'user': visi.iden, 'vars': {'sha256': sha256_s}}

            await visi.delRule((True, ('storm', 'lib', 'axon', 'get')))
            q = 'return($lib.axon.unpack($sha256, fmt=">Q"))'
            await self.asyncraises(s_exc.AuthDeny, core.callStorm(q, opts=opts))
            await visi.addRule((True, ('storm', 'lib', 'axon', 'get')))

            q = 'return($lib.axon.unpack($sha256, fmt=">Q"))'
            self.eq((1,), await core.callStorm(q, opts=opts))
            q = 'return($lib.axon.unpack($sha256, fmt=">Q", offs=8))'
            self.eq((2,), await core.callStorm(q, opts=opts))
            q = 'return($lib.axon.unpack($sha256, fmt=">Q", offs=16))'
            self.eq((3,), await core.callStorm(q, opts=opts))
            q = 'return($lib.axon.unpack($sha256, fmt=">QQ", offs=8))'
            self.eq((2, 3), await core.callStorm(q, opts=opts))

            q = 'return($lib.axon.unpack($sha256, fmt="not a valid format"))'
            await self.asyncraises(s_exc.BadArg, core.callStorm(q, opts=opts))

            q = 'return($lib.axon.unpack($sha256, fmt=">Q", offs=24))'
            await self.asyncraises(s_exc.BadDataValu, core.callStorm(q, opts=opts))

    async def test_storm_pkg_vars(self):
        with self.getTestDir() as dirn:

            async with self.getTestCore(dirn=dirn) as core:

                lowuser = await core.addUser('lowuser')
                aslow = {'user': lowuser.get('iden')}
                await core.callStorm('auth.user.addrule lowuser node')

                # basic crud

                self.none(await core.callStorm('return($lib.pkg.vars(pkg0).bar)'))
                self.none(await core.callStorm('$varz=$lib.pkg.vars(pkg0) $varz.baz=$lib.undef return($varz.baz)'))
                self.eq([], await core.callStorm('''
                    $kvs = ([])
                    for $kv in $lib.pkg.vars(pkg0) { $kvs.append($kv) }
                    return($kvs)
                '''))

                await core.callStorm('$lib.pkg.vars(pkg0).bar = cat')
                await core.callStorm('$lib.pkg.vars(pkg0).baz = dog')

                await core.callStorm('$lib.pkg.vars(pkg1).bar = emu')
                await core.callStorm('$lib.pkg.vars(pkg1).baz = groot')

                self.eq('cat', await core.callStorm('return($lib.pkg.vars(pkg0).bar)'))
                self.eq('dog', await core.callStorm('return($lib.pkg.vars(pkg0).baz)'))
                self.eq('emu', await core.callStorm('return($lib.pkg.vars(pkg1).bar)'))
                self.eq('groot', await core.callStorm('return($lib.pkg.vars(pkg1).baz)'))

                self.sorteq([('bar', 'cat'), ('baz', 'dog')], await core.callStorm('''
                    $kvs = ([])
                    for $kv in $lib.pkg.vars(pkg0) { $kvs.append($kv) }
                    return($kvs)
                '''))
                self.sorteq([('bar', 'emu'), ('baz', 'groot')], await core.callStorm('''
                    $kvs = ([])
                    for $kv in $lib.pkg.vars(pkg1) { $kvs.append($kv) }
                    return($kvs)
                '''))

                await core.callStorm('$lib.pkg.vars(pkg0).baz = $lib.undef')
                self.none(await core.callStorm('return($lib.pkg.vars(pkg0).baz)'))

                # perms

                await self.asyncraises(s_exc.AuthDeny, core.callStorm('$lib.print($lib.pkg.vars(pkg0))', opts=aslow))
                await self.asyncraises(s_exc.AuthDeny, core.callStorm('return($lib.pkg.vars(pkg0).baz)', opts=aslow))
                await self.asyncraises(s_exc.AuthDeny, core.callStorm('$lib.pkg.vars(pkg0).baz = cool', opts=aslow))
                await self.asyncraises(s_exc.AuthDeny, core.callStorm('$lib.pkg.vars(pkg0).baz = $lib.undef', opts=aslow))
                await self.asyncraises(s_exc.AuthDeny, core.callStorm('''
                    $kvs = ([])
                    for $kv in $lib.pkg.vars(pkg0) { $kvs.append($kv) }
                    return($kvs)
                ''', opts=aslow))
                await self.asyncraises(s_exc.AuthDeny, core.callStorm('''
                    [ test:str=foo ]
                    $kvs = ([])
                    for $kv in $lib.pkg.vars(pkg0) { $kvs.append($kv) }
                    fini { return($kvs) }
                ''', opts=aslow))

                await core.callStorm('auth.user.addrule lowuser "power-ups.pkg0.admin"')

                self.stormHasNoWarnErr(await core.nodes('$lib.print($lib.pkg.vars(pkg0))', opts=aslow))
                await core.callStorm('$lib.pkg.vars(pkg0).baz = cool', opts=aslow)
                self.eq('cool', await core.callStorm('return($lib.pkg.vars(pkg0).baz)', opts=aslow))
                await core.callStorm('$lib.pkg.vars(pkg0).baz = $lib.undef', opts=aslow)
                self.eq([('bar', 'cat')], await core.callStorm('''
                    $kvs = ([])
                    for $kv in $lib.pkg.vars(pkg0) { $kvs.append($kv) }
                    return($kvs)
                ''', opts=aslow))
                self.eq([('bar', 'cat')], await core.callStorm('''
                    [ test:str=foo ]
                    $kvs = ([])
                    for $kv in $lib.pkg.vars(pkg0) { $kvs.append($kv) }
                    fini { return($kvs) }
                ''', opts=aslow))

            async with self.getTestCore(dirn=dirn) as core:

                # data persists

                self.eq('cat', await core.callStorm('return($lib.pkg.vars(pkg0).bar)'))
                self.none(await core.callStorm('return($lib.pkg.vars(pkg0).baz)'))
                self.eq('emu', await core.callStorm('return($lib.pkg.vars(pkg1).bar)'))
                self.eq('groot', await core.callStorm('return($lib.pkg.vars(pkg1).baz)'))

                self.sorteq([('bar', 'cat')], await core.callStorm('''
                    $kvs = ([])
                    for $kv in $lib.pkg.vars(pkg0) { $kvs.append($kv) }
                    return($kvs)
                '''))
                self.sorteq([('bar', 'emu'), ('baz', 'groot')], await core.callStorm('''
                    $kvs = ([])
                    for $kv in $lib.pkg.vars(pkg1) { $kvs.append($kv) }
                    return($kvs)
                '''))<|MERGE_RESOLUTION|>--- conflicted
+++ resolved
@@ -1944,7 +1944,6 @@
             msgs = await core.stormlist('test:str $lib.layer.get().setStorNodeProp($node.iden(), test:str:hehe, baz)')
             self.stormIsInErr(f'Layer {layer.iden} is read only!', msgs)
 
-<<<<<<< HEAD
     async def test_storm_layer_delstornode(self):
         async with self.getTestCore() as core:
             await core.addTagProp('score00', ('int', {}), {})
@@ -2040,8 +2039,6 @@
             msgs = await core.stormlist('test:str $lib.layer.get().delStorNode($node.iden())')
             self.stormIsInErr(f'Layer {layer.iden} is read only!', msgs)
 
-=======
->>>>>>> e2a462d7
     async def test_storm_layer_delstornodeprop(self):
         async with self.getTestCore() as core:
             nodes = await core.nodes('[ test:str=foo :hehe=bar ]')
@@ -2082,7 +2079,6 @@
             msgs = await core.stormlist('test:str $lib.layer.get().delStorNodeProp($node.iden(), test:str:hehe)')
             self.stormIsInErr(f'Layer {layer.iden} is read only!', msgs)
 
-<<<<<<< HEAD
     async def test_storm_layer_delnodedata(self):
         async with self.getTestCore() as core:
             q = '''
@@ -2250,8 +2246,6 @@
             self.len(1, await s_test.alist(nodes[0].iterEdgesN1()))
             self.len(1, await s_test.alist(nodes[0].iterEdgesN2()))
 
-=======
->>>>>>> e2a462d7
     async def test_storm_lib_fire(self):
         async with self.getTestCore() as core:
             text = '$lib.fire(foo:bar, baz=faz)'
@@ -6195,11 +6189,7 @@
             self.none(await s_stormtypes.tobuidhex(None, noneok=True))
 
             buid = s_common.buid()
-<<<<<<< HEAD
-            buidhex = buid.hex()
-=======
             buidhex = s_common.ehex(buid)
->>>>>>> e2a462d7
             sode = (
                 buid,
                 {
@@ -6214,11 +6204,7 @@
                 self.eq(await s_stormtypes.tobuidhex(node), buidhex)
                 self.eq(await s_stormtypes.tobuidhex(snode), buidhex)
 
-<<<<<<< HEAD
-            self.eq(await s_stormtypes.tobuidhex(buid.hex()), buidhex)
-=======
             self.eq(await s_stormtypes.tobuidhex(buidhex), buidhex)
->>>>>>> e2a462d7
             self.eq(await s_stormtypes.tobuidhex(buid), buidhex)
 
             with self.raises(s_exc.BadCast) as exc:
