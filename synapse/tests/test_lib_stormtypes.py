import re
import bz2
import gzip
import base64
import struct
import asyncio
import hashlib
import binascii
import datetime
import contextlib

from datetime import timezone as tz
from unittest import mock

import synapse.exc as s_exc
import synapse.common as s_common

import synapse.lib.json as s_json
import synapse.lib.time as s_time
import synapse.lib.storm as s_storm
import synapse.lib.hashset as s_hashset
import synapse.lib.httpapi as s_httpapi
import synapse.lib.modelrev as s_modelrev
import synapse.lib.stormtypes as s_stormtypes

import synapse.tests.utils as s_test
import synapse.tests.files as s_test_files

from synapse.tests.utils import alist

MINSECS = 60
HOURSECS = 60 * MINSECS
DAYSECS = 24 * HOURSECS

class Newp:
    def __bool__(self):
        raise s_exc.SynErr(mesg='newp')

    def __int__(self):
        raise s_exc.SynErr(mesg='newp')

    def __str__(self):
        raise s_exc.SynErr(mesg='newp')

    def __repr__(self):
        return 'Newp'

linesbuf = b'''
vertex.link
woot.com
'''.strip(b'\n')

jsonsbuf = b'''
{"fqdn": "vertex.link"}
{"fqdn": "woot.com"}
'''.strip(b'\n')

class StormTypesTest(s_test.SynTest):

    async def test_stormtypes_copy(self):

        async with self.getTestCore() as core:
            item = await core.callStorm('''
            $item = ({"foo": {"bar": "baz"}, "hehe": []})
            $copy = $lib.copy($item)
            $item.foo.bar = hehe
            $copy.hehe.append(lolz)
            return($copy)
            ''')
            self.eq('baz', item['foo']['bar'])
            self.eq(['lolz'], item['hehe'])

            item = await core.callStorm('''
            $item = ([1, 2, 3])
            $copy = $lib.copy($item)
            $item.append((4))
            return($copy)
            ''')
            self.eq((1, 2, 3), item)

            self.eq('woot', await core.callStorm('return($lib.copy(woot))'))
            self.eq(10, await core.callStorm('return($lib.copy((10)))'))
            self.eq(None, await core.callStorm('return($lib.copy($lib.null))'))
            self.eq(True, await core.callStorm('return($lib.copy($lib.true))'))
            self.eq(False, await core.callStorm('return($lib.copy($lib.false))'))
            self.eq(b'V', await core.callStorm('return($lib.copy($x))', opts={'vars': {'x': b'V'}}))

            # is not a Prim
            with self.raises(s_exc.BadArg):
                await core.callStorm('return($lib.copy($lib))')

            # is not a Prim
            with self.raises(s_exc.BadArg):
                await core.callStorm('return($lib.copy($lib.print))')

            # does not support copy()
            with self.raises(s_exc.BadArg):
                await core.callStorm('return($lib.copy($lib.auth.users.byname(root)))')

            # nested type which contains a object that does not support copy()
            with self.raises(s_exc.BadArg):
                await core.callStorm('return($lib.copy(({"lib": $lib})))')

    async def test_stormtypes_notify(self):

        async def testUserNotif(core):
            visi = await core.auth.addUser('visi')

            asvisi = {'user': visi.iden}
            mesgindx = await core.callStorm('return($lib.auth.users.byname(root).tell(heya))', opts=asvisi)

            msgs = await core.stormlist('''
                for ($indx, $mesg) in $lib.notifications.list() {
                    ($useriden, $mesgtime, $mesgtype, $mesgdata) = $mesg
                    if ($mesgtype = "tell") {
                        $lib.print("{user} says {text}", user=$mesgdata.from, text=$mesgdata.text)
                    }
                }
            ''')
            self.stormIsInPrint(f'{visi.iden} says heya', msgs)

            opts = {'user': visi.iden, 'vars': {'indx': mesgindx}}
            with self.raises(s_exc.AuthDeny):
                await core.callStorm('$lib.notifications.del($indx)', opts=opts)

            with self.raises(s_exc.AuthDeny):
                await core.callStorm('return($lib.notifications.get($indx))', opts=opts)

            opts = {'vars': {'indx': mesgindx}}
            await core.callStorm('$lib.notifications.del($indx)', opts=opts)

            msgs = await core.stormlist('''
                for ($indx, $mesg) in $lib.notifications.list() {
                    ($useriden, $mesgtime, $mesgtype, $mesgdata) = $mesg
                    if ($mesgtype = "tell") {
                        $lib.print("{user} says {text}", user=$mesgdata.from, text=$mesgdata.text)
                    }
                }
            ''')
            self.stormNotInPrint(f'{visi.iden} says heya', msgs)

            indx = await core.callStorm('return($lib.auth.users.byname(root).notify(hehe, ({"haha": "hoho"})))')
            opts = {'vars': {'indx': indx}}
            mesg = await core.callStorm('return($lib.notifications.get($indx))', opts=opts)
            self.eq(mesg[0], core.auth.rootuser.iden)
            self.eq(mesg[2], 'hehe')
            self.eq(mesg[3], {'haha': 'hoho'})

            opts = {'user': visi.iden}
            q = 'return($lib.auth.users.byname(root).notify(newp, ({"key": "valu"})))'
            with self.raises(s_exc.AuthDeny):
                await core.callStorm(q, opts=opts)

            q = 'return($lib.auth.users.byname(root).notify(newp, ({"key": "valu"})))'
            with self.raises(s_exc.AuthDeny):
                await core.callStorm(q, opts=opts)

            # Push a handful of notifications and list a subset of them
            q = '''$m=`hello {$i}` return($lib.auth.users.byname(root).tell($m))'''
            for i in range(5):
                opts = {'user': visi.iden, 'vars': {'i': i}}
                await core.callStorm(q, opts=opts)

            q = '''for ($indx, $mesg) in $lib.notifications.list(size=$size) {
                ($useriden, $mesgtime, $mesgtype, $mesgdata) = $mesg
                $lib.print("{user} says {text}", user=$mesgdata.from, text=$mesgdata.text)
            }'''
            opts = {'vars': {'size': 3}}
            msgs = await core.stormlist(q, opts=opts)
            # We have a valid message that is the first item yielded
            # but it is not a "tell" format.
            self.stormIsInPrint('$lib.null says $lib.null', msgs)
            self.stormIsInPrint('hello 4', msgs)
            self.stormIsInPrint('hello 3', msgs)
            self.stormNotInPrint('hello 2', msgs)

        async with self.getTestCore() as core:
            await testUserNotif(core)

        # test with a remote jsonstor
        async with self.getTestJsonStor() as jsonstor:
            conf = {'jsonstor': jsonstor.getLocalUrl()}
            async with self.getTestCore(conf=conf) as core:
                await testUserNotif(core)

    async def test_stormtypes_jsonstor(self):

        async with self.getTestCore() as core:
            self.none(await core.callStorm('return($lib.jsonstor.get(foo))'))
            self.false(await core.callStorm('return($lib.jsonstor.has(foo))'))
            self.none(await core.callStorm('return($lib.jsonstor.get(foo, prop=bar))'))
            self.true(await core.callStorm('return($lib.jsonstor.set(hi, ({"foo": "bar", "baz": "faz"})))'))
            self.true(await core.callStorm('return($lib.jsonstor.set(bye/bye, ({"zip": "zop", "bip": "bop"})))'))
            self.true(await core.callStorm('return($lib.jsonstor.has(bye/bye))'))
            self.eq('bar', await core.callStorm('return($lib.jsonstor.get(hi, prop=foo))'))
            self.eq({'foo': 'bar', 'baz': 'faz'}, await core.callStorm('return($lib.jsonstor.get(hi))'))

            await core.callStorm('$lib.jsonstor.set(hi, hehe, prop=foo)')
            items = await core.callStorm('''
            $list = ()
            for $item in $lib.jsonstor.iter(bye) { $list.append($item) }
            return($list)
            ''')
            self.eq(items, (
                (('bye', ), {'zip': 'zop', 'bip': 'bop'}),
            ))
            self.true(await core.callStorm('return($lib.jsonstor.del(bye/bye, prop=zip))'))
            self.none(await core.callStorm('return($lib.jsonstor.get(bye/bye, prop=zip))'))
            self.true(await core.callStorm('return($lib.jsonstor.del(bye/bye))'))
            self.none(await core.callStorm('return($lib.jsonstor.get(bye/bye))'))

            visi = await core.auth.addUser('visi')
            asvisi = {'user': visi.iden}
            with self.raises(s_exc.AuthDeny):
                await core.callStorm('return($lib.jsonstor.get(foo))', opts=asvisi)
            with self.raises(s_exc.AuthDeny):
                await core.callStorm('return($lib.jsonstor.has(foo))', opts=asvisi)
            with self.raises(s_exc.AuthDeny):
                await core.callStorm('return($lib.jsonstor.set(foo, bar))', opts=asvisi)
            with self.raises(s_exc.AuthDeny):
                await core.callStorm('return($lib.jsonstor.del(foo))', opts=asvisi)
            with self.raises(s_exc.AuthDeny):
                await core.callStorm('for $item in $lib.jsonstor.iter() {}', opts=asvisi)

            # cache helpers

            self.none(await core.callStorm('return($lib.jsonstor.cacheget(foo/bar, baz))'))

            ret = await core.callStorm('return($lib.jsonstor.cacheset(foo/bar, baz, ({"bam": 1})))')
            asof = ret.get('asof')

            self.eq({
                'asof': asof,
                'data': {'bam': 1},
                'key': 'baz',
            }, await core.callStorm('return($lib.jsonstor.get($path))', opts={'vars': ret}))

            await asyncio.sleep(0.1)

            self.none(await core.callStorm('return($lib.jsonstor.cacheget(foo/bar, baz))'))
            self.eq({'bam': 1}, await core.callStorm('return($lib.jsonstor.cacheget(foo/bar, baz, asof="-1day"))'))
            self.eq({'bam': 1}, await core.callStorm('return($lib.jsonstor.cacheget((foo, bar), baz, asof="-1day"))'))

            self.eq({
                'asof': asof,
                'data': {'bam': 1},
                'key': 'baz',
            }, await core.callStorm('return($lib.jsonstor.cacheget(foo/bar, baz, asof="-1day", envl=$lib.true))'))

            self.none(await core.callStorm('return($lib.jsonstor.cacheget(foo/bar, (baz, $lib.true), asof="-1day"))'))

            self.nn(await core.callStorm('return($lib.jsonstor.cacheset(foo/bar, (baz, $lib.true), ({"bam": 2})))'))
            await asyncio.sleep(0.1)

            scmd = 'return($lib.jsonstor.cacheget(foo/bar, (baz, $lib.true), asof="-1day"))'
            self.eq({'bam': 2}, await core.callStorm(scmd))

            self.nn(await core.callStorm('return($lib.jsonstor.cacheset((foo, bar), baz, ({"bam": 3})))'))
            await asyncio.sleep(0.1)

            self.eq({'bam': 3}, await core.callStorm('return($lib.jsonstor.cacheget(foo/bar, baz, asof="-1day"))'))

            path = ('cells', core.iden, 'foo', 'bar')
            items = sorted(await alist(core.jsonstor.getPathObjs(path)), key=lambda x: x[1]['asof'])
            self.len(2, items)
            self.true(all(len(item[0]) == 1 and s_common.isguid(item[0][0]) for item in items))
            [item[1].pop('asof') for item in items]
            self.eq({'key': ('baz', True), 'data': {'bam': 2}}, items[0][1])
            self.eq({'key': 'baz', 'data': {'bam': 3}}, items[1][1])

            self.true(await core.callStorm('return($lib.jsonstor.cachedel(newp/newp, nah))'))
            self.true(await core.callStorm('return($lib.jsonstor.cachedel(foo/bar, baz))'))
            self.true(await core.callStorm('return($lib.jsonstor.cachedel((foo, bar), (baz, $lib.true)))'))
            await self.agenlen(0, core.jsonstor.getPathObjs(path))

            with self.raises(s_exc.NoSuchType):
                await core.callStorm('return($lib.jsonstor.cacheset(foo/bar, $lib.queue, (1)))')

            with self.raises(s_exc.AuthDeny):
                await core.callStorm('return($lib.jsonstor.cacheget(foo, bar))', opts=asvisi)
            with self.raises(s_exc.AuthDeny):
                await core.callStorm('return($lib.jsonstor.cacheset(foo, bar, baz))', opts=asvisi)
            with self.raises(s_exc.AuthDeny):
                await core.callStorm('return($lib.jsonstor.cachedel(foo, bar))', opts=asvisi)

    async def test_stormtypes_registry(self):

        class NewpType(s_stormtypes.StormType):
            _storm_locals = ()
            _storm_typename = 'storm:type:newp'

        self.notin('storm:type:newp', s_stormtypes.registry.known_types)
        self.notin('storm:type:newp', s_stormtypes.registry.undefined_types)
        s_stormtypes.registry.registerType(NewpType)
        self.isin('storm:type:newp', s_stormtypes.registry.known_types)
        self.notin('storm:type:newp', s_stormtypes.registry.undefined_types)
        s_stormtypes.registry.delStormType(NewpType.__name__)

        self.notin('storm:type:newp', s_stormtypes.registry.known_types)
        self.isin('storm:type:newp', s_stormtypes.registry.undefined_types)

        # Remove the modification from the global
        s_stormtypes.registry.undefined_types.discard('storm:type:newp')

    async def test_storm_debug(self):

        async with self.getTestCore() as core:
            self.true(await core.callStorm('return($lib.debug)', opts={'debug': True}))
            await core.addStormPkg({
                'name': 'hehe',
                'version': '1.1.1',
                'modules': [
                    {'name': 'hehe', 'storm': 'function getDebug() { return($lib.debug) }'},
                ],
                'commands': [
                    {'name': 'hehe.haha', 'storm': 'if $lib.debug { $lib.print(hehe.haha) }'},
                ],
            })

            self.false(await core.callStorm('return($lib.import(hehe).getDebug())'))
            self.true(await core.callStorm('return($lib.import(hehe, debug=(1)).getDebug())'))
            self.true(await core.callStorm('$lib.debug = (1) return($lib.import(hehe).getDebug())'))
            msgs = await core.stormlist('$lib.debug = (1) hehe.haha')
            self.stormIsInPrint('hehe.haha', msgs)

    async def test_storm_doubleadd_pkg(self):
        async with self.getTestCore() as core:
            async with core.beholder() as wind:
                pkg = {
                    'name': 'hehe',
                    'version': '1.1.1',
                    'modules': [
                        {'name': 'hehe', 'storm': 'function getDebug() { return($lib.debug) }'},
                    ],
                    'commands': [
                        {'name': 'hehe.haha', 'storm': 'if $lib.debug { $lib.print(hehe.haha) }'},
                    ],
                }

                # all but the first of these should bounce
                for i in range(5):
                    await core.addStormPkg(pkg)

                pkg['version'] = '1.2.3'

                # all but the first of these should bounce
                for i in range(5):
                    await core.addStormPkg(pkg)

            events = []
            async for m in wind:
                events.append(m)
            self.len(2, events)
            self.eq('pkg:add', events[0]['event'])
            self.eq('hehe', events[0]['info']['name'])
            self.eq('1.1.1', events[0]['info']['version'])

            self.eq('pkg:add', events[1]['event'])
            self.eq('hehe', events[1]['info']['name'])
            self.eq('1.2.3', events[1]['info']['version'])

    async def test_storm_private(self):
        async with self.getTestCore() as core:
            await core.addStormPkg({
                'name': 'hehe',
                'version': '1.1.1',
                'modules': [
                    {'name': 'hehe',
                     'storm': '''
                        $pub = 'foo'
                        $_pub = 'bar'
                        $__priv = 'baz'
                        $___priv = 'baz'
                        function pubFunc() { return($__priv) }
                        function __privFunc() { return($__priv) }
                        function _pubFunc() { return($__privFunc()) }
                     '''},
                ]
            })

            self.eq('foo', await core.callStorm('return($lib.import(hehe).pub)'))
            self.eq('bar', await core.callStorm('return($lib.import(hehe)._pub)'))
            self.eq('baz', await core.callStorm('return($lib.import(hehe).pubFunc())'))
            self.eq('baz', await core.callStorm('return($lib.import(hehe)._pubFunc())'))

            with self.raises(s_exc.StormRuntimeError):
                await core.callStorm('return($lib.import(hehe).__priv)')

            with self.raises(s_exc.StormRuntimeError):
                await core.callStorm('return($lib.import(hehe).___priv)')

            with self.raises(s_exc.StormRuntimeError):
                await core.callStorm('return($lib.import(hehe).__privFunc())')

    async def test_storm_node_tags(self):
        async with self.getTestCore() as core:
            await core.nodes('[ test:comp=(20, haha) +#foo +#bar test:comp=(30, hoho) ]')

            q = '''
            test:comp
            for $tag in $node.tags() {
                -> test:int [ +#$tag ]
            }
            '''

            await core.nodes(q)

            self.len(1, await core.nodes('test:int#foo'))
            self.len(1, await core.nodes('test:int#bar'))

            q = '''
            test:comp
            for $tag in $node.tags(fo*) {
                -> test:int [ -#$tag ]
            }
            '''
            await core.nodes(q)

            self.len(0, await core.nodes('test:int#foo'))
            self.len(1, await core.nodes('test:int#bar'))

            await core.nodes('test:comp [+#foo.thing1.cool +#bar.thing2.cool +#bar.thing3.notcool.newp +#bar.thing3.notcool.yup]')
            ret = await core.callStorm('test:comp return ( $node.tags(leaf=$lib.true) )')
            self.eq(set(ret), {'foo.thing1.cool', 'bar.thing2.cool', 'bar.thing3.notcool.newp', 'bar.thing3.notcool.yup'})

            ret = await core.callStorm('test:comp return ( $node.tags(glob="*.*.cool", leaf=$lib.true) )')
            self.eq(set(ret), {'foo.thing1.cool', 'bar.thing2.cool'})

            ret = await core.callStorm('test:comp return ( $node.tags(glob="*.*.notcool.*", leaf=$lib.false) )')
            self.eq(set(ret), {'bar.thing3.notcool.yup', 'bar.thing3.notcool.newp'})

    async def test_node_globtags(self):

        def check_fire_mesgs(storm_mesgs, expected_data):
            tmesgs = [m[1] for m in storm_mesgs if m[0] == 'storm:fire']
            self.len(1, tmesgs)
            test_data = set(tmesgs[0].get('data', {}).get('globs'))
            self.eq(test_data, expected_data)

        async with self.getTestCore() as core:
            q = '''[test:str=woot
                    +#foo.bar.baz.faz
                    +#foo.bar.jaz.faz
                    +#foo.knight.day.faz]'''
            nodes = await core.nodes(q)
            self.len(1, nodes)

            # explicit behavior tests
            q = 'test:str=woot $globs=$node.globtags("foo.*.*.faz") $lib.fire(test, globs=$globs) -test:str'
            mesgs = await core.stormlist(q)
            e = {('bar', 'baz'), ('bar', 'jaz'), ('knight', 'day')}
            check_fire_mesgs(mesgs, e)

            q = 'test:str=woot $globs=$node.globtags("foo.bar.*") $lib.fire(test, globs=$globs) -test:str'
            mesgs = await core.stormlist(q)
            e = {'baz', 'jaz'}
            check_fire_mesgs(mesgs, e)

            q = 'test:str=woot $globs=$node.globtags("foo.bar.*.*") $lib.fire(test, globs=$globs) -test:str'
            mesgs = await core.stormlist(q)
            e = {('baz', 'faz'), ('jaz', 'faz')}
            check_fire_mesgs(mesgs, e)

            q = 'test:str=woot $globs=$node.globtags("foo.bar.**") $lib.fire(test, globs=$globs) -test:str'
            mesgs = await core.stormlist(q)
            e = {'baz', 'baz.faz', 'jaz', 'jaz.faz'}
            check_fire_mesgs(mesgs, e)

            q = 'test:str=woot $globs=$node.globtags("foo.bar.*.*.*") $lib.fire(test, globs=$globs) -test:str'
            mesgs = await core.stormlist(q)
            e = set()
            check_fire_mesgs(mesgs, e)

            # For loop example for a single-match case
            q = '''test:str=woot
            for $part in $node.globtags("foo.bar.*") {
                [test:str=$part]
            }'''
            mesgs = await core.stormlist(q)
            self.len(1, await core.nodes('test:str=baz'))
            self.len(1, await core.nodes('test:str=jaz'))

            # For loop example for a multi-match case
            q = '''test:str=woot
                for ($part1, $part2, $part3) in $node.globtags("foo.*.*.*") {
                    [test:str=$part1] -test:str=woot [+#$part3]
                }'''
            mesgs = await core.stormlist(q)
            self.len(1, await core.nodes('test:str=bar'))
            self.len(1, await core.nodes('test:str=knight'))
            self.len(2, await core.nodes('#faz'))

    async def test_storm_node_difftags(self):
        async with self.getTestCore() as core:

            retn = await core.callStorm('[ test:str=foo ] return($node.difftags((["foo", "bar"])))')
            self.sorteq(retn['adds'], ['foo', 'bar'])
            self.eq(retn['dels'], [])

            nodes = await core.nodes('test:str=foo $node.difftags((["foo", "bar"]), apply=$lib.true)')
            self.sorteq(nodes[0].getTagNames(), ['foo', 'bar'])

            retn = await core.callStorm('[ test:str=foo ] return($node.difftags((["foo", "bar"])))')
            self.eq(retn['adds'], [])
            self.eq(retn['dels'], [])

            retn = await core.callStorm('test:str=foo return($node.difftags((["foo", "baz"])))')
            self.eq(retn['adds'], ['baz'])
            self.eq(retn['dels'], ['bar'])

            nodes = await core.nodes('test:str=foo $node.difftags((["foo", "baz.bar"]), apply=$lib.true)')
            self.sorteq(nodes[0].getTagNames(), ['foo', 'baz', 'baz.bar'])

            nodes = await core.nodes('test:str=foo [-#$node.tags()]')
            self.eq(nodes[0].getTagNames(), [])

            nodes = await core.nodes('test:str=foo $node.difftags((["foo", "baz.bar"]), prefix=test, apply=$lib.true)')
            self.sorteq(nodes[0].getTagNames(), ['test', 'test.foo', 'test.baz', 'test.baz.bar'])

            nodes = await core.nodes('test:str=foo $node.difftags((["foo", "baz"]), prefix=test, apply=$lib.true)')
            self.sorteq(nodes[0].getTagNames(), ['test', 'test.foo', 'test.baz'])

            nodes = await core.nodes('test:str=foo $node.difftags((["foo", "baz"]), prefix=baz, apply=$lib.true)')
            self.sorteq(nodes[0].getTagNames(), ['test', 'test.foo', 'test.baz', 'baz', 'baz.foo', 'baz.baz'])

            nodes = await core.nodes('test:str=foo $node.difftags((["foo", "baz", ""]), apply=$lib.true)')
            self.sorteq(nodes[0].getTagNames(), ['foo', 'baz'])

            nodes = await core.nodes('test:str=foo $node.difftags((["foo-bar", ""]), apply=$lib.true, norm=$lib.true)')
            self.sorteq(nodes[0].getTagNames(), ['foo_bar'])

            nodes = await core.nodes('test:str=foo $node.difftags((["foo-bar", "foo", "baz"]), apply=$lib.true)')
            self.sorteq(nodes[0].getTagNames(), ['foo', 'baz'])

            await core.setTagModel("foo", "regex", (None, "[a-zA-Z]{3}"))

            nodes = await core.nodes('test:str=foo $tags=(["foo", "foo.a"]) [ -#$tags ]')
            self.eq(nodes[0].getTagNames(), ['baz'])

    async def test_storm_lib_base(self):
        pdef = {
            'name': 'foo',
            'desc': 'test',
            'version': (0, 0, 1),
            'synapse_version': '>=3.0.0,<4.0.0',
            'modules': [
                {
                    'name': 'test',
                    'storm': '$valu=$modconf.valu function getvalu() { return($valu) }',
                    'modconf': {'valu': 'foo'},
                },
                {
                    'name': 'test.danger',
                    'storm': '''
                        init { $src=$lib.null }
                        function genSrc() { if $src { return ($src) } [meta:source=(s1,)] $src=$node return ($node) }
                        $genSrc()
                        '''
                }
            ],
            'commands': [
            ],
        }
        async with self.getTestCore() as core:

            with self.raises(s_exc.NoSuchType):
                await core.nodes('$lib.cast(newp, asdf)')

            with self.raises(s_exc.NoSuchType):
                await core.nodes('$lib.trycast(newp, asdf)')

            self.eq(4, await core.callStorm('$x = asdf return($x.size())'))
            self.eq(2, await core.callStorm('$x = asdf return($x.find(d))'))
            self.eq(None, await core.callStorm('$x = asdf return($x.find(v))'))

            self.eq(('f', 'o', 'o'), await core.callStorm('$x = () $x.extend((f, o, o)) return($x)'))
            self.eq(('o', 'o', 'b', 'a'), await core.callStorm('$x = (f, o, o, b, a, r) return($x.slice(1, 5))'))
            self.eq(('o', 'o', 'b', 'a', 'r'), await core.callStorm('$x = (f, o, o, b, a, r) return($x.slice(1))'))

            self.true(await core.callStorm('return($lib.trycast(inet:ip, 1.2.3.4).0)'))
            self.false(await core.callStorm('return($lib.trycast(inet:ip, asdf).0)'))

            self.eq(None, await core.callStorm('return($lib.trycast(inet:ip, asdf).1)'))
            self.eq((4, 0x01020304), await core.callStorm('return($lib.trycast(inet:ip, 1.2.3.4).1)'))

            # trycast/cast a property instead of a form/type
            flow = s_json.loads(s_test_files.getAssetStr('attack_flow/CISA AA22-138B VMWare Workspace (Alt).json'))
            opts = {'vars': {'flow': flow}}
            self.true(await core.callStorm('return($lib.trycast(it:mitre:attack:flow:data, $flow).0)', opts=opts))
            self.false(await core.callStorm('return($lib.trycast(it:mitre:attack:flow:data, {}).0)'))
            self.eq(flow, await core.callStorm('return($lib.cast(it:mitre:attack:flow:data, $flow))', opts=opts))

            self.true(await core.callStorm('$x=(foo,bar) return($x.has(foo))'))
            self.false(await core.callStorm('$x=(foo,bar) return($x.has(newp))'))
            self.false(await core.callStorm('$x=(foo,bar) return($x.has((foo,bar)))'))

            await core.addStormPkg(pdef)
            nodes = await core.nodes('[ inet:asn=$lib.min(20, (0x30)) ]')
            self.len(1, nodes)
            self.eq(20, nodes[0].ndef[1])

            nodes = await core.nodes('[ inet:asn=$lib.min(20, (10, 30)) ]')
            self.len(1, nodes)
            self.eq(10, nodes[0].ndef[1])

            nodes = await core.nodes('[ inet:asn=$lib.max(20, 0x30) ]')
            self.len(1, nodes)
            self.eq(0x30, nodes[0].ndef[1])

            nodes = await core.nodes('[ inet:asn=$lib.max(20, (10, 30)) ]')
            self.len(1, nodes)
            self.eq(30, nodes[0].ndef[1])

            # $lib.min / $lib.max behavior with 1 item
            ret = await core.callStorm('$x = ([(1234)]) return ( $lib.min($x) )')
            self.eq(ret, 1234)

            ret = await core.callStorm('return ( $lib.min(1234) )')
            self.eq(ret, 1234)

            ret = await core.callStorm('$x = ([(1234)]) return ( $lib.max($x) )')
            self.eq(ret, 1234)

            ret = await core.callStorm('return ( $lib.max(1234) )')
            self.eq(ret, 1234)

            # $lib.min / $lib.max behavior with 0 items
            with self.raises(s_exc.StormRuntimeError):
                await core.callStorm('$lib.max()')

            with self.raises(s_exc.StormRuntimeError):
                await core.callStorm('$l=() $lib.max($l)')

            with self.raises(s_exc.StormRuntimeError):
                await core.callStorm('$lib.min()')

            with self.raises(s_exc.StormRuntimeError):
                await core.callStorm('$l=() $lib.min($l)')

            nodes = await core.nodes('[ inet:asn=$lib.len(asdf) ]')
            self.len(1, nodes)
            self.eq(4, nodes[0].ndef[1])

            nodes = await core.nodes('[ test:str=$lib.guid() test:str=$lib.guid() ]')
            self.len(2, nodes)
            self.true(s_common.isguid(nodes[0].ndef[1]))
            self.true(s_common.isguid(nodes[1].ndef[1]))
            self.ne(nodes[0].ndef[1], nodes[1].ndef[1])

            nodes = await core.nodes('[ test:str=$lib.guid(hehe,haha) test:str=$lib.guid(hehe,haha) ]')
            self.len(2, nodes)
            self.true(s_common.isguid(nodes[0].ndef[1]))
            self.true(s_common.isguid(nodes[1].ndef[1]))
            self.eq(nodes[0].ndef[1], nodes[1].ndef[1])

            self.ne(s_common.guid('foo'), await core.callStorm('return($lib.guid(foo))'))
            self.eq(s_common.guid('foo'), await core.callStorm('return($lib.guid(valu=foo))'))

            with self.raises(s_exc.BadArg) as ectx:
                await core.callStorm('return($lib.guid(foo, valu=bar))')
            self.eq('Valu cannot be specified if positional arguments are provided', ectx.exception.errinfo['mesg'])

            await self.asyncraises(s_exc.NoSuchType, core.callStorm('return($lib.guid(valu=$lib))'))

            async with core.getLocalProxy() as prox:
                mesgs = [m async for m in prox.storm('$lib.print("hi there")') if m[0] == 'print']
                self.len(1, mesgs)
                self.stormIsInPrint('hi there', mesgs)

                mesgs = [m async for m in prox.storm('[ inet:fqdn=vertex.link inet:fqdn=woot.com ] $lib.print(:zone)')]
                mesgs = [m for m in mesgs if m[0] == 'print']
                self.len(2, mesgs)
                self.eq('vertex.link', mesgs[0][1]['mesg'])
                self.eq('woot.com', mesgs[1][1]['mesg'])

                mesgs = [m async for m in prox.storm("$lib.print('woot at: {s} {num}', s=hello, num=$(42+43))")]
                self.stormIsInPrint('woot at: hello 85', mesgs)

            # lib.sorted()
            q = '''
                $set = $lib.set(c, b, a)
                for $x in $lib.sorted($set) {
                    [ test:str=$x ]
                }
            '''
            nodes = await core.nodes(q)
            self.len(3, nodes)
            self.eq(nodes[0].ndef[1], 'a')
            self.eq(nodes[1].ndef[1], 'b')
            self.eq(nodes[2].ndef[1], 'c')

            q = '''
                $set = $lib.set(c, b, a)
                for $x in $lib.sorted($set, reverse=$lib.true) {
                    [ test:str=$x ]
                }
            '''
            nodes = await core.nodes(q)
            self.len(3, nodes)
            self.eq(nodes[0].ndef[1], 'c')
            self.eq(nodes[1].ndef[1], 'b')
            self.eq(nodes[2].ndef[1], 'a')

            # $lib.import
            q = '$test = $lib.import(test) $lib.print($test)'
            msgs = await core.stormlist(q)
            self.stormIsInPrint('Imported Module test', msgs)
            q = '$test = $lib.import(newp)'
            msgs = await core.stormlist(q)
            erfo = [m for m in msgs if m[0] == 'err'][0]
            self.eq(erfo[1][0], 'NoSuchName')
            self.eq(erfo[1][1].get('name'), 'newp')

            await core.callStorm('$test = $lib.import(test) $test.modconf.valu=bar')
            self.eq('foo', await core.callStorm('return($lib.import(test).getvalu())'))
            self.eq('foo', await core.callStorm('return($lib.import(test).getvalu())', opts={'readonly': True}))

            with self.raises(s_exc.IsReadOnly):
                await core.callStorm('return($lib.import(test.danger).src)', opts={'readonly': True})

            mods = await core.getStormMods()
            self.len(2, mods)
            mods['test']['modconf']['valu'] = 'bar'
            mods = await core.getStormMods()
            self.eq('foo', mods['test']['modconf']['valu'])

            # lib.len()
            opts = {
                'vars': {
                    'true': True,
                    'list': [1, 2, 3],
                    'dict': {'k1': 'v1', 'k2': 'v2'},
                    'str': '1138',
                    'bytes': b'o'
                }
            }

            self.eq(4, await core.callStorm('return($lib.len($str))', opts=opts))
            self.eq(3, await core.callStorm('return($lib.len($list))', opts=opts))
            self.eq(2, await core.callStorm('return($lib.len($dict))', opts=opts))
            self.eq(1, await core.callStorm('return($lib.len($bytes))', opts=opts))

            with self.raises(s_exc.StormRuntimeError) as cm:
                await core.nodes('$lib.print($lib.len($true))', opts=opts)
            self.eq(cm.exception.get('mesg'), 'Object builtins.bool does not have a length.')

            mesgs = await core.stormlist('$lib.print((1,(2),3))')
            self.stormIsInPrint("['1', 2, '3']", mesgs)

            mesgs = await core.stormlist('$lib.print(${ $foo=bar })')
            self.stormIsInPrint('storm:query: " $foo=bar "', mesgs)

            mesgs = await core.stormlist('$lib.print($lib.set(1,2,3))')
            self.stormIsInPrint("'1'", mesgs)
            self.stormIsInPrint("'2'", mesgs)
            self.stormIsInPrint("'3'", mesgs)

            mesgs = await core.stormlist('$lib.print(({"foo": "1", "bar": "2"}))')
            self.stormIsInPrint("'foo': '1'", mesgs)
            self.stormIsInPrint("'bar': '2'", mesgs)

            mesgs = await core.stormlist('$lib.print($lib.dict)')
            self.stormIsInPrint("Library $lib.dict", mesgs)

            mesgs = await core.stormlist('$lib.print($lib)')
            self.stormIsInPrint("Library $lib", mesgs)

            mesgs = await core.stormlist('$lib.print($lib.queue.add(testq))')
            self.stormIsInPrint("queue: testq", mesgs)

            mesgs = await core.stormlist('$lib.pprint((1,2,3))')
            self.stormIsInPrint("('1', '2', '3')", mesgs)

            mesgs = await core.stormlist('$lib.pprint(({"foo": "1", "bar": "2"}))')
            self.stormIsInPrint("'foo': '1'", mesgs)
            self.stormIsInPrint("'bar': '2'", mesgs)

            mesgs = await core.stormlist('$lib.pprint($lib)')
            self.stormIsInPrint("LibBase object", mesgs)

            mesgs = await core.stormlist('$lib.pprint(newp, clamp=2)')
            errs = [m[1] for m in mesgs if m[0] == 'err']
            self.len(1, errs)
            err = errs[0]
            self.eq(err[0], 'StormRuntimeError')
            self.isin('Invalid clamp length.', err[1].get('mesg'))

            # lib.guid()
            opts = {'vars': {'x': {'foo': 'bar'}, 'y': ['foo']}}
            guid00 = await core.callStorm('return($lib.guid($x, $y))', opts=opts)
            guid01 = await core.callStorm('$x=({"foo": "bar"}) $y=(foo,) return($lib.guid($x, $y))')
            self.eq(guid00, guid01)

            guid00 = await core.callStorm('return($lib.guid(foo))')
            guid01 = await core.callStorm('[test:str=foo] return($lib.guid($node))')
            self.eq(guid00, guid01)

            guid = await core.callStorm('return($lib.guid($lib.undef))')
            self.eq(s_common.guid(()), guid)

            guid = await core.callStorm('return($lib.guid(($lib.undef,)))')
            self.eq(s_common.guid(((),)), guid)

            guid = await core.callStorm('$foo = ($lib.undef,) return($lib.guid(({"foo": $foo})))')
            self.eq(s_common.guid(({'foo': ()},)), guid)

            mesgs = await core.stormlist('function foo() { test:str } $lib.guid($foo())')
            self.stormIsInErr('can not serialize \'async_generator\'', mesgs)

            # lib.range()
            q = 'for $v in $lib.range($stop, start=$start, step=$step) { $lib.fire(range, v=$v) }'

            async def getseqn(genr, name, key):
                seqn = []
                async for mtyp, info in genr:
                    if mtyp != 'storm:fire':
                        continue
                    self.eq(info.get('type'), name)
                    seqn.append(info.get('data', {}).get(key))
                return seqn

            opts = {'vars': {'stop': 3, 'start': None, 'step': None}}
            items = await getseqn(core.storm(q, opts), 'range', 'v')
            self.eq(items, [0, 1, 2])

            opts = {'vars': {'stop': 3, 'start': 1, 'step': None}}
            items = await getseqn(core.storm(q, opts), 'range', 'v')
            self.eq(items, [1, 2])

            opts = {'vars': {'stop': 5, 'start': 0, 'step': 2}}
            items = await getseqn(core.storm(q, opts), 'range', 'v')
            self.eq(items, [0, 2, 4])

            opts = {'vars': {'stop': 0, 'start': 4, 'step': None}}
            items = await getseqn(core.storm(q, opts), 'range', 'v')
            self.eq(items, [])

            opts = {'vars': {'stop': 0, 'start': 4, 'step': -1}}
            items = await getseqn(core.storm(q, opts), 'range', 'v')
            self.eq(items, [4, 3, 2, 1])

            tags = await core.callStorm('return($lib.tags.prefix((foo, bar, "foo.baz", "."), visi))')
            self.eq(tags, ('visi.foo', 'visi.bar', 'visi.foo_baz'))

            tags = await core.callStorm('return($lib.tags.prefix((foo, bar, "foo.baz"), visi, ispart=$lib.true))')
            self.eq(tags, ('visi.foo', 'visi.bar', 'visi.foo.baz'))

            self.none(await core.callStorm('[inet:user=visi] return($node.data.cacheget(foo))'))

            await core.callStorm('inet:user=visi $node.data.cacheset(foo, bar)')
            envl = await core.callStorm('inet:user=visi return($node.data.get(foo))')
            self.nn(envl.get('asof'))
            self.eq('bar', envl.get('data'))

            self.none(await core.callStorm('inet:user=visi return($node.data.cacheget(foo))'))
            self.eq('bar', await core.callStorm('inet:user=visi return($node.data.cacheget(foo, asof="-30days"))'))

            lowuser = await core.auth.addUser('lowuser')

            aslow = {'user': lowuser.iden}
            await lowuser.addRule((False, ('auth', 'self', 'set')))
            with self.raises(s_exc.AuthDeny):
                await core.nodes('$lib.auth.users.byname(lowuser).setPasswd(hehehaha)', opts=aslow)
            with self.raises(s_exc.AuthDeny):
                await core.nodes('$lib.auth.users.byname(lowuser).setEmail(v@vtx.lk)', opts=aslow)
            with self.raises(s_exc.AuthDeny):
                await core.nodes('$lib.auth.users.byname(lowuser).name = derpuser', opts=aslow)
            with self.raises(s_exc.AuthDeny):
                async with core.getLocalProxy(user='lowuser') as proxy:
                    await proxy.setUserPasswd(lowuser.iden, 'hehehaha')

            self.none(await s_stormtypes.tobuidhex(None, noneok=True))

            nodes = await core.nodes('[ inet:ip=1.2.3.4 ]')
            self.eq(nodes[0].iden(), await s_stormtypes.tobuidhex(nodes[0]))
            stormnode = s_stormtypes.Node(nodes[0])
            self.eq(nodes[0].iden(), await s_stormtypes.tobuidhex(stormnode))

            iden = await core.callStorm('return($lib.view.get().fork().iden)')
            opts = {'view': iden}
            await core.nodes('[ ou:org=* ou:org=* ]', opts=opts)
            self.eq(2, await core.callStorm('return($lib.len($lib.layer.get().getStorNodes()))', opts=opts))

            await core.nodes('[ media:news=c0dc5dc1f7c3d27b725ef3015422f8e2 +(refs)> { inet:ip=1.2.3.4 } ]')
            edges = await core.callStorm('''
                $edges = ([])
                media:news=c0dc5dc1f7c3d27b725ef3015422f8e2
                for $i in $lib.layer.get().getEdgesByN1($node.iden()) { $edges.append($i) }
                fini { return($edges) }
            ''')
            self.eq([('refs', '6ff89ac24110dec0216d5ce85382056ed50f508dbf718764039f061fc190b3c8')], edges)

            edges = await core.callStorm('''
                $edges = ([])
                inet:ip=1.2.3.4
                for $i in $lib.layer.get().getEdgesByN2($node.iden()) { $edges.append($i) }
                fini { return($edges) }
            ''')
            self.eq([('refs', 'ddf7f87c0164d760e8e1e5cd2cae2fee96868a3cf184f6dab9154e31ad689528')], edges)

            edges = await core.callStorm('''
                $edges = ([])
                for $i in $lib.layer.get().getEdges() { $edges.append($i) }
                return($edges)
            ''')
            self.isin(('ddf7f87c0164d760e8e1e5cd2cae2fee96868a3cf184f6dab9154e31ad689528',
                       'refs',
                       '6ff89ac24110dec0216d5ce85382056ed50f508dbf718764039f061fc190b3c8'), edges)

            data = await core.callStorm('''
                $data = ({})
                inet:user=visi
                for ($name, $valu) in $lib.layer.get().getNodeData($node.iden()) { $data.$name = $valu }
                return($data)
            ''')
            foo = data.get('foo')
            self.nn(foo)
            self.nn(foo.get('asof'))
            self.eq('bar', foo.get('data'))

            msgs = await core.stormlist('$lib.print($lib.null)')
            self.stormIsInPrint('$lib.null', msgs)
            self.stormNotInPrint('None', msgs)

            msgs = await core.stormlist('$lib.print($lib.true)')
            self.stormIsInPrint('true', msgs)
            self.stormNotInPrint('True', msgs)

            msgs = await core.stormlist('$lib.print($lib.false)')
            self.stormIsInPrint('false', msgs)
            self.stormNotInPrint('False', msgs)

            msgs = await core.stormlist('$lib.print($lib.undef)')
            self.stormIsInPrint('$lib.undef', msgs)

            msgs = await core.stormlist('auth.user.add visi')
            self.stormHasNoWarnErr(msgs)
            msgs = await core.stormlist('auth.user.addrule visi view.read')
            self.stormHasNoWarnErr(msgs)

            fork00 = await core.callStorm('return($lib.view.get().fork())')
            iden = fork00.get('iden')

            visi = await core.auth.getUserByName('visi')
            with self.raises(s_exc.AuthDeny):
                await core.nodes('$lib.view.get().detach()', opts={'user': visi.iden, 'view': iden})

            await core.stormlist('$lib.view.get().detach()', opts={'view': iden})

            with self.raises(s_exc.BadArg):
                await core.nodes('$lib.view.get().detach()', opts={'view': iden})

            view = core.reqView(iden)

            self.none(view.parent)
            self.none(view.info.get('parent'))

            self.eq('0.0.0.1', await core.callStorm('return($lib.repr(inet:server*ip, ([4, 1])))'))

    async def test_storm_lib_ps(self):

        async with self.getTestCore() as core:

            evnt = asyncio.Event()
            iden = s_common.guid()

            async def runLongStorm():
                q = f'[ test:str=foo test:str={"x" * 100} ] | sleep 10 | [ test:str=endofquery ]'
                async for mesg in core.storm(q, opts={'task': iden}):
                    if mesg[0] == 'init':
                        self.true(mesg[1]['task'] == iden)
                    evnt.set()

            task = core.schedCoro(runLongStorm())

            self.true(await asyncio.wait_for(evnt.wait(), timeout=6))

            with self.raises(s_exc.BadArg):
                await core.schedCoro(core.stormlist('inet:ip', opts={'task': iden}))

            # Verify that the long query got truncated
            msgs = await core.stormlist('ps.list')

            for msg in msgs:
                if msg[0] == 'print' and 'xxx...' in msg[1]['mesg']:
                    self.eq(120, len(msg[1]['mesg']))

            self.stormIsInPrint('xxx...', msgs)
            self.stormIsInPrint('name: storm', msgs)
            self.stormIsInPrint('user: root', msgs)
            self.stormIsInPrint('status: $lib.null', msgs)
            self.stormIsInPrint('2 tasks found.', msgs)
            self.stormIsInPrint('start time: 2', msgs)

            self.stormIsInPrint(f'task iden: {iden}', msgs)

            # Verify we see the whole query
            msgs = await core.stormlist('ps.list --verbose')
            self.stormIsInPrint('endofquery', msgs)

            msgs = await core.stormlist(f'ps.kill {iden}')
            self.stormIsInPrint('kill status: true', msgs)
            self.true(task.done())

            msgs = await core.stormlist('ps.list')
            self.stormIsInPrint('1 tasks found.', msgs)

            bond = await core.auth.addUser('bond')

            async with core.getLocalProxy(user='bond') as prox:

                evnt = asyncio.Event()
                iden = None

                async def runLongStorm():
                    async for mesg in core.storm('[ test:str=foo test:str=bar ] | sleep 10'):
                        nonlocal iden
                        if mesg[0] == 'init':
                            iden = mesg[1]['task']
                        evnt.set()

                task = core.schedCoro(runLongStorm())
                self.true(await asyncio.wait_for(evnt.wait(), timeout=6))

                msgs = await core.stormlist('ps.list')
                self.stormIsInPrint('2 tasks found.', msgs)
                self.stormIsInPrint(f'task iden: {iden}', msgs)

                msgs = await alist(prox.storm('ps.list'))
                self.stormIsInPrint('1 tasks found.', msgs)

                # Try killing from the unprivileged user
                msgs = await alist(prox.storm(f'ps.kill {iden}'))
                self.stormIsInErr('Provided iden does not match any processes.', msgs)

                # Try a kill with a numeric identifier - this won't match
                msgs = await alist(prox.storm(f'ps.kill 123412341234'))
                self.stormIsInErr('Provided iden does not match any processes.', msgs)

                # Give user explicit permissions to list
                await core.addUserRule(bond.iden, (True, ('task', 'get')))

                # Match all tasks
                msgs = await alist(prox.storm(f"ps.kill ''"))
                self.stormIsInErr('Provided iden matches more than one process.', msgs)

                msgs = await alist(prox.storm('ps.list'))
                self.stormIsInPrint(f'task iden: {iden}', msgs)

                # Give user explicit license to kill
                await core.addUserRule(bond.iden, (True, ('task', 'del')))

                # Kill the task as the user
                msgs = await alist(prox.storm(f'ps.kill {iden}'))
                self.stormIsInPrint('kill status: true', msgs)
                self.true(task.done())

                # Kill a task that doesn't exist
                self.false(await core.kill(bond, 'newp'))

    async def test_storm_lib_query(self):
        async with self.getTestCore() as core:
            # basic
            q = '''
            $foo = ${ [test:str=theevalthatmendo] }
            $foo.exec()
            '''
            await core.nodes(q)
            nodes = await core.nodes('test:str=theevalthatmendo')
            self.len(1, nodes)

            # exec vars do not populate upwards
            q = '''
            $foo = "that is one neato burrito"
            $baz = ${ $bar=`wompwomp{$lib.guid()}` $lib.print("in exec") }
            $baz.exec()
            $lib.print("post exec {bar}", bar=$bar)
            [ test:str=$foo ]
            '''
            with self.raises(s_exc.NoSuchVar):
                await core.nodes(q)

            # make sure returns work
            q = '''
            $foo = $(10)
            $bar = ${ return ( $($foo+1) ) }
            [test:int=$bar.exec()]
            '''
            nodes = await core.nodes(q)
            self.len(1, nodes)
            self.eq(nodes[0].ndef, ('test:int', 11))

            # make sure it inherits the runt it's created in, not exec'd in
            q = '''
            $foo = ${$lib.print("look ma, my runt") $bing = $(0) }

            function foofunc() {
                $bing = $(99)
                yield $foo.exec()
                $lib.print("bing is now {bing}", bing=$bing)
                return ($(0))
            }

            $foofunc()
            '''
            msgs = await core.stormlist(q)
            self.stormIsInPrint('look ma, my runt', msgs)
            self.stormIsInPrint('bing is now 99', msgs)

            # vars may be captured for each node flowing through them
            q = '''[(test:int=100 :loc=us.va) (test:int=200 :loc=us.ca)] $foo=:loc
            $q = ${ $lib.print($foo) } $q.exec()'''
            msgs = await core.stormlist(q)
            self.stormIsInPrint('us.va', msgs)
            self.stormIsInPrint('us.ca', msgs)

            # Yield/iterator behavior
            nodes = await core.nodes('''
                function foo(x) {
                    return(${
                        [ inet:ip=$x ]
                    })
                }

                [it:dev:str=1.2.3.4]

                $genr = $foo($node.repr())

                -> { yield $genr }
            ''')
            self.len(1, nodes)
            self.eq(nodes[0].ndef, ('inet:ip', (4, 0x01020304)))

            nodes = await core.nodes('''
                function foo(x) {
                    return( ${ [ inet:ip=$x ] } )
                }

                [it:dev:str=5.5.5.5]

                $genr = $foo($node.repr())

                $genr.exec()
            ''')
            self.len(1, await core.nodes('inet:ip=5.5.5.5'))

            msgs = await core.stormlist('''
                $embed = ${[inet:ip=1.2.3.4]}
                for $xnode in $embed {
                    $lib.print($xnode.repr())
                }
            ''')
            self.stormIsInPrint('1.2.3.4', msgs)

            q = '''[test:int=1 test:int=2]
            $currentNode = $node
            $q=${ [test:str=$currentNode.value()] }
            yield $q
            '''
            nodes = await core.nodes(q)
            self.len(4, nodes)
            self.eq({n.ndef for n in nodes},
                    {('test:int', 1), ('test:int', 2), ('test:str', '1'), ('test:str', '2')})

            # You can toprim() as Query object.
            q = '''$q=${ $lib.print('fire in the hole') } $lib.fire('test', q=$q)
            '''
            msgs = await core.stormlist(q)
            fires = [m for m in msgs if m[0] == 'storm:fire']
            self.len(1, fires)
            self.eq(fires[0][1].get('data').get('q'),
                    " $lib.print('fire in the hole') ")

            q = '''
            $q=${ [test:int=1 test:int=2] }
            return($q.size())
            '''
            self.eq(2, await core.callStorm(q))

            q = '''
            $q=${ [test:int=1 test:int=2] return($node.value()) }
            return($q.size())
            '''
            self.eq(0, await core.callStorm(q))

            q = '''
            $q=${ [test:int=1 test:int=2] fini { return($lib.null) } }
            return($q.size())
            '''
            self.eq(2, await core.callStorm(q))

            q = '''
            $q=${ [test:int=1 test:int=2 test:int=3] }
            return($q.size(limit=2))
            '''
            self.eq(2, await core.callStorm(q))

            q = '''
            $q=${ return( $lib.auth.users.byname(root).name ) }
            return ( $q.exec() )
            '''
            self.eq('root', await core.callStorm(q, opts={'readonly': True}))

            q = '''
            $q=${ test:int=1 }
            return ( $q.size() )
            '''
            self.eq(1, await core.callStorm(q, opts={'readonly': True}))

            with self.raises(s_exc.IsReadOnly):
                await core.callStorm('$foo=${ [test:str=readonly] } return ( $foo.exec() )', opts={'readonly': True})

            with self.raises(s_exc.IsReadOnly):
                await core.callStorm('$foo=${ [test:str=readonly] } return( $foo.size() )', opts={'readonly': True})

    async def test_storm_lib_node(self):
        async with self.getTestCore() as core:
            nodes = await core.nodes('[ test:str=woot :tick=2001] [ test:int=$node.isform(test:str) ] +test:int')
            self.eq(1, nodes[0].ndef[1])

            q = 'test:str=woot $lib.fire(name=pode, pode=$node.pack(dorepr=True))'
            msgs = await core.stormlist(q, opts={'repr': True})
            pode = [m[1] for m in msgs if m[0] == 'node'][0]
            apode = [m[1].get('data').get('pode') for m in msgs if m[0] == 'storm:fire'][0]
            self.eq(pode[0], ('test:str', 'woot'))
            pode[1].pop('path')
            self.eq(pode, apode)

            self.eq('1.2.3.4', await core.callStorm('[ inet:server=1.2.3.4:80 ] return($node.repr(*ip))'))
            self.eq('1.2.3.4', await core.callStorm('[ inet:flow=* :dst=1.2.3.4:80 ] return($node.repr(dst*ip))'))

            self.eq(None, await core.callStorm('[ inet:flow=* ] return($node.repr(dst*ip))'))

    async def test_storm_lib_dict(self):
        async with self.getTestCore() as core:
            nodes = await core.nodes('$blah = ({"foo": "vertex.link"}) [ inet:fqdn=$blah.foo ]')
            self.len(1, nodes)
            self.eq('vertex.link', nodes[0].ndef[1])

            self.eq(2, await core.callStorm('$d=({"k1": "1", "k2": "2"}) return($lib.len($d))'))

            d = {'key1': 'val1', 'key2': None}
            opts = {'vars': {'d': d}}
            has = await core.callStorm('return($lib.dict.has($d, "key1"))', opts=opts)
            self.true(has)

            has = await core.callStorm('return($lib.dict.has($d, "key2"))', opts=opts)
            self.true(has)

            has = await core.callStorm('return($lib.dict.has($d, "key3"))', opts=opts)
            self.false(has)

            d = {'key1': 'val1', 'key2': 'val2'}
            opts = {'vars': {'d': d}}
            keys = await core.callStorm('return($lib.dict.keys($d))', opts=opts)
            self.eq(keys, ['key1', 'key2'])

            vals = await core.callStorm('return($lib.dict.values($d))', opts=opts)
            self.eq(vals, ['val1', 'val2'])

            val = await core.callStorm('return($lib.dict.pop($d, "key2"))', opts=opts)
            self.eq(val, 'val2')
            self.eq(d, {'key1': 'val1'})

            val = await core.callStorm('return($lib.dict.pop($d, "newp", "w00t"))', opts=opts)
            self.eq(val, 'w00t')
            self.eq(d, {'key1': 'val1'})

            with self.raises(s_exc.BadArg):
                await core.callStorm('return($lib.dict.pop($d, "newp"))', opts=opts)

            await core.callStorm('$lib.dict.update($d, ({"foo": "bar"}))', opts=opts)
            self.eq(d, {'key1': 'val1', 'foo': 'bar'})

            msgs = await core.stormlist('$lib.dict.keys(([]))')
            self.stormIsInErr('valu argument must be a dict, not list.', msgs)

            msgs = await core.stormlist('$lib.dict.keys(1)')
            self.stormIsInErr('valu argument must be a dict, not str.', msgs)

            msgs = await core.stormlist('$lib.dict.keys((1))')
            self.stormIsInErr('valu argument must be a dict, not int.', msgs)

            msgs = await core.stormlist('$lib.dict.keys($lib.undef)')
            self.stormIsInErr('valu argument must be a dict, not undef.', msgs)

    async def test_storm_lib_str(self):
        async with self.getTestCore() as core:

            # TODO $lib.str.concat and rmat are deprecated should be removed in 3.0.0
            q = '$v=vertex $l=link $fqdn=$lib.str.concat($v, ".", $l)' \
                ' [ inet:email=$lib.str.format("visi@{domain}", domain=$fqdn) ]'
            nodes = await core.nodes(q)
            self.len(1, nodes)
            self.eq('visi@vertex.link', nodes[0].ndef[1])

            nodes = await core.nodes('$s = woot [ test:int=$s.startswith(w) ]')
            self.eq(1, nodes[0].ndef[1])

            nodes = await core.nodes('$s = woot [ test:int=$s.endswith(visi) ]')
            self.eq(0, nodes[0].ndef[1])

            nodes = await core.nodes('$s = woot [ test:str=$s.rjust(10) ]')
            self.eq('      woot', nodes[0].ndef[1])

            nodes = await core.nodes('$s = woot [ test:str=$s.rjust(10, x) ]')
            self.eq('xxxxxxwoot', nodes[0].ndef[1])

            nodes = await core.nodes('$s = woot [ test:str=$s.ljust(10) ]')
            self.eq('woot      ', nodes[0].ndef[1])

            nodes = await core.nodes('$s = woot [ test:str=$s.ljust(10, x) ]')
            self.eq('wootxxxxxx', nodes[0].ndef[1])

            sobj = s_stormtypes.Str('beepbeep')
            self.len(8, sobj)

            nodes = await core.nodes("$s = (foo, bar, baz) [ test:str=('.').join($s) ]")
            self.eq('foo.bar.baz', nodes[0].ndef[1])

            nodes = await core.nodes('$s = foo-bar-baz [ test:str=$s.replace("-", ".") ]')
            self.eq('foo.bar.baz', nodes[0].ndef[1])

            nodes = await core.nodes('$s = foo-bar-baz [ test:str=$s.replace("-", ".", 1) ]')
            self.eq('foo.bar-baz', nodes[0].ndef[1])

            q = '$foo=" foo " return ( $foo.strip() )'
            self.eq('foo', await core.callStorm(q))

            q = '$foo=" foo " return ( $foo.lstrip() )'
            self.eq('foo ', await core.callStorm(q))

            q = '$foo=" foo " return ( $foo.rstrip() )'
            self.eq(' foo', await core.callStorm(q))

            q = '$foo="quickbrownfox" return ( $foo.strip(quxk) )'
            self.eq('ickbrownfo', await core.callStorm(q))

            q = '$foo="quickbrownfox" return ( $foo.lstrip(quxk) )'
            self.eq('ickbrownfox', await core.callStorm(q))

            q = '$foo="quickbrownfox" return ( $foo.rstrip(quxk) )'
            self.eq('quickbrownfo', await core.callStorm(q))

            q = '$foo="QuickBrownFox" return ( $foo.lower() )'
            self.eq('quickbrownfox', await core.callStorm(q))

            q = '$foo="QuickBrownFox" return ( $foo.upper() )'
            self.eq('QUICKBROWNFOX', await core.callStorm(q))

            q = '$foo="hello world" return ( $foo.title() )'
            self.eq('Hello World', await core.callStorm(q))

            q = '$foo="hello World" return ( $foo.title() )'
            self.eq('Hello World', await core.callStorm(q))

            q = '$foo="HELLO WORLD!" return ( $foo.title() )'
            self.eq('Hello World!', await core.callStorm(q))

            q = '$foo="quickbrownfox" return ( $foo.slice(5) )'
            self.eq('brownfox', await core.callStorm(q))

            q = '$foo="quickbrownfox" return ( $foo.slice(5, 10) )'
            self.eq('brown', await core.callStorm(q))

            q = '$foo="quickbrownfox" return ( $foo.slice((-8)) )'
            self.eq('brownfox', await core.callStorm(q))

            q = '$foo="quickbrownfox" return ( $foo.slice(0, (-3)) )'
            self.eq('quickbrown', await core.callStorm(q))

            q = '$foo="quickbrownfox" return ( $foo.slice(55, 42) )'
            self.eq('', await core.callStorm(q))

            q = '$foo="quickbrownfox" return ( $foo.slice("newp") )'
            await self.asyncraises(s_exc.BadCast, core.callStorm(q))

            q = '$foo="foobar" return ( $foo.reverse() )'
            self.eq('raboof', await core.callStorm(q))

            q = '$foo="hehe {haha} {newp}" return ( $foo.format(haha=yup, baz=faz) )'
            self.eq('hehe yup {newp}', await core.callStorm(q))

            # tuck the regx tests in with str
            self.true(await core.callStorm(r'''return($lib.regex.matches('^foo', foobar))'''))
            self.true(await core.callStorm(r'''return($lib.regex.matches('foo', FOOBAR, $lib.regex.flags.i))'''))
            self.false(await core.callStorm(r'''return($lib.regex.matches('^foo$', foobar))'''))
            self.false(await core.callStorm(f'return($lib.regex.matches(foo, " foobar"))'))

            self.eq(('oo',), await core.callStorm(r'''return($lib.regex.search('([aeiou]+)', foobar))'''))
            self.eq(('foo', 'baz'), await core.callStorm('return($lib.regex.search("(foo)bar(baz)", foobarbaz))'))
            self.eq((), await core.callStorm('return($lib.regex.search(foo, foobar))'))
            self.none(await core.callStorm('return($lib.regex.search(foo, bat))'))

            self.eq(('G0006',), await core.callStorm('return($lib.regex.findall("(G[0-9]{4}) and", "G0006 and G0001"))'))
            self.eq(('G0006', 'G0001'), await core.callStorm('return($lib.regex.findall("G[0-9]{4}", "G0006 and G0001"))'))
            self.eq(('G0006', 'G0001'), await core.callStorm('return($lib.regex.findall("(G[0-9]{4})", "G0006 and G0001"))'))
            valu = await core.callStorm('return($lib.regex.findall("(G[0-9]{4}) (hehe)", "G0006 hehe and G0001 hehe G0009 hoho"))')
            self.eq((('G0006', 'hehe'), ('G0001', 'hehe')), valu)
            self.eq([], await core.callStorm('return($lib.regex.findall("(G[0-9]{4})", "newp G000 newp"))'))

            self.eq(('foo', 'bar', 'baz'), await core.callStorm('$x = "foo,bar,baz" return($x.split(","))'))
            self.eq(('foo', 'bar', 'baz'), await core.callStorm('$x = "foo,bar,baz" return($x.rsplit(","))'))
            self.eq(('foo', 'bar,baz'), await core.callStorm('$x = "foo,bar,baz" return($x.split(",", maxsplit=1))'))
            self.eq(('foo,bar', 'baz'), await core.callStorm('$x = "foo,bar,baz" return($x.rsplit(",", maxsplit=1))'))

            self.eq('foo bar baz faz', await core.callStorm('return($lib.regex.replace("[ ]{2,}", " ", "foo  bar   baz faz"))'))

            self.eq(r'foo\.bar\.baz', await core.callStorm('return($lib.regex.escape("foo.bar.baz"))'))
            self.eq(r'foo\ bar\ baz', await core.callStorm('return($lib.regex.escape("foo bar baz"))'))

            self.eq(((1, 2, 3)), await core.callStorm('return(("[1, 2, 3]").json())'))

            self.eq('hehe,haha', await core.callStorm("$sepr=',' $l=(hehe, haha) return( $sepr.join($l) )"))
            self.eq('hehehaha', await core.callStorm("$sepr='' $l=(hehe, haha) return( $sepr.join($l) )"))
            self.eq('a|++|b|++|c', await core.callStorm("$sepr='|++|' $l=(a, b, c) return( $sepr.join($l) )"))
            self.eq('hehe,haha', await core.callStorm("$l=(hehe, haha) return( (',').join($l) )"))
            self.eq('hehehaha', await core.callStorm("$l=(hehe, haha) return( ('').join($l) )"))
            self.eq('', await core.callStorm("$sepr=',' $l=() return( $sepr.join($l) )"))
            self.eq('', await core.callStorm("$sepr='' $l=() return( $sepr.join($l) )"))

            with self.raises(s_exc.BadJsonText):
                await core.callStorm('return(("foo").json())')

            with self.raises(s_exc.BadArg):
                await core.nodes("$lib.regex.search('?id=([0-9]+)', 'foo')")

            with self.raises(s_exc.BadArg):
                await core.nodes("$lib.regex.search('(?au)\\w', 'foo')")

            with self.raises(s_exc.BadArg):
                await core.nodes("$lib.regex.replace('(?P<a>x)', '\\g<ab>', 'xx')")

            with self.raises(s_exc.BadArg):
                await core.nodes("$lib.regex.replace('(?P<a>x)', '(?au)\\w', 'xx')")

    async def test_storm_lib_bytes_gzip(self):
        async with self.getTestCore() as core:
            hstr = 'ohhai'
            ghstr = base64.urlsafe_b64encode((gzip.compress(hstr.encode()))).decode()
            mstr = 'ohgood'
            n2 = s_common.guid()
            n3 = s_common.guid()

            nodes = await core.nodes('[tel:mob:telem="*" :data=$data]', opts={'vars': {'data': ghstr}})
            self.len(1, nodes)
            node1 = nodes[0]

            nodes = await core.nodes('[tel:mob:telem="*" :data=$data]', opts={'vars': {'data': mstr}})
            self.len(1, nodes)
            node2 = nodes[0]
            q = '''tel:mob:telem=$n1 $gzthing = :data
                $foo = $lib.base64.decode($gzthing).gunzip()
                $lib.print($foo)
                [( tel:mob:telem=$n2 :data=$foo.decode() )]'''

            msgs = await core.stormlist(q, opts={'vars': {'n1': node1.ndef[1], 'n2': n2}})
            self.stormHasNoWarnErr(msgs)
            self.stormIsInPrint('ohhai', msgs)

            # make sure we gunzip correctly
            nodes = await core.nodes('tel:mob:telem=$valu', opts={'vars': {'valu': n2}})
            self.len(1, nodes)
            self.eq(hstr, nodes[0].get('data'))

            text = f'''tel:mob:telem=$n2 $bar = :data
                    [( tel:mob:telem=$n3 :data=$lib.base64.encode($bar.encode().gzip()) )]'''
            msgs = await core.stormlist(text, opts={'vars': {'n2': node2.ndef[1], 'n3': n3}})
            self.stormHasNoWarnErr(msgs)

            # make sure we gzip correctly
            nodes = await core.nodes('tel:mob:telem=$valu', opts={'vars': {'valu': n3}})
            self.len(1, nodes)
            self.eq(mstr.encode(), gzip.decompress(base64.urlsafe_b64decode(nodes[0].get('data'))))

    async def test_storm_lib_bytes_bzip(self):
        async with self.getTestCore() as core:
            hstr = 'ohhai'
            ghstr = base64.urlsafe_b64encode((bz2.compress(hstr.encode()))).decode()
            mstr = 'ohgood'
            ggstr = base64.urlsafe_b64encode((bz2.compress(mstr.encode()))).decode()
            n2 = s_common.guid()
            n3 = s_common.guid()

            nodes = await core.nodes('[tel:mob:telem="*" :data=$data]', opts={'vars': {'data': ghstr}})
            self.len(1, nodes)
            node1 = nodes[0]
            nodes = await core.nodes('[tel:mob:telem="*" :data=$data]', opts={'vars': {'data': mstr}})
            self.len(1, nodes)
            node2 = nodes[0]

            q = '''tel:mob:telem=$valu $bzthing = :data $foo = $lib.base64.decode($bzthing).bunzip()
            $lib.print($foo)
            [( tel:mob:telem=$n2 :data=$foo.decode() )] -tel:mob:telem=$valu'''
            msgs = await core.stormlist(q, opts={'vars': {'valu': node1.ndef[1], 'n2': n2}})
            self.stormHasNoWarnErr(msgs)
            self.stormIsInPrint('ohhai', msgs)

            # make sure we bunzip correctly
            opts = {'vars': {'iden': n2}}
            nodes = await core.nodes('tel:mob:telem=$iden', opts=opts)
            self.len(1, nodes)
            node = nodes[0]
            self.eq(node.get('data'), hstr)

            # bzip
            q = '''tel:mob:telem=$valu $bar = :data
                [( tel:mob:telem=$n3 :data=$lib.base64.encode($bar.encode().bzip()) )] -tel:mob:telem=$valu'''
            nodes = await core.nodes(q, opts={'vars': {'valu': node2.ndef[1], 'n3': n3}})
            self.len(1, nodes)
            node = nodes[0]
            self.eq(node.get('data'), ggstr)

    async def test_storm_lib_bytes_json(self):
        async with self.getTestCore() as core:

            foo = {'a': 'ohhai'}
            ghstr = s_json.dumps(foo).decode()
            valu = s_common.guid()
            n2 = s_common.guid()

            nodes = await core.nodes('[tel:mob:telem=$valu :data=$data]', opts={'vars': {'valu': valu, 'data': ghstr}})
            self.len(1, nodes)
            node1 = nodes[0]
            self.eq(node1.get('data'), ghstr)

            q = '''tel:mob:telem=$valu $jzthing=:data $foo=$jzthing.encode().json() [(tel:mob:telem=$n2 :data=$foo)]
                  -tel:mob:telem=$valu'''
            nodes = await core.nodes(q, opts={'vars': {'valu': valu, 'n2': n2}})
            self.len(1, nodes)
            node2 = nodes[0]
            self.eq(node2.get('data'), foo)

            buf = b'\xff\xfe{\x00"\x00k\x00"\x00:\x00 \x00"\x00v\x00"\x00}\x00'
            q = '''return( $buf.json(encoding=$encoding) )'''
            resp = await core.callStorm(q, opts={'vars': {'buf': buf, 'encoding': 'utf-16'}})
            self.eq(resp, {'k': 'v'})

            with self.raises(s_exc.BadJsonText):
                await core.callStorm(q, opts={'vars': {'buf': buf, 'encoding': 'utf-32'}})

            with self.raises(s_exc.BadJsonText):
                await core.callStorm(q, opts={'vars': {'buf': b'lol{newp,', 'encoding': None}})

            q = 'return( $buf.json(encoding=$encoding, strict=(true)) )'
            with self.raises(s_exc.StormRuntimeError):
                await core.callStorm(q, opts={'vars': {'buf': buf, 'encoding': 'utf-32'}})

    async def test_storm_lib_list(self):
        async with self.getTestCore() as core:
            # Base List object behavior
            q = '''
            $list=(1,2,3)
            // __len__
            $lib.print('List size is {len}', len=$lib.len($list))
            // aiter/iter method
            $sum = $(0)
            for $valu in $list {
                $sum = $( $sum + $valu)
            }
            $lib.print('Sum is {sum}', sum=$sum)
            // Append method
            $list.append(4)
            // size method
            $lib.print('List size is now {len}', len=$list.size())
            // Access the values by index
            $lib.print('List[0]={zero}, List[-1]={neg1}', zero=$list.index(0), neg1=$list.index(-1))
            $sum = $(0)
            for $valu in $list {
                $sum = $( $sum + $valu)
            }
            $lib.print('Sum is now {sum}', sum=$sum)
            // Empty lists may also be made
            $elst=()
            $lib.print('elst size is {len}', len=$lib.len($elst))
            '''
            msgs = await core.stormlist(q)
            self.stormIsInPrint('List size is 3', msgs)
            self.stormIsInPrint('Sum is 6', msgs)
            self.stormIsInPrint('List[0]=1, List[-1]=4', msgs)
            self.stormIsInPrint('List size is now 4', msgs)
            self.stormIsInPrint('Sum is now 10', msgs)
            self.stormIsInPrint('elst size is 0', msgs)

            # Convert primitive python objects to List objects
            q = '$v=(foo,bar,baz) [ test:str=$v.index(1) test:int=$v.size() ]'
            nodes = await core.nodes(q)
            self.eq(nodes[0].ndef, ('test:str', 'bar'))
            self.eq(nodes[1].ndef, ('test:int', 3))

            # Reverse a list
            q = '$v=(foo,bar,baz) $v.reverse() return ($v)'
            ret = await core.callStorm(q)
            self.eq(ret, ('baz', 'bar', 'foo',))

            # sort a list
            q = '$v=(foo,bar,baz) $v.sort() return ($v)'
            ret = await core.callStorm(q)
            self.eq(ret, ('bar', 'baz', 'foo',))

            # incompatible sort types
            with self.raises(s_exc.StormRuntimeError):
                await core.callStorm('$v=(foo,bar,(1)) $v.sort() return ($v)')

            q = '$l = (1, 2, (3), 4, 1, (3), 3, asdf) return ( $l.unique() )'
            self.eq(['1', '2', 3, '4', '3', 'asdf'], await core.callStorm(q))

            await core.addUser('lowuser1')
            await core.addUser('lowuser2')
            q = '''
            $a=$lib.auth.users.byname(lowuser1) $b=$lib.auth.users.byname(lowuser2) $r=$lib.auth.users.byname(root)
            $l = ($a, $r, $b, $b, $a ) $l2 = $l.unique() $l3 = ()
            for $user in $l2 {
                $l3.append($user.name)
            }
            return ( $l3 )'''
            self.eq(['lowuser1', 'root', 'lowuser2'], await core.callStorm(q))

            q = '$l=(1, 2, 3, 3, $lib.queue) return ( $lib.len($l.unique()) )'
            self.eq(4, await core.callStorm(q))

            # funcs are different class instances here
            q = '$l = (1, 2, 2, $lib.inet.http.get, $lib.inet.http.get) return ($lib.len($l.unique()))'
            self.eq(4, await core.callStorm(q))

            # funcs are the same class instance
            q = '$hehe = $lib.inet.http $l = (1, 2, 2, $hehe.get, $hehe.get) return ($lib.len($l.unique()))'
            self.eq(3, await core.callStorm(q))

            q = '''
            function foo() {}
            function bar() {}
            $l = ($foo, $bar)
            return ($lib.len($l.unique()))
            '''
            self.eq(2, await core.callStorm(q))

            q = '''
            function foo() {}
            function bar() {}
            $l = ($bar, $foo, $bar)
            return ($lib.len($l.unique()))
            '''
            self.eq(2, await core.callStorm(q))

            q = '''
            $q1 = $lib.queue.gen(hehe)
            $q2 = $lib.queue.get(hehe)
            $l = ($q1, $q2)
            return ( $lib.len($l.unique()) ) '''
            self.eq(1, await core.callStorm(q))

            q = '''
            $q1 = $lib.queue.gen(hehe)
            $q2 = $lib.queue.get(hehe)
            $l = ($q1, $q2, $q2)
            return ( $lib.len($l.unique()) ) '''
            self.eq(1, await core.callStorm(q))

            q = '''
            $q1 = $lib.queue.gen(hehe)
            $q2 = $lib.queue.get(hehe)
            $q3 = $lib.queue.get(hehe)
            $l = ($q1, $q2, $q3)
            return ( $lib.len($l.unique()) ) '''
            self.eq(1, await core.callStorm(q))

            # Python Tuples can be treated like a List object for accessing via data inside of.
            q = '[ test:comp=(10,lol) ] $x=$node.ndef().index(1).index(1) [ test:str=$x ]'
            nodes = await core.nodes(q)
            self.eq(nodes[0].ndef, ('test:str', 'lol'))

            # sad case - index out of bounds.
            q = 'test:comp=(10,lol) $x=$node.ndef().index(2)'
            mesgs = await core.stormlist(q)
            errs = [m[1] for m in mesgs if m[0] == 'err']
            self.len(1, errs)
            self.eq(errs[0][0], 'StormRuntimeError')

            self.eq('bar', await core.callStorm('$foo = (foo, bar) return($foo.1)'))
            self.eq('foo', await core.callStorm('$foo = (foo, bar) return($foo."-2")'))
            self.eq('bar', await core.callStorm('$foo = (foo, bar) return($foo.pop())'))

            self.eq(3, await core.callStorm('$list = ([1, 2, 3, 4]) return($list.pop(2))'))
            self.eq(2, await core.callStorm('$list = ([1, 2, 3, 4]) return($list.pop(-3))'))
            self.eq(4, await core.callStorm('$list = ([1, 2, 3, 4]) $list.pop(2) return($list.pop(2))'))
            self.eq([1, 3, 4], await core.callStorm('$list = ([1, 2, 3, 4]) $list.pop(1) return($list)'))

            with self.raises(s_exc.StormRuntimeError) as exc:
                await core.callStorm('$foo=() $foo.pop()')
            self.eq(exc.exception.get('mesg'), 'pop from empty list')

            with self.raises(s_exc.StormRuntimeError) as exc:
                await core.callStorm('$list = ([1, 2, 3, 4]) return($list.pop(13))')
            self.eq(exc.exception.get('mesg'), 'pop index out of range')

            with self.raises(s_exc.StormRuntimeError) as exc:
                await core.callStorm('$list = ([1, 2, 3, 4]) return($list.pop(-5))')
            self.eq(exc.exception.get('mesg'), 'pop index out of range')

            somelist = ["foo", "bar", "baz", "bar"]
            q = '''
                $l.rem("bar")
                $l.rem("newp")
                return($l)
            '''
            opts = {'vars': {'l': somelist.copy()}}
            out = await core.callStorm(q, opts=opts)
            self.eq(out, ["foo", "baz", "bar"])

            somelist = ["foo", "bar", "baz", "bar"]
            q = '''
                $l.rem("bar", all=$lib.true)
                return($l)
            '''
            opts = {'vars': {'l': somelist.copy()}}
            out = await core.callStorm(q, opts=opts)
            self.eq(out, ["foo", "baz"])

    async def test_storm_layer_getstornode(self):

        async with self.getTestCore() as core:
            visi = await core.auth.addUser('visi')
            nodes = await core.nodes('[ inet:ip=1.2.3.4 ]')
            opts = {'user': visi.iden, 'vars': {'iden': nodes[0].iden()}}
            sode = await core.callStorm('return($lib.layer.get().getStorNode($iden))', opts=opts)
            self.eq(sode['form'], 'inet:ip')
            self.eq(sode['valu'], ((4, 0x01020304), 26, None))

            opts = {'user': visi.iden, 'vars': {'nid': s_common.int64un(nodes[0].nid)}}
            sode = await core.callStorm('return($lib.layer.get().getStorNodeByNid($nid))', opts=opts)
            self.eq(sode['form'], 'inet:ip')
            self.eq(sode['valu'], ((4, 0x01020304), 26, None))

            # check auth deny...
            layriden = await core.callStorm('return($lib.view.get().fork().layers.0.iden)')

            opts = {'user': visi.iden, 'vars': {'layriden': layriden, 'iden': nodes[0].iden()}}
            with self.raises(s_exc.AuthDeny):
                await core.callStorm('return($lib.layer.get($layriden).getStorNode($iden))', opts=opts)

            # check perms the old way...
            await visi.addRule((True, ('layer', 'read')), gateiden=layriden)
            await core.callStorm('return($lib.layer.get($layriden).getStorNode($iden))', opts=opts)

    async def test_storm_lib_fire(self):
        async with self.getTestCore() as core:
            text = '$lib.fire(foo:bar, baz=faz)'

            gotn = [mesg for mesg in await core.stormlist(text) if mesg[0] == 'storm:fire']

            self.len(1, gotn)

            self.eq(gotn[0][1]['type'], 'foo:bar')
            self.eq(gotn[0][1]['data']['baz'], 'faz')

            await core.addTagProp('score', ('int', {}), {})

            await core.callStorm('[inet:ip=1.2.3.4 +#foo=2021 +#foo:score=9001]')
            q = 'inet:ip $lib.fire(msg:pack, sode=$node.getStorNodes())'
            gotn = [mesg async for mesg in core.storm(q) if mesg[0] == 'storm:fire']
            self.len(1, gotn)
            self.eq(gotn[0][1]['data']['sode'][0]['tagprops'], {'foo': {'score': (9001, 9)}})
            self.eq(gotn[0][1]['type'], 'msg:pack')

    async def test_storm_node_repr(self):
        text = '''
            [ inet:ip=1.2.3.4 :loc=us]
            $ipv4 = $node.repr()
            $loc = $node.repr(loc)
            $latlong = $node.repr(latlong, defv="??")
            $valu = `{$ipv4} in {$loc} at {$latlong}`
            [ test:str=$valu ]
            +test:str
        '''

        async with self.getTestCore() as core:
            nodes = await core.nodes(text)
            self.len(1, nodes)
            self.eq(nodes[0].ndef[1], '1.2.3.4 in us at ??')

            mesgs = await core.stormlist('inet:ip $repr=$node.repr(newp)')

            err = mesgs[-2][1]
            self.eq(err[0], 'NoSuchProp')
            self.eq(err[1].get('prop'), 'newp')
            self.eq(err[1].get('form'), 'inet:ip')

    async def test_storm_csv(self):
        async with self.getTestCore() as core:
            await core.nodes('[test:str=1234 :tick=2001]')
            await core.nodes('[test:str=9876 :tick=3001]')

            q = "test:str " \
                "$tick=$node.repr(tick) " \
                "$lib.csv.emit($node.form(), $node.value(), $tick, table=mytable)"

            mesgs = await core.stormlist(q, {'show': ('err', 'csv:row')})
            csv_rows = [m for m in mesgs if m[0] == 'csv:row']
            self.len(2, csv_rows)
            csv_rows.sort(key=lambda x: x[1].get('row')[1])
            self.eq(csv_rows[0],
                    ('csv:row', {'row': ['test:str', '1234', '2001-01-01T00:00:00.000Z'],
                                 'table': 'mytable'}))
            self.eq(csv_rows[1],
                    ('csv:row', {'row': ['test:str', '9876', '3001-01-01T00:00:00.000Z'],
                                 'table': 'mytable'}))

            q = 'test:str $hehe=$node.props.hehe $lib.csv.emit(:tick, $hehe)'
            mesgs = await core.stormlist(q, {'show': ('err', 'csv:row')})
            csv_rows = [m for m in mesgs if m[0] == 'csv:row']
            self.len(2, csv_rows)
            self.eq(csv_rows[0], ('csv:row', {'row': [978307200000, None], 'table': None}))
            self.eq(csv_rows[1], ('csv:row', {'row': [32535216000000, None], 'table': None}))

            # Sad path case...
            q = '''
                [ test:str=woot ]
                $lib.csv.emit($path)
            '''
            mesgs = await core.stormlist(q, {'show': ('err', 'csv:row')})
            err = mesgs[-2]
            self.eq(err[1][0], 'NoSuchType')

    async def test_storm_set(self):

        async with self.getTestCore() as core:

            await core.nodes('[inet:ip=1.2.3.4 :asn=20]')
            await core.nodes('[inet:ip=5.6.7.8 :asn=30]')

            q = '''
                $set = $lib.set()
                inet:ip $set.add(:asn)
                [ tel:mob:telem="*" ] +tel:mob:telem [ :data=$set.list() ]
            '''
            nodes = await core.nodes(q)
            self.len(1, nodes)
            self.eq(tuple(sorted(nodes[0].get('data'))), (20, 30))

            q = '''
                $set = $lib.set()
                inet:ip $set.adds((:asn,:asn))
                [ tel:mob:telem="*" ] +tel:mob:telem [ :data=$set.list() ]
            '''
            nodes = await core.nodes(q)
            self.len(1, nodes)
            self.eq(tuple(sorted(nodes[0].get('data'))), (20, 30))

            q = '''
                $set = $lib.set()
                inet:ip $set.adds((:asn,:asn))
                { +:asn=20 $set.rem(:asn) }
                [ tel:mob:telem="*" ] +tel:mob:telem [ :data=$set.list() ]
            '''
            nodes = await core.nodes(q)
            self.len(1, nodes)
            self.eq(tuple(sorted(nodes[0].get('data'))), (30,))

            q = '''
                $set = $lib.set()
                inet:ip $set.add(:asn)
                $set.rems((:asn,:asn))
                [ tel:mob:telem="*" ] +tel:mob:telem [ :data=$set.list() ]
            '''
            nodes = await core.nodes(q)
            self.len(1, nodes)
            self.eq(tuple(sorted(nodes[0].get('data'))), ())

            q = '$set = $lib.set(a, b, c, b, a) [test:int=$set.size()]'
            nodes = await core.nodes(q)
            self.len(1, nodes)
            self.eq(nodes[0].ndef, ('test:int', 3))

            q = '''$set = $lib.set(a, b, c)
            for $v in $set {
                $lib.print('set valu: {v}', v=$v)
            }
            '''
            mesgs = await core.stormlist(q)
            self.stormIsInPrint('set valu: a', mesgs)
            self.stormIsInPrint('set valu: b', mesgs)
            self.stormIsInPrint('set valu: c', mesgs)

            q = '''
                $set = $lib.set()
                $set.add(foo)
                if $set.has(foo) { [ test:str=asdf ] }
            '''
            nodes = await core.nodes(q)
            self.len(1, nodes)
            self.eq(nodes[0].ndef, ('test:str', 'asdf'))

            # test that some of the more complex objects we've got uniq down properly
            # Bool
            q = '''
                $set = $lib.set()
                $set.add($true)
                $set.add($true)
                $set.add($true)
                $set.add($false)
                $set.add($false)
                $lib.print('There are {count} items in the set', count=$lib.len($set))
            '''
            trueprim = s_stormtypes.Bool(True)
            falsprim = s_stormtypes.Bool(False)
            msgs = await core.stormlist(q, opts={'vars': {'true': trueprim, 'false': falsprim}})
            self.stormIsInPrint('There are 2 items in the set', msgs)

            # bytes
            q = '''
                $set = $lib.set()
                $set.add($norun)
                $set.add($norun)
                $set.add($section)
                $set.add($section)
                $set.add($section)
                $set.add($copy)
                $set.add($bare)
                $set.add($bare)
                $lib.print('There are {count} items in the set', count=$lib.len($set))
            '''
            norun = s_stormtypes.Bytes(b'This program cannot be run')
            section = s_stormtypes.Bytes(b'.text')
            copy = s_stormtypes.Bytes(b'.text')
            bare = b'.text'
            msgs = await core.stormlist(q, opts={'vars': {'norun': norun, 'section': section, 'copy': copy, 'bare': bare}})
            self.stormIsInPrint('There are 3 items in the set', msgs)

            # cmdopts
            q = '''
                $set = $lib.set()
                $set.add($opts)
                $set.add($othr)
                $set.add($diff)
                $lib.print('There are {count} items in the set', count=$lib.len($set))
            '''

            class OptWrapper:
                def __init__(self, argv):
                    self.pars = s_storm.Parser(prog='test', descr='for set testing')
                    self.pars.add_argument('--foo', action='store_true')
                    self.pars.add_argument('--bar', action='store_false')
                    self.pars.add_argument('--lol', action='store_true')
                    self.pars.add_argument('--nope', action='store_true')

                    self.opts = self.pars.parse_args(argv)

                def __eq__(self, othr):
                    return self.opts == othr.opts

            opts = s_stormtypes.CmdOpts(OptWrapper(['--foo', '--bar']))
            othr = s_stormtypes.CmdOpts(OptWrapper(['--foo', '--bar']))
            diff = s_stormtypes.CmdOpts(OptWrapper(['--lol', '--nope']))
            msgs = await core.stormlist(q, opts={'vars': {'opts': opts, 'othr': othr, 'diff': diff}})
            self.stormIsInPrint('There are 2 items in the set', msgs)
            self.ne(diff, copy)
            self.ne(copy, diff)

            # cron and others uniq by iden
            q = '''
                $set = $lib.set()
                $jobA = $lib.cron.add(query=${[test:int=1]}, hourly=10)
                $jobB = $lib.cron.add(query=${[test:int=1]}, hourly=10)

                $set.add($jobA)
                $set.add($jobB)

                $set.add($jobA)
                $set.add($jobB)

                $lib.print('There are {count} items in the set', count=$lib.len($set))
            '''
            msgs = await core.stormlist(q)
            self.stormIsInPrint('There are 2 items in the set', msgs)

            # gate
            q = '''
                $set = $lib.set()
                $gate = $lib.auth.gates.get($lib.view.get().iden)
                $set.add($gate)
                $set.add($gate)
                $set.add($lib.auth.gates.get($lib.view.get().iden))
                $set.add($lib.auth.gates.get($lib.view.get().iden))

                $layr = $lib.layer.add().iden
                $newview = $lib.view.add(($layr,))
                $set.add($lib.auth.gates.get($newview.iden))
                $lib.print('There are {count} items in the set', count=$lib.len($set))
            '''
            msgs = await core.stormlist(q)
            self.stormIsInPrint('There are 2 items in the set', msgs)

            # layer
            q = '''
                init {
                    $extra = $lib.layer.add()
                    $fake = $lib.layer.add()
                }
                $layr = $lib.layer.get()
                $set = $lib.set()
                $set.add($lib.layer.get())
                $set.add($lib.layer.get())
                $set.add($extra)
                $set.add($fake)
                $set.add($fake)
                $set.add($extra)
                $set.add($layr)
                $lib.print('There are {count} items in the set', count=$lib.len($set))
            '''
            msgs = await core.stormlist(q)
            self.stormIsInPrint('There are 3 items in the set', msgs)

            # node
            q = '''
                init {
                    $set = $lib.set()
                }
                inet:ip

                $set.add($node)
                $set.add($node)
                fini {
                    $lib.print('There are {count} items in the set', count=$lib.len($set))
                }
            '''
            msgs = await core.stormlist(q)
            self.stormIsInPrint('There are 2 items in the set', msgs)

            # queue
            q = '''
                $orig = $lib.queue.add(testq)
                $set = $lib.set()
                $set.add($orig)
                $set.add($lib.queue.get(testq))
                $set.add($lib.queue.get(testq))
                $set.add($lib.queue.get(testq))
                $lib.print('There is {count} item in the set', count=$lib.len($set))
            '''
            msgs = await core.stormlist(q)
            self.stormIsInPrint('There is 1 item in the set', msgs)

            # role
            q = '''
                $role = $lib.auth.roles.add(muffin)
                $set = $lib.set()
                $set.add($role)
                $set.add($lib.auth.roles.byname(muffin))
                $set.add($role)
                $lib.print('There is {count} item in the set', count=$lib.len($set))
            '''
            msgs = await core.stormlist(q)
            self.stormIsInPrint('There is 1 item in the set', msgs)

            # str
            q = '''
                $set = $lib.set()
                $set.add(23)
                $set.add("alpha")
                $set.add("alpha")
                $set.add($alpha)

                $set.add($beta)
                $set.add("beta")

                $set.add("delta")
                $set.add($delta)

                $set.add($copy)
                $set.add($copy)
                $set.add(47)
                $lib.print('There are {count} items in the set', count=$lib.len($set))
            '''
            alpha = s_stormtypes.Str('alpha')
            beta = s_stormtypes.Str('beta')
            delta = s_stormtypes.Str('delta')
            copy = s_stormtypes.Str('delta')
            msgs = await core.stormlist(q, opts={'vars': {'alpha': alpha, 'beta': beta, 'delta': delta, 'copy': copy}})
            self.stormIsInPrint('There are 8 items in the set', msgs)
            self.ne(alpha, section)

            # trigger
            q = '''
                $trig = $lib.trigger.add($tdef)
                $set = $lib.set()
                $set.adds(($trig, $trig, $trig, $trig))
                $lib.print('There is {count} item in the set', count=$lib.len($set))
            '''
            iden = s_common.guid()
            tdef = {'iden': iden, 'cond': 'node:add', 'storm': '[ test:str=foo ]', 'form': 'test:str'}
            msgs = await core.stormlist(q, opts={'vars': {'tdef': tdef}})
            self.stormIsInPrint('There is 1 item in the set', msgs)
            self.nn(await core.view.getTrigger(iden))

            # user
            q = '''
                $u = $lib.auth.users.add(bar)
                $lib.set($u)
                $set = $lib.set($u)
                $set.add($lib.auth.users.byname(bar))
                $set.add($lib.auth.users.byname(bar))
                $lib.print('There is {count} item in the set', count=$lib.len($set))
            '''
            msgs = await core.stormlist(q)
            self.stormIsInPrint('There is 1 item in the set', msgs)

            # view
            q = '''
                $view = $lib.view.get()
                $set = $lib.set($view)
                $set.add($lib.view.get())
                $set.add($lib.view.get())

                $layr = $lib.layer.add().iden
                $newview = $lib.view.add(($layr,))
                $set.add($newview)
                $lib.print('There are {count} items in the set', count=$lib.len($set))
            '''
            msgs = await core.stormlist(q)
            self.stormIsInPrint('There are 2 items in the set', msgs)

            # Dict
            q = '''
                $dict = ({
                    "foo": "bar",
                    "biz": "baz",
                })
                $set = $lib.set($dict)
            '''
            msgs = await core.stormlist(q)
            self.stormIsInErr('is mutable and cannot be used in a set', msgs)

            q = '''
                $dict = ({
                    "foo": "bar",
                    "biz": "baz",
                })
                $set = $lib.set()
                $set.adds($dict)
                $lib.print('There are {count} items in the set', count=$lib.len($set))
            '''
            msgs = await core.stormlist(q)
            self.stormIsInPrint('There are 2 items in the set', msgs)

            # List
            q = '''
                $list = (1, 2, 3)
                $set = $lib.set($list)
            '''
            msgs = await core.stormlist(q)
            self.stormIsInErr('is mutable and cannot be used in a set', msgs)

            q = '''
                $list = (1, 2, 3, 1, 2, 3, 1, 2, 3)
                $set = $lib.set()
                $set.adds($list)
                $lib.print('There are {count} items in the set', count=$lib.len($set))
            '''
            msgs = await core.stormlist(q)
            self.stormIsInPrint('There are 3 items in the set', msgs)

            q = '''
                $list = ((4, 5, 6, 7), (1, 2, 3, 4))
                $set = $lib.set()
                $set.adds($list)
                $lib.print('There are {count} items in the set', count=$lib.len($set))
            '''
            msgs = await core.stormlist(q)
            self.stormIsInErr('is mutable and cannot be used in a set', msgs)

            # Set
            q = '''
                $setA = $lib.set(1, 1, 2, 2, 3)
                $setB = $lib.set($setA)
            '''
            msgs = await core.stormlist(q)
            self.stormIsInErr('is mutable and cannot be used in a set', msgs)

            q = '''
                $setA = $lib.set(1, 1, 2, 2, 3)
                $setB = $lib.set()

                $setB.adds($setA)
                $lib.print('There are {count} items in the set', count=$lib.len($setB))
            '''
            msgs = await core.stormlist(q)
            self.stormIsInPrint('There are 3 items in the set', msgs)

            # path
            q = '''
                inet:ip
                $set = $lib.set()
                $set.add($path)
            '''
            msgs = await core.stormlist(q)
            self.stormIsInErr('is mutable and cannot be used in a set', msgs)

            # PathMeta
            q = '''
                inet:ip
                $set = $lib.set()
                $meta = $path.meta
                $set.add($meta)
            '''
            msgs = await core.stormlist(q)
            self.stormIsInErr('is mutable and cannot be used in a set', msgs)

            # pathvars
            q = '''
                inet:ip
                $set = $lib.set()
                $vars = $path.vars
                $set.add($vars)
            '''
            msgs = await core.stormlist(q)
            self.stormIsInErr('is mutable and cannot be used in a set', msgs)

            # text
            q = '''
                $text = () $text.append(beepboopgetthejedi)
                $set = $lib.set($text)
            '''
            msgs = await core.stormlist(q)
            self.stormIsInErr('is mutable and cannot be used in a set', msgs)

            # stattally
            q = '''
                $tally = $lib.stats.tally()
                $tally.inc(foo)
                $set = $lib.set($tally)
            '''
            msgs = await core.stormlist(q)
            self.stormIsInErr('is mutable and cannot be used in a set', msgs)

            # mix
            q = '''
            $user = $lib.auth.users.add(foo)
            $list = (1, 1, 'a', $user, $user, $lib.view.get(), $lib.view.get(), $lib.queue.add(neatq), $lib.queue.get(neatq), $lib.false)
            $set = $lib.set()
            $set.adds($list)
            $lib.print('There are {count} items in the set', count=$lib.len($set))
            '''
            msgs = await core.stormlist(q)
            self.stormIsInPrint('There are 6 items in the set', msgs)

            q = '''
            $list = (
                1, 2, 3, 4,
                (2), (3), (4), (5),
                (3.0), (4.0), (5.0), (6.0),
                $lib.cast(float, 4), $lib.cast(float, 5), $lib.cast(float, 6), $lib.cast(float, 7)
            )
            $set = $lib.set()
            $set.adds($list)
            $lib.print('There are {count} items in the set', count=$lib.len($set))
            '''
            msgs = await core.stormlist(q)
            self.stormIsInPrint('There are 13 items in the set', msgs)

    async def test_storm_path(self):
        async with self.getTestCore() as core:
            await core.nodes('[ inet:dns:a=(vertex.link, 1.2.3.4) ]')
            q = '''
                inet:fqdn=vertex.link -> inet:dns:a -> inet:ip
                $idens = $path.idens()
                [ tel:mob:telem="*" ] +tel:mob:telem [ :data=$idens ]
            '''

            idens = (
                '02883f0e6b303c824b91d40ecddb609b2f03df4274a71758d0e5d3d01c5ee16e',
                '3ecd51e142a5acfcde42c02ff5c68378bfaf1eaf49fe9721550b6e7d6013b699',
                '6ff89ac24110dec0216d5ce85382056ed50f508dbf718764039f061fc190b3c8',
            )

            nodes = await core.nodes(q)
            self.len(1, nodes)
            self.eq(tuple(sorted(nodes[0].get('data'))), idens)

            opts = {'vars': {'testvar': 'test'}}
            text = "[ test:str='123' ] $testkey=testvar [ test:str=$path.vars.$testkey ]"
            nodes = await core.nodes(text, opts=opts)
            self.len(2, nodes)
            self.eq(nodes[0].ndef, ('test:str', 'test'))

            text = "[ test:str='123' ] [ test:str=$path.vars.testkey ]"
            mesgs = await core.stormlist(text)
            errs = [m[1] for m in mesgs if m[0] == 'err']
            self.len(1, errs)
            err = errs[0]
            self.eq(err[0], 'StormRuntimeError')
            self.isin('No var with name: testkey', err[1].get('mesg'))

            opts = {'vars': {'testkey': 'testvar'}}
            text = "[ test:str='123' ] $path.vars.$testkey = test [ test:str=$path.vars.testvar ]"
            nodes = await core.nodes(text, opts=opts)
            self.len(2, nodes)
            self.eq(nodes[0].ndef, ('test:str', 'test'))
            self.eq(nodes[1].ndef, ('test:str', '123'))

            opts = {'vars': {'testvar': 'test', 'testkey': 'testvar'}}
            text = '''
                [ test:str='123' ]
                for ($name, $valu) in $path.vars {
                    $lib.print('{name}={valu}', name=$name, valu=$valu)
                }
            '''
            msgs = await core.stormlist(text, opts=opts)

            self.stormIsInPrint('testvar=test', msgs)
            self.stormIsInPrint('testkey=testvar', msgs)

            async with core.getLocalProxy() as proxy:
                msgs = await proxy.storm('''
                    [ ps:contact=* ]
                    $path.meta.foo = bar
                    $path.meta.baz = faz
                    $path.meta.baz = $lib.undef
                    $path.meta.biz = ('neato', 'burrito')
                    {
                        for ($name, $valu) in $path.meta {
                            $lib.print('meta: {name}={valu}', name=$name, valu=$valu)
                        }
                    }
                    if $path.meta.foo { $lib.print(foofoofoo) }
                ''').list()
                self.stormIsInPrint('foofoofoo', msgs)
                self.stormIsInPrint('meta: foo=bar', msgs)
                self.stormIsInPrint("meta: biz=['neato', 'burrito']", msgs)
                pode = [m[1] for m in msgs if m[0] == 'node'][0]
                self.len(2, pode[1]['path'])
                self.eq('bar', pode[1]['path']['foo'])

                q = '''
                inet:fqdn=vertex.link
                $path.meta.foobar = ('neato', 'burrito')
                '''
                msgs = [mesg async for mesg in proxy.storm(q)]
                pode = [m[1] for m in msgs if m[0] == 'node'][0]
                self.eq(pode[1]['path'], {'foobar': ('neato', 'burrito')})

                q = '''
                inet:fqdn=vertex.link
                $path.meta.wat = ({"foo": "bar", "biz": "baz", "thing": ({"1": "2", "2": ["a", "b", "c"], "five": "nine"}) })
                $path.meta.neato = (awesome, burrito)
                '''
                msgs = [mesg async for mesg in proxy.storm(q)]
                pode = [m[1] for m in msgs if m[0] == 'node'][0]
                path = pode[1]['path']
                self.eq(('awesome', 'burrito'), path['neato'])
                self.eq('bar', path['wat']['foo'])
                self.eq('baz', path['wat']['biz'])
                self.eq('nine', path['wat']['thing']['five'])
                self.eq('2', path['wat']['thing']['1'])
                self.eq(('a', 'b', 'c'), path['wat']['thing']['2'])

                q = '''
                inet:fqdn=vertex.link
                $path.meta.$node = ('foo', 'bar')
                '''
                msgs = [mesg async for mesg in proxy.storm(q)]
                pode = [m[1] for m in msgs if m[0] == 'node'][0]
                path = pode[1]['path']
                self.len(1, path)
                key = list(path.keys())[0]
                self.true(key.startswith('vertex.link'))
                self.eq(('foo', 'bar'), path[key])

                q = '''
                inet:fqdn=vertex.link
                $test = ({"foo": "bar"})
                $path.meta.data = $test
                $test.biz = baz
                '''
                msgs = [mesg async for mesg in proxy.storm(q)]
                pode = [m[1] for m in msgs if m[0] == 'node'][0]
                path = pode[1]['path']
                self.len(1, path)
                self.len(2, path['data'])
                self.eq('bar', path['data']['foo'])
                self.eq('baz', path['data']['biz'])

    async def test_stormuser(self):
        # Do not include persistent vars support in this test see
        # test_persistent_vars for that behavior.
        async with self.getTestCore() as core:
            q = '$lib.print($lib.user.name())'
            mesgs = await core.stormlist(q)
            self.stormIsInPrint('root', mesgs)
            self.eq(core.auth.rootuser.iden, await core.callStorm('return($lib.user.iden)'))

            msgs = await core.stormlist('$lib.print($lib.auth.users.list().0)')
            self.stormIsInPrint('auth:user', msgs)
            self.stormIsInPrint("'name': 'root'", msgs)

            await core.stormlist('auth.user.add visi')

            visi = await core.auth.getUserByName('visi')
            opts = {'user': visi.iden}
            self.true(await core.callStorm('return($lib.user.allowed(foo.bar, default=$lib.true))', opts=opts))
            self.false(await core.callStorm('return($lib.user.allowed(foo.bar, default=$lib.false))', opts=opts))

    async def test_persistent_vars(self):
        with self.getTestDir() as dirn:
            async with self.getTestCore(dirn=dirn) as core:
                async with core.getLocalProxy() as prox:
                    # User setup for $lib.user.vars() tests

                    ret1 = await prox.addUser('user1', passwd='secret')
                    iden1 = ret1.get('iden')

                    await prox.addUserRule(iden1, (True, ('node', 'add')))
                    await prox.addUserRule(iden1, (True, ('node', 'prop', 'set')))
                    await prox.addUserRule(iden1, (True, ('globals', 'get', 'userkey',)))

                    # Basic tests as root for $lib.globals

                    q = '''$lib.globals.adminkey = sekrit
                    $lib.globals.userkey = lessThanSekrit
                    $lib.globals.throwaway = beep
                    $valu=$lib.globals.adminkey
                    $lib.print($valu)
                    '''
                    mesgs = await s_test.alist(prox.storm(q))
                    self.stormIsInPrint('sekrit', mesgs)

                    popq = '''$valu = $lib.globals.throwaway
                    $lib.globals.throwaway = $lib.undef
                    $lib.print("pop valu is {valu}", valu=$valu)
                    '''
                    mesgs = await s_test.alist(prox.storm(popq))
                    self.stormIsInPrint('pop valu is beep', mesgs)

                    q = '''$x=({"foo": "1"})
                    $lib.globals.bar = $x
                    $y=$lib.globals.bar
                    $lib.print("valu={v}", v=$y.foo)
                    '''
                    mesgs = await s_test.alist(prox.storm(q))
                    self.stormIsInPrint('valu=1', mesgs)

                    # get and pop take a secondary default value which may be returned
                    q = '''$valu = $lib.globals.throwaway
                    if ($valu = null) { $valu = (0) }
                    $lib.globals.throwaway = $lib.undef
                    $lib.print("get valu is {valu}", valu=$valu)
                    '''
                    mesgs = await s_test.alist(prox.storm(q))
                    self.stormIsInPrint('get valu is 0', mesgs)

<<<<<<< HEAD
                    listq = '''for ($key, $valu) in $lib.globals {
                    $string = $lib.str.format("{key} is {valu}", key=$key, valu=$valu)
=======
                    q = '''$valu = $lib.globals.pop(throwaway, $(0))
                    $lib.print("pop valu is {valu}", valu=$valu)
                    '''
                    mesgs = await s_test.alist(prox.storm(q))
                    self.stormIsInPrint('pop valu is 0', mesgs)

                    listq = '''for ($key, $valu) in $lib.globals.list() {
                    $string = `{$key} is {$valu}`
>>>>>>> 2cc5a903
                    $lib.print($string)
                    }
                    '''
                    mesgs = await s_test.alist(prox.storm(listq))
                    self.len(3 + 1, [m for m in mesgs if m[0] == 'print'])
                    self.stormIsInPrint('adminkey is sekrit', mesgs)
                    self.stormIsInPrint('userkey is lessThanSekrit', mesgs)

                    rstr = await prox.callStorm('return(`{$lib.globals}`)')
                    self.eq(rstr, "{'adminkey': 'sekrit', 'bar': {'foo': '1'}, 'cortex:runtime:stormfixes': (4, 0, 0), 'userkey': 'lessThanSekrit'}")

                    # Storing a valu gets toprim()'d
                    q = '[test:str=test] $lib.user.vars.mynode = $node return($lib.user.vars.mynode)'
                    data = await prox.callStorm(q)
                    self.eq(data, 'test')

                    # Prims get tostr()'d
                    await prox.callStorm('$foo = (my, nested, valu) $lib.globals.$foo = haha')

                    mesgs = await s_test.alist(prox.storm(listq))
                    self.stormIsInPrint("['my', 'nested', 'valu'] is haha", mesgs)

                async with core.getLocalProxy() as uprox:
                    self.true(await uprox.setCellUser(iden1))

                    q = '''$lib.user.vars.somekey = hehe
                    $valu=$lib.user.vars.somekey
                    $lib.print($valu)
                    '''
                    mesgs = await s_test.alist(uprox.storm(q))
                    self.stormIsInPrint('hehe', mesgs)

                    q = '''$lib.user.vars.somekey = hehe
                    $lib.user.vars.anotherkey = weee
                    [test:str=$lib.user.vars.somekey]
                    '''
                    mesgs = await s_test.alist(uprox.storm(q))
                    self.len(1, await core.nodes('test:str=hehe'))

<<<<<<< HEAD
                    listq = '''for ($key, $valu) in $lib.user.vars {
                        $string = $lib.str.format("{key} is {valu}", key=$key, valu=$valu)
=======
                    listq = '''for ($key, $valu) in $lib.user.vars.list() {
                        $string = `{$key} is {$valu}`
>>>>>>> 2cc5a903
                        $lib.print($string)
                    }
                    '''
                    mesgs = await s_test.alist(uprox.storm(listq))
                    self.stormIsInPrint('somekey is hehe', mesgs)
                    self.stormIsInPrint('anotherkey is weee', mesgs)

                    popq = '''$lib.user.vars.anotherkey = $lib.undef'''
                    mesgs = await s_test.alist(uprox.storm(popq))

                    mesgs = await s_test.alist(uprox.storm(listq))
                    self.len(1, [m for m in mesgs if m[0] == 'print'])
                    self.stormIsInPrint('somekey is hehe', mesgs)

                    # the user can access the specific core.vars key
                    # that they have access to but not the admin key
                    q = '''$valu=$lib.globals.userkey
                        $lib.print($valu)
                        '''
                    mesgs = await s_test.alist(uprox.storm(q))
                    self.stormIsInPrint('lessThanSekrit', mesgs)

                    # While the user has get perm, they do not have set or pop
                    # permission
                    q = '''$lib.globals.userkey = $lib.undef'''
                    mesgs = await s_test.alist(uprox.storm(q))
                    self.len(0, [m for m in mesgs if m[0] == 'print'])
                    errs = [m for m in mesgs if m[0] == 'err']
                    self.len(1, errs)
                    self.eq(errs[0][1][0], 'AuthDeny')

                    q = '''$lib.globals.userkey = newSekritValu'''
                    mesgs = await s_test.alist(uprox.storm(q))
                    self.len(0, [m for m in mesgs if m[0] == 'print'])
                    errs = [m for m in mesgs if m[0] == 'err']
                    self.len(1, errs)
                    self.eq(errs[0][1][0], 'AuthDeny')

                    # Attempting to access the adminkey fails
                    q = '''$valu=$lib.globals.adminkey
                    $lib.print($valu)
                    '''
                    mesgs = await s_test.alist(uprox.storm(q))
                    self.len(0, [m for m in mesgs if m[0] == 'print'])
                    errs = [m for m in mesgs if m[0] == 'err']
                    self.len(1, errs)
                    self.eq(errs[0][1][0], 'AuthDeny')

                    # if the user attempts to list the values in
                    # core.vars, they only get the values they can read.
                    corelistq = '''
<<<<<<< HEAD
                    for ($key, $valu) in $lib.globals {
                        $string = $lib.str.format("{key} is {valu}", key=$key, valu=$valu)
=======
                    for ($key, $valu) in $lib.globals.list() {
                        $string = `{$key} is {$valu}`
>>>>>>> 2cc5a903
                        $lib.print($string)
                    }
                    '''
                    mesgs = await s_test.alist(uprox.storm(corelistq))
                    self.len(1, [m for m in mesgs if m[0] == 'print'])
                    self.stormIsInPrint('userkey is lessThanSekrit', mesgs)

            async with self.getTestCore(dirn=dirn) as core:
                # And our variables do persist AFTER restarting the cortex,
                # so they are persistent via the slab.
                async with core.getLocalProxy() as uprox:
                    self.true(await uprox.setCellUser(iden1))

                    mesgs = await uprox.storm(listq).list()
                    self.len(1, [m for m in mesgs if m[0] == 'print'])
                    self.stormIsInPrint('somekey is hehe', mesgs)

                    q = '''$valu=$lib.globals.userkey
                    $lib.print($valu)
                    '''
                    mesgs = await uprox.storm(q).list()
                    self.stormIsInPrint('lessThanSekrit', mesgs)

                    # The StormHiveDict is safe when computing things
                    q = '''[test:int=1234]
                    $lib.user.vars.someint = $node.value()
                    [test:str=$lib.user.vars.someint]
                    '''
                    mesgs = await uprox.storm(q).list()
                    podes = [m[1] for m in mesgs if m[0] == 'node']
                    self.len(2, podes)
                    self.eq({('test:str', '1234'), ('test:int', 1234)},
                            {pode[0] for pode in podes})

    async def test_storm_lib_time(self):

        async with self.getTestCore() as core:
            nodes = await core.nodes('[ ps:person="*" :dob = $lib.time.fromunix(20) ]')
            self.len(1, nodes)
            self.eq(20000, nodes[0].get('dob'))

            query = '''$valu="10/1/2017 2:52"
            $parsed=$lib.time.parse($valu, "%m/%d/%Y %H:%M")
            [test:int=$parsed]
            '''
            nodes = await core.nodes(query)
            self.len(1, nodes)
            self.eq(nodes[0].ndef[1], 1506826320000)

            query = '''$valu="10/1/2017 1:22-01:30"
            $parsed=$lib.time.parse($valu, "%m/%d/%Y %H:%M%z")
            [test:int=$parsed]
            '''
            nodes = await core.nodes(query)
            self.len(1, nodes)
            self.eq(nodes[0].ndef[1], 1506826320000)

            query = '''$valu="10/1/2017 3:52+01:00"
            $parsed=$lib.time.parse($valu, "%m/%d/%Y %H:%M%z")
            [test:int=$parsed]
            '''
            nodes = await core.nodes(query)
            self.len(1, nodes)
            self.eq(nodes[0].ndef[1], 1506826320000)

            # Sad case for parse
            query = '''$valu="10/1/2017 2:52"
            $parsed=$lib.time.parse($valu, "%m/%d/%Y--%H:%MTZ")
            [test:int=$parsed]
            '''
            mesgs = await core.stormlist(query)
            ernfos = [m[1] for m in mesgs if m[0] == 'err']
            self.len(1, ernfos)
            self.isin('Error during time parsing', ernfos[0][1].get('mesg'))

            # We can optionally suppress that if error we want to do so and then
            # we can compare the return value against $lib.null if we wanted to
            # do any flow control based on that information.
            query = '''$valu="10/1/2017 2:52"
            $parsed=$lib.time.parse($valu, "%m/%d/%Y--%H:%MTZ", errok=$lib.true)
            return ($parsed)'''
            ret = await core.callStorm(query)
            self.none(ret)

            self.none(await core.callStorm('return($lib.time.parse($lib.true, "%m/%d/%Y", errok=$lib.true))'))

            query = '''[test:str=1234 :tick=20190917]
            $lib.print($lib.time.format(:tick, "%Y-%d-%m"))
            '''
            mesgs = await core.stormlist(query)
            self.stormIsInPrint('2019-17-09', mesgs)

            # Strs can be parsed using time norm routine.
            query = '''$valu=$lib.time.format('200103040516', '%Y %m %d')
            $lib.print($valu)
            '''
            mesgs = await core.stormlist(query)
            self.stormIsInPrint('2001 03 04', mesgs)

            # Out of bounds case for datetime
            query = '''[test:int=253402300800000]
            $valu=$lib.time.format($node.value(), '%Y')'''
            mesgs = await core.stormlist(query)
            ernfos = [m[1] for m in mesgs if m[0] == 'err']
            self.len(1, ernfos)
            self.isin('Failed to norm a time value prior to formatting', ernfos[0][1].get('mesg'))

            # Cant format ? times
            query = '$valu=$lib.time.format("?", "%Y")'
            mesgs = await core.stormlist(query)
            ernfos = [m[1] for m in mesgs if m[0] == 'err']
            self.len(1, ernfos)
            self.isin('Cannot format a timestamp for ongoing/future time.', ernfos[0][1].get('mesg'))

            # Get time parts
            self.eq(2021, await core.callStorm('return($lib.time.year(20211031020304))'))
            self.eq(10, await core.callStorm('return($lib.time.month(20211031020304))'))
            self.eq(31, await core.callStorm('return($lib.time.day(20211031020304))'))
            self.eq(2, await core.callStorm('return($lib.time.hour(20211031020304))'))
            self.eq(3, await core.callStorm('return($lib.time.minute(20211031020304))'))
            self.eq(4, await core.callStorm('return($lib.time.second(20211031020304))'))
            self.eq(6, await core.callStorm('return($lib.time.dayofweek(20211031020304))'))
            self.eq(303, await core.callStorm('return($lib.time.dayofyear(20211031020304))'))
            self.eq(30, await core.callStorm('return($lib.time.dayofmonth(20211031020304))'))
            self.eq(9, await core.callStorm('return($lib.time.monthofyear(20211031020304))'))

            tick = s_time.parse('2020-02-11 14:08:00.123')
            valu = await core.callStorm('return($lib.time.toUTC(2020-02-11@14:08:00.123, EST))')
            self.eq(valu, (True, tick + (s_time.onehour * 5)))

            valu = await core.callStorm('return($lib.time.toUTC(2020, VISI))')
            self.false(valu[0])
            self.eq(valu[1]['err'], 'BadArg')

<<<<<<< HEAD
            # Test with different timezone abbreviations

            # EST (Eastern Standard Time) - UTC-5
            tick = s_time.parse('2020-02-11 14:08:00.123')
            valu = await core.callStorm('return($lib.time.toUTC(2020-02-11@14:08:00.123, EST))')
            self.eq(valu, (True, tick + (s_time.onehour * 5)))

            # PST (Pacific Standard Time) - UTC-8
            tick = s_time.parse('2020-02-11 14:08:00.123')
            valu = await core.callStorm('return($lib.time.toUTC(2020-02-11@14:08:00.123, US/Pacific))')
            self.eq(valu, (True, tick + (s_time.onehour * 8)))

            # America/Los_Angeles - during DST - UTC-7
            tick = s_time.parse('2020-07-11 14:08:00.123')
            valu = await core.callStorm('return($lib.time.toUTC(2020-07-11@14:08:00.123, America/Los_Angeles))')
            self.eq(valu, (True, tick + (s_time.onehour * 7)))

            # America/New_York - during DST - UTC-4
            tick = s_time.parse('2020-07-11 14:08:00.123')
            valu = await core.callStorm('return($lib.time.toUTC(2020-07-11@14:08:00.123, America/New_York))')
            self.eq(valu, (True, tick + (s_time.onehour * 4)))

            # America/New_York - not during DST - UTC-5
            tick = s_time.parse('2020-02-11 14:08:00.123')
            valu = await core.callStorm('return($lib.time.toUTC(2020-02-11@14:08:00.123, America/New_York))')
            self.eq(valu, (True, tick + (s_time.onehour * 5)))

            # Invalid timezone
            valu = await core.callStorm('return($lib.time.toUTC(2020-02-11@14:08:00.123, InvalidTZ))')
            self.false(valu[0])
            self.isin('Unknown timezone', valu[1]['errinfo']['mesg'])

            # Ambiguous time
=======
            query = '''$valu="2020-10-01 01:30:00"
            $parsed=$lib.time.parse($valu, "%Y-%m-%d %H:%M:%S")
            $lib.print($lib.time.toUTC($parsed, US/Eastern))
            '''
            mesgs = await core.stormlist(query)
            self.stormIsInPrint('1601530200000', mesgs)

>>>>>>> 2cc5a903
            query = '''$valu="2020-11-01 01:30:00"
            $parsed=$lib.time.parse($valu, "%Y-%m-%d %H:%M:%S")
            return($lib.time.toUTC($parsed, America/New_York))
            '''
            mesgs = await core.callStorm(query)
            self.false(mesgs[0])
            self.isin('Ambiguous time', mesgs[1]['errinfo']['mesg'])

    async def test_storm_lib_time_ticker(self):

        async with self.getTestCore() as core:
            iden = s_common.guid()
            await core.nodes('''
                $lib.queue.add(visi)
                $lib.dmon.add(${
                    $visi=$lib.queue.get(visi)
                    for $tick in $lib.time.ticker(0.01) {
                        $visi.put($tick)
                    }
                }, ddef=({"iden": $iden}))
            ''', opts={'vars': {'iden': iden}})
            nodes = await core.nodes('for ($offs, $tick) in $lib.queue.get(visi).gets(size=3) { [test:int=$tick] } ')
            self.len(3, nodes)
            self.eq({0, 1, 2}, {node.ndef[1] for node in nodes})
            self.nn(await core.getStormDmon(iden))

    async def test_stormtypes_telepath(self):

        class FakeService:

            async def doit(self, x):
                return x + 20

            async def fqdns(self):
                yield 'woot.com'
                yield 'vertex.link'

            async def ipv4s(self):
                return ('1.2.3.4', '5.6.7.8')

        async with self.getTestCore() as core:

            fake = FakeService()
            core.dmon.share('fake', fake)
            lurl = core.getLocalUrl(share='fake')

            await core.nodes('[ inet:ip=1.2.3.4 :asn=20 ]')

            varz = {'url': lurl}
            opts = {'vars': varz}

            q = '[ inet:ip=1.2.3.4 :asn=20 ] $asn = $lib.telepath.open($url).doit(:asn) [ :asn=$asn ]'
            nodes = await core.nodes(q, opts=opts)
            self.eq(40, nodes[0].get('asn'))

            nodes = await core.nodes('for $fqdn in $lib.telepath.open($url).fqdns() { [ inet:fqdn=$fqdn ] }', opts=opts)
            self.len(2, nodes)

            nodes = await core.nodes('for $ipv4 in $lib.telepath.open($url).ipv4s() { [ inet:ip=$ipv4 ] }', opts=opts)
            self.len(2, nodes)

            with self.raises(s_exc.NoSuchName):
                await core.nodes('$lib.telepath.open($url)._newp()', opts=opts)

            mesgs = await core.stormlist('$lib.print($lib.telepath.open($url))', opts=opts)
            self.stormIsInPrint("telepath:proxy: <synapse.telepath.Proxy object", mesgs)

            mesgs = await core.stormlist('$lib.print($lib.telepath.open($url).doit)', opts=opts)
            self.stormIsInPrint("telepath:proxy:method: <synapse.telepath.Method", mesgs)

            mesgs = await core.stormlist('$lib.print($lib.telepath.open($url).fqdns)', opts=opts)
            self.stormIsInPrint("telepath:proxy:genrmethod: <synapse.telepath.GenrMethod", mesgs)

            unfo = await core.addUser('lowuesr')
            user = unfo.get('iden')

            opts = {'user': user, 'vars': varz}
            with self.raises(s_exc.AuthDeny):
                await core.callStorm('return ( $lib.telepath.open($url).ipv4s() )', opts=opts)
            await core.addUserRule(user, (True, ('telepath', 'open', 'cell')))
            self.len(2, await core.callStorm('return ( $lib.telepath.open($url).ipv4s() )', opts=opts))

            # SynErr exceptions are allowed through. They can be caught by storm.
            with self.raises(s_exc.BadUrl):
                await core.callStorm('$prox=$lib.telepath.open("weeeeeeeeeeeeee")')

            # Python exceptions are caught and raised as StormRuntimeError exceptions.
            with self.raises(s_exc.StormRuntimeError) as cm:
                await core.callStorm('$prox=$lib.telepath.open("tcp://0.0.0.0:60000")')
            emsg = cm.exception.get('mesg')
            self.isin('Failed to connect to Telepath service: "tcp://0.0.0.0:60000" error:', emsg)
            self.isin('Connect call failed', emsg)

    async def test_storm_lib_queue(self):

        async with self.getTestCore() as core:

            msgs = await core.stormlist('queue.add visi')
            self.stormIsInPrint('queue added: visi', msgs)

            with self.raises(s_exc.DupName):
                await core.nodes('queue.add visi')

            msgs = await core.stormlist('queue.list')
            self.stormIsInPrint('Storm queue list:', msgs)
            self.stormIsInPrint('visi', msgs)

            name = await core.callStorm('$q = $lib.queue.get(visi) return ($q.name)')
            self.eq(name, 'visi')

            nodes = await core.nodes('$q = $lib.queue.get(visi) [ inet:ip=1.2.3.4 ] $q.put( $node.repr() )')
            nodes = await core.nodes('$q = $lib.queue.get(visi) ($offs, $ipv4) = $q.get(0) inet:ip=$ipv4')
            self.len(1, nodes)
            self.eq(nodes[0].ndef, ('inet:ip', (4, 0x01020304)))

            # test iter use case
            q = '$q = $lib.queue.add(blah) [ inet:ip=1.2.3.4 inet:ip=5.5.5.5 ] $q.put( $node.repr() )'
            nodes = await core.nodes(q)
            self.len(2, nodes)

            # Put a value into the queue that doesn't exist in the cortex so the lift can nop
            await core.nodes('$q = $lib.queue.get(blah) $q.put("8.8.8.8")')

            nodes = await core.nodes('''
                $q = $lib.queue.get(blah)
                for ($offs, $ipv4) in $q.gets(0, wait=0) {
                    inet:ip=$ipv4
                }
            ''')
            self.len(2, nodes)

            nodes = await core.nodes('''
                $q = $lib.queue.get(blah)
                for ($offs, $ipv4) in $q.gets(wait=0) {
                    inet:ip=$ipv4
                    $q.cull($offs)
                }
            ''')
            self.len(2, nodes)

            q = '$q = $lib.queue.get(blah) for ($offs, $ipv4) in $q.gets(wait=0) { inet:ip=$ipv4 }'
            nodes = await core.nodes(q)
            self.len(0, nodes)

            msgs = await core.stormlist('queue.del visi')
            self.stormIsInPrint('queue removed: visi', msgs)

            with self.raises(s_exc.NoSuchName):
                await core.nodes('queue.del visi')

            with self.raises(s_exc.NoSuchName):
                await core.nodes('$lib.queue.get(newp).get()')

            await core.nodes('''
                $doit = $lib.queue.add(doit)
                $doit.puts((foo,bar))
            ''')
            nodes = await core.nodes('for ($offs, $name) in $lib.queue.get(doit).gets(size=2) { [test:str=$name] }')
            self.len(2, nodes)

            q = '$item = $lib.queue.get(doit).get(offs=1) [test:str=$item.0]'
            nodes = await core.nodes(q)
            self.len(1, nodes)

            q = 'for ($offs, $name) in $lib.queue.get(doit).gets(size=1, offs=1) { [test:str=$name] }'
            nodes = await core.nodes(q)
            self.len(1, nodes)

            # test other users who have access to this queue can do things to it
            async with core.getLocalProxy() as root:
                # add users
                await root.addUser('synapse')
                await root.addUser('wootuser')

                synu = await core.auth.getUserByName('synapse')
                woot = await core.auth.getUserByName('wootuser')

                # make a queue
                with self.raises(s_exc.AuthDeny):
                    opts = {'user': synu.iden}
                    await core.nodes('queue.add synq', opts=opts)

                rule = (True, ('queue', 'add'))
                await root.addUserRule(synu.iden, rule, indx=None)
                opts = {'user': synu.iden}
                msgs = await core.stormlist('queue.add synq', opts=opts)
                self.stormIsInPrint('queue added: synq', msgs)

                rule = (True, ('queue', 'synq', 'put'))
                await root.addUserRule(synu.iden, rule, indx=None)

                opts = {'user': synu.iden}
                await core.nodes('$q = $lib.queue.get(synq) $q.puts((bar, baz))', opts=opts)

                # now let's see our other user fail to add things
                with self.raises(s_exc.AuthDeny):
                    opts = {'user': woot.iden}
                    await core.nodes('$lib.queue.get(synq).get()', opts=opts)

                rule = (True, ('queue', 'synq', 'get'))
                await root.addUserRule(woot.iden, rule, indx=None)

                msgs = await core.stormlist('$lib.print($lib.queue.get(synq).get(wait=0))')
                self.stormIsInPrint("(0, 'bar')", msgs)

                with self.raises(s_exc.AuthDeny):
                    opts = {'user': woot.iden}
                    await core.nodes('$lib.queue.del(synq)', opts=opts)

                rule = (True, ('queue', 'del'))
                await root.addUserRule(woot.iden, rule, indx=None, gateiden='queue:synq')

                opts = {'user': woot.iden}
                await core.nodes('$lib.queue.del(synq)', opts=opts)

                with self.raises(s_exc.NoSuchName):
                    await core.nodes('$lib.queue.get(synq)')

                await core.callStorm('$lib.queue.gen(poptest).puts((foo, bar, baz))')
                self.eq('poptest', await core.callStorm('return($lib.queue.get(poptest).name)'))
                self.eq((0, 'foo'), await core.callStorm('return($lib.queue.get(poptest).pop(0))'))
                self.eq((1, 'bar'), await core.callStorm('return($lib.queue.get(poptest).pop(1))'))
                self.eq((2, 'baz'), await core.callStorm('return($lib.queue.get(poptest).pop(2))'))
                self.none(await core.callStorm('return($lib.queue.get(poptest).pop(2))'))
                self.none(await core.callStorm('return($lib.queue.get(poptest).pop())'))
                # Repopulate the queue, we now have data in index 3, 4, and 5
                await core.callStorm('$lib.queue.gen(poptest).puts((foo, bar, baz))')
                # Out of order pop() with a index does not cull.
                self.eq((4, 'bar'), await core.callStorm('return($lib.queue.get(poptest).pop(4))'))
                self.eq((3, 'foo'), await core.callStorm('return($lib.queue.get(poptest).pop())'))
                self.eq((5, 'baz'), await core.callStorm('return($lib.queue.get(poptest).pop())'))
                self.none(await core.callStorm('return($lib.queue.get(poptest).pop())'))

    async def test_storm_node_data(self):

        async with self.getTestCore() as core:
            stormpkg = {
                'name': 'nodedatatest',
                'version': (0, 0, 1),
                'commands': (
                    {
                     'name': 'nd.permtest',
                     'storm': '$node.data.get(foo:bar)',
                    },
                ),
            }

            await core.addStormPkg(stormpkg)

            nodes = await core.nodes('[test:int=10] $node.data.set(foo, hehe)')

            self.len(1, nodes)
            self.eq(await nodes[0].getData('foo'), 'hehe')

            nodes = await core.nodes('test:int $foo=$node.data.get(foo) [ test:str=$foo ] +test:str')
            self.len(1, nodes)
            self.eq(nodes[0].ndef, ('test:str', 'hehe'))

            q = 'test:int for ($name, $valu) in $node.data.list() { [ test:str=$name ] } +test:str'
            nodes = await core.nodes(q)
            self.len(1, nodes)
            self.eq(nodes[0].ndef, ('test:str', 'foo'))

            # list() exposes data from all layers from top-down
            fork = await core.callStorm('return ( $lib.view.get().fork().iden )')
            await core.nodes('test:int=10 $node.data.set(bar, newp)')
            await core.nodes('test:int=10 $node.data.set(bar, baz)', opts={'view': fork})
            data = await core.callStorm('test:int=10 return( $node.data.list() )', opts={'view': fork})
            self.sorteq(data, (('bar', 'baz'), ('foo', 'hehe')))

            # delete and remake the node to confirm data wipe
            nodes = await core.nodes('test:int=10 | delnode')
            nodes = await core.nodes('test:int=10')
            self.len(0, nodes)

            nodes = await core.nodes('[test:int=10]')

            self.none(await nodes[0].getData('foo'))

            nodes = await core.nodes('[ test:int=20 ] $node.data.set(woot, woot)')
            self.eq('woot', await nodes[0].getData('woot'))

            nodes = await core.nodes('test:int=20 [ test:str=$node.data.pop(woot) ]')

            self.none(await nodes[1].getData('woot'))
            self.eq(nodes[0].ndef, ('test:str', 'woot'))

            visi = await core.auth.addUser('visi')
            async with core.getLocalProxy(user='visi') as asvisi:
                self.eq(None, await asvisi.callStorm('test:int return($node.data.get(foo))'))

            await visi.addRule((True, ('view', 'add')))

            asvisi = {'user': visi.iden}
            view = await core.callStorm('return($lib.view.get().fork().iden)', opts=asvisi)

            asvisi['view'] = view
            layr = core.getView(view).layers[0]
            await visi.addRule((True, ('node',)), gateiden=layr.iden)
            await core.nodes('[ inet:ip=1.2.3.4 ] $node.data.set(woot, (10))', opts=asvisi)

            # test interaction between LibLift and setting node data
            q = '''
            for $i in $lib.range((10)) {
                [test:int=$i]
                $node.data.set(laststatus, "start")
            }
            '''
            await core.callStorm(q)
            q = '''
            for $work in $lib.lift.byNodeData(laststatus) {
                if ($work.value() > 5) {
                    $work.data.set(laststatus, "running")
                } else {
                    $work.data.set(laststatus, "done")
                }
                $status = $work.data.get(laststatus)
                $lib.print("#{valu} status is {status}", valu=$work.value(), status=$status)
            }
            '''
            msgs = await core.stormlist(q)
            for i in range(10):
                if i > 5:
                    self.stormIsInPrint(f'#{i} status is running', msgs)
                else:
                    self.stormIsInPrint(f'#{i} status is done', msgs)

            q = '''
            for $work in $lib.lift.byNodeData(laststatus) {
                if ($work.value() = 5) {
                    $work.data.pop(laststatus)
                    $status = $work.data.get(laststatus)
                    $lib.print("#{value} work status is {status}", value=$work.value(), status=$status)
                } else {
                    $status = $work.data.get(laststatus)
                    $lib.print("#{value} is still {status}", value=$work.value(), status=$status)
                }
            }
            '''
            msgs = await core.stormlist(q)
            prints = [x for x in msgs if x[0] == 'print']
            self.len(10, prints)
            self.stormIsInPrint("#5 work status is $lib.null", msgs)

            # has
            q = '''
            [ test:int=10 ]
            $node.data.set(data:key, $lib.false)
            if $node.data.has(lol:nope) {
                $lib.print("But How?")
            } else {
                $lib.print("Working")
            }
            '''
            msgs = await core.stormlist(q)
            self.stormIsInPrint("Working", msgs)

            q = '''
            [ test:int=27 ]
            $node.data.set(data:key, $lib.null)
            if $node.data.has(data:key) {
                $lib.print("Working")
            } else {
                $lib.print("Failure")
            }
            '''
            msgs = await core.stormlist(q)
            self.stormIsInPrint("Working", msgs)

            q = '''
            test:int=27
            if ($node.data.has(data:key) = $lib.true) {
                $lib.print("Working")
            } else {
                $lib.print("Failure")
            }
            '''
            msgs = await core.stormlist(q)
            self.stormIsInPrint("Working", msgs)

            q = '''
            test:int=10
            if ($node.data.has(lol:nope) = $lib.false) {
                $lib.print("Working")
            } else {
                $lib.print("Failure")
            }
            '''
            msgs = await core.stormlist(q)
            self.stormIsInPrint("Working", msgs)

            q = '''
            $count = (0)
            for $int in $lib.lift.byNodeData(lol:nope) {
                $count = ($count + 1)
            }
            $lib.print("Count: {c}", c=$count)
            '''
            msgs = await core.stormlist(q)
            self.stormIsInPrint("Count: 0", msgs)

            q = '[test:int=127] $node.data.set(neato:key, $lib.false)'
            await core.nodes(q)
            q = '''
            test:int=127
            if ($node.data.has(neato:key) = $lib.true) {
                $lib.print("Working")
            } else {
                $lib.print("Failure")
            }
            '''
            msgs = await core.stormlist(q)
            self.stormIsInPrint("Working", msgs)

    async def test_storm_lib_axon_bytes(self):

        async with self.getTestCore() as core:

            opts = {'vars': {'bytes': 10}}

            with self.raises(s_exc.BadArg):
                text = '($size, $sha2) = $lib.axon.put($bytes)'
                nodes = await core.nodes(text, opts=opts)

            asdf = b'asdfasdf'
            asdfset = s_hashset.HashSet()
            asdfset.update(asdf)
            hashes = dict([(n, s_common.ehex(h)) for (n, h) in asdfset.digests()])

            asdfhash_h = '2413fb3709b05939f04cf2e92f7d0897fc2596f9ad0b8a9ea855c7bfebaae892'
            self.eq(asdfhash_h, hashes['sha256'])

            ret = await core.callStorm('return($lib.axon.has($hash))', {'vars': {'hash': asdfhash_h}})
            self.false(ret)
            self.false(await core.callStorm('return($lib.axon.has($lib.null))'))

            opts = {'vars': {'bytes': asdf}}
            text = '($size, $sha2) = $lib.axon.put($bytes) [ test:int=$size test:str=$sha2 ]'

            nodes = await core.nodes(text, opts=opts)
            self.len(2, nodes)

            opts = {'vars': {'sha256': asdfhash_h}}
            self.eq(8, await core.callStorm('return($lib.axon.size($sha256))', opts=opts))

            hashset = await core.callStorm('return($lib.axon.hashset($sha256))', opts=opts)
            self.eq(hashset, hashes)

            self.eq(nodes[0].ndef, ('test:int', 8))
            self.eq(nodes[1].ndef, ('test:str', asdfhash_h))

            bkey = s_common.uhex(asdfhash_h)
            byts = b''.join([b async for b in core.axon.get(bkey)])
            self.eq(b'asdfasdf', byts)

            ret = await core.callStorm('return($lib.axon.has($hash))', {'vars': {'hash': asdfhash_h}})
            self.true(ret)

            # Allow bytes to be directly decoded as a string
            opts = {'vars': {'buf': 'hehe'.encode()}}
            nodes = await core.nodes('$valu=$buf.decode() [test:str=$valu]', opts)
            self.len(1, nodes)
            self.eq(nodes[0].ndef, ('test:str', 'hehe'))

            # Allow strings to be encoded as bytes
            text = '''$valu="visi"  $buf1=$valu.encode() $buf2=$valu.encode("utf-16")
            [(file:bytes=$buf1) (file:bytes=$buf2)]
            '''
            nodes = await core.nodes(text)
            self.len(2, nodes)
            self.eq({'sha256:e45bbb7e03acacf4d1cca4c16af1ec0c51d777d10e53ed3155bd3d8deb398f3f',
                     'sha256:1263d0f4125831df93a82a08ab955d1176306953c9f0c44d366969295c7b57db',
                     },
                    {n.ndef[1] for n in nodes})

            # Mismatch surrogates from real world data
            surrogate_data = "FOO\ufffd\ufffd\ufffd\udfab\ufffd\ufffdBAR"
            with self.raises(s_exc.StormRuntimeError):
                resp = await core.callStorm('$buf=$s.encode() return ( ($buf, $buf.decode() ) )',
                                                opts={'vars': {'s': surrogate_data}})

            # Encoding/decoding errors are caught
            q = '$valu="valu" $valu.encode("utf16").decode(strict=(true))'
            msgs = await core.stormlist(q)
            errs = [m for m in msgs if m[0] == 'err']
            self.len(1, errs)
            self.eq(errs[0][1][0], 'StormRuntimeError')

            q = '$lib.print($byts.decode())'
            msgs = await core.stormlist(q, opts={'vars': {'byts': b'foo\x80'}})
            self.stormHasNoErr(msgs)
            self.stormIsInPrint('foo', msgs)

            q = '$valu="str.ॐ.valu" $buf=$valu.encode(ascii)'
            msgs = await core.stormlist(q)
            errs = [m for m in msgs if m[0] == 'err']
            self.len(1, errs)
            self.eq(errs[0][1][0], 'StormRuntimeError')

            bobj = s_stormtypes.Bytes(b'beepbeep')
            self.len(8, bobj)

            opts = {'vars': {'chunks': (b'visi', b'kewl')}}
            retn = await core.callStorm('return($lib.axon.upload($chunks))', opts=opts)
            self.eq((8, '9ed8ffd0a11e337e6e461358195ebf8ea2e12a82db44561ae5d9e638f6f922c4'), retn)

            visi = await core.auth.addUser('visi')
            await visi.addRule((False, ('axon', 'has')))

            opts = {'user': visi.iden, 'vars': {'hash': asdfhash_h}}
            with self.raises(s_exc.AuthDeny):
                await core.callStorm('return($lib.axon.has($hash))', opts=opts)

            with self.raises(s_exc.AuthDeny):
                await core.callStorm('return($lib.axon.size($hash))', opts=opts)

            with self.raises(s_exc.AuthDeny):
                await core.callStorm('return($lib.axon.hashset($hash))', opts=opts)

            await visi.addRule((False, ('axon', 'upload')))

            opts = {'user': visi.iden, 'vars': {'byts': b'foo'}}
            with self.raises(s_exc.AuthDeny):
                await core.callStorm('return($lib.axon.put($byts))', opts=opts)

            opts = {'user': visi.iden, 'vars': {'chunks': (b'visi', b'kewl')}}
            with self.raises(s_exc.AuthDeny):
                await core.callStorm('return($lib.axon.upload($chunks))', opts=opts)

    async def test_storm_lib_base64(self):

        async with self.getTestCore() as core:

            await core.axready.wait()

            # urlsafe
            opts = {'vars': {'bytes': b'fooba?'}}
            text = '$valu = $lib.base64.encode($bytes) [ test:str=$valu ]'
            nodes = await core.nodes(text, opts=opts)
            self.len(1, nodes)
            self.eq(nodes[0].ndef, ('test:str', 'Zm9vYmE_'))

            opts = {'vars': {'bytes': nodes[0].ndef[1]}}
            text = '$lib.axon.put($lib.base64.decode($bytes))'
            nodes = await core.nodes(text, opts)
            key = binascii.unhexlify(hashlib.sha256(base64.urlsafe_b64decode(opts['vars']['bytes'])).hexdigest())
            byts = b''.join([b async for b in core.axon.get(key)])
            self.eq(byts, b'fooba?')

            # normal
            opts = {'vars': {'bytes': b'fooba?'}}
            text = '$valu = $lib.base64.encode($bytes, $(0)) [ test:str=$valu ]'
            nodes = await core.nodes(text, opts=opts)
            self.len(1, nodes)
            self.eq(nodes[0].ndef, ('test:str', 'Zm9vYmE/'))

            opts = {'vars': {'bytes': nodes[0].ndef[1]}}
            text = '$lib.axon.put($lib.base64.decode($bytes, $(0)))'
            nodes = await core.nodes(text, opts)
            key = binascii.unhexlify(hashlib.sha256(base64.urlsafe_b64decode(opts['vars']['bytes'])).hexdigest())
            byts = b''.join([b async for b in core.axon.get(key)])
            self.eq(byts, b'fooba?')

            # unhappy cases
            opts = {'vars': {'bytes': 'not bytes'}}
            text = '[ test:str=$lib.base64.encode($bytes) ]'
            mesgs = await core.stormlist(text, opts=opts)
            errs = [m[1] for m in mesgs if m[0] == 'err']
            self.len(1, errs)
            err = errs[0]
            self.eq(err[0], 'StormRuntimeError')
            self.isin('Error during base64 encoding - a bytes-like object is required', err[1].get('mesg'))

            opts = {'vars': {'bytes': 'foobar'}}
            text = '[test:str=$lib.base64.decode($bytes)]'
            mesgs = await core.stormlist(text, opts=opts)
            errs = [m[1] for m in mesgs if m[0] == 'err']
            self.len(1, errs)
            err = errs[0]
            self.eq(err[0], 'StormRuntimeError')
            self.isin('Error during base64 decoding - Incorrect padding', err[1].get('mesg'))

            opts = {'vars': {'bytes': None}}
            text = '[test:str=$lib.base64.decode($bytes)]'
            mesgs = await core.stormlist(text, opts=opts)
            errs = [m[1] for m in mesgs if m[0] == 'err']
            self.len(1, errs)
            err = errs[0]
            self.eq(err[0], 'StormRuntimeError')
            emsg = "Error during base64 decoding - argument should be a bytes-like object or ASCII string, not 'NoneType'"
            self.isin(emsg, err[1].get('mesg'))

    async def test_storm_lib_vars(self):

        async with self.getTestCore() as core:

            opts = {'vars': {'testvar': 'test'}}
            text = '$testkey=testvar [ test:str=$lib.vars.$testkey ]'
            nodes = await core.nodes(text, opts=opts)
            self.len(1, nodes)
            self.eq(nodes[0].ndef, ('test:str', 'test'))

            text = '$testkey=testvar [ test:str=$lib.vars.$testkey ]'
            mesgs = await core.stormlist(text)
            errs = [m[1] for m in mesgs if m[0] == 'err']
            self.len(1, errs)
            err = errs[0]
            self.eq(err[0], 'BadTypeValu')
            self.isin('no norm for type', err[1].get('mesg'))

            opts = {'vars': {'testkey': 'testvar'}}
            text = '$lib.vars.$testkey = test [ test:str=$lib.vars.testvar ]'
            nodes = await core.nodes(text, opts=opts)
            self.len(1, nodes)
            self.eq(nodes[0].ndef, ('test:str', 'test'))

            opts = {'vars': {'testvar': 'test', 'testkey': 'testvar'}}
            text = '$lib.vars.testvar = $lib.undef [ test:str=$lib.vars.$testkey ]'
            mesgs = await core.stormlist(text, opts=opts)
            errs = [m[1] for m in mesgs if m[0] == 'err']
            self.len(1, errs)
            err = errs[0]
            self.eq(err[0], 'BadTypeValu')
            self.isin('no norm for type', err[1].get('mesg'))

            opts = {'vars': {'testvar': 'test', 'testkey': 'testvar'}}
            text = '$lib.vars.testvar = $lib.undef [ test:str=$lib.vars.$testkey ]'
            mesgs = await core.stormlist(text, opts=opts)
            errs = [m[1] for m in mesgs if m[0] == 'err']
            self.len(1, errs)
            err = errs[0]
            self.eq(err[0], 'BadTypeValu')
            self.isin('no norm for type', err[1].get('mesg'))

            opts = {'vars': {'testvar': 'test', 'testkey': 'testvar'}}
            text = '$lib.print($lib.vars)'
            mesgs = await core.stormlist(text, opts=opts)
            mesgs = [m for m in mesgs if m[0] == 'print']
            self.len(1, mesgs)
            self.stormIsInPrint("{'testvar': 'test', 'testkey': 'testvar', 'lib': Library $lib}", mesgs)

    async def test_storm_lib_utils_type(self):

        async with self.getTestCore() as core:

            # $lib.utils.type() results
            self.eq('undef', await core.callStorm('return ($lib.utils.type($lib.undef))'))
            self.eq('null', await core.callStorm('return ($lib.utils.type($lib.null))'))
            self.eq('null', await core.callStorm('$foo=({}) return ($lib.utils.type($foo.key))'))
            self.eq('boolean', await core.callStorm('return ($lib.utils.type($lib.true))'))
            self.eq('boolean', await core.callStorm('return ($lib.utils.type($lib.false))'))
            self.eq('str', await core.callStorm('return ($lib.utils.type(1))'))
            self.eq('int', await core.callStorm('return ($lib.utils.type( (1) ))'))
            self.eq('bytes', await core.callStorm('return ($lib.utils.type( $foo ))', {'vars': {'foo': b'hehe'}}))
            self.eq('dict', await core.callStorm('return ( $lib.utils.type(({"hehe": "haha"})) )'))
            self.eq('list', await core.callStorm('return ( $lib.utils.type((1, 2)) )'))
            self.eq('list', await core.callStorm('return ( $lib.utils.type(()) )'))
            self.eq('list', await core.callStorm('return ( $lib.utils.type(([])) )'))
            self.eq('list', await core.callStorm('return ( $lib.utils.type(([1, 2])) )'))
            self.eq('set', await core.callStorm('return ( $lib.utils.type($lib.set(hehe, haha)) )'))
            self.eq('number', await core.callStorm('return ($lib.utils.type( $foo ))', {'vars': {'foo': 1.2345}}))
            self.eq('number', await core.callStorm('return ( $lib.utils.type($lib.math.number(42.0)) )'))

            self.eq('function', await core.callStorm('return ( $lib.utils.type($lib.print) )'))
            self.eq('function', await core.callStorm('function foo() {} return ( $lib.utils.type($foo) )'))
            self.eq('function', await core.callStorm('function foo() { emit bar }  return ( $lib.utils.type($foo  ) )'))
            self.eq('generator', await core.callStorm('function foo() { emit bar } return ( $lib.utils.type($foo()) )'))

            self.eq('auth:role', await core.callStorm('return( $lib.utils.type($lib.auth.roles.byname(all)) )'))
            self.eq('auth:user', await core.callStorm('return( $lib.utils.type($lib.auth.users.byname(root)) )'))
            self.eq('auth:user:json', await core.callStorm('return( $lib.utils.type($lib.auth.users.byname(root).json) )'))
            self.eq('auth:user:profile', await core.callStorm('return( $lib.utils.type($lib.auth.users.byname(root).profile) )'))
            self.eq('auth:user:vars', await core.callStorm('return( $lib.utils.type($lib.auth.users.byname(root).vars) )'))
            self.eq('auth:gate',
                    await core.callStorm('return ( $lib.utils.type($lib.auth.gates.get($lib.view.get().iden)) )'))

            self.eq('view', await core.callStorm('return( $lib.utils.type($lib.view.get()) )'))
            self.eq('layer', await core.callStorm('return( $lib.utils.type($lib.layer.get()) )'))

            self.eq('storm:query', await core.callStorm('return( $lib.utils.type( ${test:str} ) )'))

            url = core.getLocalUrl()
            opts = {'vars': {'url': url}}
            self.eq('telepath:proxy', await core.callStorm('return( $lib.utils.type($lib.telepath.open($url)) )', opts))
            self.eq('telepath:proxy:method', await core.callStorm('return( $lib.utils.type($lib.telepath.open($url).getCellInfo) )', opts))
            self.eq('telepath:proxy:genrmethod', await core.callStorm('return( $lib.utils.type($lib.telepath.open($url).storm) )', opts))

            self.eq('node', await core.callStorm('[test:str=foo] return ($lib.utils.type($node))'))
            self.eq('node:props', await core.callStorm('[test:str=foo] return ($lib.utils.type($node.props))'))
            self.eq('node:data', await core.callStorm('[test:str=foo] return ($lib.utils.type($node.data))'))
            self.eq('node:path', await core.callStorm('[test:str=foo] return ($lib.utils.type($path))'))

            # Coverage
            def foo():
                for i in range(1):
                    yield i
            genr = foo()
            self.eq('generator', await s_stormtypes.totype(genr))

            self.eq('NoValu', await s_stormtypes.totype(s_common.novalu, basetypes=True))
            with self.raises(s_exc.NoSuchType) as cm:
                await s_stormtypes.totype(s_common.novalu)

    async def test_feed(self):

        async with self.getTestCore() as core:
            data = [
                (('test:str', 'hello'), {'props': {'tick': '2001'},
                                         'tags': {'test': (None, None)}}),
                (('test:str', 'stars'), {'props': {'tick': '3001'},
                                         'tags': {}}),
            ]
            svars = {'data': data}
            opts = {'vars': svars}
            q = '$lib.feed.ingest($data)'
            nodes = await core.nodes(q, opts)
            self.eq(nodes, [])
            self.len(2, await core.nodes('test:str'))
            self.len(1, await core.nodes('test:str#test'))
            self.len(1, await core.nodes('test:str:tick=3001'))

            data = [
                (('test:str', 'sup!'), {'props': {'tick': '2001'},
                                        'tags': {'test': (None, None)}}),
                (('test:str', 'dawg'), {'props': {'tick': '3001'},
                                        'tags': {}}),
            ]
            svars['data'] = data
            q = '$genr=$lib.feed.genr($data) $lib.print($genr) yield $genr'
            nodes = await core.nodes(q, opts=opts)
            self.len(2, nodes)
            self.eq({'sup!', 'dawg'},
                    {n.ndef[1] for n in nodes})

            # Ingest bad data
            data = [
                (('test:int', 'newp'), {}),
            ]
            svars['data'] = data
            q = '$lib.feed.ingest($data)'
            msgs = await core.stormlist(q, opts)
            self.stormIsInWarn("BadTypeValu", msgs)
            errs = [m for m in msgs if m[0] == 'err']
            self.len(0, errs)

    async def test_storm_lib_layer(self):

        async with self.getTestCoreAndProxy() as (core, prox):

            mainlayr = core.view.layers[0].iden

            forkview = await core.callStorm('return($lib.view.get().fork().iden)')
            forklayr = await core.callStorm('return($lib.layer.get().iden)', opts={'view': forkview})
            self.eq(forklayr, core.views.get(forkview).layers[0].iden)

            q = '$lib.print($lib.layer.get().iden)'
            mesgs = await core.stormlist(q)
            self.stormIsInPrint(mainlayr, mesgs)

            q = f'$lib.print($lib.layer.get({mainlayr}).iden)'
            mesgs = await core.stormlist(q)
            self.stormIsInPrint(mainlayr, mesgs)

            info = await core.callStorm('return ($lib.layer.get())')
            size = info.get('totalsize')

            self.gt(size, 1)
            self.nn(info.get('created'))
            # Verify we're showing actual disk usage and not just apparent
            self.lt(size, 1000000000)

            # Try to create an invalid layer
            msgs = await core.stormlist('$lib.layer.add(ldef=({"readonly": "False"}))')
            self.stormIsInErr('readonly must be boolean', msgs)

            # Create a new layer
            newlayr = await core.callStorm('return($lib.layer.add().iden)')
            self.isin(newlayr, core.layers)

            # Ensure new layer is set to current model revision
            newrev = await core.layers[newlayr].getModelVers()
            self.eq(s_modelrev.maxvers, newrev)

            # List the layers in the cortex
            q = '''
                for $layer in $lib.layer.list() {
                    $lib.print($layer.iden)
                }
            '''
            idens = []
            mesgs = await core.stormlist(q)
            for mesg in mesgs:
                if mesg[0] == 'print':
                    idens.append(mesg[1]['mesg'])

            self.sorteq(idens, core.layers)

            # Create a new layer with a name
            q = f'$lib.print($lib.layer.add(({{"name": "foo"}})).iden)'
            for mesg in await core.stormlist(q):
                if mesg[0] == 'print':
                    namedlayer = mesg[1]['mesg']

            self.eq(core.layers.get(namedlayer).layrinfo.get('name'), 'foo')

            # Delete a layer
            q = f'$lib.print($lib.layer.del({newlayr}))'
            mesgs = await core.stormlist(q)

            self.notin(newlayr, core.layers)

            # Sad paths

            q = f'$lib.layer.get(foo)'
            with self.raises(s_exc.NoSuchIden):
                await core.nodes(q)

            q = f'$lib.layer.del(foo)'
            with self.raises(s_exc.NoSuchIden):
                await core.nodes(q)

            q = f'$lib.layer.del({mainlayr})'
            with self.raises(s_exc.LayerInUse):
                await core.nodes(q)

            # Test permissions

            visi = await prox.addUser('visi')
            await prox.setUserPasswd(visi['iden'], 'secret')

            async with core.getLocalProxy(user='visi') as asvisi:

                q = 'layer.get'
                mesgs = await asvisi.storm(q).list()
                self.stormIsInPrint(mainlayr, mesgs)

                q = f'layer.get {mainlayr}'
                mesgs = await asvisi.storm(q).list()
                self.stormIsInPrint(mainlayr, mesgs)

                q = 'layer.list'
                idens = []
                mesgs = await asvisi.storm(q).list()

                for layr in core.layers.keys():
                    self.stormIsInPrint(layr, mesgs)

                # Add requires 'add' permission
                with self.raises(s_exc.AuthDeny):
                    await asvisi.callStorm('$lib.layer.add()')

                await prox.addUserRule(visi['iden'], (True, ('layer', 'add')))

                layers = set(core.layers.keys())
                q = 'layer.add --name "hehe haha"'
                mesgs = await core.stormlist(q)
                visilayr = list(set(core.layers.keys()) - layers)[0]
                self.stormIsInPrint('(name: hehe haha)', mesgs)
                self.isin(visilayr, core.layers)

                # Del requires 'del' permission
                with self.raises(s_exc.AuthDeny):
                    await asvisi.callStorm(f'$lib.layer.del({visilayr})')

                await prox.addUserRule(visi['iden'], (True, ('layer', 'del')))

                q = f'layer.del {visilayr}'
                mesgs = await asvisi.storm(q).list()

                self.notin(visilayr, core.layers)

                # Test add layer opts
                layers = set(core.layers.keys())
                q = f'layer.add --growsize 5000'
                mesgs = await core.stormlist(q)
                growlayr = list(set(core.layers.keys()) - layers)[0]

                layr = core.getLayer(growlayr)
                self.eq(5000, layr.growsize)

                q = '''
                for ($buid, $sode) in $lib.layer.get().getStorNodes() {
                    $lib.fire(layrdiff, sode=$sode)
                }
                '''
                await core.addTagProp('risk', ('int', {}), {})
                await core.nodes('[ it:dev:str=foo +#test:risk=50 ]')
                gotn = [mesg[1] async for mesg in asvisi.storm(q) if mesg[0] == 'storm:fire']
                fire = [mesg for mesg in gotn if mesg['data']['sode']['form'] == 'it:dev:str']
                self.len(1, fire)
                self.eq(fire[0]['data']['sode']['tagprops'], {'test': {'risk': (50, 9)}})

                q = '''
                $lib.print($lib.layer.get())
                $lib.fire(layrfire, layr=$lib.layer.get())
                '''
                gotn = [mesg[1] async for mesg in asvisi.storm(q)]
                fire = [mesg for mesg in gotn if mesg.get('type') == 'layrfire']
                self.len(1, fire)
                self.nn(fire[0]['data'].get('layr', None))

            # formcounts for layers are exposed on the View object
            await core.nodes('[(test:guid=(test,) :size=1138) (test:int=8675309)]')
            counts = await core.callStorm('return( $lib.layer.get().getFormCounts() )')
            self.eq(counts.get('test:int'), 2)
            self.eq(counts.get('test:guid'), 1)

    async def test_storm_lib_layer_sodebyform(self):
        async with self.getTestCore() as core:

            await core.nodes('$lib.model.ext.addTagProp(score, (int, ({})), ({}))')

            view_prop = await core.callStorm('return($lib.view.get().fork().iden)')
            view_tags = await core.callStorm('return($lib.view.get().fork().iden)')
            view_tagp = await core.callStorm('return($lib.view.get().fork().iden)')
            view_n1eg = await core.callStorm('return($lib.view.get().fork().iden)')
            view_n2eg = await core.callStorm('return($lib.view.get().fork().iden)')
            view_data = await core.callStorm('return($lib.view.get().fork().iden)')
            view_noop = await core.callStorm('return($lib.view.get().fork().iden)')

            self.len(1, await core.nodes('[ test:str=foo +#base ]'))
            self.len(1, await core.nodes('test:str=foo [ :hehe=haha ]', opts={'view': view_prop}))
            self.len(1, await core.nodes('test:str=foo [ +#bar ]', opts={'view': view_tags}))
            self.len(1, await core.nodes('test:str=foo [ +#base:score=10 ]', opts={'view': view_tagp}))
            self.len(1, await core.nodes('test:str=foo [ +(refs)> {[ test:int=2 ]} ]', opts={'view': view_n1eg}))
            self.len(1, await core.nodes('test:str=foo [ <(refs)+ {[ test:int=1 ]} ]', opts={'view': view_n2eg}))
            self.len(1, await core.nodes('test:str=foo $node.data.set(hehe, haha)', opts={'view': view_data}))

            scmd = '''
                $sodes = ([])
                for $sode in $lib.layer.get().getStorNodesByForm($form) {
                    $sodes.append($sode)
                }
                return($sodes)
            '''
            opts = {'vars': {'form': 'test:str'}}

            self.len(1, await core.callStorm(scmd, opts=opts))
            self.len(1, await core.callStorm(scmd, opts={**opts, 'view': view_prop}))
            self.len(1, await core.callStorm(scmd, opts={**opts, 'view': view_tags}))
            self.len(1, await core.callStorm(scmd, opts={**opts, 'view': view_tagp}))
            self.len(1, await core.callStorm(scmd, opts={**opts, 'view': view_n1eg}))
            self.len(1, await core.callStorm(scmd, opts={**opts, 'view': view_n2eg}))
            self.len(1, await core.callStorm(scmd, opts={**opts, 'view': view_data}))
            self.len(0, await core.callStorm(scmd, opts={**opts, 'view': view_noop}))

            self.len(1, await core.nodes('test:str=foo [ -:hehe ]', opts={'view': view_prop}))
            self.len(1, await core.nodes('test:str=foo [ -#bar ]', opts={'view': view_tags}))
            self.len(1, await core.nodes('test:str=foo [ -#base:score ]', opts={'view': view_tagp}))
            self.len(1, await core.nodes('test:str=foo [ -(refs)> {[ test:int=2 ]} ]', opts={'view': view_n1eg}))
            self.len(1, await core.nodes('test:str=foo [ <(refs)- {[ test:int=1 ]} ]', opts={'view': view_n2eg}))
            self.len(1, await core.nodes('test:str=foo $node.data.pop(hehe)', opts={'view': view_data}))

            self.len(1, await core.callStorm(scmd, opts=opts))
            self.len(0, await core.callStorm(scmd, opts={**opts, 'view': view_prop}))
            self.len(0, await core.callStorm(scmd, opts={**opts, 'view': view_tags}))
            self.len(0, await core.callStorm(scmd, opts={**opts, 'view': view_tagp}))
            self.len(0, await core.callStorm(scmd, opts={**opts, 'view': view_n1eg}))
            self.len(0, await core.callStorm(scmd, opts={**opts, 'view': view_n2eg}))
            self.len(0, await core.callStorm(scmd, opts={**opts, 'view': view_data}))
            self.len(0, await core.callStorm(scmd, opts={**opts, 'view': view_noop}))

            self.len(1, await core.nodes('''
                test:str=foo [
                    :hehe=lol
                    +#baz
                    +#base:score=11
                    +(refs)> {[ test:int=2 ]}
                    <(refs)+ {[ test:int=1 ]}
                ]
                $node.data.set(haha, lol)
            '''))
            self.len(1, await core.nodes('test:str=foo [ :hehe=lol ]', opts={'view': view_prop}))
            self.len(1, await core.nodes('test:str=foo [ +#baz ]', opts={'view': view_tags}))
            self.len(1, await core.nodes('test:str=foo [ +#base:score=11 ]', opts={'view': view_tagp}))
            self.len(1, await core.nodes('test:str=foo [ +(refs)> {[ test:int=2 ]} ]', opts={'view': view_n1eg}))
            self.len(1, await core.nodes('test:str=foo [ <(refs)+ {[ test:int=1 ]} ]', opts={'view': view_n2eg}))
            self.len(1, await core.nodes('test:str=foo $node.data.set(haha, lol)', opts={'view': view_data}))

            self.len(1, await core.callStorm(scmd, opts=opts))
            self.len(0, await core.callStorm(scmd, opts={**opts, 'view': view_prop}))
            self.len(0, await core.callStorm(scmd, opts={**opts, 'view': view_tags}))
            self.len(0, await core.callStorm(scmd, opts={**opts, 'view': view_tagp}))
            self.len(0, await core.callStorm(scmd, opts={**opts, 'view': view_n1eg}))
            self.len(0, await core.callStorm(scmd, opts={**opts, 'view': view_n2eg}))
            self.len(0, await core.callStorm(scmd, opts={**opts, 'view': view_data}))
            self.len(0, await core.callStorm(scmd, opts={**opts, 'view': view_noop}))

            self.len(1, await core.nodes('''
                test:str=foo [
                    -:hehe
                    -#baz
                    -#base:score -#base
                    -(refs)> { test:int=2 }
                    <(refs)- { test:int=1 }
                ]
                $node.data.pop(haha)
            '''))
            self.len(1, await core.callStorm(scmd, opts=opts))

            await core.nodes('test:str=foo delnode')
            self.len(0, await core.callStorm(scmd, opts=opts))

            # sad

            await self.asyncraises(s_exc.NoSuchForm, core.callStorm(scmd, opts={'vars': {'form': 'newp:newp'}}))

            lowuser = await core.auth.addUser('low')
            lowopts = opts | {'user': lowuser.iden, 'view': view_prop}

            await self.asyncraises(s_exc.AuthDeny, core.callStorm(scmd, opts=lowopts))

            await lowuser.addRule((True, ('view', 'read')), gateiden=view_prop)
            await core.callStorm(scmd, opts=lowopts)

    async def test_storm_lib_view(self):

        async with self.getTestCore() as core:

            visi = await core.auth.addUser('visi')
            await visi.addRule((True, ('layer', 'read')))

            layr0 = core.getLayer()
            ldef1 = await core.addLayer()

            layrs0 = (layr0.iden, ldef1.get('iden'))
            layrs1 = (ldef1.get('iden'), layr0.iden)

            # fork the default view to test editing the root view layers
            fork00 = await core.callStorm('return($lib.view.get().fork().iden)')
            self.eq(2, await core.callStorm('return($lib.view.get().layers.size())', opts={'view': fork00}))

            await core.callStorm('$lib.view.get().set(layers, $layers)', opts={'vars': {'layers': layrs0}})
            ldefs = await core.callStorm('return($lib.view.get().get(layers))')
            self.eq(layrs0, [x.get('iden') for x in ldefs])

            layers = await core.callStorm('return($lib.view.get().layers)', opts={'view': fork00})
            self.eq(layrs0, [layr['iden'] for layr in layers][-2:])
            self.len(3, layers)

            await core.callStorm('$lib.view.get().set(layers, $layers)', opts={'vars': {'layers': layrs1}})
            ldefs = await core.callStorm('return($lib.view.get().get(layers))')
            self.eq(layrs1, [x.get('iden') for x in ldefs])

            with self.raises(s_exc.NoSuchLayer):
                await core.nodes('$lib.view.get().set(layers, $layers)', opts={'vars': {'layers': ('asdf',)}})

            with self.raises(s_exc.AuthDeny):
                opts = {'user': visi.iden, 'vars': {'layers': layrs0}}
                await core.callStorm('$lib.view.get().set(layers, $layers)', opts=opts)

        async with self.getTestCoreAndProxy() as (core, prox):

            derp = await core.auth.addUser('derp')
            root = await core.auth.getUserByName('root')

            await derp.addRule((True, ('view', 'add')))

            await core.addTagProp('risk', ('int', {'min': 0, 'max': 100}), {'doc': 'risk score'})
            await core.nodes('[test:int=12 +#tag.test +#tag.proptest:risk=20]')

            # Get the main view
            mainiden = await core.callStorm('return($lib.view.get().iden)')
            altview = await core.callStorm('''
                $layers = ()
                for $layer in $lib.view.get().layers {
                    $layers.append($layer.iden)
                }
                return($lib.view.add($layers).iden)
            ''')

            altlayr = await core.callStorm('return($lib.layer.add().iden)')

            asderp = {'user': derp.iden, 'vars': {'altlayr': altlayr}}
            with self.raises(s_exc.AuthDeny):
                await core.callStorm(f'return($lib.view.add(($altlayr,)))', opts=asderp)

            asderp = {'user': derp.iden, 'vars': {'altview': altview}}
            with self.raises(s_exc.AuthDeny):
                await core.callStorm(f'return($lib.view.get($altview).fork())', opts=asderp)

            # Fork the main view
            q = f'''
                $view=$lib.view.get().fork()
                return(($view.iden, $view.layers.index(0).iden))
            '''
            forkiden, forklayr = await core.callStorm(q)

            # Parent is populated on the fork and not the default view
            q = '''$dp=$lib.view.get().parent $fp=$lib.view.get($iden).parent return (($dp, $fp))'''
            self.eq((None, mainiden), await core.callStorm(q, opts={'vars': {'iden': forkiden}}))

            self.isin(forkiden, core.views)
            self.isin(forklayr, core.layers)

            msgs = await core.stormlist(f'$v=$lib.view.get({forkiden}) $lib.print($lib.len($v))')
            self.stormIsInErr('View does not have a length', msgs)

            # Add a view
            ldef = await core.addLayer()
            newlayer = core.getLayer(ldef.get('iden'))

            newiden = await core.callStorm(f'return($lib.view.add(({newlayer.iden},)).iden)')
            self.nn(newiden)

            self.isin(newiden, core.views)

            # List the views in the cortex
            q = '''
                $views = ()
                for $view in $lib.view.list() {
                    $views.append($view.iden)
                }
                return($views)
            '''
            idens = await core.callStorm(q)
            self.sorteq(idens, core.views.keys())

            # Delete the added view
            q = f'$lib.view.del({newiden})'
            await core.nodes(q)

            self.notin(newiden, core.views)

            # Fork the forked view
            q = f'''
                $forkview=$lib.view.get({forkiden}).fork()
                return($forkview.iden)
            '''
            childiden = await core.callStorm(q)
            self.nn(childiden)

            # Can't merge the first forked view if it has children
            q = f'$lib.view.get({forkiden}).merge()'
            await self.asyncraises(s_exc.CantMergeView, core.callStorm(q))

            # Can't merge the child forked view if the parent is read only
            core.views[childiden].parent.layers[0].readonly = True
            q = f'$lib.view.get({childiden}).merge()'
            await self.asyncraises(s_exc.ReadOnlyLayer, core.callStorm(q))

            core.views[childiden].parent.layers[0].readonly = False
            await core.nodes(q)

            # Merge the forked view
            q = f'$lib.view.get({childiden}).merge()'
            await core.nodes(q)

            # Remove the forked view
            q = f'$lib.view.del({childiden})'
            await core.nodes(q)

            self.notin(childiden, core.views)

            # Sad paths
            await self.asyncraises(s_exc.NoSuchView, core.nodes('$lib.view.del(foo)'))
            await self.asyncraises(s_exc.NoSuchView, core.nodes('$lib.view.get(foo)'))
            await self.asyncraises(s_exc.CantMergeView, core.nodes(f'$lib.view.get().merge()'))
            await self.asyncraises(s_exc.NoSuchLayer, core.nodes(f'view.add --layers {s_common.guid()}'))
            await self.asyncraises(s_exc.SynErr, core.nodes('$lib.view.del($lib.view.get().iden)'))
            await self.asyncraises(s_exc.SchemaViolation, core.nodes('$lib.view.add(([]))'))

            q = '$iden = $lib.layer.get().iden $lib.view.add(([$iden, $iden]))'
            await self.asyncraises(s_exc.SchemaViolation, core.nodes(q))

            # Check helper commands
            # Get the main view
            mesgs = await core.stormlist('view.get')
            self.stormIsInPrint(mainiden, mesgs)

            await core.stormlist('$lib.view.get().set(name, "test view")')
            await core.stormlist('$lib.view.get().set(desc, "test view desc")')

            await core.stormlist('$lib.layer.get().set(name, "test layer")')
            await core.stormlist('$lib.layer.get().set(desc, "test layer desc")')

            self.eq(await core.callStorm('return( $lib.view.get().get(name))'), 'test view')
            self.eq(await core.callStorm('return( $lib.view.get().get(desc))'), 'test view desc')

            self.eq(await core.callStorm('return( $lib.layer.get().get(name))'), 'test layer')
            self.eq(await core.callStorm('return( $lib.layer.get().get(desc))'), 'test layer desc')

            await core.stormlist('$lib.view.get().set(name, $lib.null)')
            vdef = await core.callStorm('return($lib.view.get())')
            self.notin('name', vdef)
            await core.stormlist('$lib.view.get().set(name, "test view")')
            await core.stormlist('$lib.view.get().set(name, $lib.undef)')
            vdef = await core.callStorm('return($lib.view.get())')
            self.notin('name', vdef)
            self.nn(vdef.get('created'))

            await core.stormlist('$lib.layer.get().set(name, $lib.null)')
            ldef = await core.callStorm('return($lib.layer.get())')
            self.notin('name', ldef)
            await core.stormlist('$lib.layer.get().set(name, "test layer")')
            await core.stormlist('$lib.layer.get().set(name, $lib.undef)')
            ldef = await core.callStorm('return($lib.layer.get())')
            self.notin('name', ldef)

            with self.raises(s_exc.BadOptValu):
                await core.nodes('$lib.view.get().set(hehe, haha)')

            with self.raises(s_exc.BadOptValu):
                await core.nodes('$lib.layer.get().set(hehe, haha)')

            async with core.getLocalProxy() as prox:
                self.eq(core.view.iden, await prox.callStorm('return ($lib.view.get().get(iden))'))
                q = 'return ($lib.view.get().layers.index(0).get(iden))'
                self.eq(core.view.layers[0].iden, await prox.callStorm(q))

            q = f'view.get {mainiden}'
            mesgs = await core.stormlist(q)
            self.stormIsInPrint(mainiden, mesgs)
            self.stormIsInPrint('readonly: False', mesgs)
            self.stormIsInPrint(core.view.layers[0].iden, mesgs)

            # Fork the main view
            views = set(core.views.keys())
            q = f'view.fork {mainiden} --name lulz'
            mesgs = await core.stormlist(q)
            self.stormIsInPrint('(name: lulz)', mesgs)
            helperfork = list(set(core.views.keys()) - views)[0]
            self.isin(helperfork, core.views)

            # Add a view
            ldef = await core.addLayer()
            newlayer2 = core.getLayer(ldef.get('iden'))

            views = set(core.views.keys())

            q = f'view.add --name "foo bar" --layers {newlayer.iden} {newlayer2.iden}'
            mesgs = await core.stormlist(q)
            self.stormIsInPrint('(name: foo bar)', mesgs)

            helperadd = list(set(core.views.keys()) - views)[0]

            # List the views in the cortex
            q = 'view.list'
            mesgs = await core.stormlist(q)

            self.stormIsInPrint(f'Creator: {root.iden}', mesgs)
            self.stormIsInPrint(f'readonly: False', mesgs)

            for viden, v in core.views.items():
                self.stormIsInPrint(viden, mesgs)
                for layer in v.layers:
                    self.stormIsInPrint(layer.iden, mesgs)

            # Delete the added view
            q = f'view.del {helperadd}'
            await core.nodes(q)

            self.notin(helperadd, core.views)

            # Merge the forked view
            q = f'view.merge --delete {helperfork}'
            await core.nodes(q)

            self.notin(helperfork, core.views)

            # Test permissions

            visi = await prox.addUser('visi', passwd='secret')

            async with core.getLocalProxy(user='visi') as asvisi:

                await asvisi.storm('$lib.view.list()').list()
                await asvisi.storm('$lib.view.get()').list()

                # Add and Fork require 'add' permission
                with self.raises(s_exc.AuthDeny):
                    await asvisi.callStorm(f'$lib.view.add(({newlayer.iden},))')
                with self.raises(s_exc.AuthDeny):
                    await asvisi.callStorm(f'$lib.view.get({mainiden}).fork()')

                await prox.addUserRule(visi['iden'], (True, ('view', 'add')))
                await prox.addUserRule(visi['iden'], (True, ('layer', 'read')), gateiden=newlayer.iden)

                q = f'''
                    $newview=$lib.view.add(({newlayer.iden},))
                    return($newview.iden)
                '''
                addiden = await asvisi.callStorm(q)
                self.isin(addiden, core.views)

                q = f'''
                    $forkview=$lib.view.get({mainiden}).fork()
                    $lib.print($forkview.iden)
                '''
                mesgs = await asvisi.storm(q).list()
                for mesg in mesgs:
                    if mesg[0] == 'print':
                        forkediden = mesg[1]['mesg']

                self.isin(forkediden, core.views)

                # Owner can 'get' the forked view
                q = f'$lib.view.get({forkediden})'
                vals = await asvisi.storm(q).list()
                self.len(2, vals)

                # Del and Merge require 'del' permission unless performed by the owner
                # Delete a view the user owns

                q = f'$lib.view.del({addiden})'
                await asvisi.storm(q).list()

                self.notin(addiden, core.views)

                forkview = core.getView(forkediden)
                await alist(forkview.eval('[test:int=34 +#tag.test +#tag.proptest:risk=40]'))
                await alist(forkview.eval('test:int=12 [-#tag.proptest:risk]'))
                await alist(forkview.eval('test:int=12 | delnode'))

                # Make a bunch of nodes so we chunk the permission check
                for i in range(1000):
                    opts = {'vars': {'val': i + 1000}}
                    await self.agenlen(1, forkview.eval('[test:int=$val]', opts=opts))

                # Merge the view forked by the user
                # Will need perms for all the ops required to merge

                q = f'$lib.view.get({forkediden}).merge()'
                with self.raises(s_exc.AuthDeny):
                    await asvisi.callStorm(q)

                await prox.addUserRule(visi['iden'], (True, ('node', 'add',)))
                await prox.addUserRule(visi['iden'], (True, ('node', 'del',)))
                await prox.addUserRule(visi['iden'], (True, ('node', 'prop', 'set',)))
                await prox.addUserRule(visi['iden'], (True, ('node', 'prop', 'del',)))
                await prox.addUserRule(visi['iden'], (True, ('node', 'tag', 'add',)))
                await prox.addUserRule(visi['iden'], (True, ('node', 'tag', 'del',)))

                q = f'''
                    $view = $lib.view.get({forkediden})

                    $view.merge()

                    $lib.view.del($view.iden)
                    $lib.layer.del($view.layers.index(0).iden)
                '''
                await asvisi.callStorm(q)

                self.notin(forkediden, core.views)

                # Make some views not owned by the user
                views = set(core.views.keys())
                q = f'view.add --layers {newlayer.iden}'
                mesgs = await core.stormlist(q)
                self.stormIsInPrint('(name: unnamed)', mesgs)
                rootadd = list(set(core.views.keys()) - views)[0]
                self.isin(rootadd, core.views)

                q = f'view.set {rootadd} name "lol lol"'
                mesgs = await core.stormlist(q)
                self.stormIsInPrint('(name: lol lol)', mesgs)

                q = f'view.fork {mainiden}'
                mesgs = await core.stormlist(q)
                for mesg in mesgs:
                    if mesg[0] == 'print':
                        rootfork = mesg[1]['mesg'].split(' ')[-1]
                self.isin(rootfork, core.views)

                with self.raises(s_exc.AuthDeny):
                    await asvisi.callStorm(f'$lib.view.del({rootadd})')

                await prox.addUserRule(visi['iden'], (True, ('view', 'del')))

                # Delete a view not owned by the user
                q = f'$lib.view.del({rootadd})'
                await asvisi.storm(q).list()

                self.notin(rootadd, core.views)

                # Merge a view not owned by the user
                q = f'view.merge --delete {rootfork}'
                await core.nodes(q)

                self.notin(rootfork, core.views)

                # Test getting the view's triggers
                tdef = await core.view.addTrigger({
                    'cond': 'node:add',
                    'form': 'test:str',
                    'storm': '[ test:int=1 ]',
                })

                triggers = await core.callStorm('return($lib.view.get().triggers)')
                self.len(1, triggers)
                self.eq(triggers[0]['iden'], tdef['iden'])

            # Test formcounts
            nodes = await core.nodes('[(test:guid=(test,) :size=1138) (test:int=8675309)]')
            counts = await core.callStorm('return( $lib.view.get().getFormCounts() )')
            self.eq(counts.get('test:int'), 1002)
            self.eq(counts.get('test:guid'), 1)

            opts = {'vars': {'props': {'asn': 'asdf'}}}
            with self.raises(s_exc.BadTypeValu):
                await core.nodes('yield $lib.view.get().addNode(inet:ip, 1.2.3.4, props=$props)', opts=opts)
            self.len(0, await core.nodes('inet:ip=1.2.3.4'))
            opts = {'vars': {'props': {'asn': '1234'}}}
            nodes = await core.nodes('yield $lib.view.get().addNode(inet:ip, 1.2.3.4, props=$props)', opts=opts)
            self.eq(1234, nodes[0].get('asn'))

        # view.addNode() behavior
        async with self.getTestCore() as core:

            fork = await core.callStorm('return($lib.view.get().fork().iden)')
            visi = await core.auth.addUser('visi')

            opts = {'user': visi.iden, 'vars': {'fork': fork}}
            msgs = await core.stormlist('$lib.view.get($fork).addNode(inet:fqdn, vertex.link)', opts=opts)
            self.stormIsInErr('must have permission view.read', msgs)

            await visi.addRule((True, ('view', 'read')), gateiden=fork)

            opts = {'user': visi.iden, 'vars': {'fork': fork}}
            msgs = await core.stormlist('$lib.view.get($fork).addNode(inet:fqdn, vertex.link)', opts=opts)
            self.stormIsInErr('must have permission node.add.inet:fqdn', msgs)

            layr = core.getView(fork).layers[0].iden
            await visi.addRule((True, ('node', 'add', 'inet:fqdn')), gateiden=layr)

            opts = {'user': visi.iden, 'vars': {'fork': fork}}
            msgs = await core.stormlist('$lib.view.get($fork).addNode(inet:fqdn, vertex.link, props=({"issuffix": true}))', opts=opts)
            self.stormIsInErr('must have permission node.prop.set.inet:fqdn:issuffix', msgs)

            # return none since the node is made in a different view
            await visi.addRule((True, ('node', 'prop', 'set', 'inet:fqdn:issuffix')), gateiden=layr)
            query = '$node=$lib.view.get($fork).addNode(inet:fqdn, vertex.link, props=({"issuffix": true})) ' \
                    'return ( $node )'
            node = await core.callStorm(query, opts=opts)
            self.none(node)

            # return the node from the current view
            opts = {'user': visi.iden, 'view': fork}
            query = '$node=$lib.view.get().addNode(inet:fqdn, vertex.link, props=({"issuffix": true})) ' \
                    'return ( $node )'
            node = await core.callStorm(query, opts=opts)
            self.eq(node, 'vertex.link')  # prim version of the storm:node

            self.len(0, await core.nodes('inet:fqdn=vertex.link'))
            self.len(1, await core.nodes('inet:fqdn=vertex.link +:issuffix=1', opts={'view': fork}))

            # retun the node edits for an updated node in the current view
            guid = 'c7e4640767de30a5ac4ff192a9d56dfa'
            opts = {'user': visi.iden, 'view': fork, 'vars': {'fork': fork, 'guid': guid}}
            await visi.addRule((True, ('node', 'add', 'media:news')), gateiden=layr)
            msgs = await core.stormlist('$lib.view.get($fork).addNode(media:news, $guid)', opts=opts)
            edits = [ne for ne in msgs if ne[0] == 'node:edits']
            self.len(1, edits)
            opts['vars']['props'] = {
                'title': 'foobar',
                'summary': 'bizbaz',
            }
            await visi.addRule((True, ('node', 'prop', 'set', 'media:news:title')), gateiden=layr)
            await visi.addRule((True, ('node', 'prop', 'set', 'media:news:summary')), gateiden=layr)
            msgs = await core.stormlist('$lib.view.get($fork).addNode(media:news, $guid, $props)', opts=opts)
            edits = [ne for ne in msgs if ne[0] == 'node:edits']
            self.len(1, edits)
            self.len(2, edits[0][1]['edits'][0][2])

            # don't get any node edits for a different view
            opts = {'user': visi.iden, 'vars': {'fork': fork}}
            msgs = await core.stormlist('$lib.view.get($fork).addNode(media:news, *)', opts=opts)
            edits = [ne for ne in msgs if ne[0] == 'node:edits']
            self.len(0, edits)

        async with self.getTestCore() as core:

            visi = await core.auth.addUser('visi')

            # Add a layer
            ldef = await core.addLayer()
            layer = core.getLayer(ldef.get('iden'))

            # Add a view via stormlib, worldreadable=False (default)
            iden = await core.callStorm(f'return($lib.view.add(({layer.iden},)).iden)')
            self.nn(iden)
            self.false(visi.allowed(('view', 'read'), gateiden=iden))

            # Add a view via stormlib, worldreadable=True (default)
            iden = await core.callStorm(f'return($lib.view.add(({layer.iden},), worldreadable=$lib.true).iden)')
            self.nn(newiden)
            self.true(visi.allowed(('view', 'read'), gateiden=iden))

            # Add a view via storm cmd, worldreadable=False (default)
            msgs = await core.stormlist(f'view.add --name view1 --layers {layer.iden}')
            self.stormIsInPrint('View added.', msgs)

            views = core.listViews()
            views = {view.info.get('name'): view.iden for view in views}

            iden = views.get('view1')
            self.nn(iden)
            self.false(visi.allowed(('view', 'read'), gateiden=iden))

            # Add a view via storm cmd, worldreadable=True
            msgs = await core.stormlist(f'view.add --name view1 --worldreadable $lib.true --layers {layer.iden}')
            self.stormIsInPrint('View added.', msgs)

            views = core.listViews()
            views = {view.info.get('name'): view.iden for view in views}

            iden = views.get('view1')
            self.nn(iden)
            self.true(visi.allowed(('view', 'read'), gateiden=iden))

            await visi.addRule((True, ('view', 'add')))

            msgs = await core.stormlist('$lib.view.get().fork()', opts={'user': visi.iden})
            self.stormHasNoWarnErr(msgs)

            await visi.addRule((False, ('view', 'fork')), gateiden=core.view.iden)
            msgs = await core.stormlist('$lib.view.get().fork()', opts={'user': visi.iden})
            self.stormIsInErr('must have permission view.fork', msgs)

    async def test_storm_view_deporder(self):

        async with self.getTestCore() as core:
            view1 = await core.view.fork()
            view2 = await core.view.fork()
            layr1 = await core.addLayer()
            layr2 = await core.addLayer()
            view3 = await core.addView({'layers': (layr1['iden'], layr2['iden'])})
            expect = (
                core.view.iden,
                view3['iden'],
                view1['iden'],
                view2['iden'],
            )
            self.eq(expect, await core.callStorm('''
                $views = ()
                for $view in $lib.view.list(deporder=$lib.true) {
                    $views.append($view.iden)
                }
                return($views)
            '''))

    async def test_storm_lib_trigger(self):

        async with self.getTestCoreAndProxy() as (core, prox):

            q = 'trigger.list'
            mesgs = await core.stormlist(q)
            self.stormIsInPrint('No triggers found', mesgs)

            q = 'trigger.add node:add --form test:str --query {[ test:int=1 ]} --name trigger_test_str'
            mesgs = await core.stormlist(q)

            await core.nodes('[ test:str=foo ]')
            self.len(1, await core.nodes('test:int'))

            await core.nodes('trigger.add tag:add --form test:str --tag footag.* --query {[ +#count test:str=$auto.opts.tag ]}')

            await core.nodes('[ test:str=bar +#footag.bar ]')
            await core.nodes('[ test:str=bar +#footag.bar ]')
            self.len(1, await core.nodes('#count'))
            self.len(1, await core.nodes('test:str=footag.bar'))

            await core.nodes('trigger.add prop:set --disabled --prop test:type10:intprop --query {[ test:int=6 ]}')

            q = 'trigger.list'
            mesgs = await core.stormlist(q)
            self.stormIsInPrint('user', mesgs)
            self.stormIsInPrint('node:add', mesgs)
            self.stormIsInPrint('root', mesgs)

            rootiden = await core.auth.getUserIdenByName('root')

            trigs = await core.callStorm('return($lib.trigger.list())')
            for trig in trigs:
                self.eq(trig.get('user'), rootiden)

            goodbuid = trigs[1].get('iden')[:6]
            goodbuid2 = trigs[2].get('iden')[:6]

            # Trigger is created disabled, so no nodes yet
            self.len(0, await core.nodes('test:int=6'))

            await core.nodes(f'trigger.enable {goodbuid2}')

            # Trigger is enabled, so it should fire
            await core.nodes('[ test:type10=1 :intprop=25 ]')
            self.len(1, await core.nodes('test:int=6'))

            mesgs = await core.stormlist(f'trigger.del {goodbuid}')
            self.stormIsInPrint(f'Deleted trigger: {goodbuid}', mesgs)

            q = 'trigger.del deadbeef12341234'
            await self.asyncraises(s_exc.StormRuntimeError, core.nodes(q))

            q = 'trigger.enable deadbeef12341234'
            await self.asyncraises(s_exc.StormRuntimeError, core.nodes(q))

            q = 'trigger.disable deadbeef12341234'
            await self.asyncraises(s_exc.StormRuntimeError, core.nodes(q))

            mesgs = await core.stormlist(f'trigger.disable {goodbuid2}')
            self.stormIsInPrint('Disabled trigger', mesgs)

            mesgs = await core.stormlist(f'trigger.enable {goodbuid2}')
            self.stormIsInPrint('Enabled trigger', mesgs)

            mesgs = await core.stormlist(f'trigger.mod {goodbuid2} {{[ test:str=different ]}}')
            self.stormIsInPrint('Modified trigger', mesgs)

            q = 'trigger.mod deadbeef12341234 {#foo}'
            await self.asyncraises(s_exc.StormRuntimeError, core.nodes(q))

            await core.nodes('trigger.add tag:add --tag another --query {[ +#count2 ]}')

            # Syntax mistakes
            mesgs = await core.stormlist('trigger.mod "" {#foo}')
            self.stormIsInErr('matches more than one', mesgs)

            mesgs = await core.stormlist('trigger.add tag:add --prop another:thing --query {[ +#count2 ]}')
            self.stormIsInErr("data must contain ['tag'] properties", mesgs)

            mesgs = await core.stormlist('trigger.add tag:add --tag hehe.haha --prop another --query {[ +#count2 ]}')
            self.stormIsInErr("data.prop must match pattern", mesgs)

            mesgs = await core.stormlist('trigger.add tug:udd --prop another:newp --query {[ +#count2 ]}')
            self.stormIsInErr('data.cond must be one of', mesgs)

            mesgs = await core.stormlist('trigger.add tag:add --form inet:ip --tag test')
            self.stormIsInErr('Missing a required option: --query', mesgs)

            mesgs = await core.stormlist('trigger.add node:add --form test:str --tag foo --query {test:str}')
            self.stormIsInErr('tag must not be present for node:add or node:del', mesgs)

            mesgs = await core.stormlist('trigger.add prop:set --tag foo --query {test:str}')
            self.stormIsInErr("data must contain ['prop']", mesgs)

            q = 'trigger.add prop:set --prop test:type10.intprop --tag foo --query {test:str}'
            mesgs = await core.stormlist(q)
            self.stormIsInErr('form and tag must not be present for prop:set', mesgs)

            mesgs = await core.stormlist('trigger.add node:add --tag tag1 --query {test:str}')
            self.stormIsInErr("data must contain ['form']", mesgs)

            # Bad storm syntax
            mesgs = await core.stormlist('trigger.add node:add --form test:str --query {[ | | test:int=1 ] }')
            self.stormIsInErr("Unexpected token '|' at line 1, column 49", mesgs)

            # (Regression) Just a command as the storm query
            q = 'trigger.add node:add --form test:str --query {[ test:int=99 ] | spin }'
            mesgs = await core.stormlist(q)
            await core.nodes('[ test:str=foo4 ]')
            self.len(1, await core.nodes('test:int=99'))

            for mesg in mesgs:
                if mesg[0] != 'print':
                    continue
                match = re.match(r'Added trigger: ([0-9a-f]+)', mesg[1]['mesg'])
                if match:
                    trigiden = match.groups()[0]
                    break
            else:
                raise Exception("Didn't find 'Added trigger' mesg")

            # Trigger toprim
            q = f'return ($lib.trigger.get({trigiden}))'
            trigdef = await core.callStorm(q)
            self.notin('disabled', trigdef)
            self.true(trigdef.get('enabled'))
            self.nn(trigdef.get('user'))
            self.nn(trigdef.get('view'))
            self.nn(trigdef.get('created'))
            self.eq(trigdef.get('storm'), '[ test:int=99 ] | spin')
            self.eq(trigdef.get('cond'), 'node:add')
            self.eq(trigdef.get('form'), 'test:str')
            self.eq(trigdef.get('iden'), trigiden)
            self.eq(trigdef.get('startcount'), 1)
            self.eq(trigdef.get('errcount'), 0)
            self.eq(trigdef.get('lasterrs'), ())

            mesgs = await core.stormlist(f'trigger.mod {trigiden} {{$lib.newp}}')
            self.stormIsInPrint('Modified trigger', mesgs)

            await core.nodes('[ test:str=foo5 ]')

            q = f'return ($lib.trigger.get({trigiden}))'
            trigdef = await core.callStorm(q)
            self.eq(trigdef.get('startcount'), 2)
            self.eq(trigdef.get('errcount'), 1)
            lasterrs = trigdef.get('lasterrs', [])
            self.len(1, lasterrs)
            self.isin('NoSuchName', lasterrs[0])

            # Move a trigger to a different view
            q = '''
                $tdef = ({
                    "condition": 'node:add',
                    "form": 'test:str',
                    "storm": '{[ +#tagged ]}',
                    "doc": 'some trigger'
                })
                $trig = $lib.trigger.add($tdef)
                return($trig)
            '''
            tdef = await core.callStorm(q)
            self.eq(tdef.get('doc'), 'some trigger')
            trig = tdef.get('iden')
            q = '''$t = $lib.trigger.get($trig) $t.doc = "awesome trigger" return ( $t )'''
            tdef = await core.callStorm(q, opts={'vars': {'trig': trig}})
            self.eq(tdef.get('doc'), 'awesome trigger')

            with self.raises(s_exc.BadArg):
                q = '$t = $lib.trigger.get($trig) $t.created = "woot" return ( $t )'
                await core.callStorm(q, opts={'vars': {'trig': trig}})

            with self.raises(s_exc.BadArg):
                q = '$t = $lib.trigger.get($trig) $t.foo = "bar"'
                await core.callStorm(q, opts={'vars': {'trig': trig}})

            nodes = await core.nodes('[ test:str=test1 ]')
            self.nn(nodes[0].get('#tagged'))

            mainview = await core.callStorm('return($lib.view.get().iden)')
            forkview = await core.callStorm('return($lib.view.get().fork().iden)')

            forkopts = {'view': forkview}
            await core.nodes('trigger.add tag:add --view $view --tag neato.* --query {[ +#awesome ]}', opts={'vars': forkopts})
            mesgs = await core.stormlist('trigger.list', opts=forkopts)
            self.stormNotInPrint(mainview[:8], mesgs)
            self.stormIsInPrint(forkview[:8], mesgs)

            trigs = await core.callStorm('return($lib.trigger.list())', opts=forkopts)
            othr = trigs[0].get('iden')

            # fetch a trigger from another view
            self.nn(await core.callStorm(f'return($lib.trigger.get({othr}))'))

            # mess with things to make a bad trigger and make sure move doesn't delete it
            core.views[forkview].triggers.triggers[othr].tdef.pop('storm')
            mesgs = await core.stormlist(f'$lib.trigger.get({othr}).view = {mainview}')
            self.stormIsInErr('Cannot move invalid trigger', mesgs)

            mesgs = await core.stormlist('trigger.list')
            self.stormNotInPrint(othr, mesgs)
            mesgs = await core.stormlist('trigger.list', opts=forkopts)
            self.stormIsInPrint(othr, mesgs)
            mesgs = await core.stormlist('trigger.list --all')
            self.stormIsInPrint(othr, mesgs)

            core.views[forkview].triggers.triggers[othr].tdef['storm'] = '[ +#naughty.trigger'
            mesgs = await core.stormlist(f'$lib.trigger.get({othr}).view = {mainview}')
            self.stormIsInErr('Cannot move invalid trigger', mesgs)

            mesgs = await core.stormlist('trigger.list')
            self.stormNotInPrint(othr, mesgs)
            mesgs = await core.stormlist('trigger.list', opts=forkopts)
            self.stormIsInPrint(othr, mesgs)
            mesgs = await core.stormlist('trigger.list --all')
            self.stormIsInPrint(othr, mesgs)

            # fix that trigger in another view
            await core.stormlist(f'trigger.mod {othr} {{ [ +#neato.trigger ] }}')
            othrtrig = await core.callStorm(f'return($lib.trigger.get({othr}))')
            self.eq('[ +#neato.trigger ]', othrtrig['storm'])

            # now we can move it while being in a different view
            await core.nodes(f'$lib.trigger.get({othr}).view = {mainview}')
            # but still retrieve it from the other view
            self.nn(await core.callStorm(f'return($lib.trigger.get({othr}))', opts=forkopts))

            await core.nodes(f'$lib.trigger.get({trig}).view = {forkview}')

            nodes = await core.nodes('[ test:str=test2 ]')
            self.none(nodes[0].get('#tagged'))

            nodes = await core.nodes('[ test:str=test3 ]', opts=forkopts)
            self.nn(nodes[0].get('#tagged'))

            await core.nodes(f'$lib.trigger.get({trig}).view = {mainview}', opts=forkopts)
            nodes = await core.nodes('[ test:str=test4 ]')
            self.nn(nodes[0].get('#tagged'))

            with self.raises(s_exc.NoSuchView):
                await core.nodes(f'$lib.trigger.get({trig}).view = newp')

            q = '''
                $tdef = ({
                    "condition": 'node:add',
                    "form": 'test:str',
                    "storm": '{[ +#tagged ]}',
                    "iden": $trig
                })
                $trig = $lib.trigger.add($tdef)
                return($trig.iden)
            '''
            with self.raises(s_exc.DupIden):
                await core.callStorm(q, opts={'view': forkview, 'vars': {'trig': trig}})

            # toggle trigger in other view
            mesgs = await core.stormlist(f'trigger.disable {othr}')
            self.stormIsInPrint(f'Disabled trigger: {othr}', mesgs)

            mesgs = await core.stormlist(f'trigger.enable {othr}')
            self.stormIsInPrint(f'Enabled trigger: {othr}', mesgs)

            mesgs = await core.stormlist(f'trigger.mod {othr} {{ [ +#burrito ] }}')
            self.stormIsInPrint(f'Modified trigger: {othr}', mesgs)

            await core.stormlist(f'trigger.del {othr}')
            await self.asyncraises(s_exc.NoSuchIden, core.callStorm(f'return($lib.trigger.get({othr}))'))

            # Test manipulating triggers as another user
            bond = await core.auth.addUser('bond')

            async with core.getLocalProxy(user='bond') as asbond:

                q = 'trigger.list'
                mesgs = await asbond.storm(q).list()
                self.stormIsInPrint('No triggers found', mesgs)

                q = f'trigger.mod {goodbuid2} {{[ test:str=yep ]}}'
                mesgs = await asbond.storm(q).list()
                self.stormIsInErr('iden does not match any', mesgs)

                q = f'trigger.disable {goodbuid2}'
                mesgs = await asbond.storm(q).list()
                self.stormIsInErr('iden does not match any', mesgs)

                q = f'trigger.enable {goodbuid2}'
                mesgs = await asbond.storm(q).list()
                self.stormIsInErr('iden does not match any', mesgs)

                q = f'trigger.del {goodbuid2}'
                mesgs = await asbond.storm(q).list()
                self.stormIsInErr('iden does not match any', mesgs)

                q = 'trigger.add node:add --form test:str --query {[ test:int=1 ]}'
                mesgs = await asbond.storm(q).list()
                self.stormIsInErr('must have permission trigger.add', mesgs)

                # Give explicit perm

                await prox.addUserRule(bond.iden, (True, ('trigger', 'add')))
                mesgs = await asbond.storm(q).list()

                q = 'trigger.list'
                mesgs = await asbond.storm(q).list()
                self.stormIsInPrint('bond', mesgs)

                await prox.addUserRule(bond.iden, (True, ('trigger', 'get')))

                mesgs = await asbond.storm('trigger.list').list()
                self.stormIsInPrint('user', mesgs)
                self.stormIsInPrint('root', mesgs)

                await prox.addUserRule(bond.iden, (True, ('trigger', 'set')))

                mesgs = await asbond.storm(f'trigger.mod {goodbuid2} {{[ test:str=yep ]}}').list()
                self.stormIsInPrint('Modified trigger', mesgs)

                mesgs = await asbond.storm(f'trigger.disable {goodbuid2}').list()
                self.stormIsInPrint('Disabled trigger', mesgs)

                mesgs = await asbond.storm(f'trigger.enable {goodbuid2}').list()
                self.stormIsInPrint('Enabled trigger', mesgs)

                await prox.addUserRule(bond.iden, (True, ('trigger', 'del')))

                mesgs = await asbond.storm(f'trigger.del {goodbuid2}').list()
                self.stormIsInPrint('Deleted trigger', mesgs)

                # Move trigger perms

                await prox.delUserRule(bond.iden, (True, ('trigger', 'add')))
                await prox.delUserRule(bond.iden, (True, ('trigger', 'del')))

                q = f'$lib.trigger.get({trig}).view = {forkview}'
                mesgs = await asbond.storm(q).list()
                self.stormIsInErr('must have permission view.read', mesgs)

                await prox.addUserRule(bond.iden, (True, ('view', 'read')), gateiden=forkview)
                mesgs = await asbond.storm(q).list()
                self.stormIsInErr('must have permission trigger.add', mesgs)

                await prox.addUserRule(bond.iden, (True, ('trigger', 'add')), gateiden=forkview)
                mesgs = await asbond.storm(q).list()
                self.stormIsInErr('must have permission trigger.del', mesgs)

                await prox.addUserRule(bond.iden, (True, ('trigger', 'del')), gateiden=trig)
                mesgs = await asbond.storm(q).list()

                await prox.addUserRule(bond.iden, (True, ('node',)))

                msgs = await asbond.storm('[ test:str=test5 ]', opts={'view': forkview}).list()
                pode = [m[1] for m in msgs if m[0] == 'node'][0]
                self.nn(pode[1]["tags"].get('tagged'))

                msgs = await asbond.storm('[ test:str=test6 ]').list()
                pode = [m[1] for m in msgs if m[0] == 'node'][0]
                self.none(pode[1]["tags"].get('tagged'))

    async def test_storm_lib_cron_notime(self):
        # test cron APIs that don't require time stepping

        async with self.getTestCore() as core:

            cdef = await core.callStorm('return($lib.cron.add(query="{[tel:mob:telem=*]}", hourly=30))')
            self.eq('', cdef.get('doc'))
            self.eq('', cdef.get('name'))

            iden = cdef.get('iden')
            opts = {'vars': {'iden': iden}}

            cdef = await core.callStorm('$cron = $lib.cron.get($iden) $cron.name = foobar return($cron)', opts=opts)
            self.eq('foobar', cdef.get('name'))

            cdef = await core.callStorm('$cron = $lib.cron.get($iden) $cron.doc = foodoc return($cron)', opts=opts)
            self.eq('foodoc', cdef.get('doc'))

            with self.raises(s_exc.BadOptValu):
                await core.callStorm('$lib.cron.get($iden).hehe = haha', opts=opts)

            mesgs = await core.stormlist('cron.add --hour +1 {[tel:mob:telem=*]} --name myname --doc mydoc')
            for mesg in mesgs:
                if mesg[0] == 'print':
                    iden0 = mesg[1]['mesg'].split(' ')[-1]

            opts = {'vars': {'iden': iden0}}

            # for coverage...
            self.false(await core.killCronTask('newp'))
            self.false(await core._killCronTask('newp'))
            self.false(await core.callStorm(f'return($lib.cron.get({iden0}).kill())'))

    async def test_storm_lib_cron(self):

        MONO_DELT = 1543827303.0
        unixtime = datetime.datetime(year=2018, month=12, day=5, hour=7, minute=0, tzinfo=tz.utc).timestamp()

        def timetime():
            return unixtime

        def looptime():
            return unixtime - MONO_DELT

        loop = asyncio.get_running_loop()

        with mock.patch.object(loop, 'time', looptime), mock.patch('time.time', timetime):

            async with self.getTestCoreAndProxy() as (core, prox):

                mesgs = await core.stormlist('cron.list')
                self.stormIsInPrint('No cron jobs found', mesgs)

                q = '$lib.cron.add()'
                mesgs = await core.stormlist(q)
                self.stormIsInErr('Query parameter is required', mesgs)

                q = 'cron.add foo'
                mesgs = await core.stormlist(q)
                self.stormIsInErr('Must provide at least one optional argument', mesgs)

                q = "cron.add --month nosuchmonth --day=-2 {#foo}"
                mesgs = await core.stormlist(q)
                self.stormIsInErr('Failed to parse fixed parameter "nosuchmonth"', mesgs)

                q = "cron.add --month 8nosuchmonth --day=-2 {#foo}"
                mesgs = await core.stormlist(q)
                self.stormIsInErr('Failed to parse fixed parameter "8nosuchmonth"', mesgs)

                mesgs = await core.stormlist('cron.add --day="," {#foo}')
                self.stormIsInErr('Failed to parse day value', mesgs)

                q = "cron.add --day Mon --month +3 {#foo}"
                mesgs = await core.stormlist(q)
                self.stormIsInErr('provide a recurrence value with day of week', mesgs)

                q = "cron.add --day Mon --month June {#foo}"
                mesgs = await core.stormlist(q)
                self.stormIsInErr('fix month or year with day of week', mesgs)

                q = "cron.add --day Mon --month +3 --year +2 {#foo}"
                mesgs = await core.stormlist(q)
                self.stormIsInErr('more than 1 recurrence', mesgs)

                q = "cron.add --year=2019 {#foo}"
                mesgs = await core.stormlist(q)
                self.stormIsInErr('Year may not be a fixed value', mesgs)

                q = "cron.add {#foo}"
                mesgs = await core.stormlist(q)
                self.stormIsInErr('Must provide at least one optional', mesgs)

                q = "cron.add --hour 3 --minute +4 {#foo}"
                mesgs = await core.stormlist(q)
                self.stormIsInErr('Fixed unit may not be larger', mesgs)

                q = 'cron.add --day Tuesday,1 {#foo}'
                mesgs = await core.stormlist(q)
                self.stormIsInErr('Failed to parse day value', mesgs)

                q = 'cron.add --day 1,Tuesday {#foo}'
                mesgs = await core.stormlist(q)
                self.stormIsInErr('Failed to parse day value', mesgs)

                q = 'cron.add --day Fri,3 {#foo}'
                mesgs = await core.stormlist(q)
                self.stormIsInErr('Failed to parse day value', mesgs)

                q = "cron.add --minute +4x {#foo}"
                mesgs = await core.stormlist(q)
                self.stormIsInErr('Failed to parse parameter', mesgs)

                q = 'cron.add }'
                mesgs = await core.stormlist(q)
                self.stormIsInErr("Unexpected token '}' at line 1, column 10", mesgs)

                ##################
                layr = core.getLayer()
                nextlayroffs = await layr.getEditOffs() + 1

                # Start simple: add a cron job that creates a node every minute
                q = "cron.add --minute +1 {[meta:note='*' :type=m1]}"
                mesgs = await core.stormlist(q)
                self.stormIsInPrint('Created cron job', mesgs)
                for mesg in mesgs:
                    if mesg[0] == 'print':
                        guid = mesg[1]['mesg'].split(' ')[-1]

                await core.nodes('$lib.queue.add(foo)')

                async def getNextFoo():
                    return await core.callStorm('''
                        $foo = $lib.queue.get(foo)
                        ($offs, $valu) = $foo.get()
                        $foo.cull($offs)
                        return($valu)
                    ''')

                async def getFooSize():
                    return await core.callStorm('''
                        return($lib.queue.get(foo).size())
                    ''')

                async def getCronIden():
                    return await core.callStorm('''
                        $jobs=$lib.cron.list() $job=$jobs.index(0) return ($job.iden)
                    ''')

                @contextlib.asynccontextmanager
                async def getCronJob(text):
                    msgs = await core.stormlist(text)
                    self.stormIsInPrint('Created cron job', msgs)
                    guid = await getCronIden()
                    yield guid
                    msgs = await core.stormlist(f'cron.del {guid}')
                    self.stormIsInPrint(f'Deleted cron job: {guid}', msgs)

                unixtime += 60
                mesgs = await core.stormlist('cron.list')
                self.stormIsInPrint(':type=m1', mesgs)

                # Make sure it ran
                await layr.waitEditOffs(nextlayroffs, timeout=5)
                self.eq(1, await prox.count('meta:note:type=m1'))

                q = "cron.mod $guid --storm { [meta:note='*' :type=m2] }"
                mesgs = await core.stormlist(q, opts={'vars': {'guid': guid[:6]}})
                self.stormIsInPrint(f'Modified cron job: {guid}', mesgs)

                q = "cron.mod xxx --storm { [meta:note='*' :type=m2] }"
                mesgs = await core.stormlist(q)
                self.stormIsInErr('does not match', mesgs)

                # Make sure the old one didn't run and the new query ran
                nextlayroffs = await layr.getEditOffs() + 1
                unixtime += 60
                await layr.waitEditOffs(nextlayroffs, timeout=5)
                self.eq(1, await prox.count('meta:note:type=m1'))
                self.eq(1, await prox.count('meta:note:type=m2'))

                # Delete the job
                q = f"cron.del {guid}"
                mesgs = await core.stormlist(q)
                self.stormIsInPrint('Deleted cron job', mesgs)

                q = f"cron.del xxx"
                mesgs = await core.stormlist(q)
                self.stormIsInErr('does not match', mesgs)

                # Make sure deleted job didn't run
                unixtime += 60
                self.eq(1, await prox.count('meta:note:type=m1'))
                self.eq(1, await prox.count('meta:note:type=m2'))

                # Test fixed minute, i.e. every hour at 17 past
                unixtime = datetime.datetime(year=2018, month=12, day=5, hour=7, minute=10,
                                             tzinfo=tz.utc).timestamp()

                q = '{$lib.queue.get(foo).put(m3) $s=`m3 {$auto.type} {$auto.iden}` $lib.log.info($s, ({"iden": $auto.iden})) }'
                text = f'cron.add --minute 17 {q}'
                async with getCronJob(text) as guid:
                    with self.getStructuredAsyncLoggerStream('synapse.storm.log', 'm3 cron') as stream:
                        unixtime += 7 * MINSECS
                        self.eq('m3', await getNextFoo())
                        self.true(await stream.wait(6))
                    mesg = stream.jsonlines()[0]
                    self.eq(mesg['message'], f'm3 cron {guid}')
                    self.eq(mesg['iden'], guid)

                ##################

                # Test day increment
                async with getCronJob("cron.add --day +2 {$lib.queue.get(foo).put(d1)}") as guid:

                    unixtime += DAYSECS

                    # Make sure it *didn't* run
                    self.eq(0, await getFooSize())

                    unixtime += DAYSECS

                    # Make sure it runs.  We add the cron.list to give the cron scheduler a chance to run
                    self.eq('d1', await getNextFoo())

                    unixtime += DAYSECS * 2

                    self.eq('d1', await getNextFoo())

                ##################

                # Test fixed day of week: every Monday and Thursday at 3am
                unixtime = datetime.datetime(year=2018, month=12, day=11, hour=7, minute=10,
                                             tzinfo=tz.utc).timestamp()  # A Tuesday

                async with getCronJob("cron.add --hour 3 --day Mon,Thursday {$lib.queue.get(foo).put(d2)}") as guid:

                    unixtime = datetime.datetime(year=2018, month=12, day=13, hour=3, minute=10,
                                                 tzinfo=tz.utc).timestamp()  # Now Thursday

                    self.eq('d2', await getNextFoo())

                ##################

                q = "cron.add --hour 3 --day Noday {}"
                mesgs = await core.stormlist(q)
                self.stormIsInErr('Failed to parse day value "Noday"', mesgs)

                ##################

                # Test fixed day of month: second-to-last day of month
                async with getCronJob("cron.add --day -2 --month Dec {$lib.queue.get(foo).put(d3)}") as guid:

                    unixtime = datetime.datetime(year=2018, month=12, day=29, hour=0, minute=0,
                                                 tzinfo=tz.utc).timestamp()  # Now Thursday

                    # self.eq('d3', await getNextFoo())
                    self.eq(0, await getFooSize())

                    unixtime += DAYSECS

                    self.eq('d3', await getNextFoo())

                ##################

                # Test month increment

                async with getCronJob("cron.add --month +2 --day=4 {$lib.queue.get(foo).put(month1)}") as guid:

                    unixtime = datetime.datetime(year=2019, month=2, day=4, hour=0, minute=0,
                                                 tzinfo=tz.utc).timestamp()  # Now Thursday

                    self.eq('month1', await getNextFoo())

                ##################

                # Test year increment

                async with getCronJob("cron.add --year +2 {$lib.queue.get(foo).put(year1)}") as guid:

                    unixtime = datetime.datetime(year=2021, month=1, day=1, hour=0, minute=0,
                                                 tzinfo=tz.utc).timestamp() + 1  # Now Thursday

                    self.eq('year1', await getNextFoo())

                # Make sure second-to-last day works for February
                async with getCronJob("cron.add --month February --day=-2 {$lib.queue.get(foo).put(year2)}") as guid:

                    unixtime = datetime.datetime(year=2021, month=2, day=27, hour=0, minute=0,
                                                 tzinfo=tz.utc).timestamp() + 1  # Now Thursday

                    self.eq('year2', await getNextFoo())

                ##################

                # Test 'at' command
                q = 'cron.at {#foo}'
                mesgs = await core.stormlist(q)
                self.stormIsInErr('At least', mesgs)

                q = 'cron.at --minute +1p3arsec {#foo}'
                mesgs = await core.stormlist(q)
                self.stormIsInErr('Trouble parsing', mesgs)

                q = 'cron.at --day +1'
                mesgs = await core.stormlist(q)
                self.stormIsInErr('The argument <query> is required', mesgs)

                q = 'cron.at --dt nope {#foo}'
                mesgs = await core.stormlist(q)
                self.stormIsInErr('Trouble parsing', mesgs)

                q = '$lib.cron.at(day="+1")'
                mesgs = await core.stormlist(q)
                self.stormIsInErr('Query parameter is required', mesgs)

                q = "cron.at --minute +5,+10 {$lib.queue.get(foo).put(at1)}"
                msgs = await core.stormlist(q)
                self.stormIsInPrint('Created cron job', msgs)

                q = "cron.cleanup"
                msgs = await core.stormlist(q)
                self.stormIsInPrint('0 cron/at jobs deleted.', msgs)

                unixtime += 5 * MINSECS
                core.agenda._wake_event.set()

                self.eq('at1', await getNextFoo())

                # Shouldn't delete yet, still one more run scheduled
                q = "cron.cleanup"
                msgs = await core.stormlist(q)
                self.stormIsInPrint('0 cron/at jobs deleted.', msgs)

                unixtime += 5 * MINSECS
                core.agenda._wake_event.set()

                self.eq('at1', await getNextFoo())

                q = "cron.cleanup"
                msgs = await core.stormlist(q)
                self.stormIsInPrint('1 cron/at jobs deleted.', msgs)

                async with getCronJob("cron.at --day +1,+7 {$lib.queue.get(foo).put(at2)}"):

                    unixtime += DAYSECS
                    core.agenda._wake_event.set()

                    self.eq('at2', await getNextFoo())

                    unixtime += 6 * DAYSECS + 1

                    self.eq('at2', await getNextFoo())

                ##################

                async with getCronJob("cron.at --dt 202104170415 {$lib.queue.get(foo).put(at3)}") as guid:

                    unixtime = datetime.datetime(year=2021, month=4, day=17, hour=4, minute=15,
                                                 tzinfo=tz.utc).timestamp()  # Now Thursday

                    core.agenda._wake_event.set()
                    self.eq('at3', await getNextFoo())

                    mesgs = await core.stormlist(f'cron.stat {guid[:6]}')

                    self.stormIsInPrint('last result:     finished successfully with 0 nodes', mesgs)
                    self.stormIsInPrint('entries:         <None>', mesgs)
                    self.stormIsInPrint('pool:            false', mesgs)

                    # Test 'stat' command
                    mesgs = await core.stormlist('cron.stat xxx')
                    self.stormIsInErr('Provided iden does not match any', mesgs)

                    # Test 'enable' 'disable' commands
                    mesgs = await core.stormlist(f'cron.mod {guid[:6]} --enabled (false)')
                    self.stormIsInPrint(f'Modified cron job: {guid}', mesgs)

                    mesgs = await core.stormlist(f'cron.stat {guid[:6]}')
                    self.stormIsInPrint('enabled:         N', mesgs)

                    mesgs = await core.stormlist(f'cron.mod {guid[:6]} --enabled (true)')
                    self.stormIsInPrint(f'Modified cron job: {guid}', mesgs)

                    mesgs = await core.stormlist(f'cron.stat {guid[:6]}')
                    self.stormIsInPrint('enabled:         Y', mesgs)

                ##################

                # Test --now
                q = "cron.at --now {$lib.queue.get(foo).put(atnow)}"
                msgs = await core.stormlist(q)
                self.stormIsInPrint('Created cron job', msgs)

                self.eq('atnow', await getNextFoo())

                q = "cron.cleanup"
                msgs = await core.stormlist(q)
                self.stormIsInPrint('1 cron/at jobs deleted.', msgs)

                q = "cron.at --now --minute +5 {$lib.queue.get(foo).put(atnow)}"
                msgs = await core.stormlist(q)
                self.stormIsInPrint('Created cron job', msgs)

                self.eq('atnow', await getNextFoo())

                # Shouldn't delete yet, still one more run scheduled
                q = "cron.cleanup"
                msgs = await core.stormlist(q)
                self.stormIsInPrint('0 cron/at jobs deleted.', msgs)

                unixtime += 5 * MINSECS
                core.agenda._wake_event.set()

                self.eq('atnow', await getNextFoo())

                q = "cron.cleanup"
                msgs = await core.stormlist(q)
                self.stormIsInPrint('1 cron/at jobs deleted.', msgs)

                opts = {'vars': {'iden': '21d87b933f43ca3b192d2579d3a6a08e'}}
                q = "cron.at --iden $iden --hour 4 {[test:guid=$lib.guid()]}"
                msgs = await core.stormlist(q, opts=opts)
                self.stormIsInPrint('Created cron job: 21d87b933f43ca3b192d2579d3a6a08e', msgs)

                q = "cron.del $iden"
                msgs = await core.stormlist(q, opts=opts)
                self.stormIsInPrint('Deleted cron job: 21d87b933f43ca3b192d2579d3a6a08e', msgs)

                ##################
                # Test --iden
                q = "cron.add --iden invalididen --hour +7 {[test:guid=$lib.guid()]}"
                msgs = await core.stormlist(q)
                self.stormIsInErr('data.iden must match pattern', msgs)

                opts = {'vars': {'iden': 'cd263bd133a5dafa1e1c5e9a01d9d486'}}
                q = "cron.add --pool --iden $iden --day +1 --minute 14 {[test:guid=$lib.guid()]}"
                msgs = await core.stormlist(q, opts=opts)
                self.stormIsInPrint('Created cron job: cd263bd133a5dafa1e1c5e9a01d9d486', msgs)

                q = "cron.add --iden $iden --minute +86400 {[test:guid=$lib.guid()]}"
                msgs = await core.stormlist(q, opts=opts)
                self.stormIsInErr('Duplicate cron iden (cd263bd133a5dafa1e1c5e9a01d9d486)', msgs)

                q = "cron.del $iden"
                msgs = await core.stormlist(q, opts=opts)
                self.stormIsInPrint('Deleted cron job: cd263bd133a5dafa1e1c5e9a01d9d486', msgs)

                opts = {'vars': {'iden': 'b5f74c417dd67aa38142f2be9567cc12'}}
                q = "cron.add --iden $iden --month +2 --hour 4 {[test:guid=$lib.guid()]}"
                msgs = await core.stormlist(q, opts=opts)
                self.stormIsInPrint('Created cron job: b5f74c417dd67aa38142f2be9567cc12', msgs)

                q = "cron.add --iden $iden --day +62 --hour 4 {[test:guid=$lib.guid()]}"
                msgs = await core.stormlist(q, opts=opts)
                self.stormIsInErr('Duplicate cron iden (b5f74c417dd67aa38142f2be9567cc12)', msgs)

                q = "cron.add --iden $iden --month +4 --hour 4 {[test:guid=$lib.guid()]}"
                msgs = await core.stormlist(q, opts=opts)
                self.stormIsInErr('Duplicate cron iden (b5f74c417dd67aa38142f2be9567cc12)', msgs)

                q = "cron.del $iden"
                msgs = await core.stormlist(q, opts=opts)
                self.stormIsInPrint('Deleted cron job: ', msgs)

                opts = {'vars': {'iden': '9d893f731df9777b2937cb5a7895970b'}}
                q = "cron.add --iden $iden --hour 0,2 --day Sat {[test:int=5]}"
                msgs = await core.stormlist(q, opts=opts)
                self.stormIsInPrint('Created cron job: 9d893f731df9777b2937cb5a7895970b', msgs)

                q = "cron.add --iden $iden --hour 2,0 --day Mon {[test:int=5]}"
                msgs = await core.stormlist(q, opts=opts)
                self.stormIsInErr('Duplicate cron iden (9d893f731df9777b2937cb5a7895970b)', msgs)

                q = "cron.add --iden $iden --hour 2,0 --month 3 {[test:int=5]}"
                msgs = await core.stormlist(q, opts=opts)
                self.stormIsInErr('Duplicate cron iden (9d893f731df9777b2937cb5a7895970b)', msgs)

                q = "cron.add --iden $iden --month +3 --hour 2,3 --minute 10,30 {[test:int=5]}"
                msgs = await core.stormlist(q, opts=opts)
                self.stormIsInErr('Duplicate cron iden (9d893f731df9777b2937cb5a7895970b)', msgs)

                q = "cron.add --iden $iden --hour 2,3 --day Sat {[test:int=5]}"
                msgs = await core.stormlist(q, opts=opts)
                self.stormIsInErr('Duplicate cron iden (9d893f731df9777b2937cb5a7895970b)', msgs)

                q = "cron.add --iden $iden --month 2 --day +2 {[test:int=5]}"
                msgs = await core.stormlist(q, opts=opts)
                self.stormIsInErr('Duplicate cron iden (9d893f731df9777b2937cb5a7895970b)', msgs)

                q = "cron.del $iden"
                msgs = await core.stormlist(q, opts=opts)
                self.stormIsInPrint('Deleted cron job: ', msgs)

                # Test that stating a failed cron prints failures
                async with getCronJob("cron.at --now {$lib.queue.get(foo).put(atnow) $lib.newp}") as guid:
                    self.eq('atnow', await getNextFoo())
                    mesgs = await core.stormlist(f'cron.stat {guid[:6]}')
                    print_str = '\n'.join([m[1].get('mesg') for m in mesgs if m[0] == 'print'])
                    self.nn(re.search("# errors:.+1", print_str))
                    self.nn(re.search("most recent errors:\n[^\n]+Cannot find name", print_str))

                ##################
                # Test the aliases
                async with getCronJob('cron.add --hourly 15 {#foo}') as guid:
                    mesgs = await core.stormlist(f'cron.stat {guid[:6]}')
                    self.stormIsInPrint("{'minute': 15}", mesgs)

                async with getCronJob('cron.add --daily 05:47 {#bar}') as guid:
                    mesgs = await core.stormlist(f'cron.stat {guid[:6]}')
                    self.stormIsInPrint("{'hour': 5, 'minute': 47", mesgs)

                async with getCronJob('cron.add --monthly=-1:12:30 {#bar}') as guid:
                    mesgs = await core.stormlist(f'cron.stat {guid[:6]}')
                    self.stormIsInPrint("{'hour': 12, 'minute': 30, 'dayofmonth': -1}", mesgs)

                # leave this job around for the subsequent tests
                mesgs = await core.stormlist('cron.add --yearly 04:17:12:30 {#bar}')
                self.stormIsInPrint('Created cron job', mesgs)
                guid = await getCronIden()

                mesgs = await core.stormlist(f'cron.stat {guid[:6]}')
                self.stormIsInPrint("{'month': 4, 'hour': 12, 'minute': 30, 'dayofmonth': 17}", mesgs)

                mesgs = await core.stormlist('cron.add --yearly 04:17:12 {#bar}')
                self.stormIsInErr('Failed to parse parameter', mesgs)

                mesgs = await core.stormlist('cron.add --daily xx:xx {#bar}')
                self.stormIsInErr('Failed to parse ..ly parameter', mesgs)

                mesgs = await core.stormlist('cron.add --hourly 1 --minute 17 {#bar}')
                self.stormIsInErr('May not use both', mesgs)

                # Test manipulating cron jobs as another user
                bond = await core.auth.addUser('bond')

                async with core.getLocalProxy(user='bond') as asbond:

                    mesgs = await asbond.storm('cron.list').list()
                    self.isin('err', (m[0] for m in mesgs))

                    mesgs = await asbond.storm(f'cron.mod {guid[:6]}').list()
                    self.stormIsInErr('iden does not match any', mesgs)

                    mesgs = await asbond.storm(f'cron.del {guid[:6]}').list()
                    self.stormIsInErr('iden does not match any', mesgs)

                    mesgs = await asbond.storm('cron.add --hourly 15 {#bar}').list()
                    self.stormIsInErr('must have permission cron.add', mesgs)

                    # Give explicit perm

                    await prox.addUserRule(bond.iden, (True, ('cron', 'add')))
                    await prox.addUserRule(bond.iden, (True, ('cron', 'get')))

                    await asbond.storm('cron.add --hourly 15 {#bar}').list()

                    mesgs = await asbond.storm('cron.list').list()
                    self.stormIsInPrint('bond', mesgs)

                    mesgs = await asbond.storm('cron.list').list()
                    self.stormIsInPrint('user', mesgs)
                    self.stormIsInPrint('root', mesgs)

                    await prox.addUserRule(bond.iden, (True, ('cron', 'set')), gateiden=guid)

                    mesgs = await asbond.storm(f'cron.mod {guid[:6]} --storm {{#foo}}').list()
                    self.stormIsInPrint('Modified cron job', mesgs)

                    mesgs = await asbond.storm(f'cron.mod {guid[:6]} --user $lib.user.iden').list()
                    self.stormIsInErr('must have permission cron.set.user', mesgs)

                    await prox.addUserRule(bond.iden, (True, ('cron', 'set', 'user')))
                    mesgs = await asbond.storm(f'cron.mod {guid[:6]} --user $lib.user.iden').list()
                    self.stormIsInPrint('Modified cron job', mesgs)

                    await prox.addUserRule(bond.iden, (True, ('cron', 'del')), gateiden=guid)

                    mesgs = await asbond.storm(f'cron.del {guid[:6]}').list()
                    self.stormIsInPrint('Deleted cron job', mesgs)

    async def test_storm_lib_userview(self):

        async with self.getTestCore() as core:

            visi = await core.auth.addUser('visi')
            await visi.setAdmin(True)

            opts = {'user': visi.iden}
            await core.nodes('$lib.user.profile."cortex:view" = $lib.view.get().fork().iden', opts=opts)

            self.nn(visi.profile.get('cortex:view'))

            self.len(1, await core.nodes('[ inet:ip=1.2.3.4 ]', opts=opts))

            self.len(0, await core.nodes('inet:ip=1.2.3.4'))

            self.len(1, await core.nodes('inet:ip=1.2.3.4', opts=opts))
            self.len(0, await core.nodes('inet:ip=1.2.3.4', opts={'user': visi.iden, 'view': core.view.iden}))

            async with core.getLocalProxy(user='visi') as prox:
                self.eq(1, await prox.count('inet:ip=1.2.3.4'))
                self.eq(0, await prox.count('inet:ip=1.2.3.4', opts={'view': core.view.iden}))

            async with core.getLocalProxy(user='root') as prox:
                self.eq(0, await prox.count('inet:ip=1.2.3.4'))

    async def test_storm_lib_lift(self):

        async with self.getTestCore() as core:

            await core.nodes('[ inet:ip=5.5.5.5 ]')
            await core.nodes('[ inet:ip=1.2.3.4 ] $node.data.set(hehe, haha) $node.data.set(lulz, rofl)')

            nodes = await core.nodes('yield $lib.lift.byNodeData(newp) $node.data.load(lulz)')
            self.len(0, nodes)

            msgs = await core.stormlist('yield $lib.lift.byNodeData(hehe) $node.data.load(lulz)')
            podes = [n[1] for n in msgs if n[0] == 'node']
            self.len(1, podes)
            pode = podes[0]
            self.eq(('inet:ip', (4, 0x01020304)), pode[0])

            # nodedata must still be specifically loaded even when lifting by data name
            self.none(pode[1]['nodedata'].get('hehe'))
            self.eq('rofl', pode[1]['nodedata']['lulz'])

            q = 'yield $lib.lift.byNodeData(hehe) $lib.print($node.data.get(hehe))'
            msgs = await core.stormlist(q)
            self.stormIsInPrint('haha', msgs)

            nodes = await core.nodes('inet:ip=1.2.3.4 $node.data.pop(hehe)')
            self.len(0, await core.nodes('yield $lib.lift.byNodeData(hehe)'))

    async def test_stormtypes_node(self):

        async with self.getTestCore() as core:

            nodes = await core.nodes('[ test:int=10 test:str=$node.iden() ] +test:str')
            iden = s_common.ehex(s_common.buid(('test:int', 10)))
            self.eq(nodes[0].ndef, ('test:str', iden))
            self.len(1, nodes)

            await core.nodes('[ inet:ip=1.2.3.4 :asn=20 ]')
            self.eq(20, await core.callStorm('inet:ip=1.2.3.4 return($node.props.asn)'))
            props = await core.callStorm('inet:ip=1.2.3.4 return($node.props)')
            self.eq(20, props.get('asn'))

            fakeuser = await core.auth.addUser('fakeuser')
            opts = {'user': fakeuser.iden}
            with self.raises(s_exc.NoSuchProp):
                await core.callStorm('inet:ip=1.2.3.4 $node.props.lolnope = 42')
            with self.raises(s_exc.AuthDeny):
                await core.callStorm('inet:ip=1.2.3.4 $node.props."dns:rev" = "vertex.link"', opts=opts)

            await fakeuser.addRule((True, ('node', 'prop', 'set')))
            await core.callStorm('inet:ip=1.2.3.4 $node.props."dns:rev" = "vertex.link"', opts=opts)

            node = await core.nodes('inet:ip=1.2.3.4')
            self.eq(node[0].get('dns:rev'), 'vertex.link')

            await core.callStorm('inet:ip=1.2.3.4 $node.props."dns:rev" = "foo.bar.com"', opts=opts)
            node = await core.nodes('inet:ip=1.2.3.4')
            self.eq(node[0].get('dns:rev'), 'foo.bar.com')

            props = await core.callStorm('inet:ip=1.2.3.4 return($node.props)')
            self.eq(20, props['asn'])

            self.eq((4, 0x01020304), await core.callStorm('inet:ip=1.2.3.4 return($node)'))

            with self.raises(s_exc.StormRuntimeError) as cm:
                _ = await core.nodes('inet:ip=1.2.3.4 $lib.print($lib.len($node))')
            self.eq(cm.exception.get('mesg'), 'Object synapse.lib.node.Node does not have a length.')

            nodes = await core.nodes('[test:guid=(beep,)] $node.props.size="12"')
            self.eq(12, nodes[0].get('size'))
            nodes = await core.nodes('[test:guid=(beep,)] $node.props.".seen"=2020')
            self.eq((1577836800000, 1577836800001), nodes[0].get('.seen'))

            text = '$d=({}) test:guid=(beep,) { for ($name, $valu) in $node.props { $d.$name=$valu } } return ($d)'
            props = await core.callStorm(text)
            self.eq(12, props.get('size'))
            self.eq((1577836800000, 1577836800001), props.get('.seen'))
            self.isin('.created', props)

            with self.raises(s_exc.NoSuchProp):
                self.true(await core.callStorm('[test:guid=(beep,)] $node.props.newp="noSuchProp"'))
            with self.raises(s_exc.BadTypeValu):
                self.true(await core.callStorm('[test:guid=(beep,)] $node.props.size=(foo, bar)'))

            with self.raises(s_exc.AuthDeny):
                await core.callStorm('inet:ip=1.2.3.4 $node.props."dns:rev" = $lib.undef', opts=opts)

            nodes = await core.nodes('inet:ip=1.2.3.4')
            self.nn(nodes[0].get('dns:rev'))

            await fakeuser.addRule((True, ('node', 'prop', 'del')))
            nodes = await core.nodes('inet:ip=1.2.3.4 $node.props."dns:rev" = $lib.undef', opts=opts)
            self.none(nodes[0].get('dns:rev'))

            await core.nodes('$n=$lib.null inet:ip=1.2.3.4 $n=$node spin | $n.props."dns:rev" = "vertex.link"')
            nodes = await core.nodes('inet:ip=1.2.3.4')
            self.eq(nodes[0].get('dns:rev'), 'vertex.link')

            with self.raises(s_exc.NoSuchProp):
                self.true(await core.callStorm('[test:guid=(beep,)] $node.props.newp = $lib.undef'))

    async def test_stormtypes_toprim(self):

        async with self.getTestCore() as core:

            orig = {'hehe': 20, 'haha': (1, 2, 3), 'none': None, 'bool': True}
            valu = await core.callStorm('return($valu)', opts={'vars': {'valu': orig}})

            self.eq(valu['hehe'], 20)
            self.eq(valu['haha'], (1, 2, 3))
            self.eq(valu['none'], None)
            self.eq(valu['bool'], True)

            q = '$list = () $list.append(foo) $list.append(bar) return($list)'
            self.eq(('foo', 'bar'), await core.callStorm(q))
            self.eq({'foo': 'bar'}, await core.callStorm('$dict = ({}) $dict.foo = bar return($dict)'))
            q = '$tally = $lib.stats.tally() $tally.inc(foo) $tally.inc(foo) return($tally)'
            self.eq({'foo': 2}, await core.callStorm(q))

    async def test_print_warn(self):
        async with self.getTestCore() as core:
            q = '$lib.print(hello)'
            msgs = await core.stormlist(q)
            self.stormIsInPrint('hello', msgs)

            q = '$name="moto" $lib.print("hello {name}", name=$name)'
            msgs = await core.stormlist(q)
            self.stormIsInPrint('hello moto', msgs)

            q = '$name="moto" $lib.warn("hello {name}", name=$name)'
            msgs = await core.stormlist(q)
            self.stormIsInWarn('hello moto', msgs)

    async def test_stormtypes_tofoo(self):

        boolprim = s_stormtypes.Bool(True)

        self.eq(20, await s_stormtypes.toint(20))
        self.eq(20, await s_stormtypes.toint('20'))
        self.eq(20, await s_stormtypes.toint(s_stormtypes.Str('20')))
        self.eq(20, await s_stormtypes.toint(s_stormtypes.Number('20')))

        self.eq('asdf', await s_stormtypes.tostr('asdf'))
        self.eq('asdf', await s_stormtypes.tostr(s_stormtypes.Str('asdf')))
        self.eq('asdf', await s_stormtypes.tostr(s_stormtypes.Bytes(b'asdf')))
        self.eq(True, await s_stormtypes.tobool(s_stormtypes.Bytes(b'asdf')))

        self.eq((1, 3), await s_stormtypes.toprim([1, s_exc.SynErr, 3]))
        self.eq({'foo': 'bar'}, (await s_stormtypes.toprim({'foo': 'bar', 'exc': s_exc.SynErr})))

        self.eq(1, await s_stormtypes.toint(s_stormtypes.Bool(True)))
        self.eq('true', await s_stormtypes.tostr(s_stormtypes.Bool(True)))
        self.eq(True, await s_stormtypes.tobool(s_stormtypes.Bool(True)))

        self.true(await s_stormtypes.tobool(boolprim))
        self.true(await s_stormtypes.tobool(1))
        self.false(await s_stormtypes.tobool(0))
        self.true(await s_stormtypes.tobool(s_stormtypes.Number('1')))
        self.false(await s_stormtypes.tobool(s_stormtypes.Number('0')))
        # no bool <- int <- str
        self.true(await s_stormtypes.tobool('1'))
        self.true(await s_stormtypes.tobool(s_stormtypes.Str('0')))
        self.true(await s_stormtypes.tobool(s_stormtypes.Str('asdf')))
        self.false(await s_stormtypes.tobool(s_stormtypes.Str('')))

        numb = s_stormtypes.Number('20.1')

        self.eq(20, await s_stormtypes.tonumber('20'))
        self.eq(20.1, await s_stormtypes.tonumber(20.1))
        self.eq(20.1, await s_stormtypes.tonumber('20.1'))
        self.eq(20.1, await s_stormtypes.tonumber(numb))

        self.eq('20.1', await s_stormtypes.tostor(numb))
        self.eq(['20.1', '20.1'], await s_stormtypes.tostor([numb, numb]))
        self.eq({'foo': '20.1'}, await s_stormtypes.tostor({'foo': numb}))
        self.eq((1, 3), await s_stormtypes.tostor([1, s_exc.SynErr, 3]))
        self.eq({'foo': 'bar'}, (await s_stormtypes.tostor({'foo': 'bar', 'exc': s_exc.SynErr})))

        self.eq(True, await s_stormtypes.tocmprvalu(boolprim))
        self.eq((1, s_exc.SynErr), await s_stormtypes.tocmprvalu([1, s_exc.SynErr]))
        self.eq({'exc': s_exc.SynErr}, await s_stormtypes.tocmprvalu({'exc': s_exc.SynErr}))

        with self.raises(s_exc.BadCast):
            await s_stormtypes.toint(s_stormtypes.Prim(()))

        with self.raises(s_exc.BadCast):
            self.eq(20, await s_stormtypes.toint(s_stormtypes.Str('asdf')))

        with self.raises(s_exc.BadCast):
            await s_stormtypes.tobool(Newp())

        with self.raises(s_exc.BadCast):
            await s_stormtypes.tostr(Newp())

        with self.raises(s_exc.BadCast):
            await s_stormtypes.toint(Newp())

        self.none(await s_stormtypes.tostr(None, noneok=True))
        self.none(await s_stormtypes.toint(None, noneok=True))
        self.none(await s_stormtypes.tobool(None, noneok=True))
        self.none(await s_stormtypes.tonumber(None, noneok=True))

    async def test_stormtypes_layer_edits(self):

        async with self.getTestCore() as core:

            await core.nodes('[inet:ip=1.2.3.4]')

            # TODO: should we asciify the buid here so it is json compatible?
            q = '''$list = ()
            for ($offs, $edit) in $lib.layer.get().edits(wait=$lib.false) {
                $list.append($edit)
            }
            return($list)'''
            nodeedits = await core.callStorm(q)

            retn = []
            for edits in nodeedits:
                for edit in edits:
                    if edit[1] == 'inet:ip':
                        retn.append(edit)

            self.len(1, retn)

    async def test_stormtypes_layer_counts(self):
        async with self.getTestCore() as core:

            self.eq(0, await core.callStorm('return($lib.layer.get().getTagCount(foo.bar))'))
            await core.nodes('[ inet:ip=1.2.3.4 inet:ip=5.6.7.8 :asn=20 inet:asn=20 +#foo.bar ]')
            self.eq(0, await core.callStorm('return($lib.layer.get().getPropCount(ps:person))'))
            self.eq(2, await core.callStorm('return($lib.layer.get().getPropCount(inet:ip))'))
            self.eq(2, await core.callStorm('return($lib.layer.get().getPropCount(inet:ip:asn))'))
            self.eq(3, await core.callStorm('return($lib.layer.get().getTagCount(foo.bar))'))
            self.eq(2, await core.callStorm('return($lib.layer.get().getTagCount(foo.bar, formname=inet:ip))'))

            self.eq(5, await core.callStorm("return($lib.layer.get().getPropCount('.created'))"))
            self.eq(2, await core.callStorm("return($lib.layer.get().getPropCount(inet:ip.created))"))
            self.eq(0, await core.callStorm("return($lib.layer.get().getPropCount('.seen'))"))

            with self.raises(s_exc.NoSuchProp):
                await core.callStorm('return($lib.layer.get().getPropCount(newp:newp))')

            with self.raises(s_exc.NoSuchProp):
                await core.callStorm("return($lib.layer.get().getPropCount('.newp'))")

            await core.nodes('.created | delnode --force')

            await core.addTagProp('score', ('int', {}), {})

            q = '''[
                inet:ip=([4, 1])
                inet:ip=([4, 2])
                inet:ip=([4, 3])
                :asn=4

                (ou:org=*
                 ou:org=*
                 :names=(foo, bar))

                .seen=2020
                .univarray=(1, 2)
                +#foo:score=2

                test:arrayform=(1,2,3)
                test:arrayform=(2,3,4)
            ]'''
            await core.nodes(q)

            q = 'return($lib.layer.get().getPropCount(inet:ip:asn, valu=1))'
            self.eq(0, await core.callStorm(q))

            q = 'return($lib.layer.get().getPropCount(inet:ip:loc, valu=1))'
            self.eq(0, await core.callStorm(q))

            q = 'return($lib.layer.get().getPropCount(inet:ip:asn, valu=4))'
            self.eq(3, await core.callStorm(q))

            q = 'return($lib.layer.get().getPropCount(inet:ip.seen, valu=2020))'
            self.eq(3, await core.callStorm(q))

            q = 'return($lib.layer.get().getPropCount(".seen", valu=2020))'
            self.eq(5, await core.callStorm(q))

            q = 'return($lib.layer.get().getPropCount(".test:univ", valu=1))'
            self.eq(0, await core.callStorm(q))

            q = 'return($lib.layer.get().getPropCount(inet:ip, valu=([4, 1])))'
            self.eq(1, await core.callStorm(q))

            q = 'return($lib.layer.get().getPropCount(ou:org:names, valu=(foo, bar)))'
            self.eq(2, await core.callStorm(q))

            q = 'return($lib.layer.get().getPropCount(".univarray", valu=(1, 2)))'
            self.eq(5, await core.callStorm(q))

            with self.raises(s_exc.NoSuchProp):
                q = 'return($lib.layer.get().getPropCount(newp, valu=1))'
                await core.callStorm(q)

            q = 'return($lib.layer.get().getPropArrayCount(ou:org:names))'
            self.eq(4, await core.callStorm(q))

            q = 'return($lib.layer.get().getPropArrayCount(ou:org:names, valu=foo))'
            self.eq(2, await core.callStorm(q))

            q = 'return($lib.layer.get().getPropArrayCount(".univarray"))'
            self.eq(10, await core.callStorm(q))

            q = 'return($lib.layer.get().getPropArrayCount(".univarray", valu=2))'
            self.eq(5, await core.callStorm(q))

            q = 'return($lib.layer.get().getPropArrayCount(test:arrayform))'
            self.eq(6, await core.callStorm(q))

            q = 'return($lib.layer.get().getPropArrayCount(test:arrayform, valu=2))'
            self.eq(2, await core.callStorm(q))

            q = 'return($lib.layer.get().getPropArrayCount(ou:org:subs))'
            self.eq(0, await core.callStorm(q))

            q = 'return($lib.layer.get().getPropArrayCount(ou:org:subs, valu=*))'
            self.eq(0, await core.callStorm(q))

            with self.raises(s_exc.NoSuchProp):
                q = 'return($lib.layer.get().getPropArrayCount(newp, valu=1))'
                await core.callStorm(q)

            with self.raises(s_exc.BadTypeValu):
                q = 'return($lib.layer.get().getPropArrayCount(inet:ip, valu=1))'
                await core.callStorm(q)

            q = 'return($lib.layer.get().getTagPropCount(foo, score))'
            self.eq(5, await core.callStorm(q))

            q = 'return($lib.layer.get().getTagPropCount(foo, score, valu=2))'
            self.eq(5, await core.callStorm(q))

            q = 'return($lib.layer.get().getTagPropCount(foo, score, form=ou:org, valu=2))'
            self.eq(2, await core.callStorm(q))

            q = 'return($lib.layer.get().getTagPropCount(bar, score))'
            self.eq(0, await core.callStorm(q))

            q = 'return($lib.layer.get().getTagPropCount(bar, score, valu=2))'
            self.eq(0, await core.callStorm(q))

            with self.raises(s_exc.NoSuchTagProp):
                q = 'return($lib.layer.get().getTagPropCount(foo, newp, valu=2))'
                await core.callStorm(q)

    async def test_stormtypes_prop_uniq_values(self):
        async with self.getTestCore() as core:

            layr1vals = [
                'a' * 512 + 'a',
                'a' * 512 + 'a',
                'a' * 512 + 'c',
                'a' * 512 + 'c',
                'c' * 512,
                'c' * 512,
                'c',
                'c'
            ]
            opts = {'vars': {'vals': layr1vals}}
            await core.nodes('for $val in $vals {[ it:dev:str=$val .seen=2020 ]}', opts=opts)
            await core.nodes('for $val in $vals {[ ou:org=* :name=$val .seen=2021]}', opts=opts)

            layr2vals = [
                'a' * 512 + 'a',
                'a' * 512 + 'a',
                'a' * 512 + 'b',
                'a' * 512 + 'b',
                'b' * 512,
                'b' * 512,
                'b',
                'b'
            ]
            forkview = await core.callStorm('return($lib.view.get().fork().iden)')
            opts = {'view': forkview, 'vars': {'vals': layr2vals}}
            await core.nodes('for $val in $vals {[ it:dev:str=$val .seen=2020]}', opts=opts)
            await core.nodes('for $val in $vals {[ ou:org=* :name=$val .seen=2023]}', opts=opts)

            viewq = '''
            $vals = ([])
            for $valu in $lib.view.get().getPropValues($prop) {
                $vals.append($valu)
            }
            return($vals)
            '''

            layrq = '''
            $vals = ([])
            for $valu in $lib.layer.get().getPropValues($prop) {
                $vals.append($valu)
            }
            return($vals)
            '''

            # Values come out in index order which is not necessarily value order
            opts = {'vars': {'prop': 'it:dev:str'}}
            uniqvals = list(set(layr1vals))
            self.sorteq(uniqvals, await core.callStorm(viewq, opts=opts))
            self.sorteq(uniqvals, await core.callStorm(layrq, opts=opts))

            opts['view'] = forkview
            uniqvals = list(set(layr2vals) - set(layr1vals))
            self.sorteq(uniqvals, await core.callStorm(layrq, opts=opts))

            uniqvals = list(set(layr1vals) | set(layr2vals))
            self.sorteq(uniqvals, await core.callStorm(viewq, opts=opts))

            opts = {'vars': {'prop': 'ou:org:name'}}
            uniqvals = list(set(layr1vals))
            self.sorteq(uniqvals, await core.callStorm(viewq, opts=opts))
            self.sorteq(uniqvals, await core.callStorm(layrq, opts=opts))

            opts['view'] = forkview
            uniqvals = list(set(layr2vals))
            self.sorteq(uniqvals, await core.callStorm(layrq, opts=opts))

            uniqvals = list(set(layr1vals) | set(layr2vals))
            self.sorteq(uniqvals, await core.callStorm(viewq, opts=opts))

            opts = {'vars': {'prop': '.seen'}}

            ival = core.model.type('ival')
            uniqvals = [ival.norm('2020')[0], ival.norm('2021')[0]]
            self.sorteq(uniqvals, await core.callStorm(viewq, opts=opts))
            self.sorteq(uniqvals, await core.callStorm(layrq, opts=opts))

            opts['view'] = forkview
            uniqvals = [ival.norm('2020')[0], ival.norm('2023')[0]]
            self.sorteq(uniqvals, await core.callStorm(layrq, opts=opts))

            uniqvals = [ival.norm('2020')[0], ival.norm('2021')[0], ival.norm('2023')[0]]
            self.sorteq(uniqvals, await core.callStorm(viewq, opts=opts))

            opts['vars']['prop'] = 'ps:contact:name'
            self.eq([], await core.callStorm(viewq, opts=opts))

            opts['vars']['prop'] = 'newp:newp'
            with self.raises(s_exc.NoSuchProp):
                await core.callStorm(layrq, opts=opts)

            with self.raises(s_exc.NoSuchProp):
                await core.callStorm(viewq, opts=opts)

            foo = s_common.guid()
            bar = s_common.guid()
            baz = s_common.guid()
            arryvals = [
                (foo, bar),
                (foo, bar),
                (foo, baz),
                (bar, baz),
                (bar, foo)
            ]
            opts = {'vars': {'vals': arryvals}}
            await core.nodes('for $val in $vals {[ transport:rail:consist=* :cars=$val ]}', opts=opts)

            opts = {'vars': {'prop': 'transport:rail:consist:cars'}}
            uniqvals = list(set(arryvals))
            self.sorteq(uniqvals, await core.callStorm(viewq, opts=opts))
            self.sorteq(uniqvals, await core.callStorm(layrq, opts=opts))

            await core.nodes('[ media:news=(bar,) :title=foo ]')
            await core.nodes('[ media:news=(baz,) :title=bar ]')
            await core.nodes('[ media:news=(faz,) :title=faz ]')

            forkopts = {'view': forkview}
            await core.nodes('[ media:news=(baz,) :title=faz ]', opts=forkopts)

            opts = {'vars': {'prop': 'media:news:title'}}
            self.eq(['bar', 'faz', 'foo'], await core.callStorm(viewq, opts=opts))

            opts = {'view': forkview, 'vars': {'prop': 'media:news:title'}}
            self.eq(['faz', 'foo'], await core.callStorm(viewq, opts=opts))

            forkview2 = await core.callStorm('return($lib.view.get().fork().iden)', opts=forkopts)
            forkopts2 = {'view': forkview2}

            await core.nodes('[ ps:contact=(foo,) :name=foo ]', opts=forkopts2)
            await core.nodes('[ ps:contact=(foo,) :name=bar ]', opts=forkopts)
            await core.nodes('[ ps:contact=(bar,) :name=bar ]')

            opts = {'view': forkview2, 'vars': {'prop': 'ps:contact:name'}}
            self.eq(['bar', 'foo'], await core.callStorm(viewq, opts=opts))

            self.eq([], await alist(core.getLayer().iterPropIndxNids('newp', 'newp', 'newp')))

    async def test_lib_stormtypes_cmdopts(self):
        pdef = {
            'name': 'foo',
            'desc': 'test',
            'version': (0, 0, 1),
            'modules': [
                {
                    'name': 'test',
                    'storm': 'function f(a) { return ($a) }',
                }
            ],
            'commands': [
                {
                    'name': 'test.cmdopts',
                    'cmdargs': (
                        ('foo', {}),
                        ('--bar', {'default': False, 'action': 'store_true'}),
                        ('--footime', {'default': False, 'type': 'time'}),
                        ('--choice', {'choices': ['choice00', 'choice01']}),
                    ),
                    'storm': '''
                        $lib.print($lib.len($cmdopts))
                        if ($lib.len($cmdopts) = 5) { $lib.print(foo) }

                        $set = $lib.set()
                        for ($name, $valu) in $cmdopts { $set.add($valu) }

                        if ($lib.len($set) = 5) { $lib.print(bar) }

                        if $cmdopts.bar { $lib.print(baz) }

                        if $cmdopts.footime { $lib.print($cmdopts.footime) }

                        if $cmdopts.choice { $lib.print($cmdopts.choice) }
                    '''
                },
                {
                    'name': 'test.setboom',
                    'cmdargs': [
                        ('foo', {}),
                        ('--bar', {'default': False, 'action': 'store_true'}),
                    ],
                    'storm': '''
                        $cmdopts.foo = hehe
                    '''
                },
                {
                    'name': 'test.runtsafety',
                    'cmdargs': [
                        ('foo', {}),
                    ],
                    'storm': '''
                        test:str=$cmdopts.foo
                    '''
                },
            ],
        }
        sadt = {
            'name': 'bar',
            'desc': 'test',
            'version': (0, 0, 1),
            'commands': [
                {
                    'name': 'test.badtype',
                    'cmdargs': [
                        ('--bar', {'type': 'notatype'}),
                    ],
                    'storm': '''
                        $cmdopts.foo = hehe
                    '''
                },
            ],
        }
        sadchoice = {
            'name': 'baz',
            'desc': 'test',
            'version': (0, 0, 1),
            'commands': [
                {
                    'name': 'test.badchoice',
                    'cmdargs': [
                        ('--baz', {'choices': 'newp'}),
                    ],
                    'storm': '''
                        $cmdopts.baz = hehe
                    '''
                },
            ],
        }
        async with self.getTestCore() as core:
            await core.addStormPkg(pdef)
            msgs = await core.stormlist('test.cmdopts hehe --bar --footime 20200101 --choice choice00')
            self.stormIsInPrint('foo', msgs)
            self.stormIsInPrint('bar', msgs)
            self.stormIsInPrint('baz', msgs)
            self.stormIsInPrint('choice00', msgs)
            self.stormIsInPrint('1577836800000', msgs)

            with self.raises(s_exc.BadArg):
                await core.nodes('test.cmdopts hehe --choice newp')

            with self.raises(s_exc.StormRuntimeError):
                await core.nodes('test.setboom hehe --bar')

            with self.raises(s_exc.SchemaViolation):
                await core.addStormPkg(sadt)

            with self.raises(s_exc.SchemaViolation):
                await core.addStormPkg(sadchoice)

            nodes = await core.nodes('[ test:str=foo test:str=bar ] | test.runtsafety $node.repr()')
            self.len(4, nodes)
            ndefs = [n.ndef for n in nodes]
            exp = [('test:str', 'bar'),
                   ('test:str', 'bar'),
                   ('test:str', 'foo'),
                   ('test:str', 'foo')]
            self.sorteq(ndefs, exp)

    async def test_exit(self):
        async with self.getTestCore() as core:
            q = '[test:str=beep.sys] $lib.exit()'
            msgs = await core.stormlist(q)
            nodes = [m[1] for m in msgs if m[0] == 'node']
            self.len(0, nodes)

            q = '[test:str=beep.sys] $lib.exit(foo)'
            msgs = await core.stormlist(q)
            self.stormIsInWarn('foo', msgs)

            # Local callstorm behavior keeps the local exception
            import synapse.lib.stormctrl as s_ctrl
            with self.raises(s_ctrl.StormExit) as cm:
                q = '[test:str=beep.sys] $lib.exit(foo)'
                _ = await core.callStorm(q)
            self.eq(cm.exception.get('mesg'), 'foo')

            # Remote tests
            async with core.getLocalProxy() as prox:
                # No message is emitted
                q = '[test:str=beep.sys] $lib.exit()'
                msgs = await prox.storm(q).list()
                self.eq(('init', 'fini'), [m[0] for m in msgs])

                # A exception is raised but no message; this is
                # treated as a generic SynErr by the telepath client.
                q = '[test:str=beep.sys] $lib.exit()'
                with self.raises(s_exc.SynErr) as cm:
                    _ = await prox.callStorm(q)
                self.eq(cm.exception.get('mesg'), 'StormExit: ')
                self.eq(cm.exception.get('errx'), 'StormExit')

                # A warn is emitted
                q = '[test:str=beep.sys] $lib.exit(foo)'
                msgs = await prox.storm(q).list()
                self.stormIsInWarn('foo', msgs)

                # A exception is raised with the message
                q = '[test:str=beep.sys] $lib.exit("foo {bar}", bar=baz)'
                with self.raises(s_exc.SynErr) as cm:
                    _ = await prox.callStorm(q)
                self.eq(cm.exception.get('mesg'), "StormExit: mesg='foo baz'")
                self.eq(cm.exception.get('errx'), 'StormExit')

    async def test_iter(self):
        async with self.getTestCore() as core:
            await self.agenlen(0, s_stormtypes.toiter(None, noneok=True))

            await core.nodes('[inet:ip=([4, 0])] [inet:ip=([4, 1])]')

            # explicit test for a pattern in some stormsvcs
            scmd = '''
            function add() {
                $x=$lib.set()
                inet:ip
                $x.add($node)
                fini { return($x) }
            }
            $y=$lib.set() $x=$add() for $n in $x { yield $n }
            '''
            nodes = await core.nodes(scmd)
            self.len(2, nodes)

            # set adds
            ret = await core.callStorm('$x=$lib.set() $y=(1,2,3) $x.adds($y) return($x)')
            self.eq({'1', '2', '3'}, ret)

            ret = await core.callStorm('$x=$lib.set() $y=({"foo": "1", "bar": "2"}) $x.adds($y) return($x)')
            self.eq({('foo', '1'), ('bar', '2')}, ret)

            ret = await core.nodes('$x=$lib.set() $x.adds(${inet:ip}) for $n in $x { yield $n.iden() }')
            self.len(2, ret)

            ret = await core.callStorm('$x=$lib.set() $x.adds((1,2,3)) return($x)')
            self.eq({'1', '2', '3'}, ret)

            ret = await core.callStorm('$x=$lib.set() $y=abcd $x.adds($y) return($x)')
            self.eq({'a', 'b', 'c', 'd'}, ret)

            # set rems
            ret = await core.callStorm('$x=$lib.set(1,2,3) $y=(1,2) $x.rems($y) return($x)')
            self.eq({'3'}, ret)

            scmd = '''
                $x=$lib.set()
                $y=({"foo": "1", "bar": "2"})
                $x.adds($y)
                $z=({"foo": "1"})
                $x.rems($z)
                return($x)
            '''
            ret = await core.callStorm(scmd)
            self.eq({('bar', '2')}, ret)

            ret = await core.callStorm('$x=$lib.set() $y=({"foo": "1", "bar": "2"}) $x.adds($y) return($x)')
            self.eq({('foo', '1'), ('bar', '2')}, ret)

            ret = await core.callStorm('$x=$lib.set(1,2,3) $x.rems((1,2)) return($x)')
            self.eq({'3'}, ret)

            ret = await core.callStorm('$x=$lib.set(a,b,c,d) $y=ab $x.rems($y) return($x)')
            self.eq({'d', 'c'}, ret)

            # str join
            ret = await core.callStorm('$x=(foo,bar,baz) $y=("-").join($x) return($y)')
            self.eq('foo-bar-baz', ret)

            ret = await core.callStorm('$y=("-").join((foo, bar, baz)) return($y)')
            self.eq('foo-bar-baz', ret)

            ret = await core.callStorm('$x=abcd $y=("-").join($x) return($y)')
            self.eq('a-b-c-d', ret)

            # TODO $lib.str.join is deprecated and will be removed in 3.0.0
            ret = await core.callStorm('$x=(foo,bar,baz) $y=$lib.str.join("-", $x) return($y)')
            self.eq('foo-bar-baz', ret)

            ret = await core.callStorm('$y=$lib.str.join("-", (foo, bar, baz)) return($y)')
            self.eq('foo-bar-baz', ret)

            ret = await core.callStorm('$x=abcd $y=$lib.str.join("-", $x) return($y)')
            self.eq('a-b-c-d', ret)

    async def test_storm_lib_axon(self):

        async with self.getTestCore() as core:

            visi = await core.auth.addUser('visi')
            await visi.setPasswd('secret')
            # test out the stormlib axon API
            host, port = await core.addHttpsPort(0, host='127.0.0.1')

            opts = {'user': visi.iden, 'vars': {'port': port}}
            wget = '''
               $url = `https://visi:secret@127.0.0.1:{$port}/api/v1/healthcheck`
               return($lib.axon.wget($url, ssl=$lib.false))
           '''
            with self.raises(s_exc.AuthDeny):
                await core.callStorm(wget, opts=opts)

            with self.raises(s_exc.AuthDeny):
                await core.nodes('for $x in $lib.axon.list() { $lib.print($x) }', opts=opts)

            # test wget runtsafe / per-node / per-node with cmdopt
            nodes = await core.nodes(f'wget --no-ssl-verify https://127.0.0.1:{port}/api/v1/active')
            self.len(1, nodes)
            self.eq(nodes[0].ndef[0], 'inet:urlfile')

            nodes = await core.nodes(f'inet:url=https://127.0.0.1:{port}/api/v1/active | wget --no-ssl-verify')
            self.len(1, nodes)
            self.eq(nodes[0].ndef[0], 'inet:urlfile')

            q = f'inet:urlfile:url=https://127.0.0.1:{port}/api/v1/active | wget --no-ssl-verify :url'
            nodes = await core.nodes(q)
            self.len(1, nodes)
            self.eq(nodes[0].ndef[0], 'inet:urlfile')

            # check that the file name got set...
            q = f'wget --no-ssl-verify https://127.0.0.1:{port}/api/v1/active | -> file:bytes +:name=active'
            nodes = await core.nodes(q)
            self.len(1, nodes)
            self.eq(nodes[0].ndef[0], 'file:bytes')
            sha256, size, created = nodes[0].get('sha256'), nodes[0].get('size'), nodes[0].get('.created')

            items = await core.callStorm('$x=() for $i in $lib.axon.list() { $x.append($i) } return($x)')
            self.eq([(0, sha256, size)], items)

            # test $lib.axon.del()
            delopts = {'user': visi.iden, 'vars': {'sha256': sha256}}
            with self.raises(s_exc.AuthDeny):
                await core.callStorm('$lib.axon.del($sha256)', opts=delopts)
            with self.raises(s_exc.AuthDeny):
                await core.callStorm('$lib.axon.dels(($sha256,))', opts=delopts)
            with self.raises(s_exc.BadArg):
                await core.callStorm('$lib.axon.dels(newp)')
            delopts = {'vars': {'sha256': sha256}}
            self.eq((True, False), await core.callStorm('return($lib.axon.dels(($sha256, $sha256)))', opts=delopts))
            self.false(await core.callStorm('return($lib.axon.del($sha256))', opts=delopts))

            items = await core.callStorm('$x=() for $i in $lib.axon.list() { $x.append($i) } return($x)')
            self.len(0, items)

            msgs = await core.stormlist(f'wget --no-ssl-verify https://127.0.0.1:{port}/api/v1/newp')
            self.stormIsInWarn('HTTP code 404', msgs)

            self.len(1, await core.callStorm('$x=() for $i in $lib.axon.list() { $x.append($i) } return($x)'))

            size, sha256 = await core.callStorm('return($lib.axon.put($buf))', opts={'vars': {'buf': b'foo'}})

            items = await core.callStorm('$x=() for $i in $lib.axon.list() { $x.append($i) } return($x)')
            self.len(2, items)
            self.eq((2, sha256, size), items[1])

            items = await core.callStorm('$x=() for $i in $lib.axon.list(2) { $x.append($i) } return($x)')
            self.eq([(2, sha256, size)], items)

            # test request timeout
            async def timeout(self):
                await asyncio.sleep(2)

            with mock.patch.object(s_httpapi.ActiveV1, 'get', timeout):
                msgs = await core.stormlist(f'wget --no-ssl-verify https://127.0.0.1:{port}/api/v1/active --timeout 1')
                self.stormIsInWarn('TimeoutError', msgs)

            await visi.addRule((True, ('axon', 'upload')))
            resp = await core.callStorm(wget, opts=opts)
            self.true(resp['ok'])

            opts = {'vars': {'linesbuf': linesbuf, 'jsonsbuf': jsonsbuf, 'asdfbuf': b'asdf'}}
            asdfitem = await core.callStorm('return($lib.axon.put($asdfbuf))', opts=opts)
            linesitem = await core.callStorm('return($lib.axon.put($linesbuf))', opts=opts)
            jsonsitem = await core.callStorm('return($lib.axon.put($jsonsbuf))', opts=opts)

            opts = {'vars': {'sha256': asdfitem[1]}}
            self.eq(('asdf',), await core.callStorm('''
                $items = ()
                for $item in $lib.axon.readlines($sha256) { $items.append($item) }
                return($items)
            ''', opts=opts))

            opts = {'vars': {'sha256': linesitem[1]}}
            self.eq(('vertex.link', 'woot.com'), await core.callStorm('''
                $items = ()
                for $item in $lib.axon.readlines($sha256) { $items.append($item) }
                return($items)
            ''', opts=opts))

            opts = {'vars': {'sha256': jsonsitem[1]}}
            self.eq(({'fqdn': 'vertex.link'}, {'fqdn': 'woot.com'}), await core.callStorm('''
                $items = ()
                for $item in $lib.axon.jsonlines($sha256) { $items.append($item) }
                return($items)
            ''', opts=opts))

            async def waitlist():
                items = await core.callStorm('''
                    $x=()
                    for $i in $lib.axon.list(2, wait=$lib.true, timeout=1) {
                        $x.append($i)
                    }
                    return($x)
                ''')
                return items
            task = core.schedCoro(waitlist())
            await asyncio.sleep(0.1)
            await core.axon.put(b'visi')
            items = await task
            self.len(6, items)
            self.eq(items[5][1], 'e45bbb7e03acacf4d1cca4c16af1ec0c51d777d10e53ed3155bd3d8deb398f3f')

            data = '''John,Doe,120 jefferson st.,Riverside, NJ, 08075
Jack,McGinnis,220 hobo Av.,Phila, PA,09119
"John ""Da Man""",Repici,120 Jefferson St.,Riverside, NJ,08075
Stephen,Tyler,"7452 Terrace ""At the Plaza"" road",SomeTown,SD, 91234
,Blankman,,SomeTown, SD, 00298
"Joan ""the bone"", Anne",Jet,"9th, at Terrace plc",Desert City,CO,00123
Bob,Smith,Little House at the end of Main Street,Gomorra,CA,12345'''
            size, sha256 = await core.axon.put(data.encode())
            sha256 = s_common.ehex(sha256)
            q = '''
            $genr = $lib.axon.csvrows($sha256)
            for $row in $genr {
                $lib.fire(csvrow, row=$row)
            }
            '''
            msgs = await core.stormlist(q, opts={'vars': {'sha256': sha256}})
            rows = [m[1].get('data').get('row') for m in msgs if m[0] == 'storm:fire']
            self.len(7, rows)
            for row in rows:
                self.len(6, row)
            names = [row[0] for row in rows]
            self.len(7, names)
            self.isin('', names)
            self.isin('Bob', names)
            self.isin('John "Da Man"', names)

            data = '''foo\tbar\tbaz
words\tword\twrd'''
            size, sha256 = await core.axon.put(data.encode())
            sha256 = s_common.ehex(sha256)
            # Note: The tab delimiter in the query here is double quoted
            # so that we decode it in the Storm parser.
            q = '''
            $genr = $lib.axon.csvrows($sha256, delimiter="\\t")
            for $row in $genr {
                $lib.fire(csvrow, row=$row)
            }
            '''
            msgs = await core.stormlist(q, opts={'vars': {'sha256': sha256}})
            rows = [m[1].get('data').get('row') for m in msgs if m[0] == 'storm:fire']
            self.eq(rows, [['foo', 'bar', 'baz'], ['words', 'word', 'wrd']])

            with self.raises(s_exc.AuthDeny):
                await core.callStorm('return($lib.axon.metrics())', opts={'user': visi.iden})

            self.eq({
                'file:count': 9,
                'size:bytes': 646,
            }, await core.callStorm('return($lib.axon.metrics())'))

            bin_buf = b'\xbb/$\xc0A\xf1\xbf\xbc\x00_\x82v4\xf6\xbd\x1b'
            binsize, bin256 = await core.axon.put(bin_buf)

            opts = {'vars': {'sha256': s_common.ehex(bin256)}}
            with self.raises(s_exc.BadDataValu):
                self.eq('', await core.callStorm('''
                    $items = ()
                    for $item in $lib.axon.readlines($sha256, errors=$lib.null) {
                        $items.append($item)
                    }
                    return($items)
                ''', opts=opts))

            self.eq(('/$A\x00_v4\x1b',), await core.callStorm('''
                $items = ()
                for $item in $lib.axon.readlines($sha256, errors=ignore) { $items.append($item) }
                return($items)
            ''', opts=opts))

    async def test_storm_lib_axon_perms(self):

        async with self.getTestCore() as core:

            mainview = await core.callStorm('return($lib.view.get().iden)')
            forkview = await core.callStorm('return($lib.view.get().fork().iden)')

            mainlayr = core.getView(mainview).layers[0].iden

            visi = await core.auth.addUser('visi')
            await visi.setPasswd('secret')

            host, port = await core.addHttpsPort(0, host='127.0.0.1')
            core.addHttpApi('/api/v0/test', s_test.HttpReflector, {'cell': core})
            url = f'https://visi:secret@127.0.0.1:{port}/api/v0/test'

            async def _addfile():
                async with await core.axon.upload() as fd:
                    await fd.write(b'{"foo": "bar"}')
                    return await fd.save()

            size, sha256 = await _addfile()

            opts = {'user': visi.iden, 'vars': {'url': url, 'sha256': s_common.ehex(sha256)}}

            # wget

            scmd = 'return($lib.axon.wget($url, ssl=$lib.false).code)'
            await self.asyncraises(s_exc.AuthDeny, core.callStorm(scmd, opts=opts))

            await visi.addRule((True, ('axon', 'upload')))
            self.eq(200, await core.callStorm(scmd, opts=opts))
            await visi.delRule((True, ('axon', 'upload')))

            # wput

            scmd = 'return($lib.axon.wput($sha256, $url, method=post, ssl=$lib.false).code)'
            await self.asyncraises(s_exc.AuthDeny, core.callStorm(scmd, opts=opts))

            await visi.addRule((True, ('axon', 'get')))
            self.eq(200, await core.callStorm(scmd, opts=opts))
            await visi.delRule((True, ('axon', 'get')))

            # urlfile

            opts['view'] = mainview
            scmd = 'yield $lib.axon.urlfile($url, ssl=$lib.false) return($node)'
            await self.asyncraises(s_exc.AuthDeny, core.callStorm(scmd, opts=opts))

            await visi.addRule((True, ('axon', 'upload')))
            await self.asyncraises(s_exc.AuthDeny, core.callStorm(scmd, opts=opts))

            await visi.addRule((True, ('node', 'add', 'file:bytes')), gateiden=mainlayr)
            await self.asyncraises(s_exc.AuthDeny, core.callStorm(scmd, opts=opts))

            await visi.addRule((True, ('node', 'add', 'inet:urlfile')), gateiden=mainlayr)
            self.nn(await core.callStorm(scmd, opts=opts))

            # won't work in another view
            opts['view'] = forkview
            await self.asyncraises(s_exc.AuthDeny, core.callStorm(scmd, opts=opts))
            opts.pop('view')

            await visi.delRule((True, ('axon', 'upload')))

            # del

            scmd = 'return($lib.axon.del($sha256))'
            await self.asyncraises(s_exc.AuthDeny, core.callStorm(scmd, opts=opts))

            await visi.addRule((True, ('axon', 'del')))
            self.true(await core.callStorm(scmd, opts=opts))
            await visi.delRule((True, ('axon', 'del')))
            await _addfile()

            # dels

            scmd = 'return($lib.axon.dels(($sha256,)))'
            await self.asyncraises(s_exc.AuthDeny, core.callStorm(scmd, opts=opts))

            await visi.addRule((True, ('axon', 'del')))
            self.eq([True], await core.callStorm(scmd, opts=opts))
            await visi.delRule((True, ('axon', 'del')))
            await _addfile()

            # list

            scmd = '$x=$lib.null for $x in $lib.axon.list() { } return($x)'
            await self.asyncraises(s_exc.AuthDeny, core.callStorm(scmd, opts=opts))

            await visi.addRule((True, ('axon', 'has')))
            self.nn(await core.callStorm(scmd, opts=opts))
            await visi.delRule((True, ('axon', 'has')))

            # readlines

            scmd = '$x=$lib.null for $x in $lib.axon.readlines($sha256) { } return($x)'
            await self.asyncraises(s_exc.AuthDeny, core.callStorm(scmd, opts=opts))

            await visi.addRule((True, ('axon', 'get')))
            self.nn(await core.callStorm(scmd, opts=opts))
            await visi.delRule((True, ('axon', 'get')))

            # jsonlines

            scmd = '$x=$lib.null for $x in $lib.axon.jsonlines($sha256) { } return($x)'
            await self.asyncraises(s_exc.AuthDeny, core.callStorm(scmd, opts=opts))

            await visi.addRule((True, ('axon', 'get')))
            self.nn(await core.callStorm(scmd, opts=opts))
            await visi.delRule((True, ('axon', 'get')))

            # csvrows

            scmd = '$x=$lib.null for $x in $lib.axon.csvrows($sha256) { } return($x)'
            await self.asyncraises(s_exc.AuthDeny, core.callStorm(scmd, opts=opts))

            await visi.addRule((True, ('axon', 'get')))
            self.nn(await core.callStorm(scmd, opts=opts))
            await visi.delRule((True, ('axon', 'get')))

            # metrics

            scmd = 'return($lib.axon.metrics())'
            await self.asyncraises(s_exc.AuthDeny, core.callStorm(scmd, opts=opts))

            await visi.addRule((True, ('axon', 'has')))
            self.nn(await core.callStorm(scmd, opts=opts))
            await visi.delRule((True, ('axon', 'has')))

    async def test_storm_lib_export(self):

        async with self.getTestCore() as core:
            await core.nodes('[inet:dns:a=(vertex.link, 1.2.3.4)]')
            size, sha256 = await core.callStorm('return( $lib.export.toaxon(${.created}) )')
            byts = b''.join([b async for b in core.axon.get(s_common.uhex(sha256))])
            self.isin(b'vertex.link', byts)

            with self.raises(s_exc.BadArg):
                await core.callStorm('return( $lib.export.toaxon(${.created}, (bad, opts,)) )')

    async def test_storm_nodes_edges(self):

        async with self.getTestCore() as core:

            iden = await core.callStorm('[ ou:industry=* ] return($node.iden())')

            opts = {'vars': {'iden': iden}}

            nodes = await core.nodes('[ inet:ip=1.2.3.4 ] $node.addEdge(refs, $iden) -(refs)> ou:industry', opts=opts)
            self.eq(nodes[0].iden(), iden)

            nodes = await core.nodes('ou:industry for ($verb, $n2iden) in $node.edges(reverse=(1)) { -> { yield $n2iden } }')
            self.len(1, nodes)
            self.eq('inet:ip', nodes[0].ndef[0])

            nodes = await core.nodes('ou:industry for ($verb, $n2iden) in $node.edges(reverse=(0)) { -> { yield $n2iden } }')
            self.len(0, nodes)

            nodes = await core.nodes('inet:ip=1.2.3.4 for ($verb, $n2iden) in $node.edges(reverse=(1)) { -> { yield $n2iden } }')
            self.len(0, nodes)

            nodes = await core.nodes('inet:ip=1.2.3.4 for ($verb, $n2iden) in $node.edges() { -> { yield $n2iden } }')
            self.len(1, nodes)
            self.eq('ou:industry', nodes[0].ndef[0])

            nodes = await core.nodes('[ inet:ip=1.2.3.4 ] $node.delEdge(refs, $iden) -(refs)> ou:industry', opts=opts)
            self.len(0, nodes)

            with self.raises(s_exc.BadCast):
                await core.nodes('ou:industry $node.addEdge(refs, bar)')

            with self.raises(s_exc.BadCast):
                await core.nodes('ou:industry $node.delEdge(refs, bar)')

            fakebuid = s_common.ehex(s_common.buid('newp'))
            with self.raises(s_exc.BadArg):
                await core.nodes(f'ou:industry $node.addEdge(refs, {fakebuid})')

            with self.raises(s_exc.BadArg):
                await core.nodes(f'ou:industry $node.delEdge(refs, {fakebuid})')

    async def test_storm_layer_lift(self):

        async with self.getTestCore() as core:

            viewiden = await core.callStorm('return($lib.view.get().fork().iden)')
            q = '[ ou:org=* :name=foobar +#hehe ] $node.data.set(foo, bar) return($node.iden())'
            basenode = await core.callStorm(q)

            opts = {'view': viewiden}
            nodeiden = await core.callStorm('''
                [ ou:org=* :name=foobar +#hehe ]
                $node.data.set(foo, bar)
                return($node.iden())
            ''', opts=opts)

            nodeiden2 = await core.callStorm('[test:str=yup] $node.data.set(foo, yup) return ($node.iden())',
                                             opts=opts)

            self.len(2, await core.nodes('ou:org +:name=foobar +#hehe', opts=opts))

            nodes = await core.nodes('yield $lib.layer.get().liftByNodeData(foo)', opts=opts)
            self.len(2, nodes)
            self.eq(set((nodeiden, nodeiden2)), {node.iden() for node in nodes})

            nodes = await core.nodes('yield $lib.layer.get().liftByNodeData(foo)')
            self.len(1, nodes)
            self.eq(nodes[0].iden(), basenode)

            nodes = await core.nodes('yield $lib.layer.get().liftByProp(ou:org)', opts=opts)
            self.len(1, nodes)
            self.eq(nodes[0].iden(), nodeiden)

            nodes = await core.nodes('yield $lib.layer.get().liftByProp(ou:org:name, foobar)', opts=opts)
            self.len(1, nodes)
            self.eq(nodes[0].iden(), nodeiden)

            nodes = await core.nodes('yield $lib.layer.get().liftByProp(ou:org:name, foo, "^=")', opts=opts)
            self.len(1, nodes)
            self.eq(nodes[0].iden(), nodeiden)

            nodes = await core.nodes('yield $lib.layer.get().liftByProp(".created")', opts=opts)
            self.len(2, nodes)
            self.eq(nodes[0].iden(), nodeiden)

            nodes = await core.nodes('yield $lib.layer.get().liftByTag(hehe)', opts=opts)
            self.len(1, nodes)
            self.eq(nodes[0].iden(), nodeiden)

            nodes = await core.nodes('yield $lib.layer.get().liftByTag(hehe, ou:org)', opts=opts)
            self.len(1, nodes)
            self.eq(nodes[0].iden(), nodeiden)

            with self.raises(s_exc.NoSuchProp):
                await core.nodes('yield $lib.layer.get().liftByProp(newp)', opts=opts)

            with self.raises(s_exc.NoSuchForm):
                await core.nodes('yield $lib.layer.get().liftByTag(newp, newp)', opts=opts)

            # Comparators are validated
            with self.raises(s_exc.NoSuchCmpr):
                await core.nodes('yield $lib.layer.get().liftByProp(ou:org:name, foo, "^#$%@")', opts=opts)

            # Type safety still matters
            with self.raises(s_exc.BadTypeValu):
                await core.nodes('yield $lib.layer.get().liftByProp(ou:org, not_a_guid)', opts=opts)

    async def test_stormtypes_number(self):

        async with self.getTestCore() as core:

            with self.raises(s_exc.BadCast):
                s_stormtypes.Number('beepbeep')

            huge = s_stormtypes.Number(1.23)

            self.eq(huge, 1.23)
            self.ne(huge, 'foo')
            self.lt(huge, 2.34)
            self.eq(huge + 2.34, 3.57)
            self.eq(huge - 0.23, 1.0)
            self.eq(huge * 1.0, 1.23)
            self.eq(huge / 1.0, 1.23)
            self.eq(huge % 1.0, 0.23)
            self.eq(huge ** 2, 1.5129)
            self.eq(huge ** 2.0, 1.5129)
            self.eq(huge ** s_stormtypes.Number(2), 1.5129)
            self.eq(huge, float(huge))

            with self.assertRaises(TypeError):
                self.lt(huge, 'foo')

            with self.assertRaises(TypeError):
                huge + 'foo'

            with self.assertRaises(TypeError):
                huge - 'foo'

            with self.assertRaises(TypeError):
                huge * 'foo'

            with self.assertRaises(TypeError):
                huge / 'foo'

            with self.assertRaises(TypeError):
                huge ** 'foo'

            with self.assertRaises(TypeError):
                huge % 'foo'

            self.eq(15.0, await core.callStorm('return($lib.math.number(0xf))'))
            self.eq(15.0, await core.callStorm('return($lib.math.number($lib.math.number(0xf)))'))
            self.eq(1.23, await core.callStorm('return($lib.math.number(1.23).tofloat())'))
            self.eq('1.23', await core.callStorm('return($lib.math.number(1.23).tostr())'))
            self.eq(1, await core.callStorm('return($lib.math.number(1.23).toint())'))
            self.eq(2, await core.callStorm('return($lib.math.number(1.23).toint(rounding=ROUND_UP))'))

            with self.raises(s_exc.BadCast):
                await core.callStorm('return($lib.math.number((null)))')
            with self.raises(s_exc.BadCast):
                await core.callStorm('return($lib.math.number(newp))')

            with self.raises(s_exc.StormRuntimeError):
                await core.callStorm('return($lib.math.number(1.23).toint(rounding=NEWP))')

            self.eq(0.0123, await core.callStorm('return($lib.math.number(1.23).scaleb(-2))'))

            msgs = await core.stormlist('$lib.print((1.23))')
            self.eq(msgs[1][1]['mesg'], '1.23')

            q = '''
            [ inet:fqdn=foo.com ]
            $foo = (1.23)
            $bar = $node
            [ ps:contact=(test, $foo, $bar) ]
            '''
            self.len(2, await core.nodes(q))

            valu = '1.000000000000000000001'

            await core.addTagProp('huge', ('hugenum', {}), {})
            await core.addFormProp('test:str', '_hugearray', ('array', {'type': 'hugenum'}), {})

            nodes = await core.nodes(f'[econ:acct:balance=* :amount=({valu})]')
            self.eq(nodes[0].get('amount'), valu)

            nodes = await core.nodes(f'econ:acct:balance:amount=({valu})')
            self.len(1, nodes)

            nodes = await core.nodes(f'[test:hugenum=({valu})]')
            self.eq(nodes[0].ndef[1], valu)

            nodes = await core.nodes(f'test:hugenum=({valu})')
            self.len(1, nodes)

            nodes = await core.nodes(f'econ:acct:balance:amount +:amount=({valu})')
            self.len(1, nodes)

            nodes = await core.nodes(f'[test:str=foo +#foo:huge=({valu})]')
            self.len(1, nodes)
            self.eq(nodes[0].getTagProp('foo', 'huge'), valu)

            nodes = await core.nodes(f'#foo:huge=({valu})')
            self.len(1, nodes)

            nodes = await core.nodes(f'test:str#foo:huge=({valu})')
            self.len(1, nodes)

            nodes = await core.nodes(f'[test:str=bar :_hugearray=(({valu}), ({valu}))]')
            self.len(1, nodes)
            self.eq(nodes[0].get('_hugearray'), [valu, valu])

            nodes = await core.nodes(f'test:str:_hugearray*[=({valu})]')
            self.len(1, nodes)

    async def test_storm_stor_readonly(self):
        async with self.getTestCore() as core:
            udef = await core.addUser('user')
            user = udef.get('iden')

            q = '$user=$lib.auth.users.get($iden) $user.name = $newname'
            msgs = await core.stormlist(q, opts={'readonly': True,
                                                 'vars': {
                                                     'iden': user,
                                                     'newname': 'oops'
                                                 }})

            self.stormIsInErr('Setting name on auth:user is not marked readonly safe.', msgs)

            mesg = 'Storm runtime is in readonly mode, cannot create or edit nodes and other graph data.'

            q = '$user=$lib.auth.users.get($iden) $user.profile.foo = bar'
            msgs = await core.stormlist(q, opts={'readonly': True,
                                                 'vars': {'iden': user}})

            self.stormIsInErr(mesg, msgs)

            q = '$user=$lib.auth.users.get($iden) $user.vars.foo = bar'
            msgs = await core.stormlist(q, opts={'readonly': True,
                                                 'vars': {'iden': user}})

            self.stormIsInErr(mesg, msgs)

            q = '$lib.debug=$lib.true return($lib.debug)'
            debug = await core.callStorm(q, opts={'readonly': True,
                                                  'vars': {'iden': user}})
            self.true(debug)

            await core.callStorm('[inet:fqdn=foo]')

            q = '''
                $user=$lib.auth.users.get($iden)
                inet:fqdn=foo
                $user.vars.foo = bar
            '''
            msgs = await core.stormlist(q, opts={'readonly': True, 'vars': {'iden': user}})
            self.stormIsInErr(mesg, msgs)

            q = '$lib.pkg.add(({}))'
            msgs = await core.stormlist(q, opts={'readonly': True, 'vars': {'iden': user}})
            self.stormIsInErr('$lib.pkg.add() is not marked readonly safe.', msgs)

    async def test_storm_view_counts(self):

        async with self.getTestCore() as core:

            await core.addTagProp('score', ('int', {}), {})

            view2 = await core.view.fork()
            forkopts = {'view': view2['iden']}

            q = '''[
                inet:ip=([4, 1])
                inet:ip=([4, 2])
                inet:ip=([4, 3])
                :asn=4

                (ou:org=*
                 ou:org=*
                 :names=(foo, bar))

                .seen=2020
                .univarray=(1, 2)
                +#foo:score=2

                test:arrayform=(1,2,3)
                test:arrayform=(2,3,4)
            ]'''
            await core.nodes(q)

            q = '''[
                inet:ip=([4, 4])
                inet:ip=([4, 5])
                inet:ip=([4, 6])
                :asn=4

                (ou:org=*
                 ou:org=*
                 :names=(foo, bar))

                .seen=2020
                .univarray=(1, 2)
                +#foo:score=2

                test:arrayform=(3,4,5)
                test:arrayform=(4,5,6)
            ]'''
            await core.nodes(q, opts=forkopts)

            q = 'return($lib.view.get().getPropCount(inet:ip:asn))'
            self.eq(6, await core.callStorm(q, opts=forkopts))

            q = 'return($lib.view.get().getPropCount(inet:ip:asn, valu=1))'
            self.eq(0, await core.callStorm(q, opts=forkopts))

            q = 'return($lib.view.get().getPropCount(inet:ip:loc, valu=1))'
            self.eq(0, await core.callStorm(q, opts=forkopts))

            q = 'return($lib.view.get().getPropCount(inet:ip:asn, valu=4))'
            self.eq(6, await core.callStorm(q, opts=forkopts))

            q = 'return($lib.view.get().getPropCount(inet:ip.seen, valu=2020))'
            self.eq(6, await core.callStorm(q, opts=forkopts))

            q = 'return($lib.view.get().getPropCount(".seen", valu=2020))'
            self.eq(10, await core.callStorm(q, opts=forkopts))

            q = 'return($lib.view.get().getPropCount(inet:ip, valu=([4, 1])))'
            self.eq(1, await core.callStorm(q, opts=forkopts))

            q = 'return($lib.view.get().getPropCount(ou:org:names, valu=(foo, bar)))'
            self.eq(4, await core.callStorm(q, opts=forkopts))

            q = 'return($lib.view.get().getPropCount(".univarray", valu=(1, 2)))'
            self.eq(10, await core.callStorm(q, opts=forkopts))

            with self.raises(s_exc.NoSuchProp):
                q = 'return($lib.view.get().getPropCount(newp, valu=1))'
                await core.callStorm(q, opts=forkopts)

            q = 'return($lib.view.get().getPropArrayCount(ou:org:names))'
            self.eq(8, await core.callStorm(q, opts=forkopts))

            q = 'return($lib.view.get().getPropArrayCount(ou:org:names, valu=foo))'
            self.eq(4, await core.callStorm(q, opts=forkopts))

            q = 'return($lib.view.get().getPropArrayCount(".univarray", valu=2))'
            self.eq(10, await core.callStorm(q, opts=forkopts))

            q = 'return($lib.view.get().getPropArrayCount(test:arrayform, valu=3))'
            self.eq(3, await core.callStorm(q, opts=forkopts))

            with self.raises(s_exc.NoSuchProp):
                q = 'return($lib.view.get().getPropArrayCount(newp, valu=1))'
                await core.callStorm(q, opts=forkopts)

            with self.raises(s_exc.BadTypeValu):
                q = 'return($lib.view.get().getPropArrayCount(inet:ip, valu=([4, 1])))'
                await core.callStorm(q, opts=forkopts)

            q = 'return($lib.view.get().getTagPropCount(foo, score))'
            self.eq(10, await core.callStorm(q, opts=forkopts))

            q = 'return($lib.view.get().getTagPropCount(foo, score, valu=2))'
            self.eq(10, await core.callStorm(q, opts=forkopts))

            q = 'return($lib.view.get().getTagPropCount(foo, score, form=ou:org, valu=2))'
            self.eq(4, await core.callStorm(q, opts=forkopts))

            with self.raises(s_exc.NoSuchTagProp):
                q = 'return($lib.view.get().getTagPropCount(foo, newp, valu=2))'
                await core.callStorm(q, opts=forkopts)

    async def test_view_quorum(self):

        async with self.getTestCore() as core:

            root = core.auth.rootuser
            visi = await core.auth.addUser('visi')
            newp = await core.auth.addUser('newp')

            await visi.addRule((True, ('view', 'add')))
            await visi.addRule((True, ('view', 'read')))

            await newp.addRule((True, ('view', 'add')))
            await newp.addRule((True, ('view', 'read')))

            ninjas = await core.auth.addRole('ninjas')

            with self.raises(s_exc.BadState):
                core.getView().reqParentQuorum()

            vdef = await core.getView().fork()
            with self.raises(s_exc.BadState):
                core.getView(vdef['iden']).reqParentQuorum()

            with self.raises(s_exc.AuthDeny):
                opts = {'user': visi.iden, 'vars': {'role': ninjas.iden}}
                await core.callStorm('return($lib.view.get().set(quorum, ({"count": 1, "roles": [$role]})))', opts=opts)

            opts = {'vars': {'role': ninjas.iden}}
            quorum = await core.callStorm('return($lib.view.get().set(quorum, ({"count": 1, "roles": [$role]})))', opts=opts)

            # coverage mop up for edge cases...
            with self.raises(s_exc.CantMergeView):
                await core.getView(vdef['iden']).mergeAllowed()

            await core.getView(vdef['iden']).detach()

            fork00 = await core.callStorm('return($lib.view.get().fork().iden)')

            with self.raises(s_exc.BadState):
                await core.callStorm('$lib.view.get().setMergeComment("that doesnt exist")', opts={'user': root.iden, 'view': fork00})

            msgs = await core.stormlist('[ inet:fqdn=vertex.link ]', opts={'view': fork00})
            self.stormHasNoWarnErr(msgs)

            nodes = await core.nodes('inet:fqdn')
            self.len(0, nodes)

            with self.raises(s_exc.SynErr):
                await core.callStorm('$lib.view.get().merge()', opts={'view': fork00})

            with self.raises(s_exc.BadState):
                core.getView(fork00).reqValidVoter(visi.iden)

            with self.raises(s_exc.AuthDeny):
                await core.callStorm('$lib.view.get().setMergeRequest()', opts={'user': visi.iden, 'view': fork00})

            merge = await core.callStorm('return($lib.view.get().setMergeRequest(comment=woot))', opts={'view': fork00})
            self.nn(merge['iden'])
            self.nn(merge['created'])
            self.eq(merge['comment'], 'woot')
            self.eq(merge['creator'], core.auth.rootuser.iden)
            self.none(merge.get('updated'))

            merging = 'return($lib.view.get().getMergingViews()) '

            self.eq([fork00], await core.callStorm(merging))

            with self.raises(s_exc.AuthDeny):
                core.getView(fork00).reqValidVoter(root.iden)

            await core.callStorm('$lib.view.get().setMergeComment("mergin some dataaz")', opts={'view': fork00})

            merge = await core.callStorm('return($lib.view.get().getMergeRequest())', opts={'view': fork00})
            self.nn(merge['iden'])
            self.nn(merge['created'])
            self.nn(merge['updated'])
            self.gt(merge['updated'], merge['created'])
            self.eq(merge['comment'], 'mergin some dataaz')
            self.eq(merge['creator'], core.auth.rootuser.iden)

            with self.raises(s_exc.AuthDeny):
                await core.callStorm('$lib.view.get().setMergeVote()', opts={'view': fork00})

            with self.raises(s_exc.AuthDeny):
                await core.callStorm('$lib.view.get().setMergeVote()', opts={'user': visi.iden, 'view': fork00})

            await visi.grant(ninjas.iden)
            await newp.grant(ninjas.iden)

            opts = {'user': visi.iden, 'view': fork00}
            vote = await core.callStorm('return($lib.view.get().setMergeVote(approved=(false), comment=fixyourstuff))', opts=opts)
            self.nn(vote['offset'])
            self.nn(vote['created'])
            self.false(vote['approved'])
            self.eq(vote['user'], visi.iden)
            self.eq(vote['comment'], 'fixyourstuff')

            forkview = core.getView(fork00)

            with self.raises(s_exc.BadState):
                await core.callStorm('$lib.view.get().setMergeVoteComment("wait that doesnt exist")', opts={'view': fork00, 'user': newp.iden})

            with self.raises(s_exc.AuthDeny):
                await core.callStorm('$lib.view.get().setMergeComment("no wait you cant do that")', opts={'view': fork00, 'user': newp.iden})

            await core.callStorm('$lib.view.get().setMergeVoteComment("no really, fix your stuff")', opts=opts)
            votes = [vote async for vote in forkview.getMergeVotes()]
            self.len(1, votes)
            self.eq(votes[0]['comment'], 'no really, fix your stuff')
            self.nn(votes[0]['updated'])
            self.gt(votes[0]['updated'], votes[0]['created'])

            opts = {'user': newp.iden, 'view': fork00}
            vote = await core.callStorm('return($lib.view.get().setMergeVote())', opts=opts)
            self.nn(vote['offset'])
            self.nn(vote['created'])
            self.true(vote['approved'])
            self.eq(vote['user'], newp.iden)

            summary = await core.callStorm('return($lib.view.get().getMergeRequestSummary())', opts={'view': fork00})
            self.nn(summary['merge'])
            self.nn(summary['quorum'])
            self.nn(summary['offset'])
            self.len(2, summary['votes'])
            self.false(summary['merging'])

            with self.raises(s_exc.AuthDeny):
                opts = {'user': newp.iden, 'view': fork00, 'vars': {'visi': visi.iden}}
                await core.callStorm('return($lib.view.get().delMergeVote(useriden=$visi))', opts=opts)

            # removing the last veto triggers the merge
            opts = {'user': visi.iden, 'view': fork00}
            await core.callStorm('return($lib.view.get().delMergeVote())', opts=opts)

            self.true(forkview.merging)
            self.true(forkview.layers[0].readonly)

            self.true(await forkview.waitfini(timeout=12))

            self.none(core.getView(fork00))
            nodes = await core.nodes('inet:fqdn')
            self.len(2, nodes)

            # previously successful merges
            self.len(1, await core.callStorm('$list = ([]) for $merge in $lib.view.get().getMerges() { $list.append($merge) } fini { return($list) }'))

            # current open merge requests
            self.eq([], await core.callStorm(merging))

            # test out the delMergeRequest logic / cleanup
            forkdef = await core.getView().fork()

            fork = core.getView(forkdef.get('iden'))

            opts = {'view': fork.iden}
            self.nn(await core.callStorm('return($lib.view.get().setMergeRequest())', opts=opts))
            self.eq([fork.iden], await core.callStorm(merging))

            # confirm that you may re-parent to a view with a merge request
            layr = await core.addLayer()
            vdef = await core.addView({'layers': (layr['iden'],)})
            await core.getView(vdef['iden']).setViewInfo('parent', fork.iden)

            opts = {'view': fork.iden, 'user': visi.iden}
            self.nn(await core.callStorm('return($lib.view.get().setMergeVote(approved=(false)))', opts=opts))
            self.len(1, [vote async for vote in fork.getMergeVotes()])

            opts = {'view': fork.iden}
            self.nn(await core.callStorm('return($lib.view.get().delMergeRequest())', opts=opts))
            self.len(0, [vote async for vote in fork.getMergeVotes()])

            self.eq([], await core.callStorm(merging))

            # test coverage for beholder progress events...
            forkdef = await core.getView().fork()
            fork = core.getView(forkdef.get('iden'))

            opts = {'view': fork.iden}
            await core.stormlist('[ inet:ip=1.2.3.0/20 ]', opts=opts)
            await core.callStorm('return($lib.view.get().setMergeRequest())', opts=opts)

            self.eq([fork.iden], await core.callStorm(merging))

            nevents = 8
            if s_common.envbool('SYNDEV_NEXUS_REPLAY'):
                # view:merge:vote:set fires twice
                nevents += 1
            waiter = core.waiter(nevents, 'cell:beholder')

            opts = {'view': fork.iden, 'user': visi.iden}
            await core.callStorm('return($lib.view.get().setMergeVote())', opts=opts)

            msgs = await waiter.wait(timeout=12)
            self.eq(msgs[0][1]['event'], 'view:merge:vote:set')
            self.eq(msgs[0][1]['info']['vote']['user'], visi.iden)

            self.eq(msgs[1][1]['event'], 'view:merge:init')
            self.eq(msgs[1][1]['info']['merge']['creator'], core.auth.rootuser.iden)
            self.eq(msgs[1][1]['info']['votes'][0]['user'], visi.iden)

            self.eq(msgs[-2][1]['info']['merge']['creator'], core.auth.rootuser.iden)
            self.eq(msgs[-2][1]['event'], 'view:merge:prog')
            self.eq(msgs[-2][1]['info']['merge']['creator'], core.auth.rootuser.iden)
            self.eq(msgs[-2][1]['info']['votes'][0]['user'], visi.iden)

            self.eq(msgs[-1][1]['event'], 'view:merge:fini')
            self.eq(msgs[-1][1]['info']['merge']['creator'], core.auth.rootuser.iden)
            self.eq(msgs[-1][1]['info']['votes'][0]['user'], visi.iden)

            self.eq([], await core.callStorm(merging))

            # merge a view with a fork
            mainview = core.getView()
            fork00 = await mainview.fork()
            midfork = core.getView(fork00['iden'])

            fork01 = await midfork.fork()
            fork01_iden = fork01['iden']
            self.true(midfork.hasKids())

            opts = {'view': midfork.iden}
            await core.callStorm('return($lib.view.get().setMergeRequest())', opts=opts)

            self.eq([midfork.iden], await core.callStorm(merging))

            layridens = [lyr['iden'] for lyr in fork01['layers'] if lyr['iden'] != midfork.layers[0].iden]
            events = [
                {'event': 'view:setlayers', 'info': {'iden': fork01_iden, 'layers': layridens}},
                {'event': 'view:set', 'info': {'iden': fork01_iden, 'name': 'parent', 'valu': mainview.iden}}
            ]
            task = core.schedCoro(s_test.waitForBehold(core, events))

            opts = {'view': midfork.iden, 'user': visi.iden}
            await core.callStorm('return($lib.view.get().setMergeVote())', opts=opts)

            self.true(await midfork.waitfini(timeout=12))

            await asyncio.wait_for(task, timeout=5)

            self.eq([], await core.callStorm(merging))

            leaffork = core.getView(fork01['iden'])
            self.false(leaffork.hasKids())

            self.len(2, leaffork.layers)
            self.eq(leaffork.parent, core.getView())

            # test coverage for bad state for merge request
            opts = {'view': fork01['iden']}
            await core.callStorm('return($lib.view.get().setMergeRequest())', opts=opts)
            self.eq([fork01['iden']], await core.callStorm(merging))

            core.getView().layers[0].readonly = True
            with self.raises(s_exc.BadState):
                await core.callStorm('return($lib.view.get().setMergeRequest())', opts=opts)

            core.getView().layers[0].readonly = False
            await core.callStorm('return($lib.view.get().fork())', opts=opts)

            # setup a new merge and make a mirror...
            forkdef = await core.getView().fork()
            fork = core.getView(forkdef.get('iden'))

            opts = {'view': fork.iden}
            await core.stormlist('[ inet:ip=5.5.5.5 ]', opts=opts)
            await core.callStorm('return($lib.view.get().setMergeRequest())', opts=opts)

            self.eq(set([fork.iden, fork01['iden']]), set(await core.callStorm(merging)))

            # hamstring the runViewMerge method on the new view
            async def fake():
                return
            fork.runViewMerge = fake

            # vote to merge and set it off....
            opts = {'view': fork.iden, 'user': visi.iden}
            await core.callStorm('return($lib.view.get().setMergeVote())', opts=opts)

            await core.sync()

            await core.runBackup(name='lead00', wait=True)
            await core.runBackup(name='mirror00', wait=True)

            # test that when a leader restarts it fires and completes the merge
            dirn = s_common.genpath(core.dirn, 'backups', 'lead00')
            async with self.getTestCore(dirn=dirn) as lead:
                while lead.getView(fork.iden) is not None:
                    await asyncio.sleep(0.1)
                self.len(1, await lead.nodes('inet:ip=5.5.5.5'))

            # test that a mirror starts without firing the merge and then fires it on promotion
            dirn = s_common.genpath(core.dirn, 'backups', 'mirror00')
            async with self.getTestCore(conf={'mirror': core.getLocalUrl()}, dirn=dirn) as mirror:
                await mirror.sync()
                view = mirror.getView(fork.iden)
                layr = view.layers[0]
                await mirror.promote(graceful=False)
                self.true(await view.waitfini(6))
                self.true(await layr.waitfini(6))
                self.len(1, await mirror.nodes('inet:ip=5.5.5.5'))

            msgs = await core.stormlist('$lib.view.get().set(quorum, $lib.null)')
            self.stormHasNoWarnErr(msgs)

            with self.raises(s_exc.BadState):
                await core.callStorm(merging)

    async def test_storm_lib_axon_read_unpack(self):

        async with self.getTestCore() as core:

            visi = await core.auth.addUser('visi')

            orig_axoninfo = core.axoninfo
            core.axoninfo = {'features': {}}
            data = struct.pack('>Q', 1)
            size, sha256 = await core.axon.put(data)
            sha256_s = s_common.ehex(sha256)
            q = 'return($lib.axon.unpack($sha256, fmt=">Q"))'
            await self.asyncraises(s_exc.FeatureNotSupported,
                                   core.callStorm(q, opts={'vars': {'sha256': sha256_s}}))
            core.axoninfo = orig_axoninfo

            data = b'vertex.link'
            size, sha256 = await core.axon.put(data)
            sha256_s = s_common.ehex(sha256)

            _, emptyhash = await core.axon.put(b'')
            emptyhash = s_common.ehex(emptyhash)

            opts = {'user': visi.iden, 'vars': {'sha256': sha256_s, 'emptyhash': emptyhash}}
            await self.asyncraises(s_exc.AuthDeny,
                core.callStorm('return($lib.axon.read($sha256, offs=3, size=3))', opts=opts))
            await visi.addRule((True, ('axon', 'get')))

            q = 'return($lib.axon.read($sha256, offs=3, size=3))'
            self.eq(b'tex', await core.callStorm(q, opts=opts))
            q = 'return($lib.axon.read($sha256, offs=7, size=4))'
            self.eq(b'link', await core.callStorm(q, opts=opts))
            q = 'return($lib.axon.read($sha256, offs=11, size=1))'
            self.eq(b'', await core.callStorm(q, opts=opts))

            q = 'return($lib.axon.read($emptyhash))'
            self.eq(b'', await core.callStorm(q, opts=opts))

            q = 'return($lib.axon.read($sha256, size=0))'
            await self.asyncraises(s_exc.BadArg, core.callStorm(q, opts=opts))
            q = 'return($lib.axon.read($sha256, offs=-1, size=1))'
            await self.asyncraises(s_exc.BadArg, core.callStorm(q, opts=opts))
            q = 'return($lib.axon.read($sha256, size=2097152))'
            await self.asyncraises(s_exc.BadArg, core.callStorm(q, opts=opts))

            intdata = struct.pack('>QQQ', 1, 2, 3)
            size, sha256 = await core.axon.put(intdata)
            sha256_s = s_common.ehex(sha256)
            opts = {'user': visi.iden, 'vars': {'sha256': sha256_s}}

            await visi.delRule((True, ('axon', 'get')))
            q = 'return($lib.axon.unpack($sha256, fmt=">Q"))'
            await self.asyncraises(s_exc.AuthDeny, core.callStorm(q, opts=opts))
            await visi.addRule((True, ('axon', 'get')))

            q = 'return($lib.axon.unpack($sha256, fmt=">Q"))'
            self.eq((1,), await core.callStorm(q, opts=opts))
            q = 'return($lib.axon.unpack($sha256, fmt=">Q", offs=8))'
            self.eq((2,), await core.callStorm(q, opts=opts))
            q = 'return($lib.axon.unpack($sha256, fmt=">Q", offs=16))'
            self.eq((3,), await core.callStorm(q, opts=opts))
            q = 'return($lib.axon.unpack($sha256, fmt=">QQ", offs=8))'
            self.eq((2, 3), await core.callStorm(q, opts=opts))

            q = 'return($lib.axon.unpack($sha256, fmt="not a valid format"))'
            await self.asyncraises(s_exc.BadArg, core.callStorm(q, opts=opts))

            q = 'return($lib.axon.unpack($sha256, fmt=">Q", offs=24))'
            await self.asyncraises(s_exc.BadDataValu, core.callStorm(q, opts=opts))<|MERGE_RESOLUTION|>--- conflicted
+++ resolved
@@ -1287,13 +1287,6 @@
     async def test_storm_lib_str(self):
         async with self.getTestCore() as core:
 
-            # TODO $lib.str.concat and rmat are deprecated should be removed in 3.0.0
-            q = '$v=vertex $l=link $fqdn=$lib.str.concat($v, ".", $l)' \
-                ' [ inet:email=$lib.str.format("visi@{domain}", domain=$fqdn) ]'
-            nodes = await core.nodes(q)
-            self.len(1, nodes)
-            self.eq('visi@vertex.link', nodes[0].ndef[1])
-
             nodes = await core.nodes('$s = woot [ test:int=$s.startswith(w) ]')
             self.eq(1, nodes[0].ndef[1])
 
@@ -2447,19 +2440,8 @@
                     mesgs = await s_test.alist(prox.storm(q))
                     self.stormIsInPrint('get valu is 0', mesgs)
 
-<<<<<<< HEAD
                     listq = '''for ($key, $valu) in $lib.globals {
-                    $string = $lib.str.format("{key} is {valu}", key=$key, valu=$valu)
-=======
-                    q = '''$valu = $lib.globals.pop(throwaway, $(0))
-                    $lib.print("pop valu is {valu}", valu=$valu)
-                    '''
-                    mesgs = await s_test.alist(prox.storm(q))
-                    self.stormIsInPrint('pop valu is 0', mesgs)
-
-                    listq = '''for ($key, $valu) in $lib.globals.list() {
                     $string = `{$key} is {$valu}`
->>>>>>> 2cc5a903
                     $lib.print($string)
                     }
                     '''
@@ -2499,13 +2481,8 @@
                     mesgs = await s_test.alist(uprox.storm(q))
                     self.len(1, await core.nodes('test:str=hehe'))
 
-<<<<<<< HEAD
                     listq = '''for ($key, $valu) in $lib.user.vars {
-                        $string = $lib.str.format("{key} is {valu}", key=$key, valu=$valu)
-=======
-                    listq = '''for ($key, $valu) in $lib.user.vars.list() {
                         $string = `{$key} is {$valu}`
->>>>>>> 2cc5a903
                         $lib.print($string)
                     }
                     '''
@@ -2557,13 +2534,8 @@
                     # if the user attempts to list the values in
                     # core.vars, they only get the values they can read.
                     corelistq = '''
-<<<<<<< HEAD
                     for ($key, $valu) in $lib.globals {
-                        $string = $lib.str.format("{key} is {valu}", key=$key, valu=$valu)
-=======
-                    for ($key, $valu) in $lib.globals.list() {
                         $string = `{$key} is {$valu}`
->>>>>>> 2cc5a903
                         $lib.print($string)
                     }
                     '''
@@ -2698,7 +2670,13 @@
             self.false(valu[0])
             self.eq(valu[1]['err'], 'BadArg')
 
-<<<<<<< HEAD
+            query = '''$valu="2020-10-01 01:30:00"
+            $parsed=$lib.time.parse($valu, "%Y-%m-%d %H:%M:%S")
+            $lib.print($lib.time.toUTC($parsed, US/Eastern))
+            '''
+            mesgs = await core.stormlist(query)
+            self.stormIsInPrint('1601530200000', mesgs)
+
             # Test with different timezone abbreviations
 
             # EST (Eastern Standard Time) - UTC-5
@@ -2732,15 +2710,6 @@
             self.isin('Unknown timezone', valu[1]['errinfo']['mesg'])
 
             # Ambiguous time
-=======
-            query = '''$valu="2020-10-01 01:30:00"
-            $parsed=$lib.time.parse($valu, "%Y-%m-%d %H:%M:%S")
-            $lib.print($lib.time.toUTC($parsed, US/Eastern))
-            '''
-            mesgs = await core.stormlist(query)
-            self.stormIsInPrint('1601530200000', mesgs)
-
->>>>>>> 2cc5a903
             query = '''$valu="2020-11-01 01:30:00"
             $parsed=$lib.time.parse($valu, "%Y-%m-%d %H:%M:%S")
             return($lib.time.toUTC($parsed, America/New_York))
@@ -5969,16 +5938,6 @@
             ret = await core.callStorm('$x=abcd $y=("-").join($x) return($y)')
             self.eq('a-b-c-d', ret)
 
-            # TODO $lib.str.join is deprecated and will be removed in 3.0.0
-            ret = await core.callStorm('$x=(foo,bar,baz) $y=$lib.str.join("-", $x) return($y)')
-            self.eq('foo-bar-baz', ret)
-
-            ret = await core.callStorm('$y=$lib.str.join("-", (foo, bar, baz)) return($y)')
-            self.eq('foo-bar-baz', ret)
-
-            ret = await core.callStorm('$x=abcd $y=$lib.str.join("-", $x) return($y)')
-            self.eq('a-b-c-d', ret)
-
     async def test_storm_lib_axon(self):
 
         async with self.getTestCore() as core:
