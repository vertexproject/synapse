import bz2
import gzip
import json
import base64
import asyncio
import hashlib
import binascii
import datetime

from datetime import timezone as tz
from unittest import mock

import synapse.exc as s_exc
import synapse.common as s_common
import synapse.lib.provenance as s_provenance

import synapse.tests.utils as s_test

from synapse.tests.utils import alist

MINSECS = 60
HOURSECS = 60 * MINSECS
DAYSECS = 24 * HOURSECS

class StormTypesTest(s_test.SynTest):

    async def test_storm_node_tags(self):
        async with self.getTestCore() as core:
            await core.eval('[ test:comp=(20, haha) +#foo +#bar test:comp=(30, hoho) ]').list()

            q = '''
            test:comp
            for $tag in $node.tags() {
                -> test:int [ +#$tag ]
            }
            '''

            await core.eval(q).list()

            self.len(1, await core.eval('test:int#foo').list())
            self.len(1, await core.eval('test:int#bar').list())

            q = '''
            test:comp
            for $tag in $node.tags(fo*) {
                -> test:int [ -#$tag ]
            }
            '''
            await core.eval(q).list()

            self.len(0, await core.eval('test:int#foo').list())
            self.len(1, await core.eval('test:int#bar').list())

    async def test_node_globtags(self):

        def check_fire_mesgs(storm_mesgs, expected_data):
            tmesgs = [m[1] for m in storm_mesgs if m[0] == 'storm:fire']
            self.len(1, tmesgs)
            test_data = set(tmesgs[0].get('data', {}).get('globs'))
            self.eq(test_data, expected_data)

        async with self.getTestCore() as core:
            q = '''[test:str=woot
                    +#foo.bar.baz.faz
                    +#foo.bar.jaz.faz
                    +#foo.knight.day.faz]'''
            nodes = await core.eval(q).list()
            self.len(1, nodes)

            # explicit behavior tests
            q = 'test:str=woot $globs=$node.globtags("foo.*.*.faz") $lib.fire(test, globs=$globs) -test:str'
            mesgs = await core.streamstorm(q).list()
            e = {('bar', 'baz'), ('bar', 'jaz'), ('knight', 'day')}
            check_fire_mesgs(mesgs, e)

            q = 'test:str=woot $globs=$node.globtags("foo.bar.*") $lib.fire(test, globs=$globs) -test:str'
            mesgs = await core.streamstorm(q).list()
            e = {'baz', 'jaz'}
            check_fire_mesgs(mesgs, e)

            q = 'test:str=woot $globs=$node.globtags("foo.bar.*.*") $lib.fire(test, globs=$globs) -test:str'
            mesgs = await core.streamstorm(q).list()
            e = {('baz', 'faz'), ('jaz', 'faz')}
            check_fire_mesgs(mesgs, e)

            q = 'test:str=woot $globs=$node.globtags("foo.bar.**") $lib.fire(test, globs=$globs) -test:str'
            mesgs = await core.streamstorm(q).list()
            e = {'baz', 'baz.faz', 'jaz', 'jaz.faz'}
            check_fire_mesgs(mesgs, e)

            q = 'test:str=woot $globs=$node.globtags("foo.bar.*.*.*") $lib.fire(test, globs=$globs) -test:str'
            mesgs = await core.streamstorm(q).list()
            e = set()
            check_fire_mesgs(mesgs, e)

            # For loop example for a single-match case
            q = '''test:str=woot
            for $part in $node.globtags("foo.bar.*") {
                [test:str=$part]
            }'''
            mesgs = await core.streamstorm(q).list()
            self.len(1, await core.nodes('test:str=baz'))
            self.len(1, await core.nodes('test:str=jaz'))

            # For loop example for a multi-match case
            q = '''test:str=woot
                for ($part1, $part2, $part3) in $node.globtags("foo.*.*.*") {
                    [test:str=$part1] -test:str=woot [+#$part3]
                }'''
            mesgs = await core.streamstorm(q).list()
            self.len(1, await core.nodes('test:str=bar'))
            self.len(1, await core.nodes('test:str=knight'))
            self.len(2, await core.nodes('#faz'))

    async def test_storm_lib_base(self):
        pdef = {
            'name': 'foo',
            'desc': 'test',
            'version': (0, 0, 1),
            'modules': [
                {
                    'name': 'test',
                    'storm': 'function f(a) { return ($a) }',
                }
            ],
            'commands': [
            ],
        }
        async with self.getTestCore() as core:

            await core.addStormPkg(pdef)
            nodes = await core.nodes('[ inet:asn=$lib.min(20, 0x30) ]')
            self.len(1, nodes)
            self.eq(20, nodes[0].ndef[1])

            nodes = await core.nodes('[ inet:asn=$lib.min(20, (10, 30)) ]')
            self.len(1, nodes)
            self.eq(10, nodes[0].ndef[1])

            nodes = await core.nodes('[ inet:asn=$lib.max(20, 0x30) ]')
            self.len(1, nodes)
            self.eq(0x30, nodes[0].ndef[1])

            nodes = await core.nodes('[ inet:asn=$lib.max(20, (10, 30)) ]')
            self.len(1, nodes)
            self.eq(30, nodes[0].ndef[1])

            nodes = await core.nodes('[ inet:asn=$lib.len(asdf) ]')
            self.len(1, nodes)
            self.eq(4, nodes[0].ndef[1])

            nodes = await core.nodes('[ test:str=$lib.guid() test:str=$lib.guid() ]')
            self.len(2, nodes)
            self.true(s_common.isguid(nodes[0].ndef[1]))
            self.true(s_common.isguid(nodes[1].ndef[1]))
            self.ne(nodes[0].ndef[1], nodes[1].ndef[1])

            nodes = await core.nodes('[ test:str=$lib.guid(hehe,haha) test:str=$lib.guid(hehe,haha) ]')
            self.len(2, nodes)
            self.true(s_common.isguid(nodes[0].ndef[1]))
            self.true(s_common.isguid(nodes[1].ndef[1]))
            self.eq(nodes[0].ndef[1], nodes[1].ndef[1])

            async with core.getLocalProxy() as prox:
                mesgs = [m async for m in prox.storm('$lib.print("hi there")') if m[0] == 'print']
                self.len(1, mesgs)
                self.stormIsInPrint('hi there', mesgs)

                mesgs = [m async for m in prox.storm('[ inet:fqdn=vertex.link inet:fqdn=woot.com ] $lib.print(:zone)')]
                mesgs = [m for m in mesgs if m[0] == 'print']
                self.len(2, mesgs)
                self.eq('vertex.link', mesgs[0][1]['mesg'])
                self.eq('woot.com', mesgs[1][1]['mesg'])

                mesgs = [m async for m in prox.storm("$lib.print('woot at: {s} {num}', s=hello, num=$(42+43))")]
                self.stormIsInPrint('woot at: hello 85', mesgs)

            # lib.sorted()
            q = '''
                $set = $lib.set(c, b, a)
                for $x in $lib.sorted($set) {
                    [ test:str=$x ]
                }
            '''
            nodes = await core.nodes(q)
            self.len(3, nodes)
            self.eq(nodes[0].ndef[1], 'a')
            self.eq(nodes[1].ndef[1], 'b')
            self.eq(nodes[2].ndef[1], 'c')

            # $lib.import
            q = '$test = $lib.import(test) $lib.print($test)'
            msgs = await core.streamstorm(q).list()
            self.stormIsInPrint('stormtypes.Lib object', msgs)
            q = '$test = $lib.import(newp)'
            msgs = await core.streamstorm(q).list()
            erfo = [m for m in msgs if m[0] == 'err'][0]
            self.eq(erfo[1][0], 'NoSuchName')
            self.eq(erfo[1][1].get('name'), 'newp')

    async def test_storm_lib_query(self):
        async with self.getTestCore() as core:
            # basic
            q = '''
            $foo = ${ [test:str=theevalthatmendo] }
            $foo.exec()
            '''
            await core.nodes(q)
            nodes = await core.nodes('test:str=theevalthatmendo')
            self.len(1, nodes)

            # make sure our scope goes down
            q = '''
            $bar = ${ [test:str=$foo] }

            $foo = "this little node went to market"
            $bar.exec()
            $foo = "this little node stayed home"
            $bar.exec()
            $foo = "this little node had roast beef"
            $bar.exec()
            '''
            msgs = await core.streamstorm(q).list()
            nodes = [m for m in msgs if m[0] == 'node:add']
            self.len(3, nodes)
            self.eq(nodes[0][1]['ndef'], ('test:str', 'this little node went to market'))
            self.eq(nodes[1][1]['ndef'], ('test:str', 'this little node stayed home'))
            self.eq(nodes[2][1]['ndef'], ('test:str', 'this little node had roast beef'))

            # but that it doesn't come back up
            q = '''
            $foo = "that is one neato burrito"
            $baz = ${ $bar=$lib.str.concat(wompwomp, $lib.guid()) }
            $baz.exec()
            $lib.print($bar)
            [ test:str=$foo ]
            '''

            msgs = await core.streamstorm(q).list()
            prints = [m for m in msgs if m[0] == 'print']
            self.len(0, prints)

            # make sure returns work
            q = '''
            $foo = $(10)
            $bar = ${ return ( $($foo+1) ) }
            [test:int=$bar.exec()]
            '''
            msgs = await core.streamstorm(q).list()
            nodes = [m for m in msgs if m[0] == 'node']
            self.len(1, nodes)
            self.eq(nodes[0][1][0], ('test:int', 11))

            # make sure it inherits the runt it's created in, not exec'd in
            q = '''
            $foo = ${$lib.print("look ma, my runt") $bing = $(0) }

            function foofunc() {
                $bing = $(99)
                yield $foo.exec()
                $lib.print("bing is now {bing}", bing=$bing)
                return ($(0))
            }

            $foofunc()
            '''
            msgs = await core.streamstorm(q).list()
            self.stormIsInPrint('look ma, my runt', msgs)
            self.stormIsInPrint('bing is now 99', msgs)

    async def test_storm_lib_node(self):
        async with self.getTestCore() as core:
            nodes = await core.nodes('[ test:str=woot :tick=2001] [ test:int=$node.isform(test:str) ] +test:int')
            self.eq(1, nodes[0].ndef[1])

            q = 'test:str=woot $lib.fire(name=pode, pode=$node.pack(dorepr=True))'
            msgs = await core.streamstorm(q, opts={'repr': True}).list()
            pode = [m[1] for m in msgs if m[0] == 'node'][0]
            apode = [m[1].get('data').get('pode') for m in msgs if m[0] == 'storm:fire'][0]
            self.eq(pode[0], ('test:str', 'woot'))
            pode[1].pop('path')
            self.eq(pode, apode)

    async def test_storm_lib_dict(self):
        async with self.getTestCore() as core:
            nodes = await core.nodes('$blah = $lib.dict(foo=vertex.link) [ inet:fqdn=$blah.foo ]')
            self.len(1, nodes)
            self.eq('vertex.link', nodes[0].ndef[1])

    async def test_storm_lib_str(self):
        async with self.getTestCore() as core:
            q = '$v=vertex $l=link $fqdn=$lib.str.concat($v, ".", $l)' \
                ' [ inet:email=$lib.str.format("visi@{domain}", domain=$fqdn) ]'
            nodes = await core.nodes(q)
            self.len(1, nodes)
            self.eq('visi@vertex.link', nodes[0].ndef[1])

            nodes = await core.nodes('$s = woot [ test:int=$s.startswith(w) ]')
            self.eq(1, nodes[0].ndef[1])

            nodes = await core.nodes('$s = woot [ test:int=$s.endswith(visi) ]')
            self.eq(0, nodes[0].ndef[1])

            nodes = await core.nodes('$s = woot [ test:str=$s.rjust(10) ]')
            self.eq('      woot', nodes[0].ndef[1])

            nodes = await core.nodes('$s = woot [ test:str=$s.ljust(10) ]')
            self.eq('woot      ', nodes[0].ndef[1])

    async def test_storm_lib_bytes_gzip(self):
        async with self.getTestCore() as core:
            async with await core.snap() as snap:
                hstr = b'ohhai'
                ghstr = gzip.compress(hstr)
                mstr = b'ohgood'
                ggstr = gzip.compress(mstr)
                n2 = s_common.guid()
                n3 = s_common.guid()

                node1 = await snap.addNode('graph:node', '*', {'data': ghstr})
                node2 = await snap.addNode('graph:node', '*', {'data': mstr})

                text = f'''
                    graph:node={node1.ndef[1]}
                    $gzthing = :data
                    $foo = $gzthing.gunzip()
                    $lib.print($foo)

                    [ graph:node={n2} :data=$foo ]
                '''

                await core.streamstorm(text).list()

                # make sure we gunzip correctly
                opts = {'vars': {'iden': n2}}
                nodes = await snap.nodes('graph:node=$iden', opts=opts)
                self.eq(hstr, nodes[0].get('data'))

                # gzip
                text = f'''
                    graph:node={node2.ndef[1]}
                    $bar = :data
                    [ graph:node={n3} :data=$bar.gzip() ]
                '''
                await core.streamstorm(text).list()

                # make sure we gzip correctly
                opts = {'vars': {'iden': n3}}
                nodes = await snap.nodes('graph:node=$iden', opts=opts)
                self.eq(gzip.decompress(ggstr),
                        gzip.decompress(nodes[0].get('data')))

    async def test_storm_lib_bytes_bzip(self):
        async with self.getTestCore() as core:
            async with await core.snap() as snap:
                hstr = b'ohhai'
                ghstr = bz2.compress(hstr)
                mstr = b'ohgood'
                ggstr = bz2.compress(mstr)
                n2 = s_common.guid()
                n3 = s_common.guid()

                node1 = await snap.addNode('graph:node', '*', {'data': ghstr})
                node2 = await snap.addNode('graph:node', '*', {'data': mstr})

                text = '''
                    graph:node={valu}
                    $bzthing = :data
                    $foo = $bzthing.bunzip()
                    $lib.print($foo)

                    [ graph:node={n2} :data=$foo ]
                '''
                text = text.format(valu=node1.ndef[1], n2=n2)
                await core.streamstorm(text).list()

                # make sure we bunzip correctly
                opts = {'vars': {'iden': n2}}
                nodes = await snap.nodes('graph:node=$iden', opts=opts)
                self.eq(hstr, nodes[0].props['data'])

                # bzip
                text = '''
                    graph:node={valu}
                    $bar = :data
                    [ graph:node={n3} :data=$bar.bzip() ]
                '''
                text = text.format(valu=node2.ndef[1], n3=n3)
                await core.streamstorm(text).list()

                # make sure we bzip correctly
                opts = {'vars': {'iden': n3}}
                nodes = await snap.nodes('graph:node=$iden', opts=opts)
                self.eq(ggstr, nodes[0].props['data'])

    async def test_storm_lib_bytes_json(self):
        async with self.getTestCore() as core:
            async with await core.snap() as snap:
                foo = {'a': 'ohhai'}
                ghstr = bytes(json.dumps(foo), 'utf8')
                n2 = s_common.guid()

                node1 = await snap.addNode('graph:node', '*', {'data': ghstr})

                text = '''
                    graph:node={valu}
                    $jzthing = :data
                    $foo = $jzthing.json()

                    [ graph:node={n2} :data=$foo ]
                '''
                text = text.format(valu=node1.ndef[1], n2=n2)
                await core.streamstorm(text).list()

                # make sure we json loaded correctly
                opts = {'vars': {'iden': n2}}
                nodes = await snap.nodes('graph:node=$iden', opts=opts)
                self.eq(foo, nodes[0].props['data'])

    async def test_storm_lib_list(self):
        async with self.getTestCore() as core:
            # Base List object behavior
            q = '''// $lib.list ctor
            $list=$lib.list(1,2,3)
            // __len__
            $lib.print('List size is {len}', len=$lib.len($list))
            // aiter/iter method
            $sum = $(0)
            for $valu in $list {
                $sum = $( $sum + $valu)
            }
            $lib.print('Sum is {sum}', sum=$sum)
            // Append method
            $list.append(4)
            // size method
            $lib.print('List size is now {len}', len=$list.size())
            // Access the values by index
            $lib.print('List[0]={zero}, List[-1]={neg1}', zero=$list.index(0), neg1=$list.index(-1))
            $sum = $(0)
            for $valu in $list {
                $sum = $( $sum + $valu)
            }
            $lib.print('Sum is now {sum}', sum=$sum)
            // Empty lists may also be made
            $elst=$lib.list()
            $lib.print('elst size is {len}', len=$lib.len($elst))
            '''
            msgs = await core.streamstorm(q).list()
            self.stormIsInPrint('List size is 3', msgs)
            self.stormIsInPrint('Sum is 6', msgs)
            self.stormIsInPrint('List[0]=1, List[-1]=4', msgs)
            self.stormIsInPrint('List size is now 4', msgs)
            self.stormIsInPrint('Sum is now 10', msgs)
            self.stormIsInPrint('elst size is 0', msgs)

            # Convert primitive python objects to List objects
            q = '$v=(foo,bar,baz) [ test:str=$v.index(1) test:int=$v.length() ]'
            nodes = await core.nodes(q)
            self.eq(nodes[0].ndef, ('test:str', 'bar'))
            self.eq(nodes[1].ndef, ('test:int', 3))

            # Python Tuples can be treated like a List object for accessing via data inside of.
            q = '[ test:comp=(10,lol) ] $x=$node.ndef().index(1).index(1) [ test:str=$x ]'
            nodes = await core.nodes(q)
            self.eq(nodes[0].ndef, ('test:str', 'lol'))

            # sad case - index out of bounds.
            q = 'test:comp=(10,lol) $x=$node.ndef().index(2)'
            mesgs = await core.streamstorm(q).list()
            errs = [m[1] for m in mesgs if m[0] == 'err']
            self.len(1, errs)
            self.eq(errs[0][0], 'StormRuntimeError')

    async def test_storm_lib_fire(self):
        async with self.getTestCore() as core:
            text = '$lib.fire(foo:bar, baz=faz)'

            gotn = [mesg async for mesg in core.streamstorm(text) if mesg[0] == 'storm:fire']

            self.len(1, gotn)

            self.eq(gotn[0][1]['type'], 'foo:bar')
            self.eq(gotn[0][1]['data']['baz'], 'faz')

    async def test_storm_node_repr(self):
        text = '''
            [ inet:ipv4=1.2.3.4 :loc=us]
            $ipv4 = $node.repr()
            $loc = $node.repr(loc)
            $latlong = $node.repr(latlong, defv="??")
            $valu = $lib.str.format("{ipv4} in {loc} at {latlong}", ipv4=$ipv4, loc=$loc, latlong=$latlong)
            [ test:str=$valu ]
            +test:str
        '''

        async with self.getTestCore() as core:
            nodes = await core.nodes(text)
            self.len(1, nodes)
            self.eq(nodes[0].ndef[1], '1.2.3.4 in us at ??')

            mesgs = await alist(core.streamstorm('inet:ipv4 $repr=$node.repr(newp)'))

            err = mesgs[-2][1]
            self.eq(err[0], 'StormRuntimeError')
            self.isin('mesg', err[1])
            self.eq(err[1].get('prop'), 'newp')
            self.eq(err[1].get('form'), 'inet:ipv4')

    async def test_storm_csv(self):
        async with self.getTestCore() as core:
            await core.eval('[test:str=1234 :tick=2001]').list()
            await core.eval('[test:str=9876 :tick=3001]').list()

            q = "test:str " \
                "$tick=$node.repr(tick) " \
                "$lib.csv.emit($node.form(), $node.value(), $tick, table=mytable)"

            mesgs = await core.streamstorm(q, {'show': ('err', 'csv:row')}).list()
            csv_rows = [m for m in mesgs if m[0] == 'csv:row']
            self.len(2, csv_rows)
            csv_rows.sort(key=lambda x: x[1].get('row')[1])
            self.eq(csv_rows[0],
                    ('csv:row', {'row': ['test:str', '1234', '2001/01/01 00:00:00.000'],
                                 'table': 'mytable'}))
            self.eq(csv_rows[1],
                    ('csv:row', {'row': ['test:str', '9876', '3001/01/01 00:00:00.000'],
                                 'table': 'mytable'}))

            q = 'test:str $lib.csv.emit(:tick, :hehe)'
            mesgs = await core.streamstorm(q, {'show': ('err', 'csv:row')}).list()
            csv_rows = [m for m in mesgs if m[0] == 'csv:row']
            self.len(2, csv_rows)
            self.eq(csv_rows[0],
                    ('csv:row', {'row': [978307200000, None], 'table': None}))
            self.eq(csv_rows[1],
                    ('csv:row', {'row': [32535216000000, None], 'table': None}))

            # Sad path case...
            q = '''$data=() $genr=$lib.feed.genr(syn.node, $data)
            $lib.csv.emit($genr)
            '''
            mesgs = await core.streamstorm(q, {'show': ('err', 'csv:row')}).list()
            err = mesgs[-2]
            self.eq(err[1][0], 'NoSuchType')

    async def test_storm_node_iden(self):
        async with self.getTestCore() as core:
            nodes = await core.nodes('[ test:int=10 test:str=$node.iden() ] +test:str')
            iden = s_common.ehex(s_common.buid(('test:int', 10)))
            self.eq(nodes[0].ndef, ('test:str', iden))
            self.len(1, nodes)

    async def test_storm_text_add(self):
        async with self.getTestCore() as core:
            nodes = await core.nodes('''
                [ test:int=10 ] $text=$lib.text(hehe) { +test:int>=10 $text.add(haha) }
                [ test:str=$text.str() ] +test:str''')
            self.len(1, nodes)
            self.eq(nodes[0].ndef, ('test:str', 'hehehaha'))

    async def test_storm_set(self):

        async with self.getTestCore() as core:

            await core.nodes('[inet:ipv4=1.2.3.4 :asn=20]')
            await core.nodes('[inet:ipv4=5.6.7.8 :asn=30]')

            q = '''
                $set = $lib.set()
                inet:ipv4 $set.add(:asn)
                [ graph:node="*" ] +graph:node [ :data=$set.list() ]
            '''
            nodes = await core.nodes(q)
            self.len(1, nodes)
            self.eq(tuple(sorted(nodes[0].get('data'))), (20, 30))

            q = '''
                $set = $lib.set()
                inet:ipv4 $set.adds((:asn,:asn))
                [ graph:node="*" ] +graph:node [ :data=$set.list() ]
            '''
            nodes = await core.nodes(q)
            self.len(1, nodes)
            self.eq(tuple(sorted(nodes[0].get('data'))), (20, 30))

            q = '''
                $set = $lib.set()
                inet:ipv4 $set.adds((:asn,:asn))
                { +:asn=20 $set.rem(:asn) }
                [ graph:node="*" ] +graph:node [ :data=$set.list() ]
            '''
            nodes = await core.nodes(q)
            self.len(1, nodes)
            self.eq(tuple(sorted(nodes[0].get('data'))), (30,))

            q = '''
                $set = $lib.set()
                inet:ipv4 $set.add(:asn)
                $set.rems((:asn,:asn))
                [ graph:node="*" ] +graph:node [ :data=$set.list() ]
            '''
            nodes = await core.nodes(q)
            self.len(1, nodes)
            self.eq(tuple(sorted(nodes[0].get('data'))), ())

            q = '$set = $lib.set(a, b, c) [test:int=$set.size()]'
            nodes = await core.nodes(q)
            self.len(1, nodes)
            self.eq(nodes[0].ndef, ('test:int', 3))

            q = '''$set = $lib.set(a, b, c)
            for $v in $set {
                $lib.print('set valu: {v}', v=$v)
            }
            '''
            mesgs = await core.streamstorm(q).list()
            self.stormIsInPrint('set valu: a', mesgs)
            self.stormIsInPrint('set valu: b', mesgs)
            self.stormIsInPrint('set valu: c', mesgs)

            q = '''
                $set = $lib.set()
                $set.add(foo)
                if $set.has(foo) { [ test:str=asdf ] }
            '''
            nodes = await core.nodes(q)
            self.len(1, nodes)
            self.eq(nodes[0].ndef, ('test:str', 'asdf'))

    async def test_storm_path(self):
        async with self.getTestCore() as core:
            await core.nodes('[ inet:dns:a=(vertex.link, 1.2.3.4) ]')
            q = '''
                inet:fqdn=vertex.link -> inet:dns:a -> inet:ipv4
                $idens = $path.idens()
                [ graph:node="*" ] +graph:node [ :data=$idens ]
            '''

            idens = (
                '02488bc284ffd0f60f474d5af66a8c0cf89789f766b51fde1d3da9b227005f47',
                '20153b758f9d5eaaa38e4f4a65c36da797c3e59e549620fa7c4895e1a920991f',
                '3ecd51e142a5acfcde42c02ff5c68378bfaf1eaf49fe9721550b6e7d6013b699',
            )

            nodes = await core.nodes(q)
            self.len(1, nodes)
            self.eq(tuple(sorted(nodes[0].get('data'))), idens)

            opts = {'vars': {'testvar': 'test'}}
            text = "[ test:str='123' ] $testkey=testvar [ test:str=$path.vars.$testkey ]"
            nodes = await core.nodes(text, opts=opts)
            self.len(2, nodes)
            self.eq(nodes[0].ndef, ('test:str', 'test'))

            text = "[ test:str='123' ] [ test:str=$path.vars.testkey ]"
            mesgs = await alist(core.streamstorm(text))
            errs = [m[1] for m in mesgs if m[0] == 'err']
            self.len(1, errs)
            err = errs[0]
            self.eq(err[0], 'StormRuntimeError')
            self.isin('No var with name: testkey', err[1].get('mesg'))

            opts = {'vars': {'testkey': 'testvar'}}
            text = "[ test:str='123' ] $path.vars.$testkey = test [ test:str=$testvar ]"
            nodes = await core.nodes(text, opts=opts)
            self.len(2, nodes)
            self.eq(nodes[0].ndef, ('test:str', 'test'))
            self.eq(nodes[1].ndef, ('test:str', '123'))

            opts = {'vars': {'testvar': 'test', 'testkey': 'testvar'}}
            text = '''
                [ test:str='123' ]
                for ($name, $valu) in $path.vars {
                    $lib.print('{name}={valu}', name=$name, valu=$valu)
                }
            '''
            msgs = await alist(core.streamstorm(text, opts=opts))

            self.stormIsInPrint('testvar=test', msgs)
            self.stormIsInPrint('testkey=testvar', msgs)

    async def test_storm_trace(self):
        async with self.getTestCore() as core:
            await core.nodes('[ inet:dns:a=(vertex.link, 1.2.3.4) ]')

            q = '''
                inet:fqdn=vertex.link

                $trace=$path.trace()

                -> inet:dns:a -> inet:ipv4

                /* Make a trace object from a path which already has nodes */
                $trace2=$path.trace()

                [ graph:node="*" ] +graph:node [ :data=$trace.idens() ]

                /* Print the contents of the second trace */
                $lib.print($trace2.idens())
                '''
            mesgs = await core.streamstorm(q).list()
            podes = [m[1] for m in mesgs if m[0] == 'node']
            self.len(1, podes)
            pode = podes[0]

            idens = (
                '02488bc284ffd0f60f474d5af66a8c0cf89789f766b51fde1d3da9b227005f47',
                '20153b758f9d5eaaa38e4f4a65c36da797c3e59e549620fa7c4895e1a920991f',
                '3ecd51e142a5acfcde42c02ff5c68378bfaf1eaf49fe9721550b6e7d6013b699',
            )

            self.eq(tuple(sorted(pode[1]['props'].get('data'))), idens)

            for iden in idens:
                self.stormIsInPrint(iden, mesgs)

    async def test_stormuser(self):
        # Do not include persistent vars support in this test see
        # test_persistent_vars for that behavior.
        async with self.getTestCore() as core:
            q = '$lib.print($lib.user.name())'
            mesgs = await s_test.alist(core.streamstorm(q))
            self.stormIsInPrint('root', mesgs)

    async def test_persistent_vars(self):
        with self.getTestDir() as dirn:
            async with self.getTestCore(dirn=dirn) as core:
                async with core.getLocalProxy() as prox:
                    # User setup for $lib.user.vars() tests
                    ret1 = await prox.addAuthUser('user1')
                    iden1 = ret1.get('iden')
                    await prox.setUserPasswd('user1', 'secret')
                    await prox.addUserRule('user1', (True, ('node:add',)))
                    await prox.addUserRule('user1', (True, ('prop:set',)))
                    await prox.addUserRule('user1', (True,
                                                     ('storm', 'globals', 'get', 'userkey',)))

                    # Basic tests as root for $lib.globals

                    q = '''$lib.globals.set(adminkey, sekrit)
                    $lib.globals.set(userkey, lessThanSekrit)
                    $lib.globals.set(throwaway, beep)
                    $valu=$lib.globals.get(adminkey)
                    $lib.print($valu)
                    '''
                    mesgs = await s_test.alist(prox.storm(q))
                    self.stormIsInPrint('sekrit', mesgs)

                    popq = '''$valu = $lib.globals.pop(throwaway)
                    $lib.print("pop valu is {valu}", valu=$valu)
                    '''
                    mesgs = await s_test.alist(prox.storm(popq))
                    self.stormIsInPrint('pop valu is beep', mesgs)

                    # get and pop take a secondary default value which may be returned
                    q = '''$valu = $lib.globals.get(throwaway, $(0))
                    $lib.print("get valu is {valu}", valu=$valu)
                    '''
                    mesgs = await s_test.alist(prox.storm(q))
                    self.stormIsInPrint('get valu is 0', mesgs)

                    q = '''$valu = $lib.globals.pop(throwaway, $(0))
                    $lib.print("pop valu is {valu}", valu=$valu)
                    '''
                    mesgs = await s_test.alist(prox.storm(q))
                    self.stormIsInPrint('pop valu is 0', mesgs)

                    listq = '''for ($key, $valu) in $lib.globals.list() {
                    $string = $lib.str.format("{key} is {valu}", key=$key, valu=$valu)
                    $lib.print($string)
                    }
                    '''
                    mesgs = await s_test.alist(prox.storm(listq))
                    self.len(2, [m for m in mesgs if m[0] == 'print'])
                    self.stormIsInPrint('adminkey is sekrit', mesgs)
                    self.stormIsInPrint('userkey is lessThanSekrit', mesgs)

                    # Sadpath - storing a valu into the hive that can't be
                    # msgpacked will fail
                    # q = '[test:str=test] $lib.user.vars.set(mynode, $node)'
                    # mesgs = await s_test.alist(prox.storm(q))
                    # err = "can not serialize 'Node' object"
                    # errs = [m for m in mesgs if m[0] == 'err']
                    # self.len(1, errs)
                    # self.eq(errs[0][1][1].get('mesg'), err)

                    # Sad path - names must be strings.
                    q = '$lib.globals.set((my, nested, valu), haha)'
                    mesgs = await s_test.alist(prox.storm(q))
                    err = 'The name of a persistent variable must be a string.'
                    errs = [m for m in mesgs if m[0] == 'err']
                    self.len(1, errs)
                    self.eq(errs[0][1][1].get('mesg'), err)

                    # Sad path - names must be strings.
                    q = '$lib.globals.set((my, nested, valu), haha)'
                    mesgs = await s_test.alist(prox.storm(q))
                    err = 'The name of a persistent variable must be a string.'
                    errs = [m for m in mesgs if m[0] == 'err']
                    self.len(1, errs)
                    self.eq(errs[0][1][1].get('mesg'), err)

                async with core.getLocalProxy() as uprox:  # type: s_cortex.CoreApi
                    self.true(await uprox.setCellUser(iden1))

                    q = '''$lib.user.vars.set(somekey, hehe)
                    $valu=$lib.user.vars.get(somekey)
                    $lib.print($valu)
                    '''
                    mesgs = await s_test.alist(uprox.storm(q))
                    self.stormIsInPrint('hehe', mesgs)

                    q = '''$lib.user.vars.set(somekey, hehe)
                    $lib.user.vars.set(anotherkey, weee)
                    [test:str=$lib.user.vars.get(somekey)]
                    '''
                    mesgs = await s_test.alist(uprox.storm(q))
                    self.len(1, await core.nodes('test:str=hehe'))

                    listq = '''for ($key, $valu) in $lib.user.vars.list() {
                        $string = $lib.str.format("{key} is {valu}", key=$key, valu=$valu)
                        $lib.print($string)
                    }
                    '''
                    mesgs = await s_test.alist(uprox.storm(listq))
                    self.stormIsInPrint('somekey is hehe', mesgs)
                    self.stormIsInPrint('anotherkey is weee', mesgs)

                    popq = '''$valu = $lib.user.vars.pop(anotherkey)
                    $lib.print("pop valu is {valu}", valu=$valu)
                    '''
                    mesgs = await s_test.alist(uprox.storm(popq))
                    self.stormIsInPrint('pop valu is weee', mesgs)

                    mesgs = await s_test.alist(uprox.storm(listq))
                    self.len(1, [m for m in mesgs if m[0] == 'print'])
                    self.stormIsInPrint('somekey is hehe', mesgs)

                    # get and pop take a secondary default value which may be returned
                    q = '''$valu = $lib.user.vars.get(newp, $(0))
                    $lib.print("get valu is {valu}", valu=$valu)
                    '''
                    mesgs = await s_test.alist(prox.storm(q))
                    self.stormIsInPrint('get valu is 0', mesgs)

                    q = '''$valu = $lib.user.vars.pop(newp, $(0))
                    $lib.print("pop valu is {valu}", valu=$valu)
                    '''
                    mesgs = await s_test.alist(prox.storm(q))
                    self.stormIsInPrint('pop valu is 0', mesgs)

                    # the user can access the specific core.vars key
                    # that they have access to but not the admin key
                    q = '''$valu=$lib.globals.get(userkey)
                        $lib.print($valu)
                        '''
                    mesgs = await s_test.alist(uprox.storm(q))
                    self.stormIsInPrint('lessThanSekrit', mesgs)

                    # While the user has get perm, they do not have set or pop
                    # permission
                    q = '''$valu=$lib.globals.pop(userkey)
                    $lib.print($valu)
                    '''
                    mesgs = await s_test.alist(uprox.storm(q))
                    self.len(0, [m for m in mesgs if m[0] == 'print'])
                    errs = [m for m in mesgs if m[0] == 'err']
                    self.len(1, errs)
                    self.eq(errs[0][1][0], 'AuthDeny')

                    q = '''$valu=$lib.globals.set(userkey, newSekritValu)
                    $lib.print($valu)
                    '''
                    mesgs = await s_test.alist(uprox.storm(q))
                    self.len(0, [m for m in mesgs if m[0] == 'print'])
                    errs = [m for m in mesgs if m[0] == 'err']
                    self.len(1, errs)
                    self.eq(errs[0][1][0], 'AuthDeny')

                    # Attempting to access the adminkey fails
                    q = '''$valu=$lib.globals.get(adminkey)
                    $lib.print($valu)
                    '''
                    mesgs = await s_test.alist(uprox.storm(q))
                    self.len(0, [m for m in mesgs if m[0] == 'print'])
                    errs = [m for m in mesgs if m[0] == 'err']
                    self.len(1, errs)
                    self.eq(errs[0][1][0], 'AuthDeny')

                    # if the user attempts to list the values in
                    # core.vars, they only get the values they can read.
                    corelistq = '''
                    for ($key, $valu) in $lib.globals.list() {
                        $string = $lib.str.format("{key} is {valu}", key=$key, valu=$valu)
                        $lib.print($string)
                    }
                    '''
                    mesgs = await s_test.alist(uprox.storm(corelistq))
                    self.len(1, [m for m in mesgs if m[0] == 'print'])
                    self.stormIsInPrint('userkey is lessThanSekrit', mesgs)

            async with self.getTestCore(dirn=dirn) as core:
                # And our variables do persist AFTER restarting the cortex,
                # so they are persistent via the hive.
                async with core.getLocalProxy() as uprox:  # type: s_cortex.CoreApi
                    self.true(await uprox.setCellUser(iden1))

                    mesgs = await s_test.alist(uprox.storm(listq))
                    self.len(1, [m for m in mesgs if m[0] == 'print'])
                    self.stormIsInPrint('somekey is hehe', mesgs)

                    q = '''$valu=$lib.globals.get(userkey)
                    $lib.print($valu)
                    '''
                    mesgs = await s_test.alist(uprox.storm(q))
                    self.stormIsInPrint('lessThanSekrit', mesgs)

                    # The StormHiveDict is safe when computing things
                    q = '''[test:int=1234]
                    $lib.user.vars.set(someint, $node.value())
                    [test:str=$lib.user.vars.get(someint)]
                    '''
                    podes = await s_test.alist(uprox.eval(q))
                    self.len(2, podes)
                    self.eq({('test:str', '1234'), ('test:int', 1234)},
                            {pode[0] for pode in podes})

    async def test_storm_lib_time(self):

        async with self.getTestCore() as core:
            nodes = await core.nodes('[ ps:person="*" :dob = $lib.time.fromunix(20) ]')
            self.len(1, nodes)
            self.eq(20000, nodes[0].get('dob'))

            query = '''$valu="10/1/2017 2:52"
            $parsed=$lib.time.parse($valu, "%m/%d/%Y %H:%M")
            [test:int=$parsed]
            '''
            nodes = await core.nodes(query)
            self.len(1, nodes)
            self.eq(nodes[0].ndef[1], 1506826320000)

            # Sad case for parse
            query = '''$valu="10/1/2017 2:52"
            $parsed=$lib.time.parse($valu, "%m/%d/%Y--%H:%MTZ")
            [test:int=$parsed]
            '''
            mesgs = await alist(core.streamstorm(query))
            ernfos = [m[1] for m in mesgs if m[0] == 'err']
            self.len(1, ernfos)
            self.isin('Error during time parsing', ernfos[0][1].get('mesg'))

            query = '''[test:str=1234 :tick=20190917]
            $lib.print($lib.time.format(:tick, "%Y-%d-%m"))
            '''
            mesgs = await alist(core.streamstorm(query))
            self.stormIsInPrint('2019-17-09', mesgs)

            # Strs can be parsed using time norm routine.
            query = '''$valu=$lib.time.format('200103040516', '%Y %m %d')
            $lib.print($valu)
            '''
            mesgs = await alist(core.streamstorm(query))
            self.stormIsInPrint('2001 03 04', mesgs)

            # Out of bounds case for datetime
            query = '''[test:int=253402300800000]
            $valu=$lib.time.format($node.value(), '%Y')'''
            mesgs = await alist(core.streamstorm(query))
            ernfos = [m[1] for m in mesgs if m[0] == 'err']
            self.len(1, ernfos)
            self.isin('Failed to norm a time value prior to formatting', ernfos[0][1].get('mesg'))

            # Cant format ? times
            query = '$valu=$lib.time.format("?", "%Y")'
            mesgs = await alist(core.streamstorm(query))
            ernfos = [m[1] for m in mesgs if m[0] == 'err']
            self.len(1, ernfos)
            self.isin('Cannot format a timestamp for ongoing/future time.', ernfos[0][1].get('mesg'))

            # strftime fail - taken from
            # https://github.com/python/cpython/blob/3.7/Lib/test/datetimetester.py#L1404
            query = r'''[test:str=1234 :tick=20190917]
            $lib.print($lib.time.format(:tick, "%y\ud800%m"))
            '''
            mesgs = await alist(core.streamstorm(query))
            ernfos = [m[1] for m in mesgs if m[0] == 'err']
            self.len(1, ernfos)
            self.isin('Error during time format', ernfos[0][1].get('mesg'))

            # $lib.time.sleep causes cache flushes on the snap
            async with await core.snap() as snap:
                # lift a node into the cache
                data0 = await alist(snap.storm('test:str=1234'))
                self.len(1, snap.buidcache)
                # use $lib.time.sleep
                data1 = await alist(snap.storm('$lib.time.sleep(0) fini { test:str=1234 } '))
                self.ne(id(data0[0][0]), id(data1[0][0]))
                self.eq(data0[0][0].ndef, data1[0][0].ndef)

    async def test_storm_lib_time_ticker(self):

        async with self.getTestCore() as core:
            await core.nodes('''
                $lib.queue.add(visi)
                $lib.dmon.add(${
                    $visi=$lib.queue.get(visi)
                    for $tick in $lib.time.ticker(0.01) {
                        $visi.put($tick)
                    }
                })
            ''')
            nodes = await core.nodes('for ($offs, $tick) in $lib.queue.get(visi).gets(size=3) { [test:int=$tick] } ')
            self.len(3, nodes)
            self.eq({0, 1, 2}, {node.ndef[1] for node in nodes})

            # lib.time.ticker also clears the snap cache
            async with await core.snap() as snap:
                # lift a node into the cache
                _ = await alist(snap.storm('test:int=0'))
                self.len(1, snap.buidcache)
                q = '''
                $visi=$lib.queue.get(visi)
                for $tick in $lib.time.ticker(0.01, count=3) {
                    $visi.put($tick)
                }
                '''
                _ = await alist(snap.storm(q))
                self.len(0, snap.buidcache)

    async def test_storm_lib_telepath(self):

        class FakeService:

            async def doit(self, x):
                return x + 20

            async def fqdns(self):
                yield 'woot.com'
                yield 'vertex.link'

            async def ipv4s(self):
                return ('1.2.3.4', '5.6.7.8')

        async with self.getTestCore() as core:

            fake = FakeService()
            core.dmon.share('fake', fake)
            lurl = core.getLocalUrl(share='fake')

            await core.nodes('[ inet:ipv4=1.2.3.4 :asn=20 ]')

            opts = {'vars': {'url': lurl}}

            nodes = await core.nodes('[ inet:ipv4=1.2.3.4 :asn=20 ] $asn = $lib.telepath.open($url).doit(:asn) [ :asn=$asn ]', opts=opts)
            self.eq(40, nodes[0].props['asn'])

            nodes = await core.nodes('for $fqdn in $lib.telepath.open($url).fqdns() { [ inet:fqdn=$fqdn ] }', opts=opts)
            self.len(2, nodes)

            nodes = await core.nodes('for $ipv4 in $lib.telepath.open($url).ipv4s() { [ inet:ipv4=$ipv4 ] }', opts=opts)
            self.len(2, nodes)

            with self.raises(s_exc.NoSuchName):
                await core.nodes('$lib.telepath.open($url)._newp()', opts=opts)

    async def test_storm_lib_queue(self):

        async with self.getTestCore() as core:

            msgs = await core.streamstorm('queue.add visi').list()
            self.stormIsInPrint('queue added: visi', msgs)

            with self.raises(s_exc.DupName):
                await core.nodes('queue.add visi')

            msgs = await core.streamstorm('queue.list').list()
            self.stormIsInPrint('Storm queue list:', msgs)
            self.stormIsInPrint('visi', msgs)

            nodes = await core.nodes('$q = $lib.queue.get(visi) [ inet:ipv4=1.2.3.4 ] $q.put( $node.repr() )')
            nodes = await core.nodes('$q = $lib.queue.get(visi) ($offs, $ipv4) = $q.get(0) inet:ipv4=$ipv4')
            self.len(1, nodes)
            self.eq(nodes[0].ndef, ('inet:ipv4', 0x01020304))

            # test iter use case
            nodes = await core.nodes('$q = $lib.queue.add(blah) [ inet:ipv4=1.2.3.4 inet:ipv4=5.5.5.5 ] $q.put( $node.repr() )')
            self.len(2, nodes)

            # Put a value into the queue that doesn't exist in the cortex so the lift can nop
            await core.nodes('$q = $lib.queue.get(blah) $q.put("8.8.8.8")')

            nodes = await core.nodes('''
                $q = $lib.queue.get(blah)
                for ($offs, $ipv4) in $q.gets(0, wait=0) {
                    inet:ipv4=$ipv4
                }
            ''')
            self.len(2, nodes)

            nodes = await core.nodes('''
                $q = $lib.queue.get(blah)
                for ($offs, $ipv4) in $q.gets(wait=0) {
                    inet:ipv4=$ipv4
                    $q.cull($offs)
                }
            ''')
            self.len(2, nodes)

            q = '$q = $lib.queue.get(blah) for ($offs, $ipv4) in $q.gets(wait=0) { inet:ipv4=$ipv4 }'
            nodes = await core.nodes(q)
            self.len(0, nodes)

            msgs = await core.streamstorm('queue.del visi').list()
            self.stormIsInPrint('queue removed: visi', msgs)

            with self.raises(s_exc.NoSuchName):
                await core.nodes('queue.del visi')

            with self.raises(s_exc.NoSuchName):
                await core.nodes('$lib.queue.get(newp).get()')

            await core.nodes('''
                $doit = $lib.queue.add(doit)
                $doit.puts((foo,bar))
            ''')
            nodes = await core.nodes('for ($offs, $name) in $lib.queue.get(doit).gets(size=2) { [test:str=$name] }')
            self.len(2, nodes)

            # test other users who have access to this queue can do things to it
            async with core.getLocalProxy() as root:
                # add users
                await root.addAuthUser('synapse')
                await root.addAuthUser('wootuser')

                synu = await core.auth.getUserByName('synapse')
                woot = await core.auth.getUserByName('wootuser')

                # make a queue
                with self.raises(s_exc.AuthDeny):
                    await core.nodes('queue.add synq', user=synu)

                rule = (True, ('storm', 'queue', 'add'))
                await root.addUserRule('synapse', rule, indx=None)
                msgs = await alist(core.streamstorm('queue.add synq', user=synu))
                self.stormIsInPrint('queue added: synq', msgs)

                rule = (True, ('storm', 'queue', 'synq', 'put'))
                await root.addUserRule('synapse', rule, indx=None)

                await core.nodes('$q = $lib.queue.get(synq) $q.puts((bar, baz))', user=synu)

                # now let's see our other user fail to add things
                with self.raises(s_exc.AuthDeny):
                    await core.nodes('$lib.queue.get(synq).get()', user=woot)

                rule = (True, ('storm', 'queue', 'synq', 'get'))
                await root.addUserRule('wootuser', rule, indx=None)

                msgs = await alist(core.streamstorm('$lib.print($lib.queue.get(synq).get(wait=False))'))
                self.stormIsInPrint("(0, 'bar')", msgs)

                with self.raises(s_exc.AuthDeny):
                    await core.nodes('$lib.queue.del(synq)', user=woot)

                rule = (True, ('del', ))
                await root.addUserRule('wootuser', rule, indx=None, gateiden='queue:synq')
                await core.nodes('$lib.queue.del(synq)', user=woot)
                with self.raises(s_exc.NoSuchName):
                    await core.nodes('$lib.queue.get(synq)')

    async def test_storm_node_data(self):

        async with self.getTestCore() as core:

            nodes = await core.nodes('[test:int=10] $node.data.set(foo, hehe)')

            self.len(1, nodes)
            self.eq(await nodes[0].getData('foo'), 'hehe')

            nodes = await core.nodes('test:int $foo=$node.data.get(foo) [ test:str=$foo ] +test:str')
            self.len(1, nodes)
            self.eq(nodes[0].ndef, ('test:str', 'hehe'))

            q = 'test:int for ($name, $valu) in $node.data.list() { [ test:str=$name ] } +test:str'
            nodes = await core.nodes(q)
            self.len(1, nodes)
            self.eq(nodes[0].ndef, ('test:str', 'foo'))

            # delete and remake the node to confirm data wipe
            nodes = await core.nodes('test:int=10 | delnode')
            nodes = await core.nodes('test:int=10')
            self.len(0, nodes)

            nodes = await core.nodes('[test:int=10]')

            self.none(await nodes[0].getData('foo'))

            nodes = await core.nodes('[ test:int=20 ] $node.data.set(woot, woot)')
            self.eq('woot', await nodes[0].getData('woot'))

            nodes = await core.nodes('test:int=20 [ test:str=$node.data.pop(woot) ]')

            self.none(await nodes[1].getData('woot'))
            self.eq(nodes[0].ndef, ('test:str', 'woot'))

    async def test_storm_lib_bytes(self):

        async with self.getTestCore() as core:

            with self.raises(s_exc.BadArg):
                opts = {'vars': {'bytes': 10}}
                text = '($size, $sha2) = $lib.bytes.put($bytes)'
                nodes = await core.nodes(text, opts=opts)

            opts = {'vars': {'bytes': b'asdfasdf'}}
            text = '($size, $sha2) = $lib.bytes.put($bytes) [ test:int=$size test:str=$sha2 ]'

            nodes = await core.nodes(text, opts=opts)
            self.len(2, nodes)

            self.eq(nodes[0].ndef, ('test:int', 8))
            self.eq(nodes[1].ndef, ('test:str', '2413fb3709b05939f04cf2e92f7d0897fc2596f9ad0b8a9ea855c7bfebaae892'))

            bkey = s_common.uhex('2413fb3709b05939f04cf2e92f7d0897fc2596f9ad0b8a9ea855c7bfebaae892')
            byts = b''.join([b async for b in core.axon.get(bkey)])
            self.eq(b'asdfasdf', byts)

            # Allow bytes to be directly decoded as a string
            opts = {'vars': {'buf': 'hehe'.encode()}}
            nodes = await core.nodes('$valu=$buf.decode() [test:str=$valu]', opts)
            self.len(1, nodes)
            self.eq(nodes[0].ndef, ('test:str', 'hehe'))

            # Allow strings to be encoded as bytes
            text = '''$valu="visi"  $buf1=$valu.encode() $buf2=$valu.encode("utf-16")
            [(file:bytes=$buf1) (file:bytes=$buf2)]
            '''
            nodes = await core.nodes(text)
            self.len(2, nodes)
            self.eq({'sha256:e45bbb7e03acacf4d1cca4c16af1ec0c51d777d10e53ed3155bd3d8deb398f3f',
                     'sha256:1263d0f4125831df93a82a08ab955d1176306953c9f0c44d366969295c7b57db',
                     },
                    {n.ndef[1] for n in nodes})

            # Encoding/decoding errors are caught
            q = '$valu="valu" $valu.encode("utf16").decode()'
            msgs = await core.streamstorm(q).list()
            errs = [m for m in msgs if m[0] == 'err']
            self.len(1, errs)
            self.eq(errs[0][1][0], 'StormRuntimeError')

            q = '$valu="str.ॐ.valu" $buf=$valu.encode(ascii)'
            msgs = await core.streamstorm(q).list()
            errs = [m for m in msgs if m[0] == 'err']
            self.len(1, errs)
            self.eq(errs[0][1][0], 'StormRuntimeError')

    async def test_storm_lib_base64(self):

        async with self.getTestCore() as core:

            await core.axready.wait()

            # urlsafe
            opts = {'vars': {'bytes': b'fooba?'}}
            text = '$valu = $lib.base64.encode($bytes) [ test:str=$valu ]'
            nodes = await core.nodes(text, opts=opts)
            self.len(1, nodes)
            self.eq(nodes[0].ndef, ('test:str', 'Zm9vYmE_'))

            opts = {'vars': {'bytes': nodes[0].ndef[1]}}
            text = '$lib.bytes.put($lib.base64.decode($bytes))'
            nodes = await core.nodes(text, opts)
            key = binascii.unhexlify(hashlib.sha256(base64.urlsafe_b64decode(opts['vars']['bytes'])).hexdigest())
            byts = b''.join([b async for b in core.axon.get(key)])
            self.eq(byts, b'fooba?')

            # normal
            opts = {'vars': {'bytes': b'fooba?'}}
            text = '$valu = $lib.base64.encode($bytes, $(0)) [ test:str=$valu ]'
            nodes = await core.nodes(text, opts=opts)
            self.len(1, nodes)
            self.eq(nodes[0].ndef, ('test:str', 'Zm9vYmE/'))

            opts = {'vars': {'bytes': nodes[0].ndef[1]}}
            text = '$lib.bytes.put($lib.base64.decode($bytes, $(0)))'
            nodes = await core.nodes(text, opts)
            key = binascii.unhexlify(hashlib.sha256(base64.urlsafe_b64decode(opts['vars']['bytes'])).hexdigest())
            byts = b''.join([b async for b in core.axon.get(key)])
            self.eq(byts, b'fooba?')

            # unhappy cases
            opts = {'vars': {'bytes': 'not bytes'}}
            text = '[ test:str=$lib.base64.encode($bytes) ]'
            mesgs = await alist(core.streamstorm(text, opts=opts))
            errs = [m[1] for m in mesgs if m[0] == 'err']
            self.len(1, errs)
            err = errs[0]
            self.eq(err[0], 'StormRuntimeError')
            self.isin('Error during base64 encoding - a bytes-like object is required', err[1].get('mesg'))

            opts = {'vars': {'bytes': 'foobar'}}
            text = '[test:str=$lib.base64.decode($bytes)]'
            mesgs = await alist(core.streamstorm(text, opts=opts))
            errs = [m[1] for m in mesgs if m[0] == 'err']
            self.len(1, errs)
            err = errs[0]
            self.eq(err[0], 'StormRuntimeError')
            self.isin('Error during base64 decoding - Incorrect padding', err[1].get('mesg'))

    async def test_storm_lib_vars(self):

        async with self.getTestCore() as core:

            opts = {'vars': {'testvar': 'test'}}
            text = '$testkey=testvar [ test:str=$lib.vars.get($testkey) ]'
            nodes = await core.nodes(text, opts=opts)
            self.len(1, nodes)
            self.eq(nodes[0].ndef, ('test:str', 'test'))

            text = '$testkey=testvar [ test:str=$lib.vars.get($testkey) ]'
            mesgs = await alist(core.streamstorm(text))
            errs = [m[1] for m in mesgs if m[0] == 'err']
            self.len(1, errs)
            err = errs[0]
            self.eq(err[0], 'BadPropValu')
            self.isin('Error adding node', err[1].get('mesg'))

            opts = {'vars': {'testkey': 'testvar'}}
            text = '$lib.vars.set($testkey, test) [ test:str=$lib.vars.get(testvar) ]'
            nodes = await core.nodes(text, opts=opts)
            self.len(1, nodes)
            self.eq(nodes[0].ndef, ('test:str', 'test'))

            opts = {'vars': {'testvar': 'test', 'testkey': 'testvar'}}
            text = '$lib.vars.del(testvar) [ test:str=$lib.vars.get($testkey) ]'
            mesgs = await alist(core.streamstorm(text, opts=opts))
            errs = [m[1] for m in mesgs if m[0] == 'err']
            self.len(1, errs)
            err = errs[0]
            self.eq(err[0], 'BadPropValu')
            self.isin('Error adding node', err[1].get('mesg'))

            opts = {'vars': {'testvar': 'test', 'testkey': 'testvar'}}
            text = '$lib.vars.del(testvar) [ test:str=$lib.vars.get($testkey) ]'
            mesgs = await alist(core.streamstorm(text, opts=opts))
            errs = [m[1] for m in mesgs if m[0] == 'err']
            self.len(1, errs)
            err = errs[0]
            self.eq(err[0], 'BadPropValu')
            self.isin('Error adding node', err[1].get('mesg'))

            opts = {'vars': {'testvar': 'test', 'testkey': 'testvar'}}
            text = '$lib.print($lib.vars.list())'
            mesgs = await alist(core.streamstorm(text, opts=opts))
            mesgs = [m for m in mesgs if m[0] == 'print']
            self.len(1, mesgs)
            self.stormIsInPrint("('testvar', 'test'), ('testkey', 'testvar')", mesgs)

    async def test_feed(self):

        async with self.getTestCore() as core:
            data = [
                (('test:str', 'hello'), {'props': {'tick': '2001'},
                                         'tags': {'test': (None, None)}}),
                (('test:str', 'stars'), {'props': {'tick': '3001'},
                                         'tags': {}}),
            ]
            svars = {'data': data}
            opts = {'vars': svars}
            q = '$lib.feed.ingest("syn.nodes", $data)'
            nodes = await core.nodes(q, opts)
            self.eq(nodes, [])
            self.len(2, await core.nodes('test:str'))
            self.len(1, await core.nodes('test:str#test'))
            self.len(1, await core.nodes('test:str:tick=3001'))

            # Try seqn combo
            guid = s_common.guid()
            svars['guid'] = guid
            svars['offs'] = 0
            q = '''$seqn=$lib.feed.ingest("syn.nodes", $data, ($guid, $offs))
            $lib.print("New offset: {seqn}", seqn=$seqn)
            '''
            mesgs = await alist(core.streamstorm(q, opts))
            # self.stormIsInPrint('New offset: 2', mesgs)
            # self.eq(2, await core.getFeedOffs(guid))

            q = 'feed.list'
            mesgs = await alist(core.streamstorm(q))
            self.stormIsInPrint('Storm feed list', mesgs)
            self.stormIsInPrint('com.test.record', mesgs)
            self.stormIsInPrint('No feed docstring', mesgs)
            self.stormIsInPrint('syn.nodes', mesgs)
            self.stormIsInPrint('Add nodes to the Cortex via the packed node format', mesgs)

            data = [
                (('test:str', 'sup!'), {'props': {'tick': '2001'},
                                        'tags': {'test': (None, None)}}),
                (('test:str', 'dawg'), {'props': {'tick': '3001'},
                                        'tags': {}}),
            ]
            svars['data'] = data
            q = '$genr=$lib.feed.genr("syn.nodes", $data) $lib.print($genr) yield $genr'
            nodes = await core.nodes(q, opts=opts)
            self.len(2, nodes)
            self.eq({'sup!', 'dawg'},
                    {n.ndef[1] for n in nodes})

            # Ingest bad data
            data = [
                (('test:int', 'newp'), {}),
            ]
            svars['data'] = data
            q = '$lib.feed.ingest("syn.nodes", $data)'
            msgs = await core.streamstorm(q, opts).list()
            self.stormIsInWarn("BadTypeValu", msgs)
            errs = [m for m in msgs if m[0] == 'err']
            self.len(0, errs)

    async def test_lib_stormtypes_stats(self):

        async with self.getTestCore() as core:

            q = '''
                $tally = $lib.stats.tally()

                $tally.inc(foo)
                $tally.inc(foo)

                $tally.inc(bar)
                $tally.inc(bar, 3)

                for ($name, $valu) in $tally {
                    [ test:comp=($valu, $name) ]
                }

                $lib.print('tally: foo={foo} baz={baz}', foo=$tally.get(foo), baz=$tally.get(baz))
            '''
            mesgs = await core.streamstorm(q).list()
            nodes = [m[1] for m in mesgs if m[0] == 'node']
            self.len(2, nodes)
            self.eq(nodes[0][0], ('test:comp', (2, 'foo')))
            self.eq(nodes[1][0], ('test:comp', (4, 'bar')))
            self.stormIsInPrint('tally: foo=2 baz=0', mesgs)

<<<<<<< HEAD
    async def test_storm_lib_layer(self):

        async with self.getTestCore() as core2:

            existinglayr = core2.view.layers[0].iden

            async with self.getTestCoreAndProxy() as (core, prox):

                mainlayr = core.view.layers[0].iden

                q = '$lib.print($lib.layer.get().value().iden)'
                mesgs = await core.streamstorm(q).list()
                self.stormIsInPrint(mainlayr, mesgs)

                q = f'$lib.print($lib.layer.get({mainlayr}).value().iden)'
                mesgs = await core.streamstorm(q).list()
                self.stormIsInPrint(mainlayr, mesgs)

                # Create a new layer
                q = f'$lib.print($lib.layer.add().value().iden)'
                mesgs = await core.streamstorm(q).list()
                for mesg in mesgs:
                    if mesg[0] == 'print':
                        newlayr = mesg[1]['mesg']

                self.isin(newlayr, core.layers)

                # Add an existing layer
                self.notin(existinglayr, core.layers)

                q = f'$lib.print($lib.layer.add({existinglayr}).value().iden)'
                mesgs = await core.streamstorm(q).list()
                for mesg in mesgs:
                    if mesg[0] == 'print':
                        addlayr = mesg[1]['mesg']

                self.isin(addlayr, core.layers)

                # List the layers in the cortex
                q = '''
                    for $layer in $lib.layer.list() {
                        $lib.print($layer.value().iden)
                    }
                '''
                idens = []
                mesgs = await core.streamstorm(q).list()
                for mesg in mesgs:
                    if mesg[0] == 'print':
                        idens.append(mesg[1]['mesg'])

                self.sorteq(idens, core.layers)

                # Delete a layer
                q = f'$lib.print($lib.layer.del({newlayr}))'
                mesgs = await core.streamstorm(q).list()

                self.notin(newlayr, core.layers)

                # Sad paths

                q = f'$lib.layer.get(foo)'
                with self.raises(s_exc.NoSuchIden):
                    nodes = await core.nodes(q)

                q = f'$lib.layer.del(foo)'
                with self.raises(s_exc.NoSuchIden):
                    nodes = await core.nodes(q)

                q = f'$lib.layer.del({mainlayr})'
                with self.raises(s_exc.LayerInUse):
                    nodes = await core.nodes(q)

                # Test permissions

                await prox.addAuthUser('visi')
                await prox.setUserPasswd('visi', 'secret')

                async with core.getLocalProxy(user='visi') as asvisi:

                    # List and Get require 'read' permission
                    await self.agenraises(s_exc.AuthDeny, asvisi.eval('$lib.layer.list()'))
                    await self.agenraises(s_exc.AuthDeny, asvisi.eval('$lib.layer.get()'))

                    await prox.addAuthRule('visi', (True, ('layer', 'read')))

                    q = 'layer.get'
                    mesgs = await asvisi.storm(q).list()
                    self.stormIsInPrint(mainlayr, mesgs)

                    q = f'layer.get --iden {mainlayr}'
                    mesgs = await asvisi.storm(q).list()
                    self.stormIsInPrint(mainlayr, mesgs)

                    q = 'layer.list'
                    idens = []
                    mesgs = await asvisi.storm(q).list()
                    for mesg in mesgs:
                        if mesg[0] == 'print':
                            idens.append(mesg[1]['mesg'])

                    for layr in core.layers.keys():
                        self.isin(layr, idens)

                    # Add requires 'add' permission
                    await self.agenraises(s_exc.AuthDeny, asvisi.eval('$lib.layer.add()'))

                    await prox.addAuthRule('visi', (True, ('layer', 'add')))

                    q = f'layer.add'
                    mesgs = await core.streamstorm(q).list()
                    for mesg in mesgs:
                        if mesg[0] == 'print':
                            visilayr = mesg[1]['mesg'].split(' ')[-1]

                    self.isin(visilayr, core.layers)

                    # Del requires 'del' permission
                    await self.agenraises(s_exc.AuthDeny, asvisi.eval(f'$lib.layer.del({visilayr})'))

                    await prox.addAuthRule('visi', (True, ('layer', 'del')))

                    q = f'layer.del {visilayr}'
                    mesgs = await asvisi.storm(q).list()

                    self.notin(visilayr, core.layers)
=======
    async def test_storm_lib_view(self):

        async with self.getTestCoreAndProxy() as (core, prox):

            await core.addTagProp('risk', ('int', {'minval': 0, 'maxval': 100}), {'doc': 'risk score'})
            await core.nodes('[test:int=12 +#tag.test +#tag.proptest:risk=20]')

            # Get the main view
            q = '$lib.print($lib.view.get().pack().iden)'
            mesgs = await core.streamstorm(q).list()
            for mesg in mesgs:
                if mesg[0] == 'print':
                    mainiden = mesg[1]['mesg']

            self.isin(mainiden, core.views)

            q = f'$lib.print($lib.view.get({mainiden}).pack().iden)'
            mesgs = await core.streamstorm(q).list()
            self.stormIsInPrint(mainiden, mesgs)

            # Fork the main view
            q = f'''
                $forkview=$lib.view.fork({mainiden})
                $forkvalu=$forkview.pack()
                $lib.print("{{iden}},{{layr}}", iden=$forkvalu.iden, layr=$forkvalu.layers.index(0).iden)
            '''
            mesgs = await core.streamstorm(q).list()
            for mesg in mesgs:
                if mesg[0] == 'print':
                    forkiden, forklayr = mesg[1]['mesg'].split(',')

            self.isin(forkiden, core.views)
            self.isin(forklayr, core.layers)

            # Add a view
            newlayer = await core.addLayer()

            q = f'''
                $newview=$lib.view.add(({newlayer.iden},))
                $lib.print($newview.pack().iden)
            '''
            newiden = None
            mesgs = await core.streamstorm(q).list()
            for mesg in mesgs:
                if mesg[0] == 'print':
                    newiden = mesg[1]['mesg']

            self.isin(newiden, core.views)

            # List the views in the cortex
            q = '''
                for $view in $lib.view.list() {
                    $lib.print($view.pack().iden)
                }
            '''
            idens = []
            mesgs = await core.streamstorm(q).list()
            for mesg in mesgs:
                if mesg[0] == 'print':
                    idens.append(mesg[1]['mesg'])

            self.sorteq(idens, core.views.keys())

            # Delete the added view
            q = f'$lib.view.del({newiden})'
            await core.nodes(q)

            self.notin(newiden, core.views)

            # Fork the forked view
            q = f'''
                $forkview=$lib.view.fork({forkiden})
                $lib.print($forkview.pack().iden)
            '''
            mesgs = await core.streamstorm(q).list()
            for mesg in mesgs:
                if mesg[0] == 'print':
                    childiden = mesg[1]['mesg']

            # Can't merge the first forked view if it has children
            q = f'$lib.view.merge({forkiden})'
            await self.asyncraises(s_exc.StormRuntimeError, core.nodes(q))

            # Can't merge the child forked view if the parent is read only
            core.views[childiden].parent.layers[0].readonly = True
            q = f'$lib.view.merge({childiden})'
            await self.asyncraises(s_exc.StormRuntimeError, core.nodes(q))

            core.views[childiden].parent.layers[0].readonly = False
            await core.nodes(q)

            # Merge the forked view
            q = f'$lib.view.merge({forkiden})'
            await core.nodes(q)

            self.notin(forkiden, core.views)

            # Sad paths
            await self.asyncraises(s_exc.NoSuchIden, core.nodes('$lib.view.del(foo)'))
            await self.asyncraises(s_exc.NoSuchIden, core.nodes('$lib.view.fork(foo)'))
            await self.asyncraises(s_exc.NoSuchIden, core.nodes('$lib.view.get(foo)'))
            await self.asyncraises(s_exc.NoSuchIden, core.nodes('$lib.view.merge(foo)'))
            await self.asyncraises(s_exc.StormRuntimeError, core.nodes(f'$lib.view.merge({mainiden})'))

            q = f'$lib.view.del({mainiden})'
            mesgs = await core.streamstorm(q).list()
            errs = [m[1] for m in mesgs if m[0] == 'err']
            self.len(1, errs)
            self.eq(errs[0][0], 'StormRuntimeError')
            self.eq(errs[0][1]['mesg'], 'Deleting the main view is not permitted.')

            # Check helper commands
            # Get the main view
            q = 'view.get'
            mesgs = await core.streamstorm(q).list()
            self.stormIsInPrint(mainiden, mesgs)

            q = f'view.get {mainiden}'
            mesgs = await core.streamstorm(q).list()
            self.stormIsInPrint(mainiden, mesgs)

            # Fork the main view
            q = f'view.fork {mainiden}'
            mesgs = await core.streamstorm(q).list()
            for mesg in mesgs:
                if mesg[0] == 'print':
                    helperfork = mesg[1]['mesg'].split(' ')[-1]

            self.isin(helperfork, core.views)

            # Add a view
            newlayer2 = await core.addLayer()

            q = f'view.add --layers {newlayer.iden} {newlayer2.iden}'
            mesgs = await core.streamstorm(q).list()
            for mesg in mesgs:
                if mesg[0] == 'print':
                    helperadd = mesg[1]['mesg'].split(' ')[-1]

            self.isin(helperadd, core.views)

            # List the views in the cortex
            q = 'view.list'
            mesgs = await core.streamstorm(q).list()

            for viden, v in core.views.items():
                self.stormIsInPrint(viden, mesgs)
                for layer in v.layers:
                    self.stormIsInPrint(layer.iden, mesgs)

            # Delete the added view
            q = f'view.del {helperadd}'
            nodes = await core.nodes(q)

            self.notin(helperadd, core.views)

            # Merge the forked view
            q = f'view.merge {helperfork}'
            nodes = await core.nodes(q)

            self.notin(helperfork, core.views)

            # Test permissions

            await prox.addAuthUser('visi')
            await prox.setUserPasswd('visi', 'secret')

            async with core.getLocalProxy(user='visi') as asvisi:

                # List and Get require 'read' permission
                await self.agenraises(s_exc.AuthDeny, asvisi.eval('$lib.view.list()'))
                await self.agenraises(s_exc.AuthDeny, asvisi.eval('$lib.view.get()'))

                await prox.addUserRule('visi', (True, ('view', 'read')))

                await asvisi.eval('$lib.view.list()').list()
                await asvisi.eval('$lib.view.get()').list()

                # Add and Fork require 'add' permission
                await self.agenraises(s_exc.AuthDeny, asvisi.eval(f'$lib.view.add(({newlayer.iden},))'))
                await self.agenraises(s_exc.AuthDeny, asvisi.eval(f'$lib.view.fork({mainiden})'))

                await prox.addUserRule('visi', (True, ('view', 'add')))

                q = f'''
                    $newview=$lib.view.add(({newlayer.iden},))
                    $lib.print($newview.pack().iden)
                '''
                mesgs = await asvisi.storm(q).list()
                for mesg in mesgs:
                    if mesg[0] == 'print':
                        addiden = mesg[1]['mesg']

                self.isin(addiden, core.views)

                q = f'''
                    $forkview=$lib.view.fork({mainiden})
                    $lib.print($forkview.pack().iden)
                '''
                mesgs = await asvisi.storm(q).list()
                for mesg in mesgs:
                    if mesg[0] == 'print':
                        forkediden = mesg[1]['mesg']

                self.isin(forkediden, core.views)

                # Del and Merge require 'del' permission unless performed by the owner
                # Delete a view the user owns

                q = f'$lib.view.del({addiden})'
                nodes = await asvisi.storm(q).list()

                self.notin(addiden, core.views)

                forkview = core.getView(forkediden)
                await alist(forkview.eval('[test:int=34 +#tag.test +#tag.proptest:risk=40]'))
                await alist(forkview.eval('test:int=12 [-#tag.proptest:risk]'))
                await alist(forkview.eval('test:int=12 | delnode'))

                # Merge the view forked by the user
                # Will need perms for all the ops required to merge

                q = f'$lib.view.merge({forkediden})'
                mesgs = await asvisi.storm(q).list()
                await self.agenraises(s_exc.AuthDeny, asvisi.eval(q))

                await prox.addUserRule('visi', (True, ('node:add',)))
                await prox.addUserRule('visi', (True, ('node:del',)))
                await prox.addUserRule('visi', (True, ('prop:set',)))
                await prox.addUserRule('visi', (True, ('prop:del',)))
                await prox.addUserRule('visi', (True, ('tag:add',)))
                await prox.addUserRule('visi', (True, ('tag:del',)))

                q = f'$lib.view.merge({forkediden})'
                nodes = await asvisi.storm(q).list()

                self.notin(forkediden, core.views)

                # Make some views not owned by the user
                q = f'view.add --layers {newlayer.iden}'
                mesgs = await core.streamstorm(q).list()
                for mesg in mesgs:
                    if mesg[0] == 'print':
                        rootadd = mesg[1]['mesg'].split(' ')[-1]
                self.isin(rootadd, core.views)

                q = f'view.fork {mainiden}'
                mesgs = await core.streamstorm(q).list()
                for mesg in mesgs:
                    if mesg[0] == 'print':
                        rootfork = mesg[1]['mesg'].split(' ')[-1]
                self.isin(rootfork, core.views)

                await self.agenraises(s_exc.AuthDeny, asvisi.eval(f'$lib.view.del({rootadd})'))
                await self.agenraises(s_exc.AuthDeny, asvisi.eval(f'$lib.view.merge({rootfork})'))

                await prox.addUserRule('visi', (True, ('view', 'del')))

                # Delete a view not owned by the user
                q = f'$lib.view.del({rootadd})'
                nodes = await asvisi.storm(q).list()

                self.notin(rootadd, core.views)

                # Merge a view not owned by the user
                q = f'view.merge {rootfork}'
                nodes = await core.nodes(q)

                self.notin(rootfork, core.views)

    async def test_storm_lib_trigger(self):

        async with self.getTestCoreAndProxy() as (core, prox):

            await self.agenlen(0, core.eval('syn:trigger'))

            q = 'trigger.list'
            mesgs = await core.streamstorm(q).list()
            self.stormIsInPrint('No triggers found', mesgs)

            q = 'trigger.add node:add --form test:str --query {[ test:int=1 ]}'
            mesgs = await core.streamstorm(q).list()

            await core.storm('[ test:str=foo ]').list()
            await self.agenlen(1, core.eval('test:int'))

            q = 'trigger.add tag:add --form test:str --tag #footag.* --query {[ +#count test:str=$tag ]}'
            mesgs = await core.streamstorm(q).list()

            await core.storm('[ test:str=bar +#footag.bar ]').list()
            await core.storm('[ test:str=bar +#footag.bar ]').list()
            await self.agenlen(1, core.eval('#count'))
            await self.agenlen(1, core.eval('test:str=footag.bar'))

            q = 'trigger.add prop:set --disabled --prop test:type10:intprop --query {[ test:int=6 ]}'
            mesgs = await core.streamstorm(q).list()

            q = 'trigger.list'
            mesgs = await core.streamstorm(q).list()
            self.stormIsInPrint('user', mesgs)
            self.stormIsInPrint('root', mesgs)

            nodes = await core.nodes('syn:trigger')
            self.len(3, nodes)

            for node in nodes:
                self.eq(node.props.get('user'), 'root')

            goodbuid = nodes[1].ndef[1][:6]
            goodbuid2 = nodes[2].ndef[1][:6]

            # Trigger is created disabled, so no nodes yet
            await self.agenlen(0, core.eval('test:int=6'))
            waiter = core.waiter(1, 'core:trigger:action')

            await core.storm(f'trigger.enable {goodbuid2}').list()
            evnts = await waiter.wait(1)

            self.eq(evnts[0][1].get('action'), 'enable')

            # Trigger is enabled, so it should fire
            await core.storm('[ test:type10=1 :intprop=25 ]').list()
            await self.agenlen(1, core.eval('test:int=6'))

            mesgs = await core.streamstorm(f'trigger.del {goodbuid}').list()
            self.stormIsInPrint('Deleted trigger', mesgs)

            q = f'trigger.del deadbeef12341234'
            await self.asyncraises(s_exc.StormRuntimeError, core.nodes(q))

            q = f'trigger.enable deadbeef12341234'
            await self.asyncraises(s_exc.StormRuntimeError, core.nodes(q))

            q = f'trigger.disable deadbeef12341234'
            await self.asyncraises(s_exc.StormRuntimeError, core.nodes(q))

            waiter = core.waiter(1, 'core:trigger:action')
            mesgs = await core.streamstorm(f'trigger.disable {goodbuid2}').list()
            self.stormIsInPrint('Disabled trigger', mesgs)

            evnts = await waiter.wait(1)
            self.eq(evnts[0][1].get('action'), 'disable')

            mesgs = await core.streamstorm(f'trigger.enable {goodbuid2}').list()
            self.stormIsInPrint('Enabled trigger', mesgs)

            mesgs = await core.streamstorm(f'trigger.mod {goodbuid2} {{[ test:str=different ]}}').list()
            self.stormIsInPrint('Modified trigger', mesgs)

            q = 'trigger.mod deadbeef12341234 {#foo}'
            await self.asyncraises(s_exc.StormRuntimeError, core.nodes(q))

            await core.storm('trigger.add tag:add --tag #another --query {[ +#count2 ]}').list()

            # Syntax mistakes
            mesgs = await core.streamstorm('trigger.mod "" {#foo}').list()
            self.stormIsInErr('matches more than one', mesgs)

            mesgs = await core.streamstorm('trigger.add tag:add --prop another --query {[ +#count2 ]}').list()
            self.stormIsInErr('Missing tag parameter', mesgs)

            mesgs = await core.streamstorm('trigger.add tug:udd --prop another --query {[ +#count2 ]}').list()
            self.stormIsInErr('Invalid trigger condition', mesgs)

            mesgs = await core.streamstorm('trigger.add tag:add --form inet:ipv4').list()
            self.stormIsInErr('Missing query parameter', mesgs)

            mesgs = await core.streamstorm('trigger.add node:add --form test:str --tag #foo --query {test:str}').list()
            self.stormIsInErr('node:* does not support', mesgs)

            mesgs = await core.streamstorm('trigger.add prop:set --tag #foo --query {test:str}').list()
            self.stormIsInErr('Missing prop parameter', mesgs)

            mesgs = await core.streamstorm('trigger.add prop:set --prop test:type10.intprop --tag #foo --query {test:str}').list()
            self.stormIsInErr('prop:set does not support a tag', mesgs)

            mesgs = await core.streamstorm('trigger.add tag:add --tag #tag --form test:int').list()
            self.stormIsInErr('Missing query', mesgs)

            mesgs = await core.streamstorm('trigger.add node:add --tag #tag1 --query {test:str}').list()
            self.stormIsInErr('Missing form', mesgs)

            mesgs = await core.streamstorm(f'trigger.mod {goodbuid2} test:str').list()
            self.stormIsInErr('start with {', mesgs)

            # Bad storm syntax
            mesgs = await core.streamstorm('trigger.add node:add --form test:str --query {[ | | test:int=1 ] }').list()
            self.stormIsInErr('No terminal defined', mesgs)

            # (Regression) Just a command as the storm query
            mesgs = await core.streamstorm('trigger.add node:add --form test:str --query {[ test:int=99 ] | spin }').list()
            await core.storm('[ test:str=foo4 ]').list()
            await self.agenlen(1, core.eval('test:int=99'))

            # Test manipulating triggers as another user
            await core.auth.addUser('bond')

            async with core.getLocalProxy(user='bond') as asbond:

                q = 'trigger.list'
                mesgs = await asbond.storm(q).list()
                self.stormIsInPrint('No triggers found', mesgs)

                q = f'trigger.mod {goodbuid2} {{[ test:str=yep ]}}'

                q = f'trigger.disable {goodbuid2}'
                mesgs = await asbond.storm(q).list()
                self.stormIsInErr('iden does not match any', mesgs)

                q = f'trigger.enable {goodbuid2}'
                mesgs = await asbond.storm(q).list()
                self.stormIsInErr('iden does not match any', mesgs)

                q = f'trigger.del {goodbuid2}'
                mesgs = await asbond.storm(q).list()
                self.stormIsInErr('iden does not match any', mesgs)

                # Give explicit perm
                await prox.addAuthRule('bond', (True, ('trigger', 'get')))

                mesgs = await asbond.storm('trigger.list').list()
                self.stormIsInPrint('user', mesgs)
                self.stormIsInPrint('root', mesgs)

                await prox.addAuthRule('bond', (True, ('trigger', 'set')))

                mesgs = await asbond.storm(f'trigger.mod {goodbuid2} {{[ test:str=yep ]}}').list()
                self.stormIsInPrint('Modified trigger', mesgs)

                mesgs = await asbond.storm(f'trigger.disable {goodbuid2}').list()
                self.stormIsInPrint('Disabled trigger', mesgs)

                mesgs = await asbond.storm(f'trigger.enable {goodbuid2}').list()
                self.stormIsInPrint('Enabled trigger', mesgs)

                await prox.addAuthRule('bond', (True, ('trigger', 'del')))

                mesgs = await asbond.storm(f'trigger.del {goodbuid2}').list()
                self.stormIsInPrint('Deleted trigger', mesgs)

    async def test_storm_lib_cron(self):

        MONO_DELT = 1543827303.0
        unixtime = datetime.datetime(year=2018, month=12, day=5, hour=7, minute=0, tzinfo=tz.utc).timestamp()
        sync = asyncio.Event()
        lastquery = None
        s_provenance.reset()

        def timetime():
            return unixtime

        def looptime():
            return unixtime - MONO_DELT

        async def myeval(query, user=None):
            nonlocal lastquery
            lastquery = query
            sync.set()
            return
            yield None

        loop = asyncio.get_running_loop()

        with mock.patch.object(loop, 'time', looptime), mock.patch('time.time', timetime):

            async with self.getTestCoreAndProxy() as (core, prox):

                mesgs = await core.streamstorm('cron.list').list()
                self.stormIsInPrint('No cron jobs found', mesgs)

                q = '$lib.cron.add()'
                mesgs = await core.streamstorm(q).list()
                self.stormIsInErr('Query parameter is required', mesgs)

                q = 'cron.add #foo'
                mesgs = await core.streamstorm(q).list()
                self.stormIsInErr('must start with {', mesgs)

                q = "cron.add --month nosuchmonth --day=-2 {#foo}"
                mesgs = await core.streamstorm(q).list()
                self.stormIsInErr('Failed to parse fixed parameter "nosuchmonth"', mesgs)

                q = "cron.add --month 8nosuchmonth --day=-2 {#foo}"
                mesgs = await core.streamstorm(q).list()
                self.stormIsInErr('Failed to parse fixed parameter "8nosuchmonth"', mesgs)

                q = "cron.add --day=, {#foo}"
                mesgs = await core.streamstorm(q).list()
                self.stormIsInErr('Failed to parse day value', mesgs)

                q = "cron.add --day Mon --month +3 {#foo}"
                mesgs = await core.streamstorm(q).list()
                self.stormIsInErr('provide a recurrence value with day of week', mesgs)

                q = "cron.add --day Mon --month June {#foo}"
                mesgs = await core.streamstorm(q).list()
                self.stormIsInErr('fix month or year with day of week', mesgs)

                q = "cron.add --day Mon --month +3 --year +2 {#foo}"
                mesgs = await core.streamstorm(q).list()
                self.stormIsInErr('more than 1 recurrence', mesgs)

                q = "cron.add --year=2019 {#foo}"
                mesgs = await core.streamstorm(q).list()
                self.stormIsInErr('Year may not be a fixed value', mesgs)

                q = "cron.add {#foo}"
                mesgs = await core.streamstorm(q).list()
                self.stormIsInErr('Must provide at least one optional', mesgs)

                q = "cron.add --hour 3 --minute +4 {#foo}"
                mesgs = await core.streamstorm(q).list()
                self.stormIsInErr('Fixed unit may not be larger', mesgs)

                q = 'cron.add --day Tuesday,1 {#foo}'
                mesgs = await core.streamstorm(q).list()
                self.stormIsInErr('Failed to parse day value', mesgs)

                q = 'cron.add --day 1,Tuesday {#foo}'
                mesgs = await core.streamstorm(q).list()
                self.stormIsInErr('Failed to parse day value', mesgs)

                q = 'cron.add --day Fri,3 {#foo}'
                mesgs = await core.streamstorm(q).list()
                self.stormIsInErr('Failed to parse day value', mesgs)

                q = "cron.add --minute +4x {#foo}"
                mesgs = await core.streamstorm(q).list()
                self.stormIsInErr('Failed to parse parameter', mesgs)

                q = 'cron.add }'
                mesgs = await core.streamstorm(q).list()
                self.stormIsInErr('No terminal defined', mesgs)

                ##################
                oldsplices = len(await alist(prox.splices(0, 1000)))

                # Start simple: add a cron job that creates a node every minute
                q = "cron.add --minute +1 {[graph:node='*' :type=m1]}"
                mesgs = await core.streamstorm(q).list()
                self.stormIsInPrint('Created cron job', mesgs)
                for mesg in mesgs:
                    if mesg[0] == 'print':
                        guid = mesg[1]['mesg'].split(' ')[-1]

                unixtime += 60
                mesgs = await core.streamstorm('cron.list').list()
                self.stormIsInPrint(':type=m1', mesgs)

                # Make sure it ran
                await self.agenlen(1, prox.eval('graph:node:type=m1'))

                # Make sure the provenance of the new splices looks right
                splices = await alist(prox.splices(oldsplices, 1000))
                self.gt(len(splices), 1)

                aliases = [splice[1]['prov'] for splice in splices]
                self.true(all(a == aliases[0] for a in aliases))
                prov = await prox.getProvStack(aliases[0])
                rootiden = prov[1][1][1]['user']
                correct = ({}, (
                           ('cron', {'iden': guid}),
                           ('storm', {'q': "[graph:node='*' :type=m1]", 'user': rootiden})))
                self.eq(prov, correct)

                q = f"cron.mod {guid[:6]} {{[graph:node='*' :type=m2]}}"
                mesgs = await core.streamstorm(q).list()
                self.stormIsInPrint('Modified cron job', mesgs)

                q = f"cron.mod xxx {{[graph:node='*' :type=m2]}}"
                mesgs = await core.streamstorm(q).list()
                self.stormIsInErr('does not match', mesgs)

                q = f"cron.mod xxx yyy"
                mesgs = await core.streamstorm(q).list()
                self.stormIsInErr('Expected second argument to start with {', mesgs)

                # Make sure the old one didn't run and the new query ran
                unixtime += 60
                await self.agenlen(1, prox.eval('graph:node:type=m1'))
                await self.agenlen(1, prox.eval('graph:node:type=m2'))

                # Delete the job
                q = f"cron.del {guid}"
                mesgs = await core.streamstorm(q).list()
                self.stormIsInPrint('Deleted cron job', mesgs)

                q = f"cron.del xxx"
                mesgs = await core.streamstorm(q).list()
                self.stormIsInErr('does not match', mesgs)

                q = f"cron.del xxx"
                mesgs = await core.streamstorm(q).list()
                self.stormIsInErr('does not match', mesgs)

                # Make sure deleted job didn't run
                unixtime += 60
                await self.agenlen(1, prox.eval('graph:node:type=m1'))
                await self.agenlen(1, prox.eval('graph:node:type=m2'))

                # Test fixed minute, i.e. every hour at 17 past
                unixtime = datetime.datetime(year=2018, month=12, day=5, hour=7, minute=10,
                                             tzinfo=tz.utc).timestamp()
                q = "cron.add --minute 17 {[graph:node='*' :type=m3]}"
                mesgs = await core.streamstorm(q).list()
                for mesg in mesgs:
                    if mesg[0] == 'print':
                        guid = mesg[1]['mesg'].split(' ')[-1]

                unixtime += 7 * MINSECS

                # Make sure it runs.  We add the cron.list to give the cron scheduler a chance to run
                await prox.eval('cron.list').list()
                await self.agenlen(1, prox.eval('graph:node:type=m3'))
                await core.nodes(f"cron.del {guid}")

                ##################

                # Test day increment
                q = "cron.add --day +2 {[graph:node='*' :type=d1]}"
                mesgs = await core.streamstorm(q).list()
                self.stormIsInPrint('Created cron job', mesgs)
                for mesg in mesgs:
                    if mesg[0] == 'print':
                        guid1 = mesg[1]['mesg'].split(' ')[-1]

                unixtime += DAYSECS

                # Make sure it *didn't* run
                await self.agenlen(0, prox.eval('graph:node:type=d1'))

                unixtime += DAYSECS

                # Make sure it runs.  We add the cron.list to give the cron scheduler a chance to run
                await prox.eval('cron.list').list()
                await self.agenlen(1, prox.eval('graph:node:type=d1'))

                unixtime += DAYSECS * 2
                await prox.eval('cron.list').list()
                await self.agenlen(2, prox.eval('graph:node:type=d1'))

                ##################

                # Test fixed day of week: every Monday and Thursday at 3am
                unixtime = datetime.datetime(year=2018, month=12, day=11, hour=7, minute=10,
                                             tzinfo=tz.utc).timestamp()  # A Tuesday

                q = "cron.add --hour 3 --day Mon,Thursday {[graph:node='*' :type=d2]}"
                mesgs = await core.streamstorm(q).list()
                for mesg in mesgs:
                    if mesg[0] == 'print':
                        guid2 = mesg[1]['mesg'].split(' ')[-1]

                unixtime = datetime.datetime(year=2018, month=12, day=13, hour=3, minute=10,
                                             tzinfo=tz.utc).timestamp()  # Now Thursday
                await prox.eval('cron.list').list()
                await self.agenlen(1, prox.eval('graph:node:type=d2'))

                q = f'cron.del ""'
                mesgs = await core.streamstorm(q).list()
                self.stormIsInErr('matches more than one', mesgs)

                await core.nodes(f"cron.del {guid1}")
                await core.nodes(f"cron.del {guid2}")

                q = "cron.add --hour 3 --day Noday {[graph:node='*' :type=d2]}"
                mesgs = await core.streamstorm(q).list()
                self.stormIsInErr('Failed to parse day value "Noday"', mesgs)

                ##################

                # Test fixed day of month: second-to-last day of month
                q = "cron.add --day -2 --month Dec {[graph:node='*' :type=d3]}"
                mesgs = await core.streamstorm(q).list()
                for mesg in mesgs:
                    if mesg[0] == 'print':
                        guid = mesg[1]['mesg'].split(' ')[-1]

                unixtime = datetime.datetime(year=2018, month=12, day=29, hour=0, minute=0,
                                             tzinfo=tz.utc).timestamp()  # Now Thursday
                await prox.eval('cron.list').list()
                await self.agenlen(0, prox.eval('graph:node:type=d3'))  # Not yet

                unixtime += DAYSECS
                await prox.eval('cron.list').list()
                await self.agenlen(1, prox.eval('graph:node:type=d3'))

                await core.nodes(f"cron.del {guid}")

                ##################

                # Test month increment

                q = "cron.add --month +2 --day=4 {[graph:node='*' :type=month1]}"
                mesgs = await core.streamstorm(q).list()
                unixtime = datetime.datetime(year=2019, month=2, day=4, hour=0, minute=0,
                                             tzinfo=tz.utc).timestamp()  # Now Thursday

                await prox.eval('cron.list').list()
                await self.agenlen(1, prox.eval('graph:node:type=month1'))

                ##################

                # Test year increment

                q = "cron.add --year +2 {[graph:node='*' :type=year1]}"
                mesgs = await core.streamstorm(q).list()
                for mesg in mesgs:
                    if mesg[0] == 'print':
                        guid2 = mesg[1]['mesg'].split(' ')[-1]

                unixtime = datetime.datetime(year=2021, month=1, day=1, hour=0, minute=0,
                                             tzinfo=tz.utc).timestamp()  # Now Thursday

                await prox.eval('cron.list').list()
                await self.agenlen(1, prox.eval('graph:node:type=year1'))

                # Make sure second-to-last day works for February
                q = "cron.add --month February --day=-2 {[graph:node='*' :type=year2]}"
                mesgs = await core.streamstorm(q).list()
                unixtime = datetime.datetime(year=2021, month=2, day=27, hour=0, minute=0,
                                             tzinfo=tz.utc).timestamp()  # Now Thursday

                await prox.eval('cron.list').list()
                await self.agenlen(1, prox.eval('graph:node:type=year2'))

                ##################

                # Test 'at' command

                q = 'cron.at #foo'
                mesgs = await core.streamstorm(q).list()
                self.stormIsInErr('must start with {', mesgs)

                q = 'cron.at {#foo}'
                mesgs = await core.streamstorm(q).list()
                self.stormIsInErr('At least', mesgs)

                q = 'cron.at --minute +1p3arsec {#foo}'
                mesgs = await core.streamstorm(q).list()
                self.stormIsInErr('Trouble parsing', mesgs)

                q = 'cron.at --day +1'
                mesgs = await core.streamstorm(q).list()
                self.stormIsInPrint('the following arguments are required: query', mesgs)

                q = 'cron.at --dt nope {#foo}'
                mesgs = await core.streamstorm(q).list()
                self.stormIsInErr('Trouble parsing', mesgs)

                q = '$lib.cron.at(day="+1")'
                mesgs = await core.streamstorm(q).list()
                self.stormIsInErr('Query parameter is required', mesgs)

                q = "cron.at --minute +5 {[graph:node='*' :type=at1]}"
                mesgs = await core.streamstorm(q).list()
                unixtime += 5 * MINSECS

                await prox.eval('cron.list').list()
                await self.agenlen(1, core.eval('graph:node:type=at1'))

                q = "cron.at --day +1,+7 {[graph:node='*' :type=at2]}"
                mesgs = await core.streamstorm(q).list()
                for mesg in mesgs:
                    if mesg[0] == 'print':
                        guid = mesg[1]['mesg'].split(' ')[-1]

                unixtime += DAYSECS
                await prox.eval('cron.list').list()
                await self.agenlen(1, prox.eval('graph:node:type=at2'))

                unixtime += 6 * DAYSECS + 1
                await prox.eval('cron.list').list()
                await self.agenlen(2, prox.eval('graph:node:type=at2'))

                q = "cron.at --dt 202104170415 {[graph:node='*' :type=at3]}"
                mesgs = await core.streamstorm(q).list()

                unixtime = datetime.datetime(year=2021, month=4, day=17, hour=4, minute=15,
                                             tzinfo=tz.utc).timestamp()  # Now Thursday

                await prox.eval('cron.list').list()
                await self.agenlen(1, prox.eval('graph:node:type=at3'))

                ##################

                # Test 'stat' command
                mesgs = await core.streamstorm('cron.stat xxx').list()
                self.stormIsInErr('Provided iden does not match any', mesgs)

                mesgs = await core.streamstorm(f'cron.stat ""').list()
                self.stormIsInErr('matches more than one', mesgs)

                mesgs = await core.streamstorm(f'cron.stat {guid[:6]}').list()
                self.stormIsInPrint('last result:     finished successfully with 1 nodes', mesgs)
                self.stormIsInPrint('entries:         <None>', mesgs)

                mesgs = await core.streamstorm(f'cron.stat {guid2[:6]}').list()
                self.stormIsInPrint("{'month': 1, 'hour': 0, 'minute': 0, 'dayofmonth': 1}", mesgs)

                ##################

                # Test 'enable' 'disable' commands
                q = f'cron.enable xxx'
                mesgs = await core.streamstorm(q).list()
                self.stormIsInErr('Provided iden does not match any', mesgs)

                q = f'cron.disable xxx'
                mesgs = await core.streamstorm(q).list()
                self.stormIsInErr('Provided iden does not match any', mesgs)

                q = f'cron.disable {guid[:6]}'
                mesgs = await core.streamstorm(q).list()
                self.stormIsInPrint(f'Disabled cron job: {guid}', mesgs)

                mesgs = await core.streamstorm(f'cron.stat {guid[:6]}').list()
                self.stormIsInPrint('enabled:         N', mesgs)

                q = f'cron.enable {guid[:6]}'
                mesgs = await core.streamstorm(q).list()
                self.stormIsInPrint(f'Enabled cron job: {guid}', mesgs)

                mesgs = await core.streamstorm(f'cron.stat {guid[:6]}').list()
                self.stormIsInPrint('enabled:         Y', mesgs)

                ###################

                # Delete an expired at job
                q = f"cron.del {guid}"
                mesgs = await core.streamstorm(q).list()
                self.stormIsInPrint(f'Deleted cron job: {guid}', mesgs)

                ##################

                # Test the aliases
                q = 'cron.add --hourly 15 {#bar}'
                mesgs = await core.streamstorm(q).list()
                for mesg in mesgs:
                    if mesg[0] == 'print':
                        guid = mesg[1]['mesg'].split(' ')[-1]

                mesgs = await core.streamstorm(f'cron.stat {guid[:6]}').list()
                self.stormIsInPrint("{'minute': 15}", mesgs)

                q = 'cron.add --daily 05:47 {#bar}'
                mesgs = await core.streamstorm(q).list()
                for mesg in mesgs:
                    if mesg[0] == 'print':
                        guid = mesg[1]['mesg'].split(' ')[-1]

                mesgs = await core.streamstorm(f'cron.stat {guid[:6]}').list()
                self.stormIsInPrint("{'hour': 5, 'minute': 47", mesgs)

                q = 'cron.add --monthly=-1:12:30 {#bar}'
                mesgs = await core.streamstorm(q).list()
                for mesg in mesgs:
                    if mesg[0] == 'print':
                        guid = mesg[1]['mesg'].split(' ')[-1]

                mesgs = await core.streamstorm(f'cron.stat {guid[:6]}').list()
                self.stormIsInPrint("{'hour': 12, 'minute': 30, 'dayofmonth': -1}", mesgs)

                q = 'cron.add --yearly 04:17:12:30 {#bar}'
                mesgs = await core.streamstorm(q).list()
                for mesg in mesgs:
                    if mesg[0] == 'print':
                        guid = mesg[1]['mesg'].split(' ')[-1]

                mesgs = await core.streamstorm(f'cron.stat {guid[:6]}').list()
                self.stormIsInPrint("{'month': 4, 'hour': 12, 'minute': 30, 'dayofmonth': 17}", mesgs)

                q = 'cron.add --yearly 04:17:12 {#bar}'
                mesgs = await core.streamstorm(q).list()
                self.stormIsInErr('Failed to parse parameter', mesgs)

                q = 'cron.add --daily xx:xx {#bar}'
                mesgs = await core.streamstorm(q).list()
                self.stormIsInErr('Failed to parse ..ly parameter', mesgs)

                q = 'cron.add --hourly 1 --minute 17 {#bar}'
                mesgs = await core.streamstorm(q).list()
                self.stormIsInErr('May not use both', mesgs)

                # Test manipulating cron jobs as another user
                await core.auth.addUser('bond')

                async with core.getLocalProxy(user='bond') as asbond:

                    mesgs = await asbond.storm('cron.list').list()
                    self.stormIsInPrint('No cron jobs found', mesgs)

                    mesgs = await asbond.storm(f'cron.disable {guid[:6]}').list()
                    self.stormIsInErr('iden does not match any', mesgs)

                    mesgs = await asbond.storm(f'cron.enable {guid[:6]}').list()
                    self.stormIsInErr('iden does not match any', mesgs)

                    mesgs = await asbond.storm(f'cron.mod {guid[:6]} {{#foo}}').list()
                    self.stormIsInErr('iden does not match any', mesgs)

                    mesgs = await asbond.storm(f'cron.del {guid[:6]}').list()
                    self.stormIsInErr('iden does not match any', mesgs)

                    # Give explicit perm

                    await prox.addAuthRule('bond', (True, ('cron', 'get')))

                    mesgs = await asbond.storm('cron.list').list()
                    self.stormIsInPrint('user', mesgs)
                    self.stormIsInPrint('root', mesgs)

                    await prox.addAuthRule('bond', (True, ('cron', 'set')))

                    mesgs = await asbond.storm(f'cron.disable {guid[:6]}').list()
                    self.stormIsInPrint('Disabled cron job', mesgs)

                    mesgs = await asbond.storm(f'cron.enable {guid[:6]}').list()
                    self.stormIsInPrint('Enabled cron job', mesgs)

                    mesgs = await asbond.storm(f'cron.mod {guid[:6]} {{#foo}}').list()
                    self.stormIsInPrint('Modified cron job', mesgs)

                    await prox.addAuthRule('bond', (True, ('cron', 'del')))

                    mesgs = await asbond.storm(f'cron.del {guid[:6]}').list()
                    self.stormIsInPrint('Deleted cron job', mesgs)
>>>>>>> c329a1d5
<|MERGE_RESOLUTION|>--- conflicted
+++ resolved
@@ -1445,7 +1445,6 @@
             self.eq(nodes[1][0], ('test:comp', (4, 'bar')))
             self.stormIsInPrint('tally: foo=2 baz=0', mesgs)
 
-<<<<<<< HEAD
     async def test_storm_lib_layer(self):
 
         async with self.getTestCore() as core2:
@@ -1571,7 +1570,7 @@
                     mesgs = await asvisi.storm(q).list()
 
                     self.notin(visilayr, core.layers)
-=======
+
     async def test_storm_lib_view(self):
 
         async with self.getTestCoreAndProxy() as (core, prox):
@@ -2497,5 +2496,4 @@
                     await prox.addAuthRule('bond', (True, ('cron', 'del')))
 
                     mesgs = await asbond.storm(f'cron.del {guid[:6]}').list()
-                    self.stormIsInPrint('Deleted cron job', mesgs)
->>>>>>> c329a1d5
+                    self.stormIsInPrint('Deleted cron job', mesgs)