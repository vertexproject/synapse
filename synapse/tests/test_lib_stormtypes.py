--- conflicted
+++ resolved
@@ -695,7 +695,6 @@
             self.len(1, ernfos)
             self.isin('Error during time parsing', ernfos[0][1].get('mesg'))
 
-<<<<<<< HEAD
             query = '''[test:str=1234 :tick=20190917]
             $lib.print($lib.time.format(:tick, "%Y-%d-%m"))
             '''
@@ -733,7 +732,7 @@
             ernfos = [m[1] for m in mesgs if m[0] == 'err']
             self.len(1, ernfos)
             self.isin('Error during time format', ernfos[0][1].get('mesg'))
-=======
+
     async def test_storm_lib_time_ticker(self):
 
         async with self.getTestCore() as core:
@@ -843,7 +842,6 @@
             ''')
             nodes = await core.nodes('for ($offs, $name) in $lib.queue.get(doit).gets(size=2) { [test:str=$name] }')
             self.len(2, nodes)
->>>>>>> f4c91820
 
     async def test_storm_node_data(self):
 
