import bz2
import gzip
import json
import base64
import asyncio
import hashlib
import binascii
import datetime
import contextlib

from datetime import timezone as tz
from unittest import mock

import synapse.exc as s_exc
import synapse.common as s_common
import synapse.lib.provenance as s_provenance

import synapse.tests.utils as s_test

from synapse.tests.utils import alist

MINSECS = 60
HOURSECS = 60 * MINSECS
DAYSECS = 24 * HOURSECS

class StormTypesTest(s_test.SynTest):

    async def test_storm_node_tags(self):
        async with self.getTestCore() as core:
            await core.nodes('[ test:comp=(20, haha) +#foo +#bar test:comp=(30, hoho) ]')

            q = '''
            test:comp
            for $tag in $node.tags() {
                -> test:int [ +#$tag ]
            }
            '''

            await core.nodes(q)

            self.len(1, await core.nodes('test:int#foo'))
            self.len(1, await core.nodes('test:int#bar'))

            q = '''
            test:comp
            for $tag in $node.tags(fo*) {
                -> test:int [ -#$tag ]
            }
            '''
            await core.nodes(q)

            self.len(0, await core.nodes('test:int#foo'))
            self.len(1, await core.nodes('test:int#bar'))

    async def test_node_globtags(self):

        def check_fire_mesgs(storm_mesgs, expected_data):
            tmesgs = [m[1] for m in storm_mesgs if m[0] == 'storm:fire']
            self.len(1, tmesgs)
            test_data = set(tmesgs[0].get('data', {}).get('globs'))
            self.eq(test_data, expected_data)

        async with self.getTestCore() as core:
            q = '''[test:str=woot
                    +#foo.bar.baz.faz
                    +#foo.bar.jaz.faz
                    +#foo.knight.day.faz]'''
            nodes = await core.nodes(q)
            self.len(1, nodes)

            # explicit behavior tests
            q = 'test:str=woot $globs=$node.globtags("foo.*.*.faz") $lib.fire(test, globs=$globs) -test:str'
            mesgs = await core.stormlist(q)
            e = {('bar', 'baz'), ('bar', 'jaz'), ('knight', 'day')}
            check_fire_mesgs(mesgs, e)

            q = 'test:str=woot $globs=$node.globtags("foo.bar.*") $lib.fire(test, globs=$globs) -test:str'
            mesgs = await core.stormlist(q)
            e = {'baz', 'jaz'}
            check_fire_mesgs(mesgs, e)

            q = 'test:str=woot $globs=$node.globtags("foo.bar.*.*") $lib.fire(test, globs=$globs) -test:str'
            mesgs = await core.stormlist(q)
            e = {('baz', 'faz'), ('jaz', 'faz')}
            check_fire_mesgs(mesgs, e)

            q = 'test:str=woot $globs=$node.globtags("foo.bar.**") $lib.fire(test, globs=$globs) -test:str'
            mesgs = await core.stormlist(q)
            e = {'baz', 'baz.faz', 'jaz', 'jaz.faz'}
            check_fire_mesgs(mesgs, e)

            q = 'test:str=woot $globs=$node.globtags("foo.bar.*.*.*") $lib.fire(test, globs=$globs) -test:str'
            mesgs = await core.stormlist(q)
            e = set()
            check_fire_mesgs(mesgs, e)

            # For loop example for a single-match case
            q = '''test:str=woot
            for $part in $node.globtags("foo.bar.*") {
                [test:str=$part]
            }'''
            mesgs = await core.stormlist(q)
            self.len(1, await core.nodes('test:str=baz'))
            self.len(1, await core.nodes('test:str=jaz'))

            # For loop example for a multi-match case
            q = '''test:str=woot
                for ($part1, $part2, $part3) in $node.globtags("foo.*.*.*") {
                    [test:str=$part1] -test:str=woot [+#$part3]
                }'''
            mesgs = await core.stormlist(q)
            self.len(1, await core.nodes('test:str=bar'))
            self.len(1, await core.nodes('test:str=knight'))
            self.len(2, await core.nodes('#faz'))

    async def test_storm_lib_base(self):
        pdef = {
            'name': 'foo',
            'desc': 'test',
            'version': (0, 0, 1),
            'modules': [
                {
                    'name': 'test',
                    'storm': 'function f(a) { return ($a) }',
                }
            ],
            'commands': [
            ],
        }
        async with self.getTestCore() as core:

            await core.addStormPkg(pdef)
            nodes = await core.nodes('[ inet:asn=$lib.min(20, 0x30) ]')
            self.len(1, nodes)
            self.eq(20, nodes[0].ndef[1])

            nodes = await core.nodes('[ inet:asn=$lib.min(20, (10, 30)) ]')
            self.len(1, nodes)
            self.eq(10, nodes[0].ndef[1])

            nodes = await core.nodes('[ inet:asn=$lib.max(20, 0x30) ]')
            self.len(1, nodes)
            self.eq(0x30, nodes[0].ndef[1])

            nodes = await core.nodes('[ inet:asn=$lib.max(20, (10, 30)) ]')
            self.len(1, nodes)
            self.eq(30, nodes[0].ndef[1])

            nodes = await core.nodes('[ inet:asn=$lib.len(asdf) ]')
            self.len(1, nodes)
            self.eq(4, nodes[0].ndef[1])

            nodes = await core.nodes('[ test:str=$lib.guid() test:str=$lib.guid() ]')
            self.len(2, nodes)
            self.true(s_common.isguid(nodes[0].ndef[1]))
            self.true(s_common.isguid(nodes[1].ndef[1]))
            self.ne(nodes[0].ndef[1], nodes[1].ndef[1])

            nodes = await core.nodes('[ test:str=$lib.guid(hehe,haha) test:str=$lib.guid(hehe,haha) ]')
            self.len(2, nodes)
            self.true(s_common.isguid(nodes[0].ndef[1]))
            self.true(s_common.isguid(nodes[1].ndef[1]))
            self.eq(nodes[0].ndef[1], nodes[1].ndef[1])

            async with core.getLocalProxy() as prox:
                mesgs = [m async for m in prox.storm('$lib.print("hi there")') if m[0] == 'print']
                self.len(1, mesgs)
                self.stormIsInPrint('hi there', mesgs)

                mesgs = [m async for m in prox.storm('[ inet:fqdn=vertex.link inet:fqdn=woot.com ] $lib.print(:zone)')]
                mesgs = [m for m in mesgs if m[0] == 'print']
                self.len(2, mesgs)
                self.eq('vertex.link', mesgs[0][1]['mesg'])
                self.eq('woot.com', mesgs[1][1]['mesg'])

                mesgs = [m async for m in prox.storm("$lib.print('woot at: {s} {num}', s=hello, num=$(42+43))")]
                self.stormIsInPrint('woot at: hello 85', mesgs)

            # lib.sorted()
            q = '''
                $set = $lib.set(c, b, a)
                for $x in $lib.sorted($set) {
                    [ test:str=$x ]
                }
            '''
            nodes = await core.nodes(q)
            self.len(3, nodes)
            self.eq(nodes[0].ndef[1], 'a')
            self.eq(nodes[1].ndef[1], 'b')
            self.eq(nodes[2].ndef[1], 'c')

            # $lib.import
            q = '$test = $lib.import(test) $lib.print($test)'
            msgs = await core.stormlist(q)
            self.stormIsInPrint('stormtypes.Lib object', msgs)
            q = '$test = $lib.import(newp)'
            msgs = await core.stormlist(q)
            erfo = [m for m in msgs if m[0] == 'err'][0]
            self.eq(erfo[1][0], 'NoSuchName')
            self.eq(erfo[1][1].get('name'), 'newp')

    async def test_storm_lib_query(self):
        async with self.getTestCore() as core:
            # basic
            q = '''
            $foo = ${ [test:str=theevalthatmendo] }
            $foo.exec()
            '''
            await core.nodes(q)
            nodes = await core.nodes('test:str=theevalthatmendo')
            self.len(1, nodes)

            # make sure our scope goes down
            q = '''
            $bar = ${ [test:str=$foo] }

            $foo = "this little node went to market"
            $bar.exec()
            $foo = "this little node stayed home"
            $bar.exec()
            $foo = "this little node had roast beef"
            $bar.exec()
            '''
            opts = {'editformat': 'splices'}
            msgs = await core.stormlist(q, opts=opts)
            nodes = [m for m in msgs if m[0] == 'node:add']
            self.len(3, nodes)
            self.eq(nodes[0][1]['ndef'], ('test:str', 'this little node went to market'))
            self.eq(nodes[1][1]['ndef'], ('test:str', 'this little node stayed home'))
            self.eq(nodes[2][1]['ndef'], ('test:str', 'this little node had roast beef'))

            # but that it doesn't come back up
            q = '''
            $foo = "that is one neato burrito"
            $baz = ${ $bar=$lib.str.concat(wompwomp, $lib.guid()) }
            $baz.exec()
            $lib.print($bar)
            [ test:str=$foo ]
            '''

            msgs = await core.stormlist(q)
            prints = [m for m in msgs if m[0] == 'print']
            self.len(0, prints)

            # make sure returns work
            q = '''
            $foo = $(10)
            $bar = ${ return ( $($foo+1) ) }
            [test:int=$bar.exec()]
            '''
            msgs = await core.stormlist(q)
            nodes = [m for m in msgs if m[0] == 'node']
            self.len(1, nodes)
            self.eq(nodes[0][1][0], ('test:int', 11))

            # make sure it inherits the runt it's created in, not exec'd in
            q = '''
            $foo = ${$lib.print("look ma, my runt") $bing = $(0) }

            function foofunc() {
                $bing = $(99)
                yield $foo.exec()
                $lib.print("bing is now {bing}", bing=$bing)
                return ($(0))
            }

            $foofunc()
            '''
            msgs = await core.stormlist(q)
            self.stormIsInPrint('look ma, my runt', msgs)
            self.stormIsInPrint('bing is now 99', msgs)

    async def test_storm_lib_node(self):
        async with self.getTestCore() as core:
            nodes = await core.nodes('[ test:str=woot :tick=2001] [ test:int=$node.isform(test:str) ] +test:int')
            self.eq(1, nodes[0].ndef[1])

            q = 'test:str=woot $lib.fire(name=pode, pode=$node.pack(dorepr=True))'
            msgs = await core.stormlist(q, opts={'repr': True})
            pode = [m[1] for m in msgs if m[0] == 'node'][0]
            apode = [m[1].get('data').get('pode') for m in msgs if m[0] == 'storm:fire'][0]
            self.eq(pode[0], ('test:str', 'woot'))
            pode[1].pop('path')
            self.eq(pode, apode)

    async def test_storm_lib_dict(self):
        async with self.getTestCore() as core:
            nodes = await core.nodes('$blah = $lib.dict(foo=vertex.link) [ inet:fqdn=$blah.foo ]')
            self.len(1, nodes)
            self.eq('vertex.link', nodes[0].ndef[1])

    async def test_storm_lib_str(self):
        async with self.getTestCore() as core:
            q = '$v=vertex $l=link $fqdn=$lib.str.concat($v, ".", $l)' \
                ' [ inet:email=$lib.str.format("visi@{domain}", domain=$fqdn) ]'
            nodes = await core.nodes(q)
            self.len(1, nodes)
            self.eq('visi@vertex.link', nodes[0].ndef[1])

            nodes = await core.nodes('$s = woot [ test:int=$s.startswith(w) ]')
            self.eq(1, nodes[0].ndef[1])

            nodes = await core.nodes('$s = woot [ test:int=$s.endswith(visi) ]')
            self.eq(0, nodes[0].ndef[1])

            nodes = await core.nodes('$s = woot [ test:str=$s.rjust(10) ]')
            self.eq('      woot', nodes[0].ndef[1])

            nodes = await core.nodes('$s = woot [ test:str=$s.ljust(10) ]')
            self.eq('woot      ', nodes[0].ndef[1])

    async def test_storm_lib_bytes_gzip(self):
        async with self.getTestCore() as core:
            async with await core.snap() as snap:
                hstr = 'ohhai'
                ghstr = base64.urlsafe_b64encode((gzip.compress(hstr.encode()))).decode()
                mstr = 'ohgood'
                n2 = s_common.guid()
                n3 = s_common.guid()

                node1 = await snap.addNode('graph:node', '*', {'data': ghstr})
                node2 = await snap.addNode('graph:node', '*', {'data': mstr})

                text = f'''
                    graph:node={node1.ndef[1]}
                    $gzthing = :data
                    $foo = $lib.base64.decode($gzthing).gunzip()
                    $lib.print($foo)

                    [ graph:node={n2} :data=$foo.decode() ]
                '''

                await core.stormlist(text)

                # make sure we gunzip correctly
                opts = {'vars': {'iden': n2}}
                nodes = await snap.nodes('graph:node=$iden', opts=opts)
                self.len(1, nodes)
                self.eq(hstr, nodes[0].get('data'))

                # gzip
                text = f'''
                    graph:node={node2.ndef[1]}
                    $bar = :data
                    [ graph:node={n3} :data=$lib.base64.encode($bar.encode().gzip()) ]
                '''
                await core.stormlist(text)

                # make sure we gzip correctly
                opts = {'vars': {'iden': n3}}
                nodes = await snap.nodes('graph:node=$iden', opts=opts)
                self.len(1, nodes)
                self.eq(mstr.encode(), gzip.decompress(base64.urlsafe_b64decode(nodes[0].props['data'])))

    async def test_storm_lib_bytes_bzip(self):
        async with self.getTestCore() as core:
            async with await core.snap() as snap:
                hstr = 'ohhai'
                ghstr = base64.urlsafe_b64encode((bz2.compress(hstr.encode()))).decode()
                mstr = 'ohgood'
                ggstr = base64.urlsafe_b64encode((bz2.compress(mstr.encode()))).decode()
                n2 = s_common.guid()
                n3 = s_common.guid()

                node1 = await snap.addNode('graph:node', '*', {'data': ghstr})
                node2 = await snap.addNode('graph:node', '*', {'data': mstr})

                text = '''
                    graph:node={valu}
                    $bzthing = :data
                    $foo = $lib.base64.decode($bzthing).bunzip()
                    $lib.print($foo)

                    [ graph:node={n2} :data=$foo.decode() ]
                '''
                text = text.format(valu=node1.ndef[1], n2=n2)
                await core.stormlist(text)

                # make sure we bunzip correctly
                opts = {'vars': {'iden': n2}}
                nodes = await snap.nodes('graph:node=$iden', opts=opts)
                self.len(1, nodes)
                self.eq(hstr, nodes[0].props['data'])

                # bzip
                text = '''
                    graph:node={valu}
                    $bar = :data
                    [ graph:node={n3} :data=$lib.base64.encode($bar.encode().bzip()) ]
                '''
                text = text.format(valu=node2.ndef[1], n3=n3)
                await core.stormlist(text)

                # make sure we bzip correctly
                opts = {'vars': {'iden': n3}}
                nodes = await snap.nodes('graph:node=$iden', opts=opts)
                self.len(1, nodes)
                self.eq(ggstr, nodes[0].props['data'])

    async def test_storm_lib_bytes_json(self):
        async with self.getTestCore() as core:
            async with await core.snap() as snap:
                foo = {'a': 'ohhai'}
                ghstr = json.dumps(foo)
                n2 = s_common.guid()

                node1 = await snap.addNode('graph:node', '*', {'data': ghstr})

                text = '''
                    graph:node={valu}
                    $jzthing = :data
                    $foo = $jzthing.encode().json()

                    [ graph:node={n2} :data=$foo ]
                '''
                text = text.format(valu=node1.ndef[1], n2=n2)
                await core.stormlist(text)

                # make sure we json loaded correctly
                opts = {'vars': {'iden': n2}}
                nodes = await snap.nodes('graph:node=$iden', opts=opts)
                self.len(1, nodes)
                self.eq(foo, nodes[0].props['data'])

    async def test_storm_lib_list(self):
        async with self.getTestCore() as core:
            # Base List object behavior
            q = '''// $lib.list ctor
            $list=$lib.list(1,2,3)
            // __len__
            $lib.print('List size is {len}', len=$lib.len($list))
            // aiter/iter method
            $sum = $(0)
            for $valu in $list {
                $sum = $( $sum + $valu)
            }
            $lib.print('Sum is {sum}', sum=$sum)
            // Append method
            $list.append(4)
            // size method
            $lib.print('List size is now {len}', len=$list.size())
            // Access the values by index
            $lib.print('List[0]={zero}, List[-1]={neg1}', zero=$list.index(0), neg1=$list.index(-1))
            $sum = $(0)
            for $valu in $list {
                $sum = $( $sum + $valu)
            }
            $lib.print('Sum is now {sum}', sum=$sum)
            // Empty lists may also be made
            $elst=$lib.list()
            $lib.print('elst size is {len}', len=$lib.len($elst))
            '''
            msgs = await core.stormlist(q)
            self.stormIsInPrint('List size is 3', msgs)
            self.stormIsInPrint('Sum is 6', msgs)
            self.stormIsInPrint('List[0]=1, List[-1]=4', msgs)
            self.stormIsInPrint('List size is now 4', msgs)
            self.stormIsInPrint('Sum is now 10', msgs)
            self.stormIsInPrint('elst size is 0', msgs)

            # Convert primitive python objects to List objects
            q = '$v=(foo,bar,baz) [ test:str=$v.index(1) test:int=$v.length() ]'
            nodes = await core.nodes(q)
            self.eq(nodes[0].ndef, ('test:str', 'bar'))
            self.eq(nodes[1].ndef, ('test:int', 3))

            # Python Tuples can be treated like a List object for accessing via data inside of.
            q = '[ test:comp=(10,lol) ] $x=$node.ndef().index(1).index(1) [ test:str=$x ]'
            nodes = await core.nodes(q)
            self.eq(nodes[0].ndef, ('test:str', 'lol'))

            # sad case - index out of bounds.
            q = 'test:comp=(10,lol) $x=$node.ndef().index(2)'
            mesgs = await core.stormlist(q)
            errs = [m[1] for m in mesgs if m[0] == 'err']
            self.len(1, errs)
            self.eq(errs[0][0], 'StormRuntimeError')

    async def test_storm_lib_fire(self):
        async with self.getTestCore() as core:
            text = '$lib.fire(foo:bar, baz=faz)'

            gotn = [mesg for mesg in await core.stormlist(text) if mesg[0] == 'storm:fire']

            self.len(1, gotn)

            self.eq(gotn[0][1]['type'], 'foo:bar')
            self.eq(gotn[0][1]['data']['baz'], 'faz')

    async def test_storm_node_repr(self):
        text = '''
            [ inet:ipv4=1.2.3.4 :loc=us]
            $ipv4 = $node.repr()
            $loc = $node.repr(loc)
            $latlong = $node.repr(latlong, defv="??")
            $valu = $lib.str.format("{ipv4} in {loc} at {latlong}", ipv4=$ipv4, loc=$loc, latlong=$latlong)
            [ test:str=$valu ]
            +test:str
        '''

        async with self.getTestCore() as core:
            nodes = await core.nodes(text)
            self.len(1, nodes)
            self.eq(nodes[0].ndef[1], '1.2.3.4 in us at ??')

            mesgs = await core.stormlist('inet:ipv4 $repr=$node.repr(newp)')

            err = mesgs[-2][1]
            self.eq(err[0], 'StormRuntimeError')
            self.isin('mesg', err[1])
            self.eq(err[1].get('prop'), 'newp')
            self.eq(err[1].get('form'), 'inet:ipv4')

    async def test_storm_csv(self):
        async with self.getTestCore() as core:
            await core.nodes('[test:str=1234 :tick=2001]')
            await core.nodes('[test:str=9876 :tick=3001]')

            q = "test:str " \
                "$tick=$node.repr(tick) " \
                "$lib.csv.emit($node.form(), $node.value(), $tick, table=mytable)"

            mesgs = await core.stormlist(q, {'show': ('err', 'csv:row')})
            csv_rows = [m for m in mesgs if m[0] == 'csv:row']
            self.len(2, csv_rows)
            csv_rows.sort(key=lambda x: x[1].get('row')[1])
            self.eq(csv_rows[0],
                    ('csv:row', {'row': ['test:str', '1234', '2001/01/01 00:00:00.000'],
                                 'table': 'mytable'}))
            self.eq(csv_rows[1],
                    ('csv:row', {'row': ['test:str', '9876', '3001/01/01 00:00:00.000'],
                                 'table': 'mytable'}))

            q = 'test:str $hehe=$node.props.hehe $lib.csv.emit(:tick, $hehe)'
            mesgs = await core.stormlist(q, {'show': ('err', 'csv:row')})
            csv_rows = [m for m in mesgs if m[0] == 'csv:row']
            self.len(2, csv_rows)
            self.eq(csv_rows[0],
                    ('csv:row', {'row': [978307200000, None], 'table': None}))
            self.eq(csv_rows[1],
                    ('csv:row', {'row': [32535216000000, None], 'table': None}))

            # Sad path case...
            q = '''$data=() $genr=$lib.feed.genr(syn.node, $data)
            $lib.csv.emit($genr)
            '''
            mesgs = await core.stormlist(q, {'show': ('err', 'csv:row')})
            err = mesgs[-2]
            self.eq(err[1][0], 'NoSuchType')

    async def test_storm_node_iden(self):
        async with self.getTestCore() as core:
            nodes = await core.nodes('[ test:int=10 test:str=$node.iden() ] +test:str')
            iden = s_common.ehex(s_common.buid(('test:int', 10)))
            self.eq(nodes[0].ndef, ('test:str', iden))
            self.len(1, nodes)

    async def test_storm_text_add(self):
        async with self.getTestCore() as core:
            nodes = await core.nodes('''
                [ test:int=10 ] $text=$lib.text(hehe) { +test:int>=10 $text.add(haha) }
                [ test:str=$text.str() ] +test:str''')
            self.len(1, nodes)
            self.eq(nodes[0].ndef, ('test:str', 'hehehaha'))

    async def test_storm_set(self):

        async with self.getTestCore() as core:

            await core.nodes('[inet:ipv4=1.2.3.4 :asn=20]')
            await core.nodes('[inet:ipv4=5.6.7.8 :asn=30]')

            q = '''
                $set = $lib.set()
                inet:ipv4 $set.add(:asn)
                [ graph:node="*" ] +graph:node [ :data=$set.list() ]
            '''
            nodes = await core.nodes(q)
            self.len(1, nodes)
            self.eq(tuple(sorted(nodes[0].get('data'))), (20, 30))

            q = '''
                $set = $lib.set()
                inet:ipv4 $set.adds((:asn,:asn))
                [ graph:node="*" ] +graph:node [ :data=$set.list() ]
            '''
            nodes = await core.nodes(q)
            self.len(1, nodes)
            self.eq(tuple(sorted(nodes[0].get('data'))), (20, 30))

            q = '''
                $set = $lib.set()
                inet:ipv4 $set.adds((:asn,:asn))
                { +:asn=20 $set.rem(:asn) }
                [ graph:node="*" ] +graph:node [ :data=$set.list() ]
            '''
            nodes = await core.nodes(q)
            self.len(1, nodes)
            self.eq(tuple(sorted(nodes[0].get('data'))), (30,))

            q = '''
                $set = $lib.set()
                inet:ipv4 $set.add(:asn)
                $set.rems((:asn,:asn))
                [ graph:node="*" ] +graph:node [ :data=$set.list() ]
            '''
            nodes = await core.nodes(q)
            self.len(1, nodes)
            self.eq(tuple(sorted(nodes[0].get('data'))), ())

            q = '$set = $lib.set(a, b, c) [test:int=$set.size()]'
            nodes = await core.nodes(q)
            self.len(1, nodes)
            self.eq(nodes[0].ndef, ('test:int', 3))

            q = '''$set = $lib.set(a, b, c)
            for $v in $set {
                $lib.print('set valu: {v}', v=$v)
            }
            '''
            mesgs = await core.stormlist(q)
            self.stormIsInPrint('set valu: a', mesgs)
            self.stormIsInPrint('set valu: b', mesgs)
            self.stormIsInPrint('set valu: c', mesgs)

            q = '''
                $set = $lib.set()
                $set.add(foo)
                if $set.has(foo) { [ test:str=asdf ] }
            '''
            nodes = await core.nodes(q)
            self.len(1, nodes)
            self.eq(nodes[0].ndef, ('test:str', 'asdf'))

    async def test_storm_path(self):
        async with self.getTestCore() as core:
            await core.nodes('[ inet:dns:a=(vertex.link, 1.2.3.4) ]')
            q = '''
                inet:fqdn=vertex.link -> inet:dns:a -> inet:ipv4
                $idens = $path.idens()
                [ graph:node="*" ] +graph:node [ :data=$idens ]
            '''

            idens = (
                '02488bc284ffd0f60f474d5af66a8c0cf89789f766b51fde1d3da9b227005f47',
                '20153b758f9d5eaaa38e4f4a65c36da797c3e59e549620fa7c4895e1a920991f',
                '3ecd51e142a5acfcde42c02ff5c68378bfaf1eaf49fe9721550b6e7d6013b699',
            )

            nodes = await core.nodes(q)
            self.len(1, nodes)
            self.eq(tuple(sorted(nodes[0].get('data'))), idens)

            opts = {'vars': {'testvar': 'test'}}
            text = "[ test:str='123' ] $testkey=testvar [ test:str=$path.vars.$testkey ]"
            nodes = await core.nodes(text, opts=opts)
            self.len(2, nodes)
            self.eq(nodes[0].ndef, ('test:str', 'test'))

            text = "[ test:str='123' ] [ test:str=$path.vars.testkey ]"
            mesgs = await core.stormlist(text)
            errs = [m[1] for m in mesgs if m[0] == 'err']
            self.len(1, errs)
            err = errs[0]
            self.eq(err[0], 'StormRuntimeError')
            self.isin('No var with name: testkey', err[1].get('mesg'))

            opts = {'vars': {'testkey': 'testvar'}}
            text = "[ test:str='123' ] $path.vars.$testkey = test [ test:str=$testvar ]"
            nodes = await core.nodes(text, opts=opts)
            self.len(2, nodes)
            self.eq(nodes[0].ndef, ('test:str', 'test'))
            self.eq(nodes[1].ndef, ('test:str', '123'))

            opts = {'vars': {'testvar': 'test', 'testkey': 'testvar'}}
            text = '''
                [ test:str='123' ]
                for ($name, $valu) in $path.vars {
                    $lib.print('{name}={valu}', name=$name, valu=$valu)
                }
            '''
            msgs = await core.stormlist(text, opts=opts)

            self.stormIsInPrint('testvar=test', msgs)
            self.stormIsInPrint('testkey=testvar', msgs)

    async def test_storm_trace(self):
        async with self.getTestCore() as core:
            await core.nodes('[ inet:dns:a=(vertex.link, 1.2.3.4) ]')

            q = '''
                inet:fqdn=vertex.link

                $trace=$path.trace()

                -> inet:dns:a -> inet:ipv4

                /* Make a trace object from a path which already has nodes */
                $trace2=$path.trace()

                [ graph:node="*" ] +graph:node [ :data=$trace.idens() ]

                /* Print the contents of the second trace */
                $lib.print($trace2.idens())
                '''
            mesgs = await core.stormlist(q)
            podes = [m[1] for m in mesgs if m[0] == 'node']
            self.len(1, podes)
            pode = podes[0]

            idens = (
                '02488bc284ffd0f60f474d5af66a8c0cf89789f766b51fde1d3da9b227005f47',
                '20153b758f9d5eaaa38e4f4a65c36da797c3e59e549620fa7c4895e1a920991f',
                '3ecd51e142a5acfcde42c02ff5c68378bfaf1eaf49fe9721550b6e7d6013b699',
            )

            self.eq(tuple(sorted(pode[1]['props'].get('data'))), idens)

            for iden in idens:
                self.stormIsInPrint(iden, mesgs)

    async def test_stormuser(self):
        # Do not include persistent vars support in this test see
        # test_persistent_vars for that behavior.
        async with self.getTestCore() as core:
            q = '$lib.print($lib.user.name())'
            mesgs = await core.stormlist(q)
            self.stormIsInPrint('root', mesgs)

    async def test_persistent_vars(self):
        with self.getTestDir() as dirn:
            async with self.getTestCore(dirn=dirn) as core:
                async with core.getLocalProxy() as prox:
                    # User setup for $lib.user.vars() tests

                    ret1 = await prox.addUser('user1', passwd='secret')
                    iden1 = ret1.get('iden')

                    await prox.addUserRule(iden1, (True, ('node', 'add')))
                    await prox.addUserRule(iden1, (True, ('node', 'prop', 'set')))
                    await prox.addUserRule(iden1, (True, ('globals', 'get', 'userkey',)))

                    # Basic tests as root for $lib.globals

                    q = '''$lib.globals.set(adminkey, sekrit)
                    $lib.globals.set(userkey, lessThanSekrit)
                    $lib.globals.set(throwaway, beep)
                    $valu=$lib.globals.get(adminkey)
                    $lib.print($valu)
                    '''
                    mesgs = await s_test.alist(prox.storm(q))
                    self.stormIsInPrint('sekrit', mesgs)

                    popq = '''$valu = $lib.globals.pop(throwaway)
                    $lib.print("pop valu is {valu}", valu=$valu)
                    '''
                    mesgs = await s_test.alist(prox.storm(popq))
                    self.stormIsInPrint('pop valu is beep', mesgs)

                    # get and pop take a secondary default value which may be returned
                    q = '''$valu = $lib.globals.get(throwaway, $(0))
                    $lib.print("get valu is {valu}", valu=$valu)
                    '''
                    mesgs = await s_test.alist(prox.storm(q))
                    self.stormIsInPrint('get valu is 0', mesgs)

                    q = '''$valu = $lib.globals.pop(throwaway, $(0))
                    $lib.print("pop valu is {valu}", valu=$valu)
                    '''
                    mesgs = await s_test.alist(prox.storm(q))
                    self.stormIsInPrint('pop valu is 0', mesgs)

                    listq = '''for ($key, $valu) in $lib.globals.list() {
                    $string = $lib.str.format("{key} is {valu}", key=$key, valu=$valu)
                    $lib.print($string)
                    }
                    '''
                    mesgs = await s_test.alist(prox.storm(listq))
                    self.len(2, [m for m in mesgs if m[0] == 'print'])
                    self.stormIsInPrint('adminkey is sekrit', mesgs)
                    self.stormIsInPrint('userkey is lessThanSekrit', mesgs)

                    # Storing a valu into the hive that can't be msgpacked fails
                    q = '[test:str=test] $lib.user.vars.set(mynode, $node)'
                    mesgs = await s_test.alist(prox.storm(q))
                    err = "can not serialize 'Node' object"
                    errs = [m for m in mesgs if m[0] == 'err']
                    self.len(1, errs)
                    self.eq(errs[0][1][1].get('mesg'), err)

                    # Sad path - names must be strings.
                    q = '$lib.globals.set((my, nested, valu), haha)'
                    mesgs = await s_test.alist(prox.storm(q))
                    err = 'The name of a persistent variable must be a string.'
                    errs = [m for m in mesgs if m[0] == 'err']
                    self.len(1, errs)
                    self.eq(errs[0][1][1].get('mesg'), err)

                    # Sad path - names must be strings.
                    q = '$lib.globals.set((my, nested, valu), haha)'
                    mesgs = await s_test.alist(prox.storm(q))
                    err = 'The name of a persistent variable must be a string.'
                    errs = [m for m in mesgs if m[0] == 'err']
                    self.len(1, errs)
                    self.eq(errs[0][1][1].get('mesg'), err)

                async with core.getLocalProxy() as uprox:
                    self.true(await uprox.setCellUser(iden1))

                    q = '''$lib.user.vars.set(somekey, hehe)
                    $valu=$lib.user.vars.get(somekey)
                    $lib.print($valu)
                    '''
                    mesgs = await s_test.alist(uprox.storm(q))
                    self.stormIsInPrint('hehe', mesgs)

                    q = '''$lib.user.vars.set(somekey, hehe)
                    $lib.user.vars.set(anotherkey, weee)
                    [test:str=$lib.user.vars.get(somekey)]
                    '''
                    mesgs = await s_test.alist(uprox.storm(q))
                    self.len(1, await core.nodes('test:str=hehe'))

                    listq = '''for ($key, $valu) in $lib.user.vars.list() {
                        $string = $lib.str.format("{key} is {valu}", key=$key, valu=$valu)
                        $lib.print($string)
                    }
                    '''
                    mesgs = await s_test.alist(uprox.storm(listq))
                    self.stormIsInPrint('somekey is hehe', mesgs)
                    self.stormIsInPrint('anotherkey is weee', mesgs)

                    popq = '''$valu = $lib.user.vars.pop(anotherkey)
                    $lib.print("pop valu is {valu}", valu=$valu)
                    '''
                    mesgs = await s_test.alist(uprox.storm(popq))
                    self.stormIsInPrint('pop valu is weee', mesgs)

                    mesgs = await s_test.alist(uprox.storm(listq))
                    self.len(1, [m for m in mesgs if m[0] == 'print'])
                    self.stormIsInPrint('somekey is hehe', mesgs)

                    # get and pop take a secondary default value which may be returned
                    q = '''$valu = $lib.user.vars.get(newp, $(0))
                    $lib.print("get valu is {valu}", valu=$valu)
                    '''
                    mesgs = await s_test.alist(prox.storm(q))
                    self.stormIsInPrint('get valu is 0', mesgs)

                    q = '''$valu = $lib.user.vars.pop(newp, $(0))
                    $lib.print("pop valu is {valu}", valu=$valu)
                    '''
                    mesgs = await s_test.alist(prox.storm(q))
                    self.stormIsInPrint('pop valu is 0', mesgs)

                    # the user can access the specific core.vars key
                    # that they have access to but not the admin key
                    q = '''$valu=$lib.globals.get(userkey)
                        $lib.print($valu)
                        '''
                    mesgs = await s_test.alist(uprox.storm(q))
                    self.stormIsInPrint('lessThanSekrit', mesgs)

                    # While the user has get perm, they do not have set or pop
                    # permission
                    q = '''$valu=$lib.globals.pop(userkey)
                    $lib.print($valu)
                    '''
                    mesgs = await s_test.alist(uprox.storm(q))
                    self.len(0, [m for m in mesgs if m[0] == 'print'])
                    errs = [m for m in mesgs if m[0] == 'err']
                    self.len(1, errs)
                    self.eq(errs[0][1][0], 'AuthDeny')

                    q = '''$valu=$lib.globals.set(userkey, newSekritValu)
                    $lib.print($valu)
                    '''
                    mesgs = await s_test.alist(uprox.storm(q))
                    self.len(0, [m for m in mesgs if m[0] == 'print'])
                    errs = [m for m in mesgs if m[0] == 'err']
                    self.len(1, errs)
                    self.eq(errs[0][1][0], 'AuthDeny')

                    # Attempting to access the adminkey fails
                    q = '''$valu=$lib.globals.get(adminkey)
                    $lib.print($valu)
                    '''
                    mesgs = await s_test.alist(uprox.storm(q))
                    self.len(0, [m for m in mesgs if m[0] == 'print'])
                    errs = [m for m in mesgs if m[0] == 'err']
                    self.len(1, errs)
                    self.eq(errs[0][1][0], 'AuthDeny')

                    # if the user attempts to list the values in
                    # core.vars, they only get the values they can read.
                    corelistq = '''
                    for ($key, $valu) in $lib.globals.list() {
                        $string = $lib.str.format("{key} is {valu}", key=$key, valu=$valu)
                        $lib.print($string)
                    }
                    '''
                    mesgs = await s_test.alist(uprox.storm(corelistq))
                    self.len(1, [m for m in mesgs if m[0] == 'print'])
                    self.stormIsInPrint('userkey is lessThanSekrit', mesgs)

            async with self.getTestCore(dirn=dirn) as core:
                # And our variables do persist AFTER restarting the cortex,
                # so they are persistent via the hive.
                async with core.getLocalProxy() as uprox:
                    self.true(await uprox.setCellUser(iden1))

                    mesgs = await s_test.alist(uprox.storm(listq))
                    self.len(1, [m for m in mesgs if m[0] == 'print'])
                    self.stormIsInPrint('somekey is hehe', mesgs)

                    q = '''$valu=$lib.globals.get(userkey)
                    $lib.print($valu)
                    '''
                    mesgs = await s_test.alist(uprox.storm(q))
                    self.stormIsInPrint('lessThanSekrit', mesgs)

                    # The StormHiveDict is safe when computing things
                    q = '''[test:int=1234]
                    $lib.user.vars.set(someint, $node.value())
                    [test:str=$lib.user.vars.get(someint)]
                    '''
                    podes = await s_test.alist(uprox.eval(q))
                    self.len(2, podes)
                    self.eq({('test:str', '1234'), ('test:int', 1234)},
                            {pode[0] for pode in podes})

    async def test_storm_lib_time(self):

        async with self.getTestCore() as core:
            nodes = await core.nodes('[ ps:person="*" :dob = $lib.time.fromunix(20) ]')
            self.len(1, nodes)
            self.eq(20000, nodes[0].get('dob'))

            query = '''$valu="10/1/2017 2:52"
            $parsed=$lib.time.parse($valu, "%m/%d/%Y %H:%M")
            [test:int=$parsed]
            '''
            nodes = await core.nodes(query)
            self.len(1, nodes)
            self.eq(nodes[0].ndef[1], 1506826320000)

            # Sad case for parse
            query = '''$valu="10/1/2017 2:52"
            $parsed=$lib.time.parse($valu, "%m/%d/%Y--%H:%MTZ")
            [test:int=$parsed]
            '''
            mesgs = await core.stormlist(query)
            ernfos = [m[1] for m in mesgs if m[0] == 'err']
            self.len(1, ernfos)
            self.isin('Error during time parsing', ernfos[0][1].get('mesg'))

            query = '''[test:str=1234 :tick=20190917]
            $lib.print($lib.time.format(:tick, "%Y-%d-%m"))
            '''
            mesgs = await core.stormlist(query)
            self.stormIsInPrint('2019-17-09', mesgs)

            # Strs can be parsed using time norm routine.
            query = '''$valu=$lib.time.format('200103040516', '%Y %m %d')
            $lib.print($valu)
            '''
            mesgs = await core.stormlist(query)
            self.stormIsInPrint('2001 03 04', mesgs)

            # Out of bounds case for datetime
            query = '''[test:int=253402300800000]
            $valu=$lib.time.format($node.value(), '%Y')'''
            mesgs = await core.stormlist(query)
            ernfos = [m[1] for m in mesgs if m[0] == 'err']
            self.len(1, ernfos)
            self.isin('Failed to norm a time value prior to formatting', ernfos[0][1].get('mesg'))

            # Cant format ? times
            query = '$valu=$lib.time.format("?", "%Y")'
            mesgs = await core.stormlist(query)
            ernfos = [m[1] for m in mesgs if m[0] == 'err']
            self.len(1, ernfos)
            self.isin('Cannot format a timestamp for ongoing/future time.', ernfos[0][1].get('mesg'))

            # strftime fail - taken from
            # https://github.com/python/cpython/blob/3.7/Lib/test/datetimetester.py#L1404
            query = r'''[test:str=1234 :tick=20190917]
            $lib.print($lib.time.format(:tick, "%y\ud800%m"))
            '''
            mesgs = await core.stormlist(query)
            ernfos = [m[1] for m in mesgs if m[0] == 'err']
            self.len(1, ernfos)
            self.isin('Error during time format', ernfos[0][1].get('mesg'))

            # $lib.time.sleep causes cache flushes on the snap
            async with await core.snap() as snap:
                # lift a node into the cache
                data0 = await alist(snap.storm('test:str=1234'))
                self.len(1, snap.buidcache)
                # use $lib.time.sleep
                data1 = await alist(snap.storm('$lib.time.sleep(0) fini { test:str=1234 } '))
                self.ne(id(data0[0][0]), id(data1[0][0]))
                self.eq(data0[0][0].ndef, data1[0][0].ndef)

    async def test_storm_lib_time_ticker(self):

        async with self.getTestCore() as core:
            await core.nodes('''
                $lib.queue.add(visi)
                $lib.dmon.add(${
                    $visi=$lib.queue.get(visi)
                    for $tick in $lib.time.ticker(0.01) {
                        $visi.put($tick)
                    }
                })
            ''')
            nodes = await core.nodes('for ($offs, $tick) in $lib.queue.get(visi).gets(size=3) { [test:int=$tick] } ')
            self.len(3, nodes)
            self.eq({0, 1, 2}, {node.ndef[1] for node in nodes})

            # lib.time.ticker also clears the snap cache
            async with await core.snap() as snap:
                # lift a node into the cache
                _ = await alist(snap.storm('test:int=0'))
                self.len(1, snap.buidcache)
                q = '''
                $visi=$lib.queue.get(visi)
                for $tick in $lib.time.ticker(0.01, count=3) {
                    $visi.put($tick)
                }
                '''
                _ = await alist(snap.storm(q))
                self.len(0, snap.buidcache)

    async def test_stormtypes_telepath(self):

        class FakeService:

            async def doit(self, x):
                return x + 20

            async def fqdns(self):
                yield 'woot.com'
                yield 'vertex.link'

            async def ipv4s(self):
                return ('1.2.3.4', '5.6.7.8')

        async with self.getTestCore() as core:

            fake = FakeService()
            core.dmon.share('fake', fake)
            lurl = core.getLocalUrl(share='fake')

            await core.nodes('[ inet:ipv4=1.2.3.4 :asn=20 ]')

            opts = {'vars': {'url': lurl}}

            q = '[ inet:ipv4=1.2.3.4 :asn=20 ] $asn = $lib.telepath.open($url).doit(:asn) [ :asn=$asn ]'
            nodes = await core.nodes(q, opts=opts)
            self.eq(40, nodes[0].props['asn'])

            nodes = await core.nodes('for $fqdn in $lib.telepath.open($url).fqdns() { [ inet:fqdn=$fqdn ] }', opts=opts)
            self.len(2, nodes)

            nodes = await core.nodes('for $ipv4 in $lib.telepath.open($url).ipv4s() { [ inet:ipv4=$ipv4 ] }', opts=opts)
            self.len(2, nodes)

            with self.raises(s_exc.NoSuchName):
                await core.nodes('$lib.telepath.open($url)._newp()', opts=opts)

    async def test_storm_lib_queue(self):

        async with self.getTestCore() as core:

            msgs = await core.stormlist('queue.add visi')
            self.stormIsInPrint('queue added: visi', msgs)

            with self.raises(s_exc.DupName):
                await core.nodes('queue.add visi')

            msgs = await core.stormlist('queue.list')
            self.stormIsInPrint('Storm queue list:', msgs)
            self.stormIsInPrint('visi', msgs)

            nodes = await core.nodes('$q = $lib.queue.get(visi) [ inet:ipv4=1.2.3.4 ] $q.put( $node.repr() )')
            nodes = await core.nodes('$q = $lib.queue.get(visi) ($offs, $ipv4) = $q.get(0) inet:ipv4=$ipv4')
            self.len(1, nodes)
            self.eq(nodes[0].ndef, ('inet:ipv4', 0x01020304))

            # test iter use case
            q = '$q = $lib.queue.add(blah) [ inet:ipv4=1.2.3.4 inet:ipv4=5.5.5.5 ] $q.put( $node.repr() )'
            nodes = await core.nodes(q)
            self.len(2, nodes)

            # Put a value into the queue that doesn't exist in the cortex so the lift can nop
            await core.nodes('$q = $lib.queue.get(blah) $q.put("8.8.8.8")')

            nodes = await core.nodes('''
                $q = $lib.queue.get(blah)
                for ($offs, $ipv4) in $q.gets(0, wait=0) {
                    inet:ipv4=$ipv4
                }
            ''')
            self.len(2, nodes)

            nodes = await core.nodes('''
                $q = $lib.queue.get(blah)
                for ($offs, $ipv4) in $q.gets(wait=0) {
                    inet:ipv4=$ipv4
                    $q.cull($offs)
                }
            ''')
            self.len(2, nodes)

            q = '$q = $lib.queue.get(blah) for ($offs, $ipv4) in $q.gets(wait=0) { inet:ipv4=$ipv4 }'
            nodes = await core.nodes(q)
            self.len(0, nodes)

            msgs = await core.stormlist('queue.del visi')
            self.stormIsInPrint('queue removed: visi', msgs)

            with self.raises(s_exc.NoSuchName):
                await core.nodes('queue.del visi')

            with self.raises(s_exc.NoSuchName):
                await core.nodes('$lib.queue.get(newp).get()')

            await core.nodes('''
                $doit = $lib.queue.add(doit)
                $doit.puts((foo,bar))
            ''')
            nodes = await core.nodes('for ($offs, $name) in $lib.queue.get(doit).gets(size=2) { [test:str=$name] }')
            self.len(2, nodes)

            # test other users who have access to this queue can do things to it
            async with core.getLocalProxy() as root:
                # add users
                await root.addUser('synapse')
                await root.addUser('wootuser')

                synu = await core.auth.getUserByName('synapse')
                woot = await core.auth.getUserByName('wootuser')

                # make a queue
                with self.raises(s_exc.AuthDeny):
                    opts = {'user': synu.iden}
                    await core.nodes('queue.add synq', opts=opts)

                rule = (True, ('queue', 'add'))
                await root.addUserRule(synu.iden, rule, indx=None)
                opts = {'user': synu.iden}
                msgs = await core.stormlist('queue.add synq', opts=opts)
                self.stormIsInPrint('queue added: synq', msgs)

                rule = (True, ('queue', 'synq', 'put'))
                await root.addUserRule(synu.iden, rule, indx=None)

                opts = {'user': synu.iden}
                await core.nodes('$q = $lib.queue.get(synq) $q.puts((bar, baz))', opts=opts)

                # now let's see our other user fail to add things
                with self.raises(s_exc.AuthDeny):
                    opts = {'user': woot.iden}
                    await core.nodes('$lib.queue.get(synq).get()', opts=opts)

                rule = (True, ('queue', 'synq', 'get'))
                await root.addUserRule(woot.iden, rule, indx=None)

                msgs = await core.stormlist('$lib.print($lib.queue.get(synq).get(wait=False))')
                self.stormIsInPrint("(0, 'bar')", msgs)

                with self.raises(s_exc.AuthDeny):
                    opts = {'user': woot.iden}
                    await core.nodes('$lib.queue.del(synq)', opts=opts)

                rule = (True, ('queue', 'del'))
                await root.addUserRule(woot.iden, rule, indx=None, gateiden='queue:synq')

                opts = {'user': woot.iden}
                await core.nodes('$lib.queue.del(synq)', opts=opts)

                with self.raises(s_exc.NoSuchName):
                    await core.nodes('$lib.queue.get(synq)')

    async def test_storm_node_data(self):

        async with self.getTestCore() as core:

            nodes = await core.nodes('[test:int=10] $node.data.set(foo, hehe)')

            self.len(1, nodes)
            self.eq(await nodes[0].getData('foo'), 'hehe')

            nodes = await core.nodes('test:int $foo=$node.data.get(foo) [ test:str=$foo ] +test:str')
            self.len(1, nodes)
            self.eq(nodes[0].ndef, ('test:str', 'hehe'))

            q = 'test:int for ($name, $valu) in $node.data.list() { [ test:str=$name ] } +test:str'
            nodes = await core.nodes(q)
            self.len(1, nodes)
            self.eq(nodes[0].ndef, ('test:str', 'foo'))

            # delete and remake the node to confirm data wipe
            nodes = await core.nodes('test:int=10 | delnode')
            nodes = await core.nodes('test:int=10')
            self.len(0, nodes)

            nodes = await core.nodes('[test:int=10]')

            self.none(await nodes[0].getData('foo'))

            nodes = await core.nodes('[ test:int=20 ] $node.data.set(woot, woot)')
            self.eq('woot', await nodes[0].getData('woot'))

            nodes = await core.nodes('test:int=20 [ test:str=$node.data.pop(woot) ]')

            self.none(await nodes[1].getData('woot'))
            self.eq(nodes[0].ndef, ('test:str', 'woot'))

    async def test_storm_lib_bytes(self):

        async with self.getTestCore() as core:

            with self.raises(s_exc.BadArg):
                opts = {'vars': {'bytes': 10}}
                text = '($size, $sha2) = $lib.bytes.put($bytes)'
                nodes = await core.nodes(text, opts=opts)

            opts = {'vars': {'bytes': b'asdfasdf'}}
            text = '($size, $sha2) = $lib.bytes.put($bytes) [ test:int=$size test:str=$sha2 ]'

            nodes = await core.nodes(text, opts=opts)
            self.len(2, nodes)

            self.eq(nodes[0].ndef, ('test:int', 8))
            self.eq(nodes[1].ndef, ('test:str', '2413fb3709b05939f04cf2e92f7d0897fc2596f9ad0b8a9ea855c7bfebaae892'))

            bkey = s_common.uhex('2413fb3709b05939f04cf2e92f7d0897fc2596f9ad0b8a9ea855c7bfebaae892')
            byts = b''.join([b async for b in core.axon.get(bkey)])
            self.eq(b'asdfasdf', byts)

            # Allow bytes to be directly decoded as a string
            opts = {'vars': {'buf': 'hehe'.encode()}}
            nodes = await core.nodes('$valu=$buf.decode() [test:str=$valu]', opts)
            self.len(1, nodes)
            self.eq(nodes[0].ndef, ('test:str', 'hehe'))

            # Allow strings to be encoded as bytes
            text = '''$valu="visi"  $buf1=$valu.encode() $buf2=$valu.encode("utf-16")
            [(file:bytes=$buf1) (file:bytes=$buf2)]
            '''
            nodes = await core.nodes(text)
            self.len(2, nodes)
            self.eq({'sha256:e45bbb7e03acacf4d1cca4c16af1ec0c51d777d10e53ed3155bd3d8deb398f3f',
                     'sha256:1263d0f4125831df93a82a08ab955d1176306953c9f0c44d366969295c7b57db',
                     },
                    {n.ndef[1] for n in nodes})

            # Encoding/decoding errors are caught
            q = '$valu="valu" $valu.encode("utf16").decode()'
            msgs = await core.stormlist(q)
            errs = [m for m in msgs if m[0] == 'err']
            self.len(1, errs)
            self.eq(errs[0][1][0], 'StormRuntimeError')

            q = '$valu="str.ॐ.valu" $buf=$valu.encode(ascii)'
            msgs = await core.stormlist(q)
            errs = [m for m in msgs if m[0] == 'err']
            self.len(1, errs)
            self.eq(errs[0][1][0], 'StormRuntimeError')

    async def test_storm_lib_base64(self):

        async with self.getTestCore() as core:

            await core.axready.wait()

            # urlsafe
            opts = {'vars': {'bytes': b'fooba?'}}
            text = '$valu = $lib.base64.encode($bytes) [ test:str=$valu ]'
            nodes = await core.nodes(text, opts=opts)
            self.len(1, nodes)
            self.eq(nodes[0].ndef, ('test:str', 'Zm9vYmE_'))

            opts = {'vars': {'bytes': nodes[0].ndef[1]}}
            text = '$lib.bytes.put($lib.base64.decode($bytes))'
            nodes = await core.nodes(text, opts)
            key = binascii.unhexlify(hashlib.sha256(base64.urlsafe_b64decode(opts['vars']['bytes'])).hexdigest())
            byts = b''.join([b async for b in core.axon.get(key)])
            self.eq(byts, b'fooba?')

            # normal
            opts = {'vars': {'bytes': b'fooba?'}}
            text = '$valu = $lib.base64.encode($bytes, $(0)) [ test:str=$valu ]'
            nodes = await core.nodes(text, opts=opts)
            self.len(1, nodes)
            self.eq(nodes[0].ndef, ('test:str', 'Zm9vYmE/'))

            opts = {'vars': {'bytes': nodes[0].ndef[1]}}
            text = '$lib.bytes.put($lib.base64.decode($bytes, $(0)))'
            nodes = await core.nodes(text, opts)
            key = binascii.unhexlify(hashlib.sha256(base64.urlsafe_b64decode(opts['vars']['bytes'])).hexdigest())
            byts = b''.join([b async for b in core.axon.get(key)])
            self.eq(byts, b'fooba?')

            # unhappy cases
            opts = {'vars': {'bytes': 'not bytes'}}
            text = '[ test:str=$lib.base64.encode($bytes) ]'
            mesgs = await core.stormlist(text, opts=opts)
            errs = [m[1] for m in mesgs if m[0] == 'err']
            self.len(1, errs)
            err = errs[0]
            self.eq(err[0], 'StormRuntimeError')
            self.isin('Error during base64 encoding - a bytes-like object is required', err[1].get('mesg'))

            opts = {'vars': {'bytes': 'foobar'}}
            text = '[test:str=$lib.base64.decode($bytes)]'
            mesgs = await core.stormlist(text, opts=opts)
            errs = [m[1] for m in mesgs if m[0] == 'err']
            self.len(1, errs)
            err = errs[0]
            self.eq(err[0], 'StormRuntimeError')
            self.isin('Error during base64 decoding - Incorrect padding', err[1].get('mesg'))

    async def test_storm_lib_vars(self):

        async with self.getTestCore() as core:

            opts = {'vars': {'testvar': 'test'}}
            text = '$testkey=testvar [ test:str=$lib.vars.get($testkey) ]'
            nodes = await core.nodes(text, opts=opts)
            self.len(1, nodes)
            self.eq(nodes[0].ndef, ('test:str', 'test'))

            text = '$testkey=testvar [ test:str=$lib.vars.get($testkey) ]'
            mesgs = await core.stormlist(text)
            errs = [m[1] for m in mesgs if m[0] == 'err']
            self.len(1, errs)
            err = errs[0]
            self.eq(err[0], 'BadTypeValu')
            self.isin('no norm for type', err[1].get('mesg'))

            opts = {'vars': {'testkey': 'testvar'}}
            text = '$lib.vars.set($testkey, test) [ test:str=$lib.vars.get(testvar) ]'
            nodes = await core.nodes(text, opts=opts)
            self.len(1, nodes)
            self.eq(nodes[0].ndef, ('test:str', 'test'))

            opts = {'vars': {'testvar': 'test', 'testkey': 'testvar'}}
            text = '$lib.vars.del(testvar) [ test:str=$lib.vars.get($testkey) ]'
            mesgs = await core.stormlist(text, opts=opts)
            errs = [m[1] for m in mesgs if m[0] == 'err']
            self.len(1, errs)
            err = errs[0]
            self.eq(err[0], 'BadTypeValu')
            self.isin('no norm for type', err[1].get('mesg'))

            opts = {'vars': {'testvar': 'test', 'testkey': 'testvar'}}
            text = '$lib.vars.del(testvar) [ test:str=$lib.vars.get($testkey) ]'
            mesgs = await core.stormlist(text, opts=opts)
            errs = [m[1] for m in mesgs if m[0] == 'err']
            self.len(1, errs)
            err = errs[0]
            self.eq(err[0], 'BadTypeValu')
            self.isin('no norm for type', err[1].get('mesg'))

            opts = {'vars': {'testvar': 'test', 'testkey': 'testvar'}}
            text = '$lib.print($lib.vars.list())'
            mesgs = await core.stormlist(text, opts=opts)
            mesgs = [m for m in mesgs if m[0] == 'print']
            self.len(1, mesgs)
            self.stormIsInPrint("('testvar', 'test'), ('testkey', 'testvar')", mesgs)

    async def test_feed(self):

        async with self.getTestCore() as core:
            data = [
                (('test:str', 'hello'), {'props': {'tick': '2001'},
                                         'tags': {'test': (None, None)}}),
                (('test:str', 'stars'), {'props': {'tick': '3001'},
                                         'tags': {}}),
            ]
            svars = {'data': data}
            opts = {'vars': svars}
            q = '$lib.feed.ingest("syn.nodes", $data)'
            nodes = await core.nodes(q, opts)
            self.eq(nodes, [])
            self.len(2, await core.nodes('test:str'))
            self.len(1, await core.nodes('test:str#test'))
            self.len(1, await core.nodes('test:str:tick=3001'))

            q = 'feed.list'
            mesgs = await core.stormlist(q)
            self.stormIsInPrint('Storm feed list', mesgs)
            self.stormIsInPrint('com.test.record', mesgs)
            self.stormIsInPrint('No feed docstring', mesgs)
            self.stormIsInPrint('syn.nodes', mesgs)
            self.stormIsInPrint('Add nodes to the Cortex via the packed node format', mesgs)

            data = [
                (('test:str', 'sup!'), {'props': {'tick': '2001'},
                                        'tags': {'test': (None, None)}}),
                (('test:str', 'dawg'), {'props': {'tick': '3001'},
                                        'tags': {}}),
            ]
            svars['data'] = data
            q = '$genr=$lib.feed.genr("syn.nodes", $data) $lib.print($genr) yield $genr'
            nodes = await core.nodes(q, opts=opts)
            self.len(2, nodes)
            self.eq({'sup!', 'dawg'},
                    {n.ndef[1] for n in nodes})

            # Ingest bad data
            data = [
                (('test:int', 'newp'), {}),
            ]
            svars['data'] = data
            q = '$lib.feed.ingest("syn.nodes", $data)'
            msgs = await core.stormlist(q, opts)
            self.stormIsInWarn("BadTypeValu", msgs)
            errs = [m for m in msgs if m[0] == 'err']
            self.len(0, errs)

    async def test_lib_stormtypes_stats(self):

        async with self.getTestCore() as core:

            q = '''
                $tally = $lib.stats.tally()

                $tally.inc(foo)
                $tally.inc(foo)

                $tally.inc(bar)
                $tally.inc(bar, 3)

                for ($name, $valu) in $tally {
                    [ test:comp=($valu, $name) ]
                }

                $lib.print('tally: foo={foo} baz={baz}', foo=$tally.get(foo), baz=$tally.get(baz))
            '''
            mesgs = await core.stormlist(q)
            nodes = [m[1] for m in mesgs if m[0] == 'node']
            self.len(2, nodes)
            self.eq(nodes[0][0], ('test:comp', (2, 'foo')))
            self.eq(nodes[1][0], ('test:comp', (4, 'bar')))
            self.stormIsInPrint('tally: foo=2 baz=0', mesgs)

    async def test_storm_lib_layer(self):

        async with self.getTestCoreAndProxy() as (core, prox):

            mainlayr = core.view.layers[0].iden

            q = '$lib.print($lib.layer.get().iden)'
            mesgs = await core.stormlist(q)
            self.stormIsInPrint(mainlayr, mesgs)

            q = f'$lib.print($lib.layer.get({mainlayr}).iden)'
            mesgs = await core.stormlist(q)
            self.stormIsInPrint(mainlayr, mesgs)

            # Create a new layer
            q = f'$lib.print($lib.layer.add().iden)'
            mesgs = await core.stormlist(q)
            for mesg in mesgs:
                if mesg[0] == 'print':
                    newlayr = mesg[1]['mesg']

            self.isin(newlayr, core.layers)

            # List the layers in the cortex
            q = '''
                for $layer in $lib.layer.list() {
                    $lib.print($layer.iden)
                }
            '''
            idens = []
            mesgs = await core.stormlist(q)
            for mesg in mesgs:
                if mesg[0] == 'print':
                    idens.append(mesg[1]['mesg'])

            self.sorteq(idens, core.layers)

            # Delete a layer
            q = f'$lib.print($lib.layer.del({newlayr}))'
            mesgs = await core.stormlist(q)

            self.notin(newlayr, core.layers)

            # Sad paths

            q = f'$lib.layer.get(foo)'
            with self.raises(s_exc.NoSuchIden):
                await core.nodes(q)

            q = f'$lib.layer.del(foo)'
            with self.raises(s_exc.NoSuchIden):
                await core.nodes(q)

            q = f'$lib.layer.del({mainlayr})'
            with self.raises(s_exc.LayerInUse):
                await core.nodes(q)

            # Test permissions

            visi = await prox.addUser('visi')
            await prox.setUserPasswd(visi['iden'], 'secret')

            async with core.getLocalProxy(user='visi') as asvisi:

                q = 'layer.get'
                mesgs = await asvisi.storm(q).list()
                self.stormIsInPrint(mainlayr, mesgs)

                q = f'layer.get {mainlayr}'
                mesgs = await asvisi.storm(q).list()
                self.stormIsInPrint(mainlayr, mesgs)

                q = 'layer.list'
                idens = []
                mesgs = await asvisi.storm(q).list()

                for layr in core.layers.keys():
                    self.stormIsInPrint(layr, mesgs)

                # Add requires 'add' permission
                await self.agenraises(s_exc.AuthDeny, asvisi.eval('$lib.layer.add()'))

                await prox.addUserRule(visi['iden'], (True, ('layer', 'add')))

                layers = set(core.layers.keys())
                q = 'layer.add --name "hehe haha"'
                mesgs = await core.stormlist(q)
                visilayr = list(set(core.layers.keys()) - layers)[0]
                self.stormIsInPrint('(name: hehe haha)', mesgs)
                self.isin(visilayr, core.layers)

                # Del requires 'del' permission
                await self.agenraises(s_exc.AuthDeny, asvisi.eval(f'$lib.layer.del({visilayr})'))

                await prox.addUserRule(visi['iden'], (True, ('layer', 'del')))

                q = f'layer.del {visilayr}'
                mesgs = await asvisi.storm(q).list()

                self.notin(visilayr, core.layers)

                # Test add layer opts
                layers = set(core.layers.keys())
                q = f'layer.add --lockmemory --growsize 5000'
                mesgs = await core.stormlist(q)
                locklayr = list(set(core.layers.keys()) - layers)[0]

                layr = core.getLayer(locklayr)
                self.true(layr.lockmemory)
                self.eq(layr.layrslab.growsize, 5000)

            async with self.getTestCore() as core2:

                await core2.nodes('[ inet:ipv4=1.2.3.4 ]')
                url = core2.getLocalUrl('*/layer')

                layriden = core2.view.layers[0].iden
                offs = core2.view.layers[0].getNodeEditOffset()

                layers = set(core.layers.keys())
                q = f'layer.add --upstream {url}'
                mesgs = await core.stormlist(q)
                uplayr = list(set(core.layers.keys()) - layers)[0]

                q = f'layer.set {uplayr} name "woot woot"'
                mesgs = await core.stormlist(q)
                self.stormIsInPrint('(name: woot woot)', mesgs)

                layr = core.getLayer(uplayr)

                evnt = await layr.waitUpstreamOffs(layriden, offs)
                await asyncio.wait_for(evnt.wait(), timeout=2.0)

    async def test_storm_lib_view(self):

        async with self.getTestCoreAndProxy() as (core, prox):

            root = await core.auth.getUserByName('root')

            await core.addTagProp('risk', ('int', {'minval': 0, 'maxval': 100}), {'doc': 'risk score'})
            await core.nodes('[test:int=12 +#tag.test +#tag.proptest:risk=20]')

            # Get the main view
            q = '$lib.print($lib.view.get().pack().iden)'
            mesgs = await core.stormlist(q)
            mainiden = None
            for mesg in mesgs:
                if mesg[0] == 'print':
                    mainiden = mesg[1]['mesg']

            self.isin(mainiden, core.views)

            q = f'$lib.print($lib.view.get({mainiden}).pack().iden)'
            mesgs = await core.stormlist(q)
            self.stormIsInPrint(mainiden, mesgs)

            # Fork the main view
            q = f'''
                $forkview=$lib.view.get({mainiden}).fork()
                $forkvalu=$forkview.pack()
                $lib.print("{{iden}},{{layr}}", iden=$forkvalu.iden, layr=$forkvalu.layers.index(0).iden)
            '''
            mesgs = await core.stormlist(q)
            for mesg in mesgs:
                if mesg[0] == 'print':
                    forkiden, forklayr = mesg[1]['mesg'].split(',')

            self.isin(forkiden, core.views)
            self.isin(forklayr, core.layers)

            # Add a view
            ldef = await core.addLayer()
            newlayer = core.getLayer(ldef.get('iden'))

            q = f'''
                $newview=$lib.view.add(({newlayer.iden},))
                $lib.print($newview.pack().iden)
            '''
            newiden = None
            mesgs = await core.stormlist(q)
            for mesg in mesgs:
                if mesg[0] == 'print':
                    newiden = mesg[1]['mesg']

            self.isin(newiden, core.views)

            # List the views in the cortex
            q = '''
                for $view in $lib.view.list() {
                    $lib.print($view.pack().iden)
                }
            '''
            idens = []
            mesgs = await core.stormlist(q)
            for mesg in mesgs:
                if mesg[0] == 'print':
                    idens.append(mesg[1]['mesg'])

            self.sorteq(idens, core.views.keys())

            # Delete the added view
            q = f'$lib.view.del({newiden})'
            await core.nodes(q)

            self.notin(newiden, core.views)

            # Fork the forked view
            q = f'''
                $forkview=$lib.view.get({forkiden}).fork()
                $lib.print($forkview.pack().iden)
            '''
            mesgs = await core.stormlist(q)
            for mesg in mesgs:
                if mesg[0] == 'print':
                    childiden = mesg[1]['mesg']

            # Can't merge the first forked view if it has children
            q = f'$lib.view.get({forkiden}).merge()'
            await self.asyncraises(s_exc.CantMergeView, core.nodes(q))

            # Can't merge the child forked view if the parent is read only
            core.views[childiden].parent.layers[0].readonly = True
            q = f'$lib.view.get({childiden}).merge()'
            await self.asyncraises(s_exc.ReadOnlyLayer, core.nodes(q))

            core.views[childiden].parent.layers[0].readonly = False
            await core.nodes(q)

            # Merge the forked view
            q = f'$lib.view.get({childiden}).merge()'
            await core.nodes(q)

            # Remove the forked view
            q = f'$lib.view.del({childiden})'
            await core.nodes(q)

            self.notin(childiden, core.views)

            # Sad paths
            await self.asyncraises(s_exc.NoSuchView, core.nodes('$lib.view.del(foo)'))
            await self.asyncraises(s_exc.NoSuchView, core.nodes('$lib.view.get(foo)'))
            await self.asyncraises(s_exc.CantMergeView, core.nodes(f'$lib.view.get({mainiden}).merge()'))

            q = f'$lib.view.del({mainiden})'
            mesgs = await core.stormlist(q)
            errs = [m[1] for m in mesgs if m[0] == 'err']
            self.len(1, errs)
            self.eq(errs[0][0], 'SynErr')

            # Check helper commands
            # Get the main view
            q = 'view.get'
            mesgs = await core.stormlist(q)
            self.stormIsInPrint(mainiden, mesgs)

            with self.raises(s_exc.BadOptValu):
                await core.nodes('$lib.view.get().set(hehe, haha)')

            with self.raises(s_exc.BadOptValu):
                await core.nodes('$lib.layer.get().set(hehe, haha)')

            async with core.getLocalProxy() as prox:
                self.eq(core.view.iden, await prox.callStorm('return ($lib.view.get().get(iden))'))
                q = 'return ($lib.view.get().layers.index(0).get(iden))'
                self.eq(core.view.layers[0].iden, await prox.callStorm(q))

            q = f'view.get {mainiden}'
            mesgs = await core.stormlist(q)
            self.stormIsInPrint(mainiden, mesgs)
            self.stormIsInPrint('readonly: False', mesgs)
            self.stormIsInPrint(core.view.layers[0].iden, mesgs)

            # Fork the main view
            views = set(core.views.keys())
            q = f'view.fork {mainiden} --name lulz'
            mesgs = await core.stormlist(q)
            self.stormIsInPrint('(name: lulz)', mesgs)
            helperfork = list(set(core.views.keys()) - views)[0]
            self.isin(helperfork, core.views)

            # Add a view
            ldef = await core.addLayer()
            newlayer2 = core.getLayer(ldef.get('iden'))

            views = set(core.views.keys())

            q = f'view.add --name "foo bar" --layers {newlayer.iden} {newlayer2.iden}'
            mesgs = await core.stormlist(q)
            self.stormIsInPrint('(name: foo bar)', mesgs)

            helperadd = list(set(core.views.keys()) - views)[0]

            # List the views in the cortex
            q = 'view.list'
            mesgs = await core.stormlist(q)

            self.stormIsInPrint(f'Creator: {root.iden}', mesgs)
            self.stormIsInPrint(f'readonly: False', mesgs)

            for viden, v in core.views.items():
                self.stormIsInPrint(viden, mesgs)
                for layer in v.layers:
                    self.stormIsInPrint(layer.iden, mesgs)

            # Delete the added view
            q = f'view.del {helperadd}'
            await core.nodes(q)

            self.notin(helperadd, core.views)

            # Merge the forked view
            q = f'view.merge --delete {helperfork}'
            await core.nodes(q)

            self.notin(helperfork, core.views)

            # Test permissions

            visi = await prox.addUser('visi', passwd='secret')

            async with core.getLocalProxy(user='visi') as asvisi:

                await asvisi.eval('$lib.view.list()').list()
                await asvisi.eval('$lib.view.get()').list()

                # Add and Fork require 'add' permission
                await self.agenraises(s_exc.AuthDeny, asvisi.eval(f'$lib.view.add(({newlayer.iden},))'))
                await self.agenraises(s_exc.AuthDeny, asvisi.eval(f'$lib.view.get({mainiden}).fork()'))

                await prox.addUserRule(visi['iden'], (True, ('view', 'add')))

                q = f'''
                    $newview=$lib.view.add(({newlayer.iden},))
                    $lib.print($newview.pack().iden)
                '''
                mesgs = await asvisi.storm(q).list()
                for mesg in mesgs:
                    if mesg[0] == 'print':
                        addiden = mesg[1]['mesg']

                self.isin(addiden, core.views)

                q = f'''
                    $forkview=$lib.view.get({mainiden}).fork()
                    $lib.print($forkview.pack().iden)
                '''
                mesgs = await asvisi.storm(q).list()
                for mesg in mesgs:
                    if mesg[0] == 'print':
                        forkediden = mesg[1]['mesg']

                self.isin(forkediden, core.views)

                # Owner can 'get' the forked view
                q = f'$lib.view.get({forkediden})'
                await asvisi.storm(q).list()

                # Del and Merge require 'del' permission unless performed by the owner
                # Delete a view the user owns

                q = f'$lib.view.del({addiden})'
                await asvisi.storm(q).list()

                self.notin(addiden, core.views)

                forkview = core.getView(forkediden)
                await alist(forkview.eval('[test:int=34 +#tag.test +#tag.proptest:risk=40]'))
                await alist(forkview.eval('test:int=12 [-#tag.proptest:risk]'))
                await alist(forkview.eval('test:int=12 | delnode'))

                # Make a bunch of nodes so we chunk the permission check
                for i in range(1000):
                    opts = {'vars': {'val': i + 1000}}
                    await self.agenlen(1, forkview.eval('[test:int=$val]', opts=opts))

                # Merge the view forked by the user
                # Will need perms for all the ops required to merge

                q = f'$lib.view.get({forkediden}).merge()'
                mesgs = await asvisi.storm(q).list()
                await self.agenraises(s_exc.AuthDeny, asvisi.eval(q))

                await prox.addUserRule(visi['iden'], (True, ('node', 'add',)))
                await prox.addUserRule(visi['iden'], (True, ('node', 'del',)))
                await prox.addUserRule(visi['iden'], (True, ('node', 'prop', 'set',)))
                await prox.addUserRule(visi['iden'], (True, ('node', 'prop', 'del',)))
                await prox.addUserRule(visi['iden'], (True, ('node', 'tag', 'add',)))
                await prox.addUserRule(visi['iden'], (True, ('node', 'tag', 'del',)))

                q = f'''
                    $view = $lib.view.get({forkediden})

                    $view.merge()

                    $lib.view.del($view.iden)
                    $lib.layer.del($view.layers.index(0).iden)
                '''
                await asvisi.callStorm(q)

                self.notin(forkediden, core.views)

                # Make some views not owned by the user
                views = set(core.views.keys())
                q = f'view.add --layers {newlayer.iden}'
                mesgs = await core.stormlist(q)
                self.stormIsInPrint('(name: unnamed)', mesgs)
                rootadd = list(set(core.views.keys()) - views)[0]
                self.isin(rootadd, core.views)

                q = f'view.set {rootadd} name "lol lol"'
                mesgs = await core.stormlist(q)
                self.stormIsInPrint('(name: lol lol)', mesgs)

                q = f'view.fork {mainiden}'
                mesgs = await core.stormlist(q)
                for mesg in mesgs:
                    if mesg[0] == 'print':
                        rootfork = mesg[1]['mesg'].split(' ')[-1]
                self.isin(rootfork, core.views)

                await self.agenraises(s_exc.AuthDeny, asvisi.eval(f'$lib.view.del({rootadd})'))

                await prox.addUserRule(visi['iden'], (True, ('view', 'del')))

                # Delete a view not owned by the user
                q = f'$lib.view.del({rootadd})'
                await asvisi.storm(q).list()

                self.notin(rootadd, core.views)

                # Merge a view not owned by the user
                q = f'view.merge --delete {rootfork}'
                await core.nodes(q)

                self.notin(rootfork, core.views)

    async def test_storm_lib_trigger(self):

        async with self.getTestCoreAndProxy() as (core, prox):

            self.len(0, await core.nodes('syn:trigger'))

            q = 'trigger.list'
            mesgs = await core.stormlist(q)
            self.stormIsInPrint('No triggers found', mesgs)

            q = 'trigger.add node:add --form test:str --query {[ test:int=1 ]}'
            mesgs = await core.stormlist(q)

            await core.nodes('[ test:str=foo ]')
            self.len(1, await core.nodes('test:int'))

            await core.nodes('trigger.add tag:add --form test:str --tag footag.* --query {[ +#count test:str=$tag ]}')

            await core.nodes('[ test:str=bar +#footag.bar ]')
            await core.nodes('[ test:str=bar +#footag.bar ]')
            self.len(1, await core.nodes('#count'))
            self.len(1, await core.nodes('test:str=footag.bar'))

            await core.nodes('trigger.add prop:set --disabled --prop test:type10:intprop --query {[ test:int=6 ]}')

            q = 'trigger.list'
            mesgs = await core.stormlist(q)
            self.stormIsInPrint('user', mesgs)

            self.stormIsInPrint('root', mesgs)

            nodes = await core.nodes('syn:trigger')
            self.len(3, nodes)

            rootiden = await core.auth.getUserIdenByName('root')

            for node in nodes:
                self.eq(node.props.get('user'), rootiden)

            goodbuid = nodes[1].ndef[1][:6]
            goodbuid2 = nodes[2].ndef[1][:6]

            # Trigger is created disabled, so no nodes yet
            self.len(0, await core.nodes('test:int=6'))

            await core.nodes(f'trigger.enable {goodbuid2}')

            # Trigger is enabled, so it should fire
            await core.nodes('[ test:type10=1 :intprop=25 ]')
            self.len(1, await core.nodes('test:int=6'))

            mesgs = await core.stormlist(f'trigger.del {goodbuid}')
            self.stormIsInPrint('Deleted trigger', mesgs)

            q = f'trigger.del deadbeef12341234'
            await self.asyncraises(s_exc.StormRuntimeError, core.nodes(q))

            q = f'trigger.enable deadbeef12341234'
            await self.asyncraises(s_exc.StormRuntimeError, core.nodes(q))

            q = f'trigger.disable deadbeef12341234'
            await self.asyncraises(s_exc.StormRuntimeError, core.nodes(q))

            # waiter = core.waiter(1, 'core:trigger:action')
            mesgs = await core.stormlist(f'trigger.disable {goodbuid2}')
            self.stormIsInPrint('Disabled trigger', mesgs)

            # evnts = await waiter.wait(1)
            # self.eq(evnts[0][1].get('action'), 'disable')

            mesgs = await core.stormlist(f'trigger.enable {goodbuid2}')
            self.stormIsInPrint('Enabled trigger', mesgs)

            mesgs = await core.stormlist(f'trigger.mod {goodbuid2} {{[ test:str=different ]}}')
            self.stormIsInPrint('Modified trigger', mesgs)

            q = 'trigger.mod deadbeef12341234 {#foo}'
            await self.asyncraises(s_exc.StormRuntimeError, core.nodes(q))

            await core.nodes('trigger.add tag:add --tag another --query {[ +#count2 ]}')

            # Syntax mistakes
            mesgs = await core.stormlist('trigger.mod "" {#foo}')
            self.stormIsInErr('matches more than one', mesgs)

            mesgs = await core.stormlist('trigger.add tag:add --prop another --query {[ +#count2 ]}')
            self.stormIsInErr("data must contain ['tag']", mesgs)

            mesgs = await core.stormlist('trigger.add tug:udd --prop another --query {[ +#count2 ]}')
            self.stormIsInErr('data.cond must be one of', mesgs)

            mesgs = await core.stormlist('trigger.add tag:add --form inet:ipv4 --tag test')
            self.stormIsInPrint('Missing a required option: --query', mesgs)

            mesgs = await core.stormlist('trigger.add node:add --form test:str --tag foo --query {test:str}')
            self.stormIsInErr('tag must not be present for node:add or node:del', mesgs)

            mesgs = await core.stormlist('trigger.add prop:set --tag foo --query {test:str}')
            self.stormIsInErr("data must contain ['prop']", mesgs)

            q = 'trigger.add prop:set --prop test:type10.intprop --tag foo --query {test:str}'
            mesgs = await core.stormlist(q)
            self.stormIsInErr('form and tag must not be present for prop:set', mesgs)

            mesgs = await core.stormlist('trigger.add node:add --tag tag1 --query {test:str}')
            self.stormIsInErr("data must contain ['form']", mesgs)

            mesgs = await core.stormlist(f'trigger.mod {goodbuid2} test:str')
            self.stormIsInErr('start with {', mesgs)

            # Bad storm syntax
            mesgs = await core.stormlist('trigger.add node:add --form test:str --query {[ | | test:int=1 ] }')
            self.stormIsInErr('No terminal defined', mesgs)

            # (Regression) Just a command as the storm query
            q = 'trigger.add node:add --form test:str --query {[ test:int=99 ] | spin }'
            mesgs = await core.stormlist(q)
            await core.nodes('[ test:str=foo4 ]')
            self.len(1, await core.nodes('test:int=99'))

            # Test manipulating triggers as another user
            bond = await core.auth.addUser('bond')

            async with core.getLocalProxy(user='bond') as asbond:

                q = 'trigger.list'
                mesgs = await asbond.storm(q).list()
                self.stormIsInPrint('No triggers found', mesgs)

                q = f'trigger.mod {goodbuid2} {{[ test:str=yep ]}}'
                mesgs = await asbond.storm(q).list()
                self.stormIsInErr('iden does not match any', mesgs)

                q = f'trigger.disable {goodbuid2}'
                mesgs = await asbond.storm(q).list()
                self.stormIsInErr('iden does not match any', mesgs)

                q = f'trigger.enable {goodbuid2}'
                mesgs = await asbond.storm(q).list()
                self.stormIsInErr('iden does not match any', mesgs)

                q = f'trigger.del {goodbuid2}'
                mesgs = await asbond.storm(q).list()
                self.stormIsInErr('iden does not match any', mesgs)

                q = 'trigger.add node:add --form test:str --query {[ test:int=1 ]}'
                mesgs = await asbond.storm(q).list()
                self.stormIsInErr('must have permission trigger.add', mesgs)

                # Give explicit perm

                await prox.addUserRule(bond.iden, (True, ('trigger', 'add')))
                mesgs = await asbond.storm(q).list()

                q = 'trigger.list'
                mesgs = await asbond.storm(q).list()
                self.stormIsInPrint('bond', mesgs)

                await prox.addUserRule(bond.iden, (True, ('trigger', 'get')))

                mesgs = await asbond.storm('trigger.list').list()
                self.stormIsInPrint('user', mesgs)
                self.stormIsInPrint('root', mesgs)

                await prox.addUserRule(bond.iden, (True, ('trigger', 'set')))

                mesgs = await asbond.storm(f'trigger.mod {goodbuid2} {{[ test:str=yep ]}}').list()
                self.stormIsInPrint('Modified trigger', mesgs)

                mesgs = await asbond.storm(f'trigger.disable {goodbuid2}').list()
                self.stormIsInPrint('Disabled trigger', mesgs)

                mesgs = await asbond.storm(f'trigger.enable {goodbuid2}').list()
                self.stormIsInPrint('Enabled trigger', mesgs)

                await prox.addAuthRule('bond', (True, ('trigger', 'del')))

                mesgs = await asbond.storm(f'trigger.del {goodbuid2}').list()
                self.stormIsInPrint('Deleted trigger', mesgs)

    async def test_storm_lib_cron(self):

        MONO_DELT = 1543827303.0
        unixtime = datetime.datetime(year=2018, month=12, day=5, hour=7, minute=0, tzinfo=tz.utc).timestamp()
        sync = asyncio.Event()
        lastquery = None
        s_provenance.reset()

        def timetime():
            return unixtime

        def looptime():
            return unixtime - MONO_DELT

        async def myeval(query, user=None):
            nonlocal lastquery
            lastquery = query
            sync.set()
            return
            yield None

        loop = asyncio.get_running_loop()

        with mock.patch.object(loop, 'time', looptime), mock.patch('time.time', timetime):

            async with self.getTestCoreAndProxy() as (core, prox):

                mesgs = await core.stormlist('cron.list')
                self.stormIsInPrint('No cron jobs found', mesgs)

                q = '$lib.cron.add()'
                mesgs = await core.stormlist(q)
                self.stormIsInErr('Query parameter is required', mesgs)

                q = 'cron.add foo'
                mesgs = await core.stormlist(q)
                self.stormIsInErr('must start with {', mesgs)

                q = "cron.add --month nosuchmonth --day=-2 {#foo}"
                mesgs = await core.stormlist(q)
                self.stormIsInErr('Failed to parse fixed parameter "nosuchmonth"', mesgs)

                q = "cron.add --month 8nosuchmonth --day=-2 {#foo}"
                mesgs = await core.stormlist(q)
                self.stormIsInErr('Failed to parse fixed parameter "8nosuchmonth"', mesgs)

                mesgs = await core.stormlist('cron.add --day="," {#foo}')
                self.stormIsInErr('Failed to parse day value', mesgs)

                q = "cron.add --day Mon --month +3 {#foo}"
                mesgs = await core.stormlist(q)
                self.stormIsInErr('provide a recurrence value with day of week', mesgs)

                q = "cron.add --day Mon --month June {#foo}"
                mesgs = await core.stormlist(q)
                self.stormIsInErr('fix month or year with day of week', mesgs)

                q = "cron.add --day Mon --month +3 --year +2 {#foo}"
                mesgs = await core.stormlist(q)
                self.stormIsInErr('more than 1 recurrence', mesgs)

                q = "cron.add --year=2019 {#foo}"
                mesgs = await core.stormlist(q)
                self.stormIsInErr('Year may not be a fixed value', mesgs)

                q = "cron.add {#foo}"
                mesgs = await core.stormlist(q)
                self.stormIsInErr('Must provide at least one optional', mesgs)

                q = "cron.add --hour 3 --minute +4 {#foo}"
                mesgs = await core.stormlist(q)
                self.stormIsInErr('Fixed unit may not be larger', mesgs)

                q = 'cron.add --day Tuesday,1 {#foo}'
                mesgs = await core.stormlist(q)
                self.stormIsInErr('Failed to parse day value', mesgs)

                q = 'cron.add --day 1,Tuesday {#foo}'
                mesgs = await core.stormlist(q)
                self.stormIsInErr('Failed to parse day value', mesgs)

                q = 'cron.add --day Fri,3 {#foo}'
                mesgs = await core.stormlist(q)
                self.stormIsInErr('Failed to parse day value', mesgs)

                q = "cron.add --minute +4x {#foo}"
                mesgs = await core.stormlist(q)
                self.stormIsInErr('Failed to parse parameter', mesgs)

                q = 'cron.add }'
                mesgs = await core.stormlist(q)
                self.stormIsInErr('No terminal defined', mesgs)

                ##################
                oldsplicespos = (await alist(prox.splices(None, 1000)))[-1][0][0]
                nextoffs = (oldsplicespos + 1, 0, 0)

                # Start simple: add a cron job that creates a node every minute
                q = "cron.add --minute +1 {[graph:node='*' :type=m1]}"
                mesgs = await core.stormlist(q)
                self.stormIsInPrint('Created cron job', mesgs)
                for mesg in mesgs:
                    if mesg[0] == 'print':
                        guid = mesg[1]['mesg'].split(' ')[-1]

                await core.nodes('$lib.queue.add(foo)')
                async def getNextFoo():
                    return await core.callStorm('''
                        $foo = $lib.queue.get(foo)
                        ($offs, $valu) = $foo.get()
                        $foo.cull($offs)
                        return($valu)
                    ''')
                async def getFooSize():
                    return await core.callStorm('''
                        return($lib.queue.get(foo).size())
                    ''')

                async def getCronIden():
                    return await core.callStorm('''
                        for $job in $lib.cron.list() { return ($job.iden) }
                    ''')

                @contextlib.asynccontextmanager
                async def getCronJob(text):
                    msgs = await core.stormlist(text)
                    self.stormIsInPrint(f'Created cron job', msgs)
                    guid = await getCronIden()
                    yield guid
                    msgs = await core.stormlist(f'cron.del {guid}')
                    self.stormIsInPrint(f'Deleted cron job: {guid}', msgs)

                unixtime += 60
                mesgs = await core.stormlist('cron.list')
                self.stormIsInPrint(':type=m1', mesgs)

                # Make sure it ran
                await self.agenlen(1, prox.eval('graph:node:type=m1'))

                # Make sure the provenance of the new splices looks right
                splices = await alist(prox.splices(nextoffs, 1000))
                self.gt(len(splices), 1)

                aliases = [splice[1][1].get('prov') for splice in splices]
                self.nn(aliases[0])
                self.true(all(a == aliases[0] for a in aliases))
                prov = await prox.getProvStack(aliases[0])
                rootiden = prov[1][1][1]['user']
                correct = ({}, (
                           ('cron', {'iden': guid}),
                           ('storm', {'q': "[graph:node='*' :type=m1]", 'user': rootiden})))
                self.eq(prov, correct)

                q = f"cron.mod {guid[:6]} {{[graph:node='*' :type=m2]}}"
                mesgs = await core.stormlist(q)
                self.stormIsInPrint('Modified cron job', mesgs)

                q = f"cron.mod xxx {{[graph:node='*' :type=m2]}}"
                mesgs = await core.stormlist(q)
                self.stormIsInErr('does not match', mesgs)

                q = f"cron.mod xxx yyy"
                mesgs = await core.stormlist(q)
                self.stormIsInErr('Expected second argument to start with {', mesgs)

                # Make sure the old one didn't run and the new query ran
                unixtime += 60
                await asyncio.sleep(0)
                await self.agenlen(1, prox.eval('graph:node:type=m1'))
                await asyncio.sleep(0)
                await self.agenlen(1, prox.eval('graph:node:type=m2'))

                # Delete the job
                q = f"cron.del {guid}"
                mesgs = await core.stormlist(q)
                self.stormIsInPrint('Deleted cron job', mesgs)

                q = f"cron.del xxx"
                mesgs = await core.stormlist(q)
                self.stormIsInErr('does not match', mesgs)

                q = f"cron.del xxx"
                mesgs = await core.stormlist(q)
                self.stormIsInErr('does not match', mesgs)

                # Make sure deleted job didn't run
                unixtime += 60
                await self.agenlen(1, prox.eval('graph:node:type=m1'))
                await self.agenlen(1, prox.eval('graph:node:type=m2'))

                # Test fixed minute, i.e. every hour at 17 past
                unixtime = datetime.datetime(year=2018, month=12, day=5, hour=7, minute=10,
                                             tzinfo=tz.utc).timestamp()

                async with getCronJob("cron.add --minute 17 {$lib.queue.get(foo).put(m3)}") as guid:

                    unixtime += 7 * MINSECS

                    self.eq('m3', await getNextFoo())

                ##################

                # Test day increment
                async with getCronJob("cron.add --day +2 {$lib.queue.get(foo).put(d1)}") as guid:

                    unixtime += DAYSECS

                    # Make sure it *didn't* run
                    self.eq(0, await getFooSize())

                    unixtime += DAYSECS

                    # Make sure it runs.  We add the cron.list to give the cron scheduler a chance to run
                    self.eq('d1', await getNextFoo())

                    unixtime += DAYSECS * 2

                    self.eq('d1', await getNextFoo())

                ##################

                # Test fixed day of week: every Monday and Thursday at 3am
                unixtime = datetime.datetime(year=2018, month=12, day=11, hour=7, minute=10,
                                             tzinfo=tz.utc).timestamp()  # A Tuesday

                async with getCronJob("cron.add --hour 3 --day Mon,Thursday {$lib.queue.get(foo).put(d2)}") as guid:

                    unixtime = datetime.datetime(year=2018, month=12, day=13, hour=3, minute=10,
                                                 tzinfo=tz.utc).timestamp()  # Now Thursday

                    self.eq('d2', await getNextFoo())

                ##################

                q = "cron.add --hour 3 --day Noday {}"
                mesgs = await core.stormlist(q)
                self.stormIsInErr('Failed to parse day value "Noday"', mesgs)

                ##################

                # Test fixed day of month: second-to-last day of month
                async with getCronJob("cron.add --day -2 --month Dec {$lib.queue.get(foo).put(d3)}") as guid:

                    unixtime = datetime.datetime(year=2018, month=12, day=29, hour=0, minute=0,
                                                 tzinfo=tz.utc).timestamp()  # Now Thursday

                    #self.eq('d3', await getNextFoo())
                    self.eq(0, await getFooSize())

                    unixtime += DAYSECS

                    self.eq('d3', await getNextFoo())

                ##################

                # Test month increment

                async with getCronJob("cron.add --month +2 --day=4 {$lib.queue.get(foo).put(month1)}") as guid:

                    unixtime = datetime.datetime(year=2019, month=2, day=4, hour=0, minute=0,
                                                 tzinfo=tz.utc).timestamp()  # Now Thursday

                    self.eq('month1', await getNextFoo())

                ##################

                # Test year increment

                async with getCronJob("cron.add --year +2 {$lib.queue.get(foo).put(year1)}") as guid:

                    unixtime = datetime.datetime(year=2021, month=1, day=1, hour=0, minute=0,
                                                 tzinfo=tz.utc).timestamp()  # Now Thursday

                    self.eq('year1', await getNextFoo())

                # Make sure second-to-last day works for February
                async with getCronJob("cron.add --month February --day=-2 {$lib.queue.get(foo).put(year2)}") as guid:

                    unixtime = datetime.datetime(year=2021, month=2, day=27, hour=0, minute=0,
                                                 tzinfo=tz.utc).timestamp()  # Now Thursday

                    self.eq('year2', await getNextFoo())

                ##################

                # Test 'at' command

                q = 'cron.at foo'
                mesgs = await core.stormlist(q)
                self.stormIsInErr('must start with {', mesgs)

                q = 'cron.at {#foo}'
                mesgs = await core.stormlist(q)
                self.stormIsInErr('At least', mesgs)

                q = 'cron.at --minute +1p3arsec {#foo}'
                mesgs = await core.stormlist(q)
                self.stormIsInErr('Trouble parsing', mesgs)

                q = 'cron.at --day +1'
                mesgs = await core.stormlist(q)
                self.stormIsInPrint('The argument <query> is required', mesgs)

                q = 'cron.at --dt nope {#foo}'
                mesgs = await core.stormlist(q)
                self.stormIsInErr('Trouble parsing', mesgs)

                q = '$lib.cron.at(day="+1")'
                mesgs = await core.stormlist(q)
                self.stormIsInErr('Query parameter is required', mesgs)

                async with getCronJob("cron.at --minute +5 {$lib.queue.get(foo).put(at1)}"):

                    unixtime += 5 * MINSECS

                    self.eq('at1', await getNextFoo())

                async with getCronJob("cron.at --day +1,+7 {$lib.queue.get(foo).put(at2)}"):

                    unixtime += DAYSECS

                    self.eq('at2', await getNextFoo())

                    unixtime += 6 * DAYSECS + 1

                    self.eq('at2', await getNextFoo())

                ##################

                async with getCronJob("cron.at --dt 202104170415 {$lib.queue.get(foo).put(at3)}") as guid:

                    unixtime = datetime.datetime(year=2021, month=4, day=17, hour=4, minute=15,
                                                 tzinfo=tz.utc).timestamp()  # Now Thursday

                    self.eq('at3', await getNextFoo())

                    mesgs = await core.stormlist(f'cron.stat {guid[:6]}')

                    self.stormIsInPrint('last result:     finished successfully with 0 nodes', mesgs)
                    self.stormIsInPrint('entries:         <None>', mesgs)

                    # Test 'stat' command
                    mesgs = await core.stormlist('cron.stat xxx')
                    self.stormIsInErr('Provided iden does not match any', mesgs)

                    # Test 'enable' 'disable' commands
                    mesgs = await core.stormlist(f'cron.enable xxx')
                    self.stormIsInErr('Provided iden does not match any', mesgs)

                    mesgs = await core.stormlist(f'cron.disable xxx')
                    self.stormIsInErr('Provided iden does not match any', mesgs)

                    mesgs = await core.stormlist(f'cron.disable {guid[:6]}')
                    self.stormIsInPrint(f'Disabled cron job: {guid}', mesgs)

                    mesgs = await core.stormlist(f'cron.stat {guid[:6]}')
                    self.stormIsInPrint('enabled:         N', mesgs)

                    mesgs = await core.stormlist(f'cron.enable {guid[:6]}')
                    self.stormIsInPrint(f'Enabled cron job: {guid}', mesgs)

                    mesgs = await core.stormlist(f'cron.stat {guid[:6]}')
                    self.stormIsInPrint('enabled:         Y', mesgs)

                ##################

                # Test the aliases
                async with getCronJob('cron.add --hourly 15 {#foo}') as guid:
                    mesgs = await core.stormlist(f'cron.stat {guid[:6]}')
                    self.stormIsInPrint("{'minute': 15}", mesgs)

                async with getCronJob('cron.add --daily 05:47 {#bar}') as guid:
                    mesgs = await core.stormlist(f'cron.stat {guid[:6]}')
                    self.stormIsInPrint("{'hour': 5, 'minute': 47", mesgs)

<<<<<<< HEAD
                q = 'cron.add --daily 05:47 {#bar}'
                mesgs = await core.stormlist(q)
                for mesg in mesgs:
                    if mesg[0] == 'print':
                        guid = mesg[1]['mesg'].split(' ')[-1]

                mesgs = await core.stormlist(f'cron.stat {guid[:6]}')
                self.stormIsInPrint("{'hour': 5, 'minute': 47", mesgs)

                q = r'cron.add --monthly=-1:12:30 {#bar}'
                mesgs = await core.stormlist(q)
                for mesg in mesgs:
                    if mesg[0] == 'print':
                        guid = mesg[1]['mesg'].split(' ')[-1]
=======
                async with getCronJob('cron.add --monthly=-1:12:30 {#bar}') as guid:
                    mesgs = await core.stormlist(f'cron.stat {guid[:6]}')
                    self.stormIsInPrint("{'hour': 12, 'minute': 30, 'dayofmonth': -1}", mesgs)
>>>>>>> 5577b95a

                # leave this job around for the subsequent tests
                mesgs = await core.stormlist('cron.add --yearly 04:17:12:30 {#bar}')
                self.stormIsInPrint('Created cron job', mesgs)
                guid = await getCronIden()

                mesgs = await core.stormlist(f'cron.stat {guid[:6]}')
                self.stormIsInPrint("{'month': 4, 'hour': 12, 'minute': 30, 'dayofmonth': 17}", mesgs)

                mesgs = await core.stormlist('cron.add --yearly 04:17:12 {#bar}')
                self.stormIsInErr('Failed to parse parameter', mesgs)

                mesgs = await core.stormlist('cron.add --daily xx:xx {#bar}')
                self.stormIsInErr('Failed to parse ..ly parameter', mesgs)

                mesgs = await core.stormlist('cron.add --hourly 1 --minute 17 {#bar}')
                self.stormIsInErr('May not use both', mesgs)

                # Test manipulating cron jobs as another user
                await core.auth.addUser('bond')

                async with core.getLocalProxy(user='bond') as asbond:

                    mesgs = await asbond.storm('cron.list').list()
                    self.isin('err', (m[0] for m in mesgs))

                    mesgs = await asbond.storm(f'cron.disable {guid[:6]}').list()
                    self.stormIsInErr('iden does not match any', mesgs)

                    mesgs = await asbond.storm(f'cron.enable {guid[:6]}').list()
                    self.stormIsInErr('iden does not match any', mesgs)

                    mesgs = await asbond.storm(f'cron.mod {guid[:6]} {{#foo}}').list()
                    self.stormIsInErr('iden does not match any', mesgs)

                    mesgs = await asbond.storm(f'cron.del {guid[:6]}').list()
                    self.stormIsInErr('iden does not match any', mesgs)

                    mesgs = await asbond.storm('cron.add --hourly 15 {#bar}').list()
                    self.stormIsInErr('must have permission cron.add', mesgs)

                    # Give explicit perm

                    await prox.addAuthRule('bond', (True, ('cron', 'add')))
                    await prox.addAuthRule('bond', (True, ('cron', 'get')))

                    await asbond.storm('cron.add --hourly 15 {#bar}').list()

                    mesgs = await asbond.storm('cron.list').list()
                    self.stormIsInPrint('bond', mesgs)

                    mesgs = await asbond.storm('cron.list').list()
                    self.stormIsInPrint('user', mesgs)
                    self.stormIsInPrint('root', mesgs)

                    await prox.addAuthRule('bond', (True, ('cron', 'set')))

                    mesgs = await asbond.storm(f'cron.disable {guid[:6]}').list()
                    self.stormIsInPrint('Disabled cron job', mesgs)

                    mesgs = await asbond.storm(f'cron.enable {guid[:6]}').list()
                    self.stormIsInPrint('Enabled cron job', mesgs)

                    mesgs = await asbond.storm(f'cron.mod {guid[:6]} {{#foo}}').list()
                    self.stormIsInPrint('Modified cron job', mesgs)

                    await prox.addAuthRule('bond', (True, ('cron', 'del')))

                    mesgs = await asbond.storm(f'cron.del {guid[:6]}').list()
                    self.stormIsInPrint('Deleted cron job', mesgs)

    async def test_lib_model(self):
        async with self.getTestCore() as core:
            q = '$val = $lib.model.type(inet:ipv4).repr(42) [test:str=$val]'
            nodes = await core.nodes(q)
            self.len(1, nodes)
            self.eq(nodes[0].ndef, ('test:str', '0.0.0.42'))

            q = '$val = $lib.model.type(bool).repr(1) [test:str=$val]'
            nodes = await core.nodes(q)
            self.len(1, nodes)
            self.eq(nodes[0].ndef, ('test:str', 'True'))

    async def test_storm_lib_userview(self):

        async with self.getTestCore() as core:

            visi = await core.auth.addUser('visi')
            await visi.setAdmin(True)

            opts = {'user': visi.iden}
            await core.nodes('$lib.user.profile.set(cortex:view, $lib.view.get().fork().iden)', opts=opts)

            self.nn(visi.profile.get('cortex:view'))

            self.len(1, await core.nodes('[ inet:ipv4=1.2.3.4 ]', opts=opts))

            self.len(0, await core.nodes('inet:ipv4=1.2.3.4'))

            self.len(1, await core.nodes('inet:ipv4=1.2.3.4', opts=opts))
            self.len(0, await core.nodes('inet:ipv4=1.2.3.4', opts={'user': visi.iden, 'view': core.view.iden}))

            async with core.getLocalProxy(user='visi') as prox:
                self.len(1, await prox.eval('inet:ipv4=1.2.3.4').list())
                self.len(0, await prox.eval('inet:ipv4=1.2.3.4', opts={'view': core.view.iden}).list())

            async with core.getLocalProxy(user='root') as prox:
                self.len(0, await prox.eval('inet:ipv4=1.2.3.4').list())

    async def test_storm_lib_lift(self):

        async with self.getTestCore() as core:

            await core.nodes('[ inet:ipv4=5.5.5.5 ]')
            await core.nodes('[ inet:ipv4=1.2.3.4 ] $node.data.set(hehe, haha) $node.data.set(lulz, rofl)')

            nodes = await core.nodes('yield $lib.lift.byNodeData(hehe) $node.data.load(lulz)')
            self.len(1, nodes)
            self.eq(('inet:ipv4', 0x01020304), nodes[0].ndef)
            self.eq('haha', nodes[0].nodedata['hehe'])
            self.eq('haha', nodes[0].pack()[1]['nodedata']['hehe'])
            self.eq('rofl', nodes[0].nodedata['lulz'])
            self.eq('rofl', nodes[0].pack()[1]['nodedata']['lulz'])

            # Since the nodedata is loaded right away, getting the data shortcuts the layer
            q = 'yield $lib.lift.byNodeData(hehe) $lib.print($node.data.get(hehe))'
            msgs = await core.stormlist(q)
            self.stormIsInPrint('haha', msgs)

            nodes = await core.nodes('inet:ipv4=1.2.3.4 $node.data.pop(hehe)')
            self.len(0, await core.nodes('yield $lib.lift.byNodeData(hehe)'))

    async def test_stormtypes_auth(self):

        async with self.getTestCore() as core:

            visi = await core.auth.addUser('visi')
            asvisi = {'user': visi.iden}

            self.nn(await core.callStorm('return($lib.auth.users.get($iden))', opts={'vars': {'iden': visi.iden}}))
            self.nn(await core.callStorm('return($lib.auth.users.byname(visi))'))

            self.none(await core.callStorm('return($lib.auth.users.get($iden))', opts={'vars': {'iden': 'newp'}}))
            self.none(await core.callStorm('return($lib.auth.roles.get($iden))', opts={'vars': {'iden': 'newp'}}))
            self.none(await core.callStorm('return($lib.auth.users.byname(newp))'))
            self.none(await core.callStorm('return($lib.auth.roles.byname(newp))'))

            with self.raises(s_exc.AuthDeny):
                await core.callStorm('$user = $lib.auth.users.byname(visi) $lib.auth.users.del($user.iden)', opts=asvisi)

            with self.raises(s_exc.AuthDeny):
                await core.callStorm('$user = $lib.auth.users.add(newp)', opts=asvisi)

            udef = await core.callStorm('return($lib.auth.users.add(hehe, passwd=haha, email=visi@vertex.link))')

            self.eq('hehe', udef['name'])
            self.eq(False, udef['locked'])
            self.eq('visi@vertex.link', udef['email'])

            hehe = await core.callStorm('''
                $hehe = $lib.auth.users.byname(hehe)
                $hehe.setLocked(True)
                return($hehe)
            ''')
            self.eq(True, hehe['locked'])

            self.none(await core.tryUserPasswd('hehe', 'haha'))

            await core.callStorm('$lib.auth.users.byname(hehe).setLocked(false)')

            self.nn(await core.tryUserPasswd('hehe', 'haha'))

            self.nn(await core.callStorm('''
                $visi = $lib.auth.users.byname(visi)
                if $( $visi.name = "visi" ) {
                    for $role in $visi.roles() {
                        if $("all" = $role.name) {
                            return($role)
                        }
                    }
                }
            '''))

            self.eq((True, ('foo', 'bar')), await core.callStorm('return($lib.auth.ruleFromText(foo.bar))'))
            self.eq((False, ('foo', 'bar')), await core.callStorm('return($lib.auth.ruleFromText("!foo.bar"))'))

            rdef = await core.callStorm('return($lib.auth.roles.add(admins))')
            opts = {'vars': {'roleiden': rdef.get('iden')}}

            self.nn(rdef['iden'])
            self.eq('admins', rdef['name'])

            await core.callStorm('''
                $role = $lib.auth.roles.byname(admins)
                $role.addRule($lib.auth.ruleFromText(foo.bar))
            ''')

            await core.callStorm('$lib.auth.users.byname(visi).setPasswd(haha)')

            await core.callStorm('''
                $lib.auth.users.byname(visi).setPasswd(hehe)
            ''', opts=asvisi)

            self.false(await core.callStorm('''
                return($lib.auth.users.byname(visi).allowed(foo.bar))
            '''))

            await core.callStorm('''
                $role = $lib.auth.roles.byname(admins)
                $lib.auth.users.byname(visi).grant($role.iden)
            ''', opts=opts)

            self.true(await core.callStorm('''
                return($lib.auth.users.byname(visi).allowed(foo.bar))
            '''))

            await core.callStorm('''
                $role = $lib.auth.roles.byname(admins)
                $lib.auth.users.byname(visi).revoke($role.iden)
            ''')

            self.nn(await core.callStorm('for $user in $lib.auth.users.list() { if $($user.get(email) = "visi@vertex.link") { return($user) } }'))
            self.nn(await core.callStorm('for $role in $lib.auth.roles.list() { if $( $role.name = "all") { return($role) } }'))
            self.nn(await core.callStorm('return($lib.auth.roles.byname(all))'))

            self.nn(await core.callStorm(f'return($lib.auth.roles.get({core.auth.allrole.iden}))'))
            self.nn(await core.callStorm(f'return($lib.auth.users.get({core.auth.rootuser.iden}))'))

            self.len(3, await core.callStorm(f'return($lib.auth.users.list())'))

            visi = await core.callStorm('''
                $visi = $lib.auth.users.byname(visi)
                $visi.setEmail(hehe@haha.com)
                return($visi)
            ''')

            self.eq('hehe@haha.com', visi['email'])

            visi = await core.callStorm('''
                $visi = $lib.auth.users.byname(visi)
                $visi.setEmail(giggles@clowntown.net)
                return($visi)
            ''', asvisi)

            self.eq('giggles@clowntown.net', visi['email'])

            # test user rules APIs

            visi = await core.callStorm('''
                $visi = $lib.auth.users.byname(visi)
                $visi.setRules(())
                return($visi)
            ''')

            self.eq((), visi['rules'])

            visi = await core.callStorm('''
                $rule = $lib.auth.ruleFromText(hehe.haha)
                $visi = $lib.auth.users.byname(visi)
                $visi.setRules(($rule))
                return($visi)
            ''')
            self.eq(((True, ('hehe', 'haha')),), visi['rules'])

            visi = await core.callStorm('''
                $rule = $lib.auth.ruleFromText(foo.bar)
                $visi = $lib.auth.users.byname(visi)
                $visi.addRule($rule)
                return($visi)
            ''')
            self.eq(((True, ('hehe', 'haha')), (True, ('foo', 'bar'))), visi['rules'])

            visi = await core.callStorm('''
                $rule = $lib.auth.ruleFromText(foo.bar)
                $visi = $lib.auth.users.byname(visi)
                $visi.delRule($rule)
                return($visi)
            ''')
            self.eq(((True, ('hehe', 'haha')),), visi['rules'])

            self.nn(await core.callStorm('return($lib.auth.roles.byname(all).get(rules))'))

            # test role rules APIs

            self.nn(await core.callStorm('''
                return($lib.auth.roles.add(ninjas))
            '''))

            ninjas = await core.callStorm('''
                $ninjas = $lib.auth.roles.byname(ninjas)
                $ninjas.setRules(())
                return($ninjas)
            ''')

            self.eq((), ninjas['rules'])

            ninjas = await core.callStorm('''
                $rule = $lib.auth.ruleFromText(hehe.haha)
                $ninjas = $lib.auth.roles.byname(ninjas)
                $ninjas.setRules(($rule))
                return($ninjas)
            ''')
            self.eq(((True, ('hehe', 'haha')),), ninjas['rules'])

            ninjas = await core.callStorm('''
                $rule = $lib.auth.ruleFromText(foo.bar)
                $ninjas = $lib.auth.roles.byname(ninjas)
                $ninjas.addRule($rule)
                return($ninjas)
            ''')
            self.eq(((True, ('hehe', 'haha')), (True, ('foo', 'bar'))), ninjas['rules'])

            ninjas = await core.callStorm('''
                $rule = $lib.auth.ruleFromText(foo.bar)
                $ninjas = $lib.auth.roles.byname(ninjas)
                $ninjas.delRule($rule)
                return($ninjas)
            ''')
            self.eq(((True, ('hehe', 'haha')),), ninjas['rules'])

            # test admin API
            self.false(await core.callStorm('''
                return($lib.auth.users.byname(visi).get(admin))
            '''))

            self.true(await core.callStorm('''
                $visi = $lib.auth.users.byname(visi)
                $visi.setAdmin(true)
                return($visi)
            '''))

            # test deleting users / roles
            await core.callStorm('''
                $visi = $lib.auth.users.byname(visi)
                $lib.auth.users.del($visi.iden)
            ''')
            self.none(await core.auth.getUserByName('visi'))

            await core.callStorm('''
                $role = $lib.auth.roles.byname(ninjas)
                $lib.auth.roles.del($role.iden)
            ''')
            self.none(await core.auth.getRoleByName('ninjas'))

    async def test_stormtypes_node(self):

        async with self.getTestCore() as core:

            await core.nodes('[ inet:ipv4=1.2.3.4 :asn=20 ]')
            self.eq(20, await core.callStorm('inet:ipv4=1.2.3.4 return($node.props.get(asn))'))
            self.isin(('asn', 20), await core.callStorm('inet:ipv4=1.2.3.4 return($node.props.list())'))

            props = await core.callStorm('inet:ipv4=1.2.3.4 return($node.props)')
            self.eq(20, props['asn'])

            self.eq(0x01020304, await core.callStorm('inet:ipv4=1.2.3.4 return($node)'))

    async def test_stormtypes_toprim(self):

        async with self.getTestCore() as core:

            orig = {'hehe': 20, 'haha': (1, 2, 3), 'none': None, 'bool': True}
            valu = await core.callStorm('return($valu)', opts={'vars': {'valu': orig}})

            self.eq(valu['hehe'], 20)
            self.eq(valu['haha'], (1, 2, 3))
            self.eq(valu['none'], None)
            self.eq(valu['bool'], True)

            self.eq(('foo', 'bar'), await core.callStorm('$list = $lib.list() $list.append(foo) $list.append(bar) return($list)'))
            self.eq({'foo': 'bar'}, await core.callStorm('$dict = $lib.dict() $dict.foo = bar return($dict)'))
            self.eq({'foo': 2}, await core.callStorm('$tally = $lib.stats.tally() $tally.inc(foo) $tally.inc(foo) return($tally)'))

    async def test_print_warn(self):
        async with self.getTestCore() as core:
            q = '$lib.print(hello)'
            msgs = await core.stormlist(q)
            self.stormIsInPrint('hello', msgs)

            q = '$name="moto" $lib.print("hello {name}", name=$name)'
            msgs = await core.stormlist(q)
            self.stormIsInPrint('hello moto', msgs)

            q = '$name="moto" $lib.warn("hello {name}", name=$name)'
            msgs = await core.stormlist(q)
            self.stormIsInWarn('hello moto', msgs)<|MERGE_RESOLUTION|>--- conflicted
+++ resolved
@@ -2439,26 +2439,9 @@
                     mesgs = await core.stormlist(f'cron.stat {guid[:6]}')
                     self.stormIsInPrint("{'hour': 5, 'minute': 47", mesgs)
 
-<<<<<<< HEAD
-                q = 'cron.add --daily 05:47 {#bar}'
-                mesgs = await core.stormlist(q)
-                for mesg in mesgs:
-                    if mesg[0] == 'print':
-                        guid = mesg[1]['mesg'].split(' ')[-1]
-
-                mesgs = await core.stormlist(f'cron.stat {guid[:6]}')
-                self.stormIsInPrint("{'hour': 5, 'minute': 47", mesgs)
-
-                q = r'cron.add --monthly=-1:12:30 {#bar}'
-                mesgs = await core.stormlist(q)
-                for mesg in mesgs:
-                    if mesg[0] == 'print':
-                        guid = mesg[1]['mesg'].split(' ')[-1]
-=======
                 async with getCronJob('cron.add --monthly=-1:12:30 {#bar}') as guid:
                     mesgs = await core.stormlist(f'cron.stat {guid[:6]}')
                     self.stormIsInPrint("{'hour': 12, 'minute': 30, 'dayofmonth': -1}", mesgs)
->>>>>>> 5577b95a
 
                 # leave this job around for the subsequent tests
                 mesgs = await core.stormlist('cron.add --yearly 04:17:12:30 {#bar}')
