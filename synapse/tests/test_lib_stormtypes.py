--- conflicted
+++ resolved
@@ -1205,19 +1205,7 @@
     async def test_storm_lib_str(self):
         async with self.getTestCore() as core:
 
-<<<<<<< HEAD
-            nodes = await core.nodes('$s = woot [ test:int=$s.startswith(w) ]')
-            self.eq(1, nodes[0].ndef[1])
-=======
-            # TODO $lib.str.concat and rmat are deprecated should be removed in 3.0.0
-            q = '$v=vertex $l=link $fqdn=$lib.str.concat($v, ".", $l)' \
-                ' [ inet:email=$lib.str.format("visi@{domain}", domain=$fqdn) ]'
-            nodes = await core.nodes(q)
-            self.len(1, nodes)
-            self.eq('visi@vertex.link', nodes[0].ndef[1])
-
             self.true(await core.callStorm('$s = woot return($s.startswith(w))'))
->>>>>>> 7b12c50b
 
             self.false(await core.callStorm('$s = woot return($s.endswith(visi))'))
 
