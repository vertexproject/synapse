import bz2
import gzip
import json
import base64
import asyncio
import hashlib
import binascii
import datetime

from datetime import timezone as tz
from unittest import mock

import synapse.exc as s_exc
import synapse.common as s_common
import synapse.lib.provenance as s_provenance

import synapse.tests.utils as s_test

from synapse.tests.utils import alist

MINSECS = 60
HOURSECS = 60 * MINSECS
DAYSECS = 24 * HOURSECS

class StormTypesTest(s_test.SynTest):

    async def test_storm_node_tags(self):
        async with self.getTestCore() as core:
            await core.eval('[ test:comp=(20, haha) +#foo +#bar test:comp=(30, hoho) ]').list()

            q = '''
            test:comp
            for $tag in $node.tags() {
                -> test:int [ +#$tag ]
            }
            '''

            await core.eval(q).list()

            self.len(1, await core.eval('test:int#foo').list())
            self.len(1, await core.eval('test:int#bar').list())

            q = '''
            test:comp
            for $tag in $node.tags(fo*) {
                -> test:int [ -#$tag ]
            }
            '''
            await core.eval(q).list()

            self.len(0, await core.eval('test:int#foo').list())
            self.len(1, await core.eval('test:int#bar').list())

    async def test_node_globtags(self):

        def check_fire_mesgs(storm_mesgs, expected_data):
            tmesgs = [m[1] for m in storm_mesgs if m[0] == 'storm:fire']
            self.len(1, tmesgs)
            test_data = set(tmesgs[0].get('data', {}).get('globs'))
            self.eq(test_data, expected_data)

        async with self.getTestCore() as core:
            q = '''[test:str=woot
                    +#foo.bar.baz.faz
                    +#foo.bar.jaz.faz
                    +#foo.knight.day.faz]'''
            nodes = await core.eval(q).list()
            self.len(1, nodes)

            # explicit behavior tests
            q = 'test:str=woot $globs=$node.globtags("foo.*.*.faz") $lib.fire(test, globs=$globs) -test:str'
            mesgs = await core.streamstorm(q).list()
            e = {('bar', 'baz'), ('bar', 'jaz'), ('knight', 'day')}
            check_fire_mesgs(mesgs, e)

            q = 'test:str=woot $globs=$node.globtags("foo.bar.*") $lib.fire(test, globs=$globs) -test:str'
            mesgs = await core.streamstorm(q).list()
            e = {'baz', 'jaz'}
            check_fire_mesgs(mesgs, e)

            q = 'test:str=woot $globs=$node.globtags("foo.bar.*.*") $lib.fire(test, globs=$globs) -test:str'
            mesgs = await core.streamstorm(q).list()
            e = {('baz', 'faz'), ('jaz', 'faz')}
            check_fire_mesgs(mesgs, e)

            q = 'test:str=woot $globs=$node.globtags("foo.bar.**") $lib.fire(test, globs=$globs) -test:str'
            mesgs = await core.streamstorm(q).list()
            e = {'baz', 'baz.faz', 'jaz', 'jaz.faz'}
            check_fire_mesgs(mesgs, e)

            q = 'test:str=woot $globs=$node.globtags("foo.bar.*.*.*") $lib.fire(test, globs=$globs) -test:str'
            mesgs = await core.streamstorm(q).list()
            e = set()
            check_fire_mesgs(mesgs, e)

            # For loop example for a single-match case
            q = '''test:str=woot
            for $part in $node.globtags("foo.bar.*") {
                [test:str=$part]
            }'''
            mesgs = await core.streamstorm(q).list()
            self.len(1, await core.nodes('test:str=baz'))
            self.len(1, await core.nodes('test:str=jaz'))

            # For loop example for a multi-match case
            q = '''test:str=woot
                for ($part1, $part2, $part3) in $node.globtags("foo.*.*.*") {
                    [test:str=$part1] -test:str=woot [+#$part3]
                }'''
            mesgs = await core.streamstorm(q).list()
            self.len(1, await core.nodes('test:str=bar'))
            self.len(1, await core.nodes('test:str=knight'))
            self.len(2, await core.nodes('#faz'))

    async def test_storm_lib_base(self):
        pdef = {
            'name': 'foo',
            'desc': 'test',
            'version': (0, 0, 1),
            'modules': [
                {
                    'name': 'test',
                    'storm': 'function f(a) { return ($a) }',
                }
            ],
            'commands': [
            ],
        }
        async with self.getTestCore() as core:

            await core.addStormPkg(pdef)
            nodes = await core.nodes('[ inet:asn=$lib.min(20, 0x30) ]')
            self.len(1, nodes)
            self.eq(20, nodes[0].ndef[1])

            nodes = await core.nodes('[ inet:asn=$lib.min(20, (10, 30)) ]')
            self.len(1, nodes)
            self.eq(10, nodes[0].ndef[1])

            nodes = await core.nodes('[ inet:asn=$lib.max(20, 0x30) ]')
            self.len(1, nodes)
            self.eq(0x30, nodes[0].ndef[1])

            nodes = await core.nodes('[ inet:asn=$lib.max(20, (10, 30)) ]')
            self.len(1, nodes)
            self.eq(30, nodes[0].ndef[1])

            nodes = await core.nodes('[ inet:asn=$lib.len(asdf) ]')
            self.len(1, nodes)
            self.eq(4, nodes[0].ndef[1])

            nodes = await core.nodes('[ test:str=$lib.guid() test:str=$lib.guid() ]')
            self.len(2, nodes)
            self.true(s_common.isguid(nodes[0].ndef[1]))
            self.true(s_common.isguid(nodes[1].ndef[1]))
            self.ne(nodes[0].ndef[1], nodes[1].ndef[1])

            nodes = await core.nodes('[ test:str=$lib.guid(hehe,haha) test:str=$lib.guid(hehe,haha) ]')
            self.len(2, nodes)
            self.true(s_common.isguid(nodes[0].ndef[1]))
            self.true(s_common.isguid(nodes[1].ndef[1]))
            self.eq(nodes[0].ndef[1], nodes[1].ndef[1])

            async with core.getLocalProxy() as prox:
                mesgs = [m async for m in prox.storm('$lib.print("hi there")') if m[0] == 'print']
                self.len(1, mesgs)
                self.stormIsInPrint('hi there', mesgs)

                mesgs = [m async for m in prox.storm('[ inet:fqdn=vertex.link inet:fqdn=woot.com ] $lib.print(:zone)')]
                mesgs = [m for m in mesgs if m[0] == 'print']
                self.len(2, mesgs)
                self.eq('vertex.link', mesgs[0][1]['mesg'])
                self.eq('woot.com', mesgs[1][1]['mesg'])

                mesgs = [m async for m in prox.storm("$lib.print('woot at: {s} {num}', s=hello, num=$(42+43))")]
                self.stormIsInPrint('woot at: hello 85', mesgs)

            # lib.sorted()
            q = '''
                $set = $lib.set(c, b, a)
                for $x in $lib.sorted($set) {
                    [ test:str=$x ]
                }
            '''
            nodes = await core.nodes(q)
            self.len(3, nodes)
            self.eq(nodes[0].ndef[1], 'a')
            self.eq(nodes[1].ndef[1], 'b')
            self.eq(nodes[2].ndef[1], 'c')

            # $lib.import
            q = '$test = $lib.import(test) $lib.print($test)'
            msgs = await core.streamstorm(q).list()
            self.stormIsInPrint('stormtypes.Lib object', msgs)
            q = '$test = $lib.import(newp)'
            msgs = await core.streamstorm(q).list()
            erfo = [m for m in msgs if m[0] == 'err'][0]
            self.eq(erfo[1][0], 'NoSuchName')
            self.eq(erfo[1][1].get('name'), 'newp')

    async def test_storm_lib_query(self):
        async with self.getTestCore() as core:
            # basic
            q = '''
            $foo = ${ [test:str=theevalthatmendo] }
            $foo.exec()
            '''
            await core.nodes(q)
            nodes = await core.nodes('test:str=theevalthatmendo')
            self.len(1, nodes)

            # make sure our scope goes down
            q = '''
            $bar = ${ [test:str=$foo] }

            $foo = "this little node went to market"
            $bar.exec()
            $foo = "this little node stayed home"
            $bar.exec()
            $foo = "this little node had roast beef"
            $bar.exec()
            '''
            # FIXME:  need to wire events back to streamstorm
            msgs = await core.streamstorm(q).list()
            nodes = [m for m in msgs if m[0] == 'node:add']
            # self.len(3, nodes)
            # self.eq(nodes[0][1]['ndef'], ('test:str', 'this little node went to market'))
            # self.eq(nodes[1][1]['ndef'], ('test:str', 'this little node stayed home'))
            # self.eq(nodes[2][1]['ndef'], ('test:str', 'this little node had roast beef'))

            # but that it doesn't come back up
            q = '''
            $foo = "that is one neato burrito"
            $baz = ${ $bar=$lib.str.concat(wompwomp, $lib.guid()) }
            $baz.exec()
            $lib.print($bar)
            [ test:str=$foo ]
            '''

            msgs = await core.streamstorm(q).list()
            prints = [m for m in msgs if m[0] == 'print']
            self.len(0, prints)

            # make sure returns work
            q = '''
            $foo = $(10)
            $bar = ${ return ( $($foo+1) ) }
            [test:int=$bar.exec()]
            '''
            msgs = await core.streamstorm(q).list()
            nodes = [m for m in msgs if m[0] == 'node']
            self.len(1, nodes)
            self.eq(nodes[0][1][0], ('test:int', 11))

            # make sure it inherits the runt it's created in, not exec'd in
            q = '''
            $foo = ${$lib.print("look ma, my runt") $bing = $(0) }

            function foofunc() {
                $bing = $(99)
                yield $foo.exec()
                $lib.print("bing is now {bing}", bing=$bing)
                return ($(0))
            }

            $foofunc()
            '''
            msgs = await core.streamstorm(q).list()
            self.stormIsInPrint('look ma, my runt', msgs)
            self.stormIsInPrint('bing is now 99', msgs)

    async def test_storm_lib_node(self):
        async with self.getTestCore() as core:
            nodes = await core.nodes('[ test:str=woot :tick=2001] [ test:int=$node.isform(test:str) ] +test:int')
            self.eq(1, nodes[0].ndef[1])

            q = 'test:str=woot $lib.fire(name=pode, pode=$node.pack(dorepr=True))'
            msgs = await core.streamstorm(q, opts={'repr': True}).list()
            pode = [m[1] for m in msgs if m[0] == 'node'][0]
            apode = [m[1].get('data').get('pode') for m in msgs if m[0] == 'storm:fire'][0]
            self.eq(pode[0], ('test:str', 'woot'))
            pode[1].pop('path')
            self.eq(pode, apode)

    async def test_storm_lib_dict(self):
        async with self.getTestCore() as core:
            nodes = await core.nodes('$blah = $lib.dict(foo=vertex.link) [ inet:fqdn=$blah.foo ]')
            self.len(1, nodes)
            self.eq('vertex.link', nodes[0].ndef[1])

    async def test_storm_lib_str(self):
        async with self.getTestCore() as core:
            q = '$v=vertex $l=link $fqdn=$lib.str.concat($v, ".", $l)' \
                ' [ inet:email=$lib.str.format("visi@{domain}", domain=$fqdn) ]'
            nodes = await core.nodes(q)
            self.len(1, nodes)
            self.eq('visi@vertex.link', nodes[0].ndef[1])

            nodes = await core.nodes('$s = woot [ test:int=$s.startswith(w) ]')
            self.eq(1, nodes[0].ndef[1])

            nodes = await core.nodes('$s = woot [ test:int=$s.endswith(visi) ]')
            self.eq(0, nodes[0].ndef[1])

            nodes = await core.nodes('$s = woot [ test:str=$s.rjust(10) ]')
            self.eq('      woot', nodes[0].ndef[1])

            nodes = await core.nodes('$s = woot [ test:str=$s.ljust(10) ]')
            self.eq('woot      ', nodes[0].ndef[1])

    async def test_storm_lib_bytes_gzip(self):
        async with self.getTestCore() as core:
            async with await core.snap() as snap:
                hstr = b'ohhai'
                ghstr = gzip.compress(hstr)
                mstr = b'ohgood'
                ggstr = gzip.compress(mstr)
                n2 = s_common.guid()
                n3 = s_common.guid()

                node1 = await snap.addNode('graph:node', '*', {'data': ghstr})
                node2 = await snap.addNode('graph:node', '*', {'data': mstr})

                text = f'''
                    graph:node={node1.ndef[1]}
                    $gzthing = :data
                    $foo = $gzthing.gunzip()
                    $lib.print($foo)

                    [ graph:node={n2} :data=$foo ]
                '''

                await core.streamstorm(text).list()

                # make sure we gunzip correctly
                opts = {'vars': {'iden': n2}}
                nodes = await snap.nodes('graph:node=$iden', opts=opts)
                self.eq(hstr, nodes[0].get('data'))

                # gzip
                text = f'''
                    graph:node={node2.ndef[1]}
                    $bar = :data
                    [ graph:node={n3} :data=$bar.gzip() ]
                '''
                await core.streamstorm(text).list()

                # make sure we gzip correctly
                opts = {'vars': {'iden': n3}}
                nodes = await snap.nodes('graph:node=$iden', opts=opts)
                self.eq(gzip.decompress(ggstr),
                        gzip.decompress(nodes[0].get('data')))

    async def test_storm_lib_bytes_bzip(self):
        async with self.getTestCore() as core:
            async with await core.snap() as snap:
                hstr = b'ohhai'
                ghstr = bz2.compress(hstr)
                mstr = b'ohgood'
                ggstr = bz2.compress(mstr)
                n2 = s_common.guid()
                n3 = s_common.guid()

                node1 = await snap.addNode('graph:node', '*', {'data': ghstr})
                node2 = await snap.addNode('graph:node', '*', {'data': mstr})

                text = '''
                    graph:node={valu}
                    $bzthing = :data
                    $foo = $bzthing.bunzip()
                    $lib.print($foo)

                    [ graph:node={n2} :data=$foo ]
                '''
                text = text.format(valu=node1.ndef[1], n2=n2)
                await core.streamstorm(text).list()

                # make sure we bunzip correctly
                opts = {'vars': {'iden': n2}}
                nodes = await snap.nodes('graph:node=$iden', opts=opts)
                self.eq(hstr, nodes[0].props['data'])

                # bzip
                text = '''
                    graph:node={valu}
                    $bar = :data
                    [ graph:node={n3} :data=$bar.bzip() ]
                '''
                text = text.format(valu=node2.ndef[1], n3=n3)
                await core.streamstorm(text).list()

                # make sure we bzip correctly
                opts = {'vars': {'iden': n3}}
                nodes = await snap.nodes('graph:node=$iden', opts=opts)
                self.eq(ggstr, nodes[0].props['data'])

    async def test_storm_lib_bytes_json(self):
        async with self.getTestCore() as core:
            async with await core.snap() as snap:
                foo = {'a': 'ohhai'}
                ghstr = bytes(json.dumps(foo), 'utf8')
                n2 = s_common.guid()

                node1 = await snap.addNode('graph:node', '*', {'data': ghstr})

                text = '''
                    graph:node={valu}
                    $jzthing = :data
                    $foo = $jzthing.json()

                    [ graph:node={n2} :data=$foo ]
                '''
                text = text.format(valu=node1.ndef[1], n2=n2)
                await core.streamstorm(text).list()

                # make sure we json loaded correctly
                opts = {'vars': {'iden': n2}}
                nodes = await snap.nodes('graph:node=$iden', opts=opts)
                self.eq(foo, nodes[0].props['data'])

    async def test_storm_lib_list(self):
        async with self.getTestCore() as core:
            # Base List object behavior
            q = '''// $lib.list ctor
            $list=$lib.list(1,2,3)
            // __len__
            $lib.print('List size is {len}', len=$lib.len($list))
            // aiter/iter method
            $sum = $(0)
            for $valu in $list {
                $sum = $( $sum + $valu)
            }
            $lib.print('Sum is {sum}', sum=$sum)
            // Append method
            $list.append(4)
            // size method
            $lib.print('List size is now {len}', len=$list.size())
            // Access the values by index
            $lib.print('List[0]={zero}, List[-1]={neg1}', zero=$list.index(0), neg1=$list.index(-1))
            $sum = $(0)
            for $valu in $list {
                $sum = $( $sum + $valu)
            }
            $lib.print('Sum is now {sum}', sum=$sum)
            // Empty lists may also be made
            $elst=$lib.list()
            $lib.print('elst size is {len}', len=$lib.len($elst))
            '''
            msgs = await core.streamstorm(q).list()
            self.stormIsInPrint('List size is 3', msgs)
            self.stormIsInPrint('Sum is 6', msgs)
            self.stormIsInPrint('List[0]=1, List[-1]=4', msgs)
            self.stormIsInPrint('List size is now 4', msgs)
            self.stormIsInPrint('Sum is now 10', msgs)
            self.stormIsInPrint('elst size is 0', msgs)

            # Convert primitive python objects to List objects
            q = '$v=(foo,bar,baz) [ test:str=$v.index(1) test:int=$v.length() ]'
            nodes = await core.nodes(q)
            self.eq(nodes[0].ndef, ('test:str', 'bar'))
            self.eq(nodes[1].ndef, ('test:int', 3))

            # Python Tuples can be treated like a List object for accessing via data inside of.
            q = '[ test:comp=(10,lol) ] $x=$node.ndef().index(1).index(1) [ test:str=$x ]'
            nodes = await core.nodes(q)
            self.eq(nodes[0].ndef, ('test:str', 'lol'))

            # sad case - index out of bounds.
            q = 'test:comp=(10,lol) $x=$node.ndef().index(2)'
            mesgs = await core.streamstorm(q).list()
            errs = [m[1] for m in mesgs if m[0] == 'err']
            self.len(1, errs)
            self.eq(errs[0][0], 'StormRuntimeError')

    async def test_storm_lib_fire(self):
        async with self.getTestCore() as core:
            text = '$lib.fire(foo:bar, baz=faz)'

            gotn = [mesg async for mesg in core.streamstorm(text) if mesg[0] == 'storm:fire']

            self.len(1, gotn)

            self.eq(gotn[0][1]['type'], 'foo:bar')
            self.eq(gotn[0][1]['data']['baz'], 'faz')

    async def test_storm_node_repr(self):
        text = '''
            [ inet:ipv4=1.2.3.4 :loc=us]
            $ipv4 = $node.repr()
            $loc = $node.repr(loc)
            $latlong = $node.repr(latlong, defv="??")
            $valu = $lib.str.format("{ipv4} in {loc} at {latlong}", ipv4=$ipv4, loc=$loc, latlong=$latlong)
            [ test:str=$valu ]
            +test:str
        '''

        async with self.getTestCore() as core:
            nodes = await core.nodes(text)
            self.len(1, nodes)
            self.eq(nodes[0].ndef[1], '1.2.3.4 in us at ??')

            mesgs = await alist(core.streamstorm('inet:ipv4 $repr=$node.repr(newp)'))

            err = mesgs[-2][1]
            self.eq(err[0], 'StormRuntimeError')
            self.isin('mesg', err[1])
            self.eq(err[1].get('prop'), 'newp')
            self.eq(err[1].get('form'), 'inet:ipv4')

    async def test_storm_csv(self):
        async with self.getTestCore() as core:
            await core.eval('[test:str=1234 :tick=2001]').list()
            await core.eval('[test:str=9876 :tick=3001]').list()

            q = "test:str " \
                "$tick=$node.repr(tick) " \
                "$lib.csv.emit($node.form(), $node.value(), $tick, table=mytable)"

            mesgs = await core.streamstorm(q, {'show': ('err', 'csv:row')}).list()
            csv_rows = [m for m in mesgs if m[0] == 'csv:row']
            self.len(2, csv_rows)
            csv_rows.sort(key=lambda x: x[1].get('row')[1])
            self.eq(csv_rows[0],
                    ('csv:row', {'row': ['test:str', '1234', '2001/01/01 00:00:00.000'],
                                 'table': 'mytable'}))
            self.eq(csv_rows[1],
                    ('csv:row', {'row': ['test:str', '9876', '3001/01/01 00:00:00.000'],
                                 'table': 'mytable'}))

            q = 'test:str $lib.csv.emit(:tick, :hehe)'
            mesgs = await core.streamstorm(q, {'show': ('err', 'csv:row')}).list()
            csv_rows = [m for m in mesgs if m[0] == 'csv:row']
            self.len(2, csv_rows)
            self.eq(csv_rows[0],
                    ('csv:row', {'row': [978307200000, None], 'table': None}))
            self.eq(csv_rows[1],
                    ('csv:row', {'row': [32535216000000, None], 'table': None}))

            # Sad path case...
            q = '''$data=() $genr=$lib.feed.genr(syn.node, $data)
            $lib.csv.emit($genr)
            '''
            mesgs = await core.streamstorm(q, {'show': ('err', 'csv:row')}).list()
            err = mesgs[-2]
            self.eq(err[1][0], 'NoSuchType')

    async def test_storm_node_iden(self):
        async with self.getTestCore() as core:
            nodes = await core.nodes('[ test:int=10 test:str=$node.iden() ] +test:str')
            iden = s_common.ehex(s_common.buid(('test:int', 10)))
            self.eq(nodes[0].ndef, ('test:str', iden))
            self.len(1, nodes)

    async def test_storm_text_add(self):
        async with self.getTestCore() as core:
            nodes = await core.nodes('''
                [ test:int=10 ] $text=$lib.text(hehe) { +test:int>=10 $text.add(haha) }
                [ test:str=$text.str() ] +test:str''')
            self.len(1, nodes)
            self.eq(nodes[0].ndef, ('test:str', 'hehehaha'))

    async def test_storm_set(self):

        async with self.getTestCore() as core:

            await core.nodes('[inet:ipv4=1.2.3.4 :asn=20]')
            await core.nodes('[inet:ipv4=5.6.7.8 :asn=30]')

            q = '''
                $set = $lib.set()
                inet:ipv4 $set.add(:asn)
                [ graph:node="*" ] +graph:node [ :data=$set.list() ]
            '''
            nodes = await core.nodes(q)
            self.len(1, nodes)
            self.eq(tuple(sorted(nodes[0].get('data'))), (20, 30))

            q = '''
                $set = $lib.set()
                inet:ipv4 $set.adds((:asn,:asn))
                [ graph:node="*" ] +graph:node [ :data=$set.list() ]
            '''
            nodes = await core.nodes(q)
            self.len(1, nodes)
            self.eq(tuple(sorted(nodes[0].get('data'))), (20, 30))

            q = '''
                $set = $lib.set()
                inet:ipv4 $set.adds((:asn,:asn))
                { +:asn=20 $set.rem(:asn) }
                [ graph:node="*" ] +graph:node [ :data=$set.list() ]
            '''
            nodes = await core.nodes(q)
            self.len(1, nodes)
            self.eq(tuple(sorted(nodes[0].get('data'))), (30,))

            q = '''
                $set = $lib.set()
                inet:ipv4 $set.add(:asn)
                $set.rems((:asn,:asn))
                [ graph:node="*" ] +graph:node [ :data=$set.list() ]
            '''
            nodes = await core.nodes(q)
            self.len(1, nodes)
            self.eq(tuple(sorted(nodes[0].get('data'))), ())

            q = '$set = $lib.set(a, b, c) [test:int=$set.size()]'
            nodes = await core.nodes(q)
            self.len(1, nodes)
            self.eq(nodes[0].ndef, ('test:int', 3))

            q = '''$set = $lib.set(a, b, c)
            for $v in $set {
                $lib.print('set valu: {v}', v=$v)
            }
            '''
            mesgs = await core.streamstorm(q).list()
            self.stormIsInPrint('set valu: a', mesgs)
            self.stormIsInPrint('set valu: b', mesgs)
            self.stormIsInPrint('set valu: c', mesgs)

            q = '''
                $set = $lib.set()
                $set.add(foo)
                if $set.has(foo) { [ test:str=asdf ] }
            '''
            nodes = await core.nodes(q)
            self.len(1, nodes)
            self.eq(nodes[0].ndef, ('test:str', 'asdf'))

    async def test_storm_path(self):
        async with self.getTestCore() as core:
            await core.nodes('[ inet:dns:a=(vertex.link, 1.2.3.4) ]')
            q = '''
                inet:fqdn=vertex.link -> inet:dns:a -> inet:ipv4
                $idens = $path.idens()
                [ graph:node="*" ] +graph:node [ :data=$idens ]
            '''

            idens = (
                '02488bc284ffd0f60f474d5af66a8c0cf89789f766b51fde1d3da9b227005f47',
                '20153b758f9d5eaaa38e4f4a65c36da797c3e59e549620fa7c4895e1a920991f',
                '3ecd51e142a5acfcde42c02ff5c68378bfaf1eaf49fe9721550b6e7d6013b699',
            )

            nodes = await core.nodes(q)
            self.len(1, nodes)
            self.eq(tuple(sorted(nodes[0].get('data'))), idens)

            opts = {'vars': {'testvar': 'test'}}
            text = "[ test:str='123' ] $testkey=testvar [ test:str=$path.vars.$testkey ]"
            nodes = await core.nodes(text, opts=opts)
            self.len(2, nodes)
            self.eq(nodes[0].ndef, ('test:str', 'test'))

            text = "[ test:str='123' ] [ test:str=$path.vars.testkey ]"
            mesgs = await alist(core.streamstorm(text))
            errs = [m[1] for m in mesgs if m[0] == 'err']
            self.len(1, errs)
            err = errs[0]
            self.eq(err[0], 'StormRuntimeError')
            self.isin('No var with name: testkey', err[1].get('mesg'))

            opts = {'vars': {'testkey': 'testvar'}}
            text = "[ test:str='123' ] $path.vars.$testkey = test [ test:str=$testvar ]"
            nodes = await core.nodes(text, opts=opts)
            self.len(2, nodes)
            self.eq(nodes[0].ndef, ('test:str', 'test'))
            self.eq(nodes[1].ndef, ('test:str', '123'))

            opts = {'vars': {'testvar': 'test', 'testkey': 'testvar'}}
            text = '''
                [ test:str='123' ]
                for ($name, $valu) in $path.vars {
                    $lib.print('{name}={valu}', name=$name, valu=$valu)
                }
            '''
            msgs = await alist(core.streamstorm(text, opts=opts))

            self.stormIsInPrint('testvar=test', msgs)
            self.stormIsInPrint('testkey=testvar', msgs)

    async def test_storm_trace(self):
        async with self.getTestCore() as core:
            await core.nodes('[ inet:dns:a=(vertex.link, 1.2.3.4) ]')

            q = '''
                inet:fqdn=vertex.link

                $trace=$path.trace()

                -> inet:dns:a -> inet:ipv4

                /* Make a trace object from a path which already has nodes */
                $trace2=$path.trace()

                [ graph:node="*" ] +graph:node [ :data=$trace.idens() ]

                /* Print the contents of the second trace */
                $lib.print($trace2.idens())
                '''
            mesgs = await core.streamstorm(q).list()
            podes = [m[1] for m in mesgs if m[0] == 'node']
            self.len(1, podes)
            pode = podes[0]

            idens = (
                '02488bc284ffd0f60f474d5af66a8c0cf89789f766b51fde1d3da9b227005f47',
                '20153b758f9d5eaaa38e4f4a65c36da797c3e59e549620fa7c4895e1a920991f',
                '3ecd51e142a5acfcde42c02ff5c68378bfaf1eaf49fe9721550b6e7d6013b699',
            )

            self.eq(tuple(sorted(pode[1]['props'].get('data'))), idens)

            for iden in idens:
                self.stormIsInPrint(iden, mesgs)

    async def test_stormuser(self):
        # Do not include persistent vars support in this test see
        # test_persistent_vars for that behavior.
        async with self.getTestCore() as core:
            q = '$lib.print($lib.user.name())'
            mesgs = await s_test.alist(core.streamstorm(q))
            self.stormIsInPrint('root', mesgs)

    async def test_persistent_vars(self):
        with self.getTestDir() as dirn:
            async with self.getTestCore(dirn=dirn) as core:
                async with core.getLocalProxy() as prox:
                    # User setup for $lib.user.vars() tests
                    ret1 = await prox.addAuthUser('user1')
                    iden1 = ret1.get('iden')
                    await prox.setUserPasswd('user1', 'secret')
                    await prox.addUserRule('user1', (True, ('node', 'add')))
                    await prox.addUserRule('user1', (True, ('node', 'prop', 'set')))
                    await prox.addUserRule('user1', (True, ('globals', 'get', 'userkey',)))

                    # Basic tests as root for $lib.globals

                    q = '''$lib.globals.set(adminkey, sekrit)
                    $lib.globals.set(userkey, lessThanSekrit)
                    $lib.globals.set(throwaway, beep)
                    $valu=$lib.globals.get(adminkey)
                    $lib.print($valu)
                    '''
                    mesgs = await s_test.alist(prox.storm(q))
                    self.stormIsInPrint('sekrit', mesgs)

                    popq = '''$valu = $lib.globals.pop(throwaway)
                    $lib.print("pop valu is {valu}", valu=$valu)
                    '''
                    mesgs = await s_test.alist(prox.storm(popq))
                    self.stormIsInPrint('pop valu is beep', mesgs)

                    # get and pop take a secondary default value which may be returned
                    q = '''$valu = $lib.globals.get(throwaway, $(0))
                    $lib.print("get valu is {valu}", valu=$valu)
                    '''
                    mesgs = await s_test.alist(prox.storm(q))
                    self.stormIsInPrint('get valu is 0', mesgs)

                    q = '''$valu = $lib.globals.pop(throwaway, $(0))
                    $lib.print("pop valu is {valu}", valu=$valu)
                    '''
                    mesgs = await s_test.alist(prox.storm(q))
                    self.stormIsInPrint('pop valu is 0', mesgs)

                    listq = '''for ($key, $valu) in $lib.globals.list() {
                    $string = $lib.str.format("{key} is {valu}", key=$key, valu=$valu)
                    $lib.print($string)
                    }
                    '''
                    mesgs = await s_test.alist(prox.storm(listq))
                    self.len(2, [m for m in mesgs if m[0] == 'print'])
                    self.stormIsInPrint('adminkey is sekrit', mesgs)
                    self.stormIsInPrint('userkey is lessThanSekrit', mesgs)

                    # Sadpath - storing a valu into the hive that can't be
                    # msgpacked will fail
                    # q = '[test:str=test] $lib.user.vars.set(mynode, $node)'
                    # mesgs = await s_test.alist(prox.storm(q))
                    # err = "can not serialize 'Node' object"
                    # errs = [m for m in mesgs if m[0] == 'err']
                    # self.len(1, errs)
                    # self.eq(errs[0][1][1].get('mesg'), err)

                    # Sad path - names must be strings.
                    q = '$lib.globals.set((my, nested, valu), haha)'
                    mesgs = await s_test.alist(prox.storm(q))
                    err = 'The name of a persistent variable must be a string.'
                    errs = [m for m in mesgs if m[0] == 'err']
                    self.len(1, errs)
                    self.eq(errs[0][1][1].get('mesg'), err)

                    # Sad path - names must be strings.
                    q = '$lib.globals.set((my, nested, valu), haha)'
                    mesgs = await s_test.alist(prox.storm(q))
                    err = 'The name of a persistent variable must be a string.'
                    errs = [m for m in mesgs if m[0] == 'err']
                    self.len(1, errs)
                    self.eq(errs[0][1][1].get('mesg'), err)

                async with core.getLocalProxy() as uprox:
                    self.true(await uprox.setCellUser(iden1))

                    q = '''$lib.user.vars.set(somekey, hehe)
                    $valu=$lib.user.vars.get(somekey)
                    $lib.print($valu)
                    '''
                    mesgs = await s_test.alist(uprox.storm(q))
                    self.stormIsInPrint('hehe', mesgs)

                    q = '''$lib.user.vars.set(somekey, hehe)
                    $lib.user.vars.set(anotherkey, weee)
                    [test:str=$lib.user.vars.get(somekey)]
                    '''
                    mesgs = await s_test.alist(uprox.storm(q))
                    self.len(1, await core.nodes('test:str=hehe'))

                    listq = '''for ($key, $valu) in $lib.user.vars.list() {
                        $string = $lib.str.format("{key} is {valu}", key=$key, valu=$valu)
                        $lib.print($string)
                    }
                    '''
                    mesgs = await s_test.alist(uprox.storm(listq))
                    self.stormIsInPrint('somekey is hehe', mesgs)
                    self.stormIsInPrint('anotherkey is weee', mesgs)

                    popq = '''$valu = $lib.user.vars.pop(anotherkey)
                    $lib.print("pop valu is {valu}", valu=$valu)
                    '''
                    mesgs = await s_test.alist(uprox.storm(popq))
                    self.stormIsInPrint('pop valu is weee', mesgs)

                    mesgs = await s_test.alist(uprox.storm(listq))
                    self.len(1, [m for m in mesgs if m[0] == 'print'])
                    self.stormIsInPrint('somekey is hehe', mesgs)

                    # get and pop take a secondary default value which may be returned
                    q = '''$valu = $lib.user.vars.get(newp, $(0))
                    $lib.print("get valu is {valu}", valu=$valu)
                    '''
                    mesgs = await s_test.alist(prox.storm(q))
                    self.stormIsInPrint('get valu is 0', mesgs)

                    q = '''$valu = $lib.user.vars.pop(newp, $(0))
                    $lib.print("pop valu is {valu}", valu=$valu)
                    '''
                    mesgs = await s_test.alist(prox.storm(q))
                    self.stormIsInPrint('pop valu is 0', mesgs)

                    # the user can access the specific core.vars key
                    # that they have access to but not the admin key
                    q = '''$valu=$lib.globals.get(userkey)
                        $lib.print($valu)
                        '''
                    mesgs = await s_test.alist(uprox.storm(q))
                    self.stormIsInPrint('lessThanSekrit', mesgs)

                    # While the user has get perm, they do not have set or pop
                    # permission
                    q = '''$valu=$lib.globals.pop(userkey)
                    $lib.print($valu)
                    '''
                    mesgs = await s_test.alist(uprox.storm(q))
                    self.len(0, [m for m in mesgs if m[0] == 'print'])
                    errs = [m for m in mesgs if m[0] == 'err']
                    self.len(1, errs)
                    self.eq(errs[0][1][0], 'AuthDeny')

                    q = '''$valu=$lib.globals.set(userkey, newSekritValu)
                    $lib.print($valu)
                    '''
                    mesgs = await s_test.alist(uprox.storm(q))
                    self.len(0, [m for m in mesgs if m[0] == 'print'])
                    errs = [m for m in mesgs if m[0] == 'err']
                    self.len(1, errs)
                    self.eq(errs[0][1][0], 'AuthDeny')

                    # Attempting to access the adminkey fails
                    q = '''$valu=$lib.globals.get(adminkey)
                    $lib.print($valu)
                    '''
                    mesgs = await s_test.alist(uprox.storm(q))
                    self.len(0, [m for m in mesgs if m[0] == 'print'])
                    errs = [m for m in mesgs if m[0] == 'err']
                    self.len(1, errs)
                    self.eq(errs[0][1][0], 'AuthDeny')

                    # if the user attempts to list the values in
                    # core.vars, they only get the values they can read.
                    corelistq = '''
                    for ($key, $valu) in $lib.globals.list() {
                        $string = $lib.str.format("{key} is {valu}", key=$key, valu=$valu)
                        $lib.print($string)
                    }
                    '''
                    mesgs = await s_test.alist(uprox.storm(corelistq))
                    self.len(1, [m for m in mesgs if m[0] == 'print'])
                    self.stormIsInPrint('userkey is lessThanSekrit', mesgs)

            async with self.getTestCore(dirn=dirn) as core:
                # And our variables do persist AFTER restarting the cortex,
                # so they are persistent via the hive.
                async with core.getLocalProxy() as uprox:
                    self.true(await uprox.setCellUser(iden1))

                    mesgs = await s_test.alist(uprox.storm(listq))
                    self.len(1, [m for m in mesgs if m[0] == 'print'])
                    self.stormIsInPrint('somekey is hehe', mesgs)

                    q = '''$valu=$lib.globals.get(userkey)
                    $lib.print($valu)
                    '''
                    mesgs = await s_test.alist(uprox.storm(q))
                    self.stormIsInPrint('lessThanSekrit', mesgs)

                    # The StormHiveDict is safe when computing things
                    q = '''[test:int=1234]
                    $lib.user.vars.set(someint, $node.value())
                    [test:str=$lib.user.vars.get(someint)]
                    '''
                    podes = await s_test.alist(uprox.eval(q))
                    self.len(2, podes)
                    self.eq({('test:str', '1234'), ('test:int', 1234)},
                            {pode[0] for pode in podes})

    async def test_storm_lib_time(self):

        async with self.getTestCore() as core:
            nodes = await core.nodes('[ ps:person="*" :dob = $lib.time.fromunix(20) ]')
            self.len(1, nodes)
            self.eq(20000, nodes[0].get('dob'))

            query = '''$valu="10/1/2017 2:52"
            $parsed=$lib.time.parse($valu, "%m/%d/%Y %H:%M")
            [test:int=$parsed]
            '''
            nodes = await core.nodes(query)
            self.len(1, nodes)
            self.eq(nodes[0].ndef[1], 1506826320000)

            # Sad case for parse
            query = '''$valu="10/1/2017 2:52"
            $parsed=$lib.time.parse($valu, "%m/%d/%Y--%H:%MTZ")
            [test:int=$parsed]
            '''
            mesgs = await alist(core.streamstorm(query))
            ernfos = [m[1] for m in mesgs if m[0] == 'err']
            self.len(1, ernfos)
            self.isin('Error during time parsing', ernfos[0][1].get('mesg'))

            query = '''[test:str=1234 :tick=20190917]
            $lib.print($lib.time.format(:tick, "%Y-%d-%m"))
            '''
            mesgs = await alist(core.streamstorm(query))
            self.stormIsInPrint('2019-17-09', mesgs)

            # Strs can be parsed using time norm routine.
            query = '''$valu=$lib.time.format('200103040516', '%Y %m %d')
            $lib.print($valu)
            '''
            mesgs = await alist(core.streamstorm(query))
            self.stormIsInPrint('2001 03 04', mesgs)

            # Out of bounds case for datetime
            query = '''[test:int=253402300800000]
            $valu=$lib.time.format($node.value(), '%Y')'''
            mesgs = await alist(core.streamstorm(query))
            ernfos = [m[1] for m in mesgs if m[0] == 'err']
            self.len(1, ernfos)
            self.isin('Failed to norm a time value prior to formatting', ernfos[0][1].get('mesg'))

            # Cant format ? times
            query = '$valu=$lib.time.format("?", "%Y")'
            mesgs = await alist(core.streamstorm(query))
            ernfos = [m[1] for m in mesgs if m[0] == 'err']
            self.len(1, ernfos)
            self.isin('Cannot format a timestamp for ongoing/future time.', ernfos[0][1].get('mesg'))

            # strftime fail - taken from
            # https://github.com/python/cpython/blob/3.7/Lib/test/datetimetester.py#L1404
            query = r'''[test:str=1234 :tick=20190917]
            $lib.print($lib.time.format(:tick, "%y\ud800%m"))
            '''
            mesgs = await alist(core.streamstorm(query))
            ernfos = [m[1] for m in mesgs if m[0] == 'err']
            self.len(1, ernfos)
            self.isin('Error during time format', ernfos[0][1].get('mesg'))

            # $lib.time.sleep causes cache flushes on the snap
            async with await core.snap() as snap:
                # lift a node into the cache
                data0 = await alist(snap.storm('test:str=1234'))
                self.len(1, snap.buidcache)
                # use $lib.time.sleep
                data1 = await alist(snap.storm('$lib.time.sleep(0) fini { test:str=1234 } '))
                self.ne(id(data0[0][0]), id(data1[0][0]))
                self.eq(data0[0][0].ndef, data1[0][0].ndef)

    async def test_storm_lib_time_ticker(self):

        async with self.getTestCore() as core:
            await core.nodes('''
                $lib.queue.add(visi)
                $lib.dmon.add(${
                    $visi=$lib.queue.get(visi)
                    for $tick in $lib.time.ticker(0.01) {
                        $visi.put($tick)
                    }
                })
            ''')
            nodes = await core.nodes('for ($offs, $tick) in $lib.queue.get(visi).gets(size=3) { [test:int=$tick] } ')
            self.len(3, nodes)
            self.eq({0, 1, 2}, {node.ndef[1] for node in nodes})

            # lib.time.ticker also clears the snap cache
            async with await core.snap() as snap:
                # lift a node into the cache
                _ = await alist(snap.storm('test:int=0'))
                self.len(1, snap.buidcache)
                q = '''
                $visi=$lib.queue.get(visi)
                for $tick in $lib.time.ticker(0.01, count=3) {
                    $visi.put($tick)
                }
                '''
                _ = await alist(snap.storm(q))
                self.len(0, snap.buidcache)

    async def test_storm_lib_telepath(self):

        class FakeService:

            async def doit(self, x):
                return x + 20

            async def fqdns(self):
                yield 'woot.com'
                yield 'vertex.link'

            async def ipv4s(self):
                return ('1.2.3.4', '5.6.7.8')

        async with self.getTestCore() as core:

            fake = FakeService()
            core.dmon.share('fake', fake)
            lurl = core.getLocalUrl(share='fake')

            await core.nodes('[ inet:ipv4=1.2.3.4 :asn=20 ]')

            opts = {'vars': {'url': lurl}}

            q = '[ inet:ipv4=1.2.3.4 :asn=20 ] $asn = $lib.telepath.open($url).doit(:asn) [ :asn=$asn ]'
            nodes = await core.nodes(q, opts=opts)
            self.eq(40, nodes[0].props['asn'])

            nodes = await core.nodes('for $fqdn in $lib.telepath.open($url).fqdns() { [ inet:fqdn=$fqdn ] }', opts=opts)
            self.len(2, nodes)

            nodes = await core.nodes('for $ipv4 in $lib.telepath.open($url).ipv4s() { [ inet:ipv4=$ipv4 ] }', opts=opts)
            self.len(2, nodes)

            with self.raises(s_exc.NoSuchName):
                await core.nodes('$lib.telepath.open($url)._newp()', opts=opts)

    async def test_storm_lib_queue(self):

        async with self.getTestCore() as core:

            msgs = await core.streamstorm('queue.add visi').list()
            self.stormIsInPrint('queue added: visi', msgs)

            with self.raises(s_exc.DupName):
                await core.nodes('queue.add visi')

            msgs = await core.streamstorm('queue.list').list()
            self.stormIsInPrint('Storm queue list:', msgs)
            self.stormIsInPrint('visi', msgs)

            nodes = await core.nodes('$q = $lib.queue.get(visi) [ inet:ipv4=1.2.3.4 ] $q.put( $node.repr() )')
            nodes = await core.nodes('$q = $lib.queue.get(visi) ($offs, $ipv4) = $q.get(0) inet:ipv4=$ipv4')
            self.len(1, nodes)
            self.eq(nodes[0].ndef, ('inet:ipv4', 0x01020304))

            # test iter use case
            q = '$q = $lib.queue.add(blah) [ inet:ipv4=1.2.3.4 inet:ipv4=5.5.5.5 ] $q.put( $node.repr() )'
            nodes = await core.nodes(q)
            self.len(2, nodes)

            # Put a value into the queue that doesn't exist in the cortex so the lift can nop
            await core.nodes('$q = $lib.queue.get(blah) $q.put("8.8.8.8")')

            nodes = await core.nodes('''
                $q = $lib.queue.get(blah)
                for ($offs, $ipv4) in $q.gets(0, wait=0) {
                    inet:ipv4=$ipv4
                }
            ''')
            self.len(2, nodes)

            nodes = await core.nodes('''
                $q = $lib.queue.get(blah)
                for ($offs, $ipv4) in $q.gets(wait=0) {
                    inet:ipv4=$ipv4
                    $q.cull($offs)
                }
            ''')
            self.len(2, nodes)

            q = '$q = $lib.queue.get(blah) for ($offs, $ipv4) in $q.gets(wait=0) { inet:ipv4=$ipv4 }'
            nodes = await core.nodes(q)
            self.len(0, nodes)

            msgs = await core.streamstorm('queue.del visi').list()
            self.stormIsInPrint('queue removed: visi', msgs)

            with self.raises(s_exc.NoSuchName):
                await core.nodes('queue.del visi')

            with self.raises(s_exc.NoSuchName):
                await core.nodes('$lib.queue.get(newp).get()')

            await core.nodes('''
                $doit = $lib.queue.add(doit)
                $doit.puts((foo,bar))
            ''')
            nodes = await core.nodes('for ($offs, $name) in $lib.queue.get(doit).gets(size=2) { [test:str=$name] }')
            self.len(2, nodes)

            # test other users who have access to this queue can do things to it
            async with core.getLocalProxy() as root:
                # add users
                await root.addAuthUser('synapse')
                await root.addAuthUser('wootuser')

                synu = await core.auth.getUserByName('synapse')
                woot = await core.auth.getUserByName('wootuser')

                # make a queue
                with self.raises(s_exc.AuthDeny):
                    await core.nodes('queue.add synq', user=synu)

                rule = (True, ('queue', 'add'))
                await root.addUserRule('synapse', rule, indx=None)
                msgs = await alist(core.streamstorm('queue.add synq', user=synu))
                self.stormIsInPrint('queue added: synq', msgs)

                rule = (True, ('queue', 'synq', 'put'))
                await root.addUserRule('synapse', rule, indx=None)

                await core.nodes('$q = $lib.queue.get(synq) $q.puts((bar, baz))', user=synu)

                # now let's see our other user fail to add things
                with self.raises(s_exc.AuthDeny):
                    await core.nodes('$lib.queue.get(synq).get()', user=woot)

                rule = (True, ('queue', 'synq', 'get'))
                await root.addUserRule('wootuser', rule, indx=None)

                msgs = await alist(core.streamstorm('$lib.print($lib.queue.get(synq).get(wait=False))'))
                self.stormIsInPrint("(0, 'bar')", msgs)

                with self.raises(s_exc.AuthDeny):
                    await core.nodes('$lib.queue.del(synq)', user=woot)

                rule = (True, ('queue', 'del'))
                await root.addUserRule('wootuser', rule, indx=None, gateiden='queue:synq')
                await core.nodes('$lib.queue.del(synq)', user=woot)
                with self.raises(s_exc.NoSuchName):
                    await core.nodes('$lib.queue.get(synq)')

    async def test_storm_node_data(self):

        async with self.getTestCore() as core:

            nodes = await core.nodes('[test:int=10] $node.data.set(foo, hehe)')

            self.len(1, nodes)
            self.eq(await nodes[0].getData('foo'), 'hehe')

            nodes = await core.nodes('test:int $foo=$node.data.get(foo) [ test:str=$foo ] +test:str')
            self.len(1, nodes)
            self.eq(nodes[0].ndef, ('test:str', 'hehe'))

            q = 'test:int for ($name, $valu) in $node.data.list() { [ test:str=$name ] } +test:str'
            nodes = await core.nodes(q)
            self.len(1, nodes)
            self.eq(nodes[0].ndef, ('test:str', 'foo'))

            # delete and remake the node to confirm data wipe
            nodes = await core.nodes('test:int=10 | delnode')
            nodes = await core.nodes('test:int=10')
            self.len(0, nodes)

            nodes = await core.nodes('[test:int=10]')

            self.none(await nodes[0].getData('foo'))

            nodes = await core.nodes('[ test:int=20 ] $node.data.set(woot, woot)')
            self.eq('woot', await nodes[0].getData('woot'))

            nodes = await core.nodes('test:int=20 [ test:str=$node.data.pop(woot) ]')

            self.none(await nodes[1].getData('woot'))
            self.eq(nodes[0].ndef, ('test:str', 'woot'))

    async def test_storm_lib_bytes(self):

        async with self.getTestCore() as core:

            with self.raises(s_exc.BadArg):
                opts = {'vars': {'bytes': 10}}
                text = '($size, $sha2) = $lib.bytes.put($bytes)'
                nodes = await core.nodes(text, opts=opts)

            opts = {'vars': {'bytes': b'asdfasdf'}}
            text = '($size, $sha2) = $lib.bytes.put($bytes) [ test:int=$size test:str=$sha2 ]'

            nodes = await core.nodes(text, opts=opts)
            self.len(2, nodes)

            self.eq(nodes[0].ndef, ('test:int', 8))
            self.eq(nodes[1].ndef, ('test:str', '2413fb3709b05939f04cf2e92f7d0897fc2596f9ad0b8a9ea855c7bfebaae892'))

            bkey = s_common.uhex('2413fb3709b05939f04cf2e92f7d0897fc2596f9ad0b8a9ea855c7bfebaae892')
            byts = b''.join([b async for b in core.axon.get(bkey)])
            self.eq(b'asdfasdf', byts)

            # Allow bytes to be directly decoded as a string
            opts = {'vars': {'buf': 'hehe'.encode()}}
            nodes = await core.nodes('$valu=$buf.decode() [test:str=$valu]', opts)
            self.len(1, nodes)
            self.eq(nodes[0].ndef, ('test:str', 'hehe'))

            # Allow strings to be encoded as bytes
            text = '''$valu="visi"  $buf1=$valu.encode() $buf2=$valu.encode("utf-16")
            [(file:bytes=$buf1) (file:bytes=$buf2)]
            '''
            nodes = await core.nodes(text)
            self.len(2, nodes)
            self.eq({'sha256:e45bbb7e03acacf4d1cca4c16af1ec0c51d777d10e53ed3155bd3d8deb398f3f',
                     'sha256:1263d0f4125831df93a82a08ab955d1176306953c9f0c44d366969295c7b57db',
                     },
                    {n.ndef[1] for n in nodes})

            # Encoding/decoding errors are caught
            q = '$valu="valu" $valu.encode("utf16").decode()'
            msgs = await core.streamstorm(q).list()
            errs = [m for m in msgs if m[0] == 'err']
            self.len(1, errs)
            self.eq(errs[0][1][0], 'StormRuntimeError')

            q = '$valu="str.ॐ.valu" $buf=$valu.encode(ascii)'
            msgs = await core.streamstorm(q).list()
            errs = [m for m in msgs if m[0] == 'err']
            self.len(1, errs)
            self.eq(errs[0][1][0], 'StormRuntimeError')

    async def test_storm_lib_base64(self):

        async with self.getTestCore() as core:

            await core.axready.wait()

            # urlsafe
            opts = {'vars': {'bytes': b'fooba?'}}
            text = '$valu = $lib.base64.encode($bytes) [ test:str=$valu ]'
            nodes = await core.nodes(text, opts=opts)
            self.len(1, nodes)
            self.eq(nodes[0].ndef, ('test:str', 'Zm9vYmE_'))

            opts = {'vars': {'bytes': nodes[0].ndef[1]}}
            text = '$lib.bytes.put($lib.base64.decode($bytes))'
            nodes = await core.nodes(text, opts)
            key = binascii.unhexlify(hashlib.sha256(base64.urlsafe_b64decode(opts['vars']['bytes'])).hexdigest())
            byts = b''.join([b async for b in core.axon.get(key)])
            self.eq(byts, b'fooba?')

            # normal
            opts = {'vars': {'bytes': b'fooba?'}}
            text = '$valu = $lib.base64.encode($bytes, $(0)) [ test:str=$valu ]'
            nodes = await core.nodes(text, opts=opts)
            self.len(1, nodes)
            self.eq(nodes[0].ndef, ('test:str', 'Zm9vYmE/'))

            opts = {'vars': {'bytes': nodes[0].ndef[1]}}
            text = '$lib.bytes.put($lib.base64.decode($bytes, $(0)))'
            nodes = await core.nodes(text, opts)
            key = binascii.unhexlify(hashlib.sha256(base64.urlsafe_b64decode(opts['vars']['bytes'])).hexdigest())
            byts = b''.join([b async for b in core.axon.get(key)])
            self.eq(byts, b'fooba?')

            # unhappy cases
            opts = {'vars': {'bytes': 'not bytes'}}
            text = '[ test:str=$lib.base64.encode($bytes) ]'
            mesgs = await alist(core.streamstorm(text, opts=opts))
            errs = [m[1] for m in mesgs if m[0] == 'err']
            self.len(1, errs)
            err = errs[0]
            self.eq(err[0], 'StormRuntimeError')
            self.isin('Error during base64 encoding - a bytes-like object is required', err[1].get('mesg'))

            opts = {'vars': {'bytes': 'foobar'}}
            text = '[test:str=$lib.base64.decode($bytes)]'
            mesgs = await alist(core.streamstorm(text, opts=opts))
            errs = [m[1] for m in mesgs if m[0] == 'err']
            self.len(1, errs)
            err = errs[0]
            self.eq(err[0], 'StormRuntimeError')
            self.isin('Error during base64 decoding - Incorrect padding', err[1].get('mesg'))

    async def test_storm_lib_vars(self):

        async with self.getTestCore() as core:

            opts = {'vars': {'testvar': 'test'}}
            text = '$testkey=testvar [ test:str=$lib.vars.get($testkey) ]'
            nodes = await core.nodes(text, opts=opts)
            self.len(1, nodes)
            self.eq(nodes[0].ndef, ('test:str', 'test'))

            text = '$testkey=testvar [ test:str=$lib.vars.get($testkey) ]'
            mesgs = await alist(core.streamstorm(text))
            errs = [m[1] for m in mesgs if m[0] == 'err']
            self.len(1, errs)
            err = errs[0]
            self.eq(err[0], 'BadTypeValu')
            self.isin('no norm for type', err[1].get('mesg'))

            opts = {'vars': {'testkey': 'testvar'}}
            text = '$lib.vars.set($testkey, test) [ test:str=$lib.vars.get(testvar) ]'
            nodes = await core.nodes(text, opts=opts)
            self.len(1, nodes)
            self.eq(nodes[0].ndef, ('test:str', 'test'))

            opts = {'vars': {'testvar': 'test', 'testkey': 'testvar'}}
            text = '$lib.vars.del(testvar) [ test:str=$lib.vars.get($testkey) ]'
            mesgs = await alist(core.streamstorm(text, opts=opts))
            errs = [m[1] for m in mesgs if m[0] == 'err']
            self.len(1, errs)
            err = errs[0]
            self.eq(err[0], 'BadTypeValu')
            self.isin('no norm for type', err[1].get('mesg'))

            opts = {'vars': {'testvar': 'test', 'testkey': 'testvar'}}
            text = '$lib.vars.del(testvar) [ test:str=$lib.vars.get($testkey) ]'
            mesgs = await alist(core.streamstorm(text, opts=opts))
            errs = [m[1] for m in mesgs if m[0] == 'err']
            self.len(1, errs)
            err = errs[0]
            self.eq(err[0], 'BadTypeValu')
            self.isin('no norm for type', err[1].get('mesg'))

            opts = {'vars': {'testvar': 'test', 'testkey': 'testvar'}}
            text = '$lib.print($lib.vars.list())'
            mesgs = await alist(core.streamstorm(text, opts=opts))
            mesgs = [m for m in mesgs if m[0] == 'print']
            self.len(1, mesgs)
            self.stormIsInPrint("('testvar', 'test'), ('testkey', 'testvar')", mesgs)

    async def test_feed(self):

        async with self.getTestCore() as core:
            data = [
                (('test:str', 'hello'), {'props': {'tick': '2001'},
                                         'tags': {'test': (None, None)}}),
                (('test:str', 'stars'), {'props': {'tick': '3001'},
                                         'tags': {}}),
            ]
            svars = {'data': data}
            opts = {'vars': svars}
            q = '$lib.feed.ingest("syn.nodes", $data)'
            nodes = await core.nodes(q, opts)
            self.eq(nodes, [])
            self.len(2, await core.nodes('test:str'))
            self.len(1, await core.nodes('test:str#test'))
            self.len(1, await core.nodes('test:str:tick=3001'))

            # Try seqn combo
            guid = s_common.guid()
            svars['guid'] = guid
            svars['offs'] = 0
            q = '''$seqn=$lib.feed.ingest("syn.nodes", $data, ($guid, $offs))
            $lib.print("New offset: {seqn}", seqn=$seqn)
            '''
            mesgs = await alist(core.streamstorm(q, opts))
            # self.stormIsInPrint('New offset: 2', mesgs)
            # self.eq(2, await core.getFeedOffs(guid))

            q = 'feed.list'
            mesgs = await alist(core.streamstorm(q))
            self.stormIsInPrint('Storm feed list', mesgs)
            self.stormIsInPrint('com.test.record', mesgs)
            self.stormIsInPrint('No feed docstring', mesgs)
            self.stormIsInPrint('syn.nodes', mesgs)
            self.stormIsInPrint('Add nodes to the Cortex via the packed node format', mesgs)

            data = [
                (('test:str', 'sup!'), {'props': {'tick': '2001'},
                                        'tags': {'test': (None, None)}}),
                (('test:str', 'dawg'), {'props': {'tick': '3001'},
                                        'tags': {}}),
            ]
            svars['data'] = data
            q = '$genr=$lib.feed.genr("syn.nodes", $data) $lib.print($genr) yield $genr'
            nodes = await core.nodes(q, opts=opts)
            self.len(2, nodes)
            self.eq({'sup!', 'dawg'},
                    {n.ndef[1] for n in nodes})

            # Ingest bad data
            data = [
                (('test:int', 'newp'), {}),
            ]
            svars['data'] = data
            q = '$lib.feed.ingest("syn.nodes", $data)'
            msgs = await core.streamstorm(q, opts).list()
            self.stormIsInWarn("BadTypeValu", msgs)
            errs = [m for m in msgs if m[0] == 'err']
            self.len(0, errs)

    async def test_lib_stormtypes_stats(self):

        async with self.getTestCore() as core:

            q = '''
                $tally = $lib.stats.tally()

                $tally.inc(foo)
                $tally.inc(foo)

                $tally.inc(bar)
                $tally.inc(bar, 3)

                for ($name, $valu) in $tally {
                    [ test:comp=($valu, $name) ]
                }

                $lib.print('tally: foo={foo} baz={baz}', foo=$tally.get(foo), baz=$tally.get(baz))
            '''
            mesgs = await core.streamstorm(q).list()
            nodes = [m[1] for m in mesgs if m[0] == 'node']
            self.len(2, nodes)
            self.eq(nodes[0][0], ('test:comp', (2, 'foo')))
            self.eq(nodes[1][0], ('test:comp', (4, 'bar')))
            self.stormIsInPrint('tally: foo=2 baz=0', mesgs)

    async def test_storm_lib_layer(self):

        async with self.getTestCoreAndProxy() as (core, prox):

            mainlayr = core.view.layers[0].iden

            q = '$lib.print($lib.layer.get().iden)'
            mesgs = await core.streamstorm(q).list()
            print(repr(mesgs))
            self.stormIsInPrint(mainlayr, mesgs)

            q = f'$lib.print($lib.layer.get({mainlayr}).iden)'
            mesgs = await core.streamstorm(q).list()
            self.stormIsInPrint(mainlayr, mesgs)

            # Create a new layer
            q = f'$lib.print($lib.layer.add().iden)'
            mesgs = await core.streamstorm(q).list()
            for mesg in mesgs:
                if mesg[0] == 'print':
                    newlayr = mesg[1]['mesg']

            self.isin(newlayr, core.layers)

            # List the layers in the cortex
            q = '''
                for $layer in $lib.layer.list() {
                    $lib.print($layer.iden)
                }
            '''
            idens = []
            mesgs = await core.streamstorm(q).list()
            for mesg in mesgs:
                if mesg[0] == 'print':
                    idens.append(mesg[1]['mesg'])

            self.sorteq(idens, core.layers)

            # Delete a layer
            q = f'$lib.print($lib.layer.del({newlayr}))'
            mesgs = await core.streamstorm(q).list()

            self.notin(newlayr, core.layers)

            # Sad paths

            q = f'$lib.layer.get(foo)'
            with self.raises(s_exc.NoSuchIden):
                nodes = await core.nodes(q)

            q = f'$lib.layer.del(foo)'
            with self.raises(s_exc.NoSuchIden):
                nodes = await core.nodes(q)

            q = f'$lib.layer.del({mainlayr})'
            with self.raises(s_exc.LayerInUse):
                nodes = await core.nodes(q)

            # Test permissions

            await prox.addAuthUser('visi')
            await prox.setUserPasswd('visi', 'secret')

            async with core.getLocalProxy(user='visi') as asvisi:

                q = 'layer.get'
                mesgs = await asvisi.storm(q).list()
                self.stormIsInPrint(mainlayr, mesgs)

                q = f'layer.get {mainlayr}'
                mesgs = await asvisi.storm(q).list()
                self.stormIsInPrint(mainlayr, mesgs)

                q = 'layer.list'
                idens = []
                mesgs = await asvisi.storm(q).list()

                for layr in core.layers.keys():
                    self.stormIsInPrint(layr, mesgs)

                # Add requires 'add' permission
                await self.agenraises(s_exc.AuthDeny, asvisi.eval('$lib.layer.add()'))

                await prox.addAuthRule('visi', (True, ('layer', 'add')))

                q = 'layer.add'
                mesgs = await core.streamstorm(q).list()
                for mesg in mesgs:
                    if mesg[0] == 'print':
                        visilayr = mesg[1]['mesg'].split(' ')[-1]

                self.isin(visilayr, core.layers)

                # Del requires 'del' permission
                await self.agenraises(s_exc.AuthDeny, asvisi.eval(f'$lib.layer.del({visilayr})'))

                await prox.addAuthRule('visi', (True, ('layer', 'del')))

                q = f'layer.del {visilayr}'
                mesgs = await asvisi.storm(q).list()

                self.notin(visilayr, core.layers)

                # Test add layer opts
                q = f'layer.add --lockmemory --growsize 5000'
                mesgs = await core.streamstorm(q).list()
                for mesg in mesgs:
                    if mesg[0] == 'print':
                        locklayr = mesg[1]['mesg'].split(' ')[-1]

                layr = core.getLayer(locklayr)
                self.true(layr.lockmemory)
                self.eq(layr.layrslab.growsize, 5000)

            async with self.getTestCore() as core2:

                await core2.nodes('[ inet:ipv4=1.2.3.4 ]')
                url = core2.getLocalUrl('*/layer')

                layriden = core2.view.layers[0].iden
                offs = core2.view.layers[0].getNodeEditOffset()

                q = f'layer.add --upstream {url}'
                mesgs = await core.streamstorm(q).list()
                for mesg in mesgs:
                    if mesg[0] == 'print':
                        uplayr = mesg[1]['mesg'].split(' ')[-1]

                layr = core.getLayer(uplayr)

                evnt = await layr.waitUpstreamOffs(layriden, offs)
                await asyncio.wait_for(evnt.wait(), timeout=2.0)

    async def test_storm_lib_view(self):

        async with self.getTestCoreAndProxy() as (core, prox):

            await core.addTagProp('risk', ('int', {'minval': 0, 'maxval': 100}), {'doc': 'risk score'})
            await core.nodes('[test:int=12 +#tag.test +#tag.proptest:risk=20]')

            # Get the main view
            q = '$lib.print($lib.view.get().pack().iden)'
            mesgs = await core.streamstorm(q).list()
            mainiden = None
            for mesg in mesgs:
                if mesg[0] == 'print':
                    mainiden = mesg[1]['mesg']

            self.isin(mainiden, core.views)

            q = f'$lib.print($lib.view.get({mainiden}).pack().iden)'
            mesgs = await core.streamstorm(q).list()
            self.stormIsInPrint(mainiden, mesgs)

            # Fork the main view
            q = f'''
                $forkview=$lib.view.get({mainiden}).fork()
                $forkvalu=$forkview.pack()
                $lib.print("{{iden}},{{layr}}", iden=$forkvalu.iden, layr=$forkvalu.layers.index(0).iden)
            '''
            mesgs = await core.streamstorm(q).list()
            for mesg in mesgs:
                if mesg[0] == 'print':
                    forkiden, forklayr = mesg[1]['mesg'].split(',')

            self.isin(forkiden, core.views)
            self.isin(forklayr, core.layers)

            # Add a view
            ldef = await core.addLayer()
            newlayer = core.getLayer(ldef.get('iden'))

            q = f'''
                $newview=$lib.view.add(({newlayer.iden},))
                $lib.print($newview.pack().iden)
            '''
            newiden = None
            mesgs = await core.streamstorm(q).list()
            for mesg in mesgs:
                if mesg[0] == 'print':
                    newiden = mesg[1]['mesg']

            self.isin(newiden, core.views)

            # List the views in the cortex
            q = '''
                for $view in $lib.view.list() {
                    $lib.print($view.pack().iden)
                }
            '''
            idens = []
            mesgs = await core.streamstorm(q).list()
            for mesg in mesgs:
                if mesg[0] == 'print':
                    idens.append(mesg[1]['mesg'])

            self.sorteq(idens, core.views.keys())

            # Delete the added view
            q = f'$lib.view.del({newiden})'
            await core.nodes(q)

            self.notin(newiden, core.views)

            # Fork the forked view
            q = f'''
                $forkview=$lib.view.get({forkiden}).fork()
                $lib.print($forkview.pack().iden)
            '''
            mesgs = await core.streamstorm(q).list()
            for mesg in mesgs:
                if mesg[0] == 'print':
                    childiden = mesg[1]['mesg']

            # Can't merge the first forked view if it has children
            q = f'$lib.view.get({forkiden}).merge()'
            await self.asyncraises(s_exc.CantMergeView, core.nodes(q))

            # Can't merge the child forked view if the parent is read only
            core.views[childiden].parent.layers[0].readonly = True
            q = f'$lib.view.get({childiden}).merge()'
            await self.asyncraises(s_exc.ReadOnlyLayer, core.nodes(q))

            core.views[childiden].parent.layers[0].readonly = False
            await core.nodes(q)

            # Merge the forked view
            q = f'$lib.view.get({childiden}).merge()'
            await core.nodes(q)

            # Remove the forked view
            q = f'$lib.view.del({childiden})'
            await core.nodes(q)

            self.notin(childiden, core.views)

            # Sad paths
            await self.asyncraises(s_exc.NoSuchView, core.nodes('$lib.view.del(foo)'))
            await self.asyncraises(s_exc.NoSuchView, core.nodes('$lib.view.get(foo)'))
            await self.asyncraises(s_exc.CantMergeView, core.nodes(f'$lib.view.get({mainiden}).merge()'))

            q = f'$lib.view.del({mainiden})'
            mesgs = await core.streamstorm(q).list()
            errs = [m[1] for m in mesgs if m[0] == 'err']
            self.len(1, errs)
            self.eq(errs[0][0], 'SynErr')

            # Check helper commands
            # Get the main view
            q = 'view.get'
            mesgs = await core.streamstorm(q).list()
            self.stormIsInPrint(mainiden, mesgs)

            q = f'view.get {mainiden}'
            mesgs = await core.streamstorm(q).list()
            self.stormIsInPrint(mainiden, mesgs)

            # Fork the main view
            q = f'view.fork {mainiden}'
            mesgs = await core.streamstorm(q).list()
            for mesg in mesgs:
                if mesg[0] == 'print':
                    helperfork = mesg[1]['mesg'].split(' ')[-1]

            self.isin(helperfork, core.views)

            # Add a view
            ldef = await core.addLayer()
            newlayer2 = core.getLayer(ldef.get('iden'))

            q = f'view.add --layers {newlayer.iden} {newlayer2.iden}'
            mesgs = await core.streamstorm(q).list()
            for mesg in mesgs:
                if mesg[0] == 'print':
                    helperadd = mesg[1]['mesg'].split(' ')[-1]

            self.isin(helperadd, core.views)

            # List the views in the cortex
            q = 'view.list'
            mesgs = await core.streamstorm(q).list()

            for viden, v in core.views.items():
                self.stormIsInPrint(viden, mesgs)
                for layer in v.layers:
                    self.stormIsInPrint(layer.iden, mesgs)

            # Delete the added view
            q = f'view.del {helperadd}'
            await core.nodes(q)

            self.notin(helperadd, core.views)

            # Merge the forked view
            q = f'view.merge --delete {helperfork}'
            await core.nodes(q)

            self.notin(helperfork, core.views)

            # Test permissions

            await prox.addAuthUser('visi')
            await prox.setUserPasswd('visi', 'secret')

            async with core.getLocalProxy(user='visi') as asvisi:

                await asvisi.eval('$lib.view.list()').list()
                await asvisi.eval('$lib.view.get()').list()

                # Add and Fork require 'add' permission
                await self.agenraises(s_exc.AuthDeny, asvisi.eval(f'$lib.view.add(({newlayer.iden},))'))
                await self.agenraises(s_exc.AuthDeny, asvisi.eval(f'$lib.view.get({mainiden}).fork()'))

                await prox.addUserRule('visi', (True, ('view', 'add')))

                q = f'''
                    $newview=$lib.view.add(({newlayer.iden},))
                    $lib.print($newview.pack().iden)
                '''
                mesgs = await asvisi.storm(q).list()
                for mesg in mesgs:
                    if mesg[0] == 'print':
                        addiden = mesg[1]['mesg']

                self.isin(addiden, core.views)

                q = f'''
                    $forkview=$lib.view.get({mainiden}).fork()
                    $lib.print($forkview.pack().iden)
                '''
                mesgs = await asvisi.storm(q).list()
                for mesg in mesgs:
                    if mesg[0] == 'print':
                        forkediden = mesg[1]['mesg']

                self.isin(forkediden, core.views)

                # Owner can 'get' the forked view
                q = f'$lib.view.get({forkediden})'
                await asvisi.storm(q).list()

                # Del and Merge require 'del' permission unless performed by the owner
                # Delete a view the user owns

                q = f'$lib.view.del({addiden})'
                await asvisi.storm(q).list()

                self.notin(addiden, core.views)

                forkview = core.getView(forkediden)
                await alist(forkview.eval('[test:int=34 +#tag.test +#tag.proptest:risk=40]'))
                await alist(forkview.eval('test:int=12 [-#tag.proptest:risk]'))
                await alist(forkview.eval('test:int=12 | delnode'))

                # Merge the view forked by the user
                # Will need perms for all the ops required to merge

                q = f'$lib.view.get({forkediden}).merge()'
                mesgs = await asvisi.storm(q).list()
                await self.agenraises(s_exc.AuthDeny, asvisi.eval(q))

                await prox.addUserRule('visi', (True, ('node', 'add',)))
                await prox.addUserRule('visi', (True, ('node', 'del',)))
                await prox.addUserRule('visi', (True, ('node', 'prop', 'set',)))
                await prox.addUserRule('visi', (True, ('node', 'prop', 'del',)))
                await prox.addUserRule('visi', (True, ('node', 'tag', 'add',)))
                await prox.addUserRule('visi', (True, ('node', 'tag', 'del',)))

                q = f'''
                    $view = $lib.view.get({forkediden})

                    $view.merge()

                    $lib.view.del($view.iden)
                    $lib.layer.del($view.layers.index(0).iden)
                '''
                await asvisi.callStorm(q)

                self.notin(forkediden, core.views)

                # Make some views not owned by the user
                q = f'view.add --layers {newlayer.iden}'
                mesgs = await core.streamstorm(q).list()
                for mesg in mesgs:
                    if mesg[0] == 'print':
                        rootadd = mesg[1]['mesg'].split(' ')[-1]
                self.isin(rootadd, core.views)

                q = f'view.fork {mainiden}'
                mesgs = await core.streamstorm(q).list()
                for mesg in mesgs:
                    if mesg[0] == 'print':
                        rootfork = mesg[1]['mesg'].split(' ')[-1]
                self.isin(rootfork, core.views)

                await self.agenraises(s_exc.AuthDeny, asvisi.eval(f'$lib.view.del({rootadd})'))

                await prox.addUserRule('visi', (True, ('view', 'del')))

                # Delete a view not owned by the user
                q = f'$lib.view.del({rootadd})'
                await asvisi.storm(q).list()

                self.notin(rootadd, core.views)

                # Merge a view not owned by the user
                q = f'view.merge --delete {rootfork}'
                await core.nodes(q)

                self.notin(rootfork, core.views)

    async def test_storm_lib_trigger(self):

        async with self.getTestCoreAndProxy() as (core, prox):

            await self.agenlen(0, core.eval('syn:trigger'))

            q = 'trigger.list'
            mesgs = await core.streamstorm(q).list()
            self.stormIsInPrint('No triggers found', mesgs)

            q = 'trigger.add node:add --form test:str --query {[ test:int=1 ]}'
            mesgs = await core.streamstorm(q).list()

            await core.storm('[ test:str=foo ]').list()
            await self.agenlen(1, core.eval('test:int'))

            q = 'trigger.add tag:add --form test:str --tag #footag.* --query {[ +#count test:str=$tag ]}'
            mesgs = await core.streamstorm(q).list()

            await core.storm('[ test:str=bar +#footag.bar ]').list()
            await core.storm('[ test:str=bar +#footag.bar ]').list()
            await self.agenlen(1, core.eval('#count'))
            await self.agenlen(1, core.eval('test:str=footag.bar'))

            q = 'trigger.add prop:set --disabled --prop test:type10:intprop --query {[ test:int=6 ]}'
            mesgs = await core.streamstorm(q).list()

            q = 'trigger.list'
            mesgs = await core.streamstorm(q).list()
            self.stormIsInPrint('user', mesgs)

            self.stormIsInPrint('root', mesgs)

            nodes = await core.nodes('syn:trigger')
            self.len(3, nodes)

            rootiden = await core.auth.getUserIdenByName('root')

            for node in nodes:
                self.eq(node.props.get('user'), rootiden)

            goodbuid = nodes[1].ndef[1][:6]
            goodbuid2 = nodes[2].ndef[1][:6]

            # Trigger is created disabled, so no nodes yet
            await self.agenlen(0, core.eval('test:int=6'))

            # FIXME: not gonna work
            # waiter = core.waiter(1, 'core:trigger:action')

            await core.storm(f'trigger.enable {goodbuid2}').list()
            # evnts = await waiter.wait(1)

            # self.eq(evnts[0][1].get('action'), 'enable')

            # Trigger is enabled, so it should fire
            await core.storm('[ test:type10=1 :intprop=25 ]').list()
            await self.agenlen(1, core.eval('test:int=6'))

            mesgs = await core.streamstorm(f'trigger.del {goodbuid}').list()
            self.stormIsInPrint('Deleted trigger', mesgs)

            q = f'trigger.del deadbeef12341234'
            await self.asyncraises(s_exc.StormRuntimeError, core.nodes(q))

            q = f'trigger.enable deadbeef12341234'
            await self.asyncraises(s_exc.StormRuntimeError, core.nodes(q))

            q = f'trigger.disable deadbeef12341234'
            await self.asyncraises(s_exc.StormRuntimeError, core.nodes(q))

            # waiter = core.waiter(1, 'core:trigger:action')
            mesgs = await core.streamstorm(f'trigger.disable {goodbuid2}').list()
            self.stormIsInPrint('Disabled trigger', mesgs)

            # evnts = await waiter.wait(1)
            # self.eq(evnts[0][1].get('action'), 'disable')

            mesgs = await core.streamstorm(f'trigger.enable {goodbuid2}').list()
            self.stormIsInPrint('Enabled trigger', mesgs)

            mesgs = await core.streamstorm(f'trigger.mod {goodbuid2} {{[ test:str=different ]}}').list()
            self.stormIsInPrint('Modified trigger', mesgs)

            q = 'trigger.mod deadbeef12341234 {#foo}'
            await self.asyncraises(s_exc.StormRuntimeError, core.nodes(q))

            await core.storm('trigger.add tag:add --tag #another --query {[ +#count2 ]}').list()

            # Syntax mistakes
            mesgs = await core.streamstorm('trigger.mod "" {#foo}').list()
            self.stormIsInErr('matches more than one', mesgs)

            mesgs = await core.streamstorm('trigger.add tag:add --prop another --query {[ +#count2 ]}').list()
            self.stormIsInErr("data must contain ['tag']", mesgs)

            mesgs = await core.streamstorm('trigger.add tug:udd --prop another --query {[ +#count2 ]}').list()
            self.stormIsInErr('data.cond must be one of', mesgs)

            mesgs = await core.streamstorm('trigger.add tag:add --form inet:ipv4 --tag #test').list()
            self.stormIsInPrint('the following arguments are required: --query', mesgs)

            mesgs = await core.streamstorm('trigger.add node:add --form test:str --tag #foo --query {test:str}').list()
            self.stormIsInErr('tag must not be present for node:add or node:del', mesgs)

            mesgs = await core.streamstorm('trigger.add prop:set --tag #foo --query {test:str}').list()
            self.stormIsInErr("data must contain ['prop']", mesgs)

            q = 'trigger.add prop:set --prop test:type10.intprop --tag #foo --query {test:str}'
            mesgs = await core.streamstorm(q).list()
            self.stormIsInErr('form and tag must not be present for prop:set', mesgs)

            mesgs = await core.streamstorm('trigger.add node:add --tag #tag1 --query {test:str}').list()
            self.stormIsInErr("data must contain ['form']", mesgs)

            mesgs = await core.streamstorm(f'trigger.mod {goodbuid2} test:str').list()
            self.stormIsInErr('start with {', mesgs)

            # Bad storm syntax
            mesgs = await core.streamstorm('trigger.add node:add --form test:str --query {[ | | test:int=1 ] }').list()
            self.stormIsInErr('No terminal defined', mesgs)

            # (Regression) Just a command as the storm query
            q = 'trigger.add node:add --form test:str --query {[ test:int=99 ] | spin }'
            mesgs = await core.streamstorm(q).list()
            await core.storm('[ test:str=foo4 ]').list()
            await self.agenlen(1, core.eval('test:int=99'))

            # Test manipulating triggers as another user
            await core.auth.addUser('bond')

            async with core.getLocalProxy(user='bond') as asbond:

                q = 'trigger.list'
                mesgs = await asbond.storm(q).list()
                self.stormIsInPrint('No triggers found', mesgs)

                q = f'trigger.mod {goodbuid2} {{[ test:str=yep ]}}'

                q = f'trigger.disable {goodbuid2}'
                mesgs = await asbond.storm(q).list()
                self.stormIsInErr('iden does not match any', mesgs)

                q = f'trigger.enable {goodbuid2}'
                mesgs = await asbond.storm(q).list()
                self.stormIsInErr('iden does not match any', mesgs)

                q = f'trigger.del {goodbuid2}'
                mesgs = await asbond.storm(q).list()
                self.stormIsInErr('iden does not match any', mesgs)

                # Give explicit perm
                await prox.addAuthRule('bond', (True, ('trigger', 'get')))

                mesgs = await asbond.storm('trigger.list').list()
                self.stormIsInPrint('user', mesgs)
                self.stormIsInPrint('root', mesgs)

                await prox.addAuthRule('bond', (True, ('trigger', 'set')))

                mesgs = await asbond.storm(f'trigger.mod {goodbuid2} {{[ test:str=yep ]}}').list()
                self.stormIsInPrint('Modified trigger', mesgs)

                mesgs = await asbond.storm(f'trigger.disable {goodbuid2}').list()
                self.stormIsInPrint('Disabled trigger', mesgs)

                mesgs = await asbond.storm(f'trigger.enable {goodbuid2}').list()
                self.stormIsInPrint('Enabled trigger', mesgs)

                await prox.addAuthRule('bond', (True, ('trigger', 'del')))

                mesgs = await asbond.storm(f'trigger.del {goodbuid2}').list()
                self.stormIsInPrint('Deleted trigger', mesgs)

    async def test_storm_lib_cron(self):

        MONO_DELT = 1543827303.0
        unixtime = datetime.datetime(year=2018, month=12, day=5, hour=7, minute=0, tzinfo=tz.utc).timestamp()
        sync = asyncio.Event()
        lastquery = None
        s_provenance.reset()

        def timetime():
            return unixtime

        def looptime():
            return unixtime - MONO_DELT

        async def myeval(query, user=None):
            nonlocal lastquery
            lastquery = query
            sync.set()
            return
            yield None

        loop = asyncio.get_running_loop()

        with mock.patch.object(loop, 'time', looptime), mock.patch('time.time', timetime):

            async with self.getTestCoreAndProxy() as (core, prox):

                mesgs = await core.streamstorm('cron.list').list()
                self.stormIsInPrint('No cron jobs found', mesgs)

                q = '$lib.cron.add()'
                mesgs = await core.streamstorm(q).list()
                self.stormIsInErr('Query parameter is required', mesgs)

                q = 'cron.add #foo'
                mesgs = await core.streamstorm(q).list()
                self.stormIsInErr('must start with {', mesgs)

                q = "cron.add --month nosuchmonth --day=-2 {#foo}"
                mesgs = await core.streamstorm(q).list()
                self.stormIsInErr('Failed to parse fixed parameter "nosuchmonth"', mesgs)

                q = "cron.add --month 8nosuchmonth --day=-2 {#foo}"
                mesgs = await core.streamstorm(q).list()
                self.stormIsInErr('Failed to parse fixed parameter "8nosuchmonth"', mesgs)

                q = "cron.add --day=, {#foo}"
                mesgs = await core.streamstorm(q).list()
                self.stormIsInErr('Failed to parse day value', mesgs)

                q = "cron.add --day Mon --month +3 {#foo}"
                mesgs = await core.streamstorm(q).list()
                self.stormIsInErr('provide a recurrence value with day of week', mesgs)

                q = "cron.add --day Mon --month June {#foo}"
                mesgs = await core.streamstorm(q).list()
                self.stormIsInErr('fix month or year with day of week', mesgs)

                q = "cron.add --day Mon --month +3 --year +2 {#foo}"
                mesgs = await core.streamstorm(q).list()
                self.stormIsInErr('more than 1 recurrence', mesgs)

                q = "cron.add --year=2019 {#foo}"
                mesgs = await core.streamstorm(q).list()
                self.stormIsInErr('Year may not be a fixed value', mesgs)

                q = "cron.add {#foo}"
                mesgs = await core.streamstorm(q).list()
                self.stormIsInErr('Must provide at least one optional', mesgs)

                q = "cron.add --hour 3 --minute +4 {#foo}"
                mesgs = await core.streamstorm(q).list()
                self.stormIsInErr('Fixed unit may not be larger', mesgs)

                q = 'cron.add --day Tuesday,1 {#foo}'
                mesgs = await core.streamstorm(q).list()
                self.stormIsInErr('Failed to parse day value', mesgs)

                q = 'cron.add --day 1,Tuesday {#foo}'
                mesgs = await core.streamstorm(q).list()
                self.stormIsInErr('Failed to parse day value', mesgs)

                q = 'cron.add --day Fri,3 {#foo}'
                mesgs = await core.streamstorm(q).list()
                self.stormIsInErr('Failed to parse day value', mesgs)

                q = "cron.add --minute +4x {#foo}"
                mesgs = await core.streamstorm(q).list()
                self.stormIsInErr('Failed to parse parameter', mesgs)

                q = 'cron.add }'
                mesgs = await core.streamstorm(q).list()
                self.stormIsInErr('No terminal defined', mesgs)

                ##################
                # oldsplices = len(await alist(prox.splices(0, 1000)))

                # Start simple: add a cron job that creates a node every minute
                q = "cron.add --minute +1 {[graph:node='*' :type=m1]}"
                mesgs = await core.streamstorm(q).list()
                self.stormIsInPrint('Created cron job', mesgs)
                for mesg in mesgs:
                    if mesg[0] == 'print':
                        guid = mesg[1]['mesg'].split(' ')[-1]

                unixtime += 60
                mesgs = await core.streamstorm('cron.list').list()
                self.stormIsInPrint(':type=m1', mesgs)

                # Make sure it ran
                await self.agenlen(1, prox.eval('graph:node:type=m1'))

                # Make sure the provenance of the new splices looks right
                # FIXME: pending provstack
                # splices = await alist(prox.splices(oldsplices, 1000))
                # self.gt(len(splices), 1)

                # aliases = [splice[1]['prov'] for splice in splices]
                # self.true(all(a == aliases[0] for a in aliases))
                # prov = await prox.getProvStack(aliases[0])
                # rootiden = prov[1][1][1]['user']
                # correct = ({}, (
                #            ('cron', {'iden': guid}),
                #            ('storm', {'q': "[graph:node='*' :type=m1]", 'user': rootiden})))
                # self.eq(prov, correct)

                q = f"cron.mod {guid[:6]} {{[graph:node='*' :type=m2]}}"
                mesgs = await core.streamstorm(q).list()
                self.stormIsInPrint('Modified cron job', mesgs)

                q = f"cron.mod xxx {{[graph:node='*' :type=m2]}}"
                mesgs = await core.streamstorm(q).list()
                self.stormIsInErr('does not match', mesgs)

                q = f"cron.mod xxx yyy"
                mesgs = await core.streamstorm(q).list()
                self.stormIsInErr('Expected second argument to start with {', mesgs)

                # Make sure the old one didn't run and the new query ran
                unixtime += 60
                await asyncio.sleep(0)
                await self.agenlen(1, prox.eval('graph:node:type=m1'))
                await asyncio.sleep(0)
                await self.agenlen(1, prox.eval('graph:node:type=m2'))

                # Delete the job
                q = f"cron.del {guid}"
                mesgs = await core.streamstorm(q).list()
                self.stormIsInPrint('Deleted cron job', mesgs)

                q = f"cron.del xxx"
                mesgs = await core.streamstorm(q).list()
                self.stormIsInErr('does not match', mesgs)

                q = f"cron.del xxx"
                mesgs = await core.streamstorm(q).list()
                self.stormIsInErr('does not match', mesgs)

                # Make sure deleted job didn't run
                unixtime += 60
                await self.agenlen(1, prox.eval('graph:node:type=m1'))
                await self.agenlen(1, prox.eval('graph:node:type=m2'))

                # Test fixed minute, i.e. every hour at 17 past
                unixtime = datetime.datetime(year=2018, month=12, day=5, hour=7, minute=10,
                                             tzinfo=tz.utc).timestamp()
                q = "cron.add --minute 17 {[graph:node='*' :type=m3]}"
                mesgs = await core.streamstorm(q).list()
                for mesg in mesgs:
                    if mesg[0] == 'print':
                        guid = mesg[1]['mesg'].split(' ')[-1]

                unixtime += 7 * MINSECS

                # Make sure it runs.  We add the cron.list to give the cron scheduler a chance to run
                await prox.eval('cron.list').list()
                await self.agenlen(1, prox.eval('graph:node:type=m3'))
                await core.nodes(f"cron.del {guid}")

                ##################

                # Test day increment
                q = "cron.add --day +2 {[graph:node='*' :type=d1]}"
                mesgs = await core.streamstorm(q).list()
                self.stormIsInPrint('Created cron job', mesgs)
                for mesg in mesgs:
                    if mesg[0] == 'print':
                        guid1 = mesg[1]['mesg'].split(' ')[-1]

                unixtime += DAYSECS

                # Make sure it *didn't* run
                await self.agenlen(0, prox.eval('graph:node:type=d1'))

                unixtime += DAYSECS

                # Make sure it runs.  We add the cron.list to give the cron scheduler a chance to run
                await prox.eval('cron.list').list()
                await asyncio.sleep(0)
                await self.agenlen(1, prox.eval('graph:node:type=d1'))

                unixtime += DAYSECS * 2
                await prox.eval('cron.list').list()
                await asyncio.sleep(0)
                await self.agenlen(2, prox.eval('graph:node:type=d1'))

                ##################

                # Test fixed day of week: every Monday and Thursday at 3am
                unixtime = datetime.datetime(year=2018, month=12, day=11, hour=7, minute=10,
                                             tzinfo=tz.utc).timestamp()  # A Tuesday

                q = "cron.add --hour 3 --day Mon,Thursday {[graph:node='*' :type=d2]}"
                mesgs = await core.streamstorm(q).list()
                for mesg in mesgs:
                    if mesg[0] == 'print':
                        guid2 = mesg[1]['mesg'].split(' ')[-1]

                unixtime = datetime.datetime(year=2018, month=12, day=13, hour=3, minute=10,
                                             tzinfo=tz.utc).timestamp()  # Now Thursday
                await prox.eval('cron.list').list()
                await self.agenlen(1, prox.eval('graph:node:type=d2'))

                q = f'cron.del ""'
                mesgs = await core.streamstorm(q).list()
                self.stormIsInErr('matches more than one', mesgs)

                await core.nodes(f"cron.del {guid1}")
                await core.nodes(f"cron.del {guid2}")

                q = "cron.add --hour 3 --day Noday {[graph:node='*' :type=d2]}"
                mesgs = await core.streamstorm(q).list()
                self.stormIsInErr('Failed to parse day value "Noday"', mesgs)

                ##################

                # Test fixed day of month: second-to-last day of month
                q = "cron.add --day -2 --month Dec {[graph:node='*' :type=d3]}"
                mesgs = await core.streamstorm(q).list()
                for mesg in mesgs:
                    if mesg[0] == 'print':
                        guid = mesg[1]['mesg'].split(' ')[-1]

                unixtime = datetime.datetime(year=2018, month=12, day=29, hour=0, minute=0,
                                             tzinfo=tz.utc).timestamp()  # Now Thursday
                await prox.eval('cron.list').list()
                await self.agenlen(0, prox.eval('graph:node:type=d3'))  # Not yet

                unixtime += DAYSECS
                await prox.eval('cron.list').list()
                await asyncio.sleep(0)
                await self.agenlen(1, prox.eval('graph:node:type=d3'))

                await core.nodes(f"cron.del {guid}")

                ##################

                # Test month increment

                q = "cron.add --month +2 --day=4 {[graph:node='*' :type=month1]}"
                mesgs = await core.streamstorm(q).list()
                unixtime = datetime.datetime(year=2019, month=2, day=4, hour=0, minute=0,
                                             tzinfo=tz.utc).timestamp()  # Now Thursday

                await prox.eval('cron.list').list()
                await self.agenlen(1, prox.eval('graph:node:type=month1'))

                ##################

                # Test year increment

                q = "cron.add --year +2 {[graph:node='*' :type=year1]}"
                mesgs = await core.streamstorm(q).list()
                for mesg in mesgs:
                    if mesg[0] == 'print':
                        guid2 = mesg[1]['mesg'].split(' ')[-1]

                unixtime = datetime.datetime(year=2021, month=1, day=1, hour=0, minute=0,
                                             tzinfo=tz.utc).timestamp()  # Now Thursday

                await prox.eval('cron.list').list()
                await asyncio.sleep(0)
                await self.agenlen(1, prox.eval('graph:node:type=year1'))

                # Make sure second-to-last day works for February
                q = "cron.add --month February --day=-2 {[graph:node='*' :type=year2]}"
                mesgs = await core.streamstorm(q).list()
                unixtime = datetime.datetime(year=2021, month=2, day=27, hour=0, minute=0,
                                             tzinfo=tz.utc).timestamp()  # Now Thursday

                await prox.eval('cron.list').list()
                await asyncio.sleep(0)
                await self.agenlen(1, prox.eval('graph:node:type=year2'))

                ##################

                # Test 'at' command

                q = 'cron.at #foo'
                mesgs = await core.streamstorm(q).list()
                self.stormIsInErr('must start with {', mesgs)

                q = 'cron.at {#foo}'
                mesgs = await core.streamstorm(q).list()
                self.stormIsInErr('At least', mesgs)

                q = 'cron.at --minute +1p3arsec {#foo}'
                mesgs = await core.streamstorm(q).list()
                self.stormIsInErr('Trouble parsing', mesgs)

                q = 'cron.at --day +1'
                mesgs = await core.streamstorm(q).list()
                self.stormIsInPrint('the following arguments are required: query', mesgs)

                q = 'cron.at --dt nope {#foo}'
                mesgs = await core.streamstorm(q).list()
                self.stormIsInErr('Trouble parsing', mesgs)

                q = '$lib.cron.at(day="+1")'
                mesgs = await core.streamstorm(q).list()
                self.stormIsInErr('Query parameter is required', mesgs)

                q = "cron.at --minute +5 {[graph:node='*' :type=at1]}"
                mesgs = await core.streamstorm(q).list()
                unixtime += 5 * MINSECS

                await prox.eval('cron.list').list()
                await asyncio.sleep(0)
                await self.agenlen(1, core.eval('graph:node:type=at1'))

                q = "cron.at --day +1,+7 {[graph:node='*' :type=at2]}"
                mesgs = await core.streamstorm(q).list()
                for mesg in mesgs:
                    if mesg[0] == 'print':
                        guid = mesg[1]['mesg'].split(' ')[-1]

                unixtime += DAYSECS
                await prox.eval('cron.list').list()
                await self.agenlen(1, prox.eval('graph:node:type=at2'))

                unixtime += 6 * DAYSECS + 1
                await asyncio.sleep(0)
                await prox.eval('cron.list').list()
                await self.agenlen(2, prox.eval('graph:node:type=at2'))

                q = "cron.at --dt 202104170415 {[graph:node='*' :type=at3]}"
                mesgs = await core.streamstorm(q).list()

                unixtime = datetime.datetime(year=2021, month=4, day=17, hour=4, minute=15,
                                             tzinfo=tz.utc).timestamp()  # Now Thursday

                await asyncio.sleep(0)
                await prox.eval('cron.list').list()
                await self.agenlen(1, prox.eval('graph:node:type=at3'))

                ##################

                # Test 'stat' command
                mesgs = await core.streamstorm('cron.stat xxx').list()
                self.stormIsInErr('Provided iden does not match any', mesgs)

                mesgs = await core.streamstorm(f'cron.stat ""').list()
                self.stormIsInErr('matches more than one', mesgs)

                mesgs = await core.streamstorm(f'cron.stat {guid[:6]}').list()
                self.stormIsInPrint('last result:     finished successfully with 1 nodes', mesgs)
                self.stormIsInPrint('entries:         <None>', mesgs)

                mesgs = await core.streamstorm(f'cron.stat {guid2[:6]}').list()
                self.stormIsInPrint("{'month': 1, 'hour': 0, 'minute': 0, 'dayofmonth': 1}", mesgs)

                ##################

                # Test 'enable' 'disable' commands
                q = f'cron.enable xxx'
                mesgs = await core.streamstorm(q).list()
                self.stormIsInErr('Provided iden does not match any', mesgs)

                q = f'cron.disable xxx'
                mesgs = await core.streamstorm(q).list()
                self.stormIsInErr('Provided iden does not match any', mesgs)

                q = f'cron.disable {guid[:6]}'
                mesgs = await core.streamstorm(q).list()
                self.stormIsInPrint(f'Disabled cron job: {guid}', mesgs)

                mesgs = await core.streamstorm(f'cron.stat {guid[:6]}').list()
                self.stormIsInPrint('enabled:         N', mesgs)

                q = f'cron.enable {guid[:6]}'
                mesgs = await core.streamstorm(q).list()
                self.stormIsInPrint(f'Enabled cron job: {guid}', mesgs)

                mesgs = await core.streamstorm(f'cron.stat {guid[:6]}').list()
                self.stormIsInPrint('enabled:         Y', mesgs)

                ###################

                # Delete an expired at job
                q = f"cron.del {guid}"
                mesgs = await core.streamstorm(q).list()
                self.stormIsInPrint(f'Deleted cron job: {guid}', mesgs)

                ##################

                # Test the aliases
                q = 'cron.add --hourly 15 {#bar}'
                mesgs = await core.streamstorm(q).list()
                for mesg in mesgs:
                    if mesg[0] == 'print':
                        guid = mesg[1]['mesg'].split(' ')[-1]

                mesgs = await core.streamstorm(f'cron.stat {guid[:6]}').list()
                self.stormIsInPrint("{'minute': 15}", mesgs)

                q = 'cron.add --daily 05:47 {#bar}'
                mesgs = await core.streamstorm(q).list()
                for mesg in mesgs:
                    if mesg[0] == 'print':
                        guid = mesg[1]['mesg'].split(' ')[-1]

                mesgs = await core.streamstorm(f'cron.stat {guid[:6]}').list()
                self.stormIsInPrint("{'hour': 5, 'minute': 47", mesgs)

                q = 'cron.add --monthly=-1:12:30 {#bar}'
                mesgs = await core.streamstorm(q).list()
                for mesg in mesgs:
                    if mesg[0] == 'print':
                        guid = mesg[1]['mesg'].split(' ')[-1]

                mesgs = await core.streamstorm(f'cron.stat {guid[:6]}').list()
                self.stormIsInPrint("{'hour': 12, 'minute': 30, 'dayofmonth': -1}", mesgs)

                q = 'cron.add --yearly 04:17:12:30 {#bar}'
                mesgs = await core.streamstorm(q).list()
                for mesg in mesgs:
                    if mesg[0] == 'print':
                        guid = mesg[1]['mesg'].split(' ')[-1]

                mesgs = await core.streamstorm(f'cron.stat {guid[:6]}').list()
                self.stormIsInPrint("{'month': 4, 'hour': 12, 'minute': 30, 'dayofmonth': 17}", mesgs)

                q = 'cron.add --yearly 04:17:12 {#bar}'
                mesgs = await core.streamstorm(q).list()
                self.stormIsInErr('Failed to parse parameter', mesgs)

                q = 'cron.add --daily xx:xx {#bar}'
                mesgs = await core.streamstorm(q).list()
                self.stormIsInErr('Failed to parse ..ly parameter', mesgs)

                q = 'cron.add --hourly 1 --minute 17 {#bar}'
                mesgs = await core.streamstorm(q).list()
                self.stormIsInErr('May not use both', mesgs)

                # Test manipulating cron jobs as another user
                await core.auth.addUser('bond')

                async with core.getLocalProxy(user='bond') as asbond:

                    mesgs = await asbond.storm('cron.list').list()
                    self.isin('err', (m[0] for m in mesgs))

                    mesgs = await asbond.storm(f'cron.disable {guid[:6]}').list()
                    self.stormIsInErr('iden does not match any', mesgs)

                    mesgs = await asbond.storm(f'cron.enable {guid[:6]}').list()
                    self.stormIsInErr('iden does not match any', mesgs)

                    mesgs = await asbond.storm(f'cron.mod {guid[:6]} {{#foo}}').list()
                    self.stormIsInErr('iden does not match any', mesgs)

                    mesgs = await asbond.storm(f'cron.del {guid[:6]}').list()
                    self.stormIsInErr('iden does not match any', mesgs)

                    # Give explicit perm

                    await prox.addAuthRule('bond', (True, ('cron', 'get')))

                    mesgs = await asbond.storm('cron.list').list()
                    self.stormIsInPrint('user', mesgs)
                    self.stormIsInPrint('root', mesgs)

                    await prox.addAuthRule('bond', (True, ('cron', 'set')))

                    mesgs = await asbond.storm(f'cron.disable {guid[:6]}').list()
                    self.stormIsInPrint('Disabled cron job', mesgs)

                    mesgs = await asbond.storm(f'cron.enable {guid[:6]}').list()
                    self.stormIsInPrint('Enabled cron job', mesgs)

                    mesgs = await asbond.storm(f'cron.mod {guid[:6]} {{#foo}}').list()
                    self.stormIsInPrint('Modified cron job', mesgs)

                    await prox.addAuthRule('bond', (True, ('cron', 'del')))

                    mesgs = await asbond.storm(f'cron.del {guid[:6]}').list()
                    self.stormIsInPrint('Deleted cron job', mesgs)

<<<<<<< HEAD
    async def test_lib_model(self):
        async with self.getTestCore() as core:
            q = '$val = $lib.model.type(inet:ipv4).repr(42) [test:str=$val]'
            nodes = await core.nodes(q)
            self.len(1, nodes)
            self.eq(nodes[0].ndef, ('test:str', '0.0.0.42'))

            q = '$val = $lib.model.type(bool).repr(1) [test:str=$val]'
            nodes = await core.nodes(q)
            self.len(1, nodes)
            self.eq(nodes[0].ndef, ('test:str', 'True'))
=======
    async def test_storm_lib_userview(self):

        async with self.getTestCore() as core:

            visi = await core.auth.addUser('visi')
            await visi.setAdmin(True)

            await core.nodes('$lib.user.profile.set(cortex:view, $lib.view.get().fork().iden)', user=visi)

            self.nn(visi.profile.get('cortex:view'))

            self.len(1, await core.nodes('[ inet:ipv4=1.2.3.4 ]', user=visi))

            self.len(0, await core.nodes('inet:ipv4=1.2.3.4'))

            self.len(1, await core.nodes('inet:ipv4=1.2.3.4', user=visi))
            self.len(0, await core.nodes('inet:ipv4=1.2.3.4', user=visi, opts={'view': core.view.iden}))

            async with core.getLocalProxy(user='visi') as prox:
                self.len(1, await prox.eval('inet:ipv4=1.2.3.4').list())
                self.len(0, await prox.eval('inet:ipv4=1.2.3.4', opts={'view': None}).list())
                self.len(0, await prox.eval('inet:ipv4=1.2.3.4', opts={'view': core.view.iden}).list())

            async with core.getLocalProxy(user='root') as prox:
                self.len(0, await prox.eval('inet:ipv4=1.2.3.4').list())
>>>>>>> fa69f9a3
<|MERGE_RESOLUTION|>--- conflicted
+++ resolved
@@ -1455,7 +1455,6 @@
 
             q = '$lib.print($lib.layer.get().iden)'
             mesgs = await core.streamstorm(q).list()
-            print(repr(mesgs))
             self.stormIsInPrint(mainlayr, mesgs)
 
             q = f'$lib.print($lib.layer.get({mainlayr}).iden)'
@@ -2530,7 +2529,6 @@
                     mesgs = await asbond.storm(f'cron.del {guid[:6]}').list()
                     self.stormIsInPrint('Deleted cron job', mesgs)
 
-<<<<<<< HEAD
     async def test_lib_model(self):
         async with self.getTestCore() as core:
             q = '$val = $lib.model.type(inet:ipv4).repr(42) [test:str=$val]'
@@ -2542,7 +2540,7 @@
             nodes = await core.nodes(q)
             self.len(1, nodes)
             self.eq(nodes[0].ndef, ('test:str', 'True'))
-=======
+
     async def test_storm_lib_userview(self):
 
         async with self.getTestCore() as core:
@@ -2567,5 +2565,4 @@
                 self.len(0, await prox.eval('inet:ipv4=1.2.3.4', opts={'view': core.view.iden}).list())
 
             async with core.getLocalProxy(user='root') as prox:
-                self.len(0, await prox.eval('inet:ipv4=1.2.3.4').list())
->>>>>>> fa69f9a3
+                self.len(0, await prox.eval('inet:ipv4=1.2.3.4').list())