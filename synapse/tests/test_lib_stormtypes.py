import re
import bz2
import gzip
import base64
import struct
import asyncio
import hashlib
import binascii
import datetime
import contextlib

from datetime import timezone as tz
from unittest import mock

import synapse.exc as s_exc
import synapse.axon as s_axon
import synapse.common as s_common

import synapse.lib.json as s_json
import synapse.lib.node as s_node
import synapse.lib.time as s_time
import synapse.lib.storm as s_storm
import synapse.lib.hashset as s_hashset
import synapse.lib.httpapi as s_httpapi
import synapse.lib.modelrev as s_modelrev
import synapse.lib.stormtypes as s_stormtypes

import synapse.tests.utils as s_test
import synapse.tests.files as s_test_files

from synapse.tests.utils import alist

MINSECS = 60
HOURSECS = 60 * MINSECS
DAYSECS = 24 * HOURSECS

class Newp:
    def __bool__(self):
        raise s_exc.SynErr(mesg='newp')

    def __int__(self):
        raise s_exc.SynErr(mesg='newp')

    def __str__(self):
        raise s_exc.SynErr(mesg='newp')

    def __repr__(self):
        return 'Newp'

linesbuf = b'''
vertex.link
woot.com
'''.strip(b'\n')

jsonsbuf = b'''
{"fqdn": "vertex.link"}
{"fqdn": "woot.com"}
'''.strip(b'\n')

class StormTypesTest(s_test.SynTest):

    async def test_stormtypes_copy(self):

        async with self.getTestCore() as core:
            item = await core.callStorm('''
            $item = ({"foo": {"bar": "baz"}, "hehe": []})
            $copy = $lib.copy($item)
            $item.foo.bar = hehe
            $copy.hehe.append(lolz)
            return($copy)
            ''')
            self.eq('baz', item['foo']['bar'])
            self.eq(['lolz'], item['hehe'])

            item = await core.callStorm('''
            $item = ([1, 2, 3])
            $copy = $lib.copy($item)
            $item.append((4))
            return($copy)
            ''')
            self.eq((1, 2, 3), item)

            self.eq('woot', await core.callStorm('return($lib.copy(woot))'))
            self.eq(10, await core.callStorm('return($lib.copy((10)))'))
            self.eq(None, await core.callStorm('return($lib.copy($lib.null))'))
            self.eq(True, await core.callStorm('return($lib.copy($lib.true))'))
            self.eq(False, await core.callStorm('return($lib.copy($lib.false))'))
            self.eq(b'V', await core.callStorm('return($lib.copy($x))', opts={'vars': {'x': b'V'}}))

            # is not a Prim
            with self.raises(s_exc.BadArg):
                await core.callStorm('return($lib.copy($lib))')

            # is not a Prim
            with self.raises(s_exc.BadArg):
                await core.callStorm('return($lib.copy($lib.print))')

            # does not support copy()
            with self.raises(s_exc.BadArg):
                await core.callStorm('return($lib.copy($lib.auth.users.byname(root)))')

            # nested type which contains a object that does not support copy()
            with self.raises(s_exc.BadArg):
                await core.callStorm('return($lib.copy(({"lib": $lib})))')

    async def test_stormtypes_jsonstor(self):

        async with self.getTestCore() as core:
            self.none(await core.callStorm('return($lib.jsonstor.get(foo))'))
            self.false(await core.callStorm('return($lib.jsonstor.has(foo))'))
            self.none(await core.callStorm('return($lib.jsonstor.get(foo, prop=bar))'))
            self.true(await core.callStorm('return($lib.jsonstor.set(hi, ({"foo": "bar", "baz": "faz"})))'))
            self.true(await core.callStorm('return($lib.jsonstor.set(bye/bye, ({"zip": "zop", "bip": "bop"})))'))
            self.true(await core.callStorm('return($lib.jsonstor.has(bye/bye))'))
            self.eq('bar', await core.callStorm('return($lib.jsonstor.get(hi, prop=foo))'))
            self.eq({'foo': 'bar', 'baz': 'faz'}, await core.callStorm('return($lib.jsonstor.get(hi))'))

            await core.callStorm('$lib.jsonstor.set(hi, hehe, prop=foo)')
            items = await core.callStorm('''
            $list = ()
            for $item in $lib.jsonstor.iter(bye) { $list.append($item) }
            return($list)
            ''')
            self.eq(items, (
                (('bye', ), {'zip': 'zop', 'bip': 'bop'}),
            ))
            self.true(await core.callStorm('return($lib.jsonstor.del(bye/bye, prop=zip))'))
            self.none(await core.callStorm('return($lib.jsonstor.get(bye/bye, prop=zip))'))
            self.true(await core.callStorm('return($lib.jsonstor.del(bye/bye))'))
            self.none(await core.callStorm('return($lib.jsonstor.get(bye/bye))'))

            visi = await core.auth.addUser('visi')
            asvisi = {'user': visi.iden}
            with self.raises(s_exc.AuthDeny):
                await core.callStorm('return($lib.jsonstor.get(foo))', opts=asvisi)
            with self.raises(s_exc.AuthDeny):
                await core.callStorm('return($lib.jsonstor.has(foo))', opts=asvisi)
            with self.raises(s_exc.AuthDeny):
                await core.callStorm('return($lib.jsonstor.set(foo, bar))', opts=asvisi)
            with self.raises(s_exc.AuthDeny):
                await core.callStorm('return($lib.jsonstor.del(foo))', opts=asvisi)
            with self.raises(s_exc.AuthDeny):
                await core.callStorm('for $item in $lib.jsonstor.iter() {}', opts=asvisi)

            # cache helpers

            self.none(await core.callStorm('return($lib.jsonstor.cacheget(foo/bar, baz))'))

            ret = await core.callStorm('return($lib.jsonstor.cacheset(foo/bar, baz, ({"bam": 1})))')
            asof = ret.get('asof')

            self.eq({
                'asof': asof,
                'data': {'bam': 1},
                'key': 'baz',
            }, await core.callStorm('return($lib.jsonstor.get($path))', opts={'vars': ret}))

            await asyncio.sleep(0.1)

            self.none(await core.callStorm('return($lib.jsonstor.cacheget(foo/bar, baz))'))
            self.eq({'bam': 1}, await core.callStorm('return($lib.jsonstor.cacheget(foo/bar, baz, asof="-1day"))'))
            self.eq({'bam': 1}, await core.callStorm('return($lib.jsonstor.cacheget((foo, bar), baz, asof="-1day"))'))

            self.eq({
                'asof': asof,
                'data': {'bam': 1},
                'key': 'baz',
            }, await core.callStorm('return($lib.jsonstor.cacheget(foo/bar, baz, asof="-1day", envl=$lib.true))'))

            self.none(await core.callStorm('return($lib.jsonstor.cacheget(foo/bar, (baz, $lib.true), asof="-1day"))'))

            self.nn(await core.callStorm('return($lib.jsonstor.cacheset(foo/bar, (baz, $lib.true), ({"bam": 2})))'))
            await asyncio.sleep(0.1)

            scmd = 'return($lib.jsonstor.cacheget(foo/bar, (baz, $lib.true), asof="-1day"))'
            self.eq({'bam': 2}, await core.callStorm(scmd))

            self.nn(await core.callStorm('return($lib.jsonstor.cacheset((foo, bar), baz, ({"bam": 3})))'))
            await asyncio.sleep(0.1)

            self.eq({'bam': 3}, await core.callStorm('return($lib.jsonstor.cacheget(foo/bar, baz, asof="-1day"))'))

            path = ('cells', core.iden, 'foo', 'bar')
            items = sorted(await alist(core.jsonstor.getPathObjs(path)), key=lambda x: x[1]['asof'])
            self.len(2, items)
            self.true(all(len(item[0]) == 1 and s_common.isguid(item[0][0]) for item in items))
            [item[1].pop('asof') for item in items]
            self.eq({'key': ('baz', True), 'data': {'bam': 2}}, items[0][1])
            self.eq({'key': 'baz', 'data': {'bam': 3}}, items[1][1])

            self.true(await core.callStorm('return($lib.jsonstor.cachedel(newp/newp, nah))'))
            self.true(await core.callStorm('return($lib.jsonstor.cachedel(foo/bar, baz))'))
            self.true(await core.callStorm('return($lib.jsonstor.cachedel((foo, bar), (baz, $lib.true)))'))
            await self.agenlen(0, core.jsonstor.getPathObjs(path))

            with self.raises(s_exc.NoSuchType):
                await core.callStorm('return($lib.jsonstor.cacheset(foo/bar, $lib.queue, (1)))')

            with self.raises(s_exc.AuthDeny):
                await core.callStorm('return($lib.jsonstor.cacheget(foo, bar))', opts=asvisi)
            with self.raises(s_exc.AuthDeny):
                await core.callStorm('return($lib.jsonstor.cacheset(foo, bar, baz))', opts=asvisi)
            with self.raises(s_exc.AuthDeny):
                await core.callStorm('return($lib.jsonstor.cachedel(foo, bar))', opts=asvisi)

    async def test_stormtypes_registry(self):

        class NewpType(s_stormtypes.StormType):
            _storm_locals = ()
            _storm_typename = 'storm:type:newp'

        self.notin('storm:type:newp', s_stormtypes.registry.known_types)
        self.notin('storm:type:newp', s_stormtypes.registry.undefined_types)
        s_stormtypes.registry.registerType(NewpType)
        self.isin('storm:type:newp', s_stormtypes.registry.known_types)
        self.notin('storm:type:newp', s_stormtypes.registry.undefined_types)
        s_stormtypes.registry.delStormType(NewpType.__name__)

        self.notin('storm:type:newp', s_stormtypes.registry.known_types)
        self.isin('storm:type:newp', s_stormtypes.registry.undefined_types)

        # Remove the modification from the global
        s_stormtypes.registry.undefined_types.discard('storm:type:newp')

    async def test_storm_debug(self):

        async with self.getTestCore() as core:
            self.true(await core.callStorm('return($lib.debug)', opts={'debug': True}))
            await core.addStormPkg({
                'name': 'hehe',
                'version': '1.1.1',
                'modules': [
                    {'name': 'hehe', 'storm': 'function getDebug() { return($lib.debug) }'},
                ],
                'commands': [
                    {'name': 'hehe.haha', 'storm': 'if $lib.debug { $lib.print(hehe.haha) }'},
                ],
            })

            self.false(await core.callStorm('return($lib.import(hehe).getDebug())'))
            self.true(await core.callStorm('return($lib.import(hehe, debug=(1)).getDebug())'))
            self.true(await core.callStorm('$lib.debug = (1) return($lib.import(hehe).getDebug())'))
            msgs = await core.stormlist('$lib.debug = (1) hehe.haha')
            self.stormIsInPrint('hehe.haha', msgs)

    async def test_storm_doubleadd_pkg(self):
        async with self.getTestCore() as core:
            async with core.beholder() as wind:
                pkg = {
                    'name': 'hehe',
                    'version': '1.1.1',
                    'modules': [
                        {'name': 'hehe', 'storm': 'function getDebug() { return($lib.debug) }'},
                    ],
                    'commands': [
                        {'name': 'hehe.haha', 'storm': 'if $lib.debug { $lib.print(hehe.haha) }'},
                    ],
                }

                # all but the first of these should bounce
                for i in range(5):
                    await core.addStormPkg(pkg)

                pkg['version'] = '1.2.3'

                # all but the first of these should bounce
                for i in range(5):
                    await core.addStormPkg(pkg)

            events = []
            async for m in wind:
                events.append(m)
            self.len(2, events)
            self.eq('pkg:add', events[0]['event'])
            self.eq('hehe', events[0]['info']['name'])
            self.eq('1.1.1', events[0]['info']['version'])

            self.eq('pkg:add', events[1]['event'])
            self.eq('hehe', events[1]['info']['name'])
            self.eq('1.2.3', events[1]['info']['version'])

    async def test_storm_private(self):
        async with self.getTestCore() as core:
            await core.addStormPkg({
                'name': 'hehe',
                'version': '1.1.1',
                'modules': [
                    {'name': 'hehe',
                     'storm': '''
                        $pub = 'foo'
                        $_pub = 'bar'
                        $__priv = 'baz'
                        $___priv = 'baz'
                        function pubFunc() { return($__priv) }
                        function __privFunc() { return($__priv) }
                        function _pubFunc() { return($__privFunc()) }
                     '''},
                ]
            })

            self.eq('foo', await core.callStorm('return($lib.import(hehe).pub)'))
            self.eq('bar', await core.callStorm('return($lib.import(hehe)._pub)'))
            self.eq('baz', await core.callStorm('return($lib.import(hehe).pubFunc())'))
            self.eq('baz', await core.callStorm('return($lib.import(hehe)._pubFunc())'))

            with self.raises(s_exc.StormRuntimeError):
                await core.callStorm('return($lib.import(hehe).__priv)')

            with self.raises(s_exc.StormRuntimeError):
                await core.callStorm('return($lib.import(hehe).___priv)')

            with self.raises(s_exc.StormRuntimeError):
                await core.callStorm('return($lib.import(hehe).__privFunc())')

    async def test_storm_node_tags(self):
        async with self.getTestCore() as core:
            await core.nodes('[ test:comp=(20, haha) +#foo +#bar test:comp=(30, hoho) ]')

            q = '''
            test:comp
            for $tag in $node.tags() {
                -> test:int [ +#$tag ]
            }
            '''

            await core.nodes(q)

            self.len(1, await core.nodes('test:int#foo'))
            self.len(1, await core.nodes('test:int#bar'))

            q = '''
            test:comp
            for $tag in $node.tags(fo*) {
                -> test:int [ -#$tag ]
            }
            '''
            await core.nodes(q)

            self.len(0, await core.nodes('test:int#foo'))
            self.len(1, await core.nodes('test:int#bar'))

            await core.nodes('test:comp [+#foo.thing1.cool +#bar.thing2.cool +#bar.thing3.notcool.newp +#bar.thing3.notcool.yup]')
            ret = await core.callStorm('test:comp return ( $node.tags(leaf=$lib.true) )')
            self.eq(set(ret), {'foo.thing1.cool', 'bar.thing2.cool', 'bar.thing3.notcool.newp', 'bar.thing3.notcool.yup'})

            ret = await core.callStorm('test:comp return ( $node.tags(glob="*.*.cool", leaf=$lib.true) )')
            self.eq(set(ret), {'foo.thing1.cool', 'bar.thing2.cool'})

            ret = await core.callStorm('test:comp return ( $node.tags(glob="*.*.notcool.*", leaf=$lib.false) )')
            self.eq(set(ret), {'bar.thing3.notcool.yup', 'bar.thing3.notcool.newp'})

    async def test_node_globtags(self):

        def check_fire_mesgs(storm_mesgs, expected_data):
            tmesgs = [m[1] for m in storm_mesgs if m[0] == 'storm:fire']
            self.len(1, tmesgs)
            test_data = set(tmesgs[0].get('data', {}).get('globs'))
            self.eq(test_data, expected_data)

        async with self.getTestCore() as core:
            q = '''[test:str=woot
                    +#foo.bar.baz.faz
                    +#foo.bar.jaz.faz
                    +#foo.knight.day.faz]'''
            nodes = await core.nodes(q)
            self.len(1, nodes)

            # explicit behavior tests
            q = 'test:str=woot $globs=$node.globtags("foo.*.*.faz") $lib.fire(test, globs=$globs) -test:str'
            mesgs = await core.stormlist(q)
            e = {('bar', 'baz'), ('bar', 'jaz'), ('knight', 'day')}
            check_fire_mesgs(mesgs, e)

            q = 'test:str=woot $globs=$node.globtags("foo.bar.*") $lib.fire(test, globs=$globs) -test:str'
            mesgs = await core.stormlist(q)
            e = {'baz', 'jaz'}
            check_fire_mesgs(mesgs, e)

            q = 'test:str=woot $globs=$node.globtags("foo.bar.*.*") $lib.fire(test, globs=$globs) -test:str'
            mesgs = await core.stormlist(q)
            e = {('baz', 'faz'), ('jaz', 'faz')}
            check_fire_mesgs(mesgs, e)

            q = 'test:str=woot $globs=$node.globtags("foo.bar.**") $lib.fire(test, globs=$globs) -test:str'
            mesgs = await core.stormlist(q)
            e = {'baz', 'baz.faz', 'jaz', 'jaz.faz'}
            check_fire_mesgs(mesgs, e)

            q = 'test:str=woot $globs=$node.globtags("foo.bar.*.*.*") $lib.fire(test, globs=$globs) -test:str'
            mesgs = await core.stormlist(q)
            e = set()
            check_fire_mesgs(mesgs, e)

            # For loop example for a single-match case
            q = '''test:str=woot
            for $part in $node.globtags("foo.bar.*") {
                [test:str=$part]
            }'''
            mesgs = await core.stormlist(q)
            self.len(1, await core.nodes('test:str=baz'))
            self.len(1, await core.nodes('test:str=jaz'))

            # For loop example for a multi-match case
            q = '''test:str=woot
                for ($part1, $part2, $part3) in $node.globtags("foo.*.*.*") {
                    [test:str=$part1] -test:str=woot [+#$part3]
                }'''
            mesgs = await core.stormlist(q)
            self.len(1, await core.nodes('test:str=bar'))
            self.len(1, await core.nodes('test:str=knight'))
            self.len(2, await core.nodes('#faz'))

    async def test_storm_node_difftags(self):
        async with self.getTestCore() as core:

            retn = await core.callStorm('[ test:str=foo ] return($node.difftags((["foo", "bar"])))')
            self.sorteq(retn['adds'], ['foo', 'bar'])
            self.eq(retn['dels'], [])

            nodes = await core.nodes('test:str=foo $node.difftags((["foo", "bar"]), apply=$lib.true)')
            self.sorteq(nodes[0].getTagNames(), ['foo', 'bar'])

            retn = await core.callStorm('[ test:str=foo ] return($node.difftags((["foo", "bar"])))')
            self.eq(retn['adds'], [])
            self.eq(retn['dels'], [])

            retn = await core.callStorm('test:str=foo return($node.difftags((["foo", "baz"])))')
            self.eq(retn['adds'], ['baz'])
            self.eq(retn['dels'], ['bar'])

            nodes = await core.nodes('test:str=foo $node.difftags((["foo", "baz.bar"]), apply=$lib.true)')
            self.sorteq(nodes[0].getTagNames(), ['foo', 'baz', 'baz.bar'])

            nodes = await core.nodes('test:str=foo [-#$node.tags()]')
            self.eq(nodes[0].getTagNames(), [])

            nodes = await core.nodes('test:str=foo $node.difftags((["foo", "baz.bar"]), prefix=test, apply=$lib.true)')
            self.sorteq(nodes[0].getTagNames(), ['test', 'test.foo', 'test.baz', 'test.baz.bar'])

            nodes = await core.nodes('test:str=foo $node.difftags((["foo", "baz"]), prefix=test, apply=$lib.true)')
            self.sorteq(nodes[0].getTagNames(), ['test', 'test.foo', 'test.baz'])

            nodes = await core.nodes('test:str=foo $node.difftags((["foo", "baz"]), prefix=baz, apply=$lib.true)')
            self.sorteq(nodes[0].getTagNames(), ['test', 'test.foo', 'test.baz', 'baz', 'baz.foo', 'baz.baz'])

            nodes = await core.nodes('test:str=foo $node.difftags((["foo", "baz", ""]), apply=$lib.true)')
            self.sorteq(nodes[0].getTagNames(), ['foo', 'baz'])

            nodes = await core.nodes('test:str=foo $node.difftags((["foo-bar", ""]), apply=$lib.true, norm=$lib.true)')
            self.sorteq(nodes[0].getTagNames(), ['foo_bar'])

            nodes = await core.nodes('test:str=foo $node.difftags((["foo-bar", "foo", "baz"]), apply=$lib.true)')
            self.sorteq(nodes[0].getTagNames(), ['foo', 'baz'])

            await core.setTagModel("foo", "regex", (None, "[a-zA-Z]{3}"))

            nodes = await core.nodes('test:str=foo $tags=(["foo", "foo.a"]) [ -#$tags ]')
            self.eq(nodes[0].getTagNames(), ['baz'])

    async def test_storm_lib_base(self):
        pdef = {
            'name': 'foo',
            'desc': 'test',
            'version': (0, 0, 1),
            'synapse_version': '>=3.0.0,<4.0.0',
            'modules': [
                {
                    'name': 'test',
                    'storm': '$valu=$modconf.valu function getvalu() { return($valu) }',
                    'modconf': {'valu': 'foo'},
                },
                {
                    'name': 'test.danger',
                    'storm': '''
                        init { $src=$lib.null }
                        function genSrc() { if $src { return ($src) } [meta:source=(s1,)] $src=$node return ($node) }
                        $genSrc()
                        '''
                }
            ],
            'commands': [
            ],
        }
        async with self.getTestCore() as core:

            with self.raises(s_exc.NoSuchType):
                await core.nodes('$lib.cast(newp, asdf)')

            with self.raises(s_exc.NoSuchType):
                await core.nodes('$lib.trycast(newp, asdf)')

            self.eq(4, await core.callStorm('$x = asdf return($x.size())'))
            self.eq(2, await core.callStorm('$x = asdf return($x.find(d))'))
            self.eq(None, await core.callStorm('$x = asdf return($x.find(v))'))

            self.eq(('f', 'o', 'o'), await core.callStorm('$x = () $x.extend((f, o, o)) return($x)'))
            self.eq(('o', 'o', 'b', 'a'), await core.callStorm('$x = (f, o, o, b, a, r) return($x.slice(1, 5))'))
            self.eq(('o', 'o', 'b', 'a', 'r'), await core.callStorm('$x = (f, o, o, b, a, r) return($x.slice(1))'))

            self.true(await core.callStorm('return($lib.trycast(inet:ip, 1.2.3.4).0)'))
            self.false(await core.callStorm('return($lib.trycast(inet:ip, asdf).0)'))

            self.eq(None, await core.callStorm('return($lib.trycast(inet:ip, asdf).1)'))
            self.eq((4, 0x01020304), await core.callStorm('return($lib.trycast(inet:ip, 1.2.3.4).1)'))

            # trycast/cast a property instead of a form/type

            self.true(await core.callStorm('return($lib.trycast(test:guid:size, 1234).0)'))
            self.false(await core.callStorm('return($lib.trycast(test:guid:size, newp).0)'))
            self.eq(1234, await core.callStorm('return($lib.cast(test:guid:size, 1234))'))

            self.true(await core.callStorm('$x=(foo,bar) return($x.has(foo))'))
            self.false(await core.callStorm('$x=(foo,bar) return($x.has(newp))'))
            self.false(await core.callStorm('$x=(foo,bar) return($x.has((foo,bar)))'))

            await core.addStormPkg(pdef)
            nodes = await core.nodes('[ inet:asn=$lib.min(20, (0x30)) ]')
            self.len(1, nodes)
            self.eq(20, nodes[0].ndef[1])

            nodes = await core.nodes('[ inet:asn=$lib.min(20, (10, 30)) ]')
            self.len(1, nodes)
            self.eq(10, nodes[0].ndef[1])

            nodes = await core.nodes('[ inet:asn=$lib.max(20, 0x30) ]')
            self.len(1, nodes)
            self.eq(0x30, nodes[0].ndef[1])

            nodes = await core.nodes('[ inet:asn=$lib.max(20, (10, 30)) ]')
            self.len(1, nodes)
            self.eq(30, nodes[0].ndef[1])

            # $lib.min / $lib.max behavior with 1 item
            ret = await core.callStorm('$x = ([(1234)]) return ( $lib.min($x) )')
            self.eq(ret, 1234)

            ret = await core.callStorm('return ( $lib.min(1234) )')
            self.eq(ret, 1234)

            ret = await core.callStorm('$x = ([(1234)]) return ( $lib.max($x) )')
            self.eq(ret, 1234)

            ret = await core.callStorm('return ( $lib.max(1234) )')
            self.eq(ret, 1234)

            # $lib.min / $lib.max behavior with 0 items
            with self.raises(s_exc.StormRuntimeError):
                await core.callStorm('$lib.max()')

            with self.raises(s_exc.StormRuntimeError):
                await core.callStorm('$l=() $lib.max($l)')

            with self.raises(s_exc.StormRuntimeError):
                await core.callStorm('$lib.min()')

            with self.raises(s_exc.StormRuntimeError):
                await core.callStorm('$l=() $lib.min($l)')

            nodes = await core.nodes('[ inet:asn=$lib.len(asdf) ]')
            self.len(1, nodes)
            self.eq(4, nodes[0].ndef[1])

            nodes = await core.nodes('[ test:str=$lib.guid() test:str=$lib.guid() ]')
            self.len(2, nodes)
            self.true(s_common.isguid(nodes[0].ndef[1]))
            self.true(s_common.isguid(nodes[1].ndef[1]))
            self.ne(nodes[0].ndef[1], nodes[1].ndef[1])

            nodes = await core.nodes('[ test:str=$lib.guid(hehe,haha) test:str=$lib.guid(hehe,haha) ]')
            self.len(2, nodes)
            self.true(s_common.isguid(nodes[0].ndef[1]))
            self.true(s_common.isguid(nodes[1].ndef[1]))
            self.eq(nodes[0].ndef[1], nodes[1].ndef[1])

            self.ne(s_common.guid('foo'), await core.callStorm('return($lib.guid(foo))'))
            self.eq(s_common.guid('foo'), await core.callStorm('return($lib.guid(valu=foo))'))

            with self.raises(s_exc.BadArg) as ectx:
                await core.callStorm('return($lib.guid(foo, valu=bar))')
            self.eq('Valu cannot be specified if positional arguments are provided', ectx.exception.errinfo['mesg'])

            await self.asyncraises(s_exc.NoSuchType, core.callStorm('return($lib.guid(valu=$lib))'))

            async with core.getLocalProxy() as prox:
                mesgs = [m async for m in prox.storm('$lib.print("hi there")') if m[0] == 'print']
                self.len(1, mesgs)
                self.stormIsInPrint('hi there', mesgs)

                mesgs = [m async for m in prox.storm('[ inet:fqdn=vertex.link inet:fqdn=woot.com ] $lib.print(:zone)')]
                mesgs = [m for m in mesgs if m[0] == 'print']
                self.len(2, mesgs)
                self.eq('vertex.link', mesgs[0][1]['mesg'])
                self.eq('woot.com', mesgs[1][1]['mesg'])

                mesgs = [m async for m in prox.storm("$lib.print('woot at: {s} {num}', s=hello, num=$(42+43))")]
                self.stormIsInPrint('woot at: hello 85', mesgs)

            # lib.sorted()
            q = '''
                $set = $lib.set(c, b, a)
                for $x in $lib.sorted($set) {
                    [ test:str=$x ]
                }
            '''
            nodes = await core.nodes(q)
            self.len(3, nodes)
            self.eq(nodes[0].ndef[1], 'a')
            self.eq(nodes[1].ndef[1], 'b')
            self.eq(nodes[2].ndef[1], 'c')

            q = '''
                $set = $lib.set(c, b, a)
                for $x in $lib.sorted($set, reverse=$lib.true) {
                    [ test:str=$x ]
                }
            '''
            nodes = await core.nodes(q)
            self.len(3, nodes)
            self.eq(nodes[0].ndef[1], 'c')
            self.eq(nodes[1].ndef[1], 'b')
            self.eq(nodes[2].ndef[1], 'a')

            # $lib.import
            q = '$test = $lib.import(test) $lib.print($test)'
            msgs = await core.stormlist(q)
            self.stormIsInPrint('Imported Module test', msgs)
            q = '$test = $lib.import(newp)'
            msgs = await core.stormlist(q)
            erfo = [m for m in msgs if m[0] == 'err'][0]
            self.eq(erfo[1][0], 'NoSuchName')
            self.eq(erfo[1][1].get('name'), 'newp')

            await core.callStorm('$test = $lib.import(test) $test.modconf.valu=bar')
            self.eq('foo', await core.callStorm('return($lib.import(test).getvalu())'))
            self.eq('foo', await core.callStorm('return($lib.import(test).getvalu())', opts={'readonly': True}))

            with self.raises(s_exc.IsReadOnly):
                await core.callStorm('return($lib.import(test.danger).src)', opts={'readonly': True})

            mods = await core.getStormMods()
            self.len(2, mods)
            mods['test']['modconf']['valu'] = 'bar'
            mods = await core.getStormMods()
            self.eq('foo', mods['test']['modconf']['valu'])

            # lib.len()
            opts = {
                'vars': {
                    'true': True,
                    'list': [1, 2, 3],
                    'dict': {'k1': 'v1', 'k2': 'v2'},
                    'str': '1138',
                    'bytes': b'o'
                }
            }

            self.eq(4, await core.callStorm('return($lib.len($str))', opts=opts))
            self.eq(3, await core.callStorm('return($lib.len($list))', opts=opts))
            self.eq(2, await core.callStorm('return($lib.len($dict))', opts=opts))
            self.eq(1, await core.callStorm('return($lib.len($bytes))', opts=opts))

            with self.raises(s_exc.StormRuntimeError) as cm:
                await core.nodes('$lib.print($lib.len($true))', opts=opts)
            self.eq(cm.exception.get('mesg'), 'Object builtins.bool does not have a length.')

            mesgs = await core.stormlist('$lib.print((1,(2),3))')
            self.stormIsInPrint("['1', 2, '3']", mesgs)

            mesgs = await core.stormlist('$lib.print(${ $foo=bar })')
            self.stormIsInPrint('storm:query: " $foo=bar "', mesgs)

            mesgs = await core.stormlist('$lib.print($lib.set(1,2,3))')
            self.stormIsInPrint("'1'", mesgs)
            self.stormIsInPrint("'2'", mesgs)
            self.stormIsInPrint("'3'", mesgs)

            mesgs = await core.stormlist('$lib.print(({"foo": "1", "bar": "2"}))')
            self.stormIsInPrint("'foo': '1'", mesgs)
            self.stormIsInPrint("'bar': '2'", mesgs)

            mesgs = await core.stormlist('$lib.print($lib.dict)')
            self.stormIsInPrint("Library $lib.dict", mesgs)

            mesgs = await core.stormlist('$lib.print($lib)')
            self.stormIsInPrint("Library $lib", mesgs)

            mesgs = await core.stormlist('$lib.print($lib.queue.add(testq))')
            self.stormIsInPrint("queue: testq", mesgs)

            mesgs = await core.stormlist('$lib.pprint((1,2,3))')
            self.stormIsInPrint("('1', '2', '3')", mesgs)

            mesgs = await core.stormlist('$lib.pprint(({"foo": "1", "bar": "2"}))')
            self.stormIsInPrint("'foo': '1'", mesgs)
            self.stormIsInPrint("'bar': '2'", mesgs)

            mesgs = await core.stormlist('$lib.pprint($lib)')
            self.stormIsInPrint("LibBase object", mesgs)

            mesgs = await core.stormlist('$lib.pprint(newp, clamp=2)')
            errs = [m[1] for m in mesgs if m[0] == 'err']
            self.len(1, errs)
            err = errs[0]
            self.eq(err[0], 'StormRuntimeError')
            self.isin('Invalid clamp length.', err[1].get('mesg'))

            # lib.guid()
            opts = {'vars': {'x': {'foo': 'bar'}, 'y': ['foo']}}
            guid00 = await core.callStorm('return($lib.guid($x, $y))', opts=opts)
            guid01 = await core.callStorm('$x=({"foo": "bar"}) $y=(foo,) return($lib.guid($x, $y))')
            self.eq(guid00, guid01)

            guid00 = await core.callStorm('return($lib.guid(foo))')
            guid01 = await core.callStorm('[test:str=foo] return($lib.guid($node))')
            self.eq(guid00, guid01)

            guid = await core.callStorm('return($lib.guid($lib.undef))')
            self.eq(s_common.guid(()), guid)

            guid = await core.callStorm('return($lib.guid(($lib.undef,)))')
            self.eq(s_common.guid(((),)), guid)

            guid = await core.callStorm('$foo = ($lib.undef,) return($lib.guid(({"foo": $foo})))')
            self.eq(s_common.guid(({'foo': ()},)), guid)

            mesgs = await core.stormlist('function foo() { test:str } $lib.guid($foo())')
            self.stormIsInErr('can not serialize \'async_generator\'', mesgs)

            # lib.range()
            q = 'for $v in $lib.range($stop, start=$start, step=$step) { $lib.fire(range, v=$v) }'

            async def getseqn(genr, name, key):
                seqn = []
                async for mtyp, info in genr:
                    if mtyp != 'storm:fire':
                        continue
                    self.eq(info.get('type'), name)
                    seqn.append(info.get('data', {}).get(key))
                return seqn

            opts = {'vars': {'stop': 3, 'start': None, 'step': None}}
            items = await getseqn(core.storm(q, opts), 'range', 'v')
            self.eq(items, [0, 1, 2])

            opts = {'vars': {'stop': 3, 'start': 1, 'step': None}}
            items = await getseqn(core.storm(q, opts), 'range', 'v')
            self.eq(items, [1, 2])

            opts = {'vars': {'stop': 5, 'start': 0, 'step': 2}}
            items = await getseqn(core.storm(q, opts), 'range', 'v')
            self.eq(items, [0, 2, 4])

            opts = {'vars': {'stop': 0, 'start': 4, 'step': None}}
            items = await getseqn(core.storm(q, opts), 'range', 'v')
            self.eq(items, [])

            opts = {'vars': {'stop': 0, 'start': 4, 'step': -1}}
            items = await getseqn(core.storm(q, opts), 'range', 'v')
            self.eq(items, [4, 3, 2, 1])

            tags = await core.callStorm('return($lib.tags.prefix((foo, bar, "foo.baz", "."), visi))')
            self.eq(tags, ('visi.foo', 'visi.bar', 'visi.foo_baz'))

            tags = await core.callStorm('return($lib.tags.prefix((foo, bar, "foo.baz"), visi, ispart=$lib.true))')
            self.eq(tags, ('visi.foo', 'visi.bar', 'visi.foo.baz'))

            self.none(await core.callStorm('[inet:user=visi] return($node.data.cacheget(foo))'))

            await core.callStorm('inet:user=visi $node.data.cacheset(foo, bar)')
            envl = await core.callStorm('inet:user=visi return($node.data.get(foo))')
            self.nn(envl.get('asof'))
            self.eq('bar', envl.get('data'))

            self.none(await core.callStorm('inet:user=visi return($node.data.cacheget(foo))'))
            self.eq('bar', await core.callStorm('inet:user=visi return($node.data.cacheget(foo, asof="-30days"))'))

            lowuser = await core.auth.addUser('lowuser')

            aslow = {'user': lowuser.iden}
            await lowuser.addRule((False, ('auth', 'self', 'set')))
            with self.raises(s_exc.AuthDeny):
                await core.nodes('$lib.auth.users.byname(lowuser).setPasswd(hehehaha)', opts=aslow)
            with self.raises(s_exc.AuthDeny):
                await core.nodes('$lib.auth.users.byname(lowuser).setEmail(v@vtx.lk)', opts=aslow)
            with self.raises(s_exc.AuthDeny):
                await core.nodes('$lib.auth.users.byname(lowuser).name = derpuser', opts=aslow)
            with self.raises(s_exc.AuthDeny):
                async with core.getLocalProxy(user='lowuser') as proxy:
                    await proxy.setUserPasswd(lowuser.iden, 'hehehaha')

            self.none(await s_stormtypes.tobuidhex(None, noneok=True))

            nodes = await core.nodes('[ inet:ip=1.2.3.4 ]')
            self.eq(nodes[0].iden(), await s_stormtypes.tobuidhex(nodes[0]))
            stormnode = s_stormtypes.Node(nodes[0])
            self.eq(nodes[0].iden(), await s_stormtypes.tobuidhex(stormnode))

            iden = await core.callStorm('return($lib.view.get().fork().iden)')
            opts = {'view': iden}
            await core.nodes('[ ou:org=* ou:org=* ]', opts=opts)
            self.eq(2, await core.callStorm('return($lib.len($lib.layer.get().getStorNodes()))', opts=opts))

<<<<<<< HEAD
            await core.nodes('[ test:guid=c0dc5dc1f7c3d27b725ef3015422f8e2 +(refs)> { inet:ip=1.2.3.4 } ]')
=======
            await core.nodes('[ media:news=c0dc5dc1f7c3d27b725ef3015422f8e2 +(refs)> { inet:ipv4=1.2.3.4 } ]')
            expN1 = [('refs', '20153b758f9d5eaaa38e4f4a65c36da797c3e59e549620fa7c4895e1a920991f')]
            expN2 = [('refs', 'ddf7f87c0164d760e8e1e5cd2cae2fee96868a3cf184f6dab9154e31ad689528')]

>>>>>>> f4840c68
            edges = await core.callStorm('''
                $edges = ([])
                test:guid=c0dc5dc1f7c3d27b725ef3015422f8e2
                for $i in $lib.layer.get().getEdgesByN1($node.iden()) { $edges.append($i) }
                fini { return($edges) }
            ''')
<<<<<<< HEAD
            self.eq([('refs', '6ff89ac24110dec0216d5ce85382056ed50f508dbf718764039f061fc190b3c8')], edges)
=======
            self.eq(expN1, edges)

            edges = await core.callStorm('''
                $edges = ([])
                media:news=c0dc5dc1f7c3d27b725ef3015422f8e2
                for $i in $lib.layer.get().getEdgesByN1($node.iden(), verb=refs) { $edges.append($i) }
                fini { return($edges) }
            ''')
            self.eq(expN1, edges)

            edges = await core.callStorm('''
                $edges = ([])
                media:news=c0dc5dc1f7c3d27b725ef3015422f8e2
                for $i in $lib.layer.get().getEdgesByN1($node.iden(), verb=newp) { $edges.append($i) }
                fini { return($edges) }
            ''')
            self.eq([], edges)
>>>>>>> f4840c68

            edges = await core.callStorm('''
                $edges = ([])
                inet:ip=1.2.3.4
                for $i in $lib.layer.get().getEdgesByN2($node.iden()) { $edges.append($i) }
                fini { return($edges) }
            ''')
<<<<<<< HEAD
            self.eq([('refs', 'dba9d12ef3f0244ced5f4c9afcfcce1041cfce09bf02f67aa363b110a1933fe9')], edges)
=======
            self.eq(expN2, edges)

            edges = await core.callStorm('''
                $edges = ([])
                inet:ipv4=1.2.3.4
                for $i in $lib.layer.get().getEdgesByN2($node.iden(), verb=refs) { $edges.append($i) }
                fini { return($edges) }
            ''')
            self.eq(expN2, edges)

            edges = await core.callStorm('''
                $edges = ([])
                inet:ipv4=1.2.3.4
                for $i in $lib.layer.get().getEdgesByN2($node.iden(), verb=newp) { $edges.append($i) }
                fini { return($edges) }
            ''')
            self.eq([], edges)

            ret = await core.callStorm('''
                $n1 = { media:news=c0dc5dc1f7c3d27b725ef3015422f8e2 return($node.iden()) }
                $n2 = { inet:ipv4=1.2.3.4 return($node.iden()) }
                return($lib.layer.get().hasEdge($n1, refs, $n2))
            ''')
            self.true(ret)

            ret = await core.callStorm('''
                $n1 = { media:news=c0dc5dc1f7c3d27b725ef3015422f8e2 return($node.iden()) }
                $n2 = { inet:ipv4=1.2.3.4 return($node.iden()) }
                return($lib.layer.get().hasEdge($n1, newp, $n2))
            ''')
            self.false(ret)
>>>>>>> f4840c68

            edges = await core.callStorm('''
                $edges = ([])
                for $i in $lib.layer.get().getEdges() { $edges.append($i) }
                return($edges)
            ''')
            self.isin(('dba9d12ef3f0244ced5f4c9afcfcce1041cfce09bf02f67aa363b110a1933fe9',
                       'refs',
                       '6ff89ac24110dec0216d5ce85382056ed50f508dbf718764039f061fc190b3c8'), edges)

            data = await core.callStorm('''
                $data = ({})
                inet:user=visi
                for ($name, $valu) in $lib.layer.get().getNodeData($node.iden()) { $data.$name = $valu }
                return($data)
            ''')
            foo = data.get('foo')
            self.nn(foo)
            self.nn(foo.get('asof'))
            self.eq('bar', foo.get('data'))

            msgs = await core.stormlist('$lib.print($lib.null)')
            self.stormIsInPrint('$lib.null', msgs)
            self.stormNotInPrint('None', msgs)

            msgs = await core.stormlist('$lib.print($lib.true)')
            self.stormIsInPrint('true', msgs)
            self.stormNotInPrint('True', msgs)

            msgs = await core.stormlist('$lib.print($lib.false)')
            self.stormIsInPrint('false', msgs)
            self.stormNotInPrint('False', msgs)

            msgs = await core.stormlist('$lib.print($lib.undef)')
            self.stormIsInPrint('$lib.undef', msgs)

            msgs = await core.stormlist('auth.user.add visi')
            self.stormHasNoWarnErr(msgs)
            msgs = await core.stormlist('auth.user.addrule visi view.read')
            self.stormHasNoWarnErr(msgs)

            fork00 = await core.callStorm('return($lib.view.get().fork())')
            iden = fork00.get('iden')

            visi = await core.auth.getUserByName('visi')
            with self.raises(s_exc.AuthDeny):
                await core.nodes('$lib.view.get().detach()', opts={'user': visi.iden, 'view': iden})

            await core.stormlist('$lib.view.get().detach()', opts={'view': iden})

            with self.raises(s_exc.BadArg):
                await core.nodes('$lib.view.get().detach()', opts={'view': iden})

            view = core.reqView(iden)

            self.none(view.parent)
            self.none(view.info.get('parent'))

            self.eq('0.0.0.1', await core.callStorm('return($lib.repr(inet:server.ip, ([4, 1])))'))

    async def test_storm_lib_ps(self):

        async with self.getTestCore() as core:

            evnt = asyncio.Event()
            iden = s_common.guid()

            async def runLongStorm():
                q = f'[ test:str=foo test:str={"x" * 100} ] | sleep 10 | [ test:str=endofquery ]'
                async for mesg in core.storm(q, opts={'task': iden}):
                    if mesg[0] == 'init':
                        self.true(mesg[1]['task'] == iden)
                    evnt.set()

            task = core.schedCoro(runLongStorm())

            self.true(await asyncio.wait_for(evnt.wait(), timeout=6))

            with self.raises(s_exc.BadArg):
                await core.schedCoro(core.stormlist('inet:ip', opts={'task': iden}))

            # Verify that the long query got truncated
            msgs = await core.stormlist('ps.list')

            for msg in msgs:
                if msg[0] == 'print' and 'xxx...' in msg[1]['mesg']:
                    self.eq(120, len(msg[1]['mesg']))

            self.stormIsInPrint('xxx...', msgs)
            self.stormIsInPrint('name: storm', msgs)
            self.stormIsInPrint('user: root', msgs)
            self.stormIsInPrint('status: $lib.null', msgs)
            self.stormIsInPrint('2 tasks found.', msgs)
            self.stormIsInPrint('start time: 2', msgs)

            self.stormIsInPrint(f'task iden: {iden}', msgs)

            # Verify we see the whole query
            msgs = await core.stormlist('ps.list --verbose')
            self.stormIsInPrint('endofquery', msgs)

            msgs = await core.stormlist(f'ps.kill {iden}')
            self.stormIsInPrint('kill status: true', msgs)
            self.true(task.done())

            msgs = await core.stormlist('ps.list')
            self.stormIsInPrint('1 tasks found.', msgs)

            bond = await core.auth.addUser('bond')

            async with core.getLocalProxy(user='bond') as prox:

                evnt = asyncio.Event()
                iden = None

                async def runLongStorm():
                    async for mesg in core.storm('[ test:str=foo test:str=bar ] | sleep 10'):
                        nonlocal iden
                        if mesg[0] == 'init':
                            iden = mesg[1]['task']
                        evnt.set()

                task = core.schedCoro(runLongStorm())
                self.true(await asyncio.wait_for(evnt.wait(), timeout=6))

                msgs = await core.stormlist('ps.list')
                self.stormIsInPrint('2 tasks found.', msgs)
                self.stormIsInPrint(f'task iden: {iden}', msgs)

                msgs = await alist(prox.storm('ps.list'))
                self.stormIsInPrint('1 tasks found.', msgs)

                # Try killing from the unprivileged user
                msgs = await alist(prox.storm(f'ps.kill {iden}'))
                self.stormIsInErr('Provided iden does not match any processes.', msgs)

                # Try a kill with a numeric identifier - this won't match
                msgs = await alist(prox.storm(f'ps.kill 123412341234'))
                self.stormIsInErr('Provided iden does not match any processes.', msgs)

                # Give user explicit permissions to list
                await core.addUserRule(bond.iden, (True, ('task', 'get')))

                # Match all tasks
                msgs = await alist(prox.storm(f"ps.kill ''"))
                self.stormIsInErr('Provided iden matches more than one process.', msgs)

                msgs = await alist(prox.storm('ps.list'))
                self.stormIsInPrint(f'task iden: {iden}', msgs)

                # Give user explicit license to kill
                await core.addUserRule(bond.iden, (True, ('task', 'del')))

                # Kill the task as the user
                msgs = await alist(prox.storm(f'ps.kill {iden}'))
                self.stormIsInPrint('kill status: true', msgs)
                self.true(task.done())

                # Kill a task that doesn't exist
                self.false(await core.kill(bond, 'newp'))

    async def test_storm_lib_query(self):
        async with self.getTestCore() as core:
            # basic
            q = '''
            $foo = ${ [test:str=theevalthatmendo] }
            $foo.exec()
            '''
            await core.nodes(q)
            nodes = await core.nodes('test:str=theevalthatmendo')
            self.len(1, nodes)

            # exec vars do not populate upwards
            q = '''
            $foo = "that is one neato burrito"
            $baz = ${ $bar=`wompwomp{$lib.guid()}` $lib.print("in exec") }
            $baz.exec()
            $lib.print("post exec {bar}", bar=$bar)
            [ test:str=$foo ]
            '''
            with self.raises(s_exc.NoSuchVar):
                await core.nodes(q)

            # make sure returns work
            q = '''
            $foo = $(10)
            $bar = ${ return ( $($foo+1) ) }
            [test:int=$bar.exec()]
            '''
            nodes = await core.nodes(q)
            self.len(1, nodes)
            self.eq(nodes[0].ndef, ('test:int', 11))

            # make sure it inherits the runt it's created in, not exec'd in
            q = '''
            $foo = ${$lib.print("look ma, my runt") $bing = $(0) }

            function foofunc() {
                $bing = $(99)
                yield $foo.exec()
                $lib.print("bing is now {bing}", bing=$bing)
                return ($(0))
            }

            $foofunc()
            '''
            msgs = await core.stormlist(q)
            self.stormIsInPrint('look ma, my runt', msgs)
            self.stormIsInPrint('bing is now 99', msgs)

            # vars may be captured for each node flowing through them
            q = '''[(test:int=100 :loc=us.va) (test:int=200 :loc=us.ca)] $foo=:loc
            $q = ${ $lib.print($foo) } $q.exec()'''
            msgs = await core.stormlist(q)
            self.stormIsInPrint('us.va', msgs)
            self.stormIsInPrint('us.ca', msgs)

            # Yield/iterator behavior
            nodes = await core.nodes('''
                function foo(x) {
                    return(${
                        [ inet:ip=$x ]
                    })
                }

                [it:dev:str=1.2.3.4]

                $genr = $foo($node.repr())

                -> { yield $genr }
            ''')
            self.len(1, nodes)
            self.eq(nodes[0].ndef, ('inet:ip', (4, 0x01020304)))

            nodes = await core.nodes('''
                function foo(x) {
                    return( ${ [ inet:ip=$x ] } )
                }

                [it:dev:str=5.5.5.5]

                $genr = $foo($node.repr())

                $genr.exec()
            ''')
            self.len(1, await core.nodes('inet:ip=5.5.5.5'))

            msgs = await core.stormlist('''
                $embed = ${[inet:ip=1.2.3.4]}
                for $xnode in $embed {
                    $lib.print($xnode.repr())
                }
            ''')
            self.stormIsInPrint('1.2.3.4', msgs)

            q = '''[test:int=1 test:int=2]
            $currentNode = $node
            $q=${ [test:str=$currentNode.value()] }
            yield $q
            '''
            nodes = await core.nodes(q)
            self.len(4, nodes)
            self.eq({n.ndef for n in nodes},
                    {('test:int', 1), ('test:int', 2), ('test:str', '1'), ('test:str', '2')})

            # You can toprim() as Query object.
            q = '''$q=${ $lib.print('fire in the hole') } $lib.fire('test', q=$q)
            '''
            msgs = await core.stormlist(q)
            fires = [m for m in msgs if m[0] == 'storm:fire']
            self.len(1, fires)
            self.eq(fires[0][1].get('data').get('q'),
                    " $lib.print('fire in the hole') ")

            q = '''
            $q=${ [test:int=1 test:int=2] }
            return($q.size())
            '''
            self.eq(2, await core.callStorm(q))

            q = '''
            $q=${ [test:int=1 test:int=2] return($node.value()) }
            return($q.size())
            '''
            self.eq(0, await core.callStorm(q))

            q = '''
            $q=${ [test:int=1 test:int=2] fini { return($lib.null) } }
            return($q.size())
            '''
            self.eq(2, await core.callStorm(q))

            q = '''
            $q=${ [test:int=1 test:int=2 test:int=3] }
            return($q.size(limit=2))
            '''
            self.eq(2, await core.callStorm(q))

            q = '''
            $q=${ return( $lib.auth.users.byname(root).name ) }
            return ( $q.exec() )
            '''
            self.eq('root', await core.callStorm(q, opts={'readonly': True}))

            q = '''
            $q=${ test:int=1 }
            return ( $q.size() )
            '''
            self.eq(1, await core.callStorm(q, opts={'readonly': True}))

            with self.raises(s_exc.IsReadOnly):
                await core.callStorm('$foo=${ [test:str=readonly] } return ( $foo.exec() )', opts={'readonly': True})

            with self.raises(s_exc.IsReadOnly):
                await core.callStorm('$foo=${ [test:str=readonly] } return( $foo.size() )', opts={'readonly': True})

    async def test_storm_lib_node(self):
        async with self.getTestCore() as core:
            nodes = await core.nodes('[ test:str=woot :tick=2001] [ test:int=$node.isform(test:str) ] +test:int')
            self.eq(1, nodes[0].ndef[1])

            q = 'test:str=woot $lib.fire(name=pode, pode=$node.pack(dorepr=True))'
            msgs = await core.stormlist(q, opts={'node:opts': {'repr': True}})
            pode = [m[1] for m in msgs if m[0] == 'node'][0]
            apode = [m[1].get('data').get('pode') for m in msgs if m[0] == 'storm:fire'][0]
            self.eq(pode[0], ('test:str', 'woot'))
            pode[1].pop('path')
            self.eq(pode, apode)

            self.eq('1.2.3.4', await core.callStorm('[ inet:server=1.2.3.4:80 ] return($node.repr(".ip"))'))
            self.eq('1.2.3.4', await core.callStorm('[ inet:flow=* :server=1.2.3.4:80 ] return($node.repr(server.ip))'))

            self.eq(None, await core.callStorm('[ inet:flow=* ] return($node.repr(server.ip))'))

    async def test_storm_lib_dict(self):
        async with self.getTestCore() as core:
            nodes = await core.nodes('$blah = ({"foo": "vertex.link"}) [ inet:fqdn=$blah.foo ]')
            self.len(1, nodes)
            self.eq('vertex.link', nodes[0].ndef[1])

            self.eq(2, await core.callStorm('$d=({"k1": "1", "k2": "2"}) return($lib.len($d))'))

            d = {'key1': 'val1', 'key2': None}
            opts = {'vars': {'d': d}}
            has = await core.callStorm('return($lib.dict.has($d, "key1"))', opts=opts)
            self.true(has)

            has = await core.callStorm('return($lib.dict.has($d, "key2"))', opts=opts)
            self.true(has)

            has = await core.callStorm('return($lib.dict.has($d, "key3"))', opts=opts)
            self.false(has)

            d = {'key1': 'val1', 'key2': 'val2'}
            opts = {'vars': {'d': d}}
            keys = await core.callStorm('return($lib.dict.keys($d))', opts=opts)
            self.eq(keys, ['key1', 'key2'])

            vals = await core.callStorm('return($lib.dict.values($d))', opts=opts)
            self.eq(vals, ['val1', 'val2'])

            val = await core.callStorm('return($lib.dict.pop($d, "key2"))', opts=opts)
            self.eq(val, 'val2')
            self.eq(d, {'key1': 'val1'})

            val = await core.callStorm('return($lib.dict.pop($d, "newp", "w00t"))', opts=opts)
            self.eq(val, 'w00t')
            self.eq(d, {'key1': 'val1'})

            with self.raises(s_exc.BadArg):
                await core.callStorm('return($lib.dict.pop($d, "newp"))', opts=opts)

            await core.callStorm('$lib.dict.update($d, ({"foo": "bar"}))', opts=opts)
            self.eq(d, {'key1': 'val1', 'foo': 'bar'})

            msgs = await core.stormlist('$lib.dict.keys(([]))')
            self.stormIsInErr('valu argument must be a dict, not list.', msgs)

            msgs = await core.stormlist('$lib.dict.keys(1)')
            self.stormIsInErr('valu argument must be a dict, not str.', msgs)

            msgs = await core.stormlist('$lib.dict.keys((1))')
            self.stormIsInErr('valu argument must be a dict, not int.', msgs)

            msgs = await core.stormlist('$lib.dict.keys($lib.undef)')
            self.stormIsInErr('valu argument must be a dict, not undef.', msgs)

    async def test_storm_lib_str(self):
        async with self.getTestCore() as core:

            self.true(await core.callStorm('$s = woot return($s.startswith(w))'))

            self.false(await core.callStorm('$s = woot return($s.endswith(visi))'))

            valu = await core.callStorm('$s = woot return($s.rjust(10))')
            self.eq('      woot', valu)

            valu = await core.callStorm('$s = woot return($s.rjust(10, x))')
            self.eq('xxxxxxwoot', valu)

            valu = await core.callStorm('$s = woot return($s.ljust(10))')
            self.eq('woot      ', valu)

            valu = await core.callStorm('$s = woot return($s.ljust(10, x))')
            self.eq('wootxxxxxx', valu)

            sobj = s_stormtypes.Str('beepbeep')
            self.len(8, sobj)

            valu = await core.callStorm('$s = (foo, bar, baz) return((".").join($s))')
            self.eq('foo.bar.baz', valu)

            valu = await core.callStorm('$s = foo-bar-baz return($s.replace("-", "."))')
            self.eq('foo.bar.baz', valu)

            valu = await core.callStorm('$s = foo-bar-baz return($s.replace("-", ".", 1))')
            self.eq('foo.bar-baz', valu)

            q = '$foo=" foo " return ( $foo.strip() )'
            self.eq('foo', await core.callStorm(q))

            q = '$foo=" foo " return ( $foo.lstrip() )'
            self.eq('foo ', await core.callStorm(q))

            q = '$foo=" foo " return ( $foo.rstrip() )'
            self.eq(' foo', await core.callStorm(q))

            q = '$foo="quickbrownfox" return ( $foo.strip(quxk) )'
            self.eq('ickbrownfo', await core.callStorm(q))

            q = '$foo="quickbrownfox" return ( $foo.lstrip(quxk) )'
            self.eq('ickbrownfox', await core.callStorm(q))

            q = '$foo="quickbrownfox" return ( $foo.rstrip(quxk) )'
            self.eq('quickbrownfo', await core.callStorm(q))

            q = '$foo="QuickBrownFox" return ( $foo.lower() )'
            self.eq('quickbrownfox', await core.callStorm(q))

            q = '$foo="QuickBrownFox" return ( $foo.upper() )'
            self.eq('QUICKBROWNFOX', await core.callStorm(q))

            q = '$foo="hello world" return ( $foo.title() )'
            self.eq('Hello World', await core.callStorm(q))

            q = '$foo="hello World" return ( $foo.title() )'
            self.eq('Hello World', await core.callStorm(q))

            q = '$foo="HELLO WORLD!" return ( $foo.title() )'
            self.eq('Hello World!', await core.callStorm(q))

            q = '$foo="quickbrownfox" return ( $foo.slice(5) )'
            self.eq('brownfox', await core.callStorm(q))

            q = '$foo="quickbrownfox" return ( $foo.slice(5, 10) )'
            self.eq('brown', await core.callStorm(q))

            q = '$foo="quickbrownfox" return ( $foo.slice((-8)) )'
            self.eq('brownfox', await core.callStorm(q))

            q = '$foo="quickbrownfox" return ( $foo.slice(0, (-3)) )'
            self.eq('quickbrown', await core.callStorm(q))

            q = '$foo="quickbrownfox" return ( $foo.slice(55, 42) )'
            self.eq('', await core.callStorm(q))

            q = '$foo="quickbrownfox" return ( $foo.slice("newp") )'
            await self.asyncraises(s_exc.BadCast, core.callStorm(q))

            q = '$foo="foobar" return ( $foo.reverse() )'
            self.eq('raboof', await core.callStorm(q))

            q = '$foo="hehe {haha} {newp}" return ( $foo.format(haha=yup, baz=faz) )'
            self.eq('hehe yup {newp}', await core.callStorm(q))

            # tuck the regx tests in with str
            self.true(await core.callStorm(r'''return($lib.regex.matches('^foo', foobar))'''))
            self.true(await core.callStorm(r'''return($lib.regex.matches('foo', FOOBAR, $lib.regex.flags.i))'''))
            self.false(await core.callStorm(r'''return($lib.regex.matches('^foo$', foobar))'''))
            self.false(await core.callStorm(f'return($lib.regex.matches(foo, " foobar"))'))

            self.eq(('oo',), await core.callStorm(r'''return($lib.regex.search('([aeiou]+)', foobar))'''))
            self.eq(('foo', 'baz'), await core.callStorm('return($lib.regex.search("(foo)bar(baz)", foobarbaz))'))
            self.eq((), await core.callStorm('return($lib.regex.search(foo, foobar))'))
            self.none(await core.callStorm('return($lib.regex.search(foo, bat))'))

            self.eq(('G0006',), await core.callStorm('return($lib.regex.findall("(G[0-9]{4}) and", "G0006 and G0001"))'))
            self.eq(('G0006', 'G0001'), await core.callStorm('return($lib.regex.findall("G[0-9]{4}", "G0006 and G0001"))'))
            self.eq(('G0006', 'G0001'), await core.callStorm('return($lib.regex.findall("(G[0-9]{4})", "G0006 and G0001"))'))
            valu = await core.callStorm('return($lib.regex.findall("(G[0-9]{4}) (hehe)", "G0006 hehe and G0001 hehe G0009 hoho"))')
            self.eq((('G0006', 'hehe'), ('G0001', 'hehe')), valu)
            self.eq([], await core.callStorm('return($lib.regex.findall("(G[0-9]{4})", "newp G000 newp"))'))

            self.eq(('foo', 'bar', 'baz'), await core.callStorm('$x = "foo,bar,baz" return($x.split(","))'))
            self.eq(('foo', 'bar', 'baz'), await core.callStorm('$x = "foo,bar,baz" return($x.rsplit(","))'))
            self.eq(('foo', 'bar,baz'), await core.callStorm('$x = "foo,bar,baz" return($x.split(",", maxsplit=1))'))
            self.eq(('foo,bar', 'baz'), await core.callStorm('$x = "foo,bar,baz" return($x.rsplit(",", maxsplit=1))'))

            self.eq('foo bar baz faz', await core.callStorm('return($lib.regex.replace("[ ]{2,}", " ", "foo  bar   baz faz"))'))

            self.eq(r'foo\.bar\.baz', await core.callStorm('return($lib.regex.escape("foo.bar.baz"))'))
            self.eq(r'foo\ bar\ baz', await core.callStorm('return($lib.regex.escape("foo bar baz"))'))

            self.eq(((1, 2, 3)), await core.callStorm('return(("[1, 2, 3]").json())'))

            self.eq('hehe,haha', await core.callStorm("$sepr=',' $l=(hehe, haha) return( $sepr.join($l) )"))
            self.eq('hehehaha', await core.callStorm("$sepr='' $l=(hehe, haha) return( $sepr.join($l) )"))
            self.eq('a|++|b|++|c', await core.callStorm("$sepr='|++|' $l=(a, b, c) return( $sepr.join($l) )"))
            self.eq('hehe,haha', await core.callStorm("$l=(hehe, haha) return( (',').join($l) )"))
            self.eq('hehehaha', await core.callStorm("$l=(hehe, haha) return( ('').join($l) )"))
            self.eq('', await core.callStorm("$sepr=',' $l=() return( $sepr.join($l) )"))
            self.eq('', await core.callStorm("$sepr='' $l=() return( $sepr.join($l) )"))

            with self.raises(s_exc.BadJsonText):
                await core.callStorm('return(("foo").json())')

            with self.raises(s_exc.BadArg):
                await core.nodes("$lib.regex.search('?id=([0-9]+)', 'foo')")

            with self.raises(s_exc.BadArg):
                await core.nodes("$lib.regex.search('(?au)\\w', 'foo')")

            with self.raises(s_exc.BadArg):
                await core.nodes("$lib.regex.replace('(?P<a>x)', '\\g<ab>', 'xx')")

            with self.raises(s_exc.BadArg):
                await core.nodes("$lib.regex.replace('(?P<a>x)', '(?au)\\w', 'xx')")

    async def test_storm_lib_bytes_gzip(self):
        async with self.getTestCore() as core:
            hstr = 'ohhai'
            ghstr = base64.urlsafe_b64encode((gzip.compress(hstr.encode()))).decode()
            mstr = 'ohgood'
            n2 = s_common.guid()
            n3 = s_common.guid()

            nodes = await core.nodes('[tel:mob:telem="*" :data=$data]', opts={'vars': {'data': ghstr}})
            self.len(1, nodes)
            node1 = nodes[0]

            nodes = await core.nodes('[tel:mob:telem="*" :data=$data]', opts={'vars': {'data': mstr}})
            self.len(1, nodes)
            node2 = nodes[0]
            q = '''tel:mob:telem=$n1 $gzthing = :data
                $foo = $lib.base64.decode($gzthing).gunzip()
                $lib.print($foo)
                [( tel:mob:telem=$n2 :data=$foo.decode() )]'''

            msgs = await core.stormlist(q, opts={'vars': {'n1': node1.ndef[1], 'n2': n2}})
            self.stormHasNoWarnErr(msgs)
            self.stormIsInPrint('ohhai', msgs)

            # make sure we gunzip correctly
            nodes = await core.nodes('tel:mob:telem=$valu', opts={'vars': {'valu': n2}})
            self.len(1, nodes)
            self.eq(hstr, nodes[0].get('data'))

            text = f'''tel:mob:telem=$n2 $bar = :data
                    [( tel:mob:telem=$n3 :data=$lib.base64.encode($bar.encode().gzip()) )]'''
            msgs = await core.stormlist(text, opts={'vars': {'n2': node2.ndef[1], 'n3': n3}})
            self.stormHasNoWarnErr(msgs)

            # make sure we gzip correctly
            nodes = await core.nodes('tel:mob:telem=$valu', opts={'vars': {'valu': n3}})
            self.len(1, nodes)
            self.eq(mstr.encode(), gzip.decompress(base64.urlsafe_b64decode(nodes[0].get('data'))))

    async def test_storm_lib_bytes_bzip(self):
        async with self.getTestCore() as core:
            hstr = 'ohhai'
            ghstr = base64.urlsafe_b64encode((bz2.compress(hstr.encode()))).decode()
            mstr = 'ohgood'
            ggstr = base64.urlsafe_b64encode((bz2.compress(mstr.encode()))).decode()
            n2 = s_common.guid()
            n3 = s_common.guid()

            nodes = await core.nodes('[tel:mob:telem="*" :data=$data]', opts={'vars': {'data': ghstr}})
            self.len(1, nodes)
            node1 = nodes[0]
            nodes = await core.nodes('[tel:mob:telem="*" :data=$data]', opts={'vars': {'data': mstr}})
            self.len(1, nodes)
            node2 = nodes[0]

            q = '''tel:mob:telem=$valu $bzthing = :data $foo = $lib.base64.decode($bzthing).bunzip()
            $lib.print($foo)
            [( tel:mob:telem=$n2 :data=$foo.decode() )] -tel:mob:telem=$valu'''
            msgs = await core.stormlist(q, opts={'vars': {'valu': node1.ndef[1], 'n2': n2}})
            self.stormHasNoWarnErr(msgs)
            self.stormIsInPrint('ohhai', msgs)

            # make sure we bunzip correctly
            opts = {'vars': {'iden': n2}}
            nodes = await core.nodes('tel:mob:telem=$iden', opts=opts)
            self.len(1, nodes)
            node = nodes[0]
            self.eq(node.get('data'), hstr)

            # bzip
            q = '''tel:mob:telem=$valu $bar = :data
                [( tel:mob:telem=$n3 :data=$lib.base64.encode($bar.encode().bzip()) )] -tel:mob:telem=$valu'''
            nodes = await core.nodes(q, opts={'vars': {'valu': node2.ndef[1], 'n3': n3}})
            self.len(1, nodes)
            node = nodes[0]
            self.eq(node.get('data'), ggstr)

    async def test_storm_lib_bytes_json(self):
        async with self.getTestCore() as core:

            foo = {'a': 'ohhai'}
            ghstr = s_json.dumps(foo).decode()
            valu = s_common.guid()
            n2 = s_common.guid()

            nodes = await core.nodes('[tel:mob:telem=$valu :data=$data]', opts={'vars': {'valu': valu, 'data': ghstr}})
            self.len(1, nodes)
            node1 = nodes[0]
            self.eq(node1.get('data'), ghstr)

            q = '''tel:mob:telem=$valu $jzthing=:data $foo=$jzthing.encode().json() [(tel:mob:telem=$n2 :data=$foo)]
                  -tel:mob:telem=$valu'''
            nodes = await core.nodes(q, opts={'vars': {'valu': valu, 'n2': n2}})
            self.len(1, nodes)
            node2 = nodes[0]
            self.eq(node2.get('data'), foo)

            buf = b'\xff\xfe{\x00"\x00k\x00"\x00:\x00 \x00"\x00v\x00"\x00}\x00'
            q = '''return( $buf.json(encoding=$encoding) )'''
            resp = await core.callStorm(q, opts={'vars': {'buf': buf, 'encoding': 'utf-16'}})
            self.eq(resp, {'k': 'v'})

            with self.raises(s_exc.BadJsonText):
                await core.callStorm(q, opts={'vars': {'buf': buf, 'encoding': 'utf-32'}})

            with self.raises(s_exc.BadJsonText):
                await core.callStorm(q, opts={'vars': {'buf': b'lol{newp,', 'encoding': None}})

            q = 'return( $buf.json(encoding=$encoding, strict=(true)) )'
            with self.raises(s_exc.StormRuntimeError):
                await core.callStorm(q, opts={'vars': {'buf': buf, 'encoding': 'utf-32'}})

    async def test_storm_lib_bytes_xor(self):
        async with self.getTestCore() as core:
            encval = await core.callStorm("return(('foobar').encode().xor(asdf))")
            self.eq(encval, b'\x07\x1c\x0b\x04\x00\x01')

            decval = await core.callStorm("return($foo.xor(asdf).decode())", opts={'vars': {'foo': encval}})
            self.eq(decval, 'foobar')

            encval = await core.callStorm("return(('foofoo').encode().xor(v))")
            self.eq(encval, b'\x10\x19\x19\x10\x19\x19')

            encval = await core.callStorm("$key=$lib.base64.decode('AA==') return(('foofoo').encode().xor($key))")
            self.eq(encval, b'foofoo')

            encval = await core.callStorm("$key=$lib.base64.decode('/w==') return(('foofoo').encode().xor($key))")
            self.eq(encval, b'\x99\x90\x90\x99\x90\x90')

            encval = await core.callStorm("$key=$lib.base64.decode('/w==') return(('foofoo').encode().xor($key).xor($key))")
            self.eq(encval, b'foofoo')

            encval = await core.callStorm("return(('v').encode().xor(foo))")
            self.eq(encval, b'\x10')

            encval = await core.callStorm("return(('').encode().xor(foo))")
            self.eq(encval, b'')

            with self.raises(s_exc.BadArg):
                await core.callStorm("return(('foobar').encode().xor(''))")

            with self.raises(s_exc.BadArg):
                await core.callStorm("return(('foobar').encode().xor((123)))")

    async def test_storm_lib_list(self):
        async with self.getTestCore() as core:
            # Base List object behavior
            q = '''
            $list=(1,2,3)
            // __len__
            $lib.print('List size is {len}', len=$lib.len($list))
            // aiter/iter method
            $sum = $(0)
            for $valu in $list {
                $sum = $( $sum + $valu)
            }
            $lib.print('Sum is {sum}', sum=$sum)
            // Append method
            $list.append(4)
            // size method
            $lib.print('List size is now {len}', len=$list.size())
            // Access the values by index
            $lib.print('List[0]={zero}, List[-1]={neg1}', zero=$list.index(0), neg1=$list.index(-1))
            $sum = $(0)
            for $valu in $list {
                $sum = $( $sum + $valu)
            }
            $lib.print('Sum is now {sum}', sum=$sum)
            // Empty lists may also be made
            $elst=()
            $lib.print('elst size is {len}', len=$lib.len($elst))
            '''
            msgs = await core.stormlist(q)
            self.stormIsInPrint('List size is 3', msgs)
            self.stormIsInPrint('Sum is 6', msgs)
            self.stormIsInPrint('List[0]=1, List[-1]=4', msgs)
            self.stormIsInPrint('List size is now 4', msgs)
            self.stormIsInPrint('Sum is now 10', msgs)
            self.stormIsInPrint('elst size is 0', msgs)

            # Convert primitive python objects to List objects
            q = '$v=(foo,bar,baz) [ test:str=$v.index(1) test:int=$v.size() ]'
            nodes = await core.nodes(q)
            self.eq(nodes[0].ndef, ('test:str', 'bar'))
            self.eq(nodes[1].ndef, ('test:int', 3))

            # Reverse a list
            q = '$v=(foo,bar,baz) $v.reverse() return ($v)'
            ret = await core.callStorm(q)
            self.eq(ret, ('baz', 'bar', 'foo',))

            # sort a list
            q = '$v=(foo,bar,baz) $v.sort() return ($v)'
            ret = await core.callStorm(q)
            self.eq(ret, ('bar', 'baz', 'foo',))

            # incompatible sort types
            with self.raises(s_exc.StormRuntimeError):
                await core.callStorm('$v=(foo,bar,(1)) $v.sort() return ($v)')

            q = '$l = (1, 2, (3), 4, 1, (3), 3, asdf) return ( $l.unique() )'
            self.eq(['1', '2', 3, '4', '3', 'asdf'], await core.callStorm(q))

            await core.addUser('lowuser1')
            await core.addUser('lowuser2')
            q = '''
            $a=$lib.auth.users.byname(lowuser1) $b=$lib.auth.users.byname(lowuser2) $r=$lib.auth.users.byname(root)
            $l = ($a, $r, $b, $b, $a ) $l2 = $l.unique() $l3 = ()
            for $user in $l2 {
                $l3.append($user.name)
            }
            return ( $l3 )'''
            self.eq(['lowuser1', 'root', 'lowuser2'], await core.callStorm(q))

            q = '$l=(1, 2, 3, 3, $lib.queue) return ( $lib.len($l.unique()) )'
            self.eq(4, await core.callStorm(q))

            # funcs are different class instances here
            q = '$l = (1, 2, 2, $lib.inet.http.get, $lib.inet.http.get) return ($lib.len($l.unique()))'
            self.eq(4, await core.callStorm(q))

            # funcs are the same class instance
            q = '$hehe = $lib.inet.http $l = (1, 2, 2, $hehe.get, $hehe.get) return ($lib.len($l.unique()))'
            self.eq(3, await core.callStorm(q))

            q = '''
            function foo() {}
            function bar() {}
            $l = ($foo, $bar)
            return ($lib.len($l.unique()))
            '''
            self.eq(2, await core.callStorm(q))

            q = '''
            function foo() {}
            function bar() {}
            $l = ($bar, $foo, $bar)
            return ($lib.len($l.unique()))
            '''
            self.eq(2, await core.callStorm(q))

            q = '''
            $q1 = $lib.queue.gen(hehe)
            $q2 = $lib.queue.byname(hehe)
            $l = ($q1, $q2)
            return ( $lib.len($l.unique()) ) '''
            self.eq(1, await core.callStorm(q))

            q = '''
            $q1 = $lib.queue.gen(hehe)
            $q2 = $lib.queue.byname(hehe)
            $l = ($q1, $q2, $q2)
            return ( $lib.len($l.unique()) ) '''
            self.eq(1, await core.callStorm(q))

            q = '''
            $q1 = $lib.queue.gen(hehe)
            $q2 = $lib.queue.byname(hehe)
            $q3 = $lib.queue.byname(hehe)
            $l = ($q1, $q2, $q3)
            return ( $lib.len($l.unique()) ) '''
            self.eq(1, await core.callStorm(q))

            # Python Tuples can be treated like a List object for accessing via data inside of.
            q = '[ test:comp=(10,lol) ] $x=$node.ndef().index(1).index(1) [ test:str=$x ]'
            nodes = await core.nodes(q)
            self.eq(nodes[0].ndef, ('test:str', 'lol'))

            # sad case - index out of bounds.
            q = 'test:comp=(10,lol) $x=$node.ndef().index(2)'
            mesgs = await core.stormlist(q)
            errs = [m[1] for m in mesgs if m[0] == 'err']
            self.len(1, errs)
            self.eq(errs[0][0], 'StormRuntimeError')

            self.eq('bar', await core.callStorm('$foo = (foo, bar) return($foo.1)'))
            self.eq('foo', await core.callStorm('$foo = (foo, bar) return($foo."-2")'))
            self.eq('bar', await core.callStorm('$foo = (foo, bar) return($foo.pop())'))

            self.eq(3, await core.callStorm('$list = ([1, 2, 3, 4]) return($list.pop(2))'))
            self.eq(2, await core.callStorm('$list = ([1, 2, 3, 4]) return($list.pop(-3))'))
            self.eq(4, await core.callStorm('$list = ([1, 2, 3, 4]) $list.pop(2) return($list.pop(2))'))
            self.eq([1, 3, 4], await core.callStorm('$list = ([1, 2, 3, 4]) $list.pop(1) return($list)'))

            with self.raises(s_exc.StormRuntimeError) as exc:
                await core.callStorm('$foo=() $foo.pop()')
            self.eq(exc.exception.get('mesg'), 'pop from empty list')

            with self.raises(s_exc.StormRuntimeError) as exc:
                await core.callStorm('$list = ([1, 2, 3, 4]) return($list.pop(13))')
            self.eq(exc.exception.get('mesg'), 'pop index out of range')

            with self.raises(s_exc.StormRuntimeError) as exc:
                await core.callStorm('$list = ([1, 2, 3, 4]) return($list.pop(-5))')
            self.eq(exc.exception.get('mesg'), 'pop index out of range')

            somelist = ["foo", "bar", "baz", "bar"]
            q = '''
                $l.rem("bar")
                $l.rem("newp")
                return($l)
            '''
            opts = {'vars': {'l': somelist.copy()}}
            out = await core.callStorm(q, opts=opts)
            self.eq(out, ["foo", "baz", "bar"])

            somelist = ["foo", "bar", "baz", "bar"]
            q = '''
                $l.rem("bar", all=$lib.true)
                return($l)
            '''
            opts = {'vars': {'l': somelist.copy()}}
            out = await core.callStorm(q, opts=opts)
            self.eq(out, ["foo", "baz"])

    async def test_storm_layer_getstornode(self):

        async with self.getTestCore() as core:
            visi = await core.auth.addUser('visi')
            nodes = await core.nodes('[ inet:ip=1.2.3.4 ]')
            opts = {'user': visi.iden, 'vars': {'iden': nodes[0].iden()}}
            sode = await core.callStorm('return($lib.layer.get().getStorNode($iden))', opts=opts)
            self.eq(sode['form'], 'inet:ip')
            self.eq(sode['valu'], ((4, 0x01020304), 26, None))

            opts = {'user': visi.iden, 'vars': {'nid': s_common.int64un(nodes[0].nid)}}
            sode = await core.callStorm('return($lib.layer.get().getStorNodeByNid($nid))', opts=opts)
            self.eq(sode['form'], 'inet:ip')
            self.eq(sode['valu'], ((4, 0x01020304), 26, None))

            # check auth deny...
            layriden = await core.callStorm('return($lib.view.get().fork().layers.0.iden)')

            opts = {'user': visi.iden, 'vars': {'layriden': layriden, 'iden': nodes[0].iden()}}
            with self.raises(s_exc.AuthDeny):
                await core.callStorm('return($lib.layer.get($layriden).getStorNode($iden))', opts=opts)

            # check perms the old way...
            await visi.addRule((True, ('layer', 'read')), gateiden=layriden)
            await core.callStorm('return($lib.layer.get($layriden).getStorNode($iden))', opts=opts)

    async def test_storm_layer_getstornodesbyprop(self):
        async with self.getTestCore() as core:
            nodes = await core.nodes('[ test:str=foobar :hehe=foobaz ]')
            self.len(1, nodes)

            buid00 = nodes[0].iden()
            sode00 = {
                'form': 'test:str',
                'props': {
                    '.created': (nodes[0].get('.created'), 21),
                    'hehe': ('foobaz', 1)
                },
                'valu': ('foobar', 1),
            }
            expval00 = (buid00, sode00)

            nodes = await core.nodes('[ test:str=boobar :hehe=boobaz ]')
            self.len(1, nodes)

            buid01 = nodes[0].iden()
            sode01 = {
                'form': 'test:str',
                'props': {
                    '.created': (nodes[0].get('.created'), 21),
                    'hehe': ('boobaz', 1)
                },
                'valu': ('boobar', 1),
            }
            expval01 = (buid01, sode01)

            # just prop
            q = '''
            $sodes = ([])
            for ($buid, $sode) in $lib.layer.get().getStorNodesByProp(test:str:hehe) {
                $sodes.append(($buid, $sode))
            }
            return($sodes)
            '''
            sodes = await core.callStorm(q)
            self.len(2, sodes)
            self.sorteq(sodes, (expval00, expval01))

            # prop with propvalu
            q = '''
            $sodes = ([])
            for ($buid, $sode) in $lib.layer.get().getStorNodesByProp(test:str:hehe, propvalu=foobaz) {
                $sodes.append(($buid, $sode))
            }
            return($sodes)
            '''
            sodes = await core.callStorm(q)
            self.len(1, sodes)
            self.eq(sodes[0], expval00)

            # just form
            q = '''
            $sodes = ([])
            for ($buid, $sode) in $lib.layer.get().getStorNodesByProp(test:str) {
                $sodes.append(($buid, $sode))
            }
            return($sodes)
            '''
            sodes = await core.callStorm(q)
            self.len(2, sodes)
            self.sorteq(sodes, (expval00, expval01))

            # form with valu
            q = '''
            $sodes = ([])
            for ($buid, $sode) in $lib.layer.get().getStorNodesByProp(test:str, propvalu=boobar) {
                $sodes.append(($buid, $sode))
            }
            return($sodes)
            '''
            sodes = await core.callStorm(q)
            self.len(1, sodes)
            self.eq(sodes[0], expval01)

            # Non-existent prop
            msgs = await core.stormlist('for $item in $lib.layer.get().getStorNodesByProp(test:str:_custom) {}')
            self.stormIsInErr('The property test:str:_custom does not exist.', msgs)

    async def test_storm_layer_setstornodeprop(self):
        async with self.getTestCore() as core:

            nodes = await core.nodes('[ test:str=foo :hehe=bar ]')
            self.len(1, nodes)
            self.eq(nodes[0].repr(), 'foo')
            self.eq(nodes[0].get('hehe'), 'bar')

            msgs = await core.stormlist('test:str $lib.layer.get().setStorNodeProp($node.iden(), test:str:hehe, baz)')
            self.stormHasNoWarnErr(msgs)

            nodes = await core.nodes('test:str')
            self.len(1, nodes)
            self.eq(nodes[0].repr(), 'foo')
            self.eq(nodes[0].get('hehe'), 'baz')

            # no test:str:newp prop
            q = '''
                [ test:str=foobar00 ]
                $lib.layer.get().setStorNodeProp($node.iden(), test:str:newp, bar00)
            '''
            msgs = await core.stormlist(q)
            self.stormIsInErr('No property named test:str:newp.', msgs)

            # Bad type
            msgs = await core.stormlist('[ test:str=foobar01 ] $lib.layer.get().setStorNodeProp($node.iden(), test:str:tick, newp)')
            self.stormIsInErr('Unknown time format for newp', msgs)

            # insufficient perms
            lowuser = await core.auth.addUser('lowuser')
            await lowuser.addRule((True, ('node', 'add', 'test:str')))

            q = '''
                [ test:str=foobar02 ]
                $lib.layer.get().setStorNodeProp($node.iden(), test:str:hehe, baz02)
            '''
            msgs = await core.stormlist(q, opts={'user': lowuser.iden})
            self.stormIsInErr('setStorNodeProp() requires admin privileges.', msgs)

            # readonly layer
            layer = core.view.layers[0]
            await layer.setLayerInfo('readonly', True)
            msgs = await core.stormlist('test:str $lib.layer.get().setStorNodeProp($node.iden(), test:str:hehe, baz)')
            self.stormIsInErr(f'Layer {layer.iden} is read only!', msgs)

    async def test_storm_layer_delstornode(self):
        async with self.getTestCore() as core:
            await core.addTagProp('score00', ('int', {}), {})
            await core.addTagProp('score01', ('int', {}), {})
            q = '''
                [ test:str=foo
                    :hehe=bar
                    +#foo
                    +#foo.bar=now
                    +#foo.baz:score00=10
                    +#foo.baz:score01=20

                    <(seen)+ {[ meta:source=* :name=seen]}
                    +(refs)> {[ meta:source=* :name=refs]}
                ]

                $node.data.set(foo, foo)
                $node.data.set(bar, bar)
                $node.data.set(baz, baz)
            '''
            nodes = await core.nodes(q)
            self.len(1, nodes)
            opts = {'vars': {'iden': nodes[0].iden()}}
            created = nodes[0].get('.created')
            foobar = nodes[0].get('#foo.bar')

            sode = await core.callStorm('return($lib.layer.get().getStorNode($iden))', opts=opts)
            self.eq(sode, {
                'form': 'test:str',
                'props': {'.created': (created, 21), 'hehe': ('bar', 1)},
                'tagprops': {
                    'foo.baz': {
                        'score00': (10, 9),
                        'score01': (20, 9)
                    }
                },
                'tags': {
                    'foo': (None, None),
                    'foo.bar': foobar,
                    'foo.baz': (None, None)
                },
                'valu': ('foo', 1)
            })

            msgs = await core.stormlist('$lib.layer.get().delStorNode($iden)', opts=opts)
            self.stormHasNoWarnErr(msgs)

            sode = await core.callStorm('return($lib.layer.get().getStorNode($iden))', opts=opts)
            self.eq(sode, {})

            q = '''
                $data = ([])
                for $item in $lib.layer.get().getNodeData($iden) {
                    $data.append($item)
                }
                return($data)
            '''
            nodedata = await core.callStorm(q, opts=opts)
            self.len(0, nodedata)

            q = '''
                $edges = ([])
                for $edge in $lib.layer.get().getEdgesByN1($iden) {
                    $edges.append($edge)
                }
                for $edge in $lib.layer.get().getEdgesByN2($iden) {
                    $edges.append($edge)
                }
                return($edges)
            '''
            edges = await core.callStorm(q, opts=opts)
            self.len(0, edges)

            self.false(await core.callStorm('return($lib.layer.get().delStorNode($iden))', opts=opts))

            # insufficient perms
            lowuser = await core.auth.addUser('lowuser')
            await lowuser.addRule((True, ('node', 'add', 'test:str')))

            q = '''
                [ test:str=foobar02 ]
                $lib.layer.get().delStorNode($node.iden())
            '''
            msgs = await core.stormlist(q, opts={'user': lowuser.iden})
            self.stormIsInErr('delStorNode() requires admin privileges.', msgs)

            # Readonly layer
            nodes = await core.nodes('[ test:str=foobar ]')
            self.len(1, nodes)
            self.eq(nodes[0].repr(), 'foobar')
            layer = core.view.layers[0]
            await layer.setLayerInfo('readonly', True)
            msgs = await core.stormlist('test:str $lib.layer.get().delStorNode($node.iden())')
            self.stormIsInErr(f'Layer {layer.iden} is read only!', msgs)

    async def test_storm_layer_delstornodeprop(self):
        async with self.getTestCore() as core:
            nodes = await core.nodes('[ test:str=foo :hehe=bar ]')
            self.len(1, nodes)
            self.eq(nodes[0].repr(), 'foo')
            self.eq(nodes[0].get('hehe'), 'bar')

            msgs = await core.stormlist('test:str $lib.layer.get().delStorNodeProp($node.iden(), test:str:hehe)')
            self.stormHasNoWarnErr(msgs)

            nodes = await core.nodes('test:str')
            self.len(1, nodes)
            self.eq(nodes[0].repr(), 'foo')
            self.none(nodes[0].get('hehe'))

            # no test:str:newp prop
            q = '''
                [ test:str=foobar00 ]
                $lib.layer.get().delStorNodeProp($node.iden(), test:str:newp)
            '''
            msgs = await core.stormlist(q)
            self.stormIsInErr('No property named test:str:newp.', msgs)

            # insufficient perms
            lowuser = await core.auth.addUser('lowuser')
            await lowuser.addRule((True, ('node', 'add', 'test:str')))

            q = '''
                [ test:str=foobar02 ]
                $lib.layer.get().delStorNodeProp($node.iden(), test:str:hehe)
            '''
            msgs = await core.stormlist(q, opts={'user': lowuser.iden})
            self.stormIsInErr('delStorNodeProp() requires admin privileges.', msgs)

            # Readonly layer
            layer = core.view.layers[0]
            await layer.setLayerInfo('readonly', True)
            msgs = await core.stormlist('test:str $lib.layer.get().delStorNodeProp($node.iden(), test:str:hehe)')
            self.stormIsInErr(f'Layer {layer.iden} is read only!', msgs)

    async def test_storm_layer_delnodedata(self):
        async with self.getTestCore() as core:
            q = '''
                $_ = { [test:str=foo] $node.data.set(foo, woot) }
                $_ = { [test:str=bar] $node.data.set(bar00, woot00) $node.data.set(bar01, woot01)}
                $_ = { [test:str=baz] $node.data.set(baz, woot) }
            '''
            msgs = await core.stormlist(q)
            self.stormHasNoWarnErr(msgs)

            nodes = await core.nodes('test:str=foo')
            self.len(1, nodes)
            self.eq(nodes[0].repr(), 'foo')
            self.eq(await s_test.alist(nodes[0].iterData()), [('foo', 'woot')])

            # Delete specific nodedata key
            msgs = await core.stormlist('test:str $lib.layer.get().delNodeData($node, foo)')
            self.stormHasNoWarnErr(msgs)

            nodes = await core.nodes('test:str=foo')
            self.len(1, nodes)
            self.len(0, await s_test.alist(nodes[0].iterData()))

            nodes = await core.nodes('test:str=bar')
            self.len(1, nodes)
            self.eq(nodes[0].repr(), 'bar')
            self.eq(await s_test.alist(nodes[0].iterData()), [('bar00', 'woot00'), ('bar01', 'woot01')])

            # Delete all nodedata
            msgs = await core.stormlist('test:str=bar $lib.layer.get().delNodeData($node)')
            self.stormHasNoWarnErr(msgs)

            nodes = await core.nodes('test:str=bar')
            self.len(1, nodes)
            self.len(0, await s_test.alist(nodes[0].iterData()))

            # No edits to make
            self.false(await core.callStorm('test:str=bar return($lib.layer.get().delNodeData($node))'))

            # insufficient perms
            lowuser = await core.auth.addUser('lowuser')
            await lowuser.addRule((True, ('node', 'add', 'test:str')))

            q = '''
                test:str
                $lib.layer.get().delNodeData($node)
            '''
            msgs = await core.stormlist(q, opts={'user': lowuser.iden})
            self.stormIsInErr('delNodeData() requires admin privileges.', msgs)

            # Readonly layer
            layer = core.view.layers[0]
            await layer.setLayerInfo('readonly', True)
            msgs = await core.stormlist('test:str=baz $lib.layer.get().delNodeData($node)')
            self.stormIsInErr(f'Layer {layer.iden} is read only!', msgs)

    async def test_storm_layer_delnodeedge(self):
        async with self.getTestCore() as core:
            q = '''
                $seen00 = { [ meta:source=* :name=delnodeedge00 ] }
                $seen01 = { [ meta:source=* :name=delnodeedge01 ] }
                $refs = { [ it:dev:str=foobar ] }
                $_ = { [test:str=foo <(seen)+ $seen00 <(seen)+ $seen01]}
                $_ = { [test:str=bar <(seen)+ $seen00 +(refs)> $refs] }
                $_ = { [test:str=baz] }
                $_ = { [test:str=woot <(seen)+ $seen00 +(refs)> $refs] }
            '''
            msgs = await core.stormlist(q)
            self.stormHasNoWarnErr(msgs)

            nodes = await core.nodes('meta:source:name=delnodeedge00')
            self.len(1, nodes)
            seen00 = nodes[0]

            nodes = await core.nodes('meta:source:name=delnodeedge01')
            self.len(1, nodes)
            seen01 = nodes[0]

            nodes = await core.nodes('it:dev:str=foobar')
            self.len(1, nodes)
            refs = nodes[0]

            # Delete n2 edge
            nodes = await core.nodes('test:str=foo')
            self.len(1, nodes)
            self.len(0, await s_test.alist(nodes[0].iterEdgesN1()))
            self.sorteq(await s_test.alist(nodes[0].iterEdgesN2()), [('seen', seen00.iden()), ('seen', seen01.iden())])

            q = '''
                $seen00 = { meta:source:name=delnodeedge00 }
                test:str=foo
                $lib.layer.get().delEdge($seen00, seen, $node)
            '''
            msgs = await core.stormlist(q)
            self.stormHasNoWarnErr(msgs)

            nodes = await core.nodes('test:str=foo')
            self.len(1, nodes)
            self.len(0, await s_test.alist(nodes[0].iterEdgesN1()))
            self.eq(await s_test.alist(nodes[0].iterEdgesN2()), [('seen', seen01.iden())])

            # Delete n1 edge
            nodes = await core.nodes('test:str=bar')
            self.len(1, nodes)
            self.sorteq(await s_test.alist(nodes[0].iterEdgesN1()), [('refs', refs.iden())])
            self.sorteq(await s_test.alist(nodes[0].iterEdgesN2()), [('seen', seen00.iden())])

            q = '''
                $refs = { it:dev:str=foobar }
                test:str=bar
                $lib.layer.get().delEdge($node, refs, $refs)
            '''
            msgs = await core.stormlist(q)
            self.stormHasNoWarnErr(msgs)

            nodes = await core.nodes('test:str=bar')
            self.len(1, nodes)
            self.len(0, await s_test.alist(nodes[0].iterEdgesN1()))
            self.eq(await s_test.alist(nodes[0].iterEdgesN2()), [('seen', seen00.iden())])

            # No edits to make
            nodes = await core.nodes('test:str=baz')
            self.len(1, nodes)
            self.len(0, await s_test.alist(nodes[0].iterEdgesN1()))
            self.len(0, await s_test.alist(nodes[0].iterEdgesN2()))

            q = '''
                $refs = { it:dev:str=foobar }
                test:str=baz
                $lib.layer.get().delEdge($node, refs, $refs)
            '''
            msgs = await core.stormlist(q)
            self.stormHasNoWarnErr(msgs)

            # insufficient perms
            lowuser = await core.auth.addUser('lowuser')
            await lowuser.addRule((True, ('node', 'add', 'test:str')))

            nodes = await core.nodes('test:str=woot')
            self.len(1, nodes)
            self.len(1, await s_test.alist(nodes[0].iterEdgesN1()))
            self.len(1, await s_test.alist(nodes[0].iterEdgesN2()))

            q = '''
                $seen = { meta:source:name=delnodeedge00 }
                test:str=woot
                $lib.layer.get().delEdge($seen, seen, $node)
            '''
            msgs = await core.stormlist(q, opts={'user': lowuser.iden})
            self.stormIsInErr('delEdge() requires admin privileges.', msgs)

            nodes = await core.nodes('test:str=woot')
            self.len(1, nodes)
            self.len(1, await s_test.alist(nodes[0].iterEdgesN1()))
            self.len(1, await s_test.alist(nodes[0].iterEdgesN2()))

            # Readonly layer
            layer = core.view.layers[0]
            await layer.setLayerInfo('readonly', True)
            msgs = await core.stormlist(q)
            self.stormIsInErr(f'Layer {layer.iden} is read only!', msgs)

            nodes = await core.nodes('test:str=woot')
            self.len(1, nodes)
            self.len(1, await s_test.alist(nodes[0].iterEdgesN1()))
            self.len(1, await s_test.alist(nodes[0].iterEdgesN2()))

    async def test_storm_lib_fire(self):
        async with self.getTestCore() as core:
            text = '$lib.fire(foo:bar, baz=faz)'

            gotn = [mesg for mesg in await core.stormlist(text) if mesg[0] == 'storm:fire']

            self.len(1, gotn)

            self.eq(gotn[0][1]['type'], 'foo:bar')
            self.eq(gotn[0][1]['data']['baz'], 'faz')

            await core.addTagProp('score', ('int', {}), {})

            await core.callStorm('[inet:ip=1.2.3.4 +#foo=2021 +#foo:score=9001]')
            q = 'inet:ip $lib.fire(msg:pack, sode=$node.getStorNodes())'
            gotn = [mesg async for mesg in core.storm(q) if mesg[0] == 'storm:fire']
            self.len(1, gotn)
            self.eq(gotn[0][1]['data']['sode'][0]['tagprops'], {'foo': {'score': (9001, 9)}})
            self.eq(gotn[0][1]['type'], 'msg:pack')

    async def test_storm_node_repr(self):
        text = '''
            [ inet:ip=1.2.3.4 :place:loc=us]
            $ipv4 = $node.repr()
            $loc = $node.repr(place:loc)
            $latlong = $node.repr(place:latlong, defv="??")
            $valu = `{$ipv4} in {$loc} at {$latlong}`
            [ test:str=$valu ]
            +test:str
        '''

        async with self.getTestCore() as core:
            nodes = await core.nodes(text)
            self.len(1, nodes)
            self.eq(nodes[0].ndef[1], '1.2.3.4 in us at ??')

            mesgs = await core.stormlist('inet:ip $repr=$node.repr(newp)')

            err = mesgs[-2][1]
            self.eq(err[0], 'NoSuchProp')
            self.eq(err[1].get('prop'), 'newp')
            self.eq(err[1].get('form'), 'inet:ip')

    async def test_storm_csv(self):
        async with self.getTestCore() as core:
            await core.nodes('[test:str=1234 :tick=2001]')
            await core.nodes('[test:str=9876 :tick=3001]')

            q = "test:str " \
                "$tick=$node.repr(tick) " \
                "$lib.csv.emit($node.form(), $node.value(), $tick, table=mytable)"

            mesgs = await core.stormlist(q, {'show': ('err', 'csv:row')})
            csv_rows = [m for m in mesgs if m[0] == 'csv:row']
            self.len(2, csv_rows)
            csv_rows.sort(key=lambda x: x[1].get('row')[1])
            self.eq(csv_rows[0],
                    ('csv:row', {'row': ['test:str', '1234', '2001-01-01T00:00:00Z'],
                                 'table': 'mytable'}))
            self.eq(csv_rows[1],
                    ('csv:row', {'row': ['test:str', '9876', '3001-01-01T00:00:00Z'],
                                 'table': 'mytable'}))

            q = 'test:str $hehe=$node.props.hehe $lib.csv.emit(:tick, $hehe)'
            mesgs = await core.stormlist(q, {'show': ('err', 'csv:row')})
            csv_rows = [m for m in mesgs if m[0] == 'csv:row']
            self.len(2, csv_rows)
            self.eq(csv_rows[0], ('csv:row', {'row': [978307200000000, None], 'table': None}))
            self.eq(csv_rows[1], ('csv:row', {'row': [32535216000000000, None], 'table': None}))

            # Sad path case...
            q = '''
                [ test:str=woot ]
                $lib.csv.emit($path)
            '''
            mesgs = await core.stormlist(q, {'show': ('err', 'csv:row')})
            err = mesgs[-2]
            self.eq(err[1][0], 'NoSuchType')

    async def test_storm_set(self):

        async with self.getTestCore() as core:

            await core.nodes('[inet:ip=1.2.3.4 :asn=20]')
            await core.nodes('[inet:ip=5.6.7.8 :asn=30]')

            q = '''
                $set = $lib.set()
                inet:ip $set.add(:asn)
                [ tel:mob:telem="*" ] +tel:mob:telem [ :data=$set.list() ]
            '''
            nodes = await core.nodes(q)
            self.len(1, nodes)
            self.eq(tuple(sorted(nodes[0].get('data'))), (20, 30))

            q = '''
                $set = $lib.set()
                inet:ip $set.adds((:asn,:asn))
                [ tel:mob:telem="*" ] +tel:mob:telem [ :data=$set.list() ]
            '''
            nodes = await core.nodes(q)
            self.len(1, nodes)
            self.eq(tuple(sorted(nodes[0].get('data'))), (20, 30))

            q = '''
                $set = $lib.set()
                inet:ip $set.adds((:asn,:asn))
                { +:asn=20 $set.rem(:asn) }
                [ tel:mob:telem="*" ] +tel:mob:telem [ :data=$set.list() ]
            '''
            nodes = await core.nodes(q)
            self.len(1, nodes)
            self.eq(tuple(sorted(nodes[0].get('data'))), (30,))

            q = '''
                $set = $lib.set()
                inet:ip $set.add(:asn)
                $set.rems((:asn,:asn))
                [ tel:mob:telem="*" ] +tel:mob:telem [ :data=$set.list() ]
            '''
            nodes = await core.nodes(q)
            self.len(1, nodes)
            self.eq(tuple(sorted(nodes[0].get('data'))), ())

            q = '$set = $lib.set(a, b, c, b, a) [test:int=$set.size()]'
            nodes = await core.nodes(q)
            self.len(1, nodes)
            self.eq(nodes[0].ndef, ('test:int', 3))

            q = '''$set = $lib.set(a, b, c)
            for $v in $set {
                $lib.print('set valu: {v}', v=$v)
            }
            '''
            mesgs = await core.stormlist(q)
            self.stormIsInPrint('set valu: a', mesgs)
            self.stormIsInPrint('set valu: b', mesgs)
            self.stormIsInPrint('set valu: c', mesgs)

            q = '''
                $set = $lib.set()
                $set.add(foo)
                if $set.has(foo) { [ test:str=asdf ] }
            '''
            nodes = await core.nodes(q)
            self.len(1, nodes)
            self.eq(nodes[0].ndef, ('test:str', 'asdf'))

            q = '''
            $set = $lib.set()
            for $v in $lib.range($n) {
                $set.add($v)
            }
            if $set { return ( (true) ) }
            else { return ( (false) ) }
            '''
            self.false(await core.callStorm(q, opts={'vars': {'n': 0}}))
            self.true(await core.callStorm(q, opts={'vars': {'n': 1}}))

            # test that some of the more complex objects we've got uniq down properly
            # Bool
            q = '''
                $set = $lib.set()
                $set.add($true)
                $set.add($true)
                $set.add($true)
                $set.add($false)
                $set.add($false)
                $lib.print('There are {count} items in the set', count=$lib.len($set))
            '''
            trueprim = s_stormtypes.Bool(True)
            falsprim = s_stormtypes.Bool(False)
            msgs = await core.stormlist(q, opts={'vars': {'true': trueprim, 'false': falsprim}})
            self.stormIsInPrint('There are 2 items in the set', msgs)

            # bytes
            q = '''
                $set = $lib.set()
                $set.add($norun)
                $set.add($norun)
                $set.add($section)
                $set.add($section)
                $set.add($section)
                $set.add($copy)
                $set.add($bare)
                $set.add($bare)
                $lib.print('There are {count} items in the set', count=$lib.len($set))
            '''
            norun = s_stormtypes.Bytes(b'This program cannot be run')
            section = s_stormtypes.Bytes(b'.text')
            copy = s_stormtypes.Bytes(b'.text')
            bare = b'.text'
            msgs = await core.stormlist(q, opts={'vars': {'norun': norun, 'section': section, 'copy': copy, 'bare': bare}})
            self.stormIsInPrint('There are 3 items in the set', msgs)

            # cmdopts
            q = '''
                $set = $lib.set()
                $set.add($opts)
                $set.add($othr)
                $set.add($diff)
                $lib.print('There are {count} items in the set', count=$lib.len($set))
            '''

            class OptWrapper:
                def __init__(self):
                    self.pars = s_storm.Parser(prog='test', descr='for set testing')
                    self.pars.add_argument('--foo', action='store_true')
                    self.pars.add_argument('--bar', action='store_false')
                    self.pars.add_argument('--lol', action='store_true')
                    self.pars.add_argument('--nope', action='store_true')

                async def set_opts(self, argv):
                    self.opts = await self.pars.parse_args(argv)

                def __eq__(self, othr):
                    return self.opts == othr.opts

            opt1 = OptWrapper()
            await opt1.set_opts(['--foo', '--bar'])
            opts = s_stormtypes.CmdOpts(opt1)

            opt2 = OptWrapper()
            await opt2.set_opts(['--foo', '--bar'])
            othr = s_stormtypes.CmdOpts(opt2)

            opt3 = OptWrapper()
            await opt3.set_opts(['--lol', '--nope'])
            diff = s_stormtypes.CmdOpts(opt3)

            msgs = await core.stormlist(q, opts={'vars': {'opts': opts, 'othr': othr, 'diff': diff}})
            self.stormIsInPrint('There are 2 items in the set', msgs)
            self.ne(diff, copy)
            self.ne(copy, diff)

            # cron and others uniq by iden
            q = '''
                $set = $lib.set()
                $jobA = $lib.cron.add(query=${[test:int=1]}, hourly=10)
                $jobB = $lib.cron.add(query=${[test:int=1]}, hourly=10)

                $set.add($jobA)
                $set.add($jobB)

                $set.add($jobA)
                $set.add($jobB)

                $lib.print('There are {count} items in the set', count=$lib.len($set))
            '''
            msgs = await core.stormlist(q)
            self.stormIsInPrint('There are 2 items in the set', msgs)

            # gate
            q = '''
                $set = $lib.set()
                $gate = $lib.auth.gates.get($lib.view.get().iden)
                $set.add($gate)
                $set.add($gate)
                $set.add($lib.auth.gates.get($lib.view.get().iden))
                $set.add($lib.auth.gates.get($lib.view.get().iden))

                $layr = $lib.layer.add().iden
                $newview = $lib.view.add(($layr,))
                $set.add($lib.auth.gates.get($newview.iden))
                $lib.print('There are {count} items in the set', count=$lib.len($set))
            '''
            msgs = await core.stormlist(q)
            self.stormIsInPrint('There are 2 items in the set', msgs)

            # layer
            q = '''
                init {
                    $extra = $lib.layer.add()
                    $fake = $lib.layer.add()
                }
                $layr = $lib.layer.get()
                $set = $lib.set()
                $set.add($lib.layer.get())
                $set.add($lib.layer.get())
                $set.add($extra)
                $set.add($fake)
                $set.add($fake)
                $set.add($extra)
                $set.add($layr)
                $lib.print('There are {count} items in the set', count=$lib.len($set))
            '''
            msgs = await core.stormlist(q)
            self.stormIsInPrint('There are 3 items in the set', msgs)

            # node
            q = '''
                init {
                    $set = $lib.set()
                }
                inet:ip

                $set.add($node)
                $set.add($node)
                fini {
                    $lib.print('There are {count} items in the set', count=$lib.len($set))
                }
            '''
            msgs = await core.stormlist(q)
            self.stormIsInPrint('There are 2 items in the set', msgs)

            # queue
            q = '''
                $orig = $lib.queue.add(testq)
                $set = $lib.set()
                $set.add($orig)
                $set.add($lib.queue.byname(testq))
                $set.add($lib.queue.byname(testq))
                $set.add($lib.queue.byname(testq))
                $lib.print('There is {count} item in the set', count=$lib.len($set))
            '''
            msgs = await core.stormlist(q)
            self.stormIsInPrint('There is 1 item in the set', msgs)

            # role
            q = '''
                $role = $lib.auth.roles.add(muffin)
                $set = $lib.set()
                $set.add($role)
                $set.add($lib.auth.roles.byname(muffin))
                $set.add($role)
                $lib.print('There is {count} item in the set', count=$lib.len($set))
            '''
            msgs = await core.stormlist(q)
            self.stormIsInPrint('There is 1 item in the set', msgs)

            # str
            q = '''
                $set = $lib.set()
                $set.add(23)
                $set.add("alpha")
                $set.add("alpha")
                $set.add($alpha)

                $set.add($beta)
                $set.add("beta")

                $set.add("delta")
                $set.add($delta)

                $set.add($copy)
                $set.add($copy)
                $set.add(47)
                $lib.print('There are {count} items in the set', count=$lib.len($set))
            '''
            alpha = s_stormtypes.Str('alpha')
            beta = s_stormtypes.Str('beta')
            delta = s_stormtypes.Str('delta')
            copy = s_stormtypes.Str('delta')
            msgs = await core.stormlist(q, opts={'vars': {'alpha': alpha, 'beta': beta, 'delta': delta, 'copy': copy}})
            self.stormIsInPrint('There are 8 items in the set', msgs)
            self.ne(alpha, section)

            # trigger
            q = '''
                $trig = $lib.trigger.add($tdef)
                $set = $lib.set()
                $set.adds(($trig, $trig, $trig, $trig))
                $lib.print('There is {count} item in the set', count=$lib.len($set))
            '''
            iden = s_common.guid()
            tdef = {'iden': iden, 'cond': 'node:add', 'storm': '[ test:str=foo ]', 'form': 'test:str'}
            msgs = await core.stormlist(q, opts={'vars': {'tdef': tdef}})
            self.stormIsInPrint('There is 1 item in the set', msgs)
            self.nn(await core.view.getTrigger(iden))

            # user
            q = '''
                $u = $lib.auth.users.add(bar)
                $lib.set($u)
                $set = $lib.set($u)
                $set.add($lib.auth.users.byname(bar))
                $set.add($lib.auth.users.byname(bar))
                $lib.print('There is {count} item in the set', count=$lib.len($set))
            '''
            msgs = await core.stormlist(q)
            self.stormIsInPrint('There is 1 item in the set', msgs)

            # view
            q = '''
                $view = $lib.view.get()
                $set = $lib.set($view)
                $set.add($lib.view.get())
                $set.add($lib.view.get())

                $layr = $lib.layer.add().iden
                $newview = $lib.view.add(($layr,))
                $set.add($newview)
                $lib.print('There are {count} items in the set', count=$lib.len($set))
            '''
            msgs = await core.stormlist(q)
            self.stormIsInPrint('There are 2 items in the set', msgs)

            # Dict
            q = '''
                $dict = ({
                    "foo": "bar",
                    "biz": "baz",
                })
                $set = $lib.set($dict)
            '''
            msgs = await core.stormlist(q)
            self.stormIsInErr('is mutable and cannot be used in a set', msgs)

            q = '''
                $dict = ({
                    "foo": "bar",
                    "biz": "baz",
                })
                $set = $lib.set()
                $set.adds($dict)
                $lib.print('There are {count} items in the set', count=$lib.len($set))
            '''
            msgs = await core.stormlist(q)
            self.stormIsInPrint('There are 2 items in the set', msgs)

            # List
            q = '''
                $list = (1, 2, 3)
                $set = $lib.set($list)
            '''
            msgs = await core.stormlist(q)
            self.stormIsInErr('is mutable and cannot be used in a set', msgs)

            q = '''
                $list = (1, 2, 3, 1, 2, 3, 1, 2, 3)
                $set = $lib.set()
                $set.adds($list)
                $lib.print('There are {count} items in the set', count=$lib.len($set))
            '''
            msgs = await core.stormlist(q)
            self.stormIsInPrint('There are 3 items in the set', msgs)

            q = '''
                $list = ((4, 5, 6, 7), (1, 2, 3, 4))
                $set = $lib.set()
                $set.adds($list)
                $lib.print('There are {count} items in the set', count=$lib.len($set))
            '''
            msgs = await core.stormlist(q)
            self.stormIsInErr('is mutable and cannot be used in a set', msgs)

            # Set
            q = '''
                $setA = $lib.set(1, 1, 2, 2, 3)
                $setB = $lib.set($setA)
            '''
            msgs = await core.stormlist(q)
            self.stormIsInErr('is mutable and cannot be used in a set', msgs)

            q = '''
                $setA = $lib.set(1, 1, 2, 2, 3)
                $setB = $lib.set()

                $setB.adds($setA)
                $lib.print('There are {count} items in the set', count=$lib.len($setB))
            '''
            msgs = await core.stormlist(q)
            self.stormIsInPrint('There are 3 items in the set', msgs)

            # path
            q = '''
                inet:ip
                $set = $lib.set()
                $set.add($path)
            '''
            msgs = await core.stormlist(q)
            self.stormIsInErr('is mutable and cannot be used in a set', msgs)

            # PathMeta
            q = '''
                inet:ip
                $set = $lib.set()
                $meta = $path.meta
                $set.add($meta)
            '''
            msgs = await core.stormlist(q)
            self.stormIsInErr('is mutable and cannot be used in a set', msgs)

            # pathvars
            q = '''
                inet:ip
                $set = $lib.set()
                $vars = $path.vars
                $set.add($vars)
            '''
            msgs = await core.stormlist(q)
            self.stormIsInErr('is mutable and cannot be used in a set', msgs)

            # text
            q = '''
                $text = () $text.append(beepboopgetthejedi)
                $set = $lib.set($text)
            '''
            msgs = await core.stormlist(q)
            self.stormIsInErr('is mutable and cannot be used in a set', msgs)

            # stattally
            q = '''
                $tally = $lib.stats.tally()
                $tally.inc(foo)
                $set = $lib.set($tally)
            '''
            msgs = await core.stormlist(q)
            self.stormIsInErr('is mutable and cannot be used in a set', msgs)

            # mix
            q = '''
            $user = $lib.auth.users.add(foo)
            $list = (1, 1, 'a', $user, $user, $lib.view.get(), $lib.view.get(), $lib.queue.add(neatq), $lib.queue.byname(neatq), $lib.false)
            $set = $lib.set()
            $set.adds($list)
            $lib.print('There are {count} items in the set', count=$lib.len($set))
            '''
            msgs = await core.stormlist(q)
            self.stormIsInPrint('There are 6 items in the set', msgs)

            q = '''
            $list = (
                1, 2, 3, 4,
                (2), (3), (4), (5),
                (3.0), (4.0), (5.0), (6.0),
                $lib.cast(float, 4), $lib.cast(float, 5), $lib.cast(float, 6), $lib.cast(float, 7)
            )
            $set = $lib.set()
            $set.adds($list)
            $lib.print('There are {count} items in the set', count=$lib.len($set))
            '''
            msgs = await core.stormlist(q)
            self.stormIsInPrint('There are 13 items in the set', msgs)

    async def test_storm_path(self):
        async with self.getTestCore() as core:
            await core.nodes('[ inet:dns:a=(vertex.link, 1.2.3.4) ]')
            q = '''
                inet:fqdn=vertex.link -> inet:dns:a -> inet:ip
                $idens = $path.idens()
                [ tel:mob:telem="*" ] +tel:mob:telem [ :data=$idens ]
            '''

            idens = (
                '02883f0e6b303c824b91d40ecddb609b2f03df4274a71758d0e5d3d01c5ee16e',
                '3ecd51e142a5acfcde42c02ff5c68378bfaf1eaf49fe9721550b6e7d6013b699',
                '6ff89ac24110dec0216d5ce85382056ed50f508dbf718764039f061fc190b3c8',
            )

            nodes = await core.nodes(q)
            self.len(1, nodes)
            self.eq(tuple(sorted(nodes[0].get('data'))), idens)

            opts = {'vars': {'testvar': 'test'}}
            text = "[ test:str='123' ] $testkey=testvar [ test:str=$path.vars.$testkey ]"
            nodes = await core.nodes(text, opts=opts)
            self.len(2, nodes)
            self.eq(nodes[0].ndef, ('test:str', 'test'))

            text = "[ test:str='123' ] [ test:str=$path.vars.testkey ]"
            mesgs = await core.stormlist(text)
            errs = [m[1] for m in mesgs if m[0] == 'err']
            self.len(1, errs)
            err = errs[0]
            self.eq(err[0], 'StormRuntimeError')
            self.isin('No var with name: testkey', err[1].get('mesg'))

            opts = {'vars': {'testkey': 'testvar'}}
            text = "[ test:str='123' ] $path.vars.$testkey = test [ test:str=$path.vars.testvar ]"
            nodes = await core.nodes(text, opts=opts)
            self.len(2, nodes)
            self.eq(nodes[0].ndef, ('test:str', 'test'))
            self.eq(nodes[1].ndef, ('test:str', '123'))

            opts = {'vars': {'testvar': 'test', 'testkey': 'testvar'}}
            text = '''
                [ test:str='123' ]
                for ($name, $valu) in $path.vars {
                    $lib.print('{name}={valu}', name=$name, valu=$valu)
                }
            '''
            msgs = await core.stormlist(text, opts=opts)

            self.stormIsInPrint('testvar=test', msgs)
            self.stormIsInPrint('testkey=testvar', msgs)

            async with core.getLocalProxy() as proxy:
                msgs = await proxy.storm('''
                    [ entity:contact=* ]
                    $path.meta.foo = bar
                    $path.meta.baz = faz
                    $path.meta.baz = $lib.undef
                    $path.meta.biz = ('neato', 'burrito')
                    {
                        for ($name, $valu) in $path.meta {
                            $lib.print('meta: {name}={valu}', name=$name, valu=$valu)
                        }
                    }
                    if $path.meta.foo { $lib.print(foofoofoo) }
                ''').list()
                self.stormIsInPrint('foofoofoo', msgs)
                self.stormIsInPrint('meta: foo=bar', msgs)
                self.stormIsInPrint("meta: biz=['neato', 'burrito']", msgs)
                pode = [m[1] for m in msgs if m[0] == 'node'][0]
                self.len(2, pode[1]['path'])
                self.eq('bar', pode[1]['path']['foo'])

                q = '''
                inet:fqdn=vertex.link
                $path.meta.foobar = ('neato', 'burrito')
                '''
                msgs = [mesg async for mesg in proxy.storm(q)]
                pode = [m[1] for m in msgs if m[0] == 'node'][0]
                self.eq(pode[1]['path'], {'foobar': ('neato', 'burrito')})

                q = '''
                inet:fqdn=vertex.link
                $path.meta.wat = ({"foo": "bar", "biz": "baz", "thing": ({"1": "2", "2": ["a", "b", "c"], "five": "nine"}) })
                $path.meta.neato = (awesome, burrito)
                '''
                msgs = [mesg async for mesg in proxy.storm(q)]
                pode = [m[1] for m in msgs if m[0] == 'node'][0]
                path = pode[1]['path']
                self.eq(('awesome', 'burrito'), path['neato'])
                self.eq('bar', path['wat']['foo'])
                self.eq('baz', path['wat']['biz'])
                self.eq('nine', path['wat']['thing']['five'])
                self.eq('2', path['wat']['thing']['1'])
                self.eq(('a', 'b', 'c'), path['wat']['thing']['2'])

                q = '''
                inet:fqdn=vertex.link
                $path.meta.$node = ('foo', 'bar')
                '''
                msgs = [mesg async for mesg in proxy.storm(q)]
                pode = [m[1] for m in msgs if m[0] == 'node'][0]
                path = pode[1]['path']
                self.len(1, path)
                key = list(path.keys())[0]
                self.true(key.startswith('vertex.link'))
                self.eq(('foo', 'bar'), path[key])

                q = '''
                inet:fqdn=vertex.link
                $test = ({"foo": "bar"})
                $path.meta.data = $test
                $test.biz = baz
                '''
                msgs = [mesg async for mesg in proxy.storm(q)]
                pode = [m[1] for m in msgs if m[0] == 'node'][0]
                path = pode[1]['path']
                self.len(1, path)
                self.len(2, path['data'])
                self.eq('bar', path['data']['foo'])
                self.eq('baz', path['data']['biz'])

    async def test_stormuser(self):
        # Do not include persistent vars support in this test see
        # test_persistent_vars for that behavior.
        async with self.getTestCore() as core:
            q = '$lib.print($lib.user.name())'
            mesgs = await core.stormlist(q)
            self.stormIsInPrint('root', mesgs)
            self.eq(core.auth.rootuser.iden, await core.callStorm('return($lib.user.iden)'))

            msgs = await core.stormlist('$lib.print($lib.auth.users.list().0)')
            self.stormIsInPrint('auth:user', msgs)
            self.stormIsInPrint("'name': 'root'", msgs)

            await core.stormlist('auth.user.add visi')

            visi = await core.auth.getUserByName('visi')
            opts = {'user': visi.iden}
            self.true(await core.callStorm('return($lib.user.allowed(foo.bar, default=$lib.true))', opts=opts))
            self.false(await core.callStorm('return($lib.user.allowed(foo.bar, default=$lib.false))', opts=opts))

    async def test_persistent_vars(self):
        with self.getTestDir() as dirn:
            async with self.getTestCore(dirn=dirn) as core:
                async with core.getLocalProxy() as prox:
                    # User setup for $lib.user.vars() tests

                    ret1 = await prox.addUser('user1', passwd='secret')
                    iden1 = ret1.get('iden')

                    await prox.addUserRule(iden1, (True, ('node', 'add')))
                    await prox.addUserRule(iden1, (True, ('node', 'prop', 'set')))
                    await prox.addUserRule(iden1, (True, ('globals', 'get', 'userkey',)))

                    # Basic tests as root for $lib.globals

                    q = '''$lib.globals.adminkey = sekrit
                    $lib.globals.userkey = lessThanSekrit
                    $lib.globals.throwaway = beep
                    $valu=$lib.globals.adminkey
                    $lib.print($valu)
                    '''
                    mesgs = await s_test.alist(prox.storm(q))
                    self.stormIsInPrint('sekrit', mesgs)

                    popq = '''$valu = $lib.globals.throwaway
                    $lib.globals.throwaway = $lib.undef
                    $lib.print("pop valu is {valu}", valu=$valu)
                    '''
                    mesgs = await s_test.alist(prox.storm(popq))
                    self.stormIsInPrint('pop valu is beep', mesgs)

                    q = '''$x=({"foo": "1"})
                    $lib.globals.bar = $x
                    $y=$lib.globals.bar
                    $lib.print("valu={v}", v=$y.foo)
                    '''
                    mesgs = await s_test.alist(prox.storm(q))
                    self.stormIsInPrint('valu=1', mesgs)

                    # get and pop take a secondary default value which may be returned
                    q = '''$valu = $lib.globals.throwaway
                    if ($valu = null) { $valu = (0) }
                    $lib.globals.throwaway = $lib.undef
                    $lib.print("get valu is {valu}", valu=$valu)
                    '''
                    mesgs = await s_test.alist(prox.storm(q))
                    self.stormIsInPrint('get valu is 0', mesgs)

                    listq = '''for ($key, $valu) in $lib.globals {
                    $string = `{$key} is {$valu}`
                    $lib.print($string)
                    }
                    '''
                    mesgs = await s_test.alist(prox.storm(listq))
                    self.len(3 + 1, [m for m in mesgs if m[0] == 'print'])
                    self.stormIsInPrint('adminkey is sekrit', mesgs)
                    self.stormIsInPrint('userkey is lessThanSekrit', mesgs)

                    rstr = await prox.callStorm('return(`{$lib.globals}`)')
                    self.eq(rstr, "{'adminkey': 'sekrit', 'bar': {'foo': '1'}, 'cortex:runtime:stormfixes': (4, 0, 0), 'userkey': 'lessThanSekrit'}")

                    # Storing a valu gets toprim()'d
                    q = '[test:str=test] $lib.user.vars.mynode = $node return($lib.user.vars.mynode)'
                    data = await prox.callStorm(q)
                    self.eq(data, 'test')

                    # Prims get tostr()'d
                    await prox.callStorm('$foo = (my, nested, valu) $lib.globals.$foo = haha')

                    mesgs = await s_test.alist(prox.storm(listq))
                    self.stormIsInPrint("['my', 'nested', 'valu'] is haha", mesgs)

                async with core.getLocalProxy() as uprox:
                    self.true(await uprox.setCellUser(iden1))

                    q = '''$lib.user.vars.somekey = hehe
                    $valu=$lib.user.vars.somekey
                    $lib.print($valu)
                    '''
                    mesgs = await s_test.alist(uprox.storm(q))
                    self.stormIsInPrint('hehe', mesgs)

                    q = '''$lib.user.vars.somekey = hehe
                    $lib.user.vars.anotherkey = weee
                    [test:str=$lib.user.vars.somekey]
                    '''
                    mesgs = await s_test.alist(uprox.storm(q))
                    self.len(1, await core.nodes('test:str=hehe'))

                    listq = '''for ($key, $valu) in $lib.user.vars {
                        $string = `{$key} is {$valu}`
                        $lib.print($string)
                    }
                    '''
                    mesgs = await s_test.alist(uprox.storm(listq))
                    self.stormIsInPrint('somekey is hehe', mesgs)
                    self.stormIsInPrint('anotherkey is weee', mesgs)

                    popq = '''$lib.user.vars.anotherkey = $lib.undef'''
                    mesgs = await s_test.alist(uprox.storm(popq))

                    mesgs = await s_test.alist(uprox.storm(listq))
                    self.len(1, [m for m in mesgs if m[0] == 'print'])
                    self.stormIsInPrint('somekey is hehe', mesgs)

                    # the user can access the specific core.vars key
                    # that they have access to but not the admin key
                    q = '''$valu=$lib.globals.userkey
                        $lib.print($valu)
                        '''
                    mesgs = await s_test.alist(uprox.storm(q))
                    self.stormIsInPrint('lessThanSekrit', mesgs)

                    # While the user has get perm, they do not have set or pop
                    # permission
                    q = '''$lib.globals.userkey = $lib.undef'''
                    mesgs = await s_test.alist(uprox.storm(q))
                    self.len(0, [m for m in mesgs if m[0] == 'print'])
                    errs = [m for m in mesgs if m[0] == 'err']
                    self.len(1, errs)
                    self.eq(errs[0][1][0], 'AuthDeny')

                    q = '''$lib.globals.userkey = newSekritValu'''
                    mesgs = await s_test.alist(uprox.storm(q))
                    self.len(0, [m for m in mesgs if m[0] == 'print'])
                    errs = [m for m in mesgs if m[0] == 'err']
                    self.len(1, errs)
                    self.eq(errs[0][1][0], 'AuthDeny')

                    # Attempting to access the adminkey fails
                    q = '''$valu=$lib.globals.adminkey
                    $lib.print($valu)
                    '''
                    mesgs = await s_test.alist(uprox.storm(q))
                    self.len(0, [m for m in mesgs if m[0] == 'print'])
                    errs = [m for m in mesgs if m[0] == 'err']
                    self.len(1, errs)
                    self.eq(errs[0][1][0], 'AuthDeny')

                    # if the user attempts to list the values in
                    # core.vars, they only get the values they can read.
                    corelistq = '''
                    for ($key, $valu) in $lib.globals {
                        $string = `{$key} is {$valu}`
                        $lib.print($string)
                    }
                    '''
                    mesgs = await s_test.alist(uprox.storm(corelistq))
                    self.len(1, [m for m in mesgs if m[0] == 'print'])
                    self.stormIsInPrint('userkey is lessThanSekrit', mesgs)

            async with self.getTestCore(dirn=dirn) as core:
                # And our variables do persist AFTER restarting the cortex,
                # so they are persistent via the slab.
                async with core.getLocalProxy() as uprox:
                    self.true(await uprox.setCellUser(iden1))

                    mesgs = await uprox.storm(listq).list()
                    self.len(1, [m for m in mesgs if m[0] == 'print'])
                    self.stormIsInPrint('somekey is hehe', mesgs)

                    q = '''$valu=$lib.globals.userkey
                    $lib.print($valu)
                    '''
                    mesgs = await uprox.storm(q).list()
                    self.stormIsInPrint('lessThanSekrit', mesgs)

                    # The StormHiveDict is safe when computing things
                    q = '''[test:int=1234]
                    $lib.user.vars.someint = $node.value()
                    [test:str=$lib.user.vars.someint]
                    '''
                    mesgs = await uprox.storm(q).list()
                    podes = [m[1] for m in mesgs if m[0] == 'node']
                    self.len(2, podes)
                    self.eq({('test:str', '1234'), ('test:int', 1234)},
                            {pode[0] for pode in podes})

    async def test_storm_lib_time(self):

        async with self.getTestCore() as core:

            self.eq(20000000, await core.callStorm('return($lib.time.fromunix(20))'))

            query = '''$valu="10/1/2017 2:52"
            $parsed=$lib.time.parse($valu, "%m/%d/%Y %H:%M")
            [test:int=$parsed]
            '''
            nodes = await core.nodes(query)
            self.len(1, nodes)
            self.eq(nodes[0].ndef[1], 1506826320000000)

            query = '''$valu="10/1/2017 1:22-01:30"
            $parsed=$lib.time.parse($valu, "%m/%d/%Y %H:%M%z")
            [test:int=$parsed]
            '''
            nodes = await core.nodes(query)
            self.len(1, nodes)
            self.eq(nodes[0].ndef[1], 1506826320000000)

            query = '''$valu="10/1/2017 3:52+01:00"
            $parsed=$lib.time.parse($valu, "%m/%d/%Y %H:%M%z")
            [test:int=$parsed]
            '''
            nodes = await core.nodes(query)
            self.len(1, nodes)
            self.eq(nodes[0].ndef[1], 1506826320000000)

            # Sad case for parse
            query = '''$valu="10/1/2017 2:52"
            $parsed=$lib.time.parse($valu, "%m/%d/%Y--%H:%MTZ")
            [test:int=$parsed]
            '''
            mesgs = await core.stormlist(query)
            ernfos = [m[1] for m in mesgs if m[0] == 'err']
            self.len(1, ernfos)
            self.isin('Error during time parsing', ernfos[0][1].get('mesg'))

            # We can optionally suppress that if error we want to do so and then
            # we can compare the return value against $lib.null if we wanted to
            # do any flow control based on that information.
            query = '''$valu="10/1/2017 2:52"
            $parsed=$lib.time.parse($valu, "%m/%d/%Y--%H:%MTZ", errok=$lib.true)
            return ($parsed)'''
            ret = await core.callStorm(query)
            self.none(ret)

            self.none(await core.callStorm('return($lib.time.parse($lib.true, "%m/%d/%Y", errok=$lib.true))'))

            query = '''[test:str=1234 :tick=20190917]
            $lib.print($lib.time.format(:tick, "%Y-%d-%m"))
            '''
            mesgs = await core.stormlist(query)
            self.stormIsInPrint('2019-17-09', mesgs)

            # Strs can be parsed using time norm routine.
            query = '''$valu=$lib.time.format('200103040516', '%Y %m %d')
            $lib.print($valu)
            '''
            mesgs = await core.stormlist(query)
            self.stormIsInPrint('2001 03 04', mesgs)

            # Out of bounds case for datetime
            query = '''[test:int=253402300800000000]
            $valu=$lib.time.format($node.value(), '%Y')'''
            mesgs = await core.stormlist(query)
            ernfos = [m[1] for m in mesgs if m[0] == 'err']
            self.len(1, ernfos)
            self.isin('Failed to norm a time value prior to formatting', ernfos[0][1].get('mesg'))

            # Cant format ?/* times
            query = '$valu=$lib.time.format("?", "%Y")'
            mesgs = await core.stormlist(query)
            ernfos = [m[1] for m in mesgs if m[0] == 'err']
            self.len(1, ernfos)
            self.isin('', ernfos[0][1].get('mesg'))

            query = '$valu=$lib.time.format("*", "%Y")'
            mesgs = await core.stormlist(query)
            ernfos = [m[1] for m in mesgs if m[0] == 'err']
            self.len(1, ernfos)
            self.isin('', ernfos[0][1].get('mesg'))

            # Get time parts
            self.eq(2021, await core.callStorm('return($lib.time.year(20211031020304))'))
            self.eq(10, await core.callStorm('return($lib.time.month(20211031020304))'))
            self.eq(31, await core.callStorm('return($lib.time.day(20211031020304))'))
            self.eq(2, await core.callStorm('return($lib.time.hour(20211031020304))'))
            self.eq(3, await core.callStorm('return($lib.time.minute(20211031020304))'))
            self.eq(4, await core.callStorm('return($lib.time.second(20211031020304))'))
            self.eq(6, await core.callStorm('return($lib.time.dayofweek(20211031020304))'))
            self.eq(303, await core.callStorm('return($lib.time.dayofyear(20211031020304))'))
            self.eq(30, await core.callStorm('return($lib.time.dayofmonth(20211031020304))'))
            self.eq(9, await core.callStorm('return($lib.time.monthofyear(20211031020304))'))

            tick = s_time.parse('2020-02-11 14:08:00.123')
            valu = await core.callStorm('return($lib.time.toUTC(2020-02-11@14:08:00.123, EST))')
            self.eq(valu, (True, tick + (s_time.onehour * 5)))

            valu = await core.callStorm('return($lib.time.toUTC(2020, VISI))')
            self.false(valu[0])
            self.eq(valu[1]['err'], 'BadArg')

            query = '''$valu="2020-10-01 01:30:00"
            $parsed=$lib.time.parse($valu, "%Y-%m-%d %H:%M:%S")
            $lib.print($lib.time.toUTC($parsed, US/Eastern))
            '''
            mesgs = await core.stormlist(query)
            self.stormIsInPrint('1601530200000', mesgs)

            # Test with different timezone abbreviations

            # EST (Eastern Standard Time) - UTC-5
            tick = s_time.parse('2020-02-11 14:08:00.123')
            valu = await core.callStorm('return($lib.time.toUTC(2020-02-11@14:08:00.123, EST))')
            self.eq(valu, (True, tick + (s_time.onehour * 5)))

            # PST (Pacific Standard Time) - UTC-8
            tick = s_time.parse('2020-02-11 14:08:00.123')
            valu = await core.callStorm('return($lib.time.toUTC(2020-02-11@14:08:00.123, US/Pacific))')
            self.eq(valu, (True, tick + (s_time.onehour * 8)))

            # America/Los_Angeles - during DST - UTC-7
            tick = s_time.parse('2020-07-11 14:08:00.123')
            valu = await core.callStorm('return($lib.time.toUTC(2020-07-11@14:08:00.123, America/Los_Angeles))')
            self.eq(valu, (True, tick + (s_time.onehour * 7)))

            # America/New_York - during DST - UTC-4
            tick = s_time.parse('2020-07-11 14:08:00.123')
            valu = await core.callStorm('return($lib.time.toUTC(2020-07-11@14:08:00.123, America/New_York))')
            self.eq(valu, (True, tick + (s_time.onehour * 4)))

            # America/New_York - not during DST - UTC-5
            tick = s_time.parse('2020-02-11 14:08:00.123')
            valu = await core.callStorm('return($lib.time.toUTC(2020-02-11@14:08:00.123, America/New_York))')
            self.eq(valu, (True, tick + (s_time.onehour * 5)))

            # Invalid timezone
            valu = await core.callStorm('return($lib.time.toUTC(2020-02-11@14:08:00.123, InvalidTZ))')
            self.false(valu[0])
            self.isin('Unknown timezone', valu[1]['errinfo']['mesg'])

            # Ambiguous time
            query = '''$valu="2020-11-01 01:30:00"
            $parsed=$lib.time.parse($valu, "%Y-%m-%d %H:%M:%S")
            return($lib.time.toUTC($parsed, America/New_York))
            '''
            mesgs = await core.callStorm(query)
            self.false(mesgs[0])
            self.isin('Ambiguous time', mesgs[1]['errinfo']['mesg'])

    async def test_storm_lib_time_ticker(self):

        async with self.getTestCore() as core:
            iden = s_common.guid()
            await core.nodes('''
                $lib.queue.add(visi)
                $lib.dmon.add(${
                    $visi=$lib.queue.byname(visi)
                    for $tick in $lib.time.ticker(0.01) {
                        $visi.put($tick)
                    }
                }, ddef=({"iden": $iden}))
            ''', opts={'vars': {'iden': iden}})
            nodes = await core.nodes('for ($offs, $tick) in $lib.queue.byname(visi).gets(size=3) { [test:int=$tick] } ')
            self.len(3, nodes)
            self.eq({0, 1, 2}, {node.ndef[1] for node in nodes})
            self.nn(await core.getStormDmon(iden))

    async def test_stormtypes_telepath(self):

        class FakeService:

            async def doit(self, x):
                return x + 20

            async def fqdns(self):
                yield 'woot.com'
                yield 'vertex.link'

            async def ipv4s(self):
                return ('1.2.3.4', '5.6.7.8')

        async with self.getTestCore() as core:

            fake = FakeService()
            core.dmon.share('fake', fake)
            lurl = core.getLocalUrl(share='fake')

            await core.nodes('[ inet:ip=1.2.3.4 :asn=20 ]')

            varz = {'url': lurl}
            opts = {'vars': varz}

            q = '[ inet:ip=1.2.3.4 :asn=20 ] $asn = $lib.telepath.open($url).doit(:asn) [ :asn=$asn ]'
            nodes = await core.nodes(q, opts=opts)
            self.eq(40, nodes[0].get('asn'))

            nodes = await core.nodes('for $fqdn in $lib.telepath.open($url).fqdns() { [ inet:fqdn=$fqdn ] }', opts=opts)
            self.len(2, nodes)

            nodes = await core.nodes('for $ipv4 in $lib.telepath.open($url).ipv4s() { [ inet:ip=$ipv4 ] }', opts=opts)
            self.len(2, nodes)

            with self.raises(s_exc.NoSuchName):
                await core.nodes('$lib.telepath.open($url)._newp()', opts=opts)

            mesgs = await core.stormlist('$lib.print($lib.telepath.open($url))', opts=opts)
            self.stormIsInPrint("telepath:proxy: <synapse.telepath.Proxy object", mesgs)

            mesgs = await core.stormlist('$lib.print($lib.telepath.open($url).doit)', opts=opts)
            self.stormIsInPrint("telepath:proxy:method: <synapse.telepath.Method", mesgs)

            mesgs = await core.stormlist('$lib.print($lib.telepath.open($url).fqdns)', opts=opts)
            self.stormIsInPrint("telepath:proxy:genrmethod: <synapse.telepath.GenrMethod", mesgs)

            unfo = await core.addUser('lowuesr')
            user = unfo.get('iden')

            opts = {'user': user, 'vars': varz}
            with self.raises(s_exc.AuthDeny):
                await core.callStorm('return ( $lib.telepath.open($url).ipv4s() )', opts=opts)
            await core.addUserRule(user, (True, ('telepath', 'open', 'cell')))
            self.len(2, await core.callStorm('return ( $lib.telepath.open($url).ipv4s() )', opts=opts))

            # SynErr exceptions are allowed through. They can be caught by storm.
            with self.raises(s_exc.BadUrl):
                await core.callStorm('$prox=$lib.telepath.open("weeeeeeeeeeeeee")')

            # Python exceptions are caught and raised as StormRuntimeError exceptions.
            with self.raises(s_exc.StormRuntimeError) as cm:
                await core.callStorm('$prox=$lib.telepath.open("tcp://0.0.0.0:60000")')
            emsg = cm.exception.get('mesg')
            self.isin('Failed to connect to Telepath service: "tcp://0.0.0.0:60000" error:', emsg)
            self.isin('Connect call failed', emsg)

    async def test_storm_lib_queue(self):

        async with self.getTestCore() as core:

            msgs = await core.stormlist('queue.add visi')
            self.stormIsInPrint('queue added: visi', msgs)

            with self.raises(s_exc.DupName):
                await core.nodes('queue.add visi')

            msgs = await core.stormlist('queue.list')
            self.stormIsInPrint('Storm queue list:', msgs)
            self.stormIsInPrint('visi', msgs)

            name = await core.callStorm('$q = $lib.queue.byname(visi) return ($q.name)')
            self.eq(name, 'visi')

            nodes = await core.nodes('$q = $lib.queue.byname(visi) [ inet:ip=1.2.3.4 ] $q.put( $node.repr() )')
            nodes = await core.nodes('$q = $lib.queue.byname(visi) ($offs, $ipv4) = $q.get(0) inet:ip=$ipv4')
            self.len(1, nodes)
            self.eq(nodes[0].ndef, ('inet:ip', (4, 0x01020304)))

            # test iter use case
            q = '$q = $lib.queue.add(blah) [ inet:ip=1.2.3.4 inet:ip=5.5.5.5 ] $q.put( $node.repr() )'
            nodes = await core.nodes(q)
            self.len(2, nodes)

            # Put a value into the queue that doesn't exist in the cortex so the lift can nop
            await core.nodes('$q = $lib.queue.byname(blah) $q.put("8.8.8.8")')

            nodes = await core.nodes('''
                $q = $lib.queue.byname(blah)
                for ($offs, $ipv4) in $q.gets(0, wait=0) {
                    inet:ip=$ipv4
                }
            ''')
            self.len(2, nodes)

            nodes = await core.nodes('''
                $q = $lib.queue.byname(blah)
                for ($offs, $ipv4) in $q.gets(wait=0) {
                    inet:ip=$ipv4
                    $q.cull($offs)
                }
            ''')
            self.len(2, nodes)

            q = '$q = $lib.queue.byname(blah) for ($offs, $ipv4) in $q.gets(wait=0) { inet:ip=$ipv4 }'
            nodes = await core.nodes(q)
            self.len(0, nodes)

            qiden = await core.callStorm('return($lib.queue.byname(visi).iden)')
            msgs = await core.stormlist(f'queue.del {qiden}')
            self.stormIsInPrint(f'queue removed: {qiden}', msgs)

            with self.raises(s_exc.BadArg):
                await core.nodes('queue.del visi')

            with self.raises(s_exc.NoSuchName):
                await core.nodes('$lib.queue.byname(newp).get()')

            await core.nodes('''
                $doit = $lib.queue.add(doit)
                $doit.puts((foo,bar))
            ''')
            nodes = await core.nodes('for ($offs, $name) in $lib.queue.byname(doit).gets(size=2) { [test:str=$name] }')
            self.len(2, nodes)

            q = '$item = $lib.queue.byname(doit).get(offs=1) [test:str=$item.0]'
            nodes = await core.nodes(q)
            self.len(1, nodes)

            q = 'for ($offs, $name) in $lib.queue.byname(doit).gets(size=1, offs=1) { [test:str=$name] }'
            nodes = await core.nodes(q)
            self.len(1, nodes)

            # test other users who have access to this queue can do things to it
            async with core.getLocalProxy() as root:
                # add users
                await root.addUser('synapse')
                await root.addUser('wootuser')

                synu = await core.auth.getUserByName('synapse')
                woot = await core.auth.getUserByName('wootuser')

                # make a queue
                with self.raises(s_exc.AuthDeny):
                    opts = {'user': synu.iden}
                    await core.nodes('queue.add synq', opts=opts)

                rule = (True, ('queue', 'add'))
                await root.addUserRule(synu.iden, rule, indx=None)
                opts = {'user': synu.iden}
                msgs = await core.stormlist('queue.add synq', opts=opts)
                self.stormIsInPrint('queue added: synq', msgs)

                qiden = await core.callStorm('return($lib.queue.byname(synq).iden)')
                rule = (True, ('queue', 'get'))
                await root.addUserRule(synu.iden, rule, indx=None, gateiden=qiden)
                await root.addUserRule(synu.iden, (True, ('queue', 'put')), indx=None, gateiden=qiden)

                opts = {'user': synu.iden}
                await core.nodes('$q = $lib.queue.byname(synq) $q.puts((bar, baz))', opts=opts)

                # now let's see our other user fail to add things
                with self.raises(s_exc.AuthDeny):
                    opts = {'user': woot.iden}
                    await core.nodes('$lib.queue.byname(synq).get()', opts=opts)

                await root.addUserRule(woot.iden, rule, indx=None)
                msgs = await core.stormlist('$lib.print($lib.queue.byname(synq).get(wait=0))')
                self.stormIsInPrint("(0, 'bar')", msgs)

                with self.raises(s_exc.AuthDeny):
                    opts = {'user': woot.iden, 'vars': {'iden': qiden}}
                    await core.nodes('$lib.queue.del($iden)', opts=opts)

                rule = (True, ('queue', 'del'))
                await root.addUserRule(woot.iden, rule, indx=None, gateiden=qiden)

                opts = {'user': woot.iden, 'vars': {'iden': qiden}}
                await core.nodes('$lib.queue.del($iden)', opts=opts)

                with self.raises(s_exc.NoSuchName):
                    await core.nodes('$lib.queue.byname(synq)')

                await core.callStorm('$lib.queue.gen(poptest).puts((foo, bar, baz))')
                self.eq('poptest', await core.callStorm('return($lib.queue.byname(poptest).name)'))
                self.eq((0, 'foo'), await core.callStorm('return($lib.queue.byname(poptest).pop(0))'))
                self.eq((1, 'bar'), await core.callStorm('return($lib.queue.byname(poptest).pop(1))'))
                self.eq((2, 'baz'), await core.callStorm('return($lib.queue.byname(poptest).pop(2))'))
                self.none(await core.callStorm('return($lib.queue.byname(poptest).pop(2))'))
                self.none(await core.callStorm('return($lib.queue.byname(poptest).pop())'))
                # Repopulate the queue, we now have data in index 3, 4, and 5
                await core.callStorm('$lib.queue.gen(poptest).puts((foo, bar, baz))')
                # Out of order pop() with a index does not cull.
                self.eq((4, 'bar'), await core.callStorm('return($lib.queue.byname(poptest).pop(4))'))
                self.eq((3, 'foo'), await core.callStorm('return($lib.queue.byname(poptest).pop())'))
                self.eq((5, 'baz'), await core.callStorm('return($lib.queue.byname(poptest).pop())'))
                self.none(await core.callStorm('return($lib.queue.byname(poptest).pop())'))

    async def test_storm_lib_queue_add_iden(self):
        async with self.getTestCore() as core:
            iden = s_common.guid()
            opts = {'vars': {'iden': iden}}
            qiden = await core.callStorm('$q = $lib.queue.add(foo, iden=$iden) return($q.iden)', opts=opts)
            self.eq(iden, qiden)

            with self.raises(s_exc.BadArg):
                await core.callStorm('$q = $lib.queue.add(bar, iden=12345)')

    async def test_storm_lib_queue_add_and_list(self):
        async with self.getTestCore() as core:

            new_q1 = await core.callStorm('$q = $lib.queue.add(foo) return($q.name)')
            self.eq(new_q1, 'foo')

            with self.raises(s_exc.DupName):
                new_q1 = await core.callStorm('$q = $lib.queue.add(foo) return($q.name)')

            new_q2 = await core.callStorm('$q = $lib.queue.add(bar) return($q.iden)')
            self.nn(new_q2)

            qlist = await core.callStorm('return($lib.queue.list())')
            self.true(any(q['name'] == 'foo' for q in qlist))

    async def test_storm_lib_queue_del(self):
        async with self.getTestCore() as core:
            await core.callStorm('$lib.queue.add(foo)')

            with self.raises(s_exc.BadArg):
                await core.callStorm('$lib.queue.del(foo)')
            qiden = await core.callStorm('$q = $lib.queue.byname(foo) return($q.iden)')
            await core.callStorm(f'$lib.queue.del({qiden})')

            # delete a non-existent queue
            fakeiden = s_common.guid()
            with self.raises(s_exc.NoSuchIden):
                await core.callStorm(f'$lib.queue.del({fakeiden})')

    async def test_storm_lib_queue_gen(self):
        async with self.getTestCore() as core:
            iden1 = await core.callStorm('$q = $lib.queue.gen(genq) return($q.iden)')
            self.nn(iden1)

            iden2 = await core.callStorm('$q = $lib.queue.gen(genq) return($q.iden)')
            self.eq(iden1, iden2)

    async def test_storm_lib_queue_get_byname_and_iden(self):
        async with self.getTestCore() as core:

            qname = await core.callStorm('$q = $lib.queue.add(bynq) return($q.name)')
            qbyname = await core.callStorm('$q = $lib.queue.byname(bynq) return($q.name)')
            self.eq(qname, qbyname)

            qiden = await core.callStorm(f'$q = $lib.queue.byname({qname}) return($q.iden)')
            qnamebyiden = await core.callStorm(f'$q = $lib.queue.get({qiden}) return($q.name)')
            self.eq(qname, qnamebyiden)

    async def test_storm_lib_queue_put_get(self):
        async with self.getTestCore() as core:
            iden = await core.callStorm('$q = $lib.queue.add(putgetq) return($q.iden)')
            await core.callStorm(f'$q = $lib.queue.get({iden}) $q.put(woot)')
            val = await core.callStorm(f'$q = $lib.queue.get({iden}) return($q.get().1)')
            self.eq(val, 'woot')

    async def test_storm_lib_queue_nosuchname(self):
        async with self.getTestCore() as core:
            with self.raises(s_exc.NoSuchIden) as cm:
                await core.reqCoreQueue('deedbeef12341234')
            self.isin('No queue with iden', str(cm.exception))

    async def test_storm_lib_queue_authgate_perms(self):
        async with self.getTestCoreAndProxy() as (core, prox):

            user = await core.auth.addUser('authgateuser')
            qiden = await core.callStorm('$q = $lib.queue.add(authgateq) return($q.iden)')

            async with core.getLocalProxy(user='authgateuser') as usercore:
                with self.raises(s_exc.AuthDeny):
                    await usercore.callStorm(f'$lib.queue.get({qiden})')

            rule = (True, ('queue', 'get'))
            await user.addRule(rule, gateiden=qiden)
            async with core.getLocalProxy(user='authgateuser') as usercore:
                await usercore.callStorm(f'$lib.queue.get({qiden})')

            rule = (True, ('queue', 'put'))
            await prox.addUserRule(user.iden, rule, gateiden=qiden)
            async with core.getLocalProxy(user='authgateuser') as usercore:
                await usercore.callStorm(f'$q = $lib.queue.get({qiden}) $q.put(woot)')

            rule = (True, ('queue', 'del'))
            await prox.addUserRule(user.iden, rule, gateiden=qiden)
            async with core.getLocalProxy(user='authgateuser') as usercore:
                await usercore.callStorm(f'$lib.queue.del({qiden})')

                # Coverage for the Cortex queue:del nexus handler
                name = 'deleteme'
                iden = s_common.guid()
                await core.addCoreQueue(
                    {'name': name,
                     'creator': core.auth.rootuser.iden,
                     'iden': iden}
                )
                await core.auth.delAuthGate(iden)
                await core.delCoreQueue(iden)
                with self.raises(s_exc.NoSuchIden):
                    await core.reqCoreQueue(iden)

    async def test_storm_node_data(self):

        async with self.getTestCore() as core:
            stormpkg = {
                'name': 'nodedatatest',
                'version': (0, 0, 1),
                'commands': (
                    {
                     'name': 'nd.permtest',
                     'storm': '$node.data.get(foo:bar)',
                    },
                ),
            }

            await core.addStormPkg(stormpkg)

            nodes = await core.nodes('[test:int=10] $node.data.set(foo, hehe)')

            self.len(1, nodes)
            self.eq(await nodes[0].getData('foo'), 'hehe')

            nodes = await core.nodes('test:int $foo=$node.data.get(foo) [ test:str=$foo ] +test:str')
            self.len(1, nodes)
            self.eq(nodes[0].ndef, ('test:str', 'hehe'))

            q = 'test:int for ($name, $valu) in $node.data.list() { [ test:str=$name ] } +test:str'
            nodes = await core.nodes(q)
            self.len(1, nodes)
            self.eq(nodes[0].ndef, ('test:str', 'foo'))

            # list() exposes data from all layers from top-down
            fork = await core.callStorm('return ( $lib.view.get().fork().iden )')
            await core.nodes('test:int=10 $node.data.set(bar, newp)')
            await core.nodes('test:int=10 $node.data.set(bar, baz)', opts={'view': fork})
            data = await core.callStorm('test:int=10 return( $node.data.list() )', opts={'view': fork})
            self.sorteq(data, (('bar', 'baz'), ('foo', 'hehe')))

            # delete and remake the node to confirm data wipe
            nodes = await core.nodes('test:int=10 | delnode')
            nodes = await core.nodes('test:int=10')
            self.len(0, nodes)

            nodes = await core.nodes('[test:int=10]')

            self.none(await nodes[0].getData('foo'))

            nodes = await core.nodes('[ test:int=20 ] $node.data.set(woot, woot)')
            self.eq('woot', await nodes[0].getData('woot'))

            nodes = await core.nodes('test:int=20 [ test:str=$node.data.pop(woot) ]')

            self.none(await nodes[1].getData('woot'))
            self.eq(nodes[0].ndef, ('test:str', 'woot'))

            visi = await core.auth.addUser('visi')
            async with core.getLocalProxy(user='visi') as asvisi:
                self.eq(None, await asvisi.callStorm('test:int return($node.data.get(foo))'))

            await visi.addRule((True, ('view', 'fork')))

            asvisi = {'user': visi.iden}
            view = await core.callStorm('return($lib.view.get().fork().iden)', opts=asvisi)

            asvisi['view'] = view
            layr = core.getView(view).layers[0]
            await visi.addRule((True, ('node',)), gateiden=layr.iden)
            await core.nodes('[ inet:ip=1.2.3.4 ] $node.data.set(woot, (10))', opts=asvisi)

            # test interaction between LibLift and setting node data
            q = '''
            for $i in $lib.range((10)) {
                [test:int=$i]
                $node.data.set(laststatus, "start")
            }
            '''
            await core.callStorm(q)
            q = '''
            for $work in $lib.lift.byNodeData(laststatus) {
                if ($work.value() > 5) {
                    $work.data.set(laststatus, "running")
                } else {
                    $work.data.set(laststatus, "done")
                }
                $status = $work.data.get(laststatus)
                $lib.print("#{valu} status is {status}", valu=$work.value(), status=$status)
            }
            '''
            msgs = await core.stormlist(q)
            for i in range(10):
                if i > 5:
                    self.stormIsInPrint(f'#{i} status is running', msgs)
                else:
                    self.stormIsInPrint(f'#{i} status is done', msgs)

            q = '''
            for $work in $lib.lift.byNodeData(laststatus) {
                if ($work.value() = 5) {
                    $work.data.pop(laststatus)
                    $status = $work.data.get(laststatus)
                    $lib.print("#{value} work status is {status}", value=$work.value(), status=$status)
                } else {
                    $status = $work.data.get(laststatus)
                    $lib.print("#{value} is still {status}", value=$work.value(), status=$status)
                }
            }
            '''
            msgs = await core.stormlist(q)
            prints = [x for x in msgs if x[0] == 'print']
            self.len(10, prints)
            self.stormIsInPrint("#5 work status is $lib.null", msgs)

            # has
            q = '''
            [ test:int=10 ]
            $node.data.set(data:key, $lib.false)
            if $node.data.has(lol:nope) {
                $lib.print("But How?")
            } else {
                $lib.print("Working")
            }
            '''
            msgs = await core.stormlist(q)
            self.stormIsInPrint("Working", msgs)

            q = '''
            [ test:int=27 ]
            $node.data.set(data:key, $lib.null)
            if $node.data.has(data:key) {
                $lib.print("Working")
            } else {
                $lib.print("Failure")
            }
            '''
            msgs = await core.stormlist(q)
            self.stormIsInPrint("Working", msgs)

            q = '''
            test:int=27
            if ($node.data.has(data:key) = $lib.true) {
                $lib.print("Working")
            } else {
                $lib.print("Failure")
            }
            '''
            msgs = await core.stormlist(q)
            self.stormIsInPrint("Working", msgs)

            q = '''
            test:int=10
            if ($node.data.has(lol:nope) = $lib.false) {
                $lib.print("Working")
            } else {
                $lib.print("Failure")
            }
            '''
            msgs = await core.stormlist(q)
            self.stormIsInPrint("Working", msgs)

            q = '''
            $count = (0)
            for $int in $lib.lift.byNodeData(lol:nope) {
                $count = ($count + 1)
            }
            $lib.print("Count: {c}", c=$count)
            '''
            msgs = await core.stormlist(q)
            self.stormIsInPrint("Count: 0", msgs)

            q = '[test:int=127] $node.data.set(neato:key, $lib.false)'
            await core.nodes(q)
            q = '''
            test:int=127
            if ($node.data.has(neato:key) = $lib.true) {
                $lib.print("Working")
            } else {
                $lib.print("Failure")
            }
            '''
            msgs = await core.stormlist(q)
            self.stormIsInPrint("Working", msgs)

    async def test_storm_lib_axon_bytes(self):

        async with self.getTestCore() as core:

            opts = {'vars': {'bytes': 10}}

            with self.raises(s_exc.BadArg):
                text = '($size, $sha2) = $lib.axon.put($bytes)'
                nodes = await core.nodes(text, opts=opts)

            asdf = b'asdfasdf'
            asdfset = s_hashset.HashSet()
            asdfset.update(asdf)
            hashes = dict([(n, s_common.ehex(h)) for (n, h) in asdfset.digests()])

            asdfhash_h = '2413fb3709b05939f04cf2e92f7d0897fc2596f9ad0b8a9ea855c7bfebaae892'
            self.eq(asdfhash_h, hashes['sha256'])

            ret = await core.callStorm('return($lib.axon.has($hash))', {'vars': {'hash': asdfhash_h}})
            self.false(ret)
            self.false(await core.callStorm('return($lib.axon.has($lib.null))'))

            opts = {'vars': {'bytes': asdf}}
            text = '($size, $sha2) = $lib.axon.put($bytes) [ test:int=$size test:str=$sha2 ]'

            nodes = await core.nodes(text, opts=opts)
            self.len(2, nodes)

            opts = {'vars': {'sha256': asdfhash_h}}
            self.eq(8, await core.callStorm('return($lib.axon.size($sha256))', opts=opts))

            hashset = await core.callStorm('return($lib.axon.hashset($sha256))', opts=opts)
            self.eq(hashset, hashes)

            self.eq(nodes[0].ndef, ('test:int', 8))
            self.eq(nodes[1].ndef, ('test:str', asdfhash_h))

            bkey = s_common.uhex(asdfhash_h)
            byts = b''.join([b async for b in core.axon.get(bkey)])
            self.eq(b'asdfasdf', byts)

            ret = await core.callStorm('return($lib.axon.has($hash))', {'vars': {'hash': asdfhash_h}})
            self.true(ret)

            # Allow bytes to be directly decoded as a string
            opts = {'vars': {'buf': 'hehe'.encode()}}
            nodes = await core.nodes('$valu=$buf.decode() [test:str=$valu]', opts)
            self.len(1, nodes)
            self.eq(nodes[0].ndef, ('test:str', 'hehe'))

            # Allow strings to be encoded as bytes
            self.eq(b'visi', await core.callStorm('$visi=visi return($visi.encode())'))
            self.eq(b'\xff\xfev\x00i\x00s\x00i\x00', await core.callStorm('$visi=visi return($visi.encode(utf-16))'))

            # Mismatch surrogates from real world data
            surrogate_data = "FOO\ufffd\ufffd\ufffd\udfab\ufffd\ufffdBAR"
            with self.raises(s_exc.StormRuntimeError):
                resp = await core.callStorm('$buf=$s.encode() return ( ($buf, $buf.decode() ) )',
                                                opts={'vars': {'s': surrogate_data}})

            # Encoding/decoding errors are caught
            q = '$valu="valu" $valu.encode("utf16").decode(strict=(true))'
            msgs = await core.stormlist(q)
            errs = [m for m in msgs if m[0] == 'err']
            self.len(1, errs)
            self.eq(errs[0][1][0], 'StormRuntimeError')

            q = '$lib.print($byts.decode())'
            msgs = await core.stormlist(q, opts={'vars': {'byts': b'foo\x80'}})
            self.stormHasNoErr(msgs)
            self.stormIsInPrint('foo', msgs)

            q = '$valu="str.ॐ.valu" $buf=$valu.encode(ascii)'
            msgs = await core.stormlist(q)
            errs = [m for m in msgs if m[0] == 'err']
            self.len(1, errs)
            self.eq(errs[0][1][0], 'StormRuntimeError')

            bobj = s_stormtypes.Bytes(b'beepbeep')
            self.len(8, bobj)

            opts = {'vars': {'chunks': (b'visi', b'kewl')}}
            retn = await core.callStorm('return($lib.axon.upload($chunks))', opts=opts)
            self.eq((8, '9ed8ffd0a11e337e6e461358195ebf8ea2e12a82db44561ae5d9e638f6f922c4'), retn)

            visi = await core.auth.addUser('visi')
            await visi.addRule((False, ('axon', 'has')))

            opts = {'user': visi.iden, 'vars': {'hash': asdfhash_h}}
            with self.raises(s_exc.AuthDeny):
                await core.callStorm('return($lib.axon.has($hash))', opts=opts)

            with self.raises(s_exc.AuthDeny):
                await core.callStorm('return($lib.axon.size($hash))', opts=opts)

            with self.raises(s_exc.AuthDeny):
                await core.callStorm('return($lib.axon.hashset($hash))', opts=opts)

            await visi.addRule((False, ('axon', 'upload')))

            opts = {'user': visi.iden, 'vars': {'byts': b'foo'}}
            with self.raises(s_exc.AuthDeny):
                await core.callStorm('return($lib.axon.put($byts))', opts=opts)

            opts = {'user': visi.iden, 'vars': {'chunks': (b'visi', b'kewl')}}
            with self.raises(s_exc.AuthDeny):
                await core.callStorm('return($lib.axon.upload($chunks))', opts=opts)

    async def test_storm_lib_base64(self):

        async with self.getTestCore() as core:

            await core.axready.wait()

            # urlsafe
            opts = {'vars': {'bytes': b'fooba?'}}
            text = '$valu = $lib.base64.encode($bytes) [ test:str=$valu ]'
            nodes = await core.nodes(text, opts=opts)
            self.len(1, nodes)
            self.eq(nodes[0].ndef, ('test:str', 'Zm9vYmE_'))

            opts = {'vars': {'bytes': nodes[0].ndef[1]}}
            text = '$lib.axon.put($lib.base64.decode($bytes))'
            nodes = await core.nodes(text, opts)
            key = binascii.unhexlify(hashlib.sha256(base64.urlsafe_b64decode(opts['vars']['bytes'])).hexdigest())
            byts = b''.join([b async for b in core.axon.get(key)])
            self.eq(byts, b'fooba?')

            # normal
            opts = {'vars': {'bytes': b'fooba?'}}
            text = '$valu = $lib.base64.encode($bytes, $(0)) [ test:str=$valu ]'
            nodes = await core.nodes(text, opts=opts)
            self.len(1, nodes)
            self.eq(nodes[0].ndef, ('test:str', 'Zm9vYmE/'))

            opts = {'vars': {'bytes': nodes[0].ndef[1]}}
            text = '$lib.axon.put($lib.base64.decode($bytes, $(0)))'
            nodes = await core.nodes(text, opts)
            key = binascii.unhexlify(hashlib.sha256(base64.urlsafe_b64decode(opts['vars']['bytes'])).hexdigest())
            byts = b''.join([b async for b in core.axon.get(key)])
            self.eq(byts, b'fooba?')

            # unhappy cases
            opts = {'vars': {'bytes': 'not bytes'}}
            text = '[ test:str=$lib.base64.encode($bytes) ]'
            mesgs = await core.stormlist(text, opts=opts)
            errs = [m[1] for m in mesgs if m[0] == 'err']
            self.len(1, errs)
            err = errs[0]
            self.eq(err[0], 'StormRuntimeError')
            self.isin('Error during base64 encoding - a bytes-like object is required', err[1].get('mesg'))

            opts = {'vars': {'bytes': 'foobar'}}
            text = '[test:str=$lib.base64.decode($bytes)]'
            mesgs = await core.stormlist(text, opts=opts)
            errs = [m[1] for m in mesgs if m[0] == 'err']
            self.len(1, errs)
            err = errs[0]
            self.eq(err[0], 'StormRuntimeError')
            self.isin('Error during base64 decoding - Incorrect padding', err[1].get('mesg'))

            opts = {'vars': {'bytes': None}}
            text = '[test:str=$lib.base64.decode($bytes)]'
            mesgs = await core.stormlist(text, opts=opts)
            errs = [m[1] for m in mesgs if m[0] == 'err']
            self.len(1, errs)
            err = errs[0]
            self.eq(err[0], 'StormRuntimeError')
            emsg = "Error during base64 decoding - argument should be a bytes-like object or ASCII string, not 'NoneType'"
            self.isin(emsg, err[1].get('mesg'))

    async def test_storm_lib_vars(self):

        async with self.getTestCore() as core:

            opts = {'vars': {'testvar': 'test'}}
            text = '$testkey=testvar [ test:str=$lib.vars.$testkey ]'
            nodes = await core.nodes(text, opts=opts)
            self.len(1, nodes)
            self.eq(nodes[0].ndef, ('test:str', 'test'))

            text = '$testkey=testvar [ test:str=$lib.vars.$testkey ]'
            mesgs = await core.stormlist(text)
            errs = [m[1] for m in mesgs if m[0] == 'err']
            self.len(1, errs)
            err = errs[0]
            self.eq(err[0], 'BadTypeValu')
            self.isin('no norm for type', err[1].get('mesg'))

            opts = {'vars': {'testkey': 'testvar'}}
            text = '$lib.vars.$testkey = test [ test:str=$lib.vars.testvar ]'
            nodes = await core.nodes(text, opts=opts)
            self.len(1, nodes)
            self.eq(nodes[0].ndef, ('test:str', 'test'))

            opts = {'vars': {'testvar': 'test', 'testkey': 'testvar'}}
            text = '$lib.vars.testvar = $lib.undef [ test:str=$lib.vars.$testkey ]'
            mesgs = await core.stormlist(text, opts=opts)
            errs = [m[1] for m in mesgs if m[0] == 'err']
            self.len(1, errs)
            err = errs[0]
            self.eq(err[0], 'BadTypeValu')
            self.isin('no norm for type', err[1].get('mesg'))

            opts = {'vars': {'testvar': 'test', 'testkey': 'testvar'}}
            text = '$lib.vars.testvar = $lib.undef [ test:str=$lib.vars.$testkey ]'
            mesgs = await core.stormlist(text, opts=opts)
            errs = [m[1] for m in mesgs if m[0] == 'err']
            self.len(1, errs)
            err = errs[0]
            self.eq(err[0], 'BadTypeValu')
            self.isin('no norm for type', err[1].get('mesg'))

            opts = {'vars': {'testvar': 'test', 'testkey': 'testvar'}}
            text = '$lib.print($lib.vars)'
            mesgs = await core.stormlist(text, opts=opts)
            mesgs = [m for m in mesgs if m[0] == 'print']
            self.len(1, mesgs)
            self.stormIsInPrint("{'testvar': 'test', 'testkey': 'testvar', 'lib': Library $lib}", mesgs)

    async def test_storm_lib_utils_type(self):

        async with self.getTestCore() as core:

            # $lib.utils.type() results
            self.eq('undef', await core.callStorm('return ($lib.utils.type($lib.undef))'))
            self.eq('null', await core.callStorm('return ($lib.utils.type($lib.null))'))
            self.eq('null', await core.callStorm('$foo=({}) return ($lib.utils.type($foo.key))'))
            self.eq('boolean', await core.callStorm('return ($lib.utils.type($lib.true))'))
            self.eq('boolean', await core.callStorm('return ($lib.utils.type($lib.false))'))
            self.eq('str', await core.callStorm('return ($lib.utils.type(1))'))
            self.eq('int', await core.callStorm('return ($lib.utils.type( (1) ))'))
            self.eq('bytes', await core.callStorm('return ($lib.utils.type( $foo ))', {'vars': {'foo': b'hehe'}}))
            self.eq('dict', await core.callStorm('return ( $lib.utils.type(({"hehe": "haha"})) )'))
            self.eq('list', await core.callStorm('return ( $lib.utils.type((1, 2)) )'))
            self.eq('list', await core.callStorm('return ( $lib.utils.type(()) )'))
            self.eq('list', await core.callStorm('return ( $lib.utils.type(([])) )'))
            self.eq('list', await core.callStorm('return ( $lib.utils.type(([1, 2])) )'))
            self.eq('set', await core.callStorm('return ( $lib.utils.type($lib.set(hehe, haha)) )'))
            self.eq('number', await core.callStorm('return ($lib.utils.type( $foo ))', {'vars': {'foo': 1.2345}}))
            self.eq('number', await core.callStorm('return ( $lib.utils.type($lib.math.number(42.0)) )'))

            self.eq('function', await core.callStorm('return ( $lib.utils.type($lib.print) )'))
            self.eq('function', await core.callStorm('function foo() {} return ( $lib.utils.type($foo) )'))
            self.eq('function', await core.callStorm('function foo() { emit bar }  return ( $lib.utils.type($foo  ) )'))
            self.eq('generator', await core.callStorm('function foo() { emit bar } return ( $lib.utils.type($foo()) )'))

            self.eq('auth:role', await core.callStorm('return( $lib.utils.type($lib.auth.roles.byname(all)) )'))
            self.eq('auth:user', await core.callStorm('return( $lib.utils.type($lib.auth.users.byname(root)) )'))
            self.eq('auth:user:json', await core.callStorm('return( $lib.utils.type($lib.auth.users.byname(root).json) )'))
            self.eq('auth:user:profile', await core.callStorm('return( $lib.utils.type($lib.auth.users.byname(root).profile) )'))
            self.eq('auth:user:vars', await core.callStorm('return( $lib.utils.type($lib.auth.users.byname(root).vars) )'))
            self.eq('auth:gate',
                    await core.callStorm('return ( $lib.utils.type($lib.auth.gates.get($lib.view.get().iden)) )'))

            self.eq('view', await core.callStorm('return( $lib.utils.type($lib.view.get()) )'))
            self.eq('layer', await core.callStorm('return( $lib.utils.type($lib.layer.get()) )'))

            self.eq('storm:query', await core.callStorm('return( $lib.utils.type( ${test:str} ) )'))

            url = core.getLocalUrl()
            opts = {'vars': {'url': url}}
            self.eq('telepath:proxy', await core.callStorm('return( $lib.utils.type($lib.telepath.open($url)) )', opts))
            self.eq('telepath:proxy:method', await core.callStorm('return( $lib.utils.type($lib.telepath.open($url).getCellInfo) )', opts))
            self.eq('telepath:proxy:genrmethod', await core.callStorm('return( $lib.utils.type($lib.telepath.open($url).storm) )', opts))

            self.eq('node', await core.callStorm('[test:str=foo] return ($lib.utils.type($node))'))
            self.eq('node:props', await core.callStorm('[test:str=foo] return ($lib.utils.type($node.props))'))
            self.eq('node:data', await core.callStorm('[test:str=foo] return ($lib.utils.type($node.data))'))
            self.eq('node:path', await core.callStorm('[test:str=foo] return ($lib.utils.type($path))'))

            # Coverage
            def foo():
                for i in range(1):
                    yield i
            genr = foo()
            self.eq('generator', await s_stormtypes.totype(genr))

            self.eq('NoValu', await s_stormtypes.totype(s_common.novalu, basetypes=True))
            with self.raises(s_exc.NoSuchType) as cm:
                await s_stormtypes.totype(s_common.novalu)

    async def test_feed(self):

        async with self.getTestCore() as core:
            data = [
                (('test:str', 'hello'), {'props': {'tick': '2001'},
                                         'tags': {'test': (None, None, None)}}),
                (('test:str', 'stars'), {'props': {'tick': '3001'},
                                         'tags': {}}),
            ]
            svars = {'data': data}
            opts = {'vars': svars}
            q = '$lib.feed.ingest($data)'
            nodes = await core.nodes(q, opts)
            self.eq(nodes, [])
            self.len(2, await core.nodes('test:str'))
            self.len(1, await core.nodes('test:str#test'))
            self.len(1, await core.nodes('test:str:tick=3001'))

            data = [
                (('test:str', 'sup!'), {'props': {'tick': '2001'},
                                        'tags': {'test': (None, None, None)}}),
                (('test:str', 'dawg'), {'props': {'tick': '3001'},
                                        'tags': {}}),
            ]
            svars['data'] = data
            q = '$genr=$lib.feed.genr($data) $lib.print($genr) yield $genr'
            nodes = await core.nodes(q, opts=opts)
            self.len(2, nodes)
            self.eq({'sup!', 'dawg'},
                    {n.ndef[1] for n in nodes})

            # Ingest bad data
            data = [
                (('test:int', 'newp'), {}),
            ]
            svars['data'] = data
            q = '$lib.feed.ingest($data)'
            msgs = await core.stormlist(q, opts)
            self.stormIsInWarn("BadTypeValu", msgs)
            errs = [m for m in msgs if m[0] == 'err']
            self.len(0, errs)

    async def test_storm_lib_layer(self):

        async with self.getTestCoreAndProxy() as (core, prox):

            mainlayr = core.view.layers[0].iden

            forkview = await core.callStorm('return($lib.view.get().fork().iden)')
            forklayr = await core.callStorm('return($lib.layer.get().iden)', opts={'view': forkview})
            self.eq(forklayr, core.views.get(forkview).layers[0].iden)

            q = '$lib.print($lib.layer.get().iden)'
            mesgs = await core.stormlist(q)
            self.stormIsInPrint(mainlayr, mesgs)

            q = f'$lib.print($lib.layer.get({mainlayr}).iden)'
            mesgs = await core.stormlist(q)
            self.stormIsInPrint(mainlayr, mesgs)

            info = await core.callStorm('return ($lib.layer.get())')
            size = info.get('totalsize')

            self.gt(size, 1)
            self.nn(info.get('created'))
            # Verify we're showing actual disk usage and not just apparent
            self.lt(size, 1000000000)

            # Try to create an invalid layer
            msgs = await core.stormlist('$lib.layer.add(ldef=({"readonly": "False"}))')
            self.stormIsInErr('readonly must be boolean', msgs)

            # Create a new layer
            newlayr = await core.callStorm('return($lib.layer.add().iden)')
            self.isin(newlayr, core.layers)

            # Ensure new layer is set to current model revision
            newrev = await core.layers[newlayr].getModelVers()
            self.eq(s_modelrev.maxvers, newrev)

            # List the layers in the cortex
            q = '''
                for $layer in $lib.layer.list() {
                    $lib.print($layer.iden)
                }
            '''
            idens = []
            mesgs = await core.stormlist(q)
            for mesg in mesgs:
                if mesg[0] == 'print':
                    idens.append(mesg[1]['mesg'])

            self.sorteq(idens, core.layers)

            # Create a new layer with a name
            q = f'$lib.print($lib.layer.add(({{"name": "foo"}})).iden)'
            for mesg in await core.stormlist(q):
                if mesg[0] == 'print':
                    namedlayer = mesg[1]['mesg']

            self.eq(core.layers.get(namedlayer).layrinfo.get('name'), 'foo')

            # Delete a layer
            q = f'$lib.print($lib.layer.del({newlayr}))'
            mesgs = await core.stormlist(q)

            self.notin(newlayr, core.layers)

            # Sad paths

            q = f'$lib.layer.get(foo)'
            with self.raises(s_exc.NoSuchIden):
                await core.nodes(q)

            q = f'$lib.layer.del(foo)'
            with self.raises(s_exc.NoSuchIden):
                await core.nodes(q)

            q = f'$lib.layer.del({mainlayr})'
            with self.raises(s_exc.LayerInUse):
                await core.nodes(q)

            # Test permissions

            visi = await prox.addUser('visi')
            await prox.setUserPasswd(visi['iden'], 'secret')

            async with core.getLocalProxy(user='visi') as asvisi:

                q = 'layer.get'
                mesgs = await asvisi.storm(q).list()
                self.stormIsInPrint(mainlayr, mesgs)

                q = f'layer.get {mainlayr}'
                mesgs = await asvisi.storm(q).list()
                self.stormIsInPrint(mainlayr, mesgs)

                q = 'layer.list'
                idens = []
                mesgs = await asvisi.storm(q).list()

                for layr in core.layers.keys():
                    self.stormIsInPrint(layr, mesgs)

                # Add requires 'add' permission
                with self.raises(s_exc.AuthDeny):
                    await asvisi.callStorm('$lib.layer.add()')

                await prox.addUserRule(visi['iden'], (True, ('layer', 'add')))

                layers = set(core.layers.keys())
                q = 'layer.add --name "hehe haha"'
                mesgs = await core.stormlist(q)
                visilayr = list(set(core.layers.keys()) - layers)[0]
                self.stormIsInPrint('(name: hehe haha)', mesgs)
                self.isin(visilayr, core.layers)

                # Del requires 'del' permission
                with self.raises(s_exc.AuthDeny):
                    await asvisi.callStorm(f'$lib.layer.del({visilayr})')

                await prox.addUserRule(visi['iden'], (True, ('layer', 'del')))

                q = f'layer.del {visilayr}'
                mesgs = await asvisi.storm(q).list()

                self.notin(visilayr, core.layers)

                # Test add layer opts
                layers = set(core.layers.keys())
                q = f'layer.add --growsize 5000'
                mesgs = await core.stormlist(q)
                growlayr = list(set(core.layers.keys()) - layers)[0]

                layr = core.getLayer(growlayr)
                self.eq(5000, layr.growsize)

                q = '''
                for ($buid, $sode) in $lib.layer.get().getStorNodes() {
                    $lib.fire(layrdiff, sode=$sode)
                }
                '''
                await core.addTagProp('risk', ('int', {}), {})
                await core.nodes('[ it:dev:str=foo +#test:risk=50 ]')
                gotn = [mesg[1] async for mesg in asvisi.storm(q) if mesg[0] == 'storm:fire']
                fire = [mesg for mesg in gotn if mesg['data']['sode']['form'] == 'it:dev:str']
                self.len(1, fire)
                self.eq(fire[0]['data']['sode']['tagprops'], {'test': {'risk': (50, 9)}})

                q = '''
                $lib.print($lib.layer.get())
                $lib.fire(layrfire, layr=$lib.layer.get())
                '''
                gotn = [mesg[1] async for mesg in asvisi.storm(q)]
                fire = [mesg for mesg in gotn if mesg.get('type') == 'layrfire']
                self.len(1, fire)
                self.nn(fire[0]['data'].get('layr', None))

            # formcounts for layers are exposed on the View object
            await core.nodes('[(test:guid=(test,) :size=1138) (test:int=8675309)]')
            counts = await core.callStorm('return( $lib.layer.get().getFormCounts() )')
            self.eq(counts.get('test:int'), 2)
            self.eq(counts.get('test:guid'), 1)

    async def test_storm_lib_layer_sodebyform(self):
        async with self.getTestCore() as core:

            await core.nodes('$lib.model.ext.addTagProp(score, (int, ({})), ({}))')

            view_prop = await core.callStorm('return($lib.view.get().fork().iden)')
            view_tags = await core.callStorm('return($lib.view.get().fork().iden)')
            view_tagp = await core.callStorm('return($lib.view.get().fork().iden)')
            view_n1eg = await core.callStorm('return($lib.view.get().fork().iden)')
            view_n2eg = await core.callStorm('return($lib.view.get().fork().iden)')
            view_data = await core.callStorm('return($lib.view.get().fork().iden)')
            view_noop = await core.callStorm('return($lib.view.get().fork().iden)')

            self.len(1, await core.nodes('[ test:str=foo +#base ]'))
            self.len(1, await core.nodes('test:str=foo [ :hehe=haha ]', opts={'view': view_prop}))
            self.len(1, await core.nodes('test:str=foo [ +#bar ]', opts={'view': view_tags}))
            self.len(1, await core.nodes('test:str=foo [ +#base:score=10 ]', opts={'view': view_tagp}))
            self.len(1, await core.nodes('test:str=foo [ +(refs)> {[ test:int=2 ]} ]', opts={'view': view_n1eg}))
            self.len(1, await core.nodes('test:str=foo [ <(refs)+ {[ test:int=1 ]} ]', opts={'view': view_n2eg}))
            self.len(1, await core.nodes('test:str=foo $node.data.set(hehe, haha)', opts={'view': view_data}))

            scmd = '''
                $sodes = ([])
                for $sode in $lib.layer.get().getStorNodesByForm($form) {
                    $sodes.append($sode)
                }
                return($sodes)
            '''
            opts = {'vars': {'form': 'test:str'}}

            self.len(1, await core.callStorm(scmd, opts=opts))
            self.len(1, await core.callStorm(scmd, opts={**opts, 'view': view_prop}))
            self.len(1, await core.callStorm(scmd, opts={**opts, 'view': view_tags}))
            self.len(1, await core.callStorm(scmd, opts={**opts, 'view': view_tagp}))
            self.len(1, await core.callStorm(scmd, opts={**opts, 'view': view_n1eg}))
            self.len(1, await core.callStorm(scmd, opts={**opts, 'view': view_n2eg}))
            self.len(1, await core.callStorm(scmd, opts={**opts, 'view': view_data}))
            self.len(0, await core.callStorm(scmd, opts={**opts, 'view': view_noop}))

            self.len(1, await core.nodes('test:str=foo [ -:hehe ]', opts={'view': view_prop}))
            self.len(1, await core.nodes('test:str=foo [ -#bar ]', opts={'view': view_tags}))
            self.len(1, await core.nodes('test:str=foo [ -#base:score ]', opts={'view': view_tagp}))
            self.len(1, await core.nodes('test:str=foo [ -(refs)> {[ test:int=2 ]} ]', opts={'view': view_n1eg}))
            self.len(1, await core.nodes('test:str=foo [ <(refs)- {[ test:int=1 ]} ]', opts={'view': view_n2eg}))
            self.len(1, await core.nodes('test:str=foo $node.data.pop(hehe)', opts={'view': view_data}))

            self.len(1, await core.callStorm(scmd, opts=opts))
            self.len(0, await core.callStorm(scmd, opts={**opts, 'view': view_prop}))
            self.len(0, await core.callStorm(scmd, opts={**opts, 'view': view_tags}))
            self.len(0, await core.callStorm(scmd, opts={**opts, 'view': view_tagp}))
            self.len(0, await core.callStorm(scmd, opts={**opts, 'view': view_n1eg}))
            self.len(0, await core.callStorm(scmd, opts={**opts, 'view': view_n2eg}))
            self.len(0, await core.callStorm(scmd, opts={**opts, 'view': view_data}))
            self.len(0, await core.callStorm(scmd, opts={**opts, 'view': view_noop}))

            self.len(1, await core.nodes('''
                test:str=foo [
                    :hehe=lol
                    +#baz
                    +#base:score=11
                    +(refs)> {[ test:int=2 ]}
                    <(refs)+ {[ test:int=1 ]}
                ]
                $node.data.set(haha, lol)
            '''))
            self.len(1, await core.nodes('test:str=foo [ :hehe=lol ]', opts={'view': view_prop}))
            self.len(1, await core.nodes('test:str=foo [ +#baz ]', opts={'view': view_tags}))
            self.len(1, await core.nodes('test:str=foo [ +#base:score=11 ]', opts={'view': view_tagp}))
            self.len(1, await core.nodes('test:str=foo [ +(refs)> {[ test:int=2 ]} ]', opts={'view': view_n1eg}))
            self.len(1, await core.nodes('test:str=foo [ <(refs)+ {[ test:int=1 ]} ]', opts={'view': view_n2eg}))
            self.len(1, await core.nodes('test:str=foo $node.data.set(haha, lol)', opts={'view': view_data}))

            self.len(1, await core.callStorm(scmd, opts=opts))
            self.len(0, await core.callStorm(scmd, opts={**opts, 'view': view_prop}))
            self.len(0, await core.callStorm(scmd, opts={**opts, 'view': view_tags}))
            self.len(0, await core.callStorm(scmd, opts={**opts, 'view': view_tagp}))
            self.len(0, await core.callStorm(scmd, opts={**opts, 'view': view_n1eg}))
            self.len(0, await core.callStorm(scmd, opts={**opts, 'view': view_n2eg}))
            self.len(0, await core.callStorm(scmd, opts={**opts, 'view': view_data}))
            self.len(0, await core.callStorm(scmd, opts={**opts, 'view': view_noop}))

            self.len(1, await core.nodes('''
                test:str=foo [
                    -:hehe
                    -#baz
                    -#base:score -#base
                    -(refs)> { test:int=2 }
                    <(refs)- { test:int=1 }
                ]
                $node.data.pop(haha)
            '''))
            self.len(1, await core.callStorm(scmd, opts=opts))

            await core.nodes('test:str=foo delnode')
            self.len(0, await core.callStorm(scmd, opts=opts))

            # sad

            await self.asyncraises(s_exc.NoSuchForm, core.callStorm(scmd, opts={'vars': {'form': 'newp:newp'}}))

            lowuser = await core.auth.addUser('low')
            lowopts = opts | {'user': lowuser.iden, 'view': view_prop}

            await self.asyncraises(s_exc.AuthDeny, core.callStorm(scmd, opts=lowopts))

            await lowuser.addRule((True, ('view', 'read')), gateiden=view_prop)
            await core.callStorm(scmd, opts=lowopts)

    async def test_storm_lib_view(self):

        async with self.getTestCore() as core:

            visi = await core.auth.addUser('visi')
            await visi.addRule((True, ('layer', 'read')))

            layr0 = core.getLayer()
            ldef1 = await core.addLayer()

            layrs0 = (layr0.iden, ldef1.get('iden'))
            layrs1 = (ldef1.get('iden'), layr0.iden)

            # fork the default view to test editing the root view layers
            fork00 = await core.callStorm('return($lib.view.get().fork().iden)')
            self.eq(2, await core.callStorm('return($lib.view.get().layers.size())', opts={'view': fork00}))

            await core.callStorm('$lib.view.get().set(layers, $layers)', opts={'vars': {'layers': layrs0}})
            ldefs = await core.callStorm('return($lib.view.get().get(layers))')
            self.eq(layrs0, [x.get('iden') for x in ldefs])

            layers = await core.callStorm('return($lib.view.get().layers)', opts={'view': fork00})
            self.eq(layrs0, [layr['iden'] for layr in layers][-2:])
            self.len(3, layers)

            await core.callStorm('$lib.view.get().set(layers, $layers)', opts={'vars': {'layers': layrs1}})
            ldefs = await core.callStorm('return($lib.view.get().get(layers))')
            self.eq(layrs1, [x.get('iden') for x in ldefs])

            with self.raises(s_exc.NoSuchLayer):
                await core.nodes('$lib.view.get().set(layers, $layers)', opts={'vars': {'layers': ('asdf',)}})

            with self.raises(s_exc.AuthDeny):
                opts = {'user': visi.iden, 'vars': {'layers': layrs0}}
                await core.callStorm('$lib.view.get().set(layers, $layers)', opts=opts)

        async with self.getTestCoreAndProxy() as (core, prox):

            derp = await core.auth.addUser('derp')
            root = await core.auth.getUserByName('root')

            await derp.addRule((True, ('view', 'add')))

            await core.addTagProp('risk', ('int', {'min': 0, 'max': 100}), {'doc': 'risk score'})
            await core.nodes('[test:int=12 +#tag.test +#tag.proptest:risk=20]')

            # Get the main view
            mainiden = await core.callStorm('return($lib.view.get().iden)')
            altview = await core.callStorm('''
                $layers = ()
                for $layer in $lib.view.get().layers {
                    $layers.append($layer.iden)
                }
                return($lib.view.add($layers).iden)
            ''')

            altlayr = await core.callStorm('return($lib.layer.add().iden)')

            asderp = {'user': derp.iden, 'vars': {'altlayr': altlayr}}
            with self.raises(s_exc.AuthDeny):
                await core.callStorm(f'return($lib.view.add(($altlayr,)))', opts=asderp)

            asderp = {'user': derp.iden, 'vars': {'altview': altview}}
            with self.raises(s_exc.AuthDeny):
                await core.callStorm(f'return($lib.view.get($altview).fork())', opts=asderp)

            # Fork the main view
            q = f'''
                $view=$lib.view.get().fork()
                return(($view.iden, $view.layers.index(0).iden))
            '''
            forkiden, forklayr = await core.callStorm(q)

            # Parent is populated on the fork and not the default view
            q = '''$dp=$lib.view.get().parent $fp=$lib.view.get($iden).parent return (($dp, $fp))'''
            self.eq((None, mainiden), await core.callStorm(q, opts={'vars': {'iden': forkiden}}))

            self.isin(forkiden, core.views)
            self.isin(forklayr, core.layers)

            msgs = await core.stormlist(f'$v=$lib.view.get({forkiden}) $lib.print($lib.len($v))')
            self.stormIsInErr('View does not have a length', msgs)

            # Add a view
            ldef = await core.addLayer()
            newlayer = core.getLayer(ldef.get('iden'))

            newiden = await core.callStorm(f'return($lib.view.add(({newlayer.iden},)).iden)')
            self.nn(newiden)

            self.isin(newiden, core.views)

            # List the views in the cortex
            q = '''
                $views = ()
                for $view in $lib.view.list() {
                    $views.append($view.iden)
                }
                return($views)
            '''
            idens = await core.callStorm(q)
            self.sorteq(idens, core.views.keys())

            # Delete the added view
            q = f'$lib.view.del({newiden})'
            await core.nodes(q)

            self.notin(newiden, core.views)

            # Fork the forked view
            q = f'''
                $forkview=$lib.view.get({forkiden}).fork()
                return($forkview.iden)
            '''
            childiden = await core.callStorm(q)
            self.nn(childiden)

            # Can't merge the first forked view if it has children
            q = f'$lib.view.get({forkiden}).merge()'
            await self.asyncraises(s_exc.CantMergeView, core.callStorm(q))

            # Can't merge the child forked view if the parent is read only
            core.views[childiden].parent.layers[0].readonly = True
            q = f'$lib.view.get({childiden}).merge()'
            await self.asyncraises(s_exc.ReadOnlyLayer, core.callStorm(q))

            core.views[childiden].parent.layers[0].readonly = False
            await core.nodes(q)

            # Merge the forked view
            q = f'$lib.view.get({childiden}).merge()'
            await core.nodes(q)

            # Remove the forked view
            q = f'$lib.view.del({childiden})'
            await core.nodes(q)

            self.notin(childiden, core.views)

            # Sad paths
            await self.asyncraises(s_exc.NoSuchView, core.nodes('$lib.view.del(foo)'))
            await self.asyncraises(s_exc.NoSuchView, core.nodes('$lib.view.get(foo)'))
            await self.asyncraises(s_exc.CantMergeView, core.nodes(f'$lib.view.get().merge()'))
            await self.asyncraises(s_exc.NoSuchLayer, core.nodes(f'view.add --layers {s_common.guid()}'))
            await self.asyncraises(s_exc.SynErr, core.nodes('$lib.view.del($lib.view.get().iden)'))
            await self.asyncraises(s_exc.SchemaViolation, core.nodes('$lib.view.add(([]))'))

            q = '$iden = $lib.layer.get().iden $lib.view.add(([$iden, $iden]))'
            await self.asyncraises(s_exc.SchemaViolation, core.nodes(q))

            # Check helper commands
            # Get the main view
            mesgs = await core.stormlist('view.get')
            self.stormIsInPrint(mainiden, mesgs)

            await core.stormlist('$lib.view.get().set(name, "test view")')
            await core.stormlist('$lib.view.get().set(desc, "test view desc")')

            await core.stormlist('$lib.layer.get().set(name, "test layer")')
            await core.stormlist('$lib.layer.get().set(desc, "test layer desc")')

            self.eq(await core.callStorm('return( $lib.view.get().get(name))'), 'test view')
            self.eq(await core.callStorm('return( $lib.view.get().get(desc))'), 'test view desc')

            self.eq(await core.callStorm('return( $lib.layer.get().get(name))'), 'test layer')
            self.eq(await core.callStorm('return( $lib.layer.get().get(desc))'), 'test layer desc')

            await core.stormlist('$lib.view.get().set(name, $lib.null)')
            vdef = await core.callStorm('return($lib.view.get())')
            self.notin('name', vdef)
            await core.stormlist('$lib.view.get().set(name, "test view")')
            await core.stormlist('$lib.view.get().set(name, $lib.undef)')
            vdef = await core.callStorm('return($lib.view.get())')
            self.notin('name', vdef)
            self.nn(vdef.get('created'))

            await core.stormlist('$lib.layer.get().set(name, $lib.null)')
            ldef = await core.callStorm('return($lib.layer.get())')
            self.notin('name', ldef)
            await core.stormlist('$lib.layer.get().set(name, "test layer")')
            await core.stormlist('$lib.layer.get().set(name, $lib.undef)')
            ldef = await core.callStorm('return($lib.layer.get())')
            self.notin('name', ldef)

            with self.raises(s_exc.BadOptValu):
                await core.nodes('$lib.view.get().set(hehe, haha)')

            with self.raises(s_exc.BadOptValu):
                await core.nodes('$lib.layer.get().set(hehe, haha)')

            async with core.getLocalProxy() as prox:
                self.eq(core.view.iden, await prox.callStorm('return ($lib.view.get().get(iden))'))
                q = 'return ($lib.view.get().layers.index(0).get(iden))'
                self.eq(core.view.layers[0].iden, await prox.callStorm(q))

            q = f'view.get {mainiden}'
            mesgs = await core.stormlist(q)
            self.stormIsInPrint(mainiden, mesgs)
            self.stormIsInPrint('readonly: False', mesgs)
            self.stormIsInPrint(core.view.layers[0].iden, mesgs)

            # Fork the main view
            views = set(core.views.keys())
            q = f'view.fork {mainiden} --name lulz'
            mesgs = await core.stormlist(q)
            self.stormIsInPrint('(name: lulz)', mesgs)
            helperfork = list(set(core.views.keys()) - views)[0]
            self.isin(helperfork, core.views)

            # Add a view
            ldef = await core.addLayer()
            newlayer2 = core.getLayer(ldef.get('iden'))

            views = set(core.views.keys())

            q = f'view.add --name "foo bar" --layers {newlayer.iden} {newlayer2.iden}'
            mesgs = await core.stormlist(q)
            self.stormIsInPrint('(name: foo bar)', mesgs)

            helperadd = list(set(core.views.keys()) - views)[0]

            # List the views in the cortex
            q = 'view.list'
            mesgs = await core.stormlist(q)

            self.stormIsInPrint(f'Creator: {root.iden}', mesgs)
            self.stormIsInPrint(f'readonly: False', mesgs)

            for viden, v in core.views.items():
                self.stormIsInPrint(viden, mesgs)
                for layer in v.layers:
                    self.stormIsInPrint(layer.iden, mesgs)

            # Delete the added view
            q = f'view.del {helperadd}'
            await core.nodes(q)

            self.notin(helperadd, core.views)

            # Merge the forked view
            q = f'view.merge --delete {helperfork}'
            await core.nodes(q)

            self.notin(helperfork, core.views)

            # Test permissions

            visi = await prox.addUser('visi', passwd='secret')

            async with core.getLocalProxy(user='visi') as asvisi:

                await asvisi.storm('$lib.view.list()').list()
                await asvisi.storm('$lib.view.get()').list()

                # Add and Fork require 'add' permission
                with self.raises(s_exc.AuthDeny):
                    await asvisi.callStorm(f'$lib.view.add(({newlayer.iden},))')
                with self.raises(s_exc.AuthDeny):
                    await asvisi.callStorm(f'$lib.view.get({mainiden}).fork()')

                await prox.addUserRule(visi['iden'], (True, ('view', 'add')))
                await prox.addUserRule(visi['iden'], (True, ('view', 'fork')), gateiden=mainiden)
                await prox.addUserRule(visi['iden'], (True, ('layer', 'read')), gateiden=newlayer.iden)

                q = f'''
                    $newview=$lib.view.add(({newlayer.iden},))
                    return($newview.iden)
                '''
                addiden = await asvisi.callStorm(q)
                self.isin(addiden, core.views)

                forkediden = await asvisi.callStorm(f'return($lib.view.get({mainiden}).fork().iden)')

                self.isin(forkediden, core.views)

                # Owner can 'get' the forked view
                q = f'$lib.view.get({forkediden})'
                vals = await asvisi.storm(q).list()
                self.len(2, vals)

                # Del and Merge require 'del' permission unless performed by the owner
                # Delete a view the user owns

                q = f'$lib.view.del({addiden})'
                await asvisi.storm(q).list()

                self.notin(addiden, core.views)

                forkview = core.getView(forkediden)
                await alist(forkview.eval('[test:int=34 +#tag.test +#tag.proptest:risk=40]'))
                await alist(forkview.eval('test:int=12 [-#tag.proptest:risk]'))
                await alist(forkview.eval('test:int=12 | delnode'))

                # Make a bunch of nodes so we chunk the permission check
                for i in range(1000):
                    opts = {'vars': {'val': i + 1000}}
                    await self.agenlen(1, forkview.eval('[test:int=$val]', opts=opts))

                # Merge the view forked by the user
                # Will need perms for all the ops required to merge

                q = f'$lib.view.get({forkediden}).merge()'
                with self.raises(s_exc.AuthDeny):
                    await asvisi.callStorm(q)

                await prox.addUserRule(visi['iden'], (True, ('node', 'add',)))
                await prox.addUserRule(visi['iden'], (True, ('node', 'del',)))
                await prox.addUserRule(visi['iden'], (True, ('node', 'prop', 'set',)))
                await prox.addUserRule(visi['iden'], (True, ('node', 'prop', 'del',)))
                await prox.addUserRule(visi['iden'], (True, ('node', 'tag', 'add',)))
                await prox.addUserRule(visi['iden'], (True, ('node', 'tag', 'del',)))

                q = f'''
                    $view = $lib.view.get({forkediden})

                    $view.merge()

                    $lib.view.del($view.iden)
                    $lib.layer.del($view.layers.index(0).iden)
                '''
                await asvisi.callStorm(q)

                self.notin(forkediden, core.views)

                # Make some views not owned by the user
                views = set(core.views.keys())
                q = f'view.add --layers {newlayer.iden}'
                mesgs = await core.stormlist(q)
                self.stormIsInPrint('(name: unnamed)', mesgs)
                rootadd = list(set(core.views.keys()) - views)[0]
                self.isin(rootadd, core.views)

                q = f'view.set {rootadd} name "lol lol"'
                mesgs = await core.stormlist(q)
                self.stormIsInPrint('(name: lol lol)', mesgs)

                q = f'view.fork {mainiden}'
                mesgs = await core.stormlist(q)
                for mesg in mesgs:
                    if mesg[0] == 'print':
                        rootfork = mesg[1]['mesg'].split(' ')[-1]
                self.isin(rootfork, core.views)

                with self.raises(s_exc.AuthDeny):
                    await asvisi.callStorm(f'$lib.view.del({rootadd})')

                await prox.addUserRule(visi['iden'], (True, ('view', 'del')))

                # Delete a view not owned by the user
                q = f'$lib.view.del({rootadd})'
                await asvisi.storm(q).list()

                self.notin(rootadd, core.views)

                # Merge a view not owned by the user
                q = f'view.merge --delete {rootfork}'
                await core.nodes(q)

                self.notin(rootfork, core.views)

                # Test getting the view's triggers
                tdef = await core.view.addTrigger({
                    'cond': 'node:add',
                    'form': 'test:str',
                    'storm': '[ test:int=1 ]',
                })

                triggers = await core.callStorm('return($lib.view.get().triggers)')
                self.len(1, triggers)
                self.eq(triggers[0]['iden'], tdef['iden'])

            # Test formcounts
            nodes = await core.nodes('[(test:guid=(test,) :size=1138) (test:int=8675309)]')
            counts = await core.callStorm('return( $lib.view.get().getFormCounts() )')
            self.eq(counts.get('test:int'), 1002)
            self.eq(counts.get('test:guid'), 1)

            opts = {'vars': {'props': {'asn': 'asdf'}}}
            with self.raises(s_exc.BadTypeValu):
                await core.nodes('yield $lib.view.get().addNode(inet:ip, 1.2.3.4, props=$props)', opts=opts)
            self.len(0, await core.nodes('inet:ip=1.2.3.4'))
            opts = {'vars': {'props': {'asn': '1234'}}}
            nodes = await core.nodes('yield $lib.view.get().addNode(inet:ip, 1.2.3.4, props=$props)', opts=opts)
            self.eq(1234, nodes[0].get('asn'))

        # view.addNode() behavior
        async with self.getTestCore() as core:

            fork = await core.callStorm('return($lib.view.get().fork().iden)')
            visi = await core.auth.addUser('visi')

            opts = {'user': visi.iden, 'vars': {'fork': fork}}
            msgs = await core.stormlist('$lib.view.get($fork).addNode(inet:fqdn, vertex.link)', opts=opts)
            self.stormIsInErr('must have permission view.read', msgs)

            await visi.addRule((True, ('view', 'read')), gateiden=fork)

            opts = {'user': visi.iden, 'vars': {'fork': fork}}
            msgs = await core.stormlist('$lib.view.get($fork).addNode(inet:fqdn, vertex.link)', opts=opts)
            self.stormIsInErr('must have permission node.add.inet:fqdn', msgs)

            layr = core.getView(fork).layers[0].iden
            await visi.addRule((True, ('node', 'add', 'inet:fqdn')), gateiden=layr)

            opts = {'user': visi.iden, 'vars': {'fork': fork}}
            msgs = await core.stormlist('$lib.view.get($fork).addNode(inet:fqdn, vertex.link, props=({"issuffix": true}))', opts=opts)
            self.stormIsInErr('must have permission node.prop.set.inet:fqdn:issuffix', msgs)

            # return none since the node is made in a different view
            await visi.addRule((True, ('node', 'prop', 'set', 'inet:fqdn:issuffix')), gateiden=layr)
            query = '$node=$lib.view.get($fork).addNode(inet:fqdn, vertex.link, props=({"issuffix": true})) ' \
                    'return ( $node )'
            node = await core.callStorm(query, opts=opts)
            self.none(node)

            # return the node from the current view
            opts = {'user': visi.iden, 'view': fork}
            query = '$node=$lib.view.get().addNode(inet:fqdn, vertex.link, props=({"issuffix": true})) ' \
                    'return ( $node )'
            node = await core.callStorm(query, opts=opts)
            self.eq(node, 'vertex.link')  # prim version of the storm:node

            self.len(0, await core.nodes('inet:fqdn=vertex.link'))
            self.len(1, await core.nodes('inet:fqdn=vertex.link +:issuffix=1', opts={'view': fork}))

            # retun the node edits for an updated node in the current view
            guid = 'c7e4640767de30a5ac4ff192a9d56dfa'
            opts = {'user': visi.iden, 'view': fork, 'vars': {'fork': fork, 'guid': guid}}
            await visi.addRule((True, ('node', 'add', 'doc:report')), gateiden=layr)
            msgs = await core.stormlist('$lib.view.get($fork).addNode(doc:report, $guid)', opts=opts)
            edits = [ne for ne in msgs if ne[0] == 'node:edits']
            self.len(1, edits)
            opts['vars']['props'] = {
                'desc': 'bizbaz',
                'title': 'foobar',
            }
            await visi.addRule((True, ('node', 'prop', 'set', 'doc:report:desc')), gateiden=layr)
            await visi.addRule((True, ('node', 'prop', 'set', 'doc:report:title')), gateiden=layr)
            msgs = await core.stormlist('$lib.view.get($fork).addNode(doc:report, $guid, $props)', opts=opts)
            edits = [ne for ne in msgs if ne[0] == 'node:edits']
            self.len(1, edits)
            self.len(2, edits[0][1]['edits'][0][2])

            # don't get any node edits for a different view
            opts = {'user': visi.iden, 'vars': {'fork': fork}}
            msgs = await core.stormlist('$lib.view.get($fork).addNode(doc:report, *)', opts=opts)
            edits = [ne for ne in msgs if ne[0] == 'node:edits']
            self.len(0, edits)

        async with self.getTestCore() as core:

            visi = await core.auth.addUser('visi')

            # Add a layer
            ldef = await core.addLayer()
            layer = core.getLayer(ldef.get('iden'))

            # Add a view via stormlib, worldreadable=False (default)
            iden = await core.callStorm(f'return($lib.view.add(({layer.iden},)).iden)')
            self.nn(iden)
            self.false(visi.allowed(('view', 'read'), gateiden=iden))

            # Add a view via stormlib, worldreadable=True (default)
            iden = await core.callStorm(f'return($lib.view.add(({layer.iden},), worldreadable=$lib.true).iden)')
            self.nn(newiden)
            self.true(visi.allowed(('view', 'read'), gateiden=iden))

            # Add a view via storm cmd, worldreadable=False (default)
            msgs = await core.stormlist(f'view.add --name view1 --layers {layer.iden}')
            self.stormIsInPrint('View added.', msgs)

            views = core.listViews()
            views = {view.info.get('name'): view.iden for view in views}

            iden = views.get('view1')
            self.nn(iden)
            self.false(visi.allowed(('view', 'read'), gateiden=iden))

            # Add a view via storm cmd, worldreadable=True
            msgs = await core.stormlist(f'view.add --name view1 --worldreadable $lib.true --layers {layer.iden}')
            self.stormIsInPrint('View added.', msgs)

            views = core.listViews()
            views = {view.info.get('name'): view.iden for view in views}

            iden = views.get('view1')
            self.nn(iden)
            self.true(visi.allowed(('view', 'read'), gateiden=iden))

            await visi.addRule((True, ('view', 'fork')))

            msgs = await core.stormlist('$lib.view.get().fork()', opts={'user': visi.iden})
            self.stormHasNoWarnErr(msgs)

            await visi.addRule((False, ('view', 'fork')), gateiden=core.view.iden)
            msgs = await core.stormlist('$lib.view.get().fork()', opts={'user': visi.iden})
            self.stormIsInErr('must have permission view.fork', msgs)

    async def test_storm_view_deporder(self):

        async with self.getTestCore() as core:
            view1 = await core.view.fork()
            view2 = await core.view.fork()
            layr1 = await core.addLayer()
            layr2 = await core.addLayer()
            view3 = await core.addView({'layers': (layr1['iden'], layr2['iden'])})
            expect = (
                core.view.iden,
                view3['iden'],
                view1['iden'],
                view2['iden'],
            )
            self.eq(expect, await core.callStorm('''
                $views = ()
                for $view in $lib.view.list(deporder=$lib.true) {
                    $views.append($view.iden)
                }
                return($views)
            '''))

    async def test_storm_lib_trigger(self):

        async with self.getTestCoreAndProxy() as (core, prox):

            q = 'trigger.list'
            mesgs = await core.stormlist(q)
            self.stormIsInPrint('No triggers found', mesgs)

            q = 'trigger.add node:add --form test:str {[ test:int=1 ]} --name trigger_test_str'
            mesgs = await core.stormlist(q)

            await core.nodes('[ test:str=foo ]')
            self.len(1, await core.nodes('test:int'))

            await core.nodes('trigger.add tag:add --form test:str --tag footag.* {[ +#count test:str=$auto.opts.tag ]}')

            await core.nodes('[ test:str=bar +#footag.bar ]')
            await core.nodes('[ test:str=bar +#footag.bar ]')
            self.len(1, await core.nodes('#count'))
            self.len(1, await core.nodes('test:str=footag.bar'))

            await core.nodes('trigger.add prop:set --disabled --prop test:type10:intprop {[ test:int=6 ]}')

            q = 'trigger.list'
            mesgs = await core.stormlist(q)
            self.stormIsInPrint('user', mesgs)
            self.stormIsInPrint('node:add', mesgs)
            self.stormIsInPrint('root', mesgs)

            rootiden = await core.auth.getUserIdenByName('root')

            trigs = await core.callStorm('return($lib.trigger.list())')
            for trig in trigs:
                self.eq(trig.get('user'), rootiden)

            orgbuid = trigs[0].get('iden')
            mesgs = await core.stormlist(f'trigger.mod {orgbuid} --name trigger_test_str')
            self.stormHasNoErr(mesgs)

            goodbuid = trigs[1].get('iden')[:6]
            goodbuid2 = trigs[2].get('iden')[:6]

            # Trigger is created disabled, so no nodes yet
            self.len(0, await core.nodes('test:int=6'))

            await core.nodes(f'trigger.mod {goodbuid2} --enabled (true)')

            # Trigger is enabled, so it should fire
            await core.nodes('[ test:type10=1 :intprop=25 ]')
            self.len(1, await core.nodes('test:int=6'))

            mesgs = await core.stormlist(f'trigger.del {goodbuid}')
            self.stormIsInPrint(f'Deleted trigger: {goodbuid}', mesgs)

            q = 'trigger.del deadbeef12341234'
            await self.asyncraises(s_exc.StormRuntimeError, core.nodes(q))

            q = 'trigger.mod deadbeef12341234 --enabled (true)'
            await self.asyncraises(s_exc.StormRuntimeError, core.nodes(q))

            q = 'trigger.mod deadbeef12341234 --enabled (false)'
            await self.asyncraises(s_exc.StormRuntimeError, core.nodes(q))

            mesgs = await core.stormlist(f'trigger.mod {goodbuid2} --enabled (false)')
            self.stormIsInPrint('Modified trigger', mesgs)

            mesgs = await core.stormlist(f'trigger.mod {goodbuid2} --enabled (true)')
            self.stormIsInPrint('Modified trigger', mesgs)

            mesgs = await core.stormlist(f'trigger.mod {goodbuid2} --storm {{[ test:str=different ]}}')
            self.stormIsInPrint('Modified trigger', mesgs)

            q = 'trigger.mod deadbeef12341234 --storm {#foo}'
            await self.asyncraises(s_exc.StormRuntimeError, core.nodes(q))

            await core.nodes('trigger.add tag:add --tag another {[ +#count2 ]}')

            # Syntax mistakes
            mesgs = await core.stormlist('trigger.mod "" --storm {#foo}')
            self.stormIsInErr('matches more than one', mesgs)

            mesgs = await core.stormlist('trigger.add tag:add --prop another:thing {[ +#count2 ]}')
            self.stormIsInErr("data must contain ['tag'] properties", mesgs)

            mesgs = await core.stormlist('trigger.add tag:add --tag hehe.haha --prop another {[ +#count2 ]}')
            self.stormIsInErr("data.prop must match pattern", mesgs)

            mesgs = await core.stormlist('trigger.add tug:udd --prop another:newp {[ +#count2 ]}')
            self.stormIsInErr('data.cond must be one of', mesgs)

            mesgs = await core.stormlist('trigger.add node:add --form test:str --tag foo {test:str}')
            self.stormIsInErr('tag must not be present for node:add or node:del', mesgs)

            mesgs = await core.stormlist('trigger.add prop:set --tag foo {test:str}')
            self.stormIsInErr("data must contain ['prop']", mesgs)

            q = 'trigger.add prop:set --prop test:type10:intprop --tag foo {test:str}'
            mesgs = await core.stormlist(q)
            self.stormIsInErr('form and tag must not be present for prop:set', mesgs)

            mesgs = await core.stormlist('trigger.add node:add --tag tag1 {test:str}')
            self.stormIsInErr("data must contain ['form']", mesgs)

            # Bad storm syntax
            mesgs = await core.stormlist('trigger.add node:add --form test:str {[ | | test:int=1 ] }')
            self.stormIsInErr("Unexpected token '|' at line 1, column 41", mesgs)

            # (Regression) Just a command as the storm query
            q = 'trigger.add node:add --form test:str {[ test:int=99 ] | spin }'
            mesgs = await core.stormlist(q)
            await core.nodes('[ test:str=foo4 ]')
            self.len(1, await core.nodes('test:int=99'))

            for mesg in mesgs:
                if mesg[0] != 'print':
                    continue
                match = re.match(r'Added trigger: ([0-9a-f]+)', mesg[1]['mesg'])
                if match:
                    trigiden = match.groups()[0]
                    break
            else:
                raise Exception("Didn't find 'Added trigger' mesg")

            # Trigger toprim
            q = f'return ($lib.trigger.get({trigiden}))'
            trigdef = await core.callStorm(q)
            self.notin('disabled', trigdef)
            self.true(trigdef.get('enabled'))
            self.nn(trigdef.get('user'))
            self.nn(trigdef.get('view'))
            self.nn(trigdef.get('created'))
            self.eq(trigdef.get('storm'), '[ test:int=99 ] | spin')
            self.eq(trigdef.get('cond'), 'node:add')
            self.eq(trigdef.get('form'), 'test:str')
            self.eq(trigdef.get('iden'), trigiden)
            self.eq(trigdef.get('startcount'), 1)
            self.eq(trigdef.get('errcount'), 0)
            self.eq(trigdef.get('lasterrs'), ())

            mesgs = await core.stormlist(f'trigger.mod {trigiden} --storm {{$lib.newp}}')
            self.stormIsInPrint('Modified trigger', mesgs)

            await core.nodes('[ test:str=foo5 ]')

            q = f'return ($lib.trigger.get({trigiden}))'
            trigdef = await core.callStorm(q)
            self.eq(trigdef.get('startcount'), 2)
            self.eq(trigdef.get('errcount'), 1)
            lasterrs = trigdef.get('lasterrs', [])
            self.len(1, lasterrs)
            self.isin('NoSuchName', lasterrs[0])

            # Move a trigger to a different view
            q = '''
                $tdef = ({
                    "condition": 'node:add',
                    "form": 'test:str',
                    "storm": '{[ +#tagged ]}',
                    "doc": 'some trigger'
                })
                $trig = $lib.trigger.add($tdef)
                return($trig)
            '''
            tdef = await core.callStorm(q)
            self.eq(tdef.get('doc'), 'some trigger')
            trig = tdef.get('iden')
            q = '''$t = $lib.trigger.get($trig) $t.doc = "awesome trigger" return ( $t )'''
            tdef = await core.callStorm(q, opts={'vars': {'trig': trig}})
            self.eq(tdef.get('doc'), 'awesome trigger')

            with self.raises(s_exc.BadArg):
                q = '$t = $lib.trigger.get($trig) $t.created = "woot" return ( $t )'
                await core.callStorm(q, opts={'vars': {'trig': trig}})

            with self.raises(s_exc.BadArg):
                q = '$t = $lib.trigger.get($trig) $t.foo = "bar"'
                await core.callStorm(q, opts={'vars': {'trig': trig}})

            nodes = await core.nodes('[ test:str=test1 ]')
            self.nn(nodes[0].get('#tagged'))

            mainview = await core.callStorm('return($lib.view.get().iden)')
            forkview = await core.callStorm('return($lib.view.get().fork().iden)')

            forkopts = {'view': forkview}
            await core.nodes('trigger.add tag:add --view $view --tag neato.* {[ +#awesome ]}', opts={'vars': forkopts})
            mesgs = await core.stormlist('trigger.list', opts=forkopts)
            self.stormNotInPrint(mainview[:8], mesgs)
            self.stormIsInPrint(forkview[:8], mesgs)

            trigs = await core.callStorm('return($lib.trigger.list())', opts=forkopts)
            othr = trigs[0].get('iden')

            # move a trigger with the Storm command
            mesgs = await core.stormlist(f'trigger.mod {othr} --view {mainview}')
            self.stormIsInPrint('Modified trigger', mesgs)

            mesgs = await core.stormlist('trigger.list', opts=forkopts)
            self.stormIsInPrint('No triggers found', mesgs)
            self.stormNotInPrint(othr, mesgs)

            mesgs = await core.stormlist('trigger.list')
            self.stormIsInPrint(othr, mesgs)
            self.stormNotInPrint('No triggers found', mesgs)

            mesgs = await core.stormlist(f'trigger.mod {othr} --view {forkview} --name "foobar"')
            self.stormIsInPrint('Modified trigger', mesgs)

            trigs = await core.callStorm('return($lib.trigger.list())', opts=forkopts)
            self.eq(trigs[0].get('name'), 'foobar')

            # fetch a trigger from another view
            self.nn(await core.callStorm(f'return($lib.trigger.get({othr}))'))

            # mess with things to make a bad trigger and make sure move doesn't delete it
            core.views[forkview].triggers.triggers[othr].tdef.pop('storm')
            mesgs = await core.stormlist(f'$lib.trigger.get({othr}).view = {mainview}')
            self.stormIsInErr('Cannot move invalid trigger', mesgs)

            mesgs = await core.stormlist('trigger.list')
            self.stormNotInPrint(othr, mesgs)
            mesgs = await core.stormlist('trigger.list', opts=forkopts)
            self.stormIsInPrint(othr, mesgs)
            mesgs = await core.stormlist('trigger.list --all')
            self.stormIsInPrint(othr, mesgs)

            core.views[forkview].triggers.triggers[othr].tdef['storm'] = '[ +#naughty.trigger'
            mesgs = await core.stormlist(f'$lib.trigger.get({othr}).view = {mainview}')
            self.stormIsInErr('Cannot move invalid trigger', mesgs)

            mesgs = await core.stormlist('trigger.list')
            self.stormNotInPrint(othr, mesgs)
            mesgs = await core.stormlist('trigger.list', opts=forkopts)
            self.stormIsInPrint(othr, mesgs)
            mesgs = await core.stormlist('trigger.list --all')
            self.stormIsInPrint(othr, mesgs)

            # fix that trigger in another view
            await core.stormlist(f'trigger.mod {othr} --storm {{ [ +#neato.trigger ] }}')
            othrtrig = await core.callStorm(f'return($lib.trigger.get({othr}))')
            self.eq('[ +#neato.trigger ]', othrtrig['storm'])

            # now we can move it while being in a different view
            await core.nodes(f'$lib.trigger.get({othr}).view = {mainview}')
            # but still retrieve it from the other view
            self.nn(await core.callStorm(f'return($lib.trigger.get({othr}))', opts=forkopts))

            await core.nodes(f'$lib.trigger.get({trig}).view = {forkview}')

            nodes = await core.nodes('[ test:str=test2 ]')
            self.none(nodes[0].get('#tagged'))

            nodes = await core.nodes('[ test:str=test3 ]', opts=forkopts)
            self.nn(nodes[0].get('#tagged'))

            await core.nodes(f'$lib.trigger.get({trig}).view = {mainview}', opts=forkopts)
            nodes = await core.nodes('[ test:str=test4 ]')
            self.nn(nodes[0].get('#tagged'))

            with self.raises(s_exc.NoSuchView):
                await core.nodes(f'$lib.trigger.get({trig}).view = newp')

            q = '''
                $tdef = ({
                    "condition": 'node:add',
                    "form": 'test:str',
                    "storm": '{[ +#tagged ]}',
                    "iden": $trig
                })
                $trig = $lib.trigger.add($tdef)
                return($trig.iden)
            '''
            with self.raises(s_exc.DupIden):
                await core.callStorm(q, opts={'view': forkview, 'vars': {'trig': trig}})

            # toggle trigger in other view
            mesgs = await core.stormlist(f'trigger.mod {othr} --enabled (false)')
            self.stormIsInPrint(f'Modified trigger: {othr}', mesgs)

            mesgs = await core.stormlist(f'trigger.mod {othr} --enabled (true)')
            self.stormIsInPrint(f'Modified trigger: {othr}', mesgs)

            mesgs = await core.stormlist(f'trigger.mod {othr} --storm {{ [ +#burrito ] }}')
            self.stormIsInPrint(f'Modified trigger: {othr}', mesgs)

            await core.stormlist(f'trigger.del {othr}')
            await self.asyncraises(s_exc.NoSuchIden, core.callStorm(f'return($lib.trigger.get({othr}))'))

            # Test manipulating triggers as another user
            bond = await core.auth.addUser('bond')

            async with core.getLocalProxy(user='bond') as asbond:

                q = 'trigger.list'
                mesgs = await asbond.storm(q).list()
                self.stormIsInPrint('No triggers found', mesgs)

                q = f'trigger.mod {goodbuid2} --storm {{[ test:str=yep ]}}'
                mesgs = await asbond.storm(q).list()
                self.stormIsInErr('iden does not match any', mesgs)

                q = f'trigger.mod {goodbuid2} --enabled (false)'
                mesgs = await asbond.storm(q).list()
                self.stormIsInErr('iden does not match any', mesgs)

                q = f'trigger.mod {goodbuid2} --enabled (true)'
                mesgs = await asbond.storm(q).list()
                self.stormIsInErr('iden does not match any', mesgs)

                q = f'trigger.del {goodbuid2}'
                mesgs = await asbond.storm(q).list()
                self.stormIsInErr('iden does not match any', mesgs)

                q = 'trigger.add node:add --form test:str {[ test:int=1 ]}'
                mesgs = await asbond.storm(q).list()
                self.stormIsInErr('must have permission trigger.add', mesgs)

                # Give explicit perm

                await prox.addUserRule(bond.iden, (True, ('trigger', 'add')))
                mesgs = await asbond.storm(q).list()

                q = 'trigger.list'
                mesgs = await asbond.storm(q).list()
                self.stormIsInPrint('bond', mesgs)

                await prox.addUserRule(bond.iden, (True, ('trigger', 'get')))

                mesgs = await asbond.storm('trigger.list').list()
                self.stormIsInPrint('user', mesgs)
                self.stormIsInPrint('root', mesgs)

                await prox.addUserRule(bond.iden, (True, ('trigger', 'set')))

                mesgs = await asbond.storm(f'trigger.mod {goodbuid2} --storm {{[ test:str=yep ]}}').list()
                self.stormIsInPrint('Modified trigger', mesgs)

                mesgs = await asbond.storm(f'trigger.mod {goodbuid2} --enabled (false)').list()
                self.stormIsInPrint('Modified trigger', mesgs)

                mesgs = await asbond.storm(f'trigger.mod {goodbuid2} --enabled (true)').list()
                self.stormIsInPrint('Modified trigger', mesgs)

                await prox.addUserRule(bond.iden, (True, ('trigger', 'del')))

                mesgs = await asbond.storm(f'trigger.mod {goodbuid2} --user {rootiden}').list()
                self.stormIsInPrint('Modified trigger', mesgs)

                mesgs = await asbond.storm(f'trigger.del {goodbuid2}').list()
                self.stormIsInPrint('Deleted trigger', mesgs)

                # Move trigger perms

                await prox.delUserRule(bond.iden, (True, ('trigger', 'add')))
                await prox.delUserRule(bond.iden, (True, ('trigger', 'del')))

                q = f'$lib.trigger.get({trig}).view = {forkview}'
                mesgs = await asbond.storm(q).list()
                self.stormIsInErr('must have permission view.read', mesgs)

                await prox.addUserRule(bond.iden, (True, ('view', 'read')), gateiden=forkview)
                mesgs = await asbond.storm(q).list()
                self.stormIsInErr('must have permission trigger.add', mesgs)

                await prox.addUserRule(bond.iden, (True, ('trigger', 'add')), gateiden=forkview)
                mesgs = await asbond.storm(q).list()
                self.stormIsInErr('must have permission trigger.del', mesgs)

                await prox.addUserRule(bond.iden, (True, ('trigger', 'del')), gateiden=trig)
                mesgs = await asbond.storm(q).list()

                await prox.addUserRule(bond.iden, (True, ('node',)))

                msgs = await asbond.storm('[ test:str=test5 ]', opts={'view': forkview}).list()
                pode = [m[1] for m in msgs if m[0] == 'node'][0]
                self.nn(pode[1]["tags"].get('tagged'))

                msgs = await asbond.storm('[ test:str=test6 ]').list()
                pode = [m[1] for m in msgs if m[0] == 'node'][0]
                self.none(pode[1]["tags"].get('tagged'))

    async def test_storm_lib_cron_notime(self):
        # test cron APIs that don't require time stepping

        async with self.getTestCore() as core:

            view00 = await core.callStorm('return($lib.view.get().iden)')
            fork00 = await core.callStorm('return($lib.view.get().fork().iden)')

            cdef = await core.callStorm('return($lib.cron.add(query="{[tel:mob:telem=*]}", hourly=30))')
            self.eq('', cdef.get('doc'))
            self.eq('', cdef.get('name'))
            self.eq(view00, cdef.get('view'))

            cdef = await core.callStorm('return($lib.cron.add(view=$lib.view.get().iden, query="{}", hourly=30))')
            self.eq('', cdef.get('doc'))
            self.eq('', cdef.get('name'))
            self.eq(view00, cdef.get('view'))

            q = '''$view=$lib.view.get($fork)
            $cron = $lib.cron.add(query="{}", hourly=30, name='test cron', doc='fancy doc', view=$view)
            return($cron)
            '''
            cdef = await core.callStorm(q, opts={'vars': {'fork': fork00}})
            self.eq('fancy doc', cdef.get('doc'))
            self.eq('test cron', cdef.get('name'))
            self.eq(fork00, cdef.get('view'))

            q = '''$view=$lib.view.get($fork)
            $cron = $lib.cron.at(query="{}", day="+1", name='test cron at', doc='fancy at', view=$view)
            return($cron)
            '''
            cdef = await core.callStorm(q, opts={'vars': {'fork': fork00}})
            self.eq('fancy at', cdef.get('doc'))
            self.eq('test cron at', cdef.get('name'))
            self.eq(fork00, cdef.get('view'))

            iden = cdef.get('iden')
            opts = {'vars': {'iden': iden}}

            cdef = await core.callStorm('$cron = $lib.cron.get($iden) $cron.name = foobar return($cron)', opts=opts)
            self.eq('foobar', cdef.get('name'))

            cdef = await core.callStorm('$cron = $lib.cron.get($iden) $cron.doc = foodoc return($cron)', opts=opts)
            self.eq('foodoc', cdef.get('doc'))

            with self.raises(s_exc.BadOptValu):
                await core.callStorm('$lib.cron.get($iden).hehe = haha', opts=opts)

            mesgs = await core.stormlist('cron.add --hour +1 {[tel:mob:telem=*]} --name myname --doc mydoc')
            for mesg in mesgs:
                if mesg[0] == 'print':
                    iden0 = mesg[1]['mesg'].split(' ')[-1]

            opts = {'vars': {'iden': iden0}}

            # for coverage...
            self.false(await core.killCronTask('newp'))
            self.false(await core._killCronTask('newp'))
            self.false(await core.callStorm(f'return($lib.cron.get({iden0}).kill())'))

    async def test_storm_lib_cron(self):

        MONO_DELT = 1543827303.0
        unixtime = datetime.datetime(year=2018, month=12, day=5, hour=7, minute=0, tzinfo=tz.utc).timestamp()

        def timetime():
            return unixtime

        def looptime():
            return unixtime - MONO_DELT

        loop = asyncio.get_running_loop()

        with mock.patch.object(loop, 'time', looptime), mock.patch('time.time', timetime):

            async with self.getTestCoreAndProxy() as (core, prox):

                mesgs = await core.stormlist('cron.list')
                self.stormIsInPrint('No cron jobs found', mesgs)

                q = '$lib.cron.add()'
                mesgs = await core.stormlist(q)
                self.stormIsInErr('Query parameter is required', mesgs)

                q = 'cron.add foo'
                mesgs = await core.stormlist(q)
                self.stormIsInErr('Must provide at least one optional argument', mesgs)

                q = "cron.add --month nosuchmonth --day=-2 {#foo}"
                mesgs = await core.stormlist(q)
                self.stormIsInErr('Failed to parse fixed parameter "nosuchmonth"', mesgs)

                q = "cron.add --month 8nosuchmonth --day=-2 {#foo}"
                mesgs = await core.stormlist(q)
                self.stormIsInErr('Failed to parse fixed parameter "8nosuchmonth"', mesgs)

                mesgs = await core.stormlist('cron.add --day="," {#foo}')
                self.stormIsInErr('Failed to parse day value', mesgs)

                q = "cron.add --day Mon --month +3 {#foo}"
                mesgs = await core.stormlist(q)
                self.stormIsInErr('provide a recurrence value with day of week', mesgs)

                q = "cron.add --day Mon --month June {#foo}"
                mesgs = await core.stormlist(q)
                self.stormIsInErr('fix month or year with day of week', mesgs)

                q = "cron.add --day Mon --month +3 --year +2 {#foo}"
                mesgs = await core.stormlist(q)
                self.stormIsInErr('more than 1 recurrence', mesgs)

                q = "cron.add --year=2019 {#foo}"
                mesgs = await core.stormlist(q)
                self.stormIsInErr('Year may not be a fixed value', mesgs)

                q = "cron.add {#foo}"
                mesgs = await core.stormlist(q)
                self.stormIsInErr('Must provide at least one optional', mesgs)

                q = "cron.add --hour 3 --minute +4 {#foo}"
                mesgs = await core.stormlist(q)
                self.stormIsInErr('Fixed unit may not be larger', mesgs)

                q = 'cron.add --day Tuesday,1 {#foo}'
                mesgs = await core.stormlist(q)
                self.stormIsInErr('Failed to parse day value', mesgs)

                q = 'cron.add --day 1,Tuesday {#foo}'
                mesgs = await core.stormlist(q)
                self.stormIsInErr('Failed to parse day value', mesgs)

                q = 'cron.add --day Fri,3 {#foo}'
                mesgs = await core.stormlist(q)
                self.stormIsInErr('Failed to parse day value', mesgs)

                q = "cron.add --minute +4x {#foo}"
                mesgs = await core.stormlist(q)
                self.stormIsInErr('Failed to parse parameter', mesgs)

                q = 'cron.add }'
                mesgs = await core.stormlist(q)
                self.stormIsInErr("Unexpected token '}' at line 1, column 10", mesgs)

                ##################
                layr = core.getLayer()

                # TODO - this is not a good way to test this since nodeedit log offsets map to nexus log offsets
                nextlayroffs = await layr.getEditOffs() + 8

                # Start simple: add a cron job that creates a node every minute
                q = "cron.add --minute +1 {[meta:note='*' :type=m1]}"
                mesgs = await core.stormlist(q)
                self.stormIsInPrint('Created cron job', mesgs)
                for mesg in mesgs:
                    if mesg[0] == 'print':
                        guid = mesg[1]['mesg'].split(' ')[-1]

                await core.nodes('$lib.queue.add(foo)')

                async def getNextFoo():
                    return await core.callStorm('''
                        $foo = $lib.queue.byname(foo)
                        ($offs, $valu) = $foo.get()
                        $foo.cull($offs)
                        return($valu)
                    ''')

                async def getFooSize():
                    return await core.callStorm('''
                        return($lib.queue.byname(foo).size())
                    ''')

                async def getCronIden():
                    return await core.callStorm('''
                        $jobs=$lib.cron.list() $job=$jobs.index(0) return ($job.iden)
                    ''')

                @contextlib.asynccontextmanager
                async def getCronJob(text):
                    msgs = await core.stormlist(text)
                    self.stormIsInPrint('Created cron job', msgs)
                    guid = await getCronIden()
                    yield guid
                    msgs = await core.stormlist(f'cron.del {guid}')
                    self.stormIsInPrint(f'Deleted cron job: {guid}', msgs)

                unixtime += 60
                mesgs = await core.stormlist('cron.list')
                self.stormIsInPrint(':type=m1', mesgs)

                # Make sure it ran
                await layr.waitEditOffs(nextlayroffs, timeout=5)
                self.eq(1, await prox.count('meta:note:type=m1'))

                q = "cron.mod $guid --storm { [meta:note='*' :type=m2] }"
                mesgs = await core.stormlist(q, opts={'vars': {'guid': guid[:6]}})
                self.stormIsInPrint(f'Modified cron job: {guid}', mesgs)

                q = "cron.mod xxx --storm { [meta:note='*' :type=m2] }"
                mesgs = await core.stormlist(q)
                self.stormIsInErr('does not match', mesgs)

                # Make sure the old one didn't run and the new query ran
                nextlayroffs = await layr.getEditOffs() + 6
                unixtime += 60
                await layr.waitEditOffs(nextlayroffs, timeout=5)
                self.eq(1, await prox.count('meta:note:type=m1'))
                self.eq(1, await prox.count('meta:note:type=m2'))

                # Delete the job
                q = f"cron.del {guid}"
                mesgs = await core.stormlist(q)
                self.stormIsInPrint('Deleted cron job', mesgs)

                q = f"cron.del xxx"
                mesgs = await core.stormlist(q)
                self.stormIsInErr('does not match', mesgs)

                # Make sure deleted job didn't run
                unixtime += 60
                self.eq(1, await prox.count('meta:note:type=m1'))
                self.eq(1, await prox.count('meta:note:type=m2'))

                # Test fixed minute, i.e. every hour at 17 past
                unixtime = datetime.datetime(year=2018, month=12, day=5, hour=7, minute=10,
                                             tzinfo=tz.utc).timestamp()

                q = '{$lib.queue.byname(foo).put(m3) $s=`m3 {$auto.type} {$auto.iden}` $lib.log.info($s, ({"iden": $auto.iden})) }'
                text = f'cron.add --minute 17 {q}'
                async with getCronJob(text) as guid:
                    with self.getStructuredAsyncLoggerStream('synapse.storm.log', 'm3 cron') as stream:
                        unixtime += 7 * MINSECS
                        self.eq('m3', await getNextFoo())
                        self.true(await stream.wait(6))
                    mesg = stream.jsonlines()[0]
                    self.eq(mesg['message'], f'm3 cron {guid}')
                    self.eq(mesg['iden'], guid)

                ##################

                # Test day increment
                async with getCronJob("cron.add --day +2 {$lib.queue.byname(foo).put(d1)}") as guid:

                    unixtime += DAYSECS

                    # Make sure it *didn't* run
                    self.eq(0, await getFooSize())

                    unixtime += DAYSECS

                    # Make sure it runs.  We add the cron.list to give the cron scheduler a chance to run
                    self.eq('d1', await getNextFoo())

                    unixtime += DAYSECS * 2

                    self.eq('d1', await getNextFoo())

                ##################

                # Test fixed day of week: every Monday and Thursday at 3am
                unixtime = datetime.datetime(year=2018, month=12, day=11, hour=7, minute=10,
                                             tzinfo=tz.utc).timestamp()  # A Tuesday

                async with getCronJob("cron.add --hour 3 --day Mon,Thursday {$lib.queue.byname(foo).put(d2)}") as guid:

                    unixtime = datetime.datetime(year=2018, month=12, day=13, hour=3, minute=10,
                                                 tzinfo=tz.utc).timestamp()  # Now Thursday

                    self.eq('d2', await getNextFoo())

                ##################

                q = "cron.add --hour 3 --day Noday {}"
                mesgs = await core.stormlist(q)
                self.stormIsInErr('Failed to parse day value "Noday"', mesgs)

                ##################

                # Test fixed day of month: second-to-last day of month
                async with getCronJob("cron.add --day -2 --month Dec {$lib.queue.byname(foo).put(d3)}") as guid:

                    unixtime = datetime.datetime(year=2018, month=12, day=29, hour=0, minute=0,
                                                 tzinfo=tz.utc).timestamp()  # Now Thursday

                    # self.eq('d3', await getNextFoo())
                    self.eq(0, await getFooSize())

                    unixtime += DAYSECS

                    self.eq('d3', await getNextFoo())

                ##################

                # Test month increment

                async with getCronJob("cron.add --month +2 --day=4 {$lib.queue.byname(foo).put(month1)}") as guid:

                    unixtime = datetime.datetime(year=2019, month=2, day=4, hour=0, minute=0,
                                                 tzinfo=tz.utc).timestamp()  # Now Thursday

                    self.eq('month1', await getNextFoo())

                ##################

                # Test year increment

                async with getCronJob("cron.add --year +2 {$lib.queue.byname(foo).put(year1)}") as guid:

                    unixtime = datetime.datetime(year=2021, month=1, day=1, hour=0, minute=0,
                                                 tzinfo=tz.utc).timestamp() + 1  # Now Thursday

                    self.eq('year1', await getNextFoo())

                # Make sure second-to-last day works for February
                async with getCronJob("cron.add --month February --day=-2 {$lib.queue.byname(foo).put(year2)}") as guid:

                    unixtime = datetime.datetime(year=2021, month=2, day=27, hour=0, minute=0,
                                                 tzinfo=tz.utc).timestamp() + 1  # Now Thursday

                    self.eq('year2', await getNextFoo())

                ##################

                # Test 'at' command
                q = 'cron.at {#foo}'
                mesgs = await core.stormlist(q)
                self.stormIsInErr('At least', mesgs)

                q = 'cron.at --minute +1p3arsec {#foo}'
                mesgs = await core.stormlist(q)
                self.stormIsInErr('Trouble parsing', mesgs)

                q = 'cron.at --day +1'
                mesgs = await core.stormlist(q)
                self.stormIsInErr('The argument <query> is required', mesgs)

                q = 'cron.at --dt nope {#foo}'
                mesgs = await core.stormlist(q)
                self.stormIsInErr('Trouble parsing', mesgs)

                q = '$lib.cron.at(day="+1")'
                mesgs = await core.stormlist(q)
                self.stormIsInErr('Query parameter is required', mesgs)

                q = "cron.at --minute +5,+10 {$lib.queue.byname(foo).put(at1)}"
                msgs = await core.stormlist(q)
                self.stormIsInPrint('Created cron job', msgs)

                q = "cron.cleanup"
                msgs = await core.stormlist(q)
                self.stormIsInPrint('0 cron/at jobs deleted.', msgs)

                unixtime += 5 * MINSECS
                core.agenda._wake_event.set()

                self.eq('at1', await getNextFoo())

                # Shouldn't delete yet, still one more run scheduled
                q = "cron.cleanup"
                msgs = await core.stormlist(q)
                self.stormIsInPrint('0 cron/at jobs deleted.', msgs)

                unixtime += 5 * MINSECS
                core.agenda._wake_event.set()

                self.eq('at1', await getNextFoo())

                q = "cron.cleanup"
                msgs = await core.stormlist(q)
                self.stormIsInPrint('1 cron/at jobs deleted.', msgs)

                async with getCronJob("cron.at --day +1,+7 {$lib.queue.byname(foo).put(at2)}"):

                    unixtime += DAYSECS
                    core.agenda._wake_event.set()

                    self.eq('at2', await getNextFoo())

                    unixtime += 6 * DAYSECS + 1

                    self.eq('at2', await getNextFoo())

                ##################

                async with getCronJob("cron.at --dt 202104170415 {$lib.queue.byname(foo).put(at3)}") as guid:

                    unixtime = datetime.datetime(year=2021, month=4, day=17, hour=4, minute=15,
                                                 tzinfo=tz.utc).timestamp()  # Now Thursday

                    core.agenda._wake_event.set()
                    self.eq('at3', await getNextFoo())

                    mesgs = await core.stormlist(f'cron.stat {guid[:6]}')

                    self.stormIsInPrint('last result:     finished successfully with 0 nodes', mesgs)
                    self.stormIsInPrint('entries:         <None>', mesgs)
                    self.stormIsInPrint('pool:            false', mesgs)

                    # Test 'stat' command
                    mesgs = await core.stormlist('cron.stat xxx')
                    self.stormIsInErr('Provided iden does not match any', mesgs)

                    # Test 'enable' 'disable' commands
                    mesgs = await core.stormlist(f'cron.mod {guid[:6]} --enabled (false)')
                    self.stormIsInPrint(f'Modified cron job: {guid}', mesgs)

                    mesgs = await core.stormlist(f'cron.stat {guid[:6]}')
                    self.stormIsInPrint('enabled:         N', mesgs)

                    mesgs = await core.stormlist(f'cron.mod {guid[:6]} --enabled (true)')
                    self.stormIsInPrint(f'Modified cron job: {guid}', mesgs)

                    mesgs = await core.stormlist(f'cron.stat {guid[:6]}')
                    self.stormIsInPrint('enabled:         Y', mesgs)

                ##################

                # Test --now
                q = "cron.at --now {$lib.queue.byname(foo).put(atnow)}"
                msgs = await core.stormlist(q)
                self.stormIsInPrint('Created cron job', msgs)

                self.eq('atnow', await getNextFoo())

                q = "cron.cleanup"
                msgs = await core.stormlist(q)
                self.stormIsInPrint('1 cron/at jobs deleted.', msgs)

                q = "cron.at --now --minute +5 {$lib.queue.byname(foo).put(atnow)}"
                msgs = await core.stormlist(q)
                self.stormIsInPrint('Created cron job', msgs)

                self.eq('atnow', await getNextFoo())

                # Shouldn't delete yet, still one more run scheduled
                q = "cron.cleanup"
                msgs = await core.stormlist(q)
                self.stormIsInPrint('0 cron/at jobs deleted.', msgs)

                unixtime += 5 * MINSECS
                core.agenda._wake_event.set()

                self.eq('atnow', await getNextFoo())

                q = "cron.cleanup"
                msgs = await core.stormlist(q)
                self.stormIsInPrint('1 cron/at jobs deleted.', msgs)

                opts = {'vars': {'iden': '21d87b933f43ca3b192d2579d3a6a08e'}}
                q = "cron.at --iden $iden --hour 4 {[test:guid=$lib.guid()]}"
                msgs = await core.stormlist(q, opts=opts)
                self.stormIsInPrint('Created cron job: 21d87b933f43ca3b192d2579d3a6a08e', msgs)

                q = "cron.del $iden"
                msgs = await core.stormlist(q, opts=opts)
                self.stormIsInPrint('Deleted cron job: 21d87b933f43ca3b192d2579d3a6a08e', msgs)

                ##################
                # Test --iden
                q = "cron.add --iden invalididen --hour +7 {[test:guid=$lib.guid()]}"
                msgs = await core.stormlist(q)
                self.stormIsInErr('data.iden must match pattern', msgs)

                opts = {'vars': {'iden': 'cd263bd133a5dafa1e1c5e9a01d9d486'}}
                q = "cron.add --pool --iden $iden --day +1 --minute 14 {[test:guid=$lib.guid()]}"
                msgs = await core.stormlist(q, opts=opts)
                self.stormIsInPrint('Created cron job: cd263bd133a5dafa1e1c5e9a01d9d486', msgs)

                q = "cron.add --iden $iden --minute +86400 {[test:guid=$lib.guid()]}"
                msgs = await core.stormlist(q, opts=opts)
                self.stormIsInErr('Duplicate cron iden (cd263bd133a5dafa1e1c5e9a01d9d486)', msgs)

                q = "cron.del $iden"
                msgs = await core.stormlist(q, opts=opts)
                self.stormIsInPrint('Deleted cron job: cd263bd133a5dafa1e1c5e9a01d9d486', msgs)

                opts = {'vars': {'iden': 'b5f74c417dd67aa38142f2be9567cc12'}}
                q = "cron.add --iden $iden --month +2 --hour 4 {[test:guid=$lib.guid()]}"
                msgs = await core.stormlist(q, opts=opts)
                self.stormIsInPrint('Created cron job: b5f74c417dd67aa38142f2be9567cc12', msgs)

                q = "cron.add --iden $iden --day +62 --hour 4 {[test:guid=$lib.guid()]}"
                msgs = await core.stormlist(q, opts=opts)
                self.stormIsInErr('Duplicate cron iden (b5f74c417dd67aa38142f2be9567cc12)', msgs)

                q = "cron.add --iden $iden --month +4 --hour 4 {[test:guid=$lib.guid()]}"
                msgs = await core.stormlist(q, opts=opts)
                self.stormIsInErr('Duplicate cron iden (b5f74c417dd67aa38142f2be9567cc12)', msgs)

                q = "cron.del $iden"
                msgs = await core.stormlist(q, opts=opts)
                self.stormIsInPrint('Deleted cron job: ', msgs)

                opts = {'vars': {'iden': '9d893f731df9777b2937cb5a7895970b'}}
                q = "cron.add --iden $iden --hour 0,2 --day Sat {[test:int=5]}"
                msgs = await core.stormlist(q, opts=opts)
                self.stormIsInPrint('Created cron job: 9d893f731df9777b2937cb5a7895970b', msgs)

                q = "cron.add --iden $iden --hour 2,0 --day Mon {[test:int=5]}"
                msgs = await core.stormlist(q, opts=opts)
                self.stormIsInErr('Duplicate cron iden (9d893f731df9777b2937cb5a7895970b)', msgs)

                q = "cron.add --iden $iden --hour 2,0 --month 3 {[test:int=5]}"
                msgs = await core.stormlist(q, opts=opts)
                self.stormIsInErr('Duplicate cron iden (9d893f731df9777b2937cb5a7895970b)', msgs)

                q = "cron.add --iden $iden --month +3 --hour 2,3 --minute 10,30 {[test:int=5]}"
                msgs = await core.stormlist(q, opts=opts)
                self.stormIsInErr('Duplicate cron iden (9d893f731df9777b2937cb5a7895970b)', msgs)

                q = "cron.add --iden $iden --hour 2,3 --day Sat {[test:int=5]}"
                msgs = await core.stormlist(q, opts=opts)
                self.stormIsInErr('Duplicate cron iden (9d893f731df9777b2937cb5a7895970b)', msgs)

                q = "cron.add --iden $iden --month 2 --day +2 {[test:int=5]}"
                msgs = await core.stormlist(q, opts=opts)
                self.stormIsInErr('Duplicate cron iden (9d893f731df9777b2937cb5a7895970b)', msgs)

                q = "cron.del $iden"
                msgs = await core.stormlist(q, opts=opts)
                self.stormIsInPrint('Deleted cron job: ', msgs)

                # Test that stating a failed cron prints failures
                async with getCronJob("cron.at --now {$lib.queue.byname(foo).put(atnow) $lib.newp}") as guid:
                    self.eq('atnow', await getNextFoo())
                    mesgs = await core.stormlist(f'cron.stat {guid[:6]}')
                    print_str = '\n'.join([m[1].get('mesg') for m in mesgs if m[0] == 'print'])
                    self.nn(re.search("# errors:.+1", print_str))
                    self.nn(re.search("most recent errors:\n[^\n]+Cannot find name", print_str))

                ##################
                # Test the aliases
                async with getCronJob('cron.add --hourly 15 {#foo}') as guid:
                    mesgs = await core.stormlist(f'cron.stat {guid[:6]}')
                    self.stormIsInPrint("{'minute': 15}", mesgs)

                async with getCronJob('cron.add --daily 05:47 {#bar}') as guid:
                    mesgs = await core.stormlist(f'cron.stat {guid[:6]}')
                    self.stormIsInPrint("{'hour': 5, 'minute': 47", mesgs)

                async with getCronJob('cron.add --monthly=-1:12:30 {#bar}') as guid:
                    mesgs = await core.stormlist(f'cron.stat {guid[:6]}')
                    self.stormIsInPrint("{'hour': 12, 'minute': 30, 'dayofmonth': -1}", mesgs)

                # leave this job around for the subsequent tests
                mesgs = await core.stormlist('cron.add --yearly 04:17:12:30 {#bar}')
                self.stormIsInPrint('Created cron job', mesgs)
                guid = await getCronIden()

                mesgs = await core.stormlist(f'cron.stat {guid[:6]}')
                self.stormIsInPrint("{'month': 4, 'hour': 12, 'minute': 30, 'dayofmonth': 17}", mesgs)

                mesgs = await core.stormlist('cron.add --yearly 04:17:12 {#bar}')
                self.stormIsInErr('Failed to parse parameter', mesgs)

                mesgs = await core.stormlist('cron.add --daily xx:xx {#bar}')
                self.stormIsInErr('Failed to parse ..ly parameter', mesgs)

                mesgs = await core.stormlist('cron.add --hourly 1 --minute 17 {#bar}')
                self.stormIsInErr('May not use both', mesgs)

                # Test manipulating cron jobs as another user
                bond = await core.auth.addUser('bond')

                async with core.getLocalProxy(user='bond') as asbond:

                    mesgs = await asbond.storm('cron.list').list()
                    self.isin('err', (m[0] for m in mesgs))

                    mesgs = await asbond.storm(f'cron.mod {guid[:6]}').list()
                    self.stormIsInErr('iden does not match any', mesgs)

                    mesgs = await asbond.storm(f'cron.del {guid[:6]}').list()
                    self.stormIsInErr('iden does not match any', mesgs)

                    mesgs = await asbond.storm('cron.add --hourly 15 {#bar}').list()
                    self.stormIsInErr('must have permission cron.add', mesgs)

                    # Give explicit perm

                    await prox.addUserRule(bond.iden, (True, ('cron', 'add')))
                    await prox.addUserRule(bond.iden, (True, ('cron', 'get')))

                    await asbond.storm('cron.add --hourly 15 {#bar}').list()

                    mesgs = await asbond.storm('cron.list').list()
                    self.stormIsInPrint('bond', mesgs)

                    mesgs = await asbond.storm('cron.list').list()
                    self.stormIsInPrint('user', mesgs)
                    self.stormIsInPrint('root', mesgs)

                    await prox.addUserRule(bond.iden, (True, ('cron', 'set')), gateiden=guid)

                    mesgs = await asbond.storm(f'cron.mod {guid[:6]} --storm {{#foo}}').list()
                    self.stormIsInPrint('Modified cron job', mesgs)

                    mesgs = await asbond.storm(f'cron.mod {guid[:6]} --user $lib.user.iden').list()
                    self.stormIsInErr('must have permission cron.set.user', mesgs)

                    await prox.addUserRule(bond.iden, (True, ('cron', 'set', 'user')))
                    mesgs = await asbond.storm(f'cron.mod {guid[:6]} --user $lib.user.iden').list()
                    self.stormIsInPrint('Modified cron job', mesgs)

                    await prox.addUserRule(bond.iden, (True, ('cron', 'del')), gateiden=guid)

                    mesgs = await asbond.storm(f'cron.del {guid[:6]}').list()
                    self.stormIsInPrint('Deleted cron job', mesgs)

    async def test_storm_lib_userview(self):

        async with self.getTestCore() as core:

            visi = await core.auth.addUser('visi')
            await visi.setAdmin(True)

            opts = {'user': visi.iden}
            await core.nodes('$lib.user.profile."cortex:view" = $lib.view.get().fork().iden', opts=opts)

            self.nn(visi.profile.get('cortex:view'))

            self.len(1, await core.nodes('[ inet:ip=1.2.3.4 ]', opts=opts))

            self.len(0, await core.nodes('inet:ip=1.2.3.4'))

            self.len(1, await core.nodes('inet:ip=1.2.3.4', opts=opts))
            self.len(0, await core.nodes('inet:ip=1.2.3.4', opts={'user': visi.iden, 'view': core.view.iden}))

            async with core.getLocalProxy(user='visi') as prox:
                self.eq(1, await prox.count('inet:ip=1.2.3.4'))
                self.eq(0, await prox.count('inet:ip=1.2.3.4', opts={'view': core.view.iden}))

            async with core.getLocalProxy(user='root') as prox:
                self.eq(0, await prox.count('inet:ip=1.2.3.4'))

    async def test_storm_lib_lift(self):

        async with self.getTestCore() as core:

            await core.nodes('[ inet:ip=5.5.5.5 ]')
            await core.nodes('[ inet:ip=1.2.3.4 ] $node.data.set(hehe, haha) $node.data.set(lulz, rofl)')

            nodes = await core.nodes('yield $lib.lift.byNodeData(newp) $node.data.load(lulz)')
            self.len(0, nodes)

            msgs = await core.stormlist('yield $lib.lift.byNodeData(hehe) $node.data.load(lulz)')
            podes = [n[1] for n in msgs if n[0] == 'node']
            self.len(1, podes)
            pode = podes[0]
            self.eq(('inet:ip', (4, 0x01020304)), pode[0])

            # nodedata must still be specifically loaded even when lifting by data name
            self.none(pode[1]['nodedata'].get('hehe'))
            self.eq('rofl', pode[1]['nodedata']['lulz'])

            q = 'yield $lib.lift.byNodeData(hehe) $lib.print($node.data.get(hehe))'
            msgs = await core.stormlist(q)
            self.stormIsInPrint('haha', msgs)

            nodes = await core.nodes('inet:ip=1.2.3.4 $node.data.pop(hehe)')
            self.len(0, await core.nodes('yield $lib.lift.byNodeData(hehe)'))

            await core.nodes('''[
                (test:int=1 :type=foo)
                (test:int=2 :type=bar :types=(foo, baz))
                (test:int=3 :type=foo :types=(foo, bar))
                (test:int=4 :type=newp :types=(newp,))
            ]''')

            nodes = await core.nodes('yield $lib.lift.byPropAlts(test:int:type, foo)')
            self.len(4, nodes)
            self.eq([1, 3, 2, 3], [n.valu() for n in nodes])

            nodes = await core.nodes('yield $lib.lift.byPropAlts(test:int:type, ba, cmpr="^=")')
            self.len(3, nodes)
            self.eq([2, 3, 2], [n.valu() for n in nodes])

            with self.raises(s_exc.StormRuntimeError):
                await core.nodes('yield $lib.lift.byPropAlts(test:int, foo)')

            nodes = await core.nodes('yield $lib.lift.byTypeValue(test:str, foo)')
            self.len(5, nodes)
            exp = [
                ('test:str', 'foo'),
                ('test:int', 1),
                ('test:int', 3),
                ('test:int', 2),
                ('test:int', 3),
            ]
            self.eq(exp, [n.ndef for n in nodes])

            nodes = await core.nodes('yield $lib.lift.byTypeValue(test:str, ba, cmpr="^=")')
            self.len(5, nodes)
            exp = [
                ('test:str', 'bar'),
                ('test:str', 'baz'),
                ('test:int', 2),
                ('test:int', 3),
                ('test:int', 2),
            ]
            self.eq(exp, [n.ndef for n in nodes])

    async def test_stormtypes_node(self):

        async with self.getTestCore() as core:

            nodes = await core.nodes('[ test:int=10 test:str=$node.iden() ] +test:str')
            iden = s_common.ehex(s_common.buid(('test:int', 10)))
            self.eq(nodes[0].ndef, ('test:str', iden))
            self.len(1, nodes)

            await core.nodes('[ inet:ip=1.2.3.4 :asn=20 ]')
            self.eq(20, await core.callStorm('inet:ip=1.2.3.4 return($node.props.asn)'))
            props = await core.callStorm('inet:ip=1.2.3.4 return($node.props)')
            self.eq(20, props.get('asn'))

            fakeuser = await core.auth.addUser('fakeuser')
            opts = {'user': fakeuser.iden}
            with self.raises(s_exc.NoSuchProp):
                await core.callStorm('inet:ip=1.2.3.4 $node.props.lolnope = 42')
            with self.raises(s_exc.AuthDeny):
                await core.callStorm('inet:ip=1.2.3.4 $node.props."dns:rev" = "vertex.link"', opts=opts)

            await fakeuser.addRule((True, ('node', 'prop', 'set')))
            await core.callStorm('inet:ip=1.2.3.4 $node.props."dns:rev" = "vertex.link"', opts=opts)

            node = await core.nodes('inet:ip=1.2.3.4')
            self.eq(node[0].get('dns:rev'), 'vertex.link')

            await core.callStorm('inet:ip=1.2.3.4 $node.props."dns:rev" = "foo.bar.com"', opts=opts)
            node = await core.nodes('inet:ip=1.2.3.4')
            self.eq(node[0].get('dns:rev'), 'foo.bar.com')

            props = await core.callStorm('inet:ip=1.2.3.4 return($node.props)')
            self.eq(20, props['asn'])

            self.eq((4, 0x01020304), await core.callStorm('inet:ip=1.2.3.4 return($node)'))

            with self.raises(s_exc.StormRuntimeError) as cm:
                _ = await core.nodes('inet:ip=1.2.3.4 $lib.print($lib.len($node))')
            self.eq(cm.exception.get('mesg'), 'Object synapse.lib.node.Node does not have a length.')

            nodes = await core.nodes('[test:guid=(beep,)] $node.props.size="12"')
            self.eq(12, nodes[0].get('size'))

            text = '$d=({}) test:guid=(beep,) { for ($name, $valu) in $node.props { $d.$name=$valu } } return ($d)'
            props = await core.callStorm(text)
            self.eq(12, props.get('size'))

            with self.raises(s_exc.NoSuchProp):
                self.true(await core.callStorm('[test:guid=(beep,)] $node.props.newp="noSuchProp"'))
            with self.raises(s_exc.BadTypeValu):
                self.true(await core.callStorm('[test:guid=(beep,)] $node.props.size=(foo, bar)'))

            with self.raises(s_exc.AuthDeny):
                await core.callStorm('inet:ip=1.2.3.4 $node.props."dns:rev" = $lib.undef', opts=opts)

            nodes = await core.nodes('inet:ip=1.2.3.4')
            self.nn(nodes[0].get('dns:rev'))

            await fakeuser.addRule((True, ('node', 'prop', 'del')))
            nodes = await core.nodes('inet:ip=1.2.3.4 $node.props."dns:rev" = $lib.undef', opts=opts)
            self.none(nodes[0].get('dns:rev'))

            await core.nodes('$n=$lib.null inet:ip=1.2.3.4 $n=$node spin | $n.props."dns:rev" = "vertex.link"')
            nodes = await core.nodes('inet:ip=1.2.3.4')
            self.eq(nodes[0].get('dns:rev'), 'vertex.link')

            with self.raises(s_exc.NoSuchProp):
                self.true(await core.callStorm('[test:guid=(beep,)] $node.props.newp = $lib.undef'))

    async def test_stormtypes_toprim(self):

        async with self.getTestCore() as core:

            orig = {'hehe': 20, 'haha': (1, 2, 3), 'none': None, 'bool': True}
            valu = await core.callStorm('return($valu)', opts={'vars': {'valu': orig}})

            self.eq(valu['hehe'], 20)
            self.eq(valu['haha'], (1, 2, 3))
            self.eq(valu['none'], None)
            self.eq(valu['bool'], True)

            q = '$list = () $list.append(foo) $list.append(bar) return($list)'
            self.eq(('foo', 'bar'), await core.callStorm(q))
            self.eq({'foo': 'bar'}, await core.callStorm('$dict = ({}) $dict.foo = bar return($dict)'))
            q = '$tally = $lib.stats.tally() $tally.inc(foo) $tally.inc(foo) return($tally)'
            self.eq({'foo': 2}, await core.callStorm(q))

    async def test_stormtypes_tobuid(self):
        async with self.getTestCore() as core:

            buid = s_common.buid()
            sode = (
                buid,
                {
                    'ndef': ('it:dev:str', 'foobar'),
                }
            )

            async with await core.snap() as snap:
                node = s_node.Node(snap, sode)
                snode = s_stormtypes.Node(node)

                self.eq(await s_stormtypes.tobuid(node), buid)
                self.eq(await s_stormtypes.tobuid(snode), buid)

            self.eq(await s_stormtypes.tobuid(buid.hex()), buid)
            self.eq(await s_stormtypes.tobuid(buid), buid)

            with self.raises(s_exc.BadCast) as exc:
                await s_stormtypes.tobuid('newp')
            self.eq(exc.exception.get('mesg'), 'Invalid buid string: newp')

            with self.raises(s_exc.BadCast) as exc:
                await s_stormtypes.tobuid([])
            self.eq(exc.exception.get('mesg'), 'Invalid buid valu: ()')

            with self.raises(s_exc.BadCast) as exc:
                await s_stormtypes.tobuid(b'newp')
            self.eq(exc.exception.get('mesg'), "Invalid buid valu: b'newp'")

    async def test_stormtypes_tobuidhex(self):
        async with self.getTestCore() as core:

            self.none(await s_stormtypes.tobuidhex(None, noneok=True))

            buid = s_common.buid()
            buidhex = s_common.ehex(buid)
            sode = (
                buid,
                {
                    'ndef': ('it:dev:str', 'foobar'),
                }
            )

            async with await core.snap() as snap:
                node = s_node.Node(snap, sode)
                snode = s_stormtypes.Node(node)

                self.eq(await s_stormtypes.tobuidhex(node), buidhex)
                self.eq(await s_stormtypes.tobuidhex(snode), buidhex)

            self.eq(await s_stormtypes.tobuidhex(buidhex), buidhex)
            self.eq(await s_stormtypes.tobuidhex(buid), buidhex)

            with self.raises(s_exc.BadCast) as exc:
                await s_stormtypes.tobuidhex('newp')
            self.eq(exc.exception.get('mesg'), 'Invalid buid string: newp')

            with self.raises(s_exc.BadCast) as exc:
                await s_stormtypes.tobuidhex([])
            self.eq(exc.exception.get('mesg'), 'Invalid buid valu: ()')

            newp = b'newp'
            with self.raises(s_exc.BadCast) as exc:
                await s_stormtypes.tobuidhex(newp)
            self.eq(exc.exception.get('mesg'), "Invalid buid valu: b'newp'")

    async def test_print_warn(self):
        async with self.getTestCore() as core:
            q = '$lib.print(hello)'
            msgs = await core.stormlist(q)
            self.stormIsInPrint('hello', msgs)

            q = '$name="moto" $lib.print("hello {name}", name=$name)'
            msgs = await core.stormlist(q)
            self.stormIsInPrint('hello moto', msgs)

            q = '$name="moto" $lib.warn("hello {name}", name=$name)'
            msgs = await core.stormlist(q)
            self.stormIsInWarn('hello moto', msgs)

    async def test_stormtypes_tofoo(self):

        boolprim = s_stormtypes.Bool(True)

        self.eq(20, await s_stormtypes.toint(20))
        self.eq(20, await s_stormtypes.toint('20'))
        self.eq(20, await s_stormtypes.toint(s_stormtypes.Str('20')))
        self.eq(20, await s_stormtypes.toint(s_stormtypes.Number('20')))

        self.eq('asdf', await s_stormtypes.tostr('asdf'))
        self.eq('asdf', await s_stormtypes.tostr(s_stormtypes.Str('asdf')))
        self.eq('asdf', await s_stormtypes.tostr(s_stormtypes.Bytes(b'asdf')))
        self.eq(True, await s_stormtypes.tobool(s_stormtypes.Bytes(b'asdf')))

        self.eq((1, 3), await s_stormtypes.toprim([1, s_exc.SynErr, 3]))
        self.eq({'foo': 'bar'}, (await s_stormtypes.toprim({'foo': 'bar', 'exc': s_exc.SynErr})))

        self.eq(1, await s_stormtypes.toint(s_stormtypes.Bool(True)))
        self.eq('true', await s_stormtypes.tostr(s_stormtypes.Bool(True)))
        self.eq(True, await s_stormtypes.tobool(s_stormtypes.Bool(True)))

        self.true(await s_stormtypes.tobool(boolprim))
        self.true(await s_stormtypes.tobool(1))
        self.false(await s_stormtypes.tobool(0))
        self.true(await s_stormtypes.tobool(s_stormtypes.Number('1')))
        self.false(await s_stormtypes.tobool(s_stormtypes.Number('0')))
        # no bool <- int <- str
        self.true(await s_stormtypes.tobool('1'))
        self.true(await s_stormtypes.tobool(s_stormtypes.Str('0')))
        self.true(await s_stormtypes.tobool(s_stormtypes.Str('asdf')))
        self.false(await s_stormtypes.tobool(s_stormtypes.Str('')))

        numb = s_stormtypes.Number('20.1')

        self.eq(20, await s_stormtypes.tonumber('20'))
        self.eq(20.1, await s_stormtypes.tonumber(20.1))
        self.eq(20.1, await s_stormtypes.tonumber('20.1'))
        self.eq(20.1, await s_stormtypes.tonumber(numb))

        self.eq('20.1', await s_stormtypes.tostor(numb, packsafe=True))
        self.eq(['20.1', '20.1'], await s_stormtypes.tostor([numb, numb], packsafe=True))
        self.eq({'foo': '20.1'}, await s_stormtypes.tostor({'foo': numb}, packsafe=True))
        self.eq((1, 3), await s_stormtypes.tostor([1, s_exc.SynErr, 3]))
        self.eq({'foo': 'bar'}, (await s_stormtypes.tostor({'foo': 'bar', 'exc': s_exc.SynErr})))

        self.eq(True, await s_stormtypes.tocmprvalu(boolprim))
        self.eq((1, s_exc.SynErr), await s_stormtypes.tocmprvalu([1, s_exc.SynErr]))
        self.eq({'exc': s_exc.SynErr}, await s_stormtypes.tocmprvalu({'exc': s_exc.SynErr}))

        with self.raises(s_exc.BadCast):
            await s_stormtypes.toint(s_stormtypes.Prim(()))

        with self.raises(s_exc.BadCast):
            self.eq(20, await s_stormtypes.toint(s_stormtypes.Str('asdf')))

        with self.raises(s_exc.BadCast):
            await s_stormtypes.tobool(Newp())

        with self.raises(s_exc.BadCast):
            await s_stormtypes.tostr(Newp())

        with self.raises(s_exc.BadCast):
            await s_stormtypes.toint(Newp())

        self.none(await s_stormtypes.tostr(None, noneok=True))
        self.none(await s_stormtypes.toint(None, noneok=True))
        self.none(await s_stormtypes.tobool(None, noneok=True))
        self.none(await s_stormtypes.tonumber(None, noneok=True))

    async def test_stormtypes_layer_edits(self):

        async with self.getTestCore() as core:

            await core.nodes('[inet:ip=1.2.3.4]')

            # TODO: should we asciify the buid here so it is json compatible?
            q = '''$list = ()
            for ($offs, $edit) in $lib.layer.get().edits(wait=$lib.false) {
                $list.append($edit)
            }
            return($list)'''
            nodeedits = await core.callStorm(q)

            retn = []
            for edits in nodeedits:
                for edit in edits:
                    if edit[1] == 'inet:ip':
                        retn.append(edit)

            self.len(1, retn)

    async def test_stormtypes_layer_counts(self):
        async with self.getTestCore() as core:

            self.eq(0, await core.callStorm('return($lib.layer.get().getTagCount(foo.bar))'))
            await core.nodes('[ inet:ip=1.2.3.4 inet:ip=5.6.7.8 :asn=20 inet:asn=20 +#foo.bar ]')
            self.eq(0, await core.callStorm('return($lib.layer.get().getPropCount(ps:person))'))
            self.eq(2, await core.callStorm('return($lib.layer.get().getPropCount(inet:ip))'))
            self.eq(2, await core.callStorm('return($lib.layer.get().getPropCount(inet:ip:asn))'))
            self.eq(3, await core.callStorm('return($lib.layer.get().getTagCount(foo.bar))'))
            self.eq(2, await core.callStorm('return($lib.layer.get().getTagCount(foo.bar, formname=inet:ip))'))

            with self.raises(s_exc.NoSuchProp):
                await core.callStorm('return($lib.layer.get().getPropCount(newp:newp))')

            await core.nodes('.created | delnode --force')

            await core.addTagProp('score', ('int', {}), {})

            q = '''[
                inet:ip=([4, 1])
                inet:ip=([4, 2])
                inet:ip=([4, 3])
                :asn=4

                (ou:org=*
                 ou:org=*
                 :names=(foo, bar))

                +#foo:score=2

                test:arrayform=(1,2,3)
                test:arrayform=(2,3,4)
                (test:hasiface=1 :size=3 :names=(foo, bar))
                (test:hasiface2=2 :size=3 :names=(foo, baz))
                (test:hasiface2=3 :size=4 :names=(foo, faz))
            ]'''
            await core.nodes(q)

            q = 'return($lib.layer.get().getPropCount(inet:ip:asn, valu=1))'
            self.eq(0, await core.callStorm(q))

            q = 'return($lib.layer.get().getPropCount(inet:ip:place:loc, valu=1))'
            self.eq(0, await core.callStorm(q))

            q = 'return($lib.layer.get().getPropCount(inet:ip:asn, valu=4))'
            self.eq(3, await core.callStorm(q))

            q = 'return($lib.layer.get().getPropCount(inet:ip, valu=([4, 1])))'
            self.eq(1, await core.callStorm(q))

            q = 'return($lib.layer.get().getPropCount(ou:org:names, valu=(foo, bar)))'
            self.eq(2, await core.callStorm(q))

            q = 'return($lib.layer.get().getPropCount(test:interface:size))'
            self.eq(3, await core.callStorm(q))

            q = 'return($lib.layer.get().getPropCount(test:interface:size, valu=3))'
            self.eq(2, await core.callStorm(q))

            with self.raises(s_exc.NoSuchProp):
                q = 'return($lib.layer.get().getPropCount(newp, valu=1))'
                await core.callStorm(q)

            q = 'return($lib.layer.get().getPropArrayCount(ou:org:names))'
            self.eq(4, await core.callStorm(q))

            q = 'return($lib.layer.get().getPropArrayCount(ou:org:names, valu=foo))'
            self.eq(2, await core.callStorm(q))

            q = 'return($lib.layer.get().getPropArrayCount(test:interface:names))'
            self.eq(6, await core.callStorm(q))

            q = 'return($lib.layer.get().getPropArrayCount(test:interface:names, valu=foo))'
            self.eq(3, await core.callStorm(q))

            q = 'return($lib.layer.get().getPropArrayCount(test:arrayform))'
            self.eq(6, await core.callStorm(q))

            q = 'return($lib.layer.get().getPropArrayCount(test:arrayform, valu=2))'
            self.eq(2, await core.callStorm(q))

            q = 'return($lib.layer.get().getPropArrayCount(ou:org:emails))'
            self.eq(0, await core.callStorm(q))

            q = 'return($lib.layer.get().getPropArrayCount(ou:org:emails, valu="foo@bar.corp"))'
            self.eq(0, await core.callStorm(q))

            with self.raises(s_exc.NoSuchProp):
                q = 'return($lib.layer.get().getPropArrayCount(newp, valu=1))'
                await core.callStorm(q)

            with self.raises(s_exc.BadTypeValu):
                q = 'return($lib.layer.get().getPropArrayCount(inet:ip, valu=1))'
                await core.callStorm(q)

            q = 'return($lib.layer.get().getTagPropCount(foo, score))'
            self.eq(5, await core.callStorm(q))

            q = 'return($lib.layer.get().getTagPropCount(foo, score, valu=2))'
            self.eq(5, await core.callStorm(q))

            q = 'return($lib.layer.get().getTagPropCount(foo, score, form=ou:org, valu=2))'
            self.eq(2, await core.callStorm(q))

            q = 'return($lib.layer.get().getTagPropCount(bar, score))'
            self.eq(0, await core.callStorm(q))

            q = 'return($lib.layer.get().getTagPropCount(bar, score, valu=2))'
            self.eq(0, await core.callStorm(q))

            with self.raises(s_exc.NoSuchTagProp):
                q = 'return($lib.layer.get().getTagPropCount(foo, newp, valu=2))'
                await core.callStorm(q)

    async def test_stormtypes_prop_uniq_values(self):
        async with self.getTestCore() as core:

            layr1vals = [
                'a' * 512 + 'a',
                'a' * 512 + 'a',
                'a' * 512 + 'c',
                'a' * 512 + 'c',
                'c' * 512,
                'c' * 512,
                'c',
                'c'
            ]
            opts = {'vars': {'vals': layr1vals}}
            await core.nodes('for $val in $vals {[ test:str=$val :seen=2020 ]}', opts=opts)
            await core.nodes('for $val in $vals {[ test:guid=* :name=$val :seen=2021]}', opts=opts)
            await core.nodes('[ test:guid=(l1,) :seen=2020 ]')

            layr2vals = [
                'a' * 512 + 'a',
                'a' * 512 + 'a',
                'a' * 512 + 'b',
                'a' * 512 + 'b',
                'b' * 512,
                'b' * 512,
                'b',
                'b'
            ]
            forkview = await core.callStorm('return($lib.view.get().fork().iden)')
            opts = {'view': forkview, 'vars': {'vals': layr2vals}}
            await core.nodes('for $val in $vals {[ test:str=$val :seen=2020]}', opts=opts)
            await core.nodes('for $val in $vals {[ test:guid=* :name=$val :seen=2023]}', opts=opts)
            await core.nodes('[ test:guid=* :seen=2022 ]', opts=opts)

            viewq = '''
            $vals = ([])
            for $valu in $lib.view.get().getPropValues($prop) {
                $vals.append($valu)
            }
            return($vals)
            '''

            layrq = '''
            $vals = ([])
            for $valu in $lib.layer.get().getPropValues($prop) {
                $vals.append($valu)
            }
            return($vals)
            '''

            # Values come out in index order which is not necessarily value order
            opts = {'vars': {'prop': 'test:str'}}
            uniqvals = list(set(layr1vals))
            self.sorteq(uniqvals, await core.callStorm(viewq, opts=opts))
            self.sorteq(uniqvals, await core.callStorm(layrq, opts=opts))

            opts['view'] = forkview
            uniqvals = list(set(layr2vals) - set(layr1vals))
            self.sorteq(uniqvals, await core.callStorm(layrq, opts=opts))

            uniqvals = list(set(layr1vals) | set(layr2vals))
            self.sorteq(uniqvals, await core.callStorm(viewq, opts=opts))

            opts = {'vars': {'prop': 'test:guid:name'}}
            uniqvals = list(set(layr1vals))
            self.sorteq(uniqvals, await core.callStorm(viewq, opts=opts))
            self.sorteq(uniqvals, await core.callStorm(layrq, opts=opts))

            opts['view'] = forkview
            uniqvals = list(set(layr2vals))
            self.sorteq(uniqvals, await core.callStorm(layrq, opts=opts))

            uniqvals = list(set(layr1vals) | set(layr2vals))
            self.sorteq(uniqvals, await core.callStorm(viewq, opts=opts))

            opts = {'vars': {'prop': 'test:guid:seen'}}

            ival = core.model.type('ival')
            uniqvals = [(await ival.norm('2020'))[0], (await ival.norm('2021'))[0]]
            self.sorteq(uniqvals, await core.callStorm(viewq, opts=opts))
            self.sorteq(uniqvals, await core.callStorm(layrq, opts=opts))

            opts['view'] = forkview
            uniqvals = [(await ival.norm('2022'))[0], (await ival.norm('2023'))[0]]
            self.sorteq(uniqvals, await core.callStorm(layrq, opts=opts))

            uniqvals = [(await ival.norm('2020'))[0], (await ival.norm('2021'))[0],
                        (await ival.norm('2022'))[0], (await ival.norm('2023'))[0]]
            self.sorteq(uniqvals, await core.callStorm(viewq, opts=opts))

            await core.nodes('test:guid=(l1,) [ -:seen ]', opts=opts)

            uniqvals = [(await ival.norm('2021'))[0], (await ival.norm('2022'))[0], (await ival.norm('2023'))[0]]
            self.sorteq(uniqvals, await core.callStorm(viewq, opts=opts))

            await core.nodes('test:guid=(l1,) [ :seen=2024 ]', opts=opts)

            uniqvals = [(await ival.norm('2021'))[0], (await ival.norm('2022'))[0],
                        (await ival.norm('2023'))[0], (await ival.norm('2024'))[0]]
            self.sorteq(uniqvals, await core.callStorm(viewq, opts=opts))

            await core.nodes('test:guid=(l1,) | delnode', opts=opts)

            uniqvals = [(await ival.norm('2021'))[0], (await ival.norm('2022'))[0], (await ival.norm('2023'))[0]]
            self.sorteq(uniqvals, await core.callStorm(viewq, opts=opts))

            opts['vars']['prop'] = 'entity:contact:name'
            self.eq([], await core.callStorm(viewq, opts=opts))

            nodes = await core.nodes('''[
                (test:hasiface=1 :size=1)
                (test:hasiface2=2 :size=2)
            ]''')

            nodes = await core.nodes('''[
                (test:hasiface=3 :size=3)
                (test:hasiface2=4 :size=3)
                (test:hasiface2=5 :size=4)
            ]''', opts={'view': forkview})

            opts = {'vars': {'prop': 'test:interface:size'}}
            self.eq([1, 2], await core.callStorm(layrq, opts=opts))
            self.eq([1, 2], await core.callStorm(viewq, opts=opts))

            opts['view'] = forkview
            self.eq([3, 4], await core.callStorm(layrq, opts=opts))
            self.eq([1, 2, 3, 4], await core.callStorm(viewq, opts=opts))

            opts['vars']['prop'] = 'newp:newp'
            with self.raises(s_exc.NoSuchProp):
                await core.callStorm(layrq, opts=opts)

            with self.raises(s_exc.NoSuchProp):
                await core.callStorm(viewq, opts=opts)

            foo = s_common.guid()
            bar = s_common.guid()
            baz = s_common.guid()
            arryvals = [
                (foo, bar),
                (foo, bar),
                (foo, baz),
                (bar, baz),
                (bar, foo)
            ]
            opts = {'vars': {'vals': arryvals}}
            await core.nodes('for $val in $vals {[ transport:rail:consist=* :cars=$val ]}', opts=opts)

            opts = {'vars': {'prop': 'transport:rail:consist:cars'}}
            uniqvals = list(set(arryvals))
            self.sorteq(uniqvals, await core.callStorm(viewq, opts=opts))
            self.sorteq(uniqvals, await core.callStorm(layrq, opts=opts))

            await core.nodes('[ doc:report=(bar,) :title=foo ]')
            await core.nodes('[ doc:report=(baz,) :title=bar ]')
            await core.nodes('[ doc:report=(faz,) :title=faz ]')

            forkopts = {'view': forkview}
            await core.nodes('[ doc:report=(baz,) :title=faz ]', opts=forkopts)

            opts = {'vars': {'prop': 'doc:report:title'}}
            self.eq(['bar', 'faz', 'foo'], await core.callStorm(viewq, opts=opts))

            opts = {'view': forkview, 'vars': {'prop': 'doc:report:title'}}
            self.eq(['faz', 'foo'], await core.callStorm(viewq, opts=opts))

            forkview2 = await core.callStorm('return($lib.view.get().fork().iden)', opts=forkopts)
            forkopts2 = {'view': forkview2}

            await core.nodes('[ entity:contact=(foo,) :name=foo ]', opts=forkopts2)
            await core.nodes('[ entity:contact=(foo,) :name=bar ]', opts=forkopts)
            await core.nodes('[ entity:contact=(bar,) :name=bar ]')

            opts = {'view': forkview2, 'vars': {'prop': 'entity:contact:name'}}
            self.eq(['bar', 'foo'], await core.callStorm(viewq, opts=opts))

            self.eq([], await alist(core.getLayer().iterPropIndxNids('newp', 'newp', 'newp')))

    async def test_lib_stormtypes_cmdopts(self):
        pdef = {
            'name': 'foo',
            'desc': 'test',
            'version': (0, 0, 1),
            'modules': [
                {
                    'name': 'test',
                    'storm': 'function f(a) { return ($a) }',
                }
            ],
            'commands': [
                {
                    'name': 'test.cmdopts',
                    'cmdargs': (
                        ('foo', {}),
                        ('--bar', {'default': False, 'action': 'store_true'}),
                        ('--footime', {'default': False, 'type': 'time'}),
                        ('--choice', {'choices': ['choice00', 'choice01']}),
                    ),
                    'storm': '''
                        $lib.print($lib.len($cmdopts))
                        if ($lib.len($cmdopts) = 5) { $lib.print(foo) }

                        $set = $lib.set()
                        for ($name, $valu) in $cmdopts { $set.add($valu) }

                        if ($lib.len($set) = 5) { $lib.print(bar) }

                        if $cmdopts.bar { $lib.print(baz) }

                        if $cmdopts.footime { $lib.print($cmdopts.footime) }

                        if $cmdopts.choice { $lib.print($cmdopts.choice) }
                    '''
                },
                {
                    'name': 'test.setboom',
                    'cmdargs': [
                        ('foo', {}),
                        ('--bar', {'default': False, 'action': 'store_true'}),
                    ],
                    'storm': '''
                        $cmdopts.foo = hehe
                    '''
                },
                {
                    'name': 'test.runtsafety',
                    'cmdargs': [
                        ('foo', {}),
                    ],
                    'storm': '''
                        test:str=$cmdopts.foo
                    '''
                },
            ],
        }
        sadt = {
            'name': 'bar',
            'desc': 'test',
            'version': (0, 0, 1),
            'commands': [
                {
                    'name': 'test.badtype',
                    'cmdargs': [
                        ('--bar', {'type': 'notatype'}),
                    ],
                    'storm': '''
                        $cmdopts.foo = hehe
                    '''
                },
            ],
        }
        sadchoice = {
            'name': 'baz',
            'desc': 'test',
            'version': (0, 0, 1),
            'commands': [
                {
                    'name': 'test.badchoice',
                    'cmdargs': [
                        ('--baz', {'choices': 'newp'}),
                    ],
                    'storm': '''
                        $cmdopts.baz = hehe
                    '''
                },
            ],
        }
        async with self.getTestCore() as core:
            await core.addStormPkg(pdef)
            msgs = await core.stormlist('test.cmdopts hehe --bar --footime 20200101 --choice choice00')
            self.stormIsInPrint('foo', msgs)
            self.stormIsInPrint('bar', msgs)
            self.stormIsInPrint('baz', msgs)
            self.stormIsInPrint('choice00', msgs)
            self.stormIsInPrint('1577836800000', msgs)

            with self.raises(s_exc.BadArg):
                await core.nodes('test.cmdopts hehe --choice newp')

            with self.raises(s_exc.StormRuntimeError):
                await core.nodes('test.setboom hehe --bar')

            with self.raises(s_exc.SchemaViolation):
                await core.addStormPkg(sadt)

            with self.raises(s_exc.SchemaViolation):
                await core.addStormPkg(sadchoice)

            nodes = await core.nodes('[ test:str=foo test:str=bar ] | test.runtsafety $node.repr()')
            self.len(4, nodes)
            ndefs = [n.ndef for n in nodes]
            exp = [('test:str', 'bar'),
                   ('test:str', 'bar'),
                   ('test:str', 'foo'),
                   ('test:str', 'foo')]
            self.sorteq(ndefs, exp)

    async def test_exit(self):
        async with self.getTestCore() as core:
            q = '[test:str=beep.sys] $lib.exit()'
            msgs = await core.stormlist(q)
            nodes = [m[1] for m in msgs if m[0] == 'node']
            self.len(0, nodes)

            q = '[test:str=beep.sys] $lib.exit(foo)'
            msgs = await core.stormlist(q)
            self.stormIsInWarn('foo', msgs)

            # Local callstorm behavior keeps the local exception
            import synapse.lib.stormctrl as s_ctrl
            with self.raises(s_ctrl.StormExit) as cm:
                q = '[test:str=beep.sys] $lib.exit(foo)'
                _ = await core.callStorm(q)
            self.eq(cm.exception.get('mesg'), 'foo')

            # Remote tests
            async with core.getLocalProxy() as prox:
                # No message is emitted
                q = '[test:str=beep.sys] $lib.exit()'
                msgs = await prox.storm(q).list()
                self.eq(('init', 'fini'), [m[0] for m in msgs])

                # A exception is raised but no message; this is
                # treated as a generic SynErr by the telepath client.
                q = '[test:str=beep.sys] $lib.exit()'
                with self.raises(s_exc.SynErr) as cm:
                    _ = await prox.callStorm(q)
                self.eq(cm.exception.get('mesg'), 'StormExit: ')
                self.eq(cm.exception.get('errx'), 'StormExit')

                # A warn is emitted
                q = '[test:str=beep.sys] $lib.exit(foo)'
                msgs = await prox.storm(q).list()
                self.stormIsInWarn('foo', msgs)

                # A exception is raised with the message
                q = '[test:str=beep.sys] $lib.exit("foo {bar}", bar=baz)'
                with self.raises(s_exc.SynErr) as cm:
                    _ = await prox.callStorm(q)
                self.eq(cm.exception.get('mesg'), "StormExit: mesg='foo baz'")
                self.eq(cm.exception.get('errx'), 'StormExit')

    async def test_iter(self):
        async with self.getTestCore() as core:
            await self.agenlen(0, s_stormtypes.toiter(None, noneok=True))

            await core.nodes('[inet:ip=([4, 0])] [inet:ip=([4, 1])]')

            # explicit test for a pattern in some stormsvcs
            scmd = '''
            function add() {
                $x=$lib.set()
                inet:ip
                $x.add($node)
                fini { return($x) }
            }
            $y=$lib.set() $x=$add() for $n in $x { yield $n }
            '''
            nodes = await core.nodes(scmd)
            self.len(2, nodes)

            # set adds
            ret = await core.callStorm('$x=$lib.set() $y=(1,2,3) $x.adds($y) return($x)')
            self.eq({'1', '2', '3'}, ret)

            ret = await core.callStorm('$x=$lib.set() $y=({"foo": "1", "bar": "2"}) $x.adds($y) return($x)')
            self.eq({('foo', '1'), ('bar', '2')}, ret)

            ret = await core.nodes('$x=$lib.set() $x.adds(${inet:ip}) for $n in $x { yield $n.iden() }')
            self.len(2, ret)

            ret = await core.callStorm('$x=$lib.set() $x.adds((1,2,3)) return($x)')
            self.eq({'1', '2', '3'}, ret)

            ret = await core.callStorm('$x=$lib.set() $y=abcd $x.adds($y) return($x)')
            self.eq({'a', 'b', 'c', 'd'}, ret)

            # set rems
            ret = await core.callStorm('$x=$lib.set(1,2,3) $y=(1,2) $x.rems($y) return($x)')
            self.eq({'3'}, ret)

            scmd = '''
                $x=$lib.set()
                $y=({"foo": "1", "bar": "2"})
                $x.adds($y)
                $z=({"foo": "1"})
                $x.rems($z)
                return($x)
            '''
            ret = await core.callStorm(scmd)
            self.eq({('bar', '2')}, ret)

            ret = await core.callStorm('$x=$lib.set() $y=({"foo": "1", "bar": "2"}) $x.adds($y) return($x)')
            self.eq({('foo', '1'), ('bar', '2')}, ret)

            ret = await core.callStorm('$x=$lib.set(1,2,3) $x.rems((1,2)) return($x)')
            self.eq({'3'}, ret)

            ret = await core.callStorm('$x=$lib.set(a,b,c,d) $y=ab $x.rems($y) return($x)')
            self.eq({'d', 'c'}, ret)

            # str join
            ret = await core.callStorm('$x=(foo,bar,baz) $y=("-").join($x) return($y)')
            self.eq('foo-bar-baz', ret)

            ret = await core.callStorm('$y=("-").join((foo, bar, baz)) return($y)')
            self.eq('foo-bar-baz', ret)

            ret = await core.callStorm('$x=abcd $y=("-").join($x) return($y)')
            self.eq('a-b-c-d', ret)

    async def test_storm_lib_axon(self):

        async with self.getTestCore() as core:

            visi = await core.auth.addUser('visi')
            await visi.setPasswd('secret')
            # test out the stormlib axon API
            host, port = await core.addHttpsPort(0, host='127.0.0.1')

            opts = {'user': visi.iden, 'vars': {'port': port}}
            wget = '''
               $url = `https://visi:secret@127.0.0.1:{$port}/api/v1/healthcheck`
               return($lib.axon.wget($url, ssl=$lib.false))
           '''
            with self.raises(s_exc.AuthDeny):
                await core.callStorm(wget, opts=opts)

            with self.raises(s_exc.AuthDeny):
                await core.nodes('for $x in $lib.axon.list() { $lib.print($x) }', opts=opts)

            # test wget runtsafe / per-node / per-node with cmdopt
            nodes = await core.nodes(f'wget --no-ssl-verify https://127.0.0.1:{port}/api/v1/active')
            self.len(1, nodes)
            self.eq(nodes[0].ndef[0], 'inet:urlfile')

            nodes = await core.nodes(f'inet:url=https://127.0.0.1:{port}/api/v1/active | wget --no-ssl-verify')
            self.len(1, nodes)
            self.eq(nodes[0].ndef[0], 'inet:urlfile')

            q = f'inet:urlfile:url=https://127.0.0.1:{port}/api/v1/active | wget --no-ssl-verify :url'
            nodes = await core.nodes(q)
            self.len(1, nodes)
            self.eq(nodes[0].ndef[0], 'inet:urlfile')

            # check that the file name got set...
            q = f'wget --no-ssl-verify https://127.0.0.1:{port}/api/v1/active | -> file:bytes +:name=active'
            nodes = await core.nodes(q)
            self.len(1, nodes)
            self.eq(nodes[0].ndef[0], 'file:bytes')
            sha256, size, created = nodes[0].get('sha256'), nodes[0].get('size'), nodes[0].get('.created')

            items = await core.callStorm('$x=() for $i in $lib.axon.list() { $x.append($i) } return($x)')
            self.eq([(0, sha256, size)], items)

            # test $lib.axon.del()
            delopts = {'user': visi.iden, 'vars': {'sha256': sha256}}
            with self.raises(s_exc.AuthDeny):
                await core.callStorm('$lib.axon.del($sha256)', opts=delopts)
            with self.raises(s_exc.AuthDeny):
                await core.callStorm('$lib.axon.dels(($sha256,))', opts=delopts)
            with self.raises(s_exc.BadArg):
                await core.callStorm('$lib.axon.dels(newp)')
            delopts = {'vars': {'sha256': sha256}}
            self.eq((True, False), await core.callStorm('return($lib.axon.dels(($sha256, $sha256)))', opts=delopts))
            self.false(await core.callStorm('return($lib.axon.del($sha256))', opts=delopts))

            items = await core.callStorm('$x=() for $i in $lib.axon.list() { $x.append($i) } return($x)')
            self.len(0, items)

            msgs = await core.stormlist(f'wget --no-ssl-verify https://127.0.0.1:{port}/api/v1/newp')
            self.stormIsInWarn('HTTP code 404', msgs)

            self.len(1, await core.callStorm('$x=() for $i in $lib.axon.list() { $x.append($i) } return($x)'))

            size, sha256 = await core.callStorm('return($lib.axon.put($buf))', opts={'vars': {'buf': b'foo'}})

            items = await core.callStorm('$x=() for $i in $lib.axon.list() { $x.append($i) } return($x)')
            self.len(2, items)
            self.eq((2, sha256, size), items[1])

            items = await core.callStorm('$x=() for $i in $lib.axon.list(2) { $x.append($i) } return($x)')
            self.eq([(2, sha256, size)], items)

            # test request timeout
            async def timeout(self):
                await asyncio.sleep(2)

            with mock.patch.object(s_httpapi.ActiveV1, 'get', timeout):
                msgs = await core.stormlist(f'wget --no-ssl-verify https://127.0.0.1:{port}/api/v1/active --timeout 1')
                self.stormIsInWarn('TimeoutError', msgs)

            await visi.addRule((True, ('axon', 'upload')))
            resp = await core.callStorm(wget, opts=opts)
            self.true(resp['ok'])

            opts = {'vars': {'linesbuf': linesbuf, 'jsonsbuf': jsonsbuf, 'asdfbuf': b'asdf'}}
            asdfitem = await core.callStorm('return($lib.axon.put($asdfbuf))', opts=opts)
            linesitem = await core.callStorm('return($lib.axon.put($linesbuf))', opts=opts)
            jsonsitem = await core.callStorm('return($lib.axon.put($jsonsbuf))', opts=opts)

            opts = {'vars': {'sha256': asdfitem[1]}}
            self.eq(('asdf',), await core.callStorm('''
                $items = ()
                for $item in $lib.axon.readlines($sha256) { $items.append($item) }
                return($items)
            ''', opts=opts))

            opts = {'vars': {'sha256': linesitem[1]}}
            self.eq(('vertex.link', 'woot.com'), await core.callStorm('''
                $items = ()
                for $item in $lib.axon.readlines($sha256) { $items.append($item) }
                return($items)
            ''', opts=opts))

            opts = {'vars': {'sha256': jsonsitem[1]}}
            self.eq(({'fqdn': 'vertex.link'}, {'fqdn': 'woot.com'}), await core.callStorm('''
                $items = ()
                for $item in $lib.axon.jsonlines($sha256) { $items.append($item) }
                return($items)
            ''', opts=opts))

            async def waitlist():
                items = await core.callStorm('''
                    $x=()
                    for $i in $lib.axon.list(2, wait=$lib.true, timeout=1) {
                        $x.append($i)
                    }
                    return($x)
                ''')
                return items
            task = core.schedCoro(waitlist())
            await asyncio.sleep(0.1)
            await core.axon.put(b'visi')
            items = await task
            self.len(6, items)
            self.eq(items[5][1], 'e45bbb7e03acacf4d1cca4c16af1ec0c51d777d10e53ed3155bd3d8deb398f3f')

            data = '''John,Doe,120 jefferson st.,Riverside, NJ, 08075
Jack,McGinnis,220 hobo Av.,Phila, PA,09119
"John ""Da Man""",Repici,120 Jefferson St.,Riverside, NJ,08075
Stephen,Tyler,"7452 Terrace ""At the Plaza"" road",SomeTown,SD, 91234
,Blankman,,SomeTown, SD, 00298
"Joan ""the bone"", Anne",Jet,"9th, at Terrace plc",Desert City,CO,00123
Bob,Smith,Little House at the end of Main Street,Gomorra,CA,12345'''
            size, sha256 = await core.axon.put(data.encode())
            sha256 = s_common.ehex(sha256)
            q = '''
            $genr = $lib.axon.csvrows($sha256)
            for $row in $genr {
                $lib.fire(csvrow, row=$row)
            }
            '''
            msgs = await core.stormlist(q, opts={'vars': {'sha256': sha256}})
            rows = [m[1].get('data').get('row') for m in msgs if m[0] == 'storm:fire']
            self.len(7, rows)
            for row in rows:
                self.len(6, row)
            names = [row[0] for row in rows]
            self.len(7, names)
            self.isin('', names)
            self.isin('Bob', names)
            self.isin('John "Da Man"', names)

            data = '''foo\tbar\tbaz
words\tword\twrd'''
            size, sha256 = await core.axon.put(data.encode())
            sha256 = s_common.ehex(sha256)
            # Note: The tab delimiter in the query here is double quoted
            # so that we decode it in the Storm parser.
            q = '''
            $genr = $lib.axon.csvrows($sha256, delimiter="\\t")
            for $row in $genr {
                $lib.fire(csvrow, row=$row)
            }
            '''
            msgs = await core.stormlist(q, opts={'vars': {'sha256': sha256}})
            rows = [m[1].get('data').get('row') for m in msgs if m[0] == 'storm:fire']
            self.eq(rows, [['foo', 'bar', 'baz'], ['words', 'word', 'wrd']])

            with self.raises(s_exc.AuthDeny):
                await core.callStorm('return($lib.axon.metrics())', opts={'user': visi.iden})

            self.eq({
                'file:count': 9,
                'size:bytes': 646,
            }, await core.callStorm('return($lib.axon.metrics())'))

            bin_buf = b'\xbb/$\xc0A\xf1\xbf\xbc\x00_\x82v4\xf6\xbd\x1b'
            binsize, bin256 = await core.axon.put(bin_buf)

            opts = {'vars': {'sha256': s_common.ehex(bin256)}}
            with self.raises(s_exc.BadDataValu):
                self.eq('', await core.callStorm('''
                    $items = ()
                    for $item in $lib.axon.readlines($sha256, errors=$lib.null) {
                        $items.append($item)
                    }
                    return($items)
                ''', opts=opts))

            self.eq(('/$A\x00_v4\x1b',), await core.callStorm('''
                $items = ()
                for $item in $lib.axon.readlines($sha256, errors=ignore) { $items.append($item) }
                return($items)
            ''', opts=opts))

            # Upload some test data
            data = b'foobarbaz'
            sha256 = hashlib.sha256(data).hexdigest()
            await core.axon.put(data)

            # raise an exception if axon.put is called
            def axonput(*args, **kwargs):
                raise Exception('newp')

            with mock.patch.object(s_axon.Axon, 'put', axonput):
                # This doesn't raise because the data is already in the axon
                opts = {'vars': {'byts': data}}
                (size, _sha256) = await core.callStorm('return($lib.axon.put($byts))', opts=opts)
                self.eq(size, len(data))
                self.eq(_sha256, sha256)

                # This does raise because the data isn't already in the axon
                with self.raises(Exception) as exc:
                    data = b'newp'
                    opts = {'vars': {'byts': data}}
                    await core.callStorm('return($lib.axon.put($byts))', opts=opts)

                self.eq(exc.exception.args, ('newp',))

    async def test_storm_lib_axon_perms(self):

        async with self.getTestCore() as core:

            mainview = await core.callStorm('return($lib.view.get().iden)')
            forkview = await core.callStorm('return($lib.view.get().fork().iden)')

            mainlayr = core.getView(mainview).layers[0].iden

            visi = await core.auth.addUser('visi')
            await visi.setPasswd('secret')

            host, port = await core.addHttpsPort(0, host='127.0.0.1')
            core.addHttpApi('/api/v0/test', s_test.HttpReflector, {'cell': core})
            url = f'https://visi:secret@127.0.0.1:{port}/api/v0/test'

            async def _addfile():
                async with await core.axon.upload() as fd:
                    await fd.write(b'{"foo": "bar"}')
                    return await fd.save()

            size, sha256 = await _addfile()

            opts = {'user': visi.iden, 'vars': {'url': url, 'sha256': s_common.ehex(sha256)}}

            # wget

            scmd = 'return($lib.axon.wget($url, ssl=$lib.false).code)'
            await self.asyncraises(s_exc.AuthDeny, core.callStorm(scmd, opts=opts))

            await visi.addRule((True, ('axon', 'upload')))
            self.eq(200, await core.callStorm(scmd, opts=opts))
            await visi.delRule((True, ('axon', 'upload')))

            # wput

            scmd = 'return($lib.axon.wput($sha256, $url, method=post, ssl=$lib.false).code)'
            await self.asyncraises(s_exc.AuthDeny, core.callStorm(scmd, opts=opts))

            await visi.addRule((True, ('axon', 'get')))
            self.eq(200, await core.callStorm(scmd, opts=opts))
            await visi.delRule((True, ('axon', 'get')))

            # urlfile

            opts['view'] = mainview
            scmd = 'yield $lib.axon.urlfile($url, ssl=$lib.false) return($node)'
            await self.asyncraises(s_exc.AuthDeny, core.callStorm(scmd, opts=opts))

            await visi.addRule((True, ('axon', 'upload')))
            await self.asyncraises(s_exc.AuthDeny, core.callStorm(scmd, opts=opts))

            await visi.addRule((True, ('node', 'add', 'file:bytes')), gateiden=mainlayr)
            await self.asyncraises(s_exc.AuthDeny, core.callStorm(scmd, opts=opts))

            await visi.addRule((True, ('node', 'add', 'inet:urlfile')), gateiden=mainlayr)
            self.nn(await core.callStorm(scmd, opts=opts))

            # won't work in another view
            opts['view'] = forkview
            await self.asyncraises(s_exc.AuthDeny, core.callStorm(scmd, opts=opts))
            opts.pop('view')

            await visi.delRule((True, ('axon', 'upload')))

            # del

            scmd = 'return($lib.axon.del($sha256))'
            await self.asyncraises(s_exc.AuthDeny, core.callStorm(scmd, opts=opts))

            await visi.addRule((True, ('axon', 'del')))
            self.true(await core.callStorm(scmd, opts=opts))
            await visi.delRule((True, ('axon', 'del')))
            await _addfile()

            # dels

            scmd = 'return($lib.axon.dels(($sha256,)))'
            await self.asyncraises(s_exc.AuthDeny, core.callStorm(scmd, opts=opts))

            await visi.addRule((True, ('axon', 'del')))
            self.eq([True], await core.callStorm(scmd, opts=opts))
            await visi.delRule((True, ('axon', 'del')))
            await _addfile()

            # list

            scmd = '$x=$lib.null for $x in $lib.axon.list() { } return($x)'
            await self.asyncraises(s_exc.AuthDeny, core.callStorm(scmd, opts=opts))

            await visi.addRule((True, ('axon', 'has')))
            self.nn(await core.callStorm(scmd, opts=opts))
            await visi.delRule((True, ('axon', 'has')))

            # readlines

            scmd = '$x=$lib.null for $x in $lib.axon.readlines($sha256) { } return($x)'
            await self.asyncraises(s_exc.AuthDeny, core.callStorm(scmd, opts=opts))

            await visi.addRule((True, ('axon', 'get')))
            self.nn(await core.callStorm(scmd, opts=opts))
            await visi.delRule((True, ('axon', 'get')))

            # jsonlines

            scmd = '$x=$lib.null for $x in $lib.axon.jsonlines($sha256) { } return($x)'
            await self.asyncraises(s_exc.AuthDeny, core.callStorm(scmd, opts=opts))

            await visi.addRule((True, ('axon', 'get')))
            self.nn(await core.callStorm(scmd, opts=opts))
            await visi.delRule((True, ('axon', 'get')))

            # csvrows

            scmd = '$x=$lib.null for $x in $lib.axon.csvrows($sha256) { } return($x)'
            await self.asyncraises(s_exc.AuthDeny, core.callStorm(scmd, opts=opts))

            await visi.addRule((True, ('axon', 'get')))
            self.nn(await core.callStorm(scmd, opts=opts))
            await visi.delRule((True, ('axon', 'get')))

            # metrics

            scmd = 'return($lib.axon.metrics())'
            await self.asyncraises(s_exc.AuthDeny, core.callStorm(scmd, opts=opts))

            await visi.addRule((True, ('axon', 'has')))
            self.nn(await core.callStorm(scmd, opts=opts))
            await visi.delRule((True, ('axon', 'has')))

    async def test_storm_lib_export(self):

        async with self.getTestCore() as core:
            await core.nodes('[inet:dns:a=(vertex.link, 1.2.3.4)]')
            size, sha256 = await core.callStorm('return( $lib.export.toaxon(${.created}) )')
            byts = b''.join([b async for b in core.axon.get(s_common.uhex(sha256))])
            self.isin(b'vertex.link', byts)

            with self.raises(s_exc.BadArg):
                await core.callStorm('return( $lib.export.toaxon(${.created}, (bad, opts,)) )')

    async def test_storm_nodes_edges(self):

        async with self.getTestCore() as core:

            iden = await core.callStorm('[ ou:industry=* ] return($node.iden())')

            opts = {'vars': {'iden': iden}}

            nodes = await core.nodes('[ inet:ip=1.2.3.4 ] $node.addEdge(refs, $iden) -(refs)> ou:industry', opts=opts)
            self.eq(nodes[0].iden(), iden)

            nodes = await core.nodes('ou:industry for ($verb, $n2iden) in $node.edges(reverse=(1)) { -> { yield $n2iden } }')
            self.len(1, nodes)
            self.eq('inet:ip', nodes[0].ndef[0])

            nodes = await core.nodes('ou:industry for ($verb, $n2iden) in $node.edges(reverse=(0)) { -> { yield $n2iden } }')
            self.len(0, nodes)

            nodes = await core.nodes('inet:ip=1.2.3.4 for ($verb, $n2iden) in $node.edges(reverse=(1)) { -> { yield $n2iden } }')
            self.len(0, nodes)

            nodes = await core.nodes('inet:ip=1.2.3.4 for ($verb, $n2iden) in $node.edges() { -> { yield $n2iden } }')
            self.len(1, nodes)
            self.eq('ou:industry', nodes[0].ndef[0])

            nodes = await core.nodes('[ inet:ip=1.2.3.4 ] $node.delEdge(refs, $iden) -(refs)> ou:industry', opts=opts)
            self.len(0, nodes)

            with self.raises(s_exc.BadCast):
                await core.nodes('ou:industry $node.addEdge(refs, bar)')

            with self.raises(s_exc.BadCast):
                await core.nodes('ou:industry $node.delEdge(refs, bar)')

            fakebuid = s_common.ehex(s_common.buid('newp'))
            with self.raises(s_exc.BadArg):
                await core.nodes(f'ou:industry $node.addEdge(refs, {fakebuid})')

            with self.raises(s_exc.BadArg):
                await core.nodes(f'ou:industry $node.delEdge(refs, {fakebuid})')

    async def test_storm_layer_lift(self):

        async with self.getTestCore() as core:

            viewiden = await core.callStorm('return($lib.view.get().fork().iden)')
            q = '[ ou:org=* :name=foobar +#hehe ] $node.data.set(foo, bar) return($node.iden())'
            basenode = await core.callStorm(q)

            opts = {'view': viewiden}
            nodeiden = await core.callStorm('''
                [ ou:org=* :name=foobar +#hehe ]
                $node.data.set(foo, bar)
                return($node.iden())
            ''', opts=opts)

            nodeiden2 = await core.callStorm('[test:str=yup] $node.data.set(foo, yup) return ($node.iden())',
                                             opts=opts)

            self.len(2, await core.nodes('ou:org +:name=foobar +#hehe', opts=opts))

            nodes = await core.nodes('yield $lib.layer.get().liftByNodeData(foo)', opts=opts)
            self.len(2, nodes)
            self.eq(set((nodeiden, nodeiden2)), {node.iden() for node in nodes})

            nodes = await core.nodes('yield $lib.layer.get().liftByNodeData(foo)')
            self.len(1, nodes)
            self.eq(nodes[0].iden(), basenode)

            nodes = await core.nodes('yield $lib.layer.get().liftByProp(ou:org)', opts=opts)
            self.len(1, nodes)
            self.eq(nodes[0].iden(), nodeiden)

            nodes = await core.nodes('yield $lib.layer.get().liftByProp(ou:org:name, foobar)', opts=opts)
            self.len(1, nodes)
            self.eq(nodes[0].iden(), nodeiden)

            nodes = await core.nodes('yield $lib.layer.get().liftByProp(ou:org:name, foo, "^=")', opts=opts)
            self.len(1, nodes)
            self.eq(nodes[0].iden(), nodeiden)

            nodes = await core.nodes('yield $lib.layer.get().liftByProp(".created")', opts=opts)
            self.len(2, nodes)
            self.eq(nodes[0].iden(), nodeiden)

            nodes = await core.nodes('yield $lib.layer.get().liftByProp(".created", now, "<=")', opts=opts)
            self.len(2, nodes)
            self.eq(nodes[0].iden(), nodeiden)

            nodes = await core.nodes('yield $lib.layer.get().liftByTag(hehe)', opts=opts)
            self.len(1, nodes)
            self.eq(nodes[0].iden(), nodeiden)

            nodes = await core.nodes('yield $lib.layer.get().liftByTag(hehe, ou:org)', opts=opts)
            self.len(1, nodes)
            self.eq(nodes[0].iden(), nodeiden)

            with self.raises(s_exc.NoSuchProp):
                await core.nodes('yield $lib.layer.get().liftByProp(newp)', opts=opts)

            with self.raises(s_exc.NoSuchProp):
                await core.nodes('yield $lib.layer.get().liftByProp(".newp")', opts=opts)

            with self.raises(s_exc.NoSuchForm):
                await core.nodes('yield $lib.layer.get().liftByTag(newp, newp)', opts=opts)

            # Comparators are validated
            with self.raises(s_exc.NoSuchCmpr):
                await core.nodes('yield $lib.layer.get().liftByProp(ou:org:name, foo, "^#$%@")', opts=opts)

            # Type safety still matters
            with self.raises(s_exc.BadTypeValu):
                await core.nodes('yield $lib.layer.get().liftByProp(ou:org, not_a_guid)', opts=opts)

    async def test_stormtypes_number(self):

        async with self.getTestCore() as core:

            with self.raises(s_exc.BadCast):
                s_stormtypes.Number('beepbeep')

            huge = s_stormtypes.Number(1.23)

            self.eq(huge, 1.23)
            self.ne(huge, 'foo')
            self.lt(huge, 2.34)
            self.eq(huge + 2.34, 3.57)
            self.eq(huge - 0.23, 1.0)
            self.eq(huge * 1.0, 1.23)
            self.eq(huge / 1.0, 1.23)
            self.eq(huge % 1.0, 0.23)
            self.eq(huge ** 2, 1.5129)
            self.eq(huge ** 2.0, 1.5129)
            self.eq(huge ** s_stormtypes.Number(2), 1.5129)
            self.eq(huge, float(huge))

            with self.assertRaises(TypeError):
                self.lt(huge, 'foo')

            with self.assertRaises(TypeError):
                huge + 'foo'

            with self.assertRaises(TypeError):
                huge - 'foo'

            with self.assertRaises(TypeError):
                huge * 'foo'

            with self.assertRaises(TypeError):
                huge / 'foo'

            with self.assertRaises(TypeError):
                huge ** 'foo'

            with self.assertRaises(TypeError):
                huge % 'foo'

            self.eq(15.0, await core.callStorm('return($lib.math.number(0xf))'))
            self.eq(15.0, await core.callStorm('return($lib.math.number($lib.math.number(0xf)))'))
            self.eq(1.23, await core.callStorm('return($lib.math.number(1.23).tofloat())'))
            self.eq('1.23', await core.callStorm('return($lib.math.number(1.23).tostr())'))
            self.eq(1, await core.callStorm('return($lib.math.number(1.23).toint())'))
            self.eq(2, await core.callStorm('return($lib.math.number(1.23).toint(rounding=ROUND_UP))'))

            with self.raises(s_exc.BadCast):
                await core.callStorm('return($lib.math.number((null)))')
            with self.raises(s_exc.BadCast):
                await core.callStorm('return($lib.math.number(newp))')

            with self.raises(s_exc.StormRuntimeError):
                await core.callStorm('return($lib.math.number(1.23).toint(rounding=NEWP))')

            self.eq(0.0123, await core.callStorm('return($lib.math.number(1.23).scaleb(-2))'))

            msgs = await core.stormlist('$lib.print((1.23))')
            self.eq(msgs[1][1]['mesg'], '1.23')

            q = '''
            [ inet:fqdn=foo.com ]
            $foo = (1.23)
            $bar = $node
            [ entity:contact=(test, $foo, $bar) ]
            '''
            self.len(2, await core.nodes(q))

            valu = '1.000000000000000000001'

            await core.addTagProp('huge', ('hugenum', {}), {})

            tdef = ('array', {'type': 'hugenum', 'uniq': False, 'sorted': False})
            await core.addFormProp('test:str', '_hugearray', tdef, {})

            nodes = await core.nodes(f'[econ:balance=* :amount=({valu})]')
            self.eq(nodes[0].get('amount'), valu)

            nodes = await core.nodes(f'econ:balance:amount=({valu})')
            self.len(1, nodes)

            nodes = await core.nodes(f'[test:hugenum=({valu})]')
            self.eq(nodes[0].ndef[1], valu)

            nodes = await core.nodes(f'test:hugenum=({valu})')
            self.len(1, nodes)

            nodes = await core.nodes(f'econ:balance:amount +:amount=({valu})')
            self.len(1, nodes)

            nodes = await core.nodes(f'[test:str=foo +#foo:huge=({valu})]')
            self.len(1, nodes)
            self.eq(nodes[0].getTagProp('foo', 'huge'), valu)

            nodes = await core.nodes(f'#foo:huge=({valu})')
            self.len(1, nodes)

            nodes = await core.nodes(f'test:str#foo:huge=({valu})')
            self.len(1, nodes)

            nodes = await core.nodes(f'[test:str=bar :_hugearray=(({valu}), ({valu}))]')
            self.len(1, nodes)
            self.eq(nodes[0].get('_hugearray'), [valu, valu])

            nodes = await core.nodes(f'test:str:_hugearray*[=({valu})]')
            self.len(1, nodes)

    async def test_storm_stor_readonly(self):
        async with self.getTestCore() as core:
            udef = await core.addUser('user')
            user = udef.get('iden')

            q = '$user=$lib.auth.users.get($iden) $user.name = $newname'
            msgs = await core.stormlist(q, opts={'readonly': True,
                                                 'vars': {
                                                     'iden': user,
                                                     'newname': 'oops'
                                                 }})

            self.stormIsInErr('Setting name on auth:user is not marked readonly safe.', msgs)

            mesg = 'Storm runtime is in readonly mode, cannot create or edit nodes and other graph data.'

            q = '$user=$lib.auth.users.get($iden) $user.profile.foo = bar'
            msgs = await core.stormlist(q, opts={'readonly': True,
                                                 'vars': {'iden': user}})

            self.stormIsInErr(mesg, msgs)

            q = '$user=$lib.auth.users.get($iden) $user.vars.foo = bar'
            msgs = await core.stormlist(q, opts={'readonly': True,
                                                 'vars': {'iden': user}})

            self.stormIsInErr(mesg, msgs)

            q = '$lib.debug=$lib.true return($lib.debug)'
            debug = await core.callStorm(q, opts={'readonly': True,
                                                  'vars': {'iden': user}})
            self.true(debug)

            await core.callStorm('[inet:fqdn=foo]')

            q = '''
                $user=$lib.auth.users.get($iden)
                inet:fqdn=foo
                $user.vars.foo = bar
            '''
            msgs = await core.stormlist(q, opts={'readonly': True, 'vars': {'iden': user}})
            self.stormIsInErr(mesg, msgs)

            q = '$lib.pkg.add(({}))'
            msgs = await core.stormlist(q, opts={'readonly': True, 'vars': {'iden': user}})
            self.stormIsInErr('$lib.pkg.add() is not marked readonly safe.', msgs)

    async def test_storm_view_counts(self):

        async with self.getTestCore() as core:

            await core.addTagProp('score', ('int', {}), {})

            view2 = await core.view.fork()
            forkopts = {'view': view2['iden']}

            q = '''[
                inet:ip=([4, 1])
                inet:ip=([4, 2])
                inet:ip=([4, 3])
                :asn=4

                (ou:org=*
                 ou:org=*
                 :names=(foo, bar))

                +#foo:score=2

                test:arrayform=(1,2,3)
                test:arrayform=(2,3,4)

                (test:hasiface=1 :size=1 :names=(foo, one))
                (test:hasiface2=2 :size=2 :names=(foo, two))
            ]'''
            await core.nodes(q)

            q = '''[
                inet:ip=([4, 4])
                inet:ip=([4, 5])
                inet:ip=([4, 6])
                :asn=4

                (ou:org=*
                 ou:org=*
                 :names=(foo, bar))

                +#foo:score=2

                test:arrayform=(3,4,5)
                test:arrayform=(4,5,6)
                (test:hasiface=3 :size=2 :names=(foo, bar))
                (test:hasiface2=4 :size=4 :names=(foo, baz))
            ]'''
            await core.nodes(q, opts=forkopts)

            q = 'return($lib.view.get().getPropCount(inet:ip:asn))'
            self.eq(6, await core.callStorm(q, opts=forkopts))

            q = 'return($lib.view.get().getPropCount(test:interface:size))'
            self.eq(4, await core.callStorm(q, opts=forkopts))

            q = 'return($lib.view.get().getPropCount(test:interface:size, valu=2))'
            self.eq(2, await core.callStorm(q, opts=forkopts))

            q = 'return($lib.view.get().getPropCount(inet:ip:asn, valu=1))'
            self.eq(0, await core.callStorm(q, opts=forkopts))

            q = 'return($lib.view.get().getPropCount(inet:ip:place:loc, valu=1))'
            self.eq(0, await core.callStorm(q, opts=forkopts))

            q = 'return($lib.view.get().getPropCount(inet:ip:asn, valu=4))'
            self.eq(6, await core.callStorm(q, opts=forkopts))

            q = 'return($lib.view.get().getPropCount(inet:ip, valu=([4, 1])))'
            self.eq(1, await core.callStorm(q, opts=forkopts))

            q = 'return($lib.view.get().getPropCount(ou:org:names, valu=(foo, bar)))'
            self.eq(4, await core.callStorm(q, opts=forkopts))

            with self.raises(s_exc.NoSuchProp):
                q = 'return($lib.view.get().getPropCount(newp, valu=1))'
                await core.callStorm(q, opts=forkopts)

            with self.raises(s_exc.NoSuchProp):
                q = 'return($lib.view.get().getPropCount(inet:ipv4))'
                await core.callStorm(q, opts=forkopts)

            q = 'return($lib.view.get().getPropArrayCount(ou:org:names))'
            self.eq(8, await core.callStorm(q, opts=forkopts))

            q = 'return($lib.view.get().getPropArrayCount(ou:org:names, valu=foo))'
            self.eq(4, await core.callStorm(q, opts=forkopts))

            q = 'return($lib.view.get().getPropArrayCount(test:arrayform, valu=3))'
            self.eq(3, await core.callStorm(q, opts=forkopts))

            q = 'return($lib.view.get().getPropArrayCount(test:interface:names))'
            self.eq(8, await core.callStorm(q, opts=forkopts))

            q = 'return($lib.view.get().getPropArrayCount(test:interface:names, valu=one))'
            self.eq(1, await core.callStorm(q, opts=forkopts))

            q = 'return($lib.view.get().getPropArrayCount(test:interface:names, valu=foo))'
            self.eq(4, await core.callStorm(q, opts=forkopts))

            with self.raises(s_exc.NoSuchProp):
                q = 'return($lib.view.get().getPropArrayCount(newp, valu=1))'
                await core.callStorm(q, opts=forkopts)

            with self.raises(s_exc.BadTypeValu):
                q = 'return($lib.view.get().getPropArrayCount(inet:ip, valu=([4, 1])))'
                await core.callStorm(q, opts=forkopts)

            q = 'return($lib.view.get().getTagPropCount(foo, score))'
            self.eq(10, await core.callStorm(q, opts=forkopts))

            q = 'return($lib.view.get().getTagPropCount(foo, score, valu=2))'
            self.eq(10, await core.callStorm(q, opts=forkopts))

            q = 'return($lib.view.get().getTagPropCount(foo, score, form=ou:org, valu=2))'
            self.eq(4, await core.callStorm(q, opts=forkopts))

            with self.raises(s_exc.NoSuchTagProp):
                q = 'return($lib.view.get().getTagPropCount(foo, newp, valu=2))'
                await core.callStorm(q, opts=forkopts)

    async def test_view_quorum(self):

        async with self.getTestCore() as core:

            root = core.auth.rootuser
            visi = await core.auth.addUser('visi')
            newp = await core.auth.addUser('newp')

            await visi.addRule((True, ('view', 'fork')))
            await visi.addRule((True, ('view', 'read')))

            await newp.addRule((True, ('view', 'fork')))
            await newp.addRule((True, ('view', 'read')))

            ninjas = await core.auth.addRole('ninjas')

            with self.raises(s_exc.BadState):
                core.getView().reqParentQuorum()

            vdef = await core.getView().fork()
            with self.raises(s_exc.BadState):
                core.getView(vdef['iden']).reqParentQuorum()

            with self.raises(s_exc.AuthDeny):
                opts = {'user': visi.iden, 'vars': {'role': ninjas.iden}}
                await core.callStorm('return($lib.view.get().set(quorum, ({"count": 1, "roles": [$role]})))', opts=opts)

            opts = {'vars': {'role': ninjas.iden}}
            quorum = await core.callStorm('return($lib.view.get().set(quorum, ({"count": 1, "roles": [$role]})))', opts=opts)

            # coverage mop up for edge cases...
            with self.raises(s_exc.CantMergeView):
                await core.getView(vdef['iden']).mergeAllowed()

            await core.getView(vdef['iden']).detach()

            fork00 = await core.callStorm('return($lib.view.get().fork().iden)')

            with self.raises(s_exc.BadState):
                await core.callStorm('$lib.view.get().setMergeComment("that doesnt exist")', opts={'user': root.iden, 'view': fork00})

            msgs = await core.stormlist('[ inet:fqdn=vertex.link ]', opts={'view': fork00})
            self.stormHasNoWarnErr(msgs)

            nodes = await core.nodes('inet:fqdn')
            self.len(0, nodes)

            with self.raises(s_exc.SynErr):
                await core.callStorm('$lib.view.get().merge()', opts={'view': fork00})

            with self.raises(s_exc.BadState):
                core.getView(fork00).reqValidVoter(visi.iden)

            with self.raises(s_exc.AuthDeny):
                await core.callStorm('$lib.view.get().setMergeRequest()', opts={'user': visi.iden, 'view': fork00})

            merge = await core.callStorm('return($lib.view.get().setMergeRequest(comment=woot))', opts={'view': fork00})
            self.nn(merge['iden'])
            self.nn(merge['created'])
            self.eq(merge['comment'], 'woot')
            self.eq(merge['creator'], core.auth.rootuser.iden)
            self.none(merge.get('updated'))

            merging = 'return($lib.view.get().getMergingViews()) '

            self.eq([fork00], await core.callStorm(merging))

            with self.raises(s_exc.AuthDeny):
                core.getView(fork00).reqValidVoter(root.iden)

            await core.callStorm('$lib.view.get().setMergeComment("mergin some dataaz")', opts={'view': fork00})

            merge = await core.callStorm('return($lib.view.get().getMergeRequest())', opts={'view': fork00})
            self.nn(merge['iden'])
            self.nn(merge['created'])
            self.nn(merge['updated'])
            self.gt(merge['updated'], merge['created'])
            self.eq(merge['comment'], 'mergin some dataaz')
            self.eq(merge['creator'], core.auth.rootuser.iden)

            with self.raises(s_exc.AuthDeny):
                await core.callStorm('$lib.view.get().setMergeVote()', opts={'view': fork00})

            with self.raises(s_exc.AuthDeny):
                await core.callStorm('$lib.view.get().setMergeVote()', opts={'user': visi.iden, 'view': fork00})

            await visi.grant(ninjas.iden)
            await newp.grant(ninjas.iden)

            opts = {'user': visi.iden, 'view': fork00}
            vote = await core.callStorm('return($lib.view.get().setMergeVote(approved=(false), comment=fixyourstuff))', opts=opts)
            self.nn(vote['offset'])
            self.nn(vote['created'])
            self.false(vote['approved'])
            self.eq(vote['user'], visi.iden)
            self.eq(vote['comment'], 'fixyourstuff')

            forkview = core.getView(fork00)

            with self.raises(s_exc.BadState):
                await core.callStorm('$lib.view.get().setMergeVoteComment("wait that doesnt exist")', opts={'view': fork00, 'user': newp.iden})

            with self.raises(s_exc.AuthDeny):
                await core.callStorm('$lib.view.get().setMergeComment("no wait you cant do that")', opts={'view': fork00, 'user': newp.iden})

            await core.callStorm('$lib.view.get().setMergeVoteComment("no really, fix your stuff")', opts=opts)
            votes = [vote async for vote in forkview.getMergeVotes()]
            self.len(1, votes)
            self.eq(votes[0]['comment'], 'no really, fix your stuff')
            self.nn(votes[0]['updated'])
            self.gt(votes[0]['updated'], votes[0]['created'])

            opts = {'user': newp.iden, 'view': fork00}
            vote = await core.callStorm('return($lib.view.get().setMergeVote())', opts=opts)
            self.nn(vote['offset'])
            self.nn(vote['created'])
            self.true(vote['approved'])
            self.eq(vote['user'], newp.iden)

            summary = await core.callStorm('return($lib.view.get().getMergeRequestSummary())', opts={'view': fork00})
            self.nn(summary['merge'])
            self.nn(summary['quorum'])
            self.nn(summary['offset'])
            self.len(2, summary['votes'])
            self.false(summary['merging'])

            with self.raises(s_exc.AuthDeny):
                opts = {'user': newp.iden, 'view': fork00, 'vars': {'visi': visi.iden}}
                await core.callStorm('return($lib.view.get().delMergeVote(useriden=$visi))', opts=opts)

            # removing the last veto triggers the merge
            opts = {'user': visi.iden, 'view': fork00}
            await core.callStorm('return($lib.view.get().delMergeVote())', opts=opts)

            self.true(forkview.merging)
            self.true(forkview.layers[0].readonly)

            self.true(await forkview.waitfini(timeout=12))

            self.none(core.getView(fork00))
            nodes = await core.nodes('inet:fqdn')
            self.len(2, nodes)

            # previously successful merges
            self.len(1, await core.callStorm('$list = ([]) for $merge in $lib.view.get().getMerges() { $list.append($merge) } fini { return($list) }'))

            # current open merge requests
            self.eq([], await core.callStorm(merging))

            # test out the delMergeRequest logic / cleanup
            forkdef = await core.getView().fork()

            fork = core.getView(forkdef.get('iden'))

            opts = {'view': fork.iden}
            self.nn(await core.callStorm('return($lib.view.get().setMergeRequest())', opts=opts))
            self.eq([fork.iden], await core.callStorm(merging))

            # confirm that you may re-parent to a view with a merge request
            layr = await core.addLayer()
            vdef = await core.addView({'layers': (layr['iden'],)})
            await core.getView(vdef['iden']).setViewInfo('parent', fork.iden)

            opts = {'view': fork.iden, 'user': visi.iden}
            self.nn(await core.callStorm('return($lib.view.get().setMergeVote(approved=(false)))', opts=opts))
            self.len(1, [vote async for vote in fork.getMergeVotes()])

            opts = {'view': fork.iden}
            self.nn(await core.callStorm('return($lib.view.get().delMergeRequest())', opts=opts))
            self.len(0, [vote async for vote in fork.getMergeVotes()])

            self.eq([], await core.callStorm(merging))

            # test coverage for beholder progress events...
            forkdef = await core.getView().fork()
            fork = core.getView(forkdef.get('iden'))

            opts = {'view': fork.iden}
            await core.stormlist('[ inet:ip=1.2.3.0/20 ]', opts=opts)
            await core.callStorm('return($lib.view.get().setMergeRequest())', opts=opts)

            self.eq([fork.iden], await core.callStorm(merging))

            nevents = 8
            if s_common.envbool('SYNDEV_NEXUS_REPLAY'):
                # view:merge:vote:set fires twice
                nevents += 1
            waiter = core.waiter(nevents, 'cell:beholder')

            opts = {'view': fork.iden, 'user': visi.iden}
            await core.callStorm('return($lib.view.get().setMergeVote())', opts=opts)

            msgs = await waiter.wait(timeout=12)
            self.eq(msgs[0][1]['event'], 'view:merge:vote:set')
            self.eq(msgs[0][1]['info']['vote']['user'], visi.iden)

            self.eq(msgs[1][1]['event'], 'view:merge:init')
            self.eq(msgs[1][1]['info']['merge']['creator'], core.auth.rootuser.iden)
            self.eq(msgs[1][1]['info']['votes'][0]['user'], visi.iden)

            self.eq(msgs[-2][1]['info']['merge']['creator'], core.auth.rootuser.iden)
            self.eq(msgs[-2][1]['event'], 'view:merge:prog')
            self.eq(msgs[-2][1]['info']['merge']['creator'], core.auth.rootuser.iden)
            self.eq(msgs[-2][1]['info']['votes'][0]['user'], visi.iden)

            self.eq(msgs[-1][1]['event'], 'view:merge:fini')
            self.eq(msgs[-1][1]['info']['merge']['creator'], core.auth.rootuser.iden)
            self.eq(msgs[-1][1]['info']['votes'][0]['user'], visi.iden)

            self.eq([], await core.callStorm(merging))

            # merge a view with a fork
            mainview = core.getView()
            fork00 = await mainview.fork()
            midfork = core.getView(fork00['iden'])

            fork01 = await midfork.fork()
            fork01_iden = fork01['iden']
            self.true(midfork.hasKids())

            opts = {'view': midfork.iden}
            await core.callStorm('return($lib.view.get().setMergeRequest())', opts=opts)

            self.eq([midfork.iden], await core.callStorm(merging))

            layridens = [lyr['iden'] for lyr in fork01['layers'] if lyr['iden'] != midfork.layers[0].iden]
            events = [
                {'event': 'view:setlayers', 'info': {'iden': fork01_iden, 'layers': layridens}},
                {'event': 'view:set', 'info': {'iden': fork01_iden, 'name': 'parent', 'valu': mainview.iden}}
            ]
            task = core.schedCoro(s_test.waitForBehold(core, events))

            opts = {'view': midfork.iden, 'user': visi.iden}
            await core.callStorm('return($lib.view.get().setMergeVote())', opts=opts)

            self.true(await midfork.waitfini(timeout=12))

            await asyncio.wait_for(task, timeout=5)

            self.eq([], await core.callStorm(merging))

            leaffork = core.getView(fork01['iden'])
            self.false(leaffork.hasKids())

            self.len(2, leaffork.layers)
            self.eq(leaffork.parent, core.getView())

            # test coverage for bad state for merge request
            opts = {'view': fork01['iden']}
            await core.callStorm('return($lib.view.get().setMergeRequest())', opts=opts)
            self.eq([fork01['iden']], await core.callStorm(merging))

            core.getView().layers[0].readonly = True
            with self.raises(s_exc.BadState):
                await core.callStorm('return($lib.view.get().setMergeRequest())', opts=opts)

            core.getView().layers[0].readonly = False
            await core.callStorm('return($lib.view.get().fork())', opts=opts)

            # setup a new merge and make a mirror...
            forkdef = await core.getView().fork()
            fork = core.getView(forkdef.get('iden'))

            opts = {'view': fork.iden}
            await core.stormlist('[ inet:ip=5.5.5.5 ]', opts=opts)
            await core.callStorm('return($lib.view.get().setMergeRequest())', opts=opts)

            self.eq(set([fork.iden, fork01['iden']]), set(await core.callStorm(merging)))

            # hamstring the runViewMerge method on the new view
            async def fake():
                return
            fork.runViewMerge = fake

            # vote to merge and set it off....
            opts = {'view': fork.iden, 'user': visi.iden}
            await core.callStorm('return($lib.view.get().setMergeVote())', opts=opts)

            await core.sync()

            await core.runBackup(name='lead00', wait=True)
            await core.runBackup(name='mirror00', wait=True)

            # test that when a leader restarts it fires and completes the merge
            dirn = s_common.genpath(core.dirn, 'backups', 'lead00')
            async with self.getTestCore(dirn=dirn) as lead:
                while lead.getView(fork.iden) is not None:
                    await asyncio.sleep(0.1)
                self.len(1, await lead.nodes('inet:ip=5.5.5.5'))

            # test that a mirror starts without firing the merge and then fires it on promotion
            dirn = s_common.genpath(core.dirn, 'backups', 'mirror00')
            async with self.getTestCore(conf={'mirror': core.getLocalUrl()}, dirn=dirn) as mirror:
                await mirror.sync()
                view = mirror.getView(fork.iden)
                layr = view.layers[0]
                await mirror.promote(graceful=False)
                self.true(await view.waitfini(6))
                self.true(await layr.waitfini(6))
                self.len(1, await mirror.nodes('inet:ip=5.5.5.5'))

            msgs = await core.stormlist('$lib.view.get().set(quorum, $lib.null)')
            self.stormHasNoWarnErr(msgs)

            with self.raises(s_exc.BadState):
                await core.callStorm(merging)

    async def test_storm_lib_axon_read_unpack(self):

        async with self.getTestCore() as core:

            visi = await core.auth.addUser('visi')

            orig_axoninfo = core.axoninfo
            core.axoninfo = {'features': {}}
            data = struct.pack('>Q', 1)
            size, sha256 = await core.axon.put(data)
            sha256_s = s_common.ehex(sha256)
            q = 'return($lib.axon.unpack($sha256, fmt=">Q"))'
            await self.asyncraises(s_exc.FeatureNotSupported,
                                   core.callStorm(q, opts={'vars': {'sha256': sha256_s}}))
            core.axoninfo = orig_axoninfo

            data = b'vertex.link'
            size, sha256 = await core.axon.put(data)
            sha256_s = s_common.ehex(sha256)

            _, emptyhash = await core.axon.put(b'')
            emptyhash = s_common.ehex(emptyhash)

            opts = {'user': visi.iden, 'vars': {'sha256': sha256_s, 'emptyhash': emptyhash}}
            await self.asyncraises(s_exc.AuthDeny,
                core.callStorm('return($lib.axon.read($sha256, offs=3, size=3))', opts=opts))
            await visi.addRule((True, ('axon', 'get')))

            q = 'return($lib.axon.read($sha256, offs=3, size=3))'
            self.eq(b'tex', await core.callStorm(q, opts=opts))
            q = 'return($lib.axon.read($sha256, offs=7, size=4))'
            self.eq(b'link', await core.callStorm(q, opts=opts))
            q = 'return($lib.axon.read($sha256, offs=11, size=1))'
            self.eq(b'', await core.callStorm(q, opts=opts))

            q = 'return($lib.axon.read($emptyhash))'
            self.eq(b'', await core.callStorm(q, opts=opts))

            q = 'return($lib.axon.read($sha256, size=0))'
            await self.asyncraises(s_exc.BadArg, core.callStorm(q, opts=opts))
            q = 'return($lib.axon.read($sha256, offs=-1, size=1))'
            await self.asyncraises(s_exc.BadArg, core.callStorm(q, opts=opts))
            q = 'return($lib.axon.read($sha256, size=2097152))'
            await self.asyncraises(s_exc.BadArg, core.callStorm(q, opts=opts))

            intdata = struct.pack('>QQQ', 1, 2, 3)
            size, sha256 = await core.axon.put(intdata)
            sha256_s = s_common.ehex(sha256)
            opts = {'user': visi.iden, 'vars': {'sha256': sha256_s}}

            await visi.delRule((True, ('axon', 'get')))
            q = 'return($lib.axon.unpack($sha256, fmt=">Q"))'
            await self.asyncraises(s_exc.AuthDeny, core.callStorm(q, opts=opts))
            await visi.addRule((True, ('axon', 'get')))

            q = 'return($lib.axon.unpack($sha256, fmt=">Q"))'
            self.eq((1,), await core.callStorm(q, opts=opts))
            q = 'return($lib.axon.unpack($sha256, fmt=">Q", offs=8))'
            self.eq((2,), await core.callStorm(q, opts=opts))
            q = 'return($lib.axon.unpack($sha256, fmt=">Q", offs=16))'
            self.eq((3,), await core.callStorm(q, opts=opts))
            q = 'return($lib.axon.unpack($sha256, fmt=">QQ", offs=8))'
            self.eq((2, 3), await core.callStorm(q, opts=opts))

            q = 'return($lib.axon.unpack($sha256, fmt="not a valid format"))'
            await self.asyncraises(s_exc.BadArg, core.callStorm(q, opts=opts))

            q = 'return($lib.axon.unpack($sha256, fmt=">Q", offs=24))'
            await self.asyncraises(s_exc.BadDataValu, core.callStorm(q, opts=opts))

    async def test_storm_pkg_vars(self):
        with self.getTestDir() as dirn:

            async with self.getTestCore(dirn=dirn) as core:

                lowuser = await core.addUser('lowuser')
                aslow = {'user': lowuser.get('iden')}
                await core.callStorm('auth.user.addrule lowuser node')

                # basic crud

                self.none(await core.callStorm('return($lib.pkg.vars(pkg0).bar)'))
                self.none(await core.callStorm('$varz=$lib.pkg.vars(pkg0) $varz.baz=$lib.undef return($varz.baz)'))
                self.eq([], await core.callStorm('''
                    $kvs = ([])
                    for $kv in $lib.pkg.vars(pkg0) { $kvs.append($kv) }
                    return($kvs)
                '''))

                await core.callStorm('$lib.pkg.vars(pkg0).bar = cat')
                await core.callStorm('$lib.pkg.vars(pkg0).baz = dog')

                await core.callStorm('$lib.pkg.vars(pkg1).bar = emu')
                await core.callStorm('$lib.pkg.vars(pkg1).baz = groot')

                self.eq('cat', await core.callStorm('return($lib.pkg.vars(pkg0).bar)'))
                self.eq('dog', await core.callStorm('return($lib.pkg.vars(pkg0).baz)'))
                self.eq('emu', await core.callStorm('return($lib.pkg.vars(pkg1).bar)'))
                self.eq('groot', await core.callStorm('return($lib.pkg.vars(pkg1).baz)'))

                self.sorteq([('bar', 'cat'), ('baz', 'dog')], await core.callStorm('''
                    $kvs = ([])
                    for $kv in $lib.pkg.vars(pkg0) { $kvs.append($kv) }
                    return($kvs)
                '''))
                self.sorteq([('bar', 'emu'), ('baz', 'groot')], await core.callStorm('''
                    $kvs = ([])
                    for $kv in $lib.pkg.vars(pkg1) { $kvs.append($kv) }
                    return($kvs)
                '''))

                await core.callStorm('$lib.pkg.vars(pkg0).baz = $lib.undef')
                self.none(await core.callStorm('return($lib.pkg.vars(pkg0).baz)'))

                # perms

                await self.asyncraises(s_exc.AuthDeny, core.callStorm('$lib.print($lib.pkg.vars(pkg0))', opts=aslow))
                await self.asyncraises(s_exc.AuthDeny, core.callStorm('return($lib.pkg.vars(pkg0).baz)', opts=aslow))
                await self.asyncraises(s_exc.AuthDeny, core.callStorm('$lib.pkg.vars(pkg0).baz = cool', opts=aslow))
                await self.asyncraises(s_exc.AuthDeny, core.callStorm('$lib.pkg.vars(pkg0).baz = $lib.undef', opts=aslow))
                await self.asyncraises(s_exc.AuthDeny, core.callStorm('''
                    $kvs = ([])
                    for $kv in $lib.pkg.vars(pkg0) { $kvs.append($kv) }
                    return($kvs)
                ''', opts=aslow))
                await self.asyncraises(s_exc.AuthDeny, core.callStorm('''
                    [ test:str=foo ]
                    $kvs = ([])
                    for $kv in $lib.pkg.vars(pkg0) { $kvs.append($kv) }
                    fini { return($kvs) }
                ''', opts=aslow))

                await core.callStorm('auth.user.addrule lowuser "power-ups.pkg0.admin"')

                self.stormHasNoWarnErr(await core.nodes('$lib.print($lib.pkg.vars(pkg0))', opts=aslow))
                await core.callStorm('$lib.pkg.vars(pkg0).baz = cool', opts=aslow)
                self.eq('cool', await core.callStorm('return($lib.pkg.vars(pkg0).baz)', opts=aslow))
                await core.callStorm('$lib.pkg.vars(pkg0).baz = $lib.undef', opts=aslow)
                self.eq([('bar', 'cat')], await core.callStorm('''
                    $kvs = ([])
                    for $kv in $lib.pkg.vars(pkg0) { $kvs.append($kv) }
                    return($kvs)
                ''', opts=aslow))
                self.eq([('bar', 'cat')], await core.callStorm('''
                    [ test:str=foo ]
                    $kvs = ([])
                    for $kv in $lib.pkg.vars(pkg0) { $kvs.append($kv) }
                    fini { return($kvs) }
                ''', opts=aslow))

            async with self.getTestCore(dirn=dirn) as core:

                # data persists

                self.eq('cat', await core.callStorm('return($lib.pkg.vars(pkg0).bar)'))
                self.none(await core.callStorm('return($lib.pkg.vars(pkg0).baz)'))
                self.eq('emu', await core.callStorm('return($lib.pkg.vars(pkg1).bar)'))
                self.eq('groot', await core.callStorm('return($lib.pkg.vars(pkg1).baz)'))

                self.sorteq([('bar', 'cat')], await core.callStorm('''
                    $kvs = ([])
                    for $kv in $lib.pkg.vars(pkg0) { $kvs.append($kv) }
                    return($kvs)
                '''))
                self.sorteq([('bar', 'emu'), ('baz', 'groot')], await core.callStorm('''
                    $kvs = ([])
                    for $kv in $lib.pkg.vars(pkg1) { $kvs.append($kv) }
                    return($kvs)
                '''))<|MERGE_RESOLUTION|>--- conflicted
+++ resolved
@@ -791,6 +791,7 @@
             self.none(await s_stormtypes.tobuidhex(None, noneok=True))
 
             nodes = await core.nodes('[ inet:ip=1.2.3.4 ]')
+            n1nid = nodes[0].intnid()
             self.eq(nodes[0].iden(), await s_stormtypes.tobuidhex(nodes[0]))
             stormnode = s_stormtypes.Node(nodes[0])
             self.eq(nodes[0].iden(), await s_stormtypes.tobuidhex(stormnode))
@@ -800,28 +801,22 @@
             await core.nodes('[ ou:org=* ou:org=* ]', opts=opts)
             self.eq(2, await core.callStorm('return($lib.len($lib.layer.get().getStorNodes()))', opts=opts))
 
-<<<<<<< HEAD
-            await core.nodes('[ test:guid=c0dc5dc1f7c3d27b725ef3015422f8e2 +(refs)> { inet:ip=1.2.3.4 } ]')
-=======
-            await core.nodes('[ media:news=c0dc5dc1f7c3d27b725ef3015422f8e2 +(refs)> { inet:ipv4=1.2.3.4 } ]')
-            expN1 = [('refs', '20153b758f9d5eaaa38e4f4a65c36da797c3e59e549620fa7c4895e1a920991f')]
-            expN2 = [('refs', 'ddf7f87c0164d760e8e1e5cd2cae2fee96868a3cf184f6dab9154e31ad689528')]
-
->>>>>>> f4840c68
+            nodes = await core.nodes('[ test:guid=c0dc5dc1f7c3d27b725ef3015422f8e2 +(refs)> { inet:ip=1.2.3.4 } ]')
+            n2nid = nodes[0].intnid()
+            expN1 = [('refs', n1nid, False)]
+            expN2 = [('refs', n2nid, False)]
+
             edges = await core.callStorm('''
                 $edges = ([])
                 test:guid=c0dc5dc1f7c3d27b725ef3015422f8e2
                 for $i in $lib.layer.get().getEdgesByN1($node.iden()) { $edges.append($i) }
                 fini { return($edges) }
             ''')
-<<<<<<< HEAD
-            self.eq([('refs', '6ff89ac24110dec0216d5ce85382056ed50f508dbf718764039f061fc190b3c8')], edges)
-=======
             self.eq(expN1, edges)
 
             edges = await core.callStorm('''
                 $edges = ([])
-                media:news=c0dc5dc1f7c3d27b725ef3015422f8e2
+                test:guid=c0dc5dc1f7c3d27b725ef3015422f8e2
                 for $i in $lib.layer.get().getEdgesByN1($node.iden(), verb=refs) { $edges.append($i) }
                 fini { return($edges) }
             ''')
@@ -829,12 +824,11 @@
 
             edges = await core.callStorm('''
                 $edges = ([])
-                media:news=c0dc5dc1f7c3d27b725ef3015422f8e2
+                test:guid=c0dc5dc1f7c3d27b725ef3015422f8e2
                 for $i in $lib.layer.get().getEdgesByN1($node.iden(), verb=newp) { $edges.append($i) }
                 fini { return($edges) }
             ''')
             self.eq([], edges)
->>>>>>> f4840c68
 
             edges = await core.callStorm('''
                 $edges = ([])
@@ -842,14 +836,11 @@
                 for $i in $lib.layer.get().getEdgesByN2($node.iden()) { $edges.append($i) }
                 fini { return($edges) }
             ''')
-<<<<<<< HEAD
-            self.eq([('refs', 'dba9d12ef3f0244ced5f4c9afcfcce1041cfce09bf02f67aa363b110a1933fe9')], edges)
-=======
             self.eq(expN2, edges)
 
             edges = await core.callStorm('''
                 $edges = ([])
-                inet:ipv4=1.2.3.4
+                inet:ip=1.2.3.4
                 for $i in $lib.layer.get().getEdgesByN2($node.iden(), verb=refs) { $edges.append($i) }
                 fini { return($edges) }
             ''')
@@ -857,40 +848,37 @@
 
             edges = await core.callStorm('''
                 $edges = ([])
-                inet:ipv4=1.2.3.4
+                inet:ip=1.2.3.4
                 for $i in $lib.layer.get().getEdgesByN2($node.iden(), verb=newp) { $edges.append($i) }
                 fini { return($edges) }
             ''')
             self.eq([], edges)
 
             ret = await core.callStorm('''
-                $n1 = { media:news=c0dc5dc1f7c3d27b725ef3015422f8e2 return($node.iden()) }
-                $n2 = { inet:ipv4=1.2.3.4 return($node.iden()) }
+                $n1 = { test:guid=c0dc5dc1f7c3d27b725ef3015422f8e2 return($node.iden()) }
+                $n2 = { inet:ip=1.2.3.4 return($node.iden()) }
                 return($lib.layer.get().hasEdge($n1, refs, $n2))
             ''')
             self.true(ret)
 
             ret = await core.callStorm('''
-                $n1 = { media:news=c0dc5dc1f7c3d27b725ef3015422f8e2 return($node.iden()) }
-                $n2 = { inet:ipv4=1.2.3.4 return($node.iden()) }
+                $n1 = { test:guid=c0dc5dc1f7c3d27b725ef3015422f8e2 return($node.iden()) }
+                $n2 = { inet:ip=1.2.3.4 return($node.iden()) }
                 return($lib.layer.get().hasEdge($n1, newp, $n2))
             ''')
             self.false(ret)
->>>>>>> f4840c68
 
             edges = await core.callStorm('''
                 $edges = ([])
                 for $i in $lib.layer.get().getEdges() { $edges.append($i) }
                 return($edges)
             ''')
-            self.isin(('dba9d12ef3f0244ced5f4c9afcfcce1041cfce09bf02f67aa363b110a1933fe9',
-                       'refs',
-                       '6ff89ac24110dec0216d5ce85382056ed50f508dbf718764039f061fc190b3c8'), edges)
+            self.isin((n2nid, 'refs', n1nid, False), edges)
 
             data = await core.callStorm('''
                 $data = ({})
                 inet:user=visi
-                for ($name, $valu) in $lib.layer.get().getNodeData($node.iden()) { $data.$name = $valu }
+                for ($name, $valu, $tomb) in $lib.layer.get().getNodeData($node.iden()) { $data.$name = $valu }
                 return($data)
             ''')
             foo = data.get('foo')
@@ -1731,7 +1719,7 @@
             self.eq(sode['valu'], ((4, 0x01020304), 26, None))
 
             opts = {'user': visi.iden, 'vars': {'nid': s_common.int64un(nodes[0].nid)}}
-            sode = await core.callStorm('return($lib.layer.get().getStorNodeByNid($nid))', opts=opts)
+            sode = await core.callStorm('return($lib.layer.get().getStorNode($nid))', opts=opts)
             self.eq(sode['form'], 'inet:ip')
             self.eq(sode['valu'], ((4, 0x01020304), 26, None))
 
@@ -1751,36 +1739,42 @@
             nodes = await core.nodes('[ test:str=foobar :hehe=foobaz ]')
             self.len(1, nodes)
 
-            buid00 = nodes[0].iden()
+            nid00 = nodes[0].intnid()
             sode00 = {
                 'form': 'test:str',
+                'meta': {
+                    'created': (nodes[0].get('.created'), 21),
+                    'updated': (nodes[0].get('.updated'), 11),
+                },
                 'props': {
-                    '.created': (nodes[0].get('.created'), 21),
-                    'hehe': ('foobaz', 1)
+                    'hehe': ('foobaz', 1, None)
                 },
-                'valu': ('foobar', 1),
+                'valu': ('foobar', 1, None),
             }
-            expval00 = (buid00, sode00)
+            expval00 = (nid00, sode00)
 
             nodes = await core.nodes('[ test:str=boobar :hehe=boobaz ]')
             self.len(1, nodes)
 
-            buid01 = nodes[0].iden()
+            nid01 = nodes[0].intnid()
             sode01 = {
                 'form': 'test:str',
+                'meta': {
+                    'created': (nodes[0].get('.created'), 21),
+                    'updated': (nodes[0].get('.updated'), 11),
+                },
                 'props': {
-                    '.created': (nodes[0].get('.created'), 21),
-                    'hehe': ('boobaz', 1)
+                    'hehe': ('boobaz', 1, None)
                 },
-                'valu': ('boobar', 1),
+                'valu': ('boobar', 1, None),
             }
-            expval01 = (buid01, sode01)
+            expval01 = (nid01, sode01)
 
             # just prop
             q = '''
             $sodes = ([])
-            for ($buid, $sode) in $lib.layer.get().getStorNodesByProp(test:str:hehe) {
-                $sodes.append(($buid, $sode))
+            for ($nid, $sode) in $lib.layer.get().getStorNodesByProp(test:str:hehe) {
+                $sodes.append(($nid, $sode))
             }
             return($sodes)
             '''
@@ -1791,8 +1785,8 @@
             # prop with propvalu
             q = '''
             $sodes = ([])
-            for ($buid, $sode) in $lib.layer.get().getStorNodesByProp(test:str:hehe, propvalu=foobaz) {
-                $sodes.append(($buid, $sode))
+            for ($nid, $sode) in $lib.layer.get().getStorNodesByProp(test:str:hehe, propvalu=foobaz) {
+                $sodes.append(($nid, $sode))
             }
             return($sodes)
             '''
@@ -1803,8 +1797,8 @@
             # just form
             q = '''
             $sodes = ([])
-            for ($buid, $sode) in $lib.layer.get().getStorNodesByProp(test:str) {
-                $sodes.append(($buid, $sode))
+            for ($nid, $sode) in $lib.layer.get().getStorNodesByProp(test:str) {
+                $sodes.append(($nid, $sode))
             }
             return($sodes)
             '''
@@ -1815,8 +1809,8 @@
             # form with valu
             q = '''
             $sodes = ([])
-            for ($buid, $sode) in $lib.layer.get().getStorNodesByProp(test:str, propvalu=boobar) {
-                $sodes.append(($buid, $sode))
+            for ($nid, $sode) in $lib.layer.get().getStorNodesByProp(test:str, propvalu=boobar) {
+                $sodes.append(($nid, $sode))
             }
             return($sodes)
             '''
@@ -1826,7 +1820,7 @@
 
             # Non-existent prop
             msgs = await core.stormlist('for $item in $lib.layer.get().getStorNodesByProp(test:str:_custom) {}')
-            self.stormIsInErr('The property test:str:_custom does not exist.', msgs)
+            self.stormIsInErr('No property named test:str:_custom.', msgs)
 
     async def test_storm_layer_setstornodeprop(self):
         async with self.getTestCore() as core:
@@ -1897,12 +1891,16 @@
             self.len(1, nodes)
             opts = {'vars': {'iden': nodes[0].iden()}}
             created = nodes[0].get('.created')
+            updated = nodes[0].get('.updated')
             foobar = nodes[0].get('#foo.bar')
 
             sode = await core.callStorm('return($lib.layer.get().getStorNode($iden))', opts=opts)
             self.eq(sode, {
                 'form': 'test:str',
-                'props': {'.created': (created, 21), 'hehe': ('bar', 1)},
+                'meta': {'created': (created, 21), 'updated': (updated, 11)},
+                'n1verbs': {'refs': {'meta:source': 1}},
+                'n2verbs': {'seen': {'meta:source': 1}},
+                'props': {'hehe': ('bar', 1, None)},
                 'tagprops': {
                     'foo.baz': {
                         'score00': (10, 9),
@@ -1910,11 +1908,11 @@
                     }
                 },
                 'tags': {
-                    'foo': (None, None),
+                    'foo': (None, None, None),
                     'foo.bar': foobar,
-                    'foo.baz': (None, None)
+                    'foo.baz': (None, None, None)
                 },
-                'valu': ('foo', 1)
+                'valu': ('foo', 1, None)
             })
 
             msgs = await core.stormlist('$lib.layer.get().delStorNode($iden)', opts=opts)
@@ -2094,7 +2092,7 @@
             nodes = await core.nodes('test:str=foo')
             self.len(1, nodes)
             self.len(0, await s_test.alist(nodes[0].iterEdgesN1()))
-            self.sorteq(await s_test.alist(nodes[0].iterEdgesN2()), [('seen', seen00.iden()), ('seen', seen01.iden())])
+            self.sorteq(await s_test.alist(nodes[0].iterEdgesN2()), [('seen', seen00.nid), ('seen', seen01.nid)])
 
             q = '''
                 $seen00 = { meta:source:name=delnodeedge00 }
@@ -2107,13 +2105,13 @@
             nodes = await core.nodes('test:str=foo')
             self.len(1, nodes)
             self.len(0, await s_test.alist(nodes[0].iterEdgesN1()))
-            self.eq(await s_test.alist(nodes[0].iterEdgesN2()), [('seen', seen01.iden())])
+            self.eq(await s_test.alist(nodes[0].iterEdgesN2()), [('seen', seen01.nid)])
 
             # Delete n1 edge
             nodes = await core.nodes('test:str=bar')
             self.len(1, nodes)
-            self.sorteq(await s_test.alist(nodes[0].iterEdgesN1()), [('refs', refs.iden())])
-            self.sorteq(await s_test.alist(nodes[0].iterEdgesN2()), [('seen', seen00.iden())])
+            self.sorteq(await s_test.alist(nodes[0].iterEdgesN1()), [('refs', refs.nid)])
+            self.sorteq(await s_test.alist(nodes[0].iterEdgesN2()), [('seen', seen00.nid)])
 
             q = '''
                 $refs = { it:dev:str=foobar }
@@ -2126,7 +2124,7 @@
             nodes = await core.nodes('test:str=bar')
             self.len(1, nodes)
             self.len(0, await s_test.alist(nodes[0].iterEdgesN1()))
-            self.eq(await s_test.alist(nodes[0].iterEdgesN2()), [('seen', seen00.iden())])
+            self.eq(await s_test.alist(nodes[0].iterEdgesN2()), [('seen', seen00.nid)])
 
             # No edits to make
             nodes = await core.nodes('test:str=baz')
@@ -4159,7 +4157,7 @@
                 self.eq(5000, layr.growsize)
 
                 q = '''
-                for ($buid, $sode) in $lib.layer.get().getStorNodes() {
+                for ($nid, $sode) in $lib.layer.get().getStorNodes() {
                     $lib.fire(layrdiff, sode=$sode)
                 }
                 '''
@@ -5986,20 +5984,19 @@
     async def test_stormtypes_tobuid(self):
         async with self.getTestCore() as core:
 
-            buid = s_common.buid()
+            buid = s_common.buid(('test:str', 'foobar'))
             sode = (
                 buid,
                 {
-                    'ndef': ('it:dev:str', 'foobar'),
+                    'ndef': ('test:str', 'foobar'),
                 }
             )
 
-            async with await core.snap() as snap:
-                node = s_node.Node(snap, sode)
-                snode = s_stormtypes.Node(node)
-
-                self.eq(await s_stormtypes.tobuid(node), buid)
-                self.eq(await s_stormtypes.tobuid(snode), buid)
+            node = (await core.nodes('[test:str=foobar]'))[0]
+            snode = s_stormtypes.Node(node)
+
+            self.eq(await s_stormtypes.tobuid(node), buid)
+            self.eq(await s_stormtypes.tobuid(snode), buid)
 
             self.eq(await s_stormtypes.tobuid(buid.hex()), buid)
             self.eq(await s_stormtypes.tobuid(buid), buid)
@@ -6021,21 +6018,20 @@
 
             self.none(await s_stormtypes.tobuidhex(None, noneok=True))
 
-            buid = s_common.buid()
+            buid = s_common.buid(('test:str', 'foobar'))
             buidhex = s_common.ehex(buid)
             sode = (
                 buid,
                 {
-                    'ndef': ('it:dev:str', 'foobar'),
+                    'ndef': ('test:str', 'foobar'),
                 }
             )
 
-            async with await core.snap() as snap:
-                node = s_node.Node(snap, sode)
-                snode = s_stormtypes.Node(node)
-
-                self.eq(await s_stormtypes.tobuidhex(node), buidhex)
-                self.eq(await s_stormtypes.tobuidhex(snode), buidhex)
+            node = (await core.nodes('[test:str=foobar]'))[0]
+            snode = s_stormtypes.Node(node)
+
+            self.eq(await s_stormtypes.tobuidhex(node), buidhex)
+            self.eq(await s_stormtypes.tobuidhex(snode), buidhex)
 
             self.eq(await s_stormtypes.tobuidhex(buidhex), buidhex)
             self.eq(await s_stormtypes.tobuidhex(buid), buidhex)
