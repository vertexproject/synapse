import re
import bz2
import gzip
import json
import base64
import asyncio
import hashlib
import binascii
import datetime
import contextlib

from datetime import timezone as tz
from unittest import mock

import synapse.exc as s_exc
import synapse.common as s_common

import synapse.lib.modelrev as s_modelrev
import synapse.lib.provenance as s_provenance
import synapse.lib.stormtypes as s_stormtypes

import synapse.tests.utils as s_test

from synapse.tests.utils import alist

MINSECS = 60
HOURSECS = 60 * MINSECS
DAYSECS = 24 * HOURSECS

class Newp:
    def __bool__(self):
        raise s_exc.SynErr(mesg='newp')

    def __int__(self):
        raise s_exc.SynErr(mesg='newp')

    def __str__(self):
        raise s_exc.SynErr(mesg='newp')

    def __repr__(self):
        return 'Newp'

class StormTypesTest(s_test.SynTest):

    async def test_stormtypes_gates(self):

        async with self.getTestCore() as core:
            viewiden = await core.callStorm('return($lib.view.get().iden)')
            gate = await core.callStorm('return($lib.auth.gates.get($lib.view.get().iden))')
            self.eq('view', await core.callStorm('return($lib.auth.gates.get($lib.view.get().iden).type)'))

            self.eq(gate.get('iden'), viewiden)
            # default view should only have root user as admin and all as read
            self.eq(gate['users'][0], {
                'iden': core.auth.rootuser.iden,
                'admin': True,
                'rules': (),
            })

            self.eq(gate['roles'][0], {
                'iden': core.auth.allrole.iden,
                'admin': False,
                'rules': (
                    (True, ('view', 'read')),
                ),
            })

            gates = await core.callStorm('return($lib.auth.gates.list())')
            self.isin(viewiden, [g['iden'] for g in gates])

    async def test_storm_node_tags(self):
        async with self.getTestCore() as core:
            await core.nodes('[ test:comp=(20, haha) +#foo +#bar test:comp=(30, hoho) ]')

            q = '''
            test:comp
            for $tag in $node.tags() {
                -> test:int [ +#$tag ]
            }
            '''

            await core.nodes(q)

            self.len(1, await core.nodes('test:int#foo'))
            self.len(1, await core.nodes('test:int#bar'))

            q = '''
            test:comp
            for $tag in $node.tags(fo*) {
                -> test:int [ -#$tag ]
            }
            '''
            await core.nodes(q)

            self.len(0, await core.nodes('test:int#foo'))
            self.len(1, await core.nodes('test:int#bar'))

    async def test_node_globtags(self):

        def check_fire_mesgs(storm_mesgs, expected_data):
            tmesgs = [m[1] for m in storm_mesgs if m[0] == 'storm:fire']
            self.len(1, tmesgs)
            test_data = set(tmesgs[0].get('data', {}).get('globs'))
            self.eq(test_data, expected_data)

        async with self.getTestCore() as core:
            q = '''[test:str=woot
                    +#foo.bar.baz.faz
                    +#foo.bar.jaz.faz
                    +#foo.knight.day.faz]'''
            nodes = await core.nodes(q)
            self.len(1, nodes)

            # explicit behavior tests
            q = 'test:str=woot $globs=$node.globtags("foo.*.*.faz") $lib.fire(test, globs=$globs) -test:str'
            mesgs = await core.stormlist(q)
            e = {('bar', 'baz'), ('bar', 'jaz'), ('knight', 'day')}
            check_fire_mesgs(mesgs, e)

            q = 'test:str=woot $globs=$node.globtags("foo.bar.*") $lib.fire(test, globs=$globs) -test:str'
            mesgs = await core.stormlist(q)
            e = {'baz', 'jaz'}
            check_fire_mesgs(mesgs, e)

            q = 'test:str=woot $globs=$node.globtags("foo.bar.*.*") $lib.fire(test, globs=$globs) -test:str'
            mesgs = await core.stormlist(q)
            e = {('baz', 'faz'), ('jaz', 'faz')}
            check_fire_mesgs(mesgs, e)

            q = 'test:str=woot $globs=$node.globtags("foo.bar.**") $lib.fire(test, globs=$globs) -test:str'
            mesgs = await core.stormlist(q)
            e = {'baz', 'baz.faz', 'jaz', 'jaz.faz'}
            check_fire_mesgs(mesgs, e)

            q = 'test:str=woot $globs=$node.globtags("foo.bar.*.*.*") $lib.fire(test, globs=$globs) -test:str'
            mesgs = await core.stormlist(q)
            e = set()
            check_fire_mesgs(mesgs, e)

            # For loop example for a single-match case
            q = '''test:str=woot
            for $part in $node.globtags("foo.bar.*") {
                [test:str=$part]
            }'''
            mesgs = await core.stormlist(q)
            self.len(1, await core.nodes('test:str=baz'))
            self.len(1, await core.nodes('test:str=jaz'))

            # For loop example for a multi-match case
            q = '''test:str=woot
                for ($part1, $part2, $part3) in $node.globtags("foo.*.*.*") {
                    [test:str=$part1] -test:str=woot [+#$part3]
                }'''
            mesgs = await core.stormlist(q)
            self.len(1, await core.nodes('test:str=bar'))
            self.len(1, await core.nodes('test:str=knight'))
            self.len(2, await core.nodes('#faz'))

    async def test_storm_lib_base(self):
        pdef = {
            'name': 'foo',
            'desc': 'test',
            'version': (0, 0, 1),
            'synapse_minversion': (2, 8, 0),
            'modules': [
                {
                    'name': 'test',
                    'storm': 'function f(a) { return ($a) }',
                }
            ],
            'commands': [
            ],
        }
        async with self.getTestCore() as core:

            with self.raises(s_exc.NoSuchType):
                await core.nodes('$lib.cast(newp, asdf)')

            with self.raises(s_exc.NoSuchType):
                await core.nodes('$lib.trycast(newp, asdf)')

            self.true(await core.callStorm('return($lib.trycast(inet:ipv4, 1.2.3.4).0)'))
            self.false(await core.callStorm('return($lib.trycast(inet:ipv4, asdf).0)'))

            self.eq(None, await core.callStorm('return($lib.trycast(inet:ipv4, asdf).1)'))
            self.eq(0x01020304, await core.callStorm('return($lib.trycast(inet:ipv4, 1.2.3.4).1)'))

            self.true(await core.callStorm('$x=(foo,bar) return($x.has(foo))'))
            self.false(await core.callStorm('$x=(foo,bar) return($x.has(newp))'))
            self.false(await core.callStorm('$x=(foo,bar) return($x.has((foo,bar)))'))

            await core.addStormPkg(pdef)
            nodes = await core.nodes('[ inet:asn=$lib.min(20, 0x30) ]')
            self.len(1, nodes)
            self.eq(20, nodes[0].ndef[1])

            nodes = await core.nodes('[ inet:asn=$lib.min(20, (10, 30)) ]')
            self.len(1, nodes)
            self.eq(10, nodes[0].ndef[1])

            nodes = await core.nodes('[ inet:asn=$lib.max(20, 0x30) ]')
            self.len(1, nodes)
            self.eq(0x30, nodes[0].ndef[1])

            nodes = await core.nodes('[ inet:asn=$lib.max(20, (10, 30)) ]')
            self.len(1, nodes)
            self.eq(30, nodes[0].ndef[1])

            nodes = await core.nodes('[ inet:asn=$lib.len(asdf) ]')
            self.len(1, nodes)
            self.eq(4, nodes[0].ndef[1])

            nodes = await core.nodes('[ test:str=$lib.guid() test:str=$lib.guid() ]')
            self.len(2, nodes)
            self.true(s_common.isguid(nodes[0].ndef[1]))
            self.true(s_common.isguid(nodes[1].ndef[1]))
            self.ne(nodes[0].ndef[1], nodes[1].ndef[1])

            nodes = await core.nodes('[ test:str=$lib.guid(hehe,haha) test:str=$lib.guid(hehe,haha) ]')
            self.len(2, nodes)
            self.true(s_common.isguid(nodes[0].ndef[1]))
            self.true(s_common.isguid(nodes[1].ndef[1]))
            self.eq(nodes[0].ndef[1], nodes[1].ndef[1])

            async with core.getLocalProxy() as prox:
                mesgs = [m async for m in prox.storm('$lib.print("hi there")') if m[0] == 'print']
                self.len(1, mesgs)
                self.stormIsInPrint('hi there', mesgs)

                mesgs = [m async for m in prox.storm('[ inet:fqdn=vertex.link inet:fqdn=woot.com ] $lib.print(:zone)')]
                mesgs = [m for m in mesgs if m[0] == 'print']
                self.len(2, mesgs)
                self.eq('vertex.link', mesgs[0][1]['mesg'])
                self.eq('woot.com', mesgs[1][1]['mesg'])

                mesgs = [m async for m in prox.storm("$lib.print('woot at: {s} {num}', s=hello, num=$(42+43))")]
                self.stormIsInPrint('woot at: hello 85', mesgs)

            # lib.sorted()
            q = '''
                $set = $lib.set(c, b, a)
                for $x in $lib.sorted($set) {
                    [ test:str=$x ]
                }
            '''
            nodes = await core.nodes(q)
            self.len(3, nodes)
            self.eq(nodes[0].ndef[1], 'a')
            self.eq(nodes[1].ndef[1], 'b')
            self.eq(nodes[2].ndef[1], 'c')

            q = '''
                $set = $lib.set(c, b, a)
                for $x in $lib.sorted($set, reverse=$lib.true) {
                    [ test:str=$x ]
                }
            '''
            nodes = await core.nodes(q)
            self.len(3, nodes)
            self.eq(nodes[0].ndef[1], 'c')
            self.eq(nodes[1].ndef[1], 'b')
            self.eq(nodes[2].ndef[1], 'a')

            # $lib.import
            q = '$test = $lib.import(test) $lib.print($test)'
            msgs = await core.stormlist(q)
            self.stormIsInPrint('Imported Module test', msgs)
            q = '$test = $lib.import(newp)'
            msgs = await core.stormlist(q)
            erfo = [m for m in msgs if m[0] == 'err'][0]
            self.eq(erfo[1][0], 'NoSuchName')
            self.eq(erfo[1][1].get('name'), 'newp')

            # lib.len()
            opts = {
                'vars': {
                    'true': True,
                    'list': [1, 2, 3],
                    'dict': {'k1': 'v1', 'k2': 'v2'},
                    'str': '1138',
                    'bytes': b'o'
                }
            }

            self.eq(4, await core.callStorm('return($lib.len($str))', opts=opts))
            self.eq(3, await core.callStorm('return($lib.len($list))', opts=opts))
            self.eq(2, await core.callStorm('return($lib.len($dict))', opts=opts))
            self.eq(1, await core.callStorm('return($lib.len($bytes))', opts=opts))

            with self.raises(s_exc.StormRuntimeError) as cm:
                await core.nodes('$lib.print($lib.len($true))', opts=opts)
            self.eq(cm.exception.get('mesg'), 'Object builtins.bool does not have a length.')

            mesgs = await core.stormlist('$lib.print($lib.list(1,(2),3))')
            self.stormIsInPrint("['1', 2, '3']", mesgs)

            mesgs = await core.stormlist('$lib.print(${ $foo=bar })')
            self.stormIsInPrint('storm:query: "$foo=bar"', mesgs)

            mesgs = await core.stormlist('$lib.print($lib.set(1,2,3))')
            self.stormIsInPrint("'1'", mesgs)
            self.stormIsInPrint("'2'", mesgs)
            self.stormIsInPrint("'3'", mesgs)

            mesgs = await core.stormlist('$lib.print($lib.dict(foo=1, bar=2))')
            self.stormIsInPrint("'foo': '1'", mesgs)
            self.stormIsInPrint("'bar': '2'", mesgs)

            mesgs = await core.stormlist('$lib.print($lib.dict)')
            self.stormIsInPrint("bound method LibBase._dict", mesgs)

            mesgs = await core.stormlist('$lib.print($lib)')
            self.stormIsInPrint("Library $lib", mesgs)

            mesgs = await core.stormlist('$lib.print($lib.queue.add(testq))')
            self.stormIsInPrint("storm:queue: testq", mesgs)

            mesgs = await core.stormlist('$lib.pprint($lib.list(1,2,3))')
            self.stormIsInPrint("('1', '2', '3')", mesgs)

            mesgs = await core.stormlist('$lib.pprint($lib.dict(foo=1, bar=2))')
            self.stormIsInPrint("'foo': '1'", mesgs)
            self.stormIsInPrint("'bar': '2'", mesgs)

            mesgs = await core.stormlist('$lib.pprint($lib.dict)')
            self.stormIsInPrint("bound method LibBase._dict", mesgs)

            mesgs = await core.stormlist('$lib.pprint($lib)')
            self.stormIsInPrint("LibBase object", mesgs)

            mesgs = await core.stormlist('$lib.pprint(newp, clamp=2)')
            errs = [m[1] for m in mesgs if m[0] == 'err']
            self.len(1, errs)
            err = errs[0]
            self.eq(err[0], 'StormRuntimeError')
            self.isin('Invalid clamp length.', err[1].get('mesg'))

            # lib.range()
            q = 'for $v in $lib.range($stop, start=$start, step=$step) { $lib.fire(range, v=$v) }'

            async def getseqn(genr, name, key):
                seqn = []
                async for mtyp, info in genr:
                    if mtyp != 'storm:fire':
                        continue
                    self.eq(info.get('type'), name)
                    seqn.append(info.get('data', {}).get(key))
                return seqn

            opts = {'vars': {'stop': 3, 'start': None, 'step': None}}
            items = await getseqn(core.storm(q, opts), 'range', 'v')
            self.eq(items, [0, 1, 2])

            opts = {'vars': {'stop': 3, 'start': 1, 'step': None}}
            items = await getseqn(core.storm(q, opts), 'range', 'v')
            self.eq(items, [1, 2])

            opts = {'vars': {'stop': 5, 'start': 0, 'step': 2}}
            items = await getseqn(core.storm(q, opts), 'range', 'v')
            self.eq(items, [0, 2, 4])

            opts = {'vars': {'stop': 0, 'start': 4, 'step': None}}
            items = await getseqn(core.storm(q, opts), 'range', 'v')
            self.eq(items, [])

            opts = {'vars': {'stop': 0, 'start': 4, 'step': -1}}
            items = await getseqn(core.storm(q, opts), 'range', 'v')
            self.eq(items, [4, 3, 2, 1])

    async def test_storm_lib_ps(self):

        async with self.getTestCore() as core:

            evnt = asyncio.Event()
            iden = None

            async def runLongStorm():
                q = f'[ test:str=foo test:str={"x"*100} ] | sleep 10 | [ test:str=endofquery ]'
                async for mesg in core.storm(q):
                    nonlocal iden
                    if mesg[0] == 'init':
                        iden = mesg[1]['task']
                    evnt.set()

            task = core.schedCoro(runLongStorm())

            self.true(await asyncio.wait_for(evnt.wait(), timeout=6))

            # Verify that the long query got truncated
            msgs = await core.stormlist('ps.list')

            for msg in msgs:
                if msg[0] == 'print' and 'xxx...' in msg[1]['mesg']:
                    self.eq(120, len(msg[1]['mesg']))

            self.stormIsInPrint('xxx...', msgs)
            self.stormIsInPrint('name: storm', msgs)
            self.stormIsInPrint('user: root', msgs)
            self.stormIsInPrint('status: None', msgs)
            self.stormIsInPrint('2 tasks found.', msgs)
            self.stormIsInPrint('start time: 2', msgs)

            self.stormIsInPrint(f'task iden: {iden}', msgs)

            # Verify we see the whole query
            msgs = await core.stormlist('ps.list --verbose')
            self.stormIsInPrint('endofquery', msgs)

            msgs = await core.stormlist(f'ps.kill {iden}')
            self.stormIsInPrint('kill status: True', msgs)
            self.true(task.done())

            msgs = await core.stormlist('ps.list')
            self.stormIsInPrint('1 tasks found.', msgs)

            bond = await core.auth.addUser('bond')

            async with core.getLocalProxy(user='bond') as prox:

                evnt = asyncio.Event()
                iden = None

                async def runLongStorm():
                    async for mesg in core.storm('[ test:str=foo test:str=bar ] | sleep 10'):
                        nonlocal iden
                        if mesg[0] == 'init':
                            iden = mesg[1]['task']
                        evnt.set()

                task = core.schedCoro(runLongStorm())
                self.true(await asyncio.wait_for(evnt.wait(), timeout=6))

                msgs = await core.stormlist('ps.list')
                self.stormIsInPrint('2 tasks found.', msgs)
                self.stormIsInPrint(f'task iden: {iden}', msgs)

                msgs = await alist(prox.storm('ps.list'))
                self.stormIsInPrint('1 tasks found.', msgs)

                # Try killing from the unprivileged user
                msgs = await alist(prox.storm(f'ps.kill {iden}'))
                self.stormIsInErr('Provided iden does not match any processes.', msgs)

                # Try a kill with a numeric identifier - this won't match
                msgs = await alist(prox.storm(f'ps.kill 123412341234'))
                self.stormIsInErr('Provided iden does not match any processes.', msgs)

                # Give user explicit permissions to list
                await core.addUserRule(bond.iden, (True, ('task', 'get')))

                # Match all tasks
                msgs = await alist(prox.storm(f"ps.kill ''"))
                self.stormIsInErr('Provided iden matches more than one process.', msgs)

                msgs = await alist(prox.storm('ps.list'))
                self.stormIsInPrint(f'task iden: {iden}', msgs)

                # Give user explicit license to kill
                await core.addUserRule(bond.iden, (True, ('task', 'del')))

                # Kill the task as the user
                msgs = await alist(prox.storm(f'ps.kill {iden}'))
                self.stormIsInPrint('kill status: True', msgs)
                self.true(task.done())

                # Kill a task that doesn't exist
                self.false(await core.kill(bond, 'newp'))

    async def test_storm_lib_query(self):
        async with self.getTestCore() as core:
            # basic
            q = '''
            $foo = ${ [test:str=theevalthatmendo] }
            $foo.exec()
            '''
            await core.nodes(q)
            nodes = await core.nodes('test:str=theevalthatmendo')
            self.len(1, nodes)

            # exec vars do not populate upwards
            q = '''
            $foo = "that is one neato burrito"
            $baz = ${ $bar=$lib.str.concat(wompwomp, $lib.guid()) $lib.print("in exec") }
            $baz.exec()
            $lib.print("post exec {bar}", bar=$bar)
            [ test:str=$foo ]
            '''
            with self.raises(s_exc.NoSuchVar):
                await core.nodes(q)

            # make sure returns work
            q = '''
            $foo = $(10)
            $bar = ${ return ( $($foo+1) ) }
            [test:int=$bar.exec()]
            '''
            nodes = await core.nodes(q)
            self.len(1, nodes)
            self.eq(nodes[0].ndef, ('test:int', 11))

            # make sure it inherits the runt it's created in, not exec'd in
            q = '''
            $foo = ${$lib.print("look ma, my runt") $bing = $(0) }

            function foofunc() {
                $bing = $(99)
                yield $foo.exec()
                $lib.print("bing is now {bing}", bing=$bing)
                return ($(0))
            }

            $foofunc()
            '''
            msgs = await core.stormlist(q)
            self.stormIsInPrint('look ma, my runt', msgs)
            self.stormIsInPrint('bing is now 99', msgs)

            # vars may be captured for each node flowing through them
            q = '''[(test:int=100 :loc=us.va) (test:int=200 :loc=us.ca)] $foo=:loc
            $q = ${ $lib.print($foo) } $q.exec()'''
            msgs = await core.stormlist(q)
            self.stormIsInPrint('us.va', msgs)
            self.stormIsInPrint('us.ca', msgs)

            # Yield/iterator behavior
            nodes = await core.nodes('''
                function foo(x) {
                    return(${
                        [ inet:ipv4=$x ]
                    })
                }

                [it:dev:str=1.2.3.4]

                $genr = $foo($node.repr())

                -> { yield $genr }
            ''')
            self.len(1, nodes)
            self.eq(nodes[0].ndef, ('inet:ipv4', 0x01020304))

            nodes = await core.nodes('''
                function foo(x) {
                    return( ${ [ inet:ipv4=$x ] } )
                }

                [it:dev:str=5.5.5.5]

                $genr = $foo($node.repr())

                $genr.exec()
            ''')
            self.len(1, await core.nodes('inet:ipv4=5.5.5.5'))

            msgs = await core.stormlist('''
                $embed = ${[inet:ipv4=1.2.3.4]}
                for $xnode in $embed {
                    $lib.print($xnode.repr())
                }
            ''')
            self.stormIsInPrint('1.2.3.4', msgs)

            q = '''[test:int=1 test:int=2]
            $currentNode = $node
            $q=${ [test:str=$currentNode.value()] }
            yield $q
            '''
            nodes = await core.nodes(q)
            self.len(4, nodes)
            self.eq({n.ndef for n in nodes},
                    {('test:int', 1), ('test:int', 2), ('test:str', '1'), ('test:str', '2')})

            # You can toprim() as Query object.
            q = '''$q=${ $lib.print('fire in the hole') } $lib.fire('test', q=$q)
            '''
            msgs = await core.stormlist(q)
            fires = [m for m in msgs if m[0] == 'storm:fire']
            self.len(1, fires)
            self.eq(fires[0][1].get('data').get('q'),
                    "$lib.print('fire in the hole')")

    async def test_storm_lib_node(self):
        async with self.getTestCore() as core:
            nodes = await core.nodes('[ test:str=woot :tick=2001] [ test:int=$node.isform(test:str) ] +test:int')
            self.eq(1, nodes[0].ndef[1])

            q = 'test:str=woot $lib.fire(name=pode, pode=$node.pack(dorepr=True))'
            msgs = await core.stormlist(q, opts={'repr': True})
            pode = [m[1] for m in msgs if m[0] == 'node'][0]
            apode = [m[1].get('data').get('pode') for m in msgs if m[0] == 'storm:fire'][0]
            self.eq(pode[0], ('test:str', 'woot'))
            pode[1].pop('path')
            self.eq(pode, apode)

    async def test_storm_lib_dict(self):
        async with self.getTestCore() as core:
            nodes = await core.nodes('$blah = $lib.dict(foo=vertex.link) [ inet:fqdn=$blah.foo ]')
            self.len(1, nodes)
            self.eq('vertex.link', nodes[0].ndef[1])

            self.eq(2, await core.callStorm('$d=$lib.dict(k1=1, k2=2) return($lib.len($d))'))

    async def test_storm_lib_str(self):
        async with self.getTestCore() as core:
            q = '$v=vertex $l=link $fqdn=$lib.str.concat($v, ".", $l)' \
                ' [ inet:email=$lib.str.format("visi@{domain}", domain=$fqdn) ]'
            nodes = await core.nodes(q)
            self.len(1, nodes)
            self.eq('visi@vertex.link', nodes[0].ndef[1])

            nodes = await core.nodes('$s = woot [ test:int=$s.startswith(w) ]')
            self.eq(1, nodes[0].ndef[1])

            nodes = await core.nodes('$s = woot [ test:int=$s.endswith(visi) ]')
            self.eq(0, nodes[0].ndef[1])

            nodes = await core.nodes('$s = woot [ test:str=$s.rjust(10) ]')
            self.eq('      woot', nodes[0].ndef[1])

            nodes = await core.nodes('$s = woot [ test:str=$s.ljust(10) ]')
            self.eq('woot      ', nodes[0].ndef[1])

            sobj = s_stormtypes.Str('beepbeep')
            self.len(8, sobj)

            nodes = await core.nodes('$s = (foo, bar, baz) [ test:str=$lib.str.join(".", $s) ]')
            self.eq('foo.bar.baz', nodes[0].ndef[1])

            nodes = await core.nodes('$s = foo-bar-baz [ test:str=$s.replace("-", ".") ]')
            self.eq('foo.bar.baz', nodes[0].ndef[1])

            nodes = await core.nodes('$s = foo-bar-baz [ test:str=$s.replace("-", ".", 1) ]')
            self.eq('foo.bar-baz', nodes[0].ndef[1])

            q = '$foo=" foo " return ( $foo.strip() )'
            self.eq('foo', await core.callStorm(q))

            q = '$foo=" foo " return ( $foo.lstrip() )'
            self.eq('foo ', await core.callStorm(q))

            q = '$foo=" foo " return ( $foo.rstrip() )'
            self.eq(' foo', await core.callStorm(q))

            q = '$foo="quickbrownfox" return ( $foo.strip(quxk) )'
            self.eq('ickbrownfo', await core.callStorm(q))

            q = '$foo="quickbrownfox" return ( $foo.lstrip(quxk) )'
            self.eq('ickbrownfox', await core.callStorm(q))

            q = '$foo="quickbrownfox" return ( $foo.rstrip(quxk) )'
            self.eq('quickbrownfo', await core.callStorm(q))

            q = '$foo="QuickBrownFox" return ( $foo.lower() )'
            self.eq('quickbrownfox', await core.callStorm(q))

            q = '$foo="QuickBrownFox" return ( $foo.upper() )'
            self.eq('QUICKBROWNFOX', await core.callStorm(q))

            q = '$foo="quickbrownfox" return ( $foo.slice(5) )'
            self.eq('brownfox', await core.callStorm(q))

            q = '$foo="quickbrownfox" return ( $foo.slice(5, 10) )'
            self.eq('brown', await core.callStorm(q))

            q = '$foo="quickbrownfox" return ( $foo.slice((-8)) )'
            self.eq('brownfox', await core.callStorm(q))

            q = '$foo="quickbrownfox" return ( $foo.slice(0, (-3)) )'
            self.eq('quickbrown', await core.callStorm(q))

            q = '$foo="quickbrownfox" return ( $foo.slice(55, 42) )'
            self.eq('', await core.callStorm(q))

            q = '$foo="quickbrownfox" return ( $foo.slice("newp") )'
            await self.asyncraises(s_exc.BadCast, core.callStorm(q))

            q = '$foo="foobar" return ( $foo.reverse() )'
            self.eq('raboof', await core.callStorm(q))

            # tuck the regx tests in with str
            self.true(await core.callStorm(r'''return($lib.regex.matches('^foo', foobar))'''))
            self.true(await core.callStorm(r'''return($lib.regex.matches('foo', FOOBAR, $lib.regex.flags.i))'''))
            self.false(await core.callStorm(r'''return($lib.regex.matches('^foo$', foobar))'''))
            self.false(await core.callStorm(f'return($lib.regex.matches(foo, " foobar"))'))

            self.eq(('oo',), await core.callStorm(r'''return($lib.regex.search('([aeiou]+)', foobar))'''))
            self.eq(('foo', 'baz'), await core.callStorm('return($lib.regex.search("(foo)bar(baz)", foobarbaz))'))
            self.eq((), await core.callStorm('return($lib.regex.search(foo, foobar))'))
            self.none(await core.callStorm('return($lib.regex.search(foo, bat))'))

            self.eq(('G0006',), await core.callStorm('return($lib.regex.findall("(G[0-9]{4}) and", "G0006 and G0001"))'))
            self.eq(('G0006', 'G0001'), await core.callStorm('return($lib.regex.findall("G[0-9]{4}", "G0006 and G0001"))'))
            self.eq(('G0006', 'G0001'), await core.callStorm('return($lib.regex.findall("(G[0-9]{4})", "G0006 and G0001"))'))
            valu = await core.callStorm('return($lib.regex.findall("(G[0-9]{4}) (hehe)", "G0006 hehe and G0001 hehe G0009 hoho"))')
            self.eq((('G0006', 'hehe'), ('G0001', 'hehe')), valu)
            self.eq([], await core.callStorm('return($lib.regex.findall("(G[0-9]{4})", "newp G000 newp"))'))

            self.eq(('foo', 'bar', 'baz'), await core.callStorm('$x = "foo,bar,baz" return($x.split(","))'))
            self.eq(('foo', 'bar', 'baz'), await core.callStorm('$x = "foo,bar,baz" return($x.rsplit(","))'))
            self.eq(('foo', 'bar,baz'), await core.callStorm('$x = "foo,bar,baz" return($x.split(",", maxsplit=1))'))
            self.eq(('foo,bar', 'baz'), await core.callStorm('$x = "foo,bar,baz" return($x.rsplit(",", maxsplit=1))'))

    async def test_storm_lib_bytes_gzip(self):
        async with self.getTestCore() as core:
            async with await core.snap() as snap:
                hstr = 'ohhai'
                ghstr = base64.urlsafe_b64encode((gzip.compress(hstr.encode()))).decode()
                mstr = 'ohgood'
                n2 = s_common.guid()
                n3 = s_common.guid()

                node1 = await snap.addNode('graph:node', '*', {'data': ghstr})
                node2 = await snap.addNode('graph:node', '*', {'data': mstr})

                text = f'''
                    graph:node={node1.ndef[1]}
                    $gzthing = :data
                    $foo = $lib.base64.decode($gzthing).gunzip()
                    $lib.print($foo)

                    [ graph:node={n2} :data=$foo.decode() ]
                '''

                await core.stormlist(text)

                # make sure we gunzip correctly
                opts = {'vars': {'iden': n2}}
                nodes = await snap.nodes('graph:node=$iden', opts=opts)
                self.len(1, nodes)
                self.eq(hstr, nodes[0].get('data'))

                # gzip
                text = f'''
                    graph:node={node2.ndef[1]}
                    $bar = :data
                    [ graph:node={n3} :data=$lib.base64.encode($bar.encode().gzip()) ]
                '''
                await core.stormlist(text)

                # make sure we gzip correctly
                opts = {'vars': {'iden': n3}}
                nodes = await snap.nodes('graph:node=$iden', opts=opts)
                self.len(1, nodes)
                self.eq(mstr.encode(), gzip.decompress(base64.urlsafe_b64decode(nodes[0].props['data'])))

    async def test_storm_lib_bytes_bzip(self):
        async with self.getTestCore() as core:
            async with await core.snap() as snap:
                hstr = 'ohhai'
                ghstr = base64.urlsafe_b64encode((bz2.compress(hstr.encode()))).decode()
                mstr = 'ohgood'
                ggstr = base64.urlsafe_b64encode((bz2.compress(mstr.encode()))).decode()
                n2 = s_common.guid()
                n3 = s_common.guid()

                node1 = await snap.addNode('graph:node', '*', {'data': ghstr})
                node2 = await snap.addNode('graph:node', '*', {'data': mstr})

                text = '''
                    graph:node={valu}
                    $bzthing = :data
                    $foo = $lib.base64.decode($bzthing).bunzip()
                    $lib.print($foo)

                    [ graph:node={n2} :data=$foo.decode() ]
                '''
                text = text.format(valu=node1.ndef[1], n2=n2)
                await core.stormlist(text)

                # make sure we bunzip correctly
                opts = {'vars': {'iden': n2}}
                nodes = await snap.nodes('graph:node=$iden', opts=opts)
                self.len(1, nodes)
                self.eq(hstr, nodes[0].props['data'])

                # bzip
                text = '''
                    graph:node={valu}
                    $bar = :data
                    [ graph:node={n3} :data=$lib.base64.encode($bar.encode().bzip()) ]
                '''
                text = text.format(valu=node2.ndef[1], n3=n3)
                await core.stormlist(text)

                # make sure we bzip correctly
                opts = {'vars': {'iden': n3}}
                nodes = await snap.nodes('graph:node=$iden', opts=opts)
                self.len(1, nodes)
                self.eq(ggstr, nodes[0].props['data'])

    async def test_storm_lib_bytes_json(self):
        async with self.getTestCore() as core:
            async with await core.snap() as snap:
                foo = {'a': 'ohhai'}
                ghstr = json.dumps(foo)
                n2 = s_common.guid()

                node1 = await snap.addNode('graph:node', '*', {'data': ghstr})

                text = '''
                    graph:node={valu}
                    $jzthing = :data
                    $foo = $jzthing.encode().json()

                    [ graph:node={n2} :data=$foo ]
                '''
                text = text.format(valu=node1.ndef[1], n2=n2)
                await core.stormlist(text)

                # make sure we json loaded correctly
                opts = {'vars': {'iden': n2}}
                nodes = await snap.nodes('graph:node=$iden', opts=opts)
                self.len(1, nodes)
                self.eq(foo, nodes[0].props['data'])

    async def test_storm_lib_list(self):
        async with self.getTestCore() as core:
            # Base List object behavior
            q = '''// $lib.list ctor
            $list=$lib.list(1,2,3)
            // __len__
            $lib.print('List size is {len}', len=$lib.len($list))
            // aiter/iter method
            $sum = $(0)
            for $valu in $list {
                $sum = $( $sum + $valu)
            }
            $lib.print('Sum is {sum}', sum=$sum)
            // Append method
            $list.append(4)
            // size method
            $lib.print('List size is now {len}', len=$list.size())
            // Access the values by index
            $lib.print('List[0]={zero}, List[-1]={neg1}', zero=$list.index(0), neg1=$list.index(-1))
            $sum = $(0)
            for $valu in $list {
                $sum = $( $sum + $valu)
            }
            $lib.print('Sum is now {sum}', sum=$sum)
            // Empty lists may also be made
            $elst=$lib.list()
            $lib.print('elst size is {len}', len=$lib.len($elst))
            '''
            msgs = await core.stormlist(q)
            self.stormIsInPrint('List size is 3', msgs)
            self.stormIsInPrint('Sum is 6', msgs)
            self.stormIsInPrint('List[0]=1, List[-1]=4', msgs)
            self.stormIsInPrint('List size is now 4', msgs)
            self.stormIsInPrint('Sum is now 10', msgs)
            self.stormIsInPrint('elst size is 0', msgs)

            # Convert primitive python objects to List objects
            q = '$v=(foo,bar,baz) [ test:str=$v.index(1) test:int=$v.length() ]'
            nodes = await core.nodes(q)
            self.eq(nodes[0].ndef, ('test:str', 'bar'))
            self.eq(nodes[1].ndef, ('test:int', 3))

            # Python Tuples can be treated like a List object for accessing via data inside of.
            q = '[ test:comp=(10,lol) ] $x=$node.ndef().index(1).index(1) [ test:str=$x ]'
            nodes = await core.nodes(q)
            self.eq(nodes[0].ndef, ('test:str', 'lol'))

            # sad case - index out of bounds.
            q = 'test:comp=(10,lol) $x=$node.ndef().index(2)'
            mesgs = await core.stormlist(q)
            errs = [m[1] for m in mesgs if m[0] == 'err']
            self.len(1, errs)
            self.eq(errs[0][0], 'StormRuntimeError')

            self.eq('bar', await core.callStorm('$foo = (foo, bar) return($foo.1)'))
            self.eq('foo', await core.callStorm('$foo = (foo, bar) return($foo."-2")'))
            self.eq('bar', await core.callStorm('$foo = (foo, bar) return($foo.pop())'))
            with self.raises(s_exc.StormRuntimeError):
                await core.callStorm('$lib.list().pop()')

    async def test_storm_lib_fire(self):
        async with self.getTestCore() as core:
            text = '$lib.fire(foo:bar, baz=faz)'

            gotn = [mesg for mesg in await core.stormlist(text) if mesg[0] == 'storm:fire']

            self.len(1, gotn)

            self.eq(gotn[0][1]['type'], 'foo:bar')
            self.eq(gotn[0][1]['data']['baz'], 'faz')

            await core.addTagProp('score', ('int', {}), {})

            await core.callStorm('[inet:ipv4=1.2.3.4 +#foo=2021 +#foo:score=9001]')
            q = 'inet:ipv4 $lib.fire(msg:pack, sode=$node.getStorNodes())'
            gotn = [mesg async for mesg in core.storm(q) if mesg[0] == 'storm:fire']
            self.len(1, gotn)
            self.eq(gotn[0][1]['data']['sode'][0]['tagprops'], {'foo': {'score': (9001, 9)}})
            self.eq(gotn[0][1]['type'], 'msg:pack')

    async def test_storm_node_repr(self):
        text = '''
            [ inet:ipv4=1.2.3.4 :loc=us]
            $ipv4 = $node.repr()
            $loc = $node.repr(loc)
            $latlong = $node.repr(latlong, defv="??")
            $valu = $lib.str.format("{ipv4} in {loc} at {latlong}", ipv4=$ipv4, loc=$loc, latlong=$latlong)
            [ test:str=$valu ]
            +test:str
        '''

        async with self.getTestCore() as core:
            nodes = await core.nodes(text)
            self.len(1, nodes)
            self.eq(nodes[0].ndef[1], '1.2.3.4 in us at ??')

            mesgs = await core.stormlist('inet:ipv4 $repr=$node.repr(newp)')

            err = mesgs[-2][1]
            self.eq(err[0], 'NoSuchProp')
            self.eq(err[1].get('prop'), 'newp')
            self.eq(err[1].get('form'), 'inet:ipv4')

    async def test_storm_csv(self):
        async with self.getTestCore() as core:
            await core.nodes('[test:str=1234 :tick=2001]')
            await core.nodes('[test:str=9876 :tick=3001]')

            q = "test:str " \
                "$tick=$node.repr(tick) " \
                "$lib.csv.emit($node.form(), $node.value(), $tick, table=mytable)"

            mesgs = await core.stormlist(q, {'show': ('err', 'csv:row')})
            csv_rows = [m for m in mesgs if m[0] == 'csv:row']
            self.len(2, csv_rows)
            csv_rows.sort(key=lambda x: x[1].get('row')[1])
            self.eq(csv_rows[0],
                    ('csv:row', {'row': ['test:str', '1234', '2001/01/01 00:00:00.000'],
                                 'table': 'mytable'}))
            self.eq(csv_rows[1],
                    ('csv:row', {'row': ['test:str', '9876', '3001/01/01 00:00:00.000'],
                                 'table': 'mytable'}))

            q = 'test:str $hehe=$node.props.hehe $lib.csv.emit(:tick, $hehe)'
            mesgs = await core.stormlist(q, {'show': ('err', 'csv:row')})
            csv_rows = [m for m in mesgs if m[0] == 'csv:row']
            self.len(2, csv_rows)
            self.eq(csv_rows[0], ('csv:row', {'row': [978307200000, None], 'table': None}))
            self.eq(csv_rows[1], ('csv:row', {'row': [32535216000000, None], 'table': None}))

            # Sad path case...
            q = '''
                [ test:str=woot ]
                $lib.csv.emit($path)
            '''
            mesgs = await core.stormlist(q, {'show': ('err', 'csv:row')})
            err = mesgs[-2]
            self.eq(err[1][0], 'NoSuchType')

    async def test_storm_text(self):
        async with self.getTestCore() as core:
            nodes = await core.nodes('''
                [ test:int=10 ] $text=$lib.text(hehe) { +test:int>=10 $text.add(haha) }
                [ test:str=$text.str() ] +test:str''')
            self.len(1, nodes)
            self.eq(nodes[0].ndef, ('test:str', 'hehehaha'))

            q = '''$t=$lib.text(beepboop) $lib.print($lib.len($t))
            $t.add("more!") $lib.print($lib.len($t))
            '''
            msgs = await core.stormlist(q)
            self.stormIsInPrint('8', msgs)
            self.stormIsInPrint('13', msgs)

    async def test_storm_set(self):

        async with self.getTestCore() as core:

            await core.nodes('[inet:ipv4=1.2.3.4 :asn=20]')
            await core.nodes('[inet:ipv4=5.6.7.8 :asn=30]')

            q = '''
                $set = $lib.set()
                inet:ipv4 $set.add(:asn)
                [ graph:node="*" ] +graph:node [ :data=$set.list() ]
            '''
            nodes = await core.nodes(q)
            self.len(1, nodes)
            self.eq(tuple(sorted(nodes[0].get('data'))), (20, 30))

            q = '''
                $set = $lib.set()
                inet:ipv4 $set.adds((:asn,:asn))
                [ graph:node="*" ] +graph:node [ :data=$set.list() ]
            '''
            nodes = await core.nodes(q)
            self.len(1, nodes)
            self.eq(tuple(sorted(nodes[0].get('data'))), (20, 30))

            q = '''
                $set = $lib.set()
                inet:ipv4 $set.adds((:asn,:asn))
                { +:asn=20 $set.rem(:asn) }
                [ graph:node="*" ] +graph:node [ :data=$set.list() ]
            '''
            nodes = await core.nodes(q)
            self.len(1, nodes)
            self.eq(tuple(sorted(nodes[0].get('data'))), (30,))

            q = '''
                $set = $lib.set()
                inet:ipv4 $set.add(:asn)
                $set.rems((:asn,:asn))
                [ graph:node="*" ] +graph:node [ :data=$set.list() ]
            '''
            nodes = await core.nodes(q)
            self.len(1, nodes)
            self.eq(tuple(sorted(nodes[0].get('data'))), ())

            q = '$set = $lib.set(a, b, c, b, a) [test:int=$set.size()]'
            nodes = await core.nodes(q)
            self.len(1, nodes)
            self.eq(nodes[0].ndef, ('test:int', 3))

            q = '''$set = $lib.set(a, b, c)
            for $v in $set {
                $lib.print('set valu: {v}', v=$v)
            }
            '''
            mesgs = await core.stormlist(q)
            self.stormIsInPrint('set valu: a', mesgs)
            self.stormIsInPrint('set valu: b', mesgs)
            self.stormIsInPrint('set valu: c', mesgs)

            q = '''
                $set = $lib.set()
                $set.add(foo)
                if $set.has(foo) { [ test:str=asdf ] }
            '''
            nodes = await core.nodes(q)
            self.len(1, nodes)
            self.eq(nodes[0].ndef, ('test:str', 'asdf'))

    async def test_storm_path(self):
        async with self.getTestCore() as core:
            await core.nodes('[ inet:dns:a=(vertex.link, 1.2.3.4) ]')
            q = '''
                inet:fqdn=vertex.link -> inet:dns:a -> inet:ipv4
                $idens = $path.idens()
                [ graph:node="*" ] +graph:node [ :data=$idens ]
            '''

            idens = (
                '02488bc284ffd0f60f474d5af66a8c0cf89789f766b51fde1d3da9b227005f47',
                '20153b758f9d5eaaa38e4f4a65c36da797c3e59e549620fa7c4895e1a920991f',
                '3ecd51e142a5acfcde42c02ff5c68378bfaf1eaf49fe9721550b6e7d6013b699',
            )

            nodes = await core.nodes(q)
            self.len(1, nodes)
            self.eq(tuple(sorted(nodes[0].get('data'))), idens)

            opts = {'vars': {'testvar': 'test'}}
            text = "[ test:str='123' ] $testkey=testvar [ test:str=$path.vars.$testkey ]"
            nodes = await core.nodes(text, opts=opts)
            self.len(2, nodes)
            self.eq(nodes[0].ndef, ('test:str', 'test'))

            text = "[ test:str='123' ] [ test:str=$path.vars.testkey ]"
            mesgs = await core.stormlist(text)
            errs = [m[1] for m in mesgs if m[0] == 'err']
            self.len(1, errs)
            err = errs[0]
            self.eq(err[0], 'StormRuntimeError')
            self.isin('No var with name: testkey', err[1].get('mesg'))

            opts = {'vars': {'testkey': 'testvar'}}
            text = "[ test:str='123' ] $path.vars.$testkey = test [ test:str=$path.vars.testvar ]"
            nodes = await core.nodes(text, opts=opts)
            self.len(2, nodes)
            self.eq(nodes[0].ndef, ('test:str', 'test'))
            self.eq(nodes[1].ndef, ('test:str', '123'))

            opts = {'vars': {'testvar': 'test', 'testkey': 'testvar'}}
            text = '''
                [ test:str='123' ]
                for ($name, $valu) in $path.vars {
                    $lib.print('{name}={valu}', name=$name, valu=$valu)
                }
            '''
            msgs = await core.stormlist(text, opts=opts)

            self.stormIsInPrint('testvar=test', msgs)
            self.stormIsInPrint('testkey=testvar', msgs)

            async with core.getLocalProxy() as proxy:
                msgs = await proxy.storm('''
                    [ ps:contact=* ]
                    $path.meta.foo = bar
                    $path.meta.baz = faz
                    $path.meta.baz = $lib.undef
                    {
                        for ($name, $valu) in $path.meta {
                            $lib.print('meta: {name}={valu}', name=$name, valu=$valu)
                        }
                    }
                    if $path.meta.foo { $lib.print(foofoofoo) }
                ''').list()
                self.stormIsInPrint('foofoofoo', msgs)
                self.stormIsInPrint('meta: foo=bar', msgs)
                pode = [m[1] for m in msgs if m[0] == 'node'][0]
                self.len(1, pode[1]['path'])
                self.eq('bar', pode[1]['path']['foo'])

    async def test_storm_trace(self):
        async with self.getTestCore() as core:
            await core.nodes('[ inet:dns:a=(vertex.link, 1.2.3.4) ]')

            q = '''
                inet:fqdn=vertex.link

                $trace=$path.trace()

                -> inet:dns:a -> inet:ipv4

                /* Make a trace object from a path which already has nodes */
                $trace2=$path.trace()

                [ graph:node="*" ] +graph:node [ :data=$trace.idens() ]

                /* Print the contents of the second trace */
                $lib.print($trace2.idens())
                '''
            mesgs = await core.stormlist(q)
            podes = [m[1] for m in mesgs if m[0] == 'node']
            self.len(1, podes)
            pode = podes[0]

            idens = (
                '02488bc284ffd0f60f474d5af66a8c0cf89789f766b51fde1d3da9b227005f47',
                '20153b758f9d5eaaa38e4f4a65c36da797c3e59e549620fa7c4895e1a920991f',
                '3ecd51e142a5acfcde42c02ff5c68378bfaf1eaf49fe9721550b6e7d6013b699',
            )

            self.eq(tuple(sorted(pode[1]['props'].get('data'))), idens)

            for iden in idens:
                self.stormIsInPrint(iden, mesgs)

    async def test_stormuser(self):
        # Do not include persistent vars support in this test see
        # test_persistent_vars for that behavior.
        async with self.getTestCore() as core:
            q = '$lib.print($lib.user.name())'
            mesgs = await core.stormlist(q)
            self.stormIsInPrint('root', mesgs)
            self.eq(core.auth.rootuser.iden, await core.callStorm('return($lib.user.iden)'))

    async def test_persistent_vars(self):
        with self.getTestDir() as dirn:
            async with self.getTestCore(dirn=dirn) as core:
                async with core.getLocalProxy() as prox:
                    # User setup for $lib.user.vars() tests

                    ret1 = await prox.addUser('user1', passwd='secret')
                    iden1 = ret1.get('iden')

                    await prox.addUserRule(iden1, (True, ('node', 'add')))
                    await prox.addUserRule(iden1, (True, ('node', 'prop', 'set')))
                    await prox.addUserRule(iden1, (True, ('globals', 'get', 'userkey',)))

                    # Basic tests as root for $lib.globals

                    q = '''$lib.globals.set(adminkey, sekrit)
                    $lib.globals.set(userkey, lessThanSekrit)
                    $lib.globals.set(throwaway, beep)
                    $valu=$lib.globals.get(adminkey)
                    $lib.print($valu)
                    '''
                    mesgs = await s_test.alist(prox.storm(q))
                    self.stormIsInPrint('sekrit', mesgs)

                    popq = '''$valu = $lib.globals.pop(throwaway)
                    $lib.print("pop valu is {valu}", valu=$valu)
                    '''
                    mesgs = await s_test.alist(prox.storm(popq))
                    self.stormIsInPrint('pop valu is beep', mesgs)

                    q = '''$x=$lib.dict(foo=1)
                    $lib.globals.set(bar, $x)
                    $y=$lib.globals.get(bar)
                    $lib.print("valu={v}", v=$y.foo)
                    '''
                    mesgs = await s_test.alist(prox.storm(q))
                    self.stormIsInPrint('valu=1', mesgs)

                    # get and pop take a secondary default value which may be returned
                    q = '''$valu = $lib.globals.get(throwaway, $(0))
                    $lib.print("get valu is {valu}", valu=$valu)
                    '''
                    mesgs = await s_test.alist(prox.storm(q))
                    self.stormIsInPrint('get valu is 0', mesgs)

                    q = '''$valu = $lib.globals.pop(throwaway, $(0))
                    $lib.print("pop valu is {valu}", valu=$valu)
                    '''
                    mesgs = await s_test.alist(prox.storm(q))
                    self.stormIsInPrint('pop valu is 0', mesgs)

                    listq = '''for ($key, $valu) in $lib.globals.list() {
                    $string = $lib.str.format("{key} is {valu}", key=$key, valu=$valu)
                    $lib.print($string)
                    }
                    '''
                    mesgs = await s_test.alist(prox.storm(listq))
                    self.len(3, [m for m in mesgs if m[0] == 'print'])
                    self.stormIsInPrint('adminkey is sekrit', mesgs)
                    self.stormIsInPrint('userkey is lessThanSekrit', mesgs)

                    # Storing a valu into the hive gets toprim()'d
                    q = '[test:str=test] $lib.user.vars.set(mynode, $node) return($lib.user.vars.get(mynode))'
                    data = await prox.callStorm(q)
                    self.eq(data, 'test')

                    # Sad path - names must be strings.
                    q = '$lib.globals.set((my, nested, valu), haha)'
                    mesgs = await prox.storm(q).list()
                    err = 'The name of a persistent variable must be a string.'
                    self.stormIsInErr(err, mesgs)

                    # Sad path - names must be strings.
                    q = '$lib.globals.set((my, nested, valu), haha)'
                    mesgs = await prox.storm(q).list()
                    err = 'The name of a persistent variable must be a string.'
                    self.stormIsInErr(err, mesgs)

                async with core.getLocalProxy() as uprox:
                    self.true(await uprox.setCellUser(iden1))

                    q = '''$lib.user.vars.set(somekey, hehe)
                    $valu=$lib.user.vars.get(somekey)
                    $lib.print($valu)
                    '''
                    mesgs = await s_test.alist(uprox.storm(q))
                    self.stormIsInPrint('hehe', mesgs)

                    q = '''$lib.user.vars.set(somekey, hehe)
                    $lib.user.vars.set(anotherkey, weee)
                    [test:str=$lib.user.vars.get(somekey)]
                    '''
                    mesgs = await s_test.alist(uprox.storm(q))
                    self.len(1, await core.nodes('test:str=hehe'))

                    listq = '''for ($key, $valu) in $lib.user.vars.list() {
                        $string = $lib.str.format("{key} is {valu}", key=$key, valu=$valu)
                        $lib.print($string)
                    }
                    '''
                    mesgs = await s_test.alist(uprox.storm(listq))
                    self.stormIsInPrint('somekey is hehe', mesgs)
                    self.stormIsInPrint('anotherkey is weee', mesgs)

                    popq = '''$valu = $lib.user.vars.pop(anotherkey)
                    $lib.print("pop valu is {valu}", valu=$valu)
                    '''
                    mesgs = await s_test.alist(uprox.storm(popq))
                    self.stormIsInPrint('pop valu is weee', mesgs)

                    mesgs = await s_test.alist(uprox.storm(listq))
                    self.len(1, [m for m in mesgs if m[0] == 'print'])
                    self.stormIsInPrint('somekey is hehe', mesgs)

                    # get and pop take a secondary default value which may be returned
                    q = '''$valu = $lib.user.vars.get(newp, $(0))
                    $lib.print("get valu is {valu}", valu=$valu)
                    '''
                    mesgs = await s_test.alist(prox.storm(q))
                    self.stormIsInPrint('get valu is 0', mesgs)

                    q = '''$valu = $lib.user.vars.pop(newp, $(0))
                    $lib.print("pop valu is {valu}", valu=$valu)
                    '''
                    mesgs = await s_test.alist(prox.storm(q))
                    self.stormIsInPrint('pop valu is 0', mesgs)

                    # the user can access the specific core.vars key
                    # that they have access to but not the admin key
                    q = '''$valu=$lib.globals.get(userkey)
                        $lib.print($valu)
                        '''
                    mesgs = await s_test.alist(uprox.storm(q))
                    self.stormIsInPrint('lessThanSekrit', mesgs)

                    # While the user has get perm, they do not have set or pop
                    # permission
                    q = '''$valu=$lib.globals.pop(userkey)
                    $lib.print($valu)
                    '''
                    mesgs = await s_test.alist(uprox.storm(q))
                    self.len(0, [m for m in mesgs if m[0] == 'print'])
                    errs = [m for m in mesgs if m[0] == 'err']
                    self.len(1, errs)
                    self.eq(errs[0][1][0], 'AuthDeny')

                    q = '''$valu=$lib.globals.set(userkey, newSekritValu)
                    $lib.print($valu)
                    '''
                    mesgs = await s_test.alist(uprox.storm(q))
                    self.len(0, [m for m in mesgs if m[0] == 'print'])
                    errs = [m for m in mesgs if m[0] == 'err']
                    self.len(1, errs)
                    self.eq(errs[0][1][0], 'AuthDeny')

                    # Attempting to access the adminkey fails
                    q = '''$valu=$lib.globals.get(adminkey)
                    $lib.print($valu)
                    '''
                    mesgs = await s_test.alist(uprox.storm(q))
                    self.len(0, [m for m in mesgs if m[0] == 'print'])
                    errs = [m for m in mesgs if m[0] == 'err']
                    self.len(1, errs)
                    self.eq(errs[0][1][0], 'AuthDeny')

                    # if the user attempts to list the values in
                    # core.vars, they only get the values they can read.
                    corelistq = '''
                    for ($key, $valu) in $lib.globals.list() {
                        $string = $lib.str.format("{key} is {valu}", key=$key, valu=$valu)
                        $lib.print($string)
                    }
                    '''
                    mesgs = await s_test.alist(uprox.storm(corelistq))
                    self.len(1, [m for m in mesgs if m[0] == 'print'])
                    self.stormIsInPrint('userkey is lessThanSekrit', mesgs)

            async with self.getTestCore(dirn=dirn) as core:
                # And our variables do persist AFTER restarting the cortex,
                # so they are persistent via the hive.
                async with core.getLocalProxy() as uprox:
                    self.true(await uprox.setCellUser(iden1))

                    mesgs = await uprox.storm(listq).list()
                    self.len(1, [m for m in mesgs if m[0] == 'print'])
                    self.stormIsInPrint('somekey is hehe', mesgs)

                    q = '''$valu=$lib.globals.get(userkey)
                    $lib.print($valu)
                    '''
                    mesgs = await uprox.storm(q).list()
                    self.stormIsInPrint('lessThanSekrit', mesgs)

                    # The StormHiveDict is safe when computing things
                    q = '''[test:int=1234]
                    $lib.user.vars.set(someint, $node.value())
                    [test:str=$lib.user.vars.get(someint)]
                    '''
                    mesgs = await uprox.storm(q).list()
                    podes = [m[1] for m in mesgs if m[0] == 'node']
                    self.len(2, podes)
                    self.eq({('test:str', '1234'), ('test:int', 1234)},
                            {pode[0] for pode in podes})

    async def test_storm_lib_time(self):

        async with self.getTestCore() as core:
            nodes = await core.nodes('[ ps:person="*" :dob = $lib.time.fromunix(20) ]')
            self.len(1, nodes)
            self.eq(20000, nodes[0].get('dob'))

            query = '''$valu="10/1/2017 2:52"
            $parsed=$lib.time.parse($valu, "%m/%d/%Y %H:%M")
            [test:int=$parsed]
            '''
            nodes = await core.nodes(query)
            self.len(1, nodes)
            self.eq(nodes[0].ndef[1], 1506826320000)

            # Sad case for parse
            query = '''$valu="10/1/2017 2:52"
            $parsed=$lib.time.parse($valu, "%m/%d/%Y--%H:%MTZ")
            [test:int=$parsed]
            '''
            mesgs = await core.stormlist(query)
            ernfos = [m[1] for m in mesgs if m[0] == 'err']
            self.len(1, ernfos)
            self.isin('Error during time parsing', ernfos[0][1].get('mesg'))

            # We can optionally suppress that if error we want to do so and then
            # we can compare the return value against $lib.null if we wanted to
            # do any flow control based on that information.
            query = '''$valu="10/1/2017 2:52"
            $parsed=$lib.time.parse($valu, "%m/%d/%Y--%H:%MTZ", errok=$lib.true)
            return ($parsed)'''
            ret = await core.callStorm(query)
            self.none(ret)

            query = '''[test:str=1234 :tick=20190917]
            $lib.print($lib.time.format(:tick, "%Y-%d-%m"))
            '''
            mesgs = await core.stormlist(query)
            self.stormIsInPrint('2019-17-09', mesgs)

            # Strs can be parsed using time norm routine.
            query = '''$valu=$lib.time.format('200103040516', '%Y %m %d')
            $lib.print($valu)
            '''
            mesgs = await core.stormlist(query)
            self.stormIsInPrint('2001 03 04', mesgs)

            # Out of bounds case for datetime
            query = '''[test:int=253402300800000]
            $valu=$lib.time.format($node.value(), '%Y')'''
            mesgs = await core.stormlist(query)
            ernfos = [m[1] for m in mesgs if m[0] == 'err']
            self.len(1, ernfos)
            self.isin('Failed to norm a time value prior to formatting', ernfos[0][1].get('mesg'))

            # Cant format ? times
            query = '$valu=$lib.time.format("?", "%Y")'
            mesgs = await core.stormlist(query)
            ernfos = [m[1] for m in mesgs if m[0] == 'err']
            self.len(1, ernfos)
            self.isin('Cannot format a timestamp for ongoing/future time.', ernfos[0][1].get('mesg'))

            # strftime fail - taken from
            # https://github.com/python/cpython/blob/3.7/Lib/test/datetimetester.py#L1404
            query = r'''[test:str=1234 :tick=20190917]
            $lib.print($lib.time.format(:tick, "%y\ud800%m"))
            '''
            mesgs = await core.stormlist(query)
            ernfos = [m[1] for m in mesgs if m[0] == 'err']
            self.len(1, ernfos)
            self.isin('Error during time format', ernfos[0][1].get('mesg'))

            # $lib.time.sleep causes cache flushes on the snap
            async with await core.snap() as snap:
                # lift a node into the cache
                data0 = await alist(snap.storm('test:str=1234'))
                self.len(1, snap.buidcache)
                # use $lib.time.sleep
                data1 = await alist(snap.storm('$lib.time.sleep(0) fini { test:str=1234 } '))
                self.ne(id(data0[0][0]), id(data1[0][0]))
                self.eq(data0[0][0].ndef, data1[0][0].ndef)

    async def test_storm_lib_time_ticker(self):

        async with self.getTestCore() as core:
            await core.nodes('''
                $lib.queue.add(visi)
                $lib.dmon.add(${
                    $visi=$lib.queue.get(visi)
                    for $tick in $lib.time.ticker(0.01) {
                        $visi.put($tick)
                    }
                })
            ''')
            nodes = await core.nodes('for ($offs, $tick) in $lib.queue.get(visi).gets(size=3) { [test:int=$tick] } ')
            self.len(3, nodes)
            self.eq({0, 1, 2}, {node.ndef[1] for node in nodes})

            # lib.time.ticker also clears the snap cache
            async with await core.snap() as snap:
                # lift a node into the cache
                _ = await alist(snap.storm('test:int=0'))
                self.len(1, snap.buidcache)
                q = '''
                $visi=$lib.queue.get(visi)
                for $tick in $lib.time.ticker(0.01, count=3) {
                    $visi.put($tick)
                }
                '''
                _ = await alist(snap.storm(q))
                self.len(0, snap.buidcache)

    async def test_stormtypes_telepath(self):

        class FakeService:

            async def doit(self, x):
                return x + 20

            async def fqdns(self):
                yield 'woot.com'
                yield 'vertex.link'

            async def ipv4s(self):
                return ('1.2.3.4', '5.6.7.8')

        async with self.getTestCore() as core:

            fake = FakeService()
            core.dmon.share('fake', fake)
            lurl = core.getLocalUrl(share='fake')

            await core.nodes('[ inet:ipv4=1.2.3.4 :asn=20 ]')

            opts = {'vars': {'url': lurl}}

            q = '[ inet:ipv4=1.2.3.4 :asn=20 ] $asn = $lib.telepath.open($url).doit(:asn) [ :asn=$asn ]'
            nodes = await core.nodes(q, opts=opts)
            self.eq(40, nodes[0].props['asn'])

            nodes = await core.nodes('for $fqdn in $lib.telepath.open($url).fqdns() { [ inet:fqdn=$fqdn ] }', opts=opts)
            self.len(2, nodes)

            nodes = await core.nodes('for $ipv4 in $lib.telepath.open($url).ipv4s() { [ inet:ipv4=$ipv4 ] }', opts=opts)
            self.len(2, nodes)

            with self.raises(s_exc.NoSuchName):
                await core.nodes('$lib.telepath.open($url)._newp()', opts=opts)

            mesgs = await core.stormlist('$lib.print($lib.telepath.open($url))', opts=opts)
            self.stormIsInPrint("storm:proxy: <synapse.telepath.Proxy object", mesgs)

            mesgs = await core.stormlist('$lib.print($lib.telepath.open($url).doit)', opts=opts)
            self.stormIsInPrint("storm:proxy:method: <synapse.telepath.Method", mesgs)

            mesgs = await core.stormlist('$lib.print($lib.telepath.open($url).fqdns)', opts=opts)
            self.stormIsInPrint("storm:proxy:genrmethod: <synapse.telepath.GenrMethod", mesgs)

    async def test_storm_lib_queue(self):

        async with self.getTestCore() as core:

            msgs = await core.stormlist('queue.add visi')
            self.stormIsInPrint('queue added: visi', msgs)

            with self.raises(s_exc.DupName):
                await core.nodes('queue.add visi')

            msgs = await core.stormlist('queue.list')
            self.stormIsInPrint('Storm queue list:', msgs)
            self.stormIsInPrint('visi', msgs)

            name = await core.callStorm('$q = $lib.queue.get(visi) return ($q.name)')
            self.eq(name, 'visi')

            nodes = await core.nodes('$q = $lib.queue.get(visi) [ inet:ipv4=1.2.3.4 ] $q.put( $node.repr() )')
            nodes = await core.nodes('$q = $lib.queue.get(visi) ($offs, $ipv4) = $q.get(0) inet:ipv4=$ipv4')
            self.len(1, nodes)
            self.eq(nodes[0].ndef, ('inet:ipv4', 0x01020304))

            # test iter use case
            q = '$q = $lib.queue.add(blah) [ inet:ipv4=1.2.3.4 inet:ipv4=5.5.5.5 ] $q.put( $node.repr() )'
            nodes = await core.nodes(q)
            self.len(2, nodes)

            # Put a value into the queue that doesn't exist in the cortex so the lift can nop
            await core.nodes('$q = $lib.queue.get(blah) $q.put("8.8.8.8")')

            nodes = await core.nodes('''
                $q = $lib.queue.get(blah)
                for ($offs, $ipv4) in $q.gets(0, wait=0) {
                    inet:ipv4=$ipv4
                }
            ''')
            self.len(2, nodes)

            nodes = await core.nodes('''
                $q = $lib.queue.get(blah)
                for ($offs, $ipv4) in $q.gets(wait=0) {
                    inet:ipv4=$ipv4
                    $q.cull($offs)
                }
            ''')
            self.len(2, nodes)

            q = '$q = $lib.queue.get(blah) for ($offs, $ipv4) in $q.gets(wait=0) { inet:ipv4=$ipv4 }'
            nodes = await core.nodes(q)
            self.len(0, nodes)

            msgs = await core.stormlist('queue.del visi')
            self.stormIsInPrint('queue removed: visi', msgs)

            with self.raises(s_exc.NoSuchName):
                await core.nodes('queue.del visi')

            with self.raises(s_exc.NoSuchName):
                await core.nodes('$lib.queue.get(newp).get()')

            await core.nodes('''
                $doit = $lib.queue.add(doit)
                $doit.puts((foo,bar))
            ''')
            nodes = await core.nodes('for ($offs, $name) in $lib.queue.get(doit).gets(size=2) { [test:str=$name] }')
            self.len(2, nodes)

            q = '$item = $lib.queue.get(doit).get(offs=1) [test:str=$item.0]'
            nodes = await core.nodes(q)
            self.len(1, nodes)

            q = 'for ($offs, $name) in $lib.queue.get(doit).gets(size=1, offs=1) { [test:str=$name] }'
            nodes = await core.nodes(q)
            self.len(1, nodes)

            # test other users who have access to this queue can do things to it
            async with core.getLocalProxy() as root:
                # add users
                await root.addUser('synapse')
                await root.addUser('wootuser')

                synu = await core.auth.getUserByName('synapse')
                woot = await core.auth.getUserByName('wootuser')

                # make a queue
                with self.raises(s_exc.AuthDeny):
                    opts = {'user': synu.iden}
                    await core.nodes('queue.add synq', opts=opts)

                rule = (True, ('queue', 'add'))
                await root.addUserRule(synu.iden, rule, indx=None)
                opts = {'user': synu.iden}
                msgs = await core.stormlist('queue.add synq', opts=opts)
                self.stormIsInPrint('queue added: synq', msgs)

                rule = (True, ('queue', 'synq', 'put'))
                await root.addUserRule(synu.iden, rule, indx=None)

                opts = {'user': synu.iden}
                await core.nodes('$q = $lib.queue.get(synq) $q.puts((bar, baz))', opts=opts)

                # now let's see our other user fail to add things
                with self.raises(s_exc.AuthDeny):
                    opts = {'user': woot.iden}
                    await core.nodes('$lib.queue.get(synq).get()', opts=opts)

                rule = (True, ('queue', 'synq', 'get'))
                await root.addUserRule(woot.iden, rule, indx=None)

                msgs = await core.stormlist('$lib.print($lib.queue.get(synq).get(wait=0))')
                self.stormIsInPrint("(0, 'bar')", msgs)

                with self.raises(s_exc.AuthDeny):
                    opts = {'user': woot.iden}
                    await core.nodes('$lib.queue.del(synq)', opts=opts)

                rule = (True, ('queue', 'del'))
                await root.addUserRule(woot.iden, rule, indx=None, gateiden='queue:synq')

                opts = {'user': woot.iden}
                await core.nodes('$lib.queue.del(synq)', opts=opts)

                with self.raises(s_exc.NoSuchName):
                    await core.nodes('$lib.queue.get(synq)')

                await core.callStorm('$lib.queue.gen(poptest).puts((foo, bar, baz))')
                self.eq('poptest', await core.callStorm('return($lib.queue.get(poptest).name)'))
                self.eq((0, 'foo'), await core.callStorm('return($lib.queue.get(poptest).pop(0))'))
                self.eq((1, 'bar'), await core.callStorm('return($lib.queue.get(poptest).pop(1))'))
                self.eq((2, 'baz'), await core.callStorm('return($lib.queue.get(poptest).pop(2))'))
                self.none(await core.callStorm('return($lib.queue.get(poptest).pop(2))'))
                self.none(await core.callStorm('return($lib.queue.get(poptest).pop())'))
                # Repopulate the queue, we now have data in index 3, 4, and 5
                await core.callStorm('$lib.queue.gen(poptest).puts((foo, bar, baz))')
                # Out of order pop() with a index does not cull.
                self.eq((4, 'bar'), await core.callStorm('return($lib.queue.get(poptest).pop(4))'))
                self.eq((3, 'foo'), await core.callStorm('return($lib.queue.get(poptest).pop())'))
                self.eq((5, 'baz'), await core.callStorm('return($lib.queue.get(poptest).pop())'))
                self.none(await core.callStorm('return($lib.queue.get(poptest).pop())'))

    async def test_storm_node_data(self):

        async with self.getTestCore() as core:
            stormpkg = {
                'name': 'nodedatatest',
                'version': (0, 0, 1),
                'commands': (
                    {
                     'name': 'nd.permtest',
                     'storm': '$node.data.get(foo:bar)',
                    },
                ),
            }

            await core.addStormPkg(stormpkg)

            nodes = await core.nodes('[test:int=10] $node.data.set(foo, hehe)')

            self.len(1, nodes)
            self.eq(await nodes[0].getData('foo'), 'hehe')

            nodes = await core.nodes('test:int $foo=$node.data.get(foo) [ test:str=$foo ] +test:str')
            self.len(1, nodes)
            self.eq(nodes[0].ndef, ('test:str', 'hehe'))

            q = 'test:int for ($name, $valu) in $node.data.list() { [ test:str=$name ] } +test:str'
            nodes = await core.nodes(q)
            self.len(1, nodes)
            self.eq(nodes[0].ndef, ('test:str', 'foo'))

            # delete and remake the node to confirm data wipe
            nodes = await core.nodes('test:int=10 | delnode')
            nodes = await core.nodes('test:int=10')
            self.len(0, nodes)

            nodes = await core.nodes('[test:int=10]')

            self.none(await nodes[0].getData('foo'))

            nodes = await core.nodes('[ test:int=20 ] $node.data.set(woot, woot)')
            self.eq('woot', await nodes[0].getData('woot'))

            nodes = await core.nodes('test:int=20 [ test:str=$node.data.pop(woot) ]')

            self.none(await nodes[1].getData('woot'))
            self.eq(nodes[0].ndef, ('test:str', 'woot'))

            visi = await core.auth.addUser('visi')
            async with core.getLocalProxy(user='visi') as asvisi:
                with self.raises(s_exc.AuthDeny):
                    await asvisi.callStorm('test:int | nd.permtest')
                await visi.addRule((True, 'storm.asroot.cmd.nd.permtest'.split('.')))
                await asvisi.callStorm('test:int | nd.permtest')

    async def test_storm_lib_bytes(self):

        async with self.getTestCore() as core:

            with self.raises(s_exc.BadArg):
                opts = {'vars': {'bytes': 10}}
                text = '($size, $sha2) = $lib.bytes.put($bytes)'
                nodes = await core.nodes(text, opts=opts)

            asdfhash_h = '2413fb3709b05939f04cf2e92f7d0897fc2596f9ad0b8a9ea855c7bfebaae892'

            ret = await core.callStorm('return($lib.bytes.has($hash))', {'vars': {'hash': asdfhash_h}})
            self.false(ret)

            opts = {'vars': {'bytes': b'asdfasdf'}}
            text = '($size, $sha2) = $lib.bytes.put($bytes) [ test:int=$size test:str=$sha2 ]'

            nodes = await core.nodes(text, opts=opts)
            self.len(2, nodes)

            opts = {'vars': {'sha256': asdfhash_h}}
            self.eq(8, await core.callStorm('return($lib.bytes.size($sha256))', opts=opts))

            self.eq(nodes[0].ndef, ('test:int', 8))
            self.eq(nodes[1].ndef, ('test:str', asdfhash_h))

            bkey = s_common.uhex(asdfhash_h)
            byts = b''.join([b async for b in core.axon.get(bkey)])
            self.eq(b'asdfasdf', byts)

            ret = await core.callStorm('return($lib.bytes.has($hash))', {'vars': {'hash': asdfhash_h}})
            self.true(ret)

            # Allow bytes to be directly decoded as a string
            opts = {'vars': {'buf': 'hehe'.encode()}}
            nodes = await core.nodes('$valu=$buf.decode() [test:str=$valu]', opts)
            self.len(1, nodes)
            self.eq(nodes[0].ndef, ('test:str', 'hehe'))

            # Allow strings to be encoded as bytes
            text = '''$valu="visi"  $buf1=$valu.encode() $buf2=$valu.encode("utf-16")
            [(file:bytes=$buf1) (file:bytes=$buf2)]
            '''
            nodes = await core.nodes(text)
            self.len(2, nodes)
            self.eq({'sha256:e45bbb7e03acacf4d1cca4c16af1ec0c51d777d10e53ed3155bd3d8deb398f3f',
                     'sha256:1263d0f4125831df93a82a08ab955d1176306953c9f0c44d366969295c7b57db',
                     },
                    {n.ndef[1] for n in nodes})

            # Encoding/decoding errors are caught
            q = '$valu="valu" $valu.encode("utf16").decode()'
            msgs = await core.stormlist(q)
            errs = [m for m in msgs if m[0] == 'err']
            self.len(1, errs)
            self.eq(errs[0][1][0], 'StormRuntimeError')

            q = '$valu="str.ॐ.valu" $buf=$valu.encode(ascii)'
            msgs = await core.stormlist(q)
            errs = [m for m in msgs if m[0] == 'err']
            self.len(1, errs)
            self.eq(errs[0][1][0], 'StormRuntimeError')

            bobj = s_stormtypes.Bytes(b'beepbeep')
            self.len(8, bobj)

            opts = {'vars': {'chunks': (b'visi', b'kewl')}}
            retn = await core.callStorm('return($lib.bytes.upload($chunks))', opts=opts)
            self.eq((8, '9ed8ffd0a11e337e6e461358195ebf8ea2e12a82db44561ae5d9e638f6f922c4'), retn)

    async def test_storm_lib_base64(self):

        async with self.getTestCore() as core:

            await core.axready.wait()

            # urlsafe
            opts = {'vars': {'bytes': b'fooba?'}}
            text = '$valu = $lib.base64.encode($bytes) [ test:str=$valu ]'
            nodes = await core.nodes(text, opts=opts)
            self.len(1, nodes)
            self.eq(nodes[0].ndef, ('test:str', 'Zm9vYmE_'))

            opts = {'vars': {'bytes': nodes[0].ndef[1]}}
            text = '$lib.bytes.put($lib.base64.decode($bytes))'
            nodes = await core.nodes(text, opts)
            key = binascii.unhexlify(hashlib.sha256(base64.urlsafe_b64decode(opts['vars']['bytes'])).hexdigest())
            byts = b''.join([b async for b in core.axon.get(key)])
            self.eq(byts, b'fooba?')

            # normal
            opts = {'vars': {'bytes': b'fooba?'}}
            text = '$valu = $lib.base64.encode($bytes, $(0)) [ test:str=$valu ]'
            nodes = await core.nodes(text, opts=opts)
            self.len(1, nodes)
            self.eq(nodes[0].ndef, ('test:str', 'Zm9vYmE/'))

            opts = {'vars': {'bytes': nodes[0].ndef[1]}}
            text = '$lib.bytes.put($lib.base64.decode($bytes, $(0)))'
            nodes = await core.nodes(text, opts)
            key = binascii.unhexlify(hashlib.sha256(base64.urlsafe_b64decode(opts['vars']['bytes'])).hexdigest())
            byts = b''.join([b async for b in core.axon.get(key)])
            self.eq(byts, b'fooba?')

            # unhappy cases
            opts = {'vars': {'bytes': 'not bytes'}}
            text = '[ test:str=$lib.base64.encode($bytes) ]'
            mesgs = await core.stormlist(text, opts=opts)
            errs = [m[1] for m in mesgs if m[0] == 'err']
            self.len(1, errs)
            err = errs[0]
            self.eq(err[0], 'StormRuntimeError')
            self.isin('Error during base64 encoding - a bytes-like object is required', err[1].get('mesg'))

            opts = {'vars': {'bytes': 'foobar'}}
            text = '[test:str=$lib.base64.decode($bytes)]'
            mesgs = await core.stormlist(text, opts=opts)
            errs = [m[1] for m in mesgs if m[0] == 'err']
            self.len(1, errs)
            err = errs[0]
            self.eq(err[0], 'StormRuntimeError')
            self.isin('Error during base64 decoding - Incorrect padding', err[1].get('mesg'))

    async def test_storm_lib_vars(self):

        async with self.getTestCore() as core:

            opts = {'vars': {'testvar': 'test'}}
            text = '$testkey=testvar [ test:str=$lib.vars.get($testkey) ]'
            nodes = await core.nodes(text, opts=opts)
            self.len(1, nodes)
            self.eq(nodes[0].ndef, ('test:str', 'test'))

            text = '$testkey=testvar [ test:str=$lib.vars.get($testkey) ]'
            mesgs = await core.stormlist(text)
            errs = [m[1] for m in mesgs if m[0] == 'err']
            self.len(1, errs)
            err = errs[0]
            self.eq(err[0], 'BadTypeValu')
            self.isin('no norm for type', err[1].get('mesg'))

            opts = {'vars': {'testkey': 'testvar'}}
            text = '$lib.vars.set($testkey, test) [ test:str=$lib.vars.get(testvar) ]'
            nodes = await core.nodes(text, opts=opts)
            self.len(1, nodes)
            self.eq(nodes[0].ndef, ('test:str', 'test'))

            opts = {'vars': {'testvar': 'test', 'testkey': 'testvar'}}
            text = '$lib.vars.del(testvar) [ test:str=$lib.vars.get($testkey) ]'
            mesgs = await core.stormlist(text, opts=opts)
            errs = [m[1] for m in mesgs if m[0] == 'err']
            self.len(1, errs)
            err = errs[0]
            self.eq(err[0], 'BadTypeValu')
            self.isin('no norm for type', err[1].get('mesg'))

            opts = {'vars': {'testvar': 'test', 'testkey': 'testvar'}}
            text = '$lib.vars.del(testvar) [ test:str=$lib.vars.get($testkey) ]'
            mesgs = await core.stormlist(text, opts=opts)
            errs = [m[1] for m in mesgs if m[0] == 'err']
            self.len(1, errs)
            err = errs[0]
            self.eq(err[0], 'BadTypeValu')
            self.isin('no norm for type', err[1].get('mesg'))

            opts = {'vars': {'testvar': 'test', 'testkey': 'testvar'}}
            text = '$lib.print($lib.vars.list())'
            mesgs = await core.stormlist(text, opts=opts)
            mesgs = [m for m in mesgs if m[0] == 'print']
            self.len(1, mesgs)
            self.stormIsInPrint("('testvar', 'test'), ('testkey', 'testvar')", mesgs)

            # Filter by var as node
            q = '[ps:person=*] $person = $node { [test:edge=($person, $person)] } -ps:person test:edge +:n1=$person'
            nodes = await core.nodes(q)
            self.len(1, nodes)

            # Lift by var as node
            q = '[ps:person=*] $person = $node { [test:ndef=$person] }  test:ndef=$person'
            nodes = await core.nodes(q)
            self.len(2, nodes)

    async def test_feed(self):

        async with self.getTestCore() as core:
            data = [
                (('test:str', 'hello'), {'props': {'tick': '2001'},
                                         'tags': {'test': (None, None)}}),
                (('test:str', 'stars'), {'props': {'tick': '3001'},
                                         'tags': {}}),
            ]
            svars = {'data': data}
            opts = {'vars': svars}
            q = '$lib.feed.ingest("syn.nodes", $data)'
            nodes = await core.nodes(q, opts)
            self.eq(nodes, [])
            self.len(2, await core.nodes('test:str'))
            self.len(1, await core.nodes('test:str#test'))
            self.len(1, await core.nodes('test:str:tick=3001'))

            q = 'feed.list'
            mesgs = await core.stormlist(q)
            self.stormIsInPrint('Storm feed list', mesgs)
            self.stormIsInPrint('com.test.record', mesgs)
            self.stormIsInPrint('No feed docstring', mesgs)
            self.stormIsInPrint('syn.nodes', mesgs)
            self.stormIsInPrint('Add nodes to the Cortex via the packed node format', mesgs)

            data = [
                (('test:str', 'sup!'), {'props': {'tick': '2001'},
                                        'tags': {'test': (None, None)}}),
                (('test:str', 'dawg'), {'props': {'tick': '3001'},
                                        'tags': {}}),
            ]
            svars['data'] = data
            q = '$genr=$lib.feed.genr("syn.nodes", $data) $lib.print($genr) yield $genr'
            nodes = await core.nodes(q, opts=opts)
            self.len(2, nodes)
            self.eq({'sup!', 'dawg'},
                    {n.ndef[1] for n in nodes})

            # Ingest bad data
            data = [
                (('test:int', 'newp'), {}),
            ]
            svars['data'] = data
            q = '$lib.feed.ingest("syn.nodes", $data)'
            msgs = await core.stormlist(q, opts)
            self.stormIsInWarn("BadTypeValu", msgs)
            errs = [m for m in msgs if m[0] == 'err']
            self.len(0, errs)

    async def test_lib_stormtypes_stats(self):

        async with self.getTestCore() as core:

            q = '''
                $tally = $lib.stats.tally()

                $tally.inc(foo)
                $tally.inc(foo)

                $tally.inc(bar)
                $tally.inc(bar, 3)

                for ($name, $valu) in $tally {
                    [ test:comp=($valu, $name) ]
                }

                $lib.print('tally: foo={foo} baz={baz}', foo=$tally.get(foo), baz=$tally.get(baz))
                $lib.print('tally.len()={v}', v=$lib.len($tally))
            '''
            mesgs = await core.stormlist(q)
            nodes = [m[1] for m in mesgs if m[0] == 'node']
            self.len(2, nodes)
            self.eq(nodes[0][0], ('test:comp', (2, 'foo')))
            self.eq(nodes[1][0], ('test:comp', (4, 'bar')))
            self.stormIsInPrint('tally: foo=2 baz=0', mesgs)
            self.stormIsInPrint('tally.len()=2', mesgs)

    async def test_storm_lib_layer(self):

        async with self.getTestCoreAndProxy() as (core, prox):

            mainlayr = core.view.layers[0].iden

            forkview = await core.callStorm('return($lib.view.get().fork().iden)')
            forklayr = await core.callStorm('return($lib.layer.get().iden)', opts={'view': forkview})
            self.eq(forklayr, core.views.get(forkview).layers[0].iden)

            q = '$lib.print($lib.layer.get().iden)'
            mesgs = await core.stormlist(q)
            self.stormIsInPrint(mainlayr, mesgs)

            q = f'$lib.print($lib.layer.get({mainlayr}).iden)'
            mesgs = await core.stormlist(q)
            self.stormIsInPrint(mainlayr, mesgs)

            info = await core.callStorm('return ($lib.layer.get().pack())')
            size = info.get('totalsize')

            self.gt(size, 1)
            # Verify we're showing actual disk usage and not just apparent
            self.lt(size, 1000000000)

            # Try to create an invalid layer
            mesgs = await core.stormlist('$lib.layer.add(ldef=$lib.dict(lockmemory=(42)))')

            # Create a new layer
            newlayr = await core.callStorm('return($lib.layer.add().iden)')
            self.isin(newlayr, core.layers)

            # Ensure new layer is set to current model revision
            newrev = await core.layers[newlayr].getModelVers()
            self.eq(s_modelrev.maxvers, newrev)

            # List the layers in the cortex
            q = '''
                for $layer in $lib.layer.list() {
                    $lib.print($layer.iden)
                }
            '''
            idens = []
            mesgs = await core.stormlist(q)
            for mesg in mesgs:
                if mesg[0] == 'print':
                    idens.append(mesg[1]['mesg'])

            self.sorteq(idens, core.layers)

            # Create a new layer with a name
            q = f'$lib.print($lib.layer.add($lib.dict(name=foo)).iden)'
            for mesg in await core.stormlist(q):
                if mesg[0] == 'print':
                    namedlayer = mesg[1]['mesg']

            self.eq(core.layers.get(namedlayer).layrinfo.get('name'), 'foo')

            # Delete a layer
            q = f'$lib.print($lib.layer.del({newlayr}))'
            mesgs = await core.stormlist(q)

            self.notin(newlayr, core.layers)

            # Sad paths

            q = f'$lib.layer.get(foo)'
            with self.raises(s_exc.NoSuchIden):
                await core.nodes(q)

            q = f'$lib.layer.del(foo)'
            with self.raises(s_exc.NoSuchIden):
                await core.nodes(q)

            q = f'$lib.layer.del({mainlayr})'
            with self.raises(s_exc.LayerInUse):
                await core.nodes(q)

            # Test permissions

            visi = await prox.addUser('visi')
            await prox.setUserPasswd(visi['iden'], 'secret')

            async with core.getLocalProxy(user='visi') as asvisi:

                q = 'layer.get'
                mesgs = await asvisi.storm(q).list()
                self.stormIsInPrint(mainlayr, mesgs)

                q = f'layer.get {mainlayr}'
                mesgs = await asvisi.storm(q).list()
                self.stormIsInPrint(mainlayr, mesgs)

                q = 'layer.list'
                idens = []
                mesgs = await asvisi.storm(q).list()

                for layr in core.layers.keys():
                    self.stormIsInPrint(layr, mesgs)

                # Add requires 'add' permission
                await self.agenraises(s_exc.AuthDeny, asvisi.eval('$lib.layer.add()'))

                await prox.addUserRule(visi['iden'], (True, ('layer', 'add')))

                layers = set(core.layers.keys())
                q = 'layer.add --name "hehe haha"'
                mesgs = await core.stormlist(q)
                visilayr = list(set(core.layers.keys()) - layers)[0]
                self.stormIsInPrint('(name: hehe haha)', mesgs)
                self.isin(visilayr, core.layers)

                # Del requires 'del' permission
                await self.agenraises(s_exc.AuthDeny, asvisi.eval(f'$lib.layer.del({visilayr})'))

                await prox.addUserRule(visi['iden'], (True, ('layer', 'del')))

                q = f'layer.del {visilayr}'
                mesgs = await asvisi.storm(q).list()

                self.notin(visilayr, core.layers)

                # Test add layer opts
                layers = set(core.layers.keys())
                q = f'layer.add --lockmemory --growsize 5000'
                mesgs = await core.stormlist(q)
                locklayr = list(set(core.layers.keys()) - layers)[0]

                layr = core.getLayer(locklayr)
                self.true(layr.lockmemory)

                q = '''
                for ($buid, $sode) in $lib.layer.get().getStorNodes() {
                    $lib.fire(layrdiff, sode=$sode)
                }
                '''
                await core.addTagProp('risk', ('int', {}), ())
                await core.nodes('[ it:dev:str=foo +#test:risk=50 ]')
                gotn = [mesg[1] async for mesg in asvisi.storm(q) if mesg[0] == 'storm:fire']
                fire = [mesg for mesg in gotn if mesg['data']['sode']['form'] == 'it:dev:str']
                self.len(1, fire)
                self.eq(fire[0]['data']['sode']['tagprops'], {'test': {'risk': (50, 9)}})

                q = '''
                $lib.print($lib.layer.get().pack())
                $lib.fire(layrfire, layr=$lib.layer.get().pack())
                '''
                gotn = [mesg[1] async for mesg in asvisi.storm(q)]
                fire = [mesg for mesg in gotn if mesg.get('type') == 'layrfire']
                self.len(1, fire)
                self.nn(fire[0]['data'].get('layr', None))

            # formcounts for layers are exposed on the View object
            await core.nodes('[(test:guid=(test,) :size=1138) (test:int=8675309)]')
            counts = await core.callStorm('return( $lib.layer.get().getFormCounts() )')
            self.eq(counts.get('test:int'), 2)
            self.eq(counts.get('test:guid'), 1)

    async def test_storm_lib_layer_upstream(self):
        async with self.getTestCore() as core:
            async with self.getTestCore() as core2:

                await core2.nodes('[ inet:ipv4=1.2.3.4 ]')
                url = core2.getLocalUrl('*/layer')

                layriden = core2.view.layers[0].iden
                offs = await core2.view.layers[0].getEditIndx()

                layers = set(core.layers.keys())
                q = f'layer.add --upstream {url}'
                mesgs = await core.stormlist(q)
                uplayr = list(set(core.layers.keys()) - layers)[0]

                q = f'layer.set {uplayr} name "woot woot"'
                mesgs = await core.stormlist(q)
                self.stormIsInPrint('(name: woot woot)', mesgs)

                layr = core.getLayer(uplayr)

                evnt = await layr.waitUpstreamOffs(layriden, offs)
                self.true(await asyncio.wait_for(evnt.wait(), timeout=6))

    async def test_storm_lib_view(self):

        async with self.getTestCoreAndProxy() as (core, prox):

            derp = await core.auth.addUser('derp')
            root = await core.auth.getUserByName('root')

            await derp.addRule((True, ('view', 'add')))

            await core.addTagProp('risk', ('int', {'min': 0, 'max': 100}), {'doc': 'risk score'})
            await core.nodes('[test:int=12 +#tag.test +#tag.proptest:risk=20]')

            # Get the main view
            mainiden = await core.callStorm('return($lib.view.get().iden)')
            altview = await core.callStorm('''
                $layers = $lib.list()
                for $layer in $lib.view.get().layers {
                    $layers.append($layer.iden)
                }
                return($lib.view.add($layers).iden)
            ''')

            altlayr = await core.callStorm('return($lib.layer.add().iden)')

            asderp = {'user': derp.iden, 'vars': {'altlayr': altlayr}}
            with self.raises(s_exc.AuthDeny):
                await core.callStorm(f'return($lib.view.add(($altlayr,)))', opts=asderp)

            asderp = {'user': derp.iden, 'vars': {'altview': altview}}
            with self.raises(s_exc.AuthDeny):
                await core.callStorm(f'return($lib.view.get($altview).fork())', opts=asderp)

            # Fork the main view
            q = f'''
                $view=$lib.view.get().fork()
                return(($view.iden, $view.layers.index(0).iden))
            '''
            forkiden, forklayr = await core.callStorm(q)

            self.isin(forkiden, core.views)
            self.isin(forklayr, core.layers)

            msgs = await core.stormlist(f'$v=$lib.view.get({forkiden}) $lib.print($lib.len($v))')
            self.stormIsInErr('View does not have a length', msgs)

            # Add a view
            ldef = await core.addLayer()
            newlayer = core.getLayer(ldef.get('iden'))

            newiden = await core.callStorm(f'return($lib.view.add(({newlayer.iden},)).iden)')
            self.nn(newiden)

            self.isin(newiden, core.views)

            # List the views in the cortex
            q = '''
                $views = $lib.list()
                for $view in $lib.view.list() {
                    $views.append($view.iden)
                }
                return($views)
            '''
            idens = await core.callStorm(q)
            self.sorteq(idens, core.views.keys())

            # Delete the added view
            q = f'$lib.view.del({newiden})'
            await core.nodes(q)

            self.notin(newiden, core.views)

            # Fork the forked view
            q = f'''
                $forkview=$lib.view.get({forkiden}).fork()
                return($forkview.pack().iden)
            '''
            childiden = await core.callStorm(q)
            self.nn(childiden)

            # Can't merge the first forked view if it has children
            q = f'$lib.view.get({forkiden}).merge()'
            await self.asyncraises(s_exc.CantMergeView, core.callStorm(q))

            # Can't merge the child forked view if the parent is read only
            core.views[childiden].parent.layers[0].readonly = True
            q = f'$lib.view.get({childiden}).merge()'
            await self.asyncraises(s_exc.ReadOnlyLayer, core.callStorm(q))

            core.views[childiden].parent.layers[0].readonly = False
            await core.nodes(q)

            # Merge the forked view
            q = f'$lib.view.get({childiden}).merge()'
            await core.nodes(q)

            # Remove the forked view
            q = f'$lib.view.del({childiden})'
            await core.nodes(q)

            self.notin(childiden, core.views)

            # Sad paths
            await self.asyncraises(s_exc.NoSuchView, core.nodes('$lib.view.del(foo)'))
            await self.asyncraises(s_exc.NoSuchView, core.nodes('$lib.view.get(foo)'))
            await self.asyncraises(s_exc.CantMergeView, core.nodes(f'$lib.view.get().merge()'))
            await self.asyncraises(s_exc.NoSuchLayer, core.nodes(f'view.add --layers {s_common.guid()}'))
            await self.asyncraises(s_exc.SynErr, core.nodes('$lib.view.del($lib.view.get().iden)'))

            # Check helper commands
            # Get the main view
            mesgs = await core.stormlist('view.get')
            self.stormIsInPrint(mainiden, mesgs)

            await core.stormlist('$lib.view.get().set(name, "test view")')
            await core.stormlist('$lib.view.get().set(desc, "test view desc")')

            await core.stormlist('$lib.layer.get().set(name, "test layer")')
            await core.stormlist('$lib.layer.get().set(desc, "test layer desc")')

            self.eq(await core.callStorm('return( $lib.view.get().get(name))'), 'test view')
            self.eq(await core.callStorm('return( $lib.view.get().get(desc))'), 'test view desc')

            self.eq(await core.callStorm('return( $lib.layer.get().get(name))'), 'test layer')
            self.eq(await core.callStorm('return( $lib.layer.get().get(desc))'), 'test layer desc')

            with self.raises(s_exc.BadOptValu):
                await core.nodes('$lib.view.get().set(hehe, haha)')

            with self.raises(s_exc.BadOptValu):
                await core.nodes('$lib.layer.get().set(hehe, haha)')

            async with core.getLocalProxy() as prox:
                self.eq(core.view.iden, await prox.callStorm('return ($lib.view.get().get(iden))'))
                q = 'return ($lib.view.get().layers.index(0).get(iden))'
                self.eq(core.view.layers[0].iden, await prox.callStorm(q))

            q = f'view.get {mainiden}'
            mesgs = await core.stormlist(q)
            self.stormIsInPrint(mainiden, mesgs)
            self.stormIsInPrint('readonly: False', mesgs)
            self.stormIsInPrint(core.view.layers[0].iden, mesgs)

            # Fork the main view
            views = set(core.views.keys())
            q = f'view.fork {mainiden} --name lulz'
            mesgs = await core.stormlist(q)
            self.stormIsInPrint('(name: lulz)', mesgs)
            helperfork = list(set(core.views.keys()) - views)[0]
            self.isin(helperfork, core.views)

            # Add a view
            ldef = await core.addLayer()
            newlayer2 = core.getLayer(ldef.get('iden'))

            views = set(core.views.keys())

            q = f'view.add --name "foo bar" --layers {newlayer.iden} {newlayer2.iden}'
            mesgs = await core.stormlist(q)
            self.stormIsInPrint('(name: foo bar)', mesgs)

            helperadd = list(set(core.views.keys()) - views)[0]

            # List the views in the cortex
            q = 'view.list'
            mesgs = await core.stormlist(q)

            self.stormIsInPrint(f'Creator: {root.iden}', mesgs)
            self.stormIsInPrint(f'readonly: False', mesgs)

            for viden, v in core.views.items():
                self.stormIsInPrint(viden, mesgs)
                for layer in v.layers:
                    self.stormIsInPrint(layer.iden, mesgs)

            # Delete the added view
            q = f'view.del {helperadd}'
            await core.nodes(q)

            self.notin(helperadd, core.views)

            # Merge the forked view
            q = f'view.merge --delete {helperfork}'
            await core.nodes(q)

            self.notin(helperfork, core.views)

            # Test permissions

            visi = await prox.addUser('visi', passwd='secret')

            async with core.getLocalProxy(user='visi') as asvisi:

                await asvisi.eval('$lib.view.list()').list()
                await asvisi.eval('$lib.view.get()').list()

                # Add and Fork require 'add' permission
                await self.agenraises(s_exc.AuthDeny, asvisi.eval(f'$lib.view.add(({newlayer.iden},))'))
                await self.agenraises(s_exc.AuthDeny, asvisi.eval(f'$lib.view.get({mainiden}).fork()'))

                await prox.addUserRule(visi['iden'], (True, ('view', 'add')))
                await prox.addUserRule(visi['iden'], (True, ('layer', 'read')), gateiden=newlayer.iden)

                q = f'''
                    $newview=$lib.view.add(({newlayer.iden},))
                    return($newview.pack().iden)
                '''
                addiden = await asvisi.callStorm(q)
                self.isin(addiden, core.views)

                q = f'''
                    $forkview=$lib.view.get({mainiden}).fork()
                    $lib.print($forkview.pack().iden)
                '''
                mesgs = await asvisi.storm(q).list()
                for mesg in mesgs:
                    if mesg[0] == 'print':
                        forkediden = mesg[1]['mesg']

                self.isin(forkediden, core.views)

                # Owner can 'get' the forked view
                q = f'$lib.view.get({forkediden})'
                vals = await asvisi.storm(q).list()
                self.len(2, vals)

                # Del and Merge require 'del' permission unless performed by the owner
                # Delete a view the user owns

                q = f'$lib.view.del({addiden})'
                await asvisi.storm(q).list()

                self.notin(addiden, core.views)

                forkview = core.getView(forkediden)
                await alist(forkview.eval('[test:int=34 +#tag.test +#tag.proptest:risk=40]'))
                await alist(forkview.eval('test:int=12 [-#tag.proptest:risk]'))
                await alist(forkview.eval('test:int=12 | delnode'))

                # Make a bunch of nodes so we chunk the permission check
                for i in range(1000):
                    opts = {'vars': {'val': i + 1000}}
                    await self.agenlen(1, forkview.eval('[test:int=$val]', opts=opts))

                # Merge the view forked by the user
                # Will need perms for all the ops required to merge

                q = f'$lib.view.get({forkediden}).merge()'
                mesgs = await asvisi.storm(q).list()
                await self.agenraises(s_exc.AuthDeny, asvisi.eval(q))

                await prox.addUserRule(visi['iden'], (True, ('node', 'add',)))
                await prox.addUserRule(visi['iden'], (True, ('node', 'del',)))
                await prox.addUserRule(visi['iden'], (True, ('node', 'prop', 'set',)))
                await prox.addUserRule(visi['iden'], (True, ('node', 'prop', 'del',)))
                await prox.addUserRule(visi['iden'], (True, ('node', 'tag', 'add',)))
                await prox.addUserRule(visi['iden'], (True, ('node', 'tag', 'del',)))

                q = f'''
                    $view = $lib.view.get({forkediden})

                    $view.merge()

                    $lib.view.del($view.iden)
                    $lib.layer.del($view.layers.index(0).iden)
                '''
                await asvisi.callStorm(q)

                self.notin(forkediden, core.views)

                # Make some views not owned by the user
                views = set(core.views.keys())
                q = f'view.add --layers {newlayer.iden}'
                mesgs = await core.stormlist(q)
                self.stormIsInPrint('(name: unnamed)', mesgs)
                rootadd = list(set(core.views.keys()) - views)[0]
                self.isin(rootadd, core.views)

                q = f'view.set {rootadd} name "lol lol"'
                mesgs = await core.stormlist(q)
                self.stormIsInPrint('(name: lol lol)', mesgs)

                q = f'view.fork {mainiden}'
                mesgs = await core.stormlist(q)
                for mesg in mesgs:
                    if mesg[0] == 'print':
                        rootfork = mesg[1]['mesg'].split(' ')[-1]
                self.isin(rootfork, core.views)

                await self.agenraises(s_exc.AuthDeny, asvisi.eval(f'$lib.view.del({rootadd})'))

                await prox.addUserRule(visi['iden'], (True, ('view', 'del')))

                # Delete a view not owned by the user
                q = f'$lib.view.del({rootadd})'
                await asvisi.storm(q).list()

                self.notin(rootadd, core.views)

                # Merge a view not owned by the user
                q = f'view.merge --delete {rootfork}'
                await core.nodes(q)

                self.notin(rootfork, core.views)

                # Test getting the view's triggers
                tdef = await core.view.addTrigger({
                    'cond': 'node:add',
                    'form': 'test:str',
                    'storm': '[ test:int=1 ]',
                })

                triggers = await core.callStorm('return($lib.view.get().triggers)')
                self.len(1, triggers)
                self.eq(triggers[0]['iden'], tdef['iden'])

            # Test formcounts
            nodes = await core.nodes('[(test:guid=(test,) :size=1138) (test:int=8675309)]')
            counts = await core.callStorm('return( $lib.view.get().getFormCounts() )')
            self.eq(counts.get('test:int'), 1003)
            self.eq(counts.get('test:guid'), 1)

    async def test_storm_lib_trigger(self):

        async with self.getTestCoreAndProxy() as (core, prox):

            self.len(0, await core.nodes('syn:trigger'))

            q = 'trigger.list'
            mesgs = await core.stormlist(q)
            self.stormIsInPrint('No triggers found', mesgs)

            q = 'trigger.add node:add --form test:str --query {[ test:int=1 ]} --name trigger_test_str'
            mesgs = await core.stormlist(q)

            await core.nodes('[ test:str=foo ]')
            self.len(1, await core.nodes('test:int'))
            nodes = await core.nodes('syn:trigger')
            self.len(1, nodes)
            self.eq('trigger_test_str', nodes[0].get('name'))

            await core.nodes('trigger.add tag:add --form test:str --tag footag.* --query {[ +#count test:str=$tag ]}')

            await core.nodes('[ test:str=bar +#footag.bar ]')
            await core.nodes('[ test:str=bar +#footag.bar ]')
            nodes = await core.nodes('syn:trigger:tag^=footag')
            self.len(1, nodes)
            self.eq('', nodes[0].get('name'))
            self.len(1, await core.nodes('#count'))
            self.len(1, await core.nodes('test:str=footag.bar'))

            await core.nodes('trigger.add prop:set --disabled --prop test:type10:intprop --query {[ test:int=6 ]}')

            q = 'trigger.list'
            mesgs = await core.stormlist(q)
            self.stormIsInPrint('user', mesgs)

            self.stormIsInPrint('root', mesgs)

            nodes = await core.nodes('syn:trigger')
            self.len(3, nodes)

            rootiden = await core.auth.getUserIdenByName('root')

            for node in nodes:
                self.eq(node.props.get('user'), rootiden)

            goodbuid = nodes[1].ndef[1][:6]
            goodbuid2 = nodes[2].ndef[1][:6]

            # Trigger is created disabled, so no nodes yet
            self.len(0, await core.nodes('test:int=6'))

            await core.nodes(f'trigger.enable {goodbuid2}')

            # Trigger is enabled, so it should fire
            await core.nodes('[ test:type10=1 :intprop=25 ]')
            self.len(1, await core.nodes('test:int=6'))

            mesgs = await core.stormlist(f'trigger.del {goodbuid}')
            self.stormIsInPrint(f'Deleted trigger: {goodbuid}', mesgs)

            q = 'trigger.del deadbeef12341234'
            await self.asyncraises(s_exc.StormRuntimeError, core.nodes(q))

            q = 'trigger.enable deadbeef12341234'
            await self.asyncraises(s_exc.StormRuntimeError, core.nodes(q))

            q = 'trigger.disable deadbeef12341234'
            await self.asyncraises(s_exc.StormRuntimeError, core.nodes(q))

            mesgs = await core.stormlist(f'trigger.disable {goodbuid2}')
            self.stormIsInPrint('Disabled trigger', mesgs)

            mesgs = await core.stormlist(f'trigger.enable {goodbuid2}')
            self.stormIsInPrint('Enabled trigger', mesgs)

            mesgs = await core.stormlist(f'trigger.mod {goodbuid2} {{[ test:str=different ]}}')
            self.stormIsInPrint('Modified trigger', mesgs)

            q = 'trigger.mod deadbeef12341234 {#foo}'
            await self.asyncraises(s_exc.StormRuntimeError, core.nodes(q))

            await core.nodes('trigger.add tag:add --tag another --query {[ +#count2 ]}')

            # Syntax mistakes
            mesgs = await core.stormlist('trigger.mod "" {#foo}')
            self.stormIsInErr('matches more than one', mesgs)

            mesgs = await core.stormlist('trigger.add tag:add --prop another --query {[ +#count2 ]}')
            self.stormIsInErr("data must contain ['tag']", mesgs)

            mesgs = await core.stormlist('trigger.add tug:udd --prop another --query {[ +#count2 ]}')
            self.stormIsInErr('data.cond must be one of', mesgs)

            mesgs = await core.stormlist('trigger.add tag:add --form inet:ipv4 --tag test')
            self.stormIsInPrint('Missing a required option: --query', mesgs)

            mesgs = await core.stormlist('trigger.add node:add --form test:str --tag foo --query {test:str}')
            self.stormIsInErr('tag must not be present for node:add or node:del', mesgs)

            mesgs = await core.stormlist('trigger.add prop:set --tag foo --query {test:str}')
            self.stormIsInErr("data must contain ['prop']", mesgs)

            q = 'trigger.add prop:set --prop test:type10.intprop --tag foo --query {test:str}'
            mesgs = await core.stormlist(q)
            self.stormIsInErr('form and tag must not be present for prop:set', mesgs)

            mesgs = await core.stormlist('trigger.add node:add --tag tag1 --query {test:str}')
            self.stormIsInErr("data must contain ['form']", mesgs)

            # Bad storm syntax
            mesgs = await core.stormlist('trigger.add node:add --form test:str --query {[ | | test:int=1 ] }')
            self.stormIsInErr('No terminal defined', mesgs)

            # (Regression) Just a command as the storm query
            q = 'trigger.add node:add --form test:str --query {[ test:int=99 ] | spin }'
            mesgs = await core.stormlist(q)
            await core.nodes('[ test:str=foo4 ]')
            self.len(1, await core.nodes('test:int=99'))

            for mesg in mesgs:
                if mesg[0] != 'print':
                    continue
                match = re.match(r'Added trigger: ([0-9a-f]+)', mesg[1]['mesg'])
                if match:
                    trigiden = match.groups()[0]
                    break
            else:
                raise Exception("Didn't find 'Added trigger' mesg")

            # Trigger pack
            q = f'return ($lib.trigger.get({trigiden}).pack())'
            trigdef = await core.callStorm(q)
            self.false(trigdef.get('disabled'))
            self.nn(trigdef.get('user'))
            self.nn(trigdef.get('view'))
            self.eq(trigdef.get('storm'), '[ test:int=99 ] | spin ')
            self.eq(trigdef.get('cond'), 'node:add')
            self.eq(trigdef.get('form'), 'test:str')
            self.eq(trigdef.get('iden'), trigiden)
            self.eq(trigdef.get('startcount'), 1)
            self.eq(trigdef.get('errcount'), 0)
            self.eq(trigdef.get('lasterrs'), ())

            mesgs = await core.stormlist(f'trigger.mod {trigiden} {{$lib.newp}}')
            self.stormIsInPrint('Modified trigger', mesgs)

            await core.nodes('[ test:str=foo5 ]')

            q = f'return ($lib.trigger.get({trigiden}).pack())'
            trigdef = await core.callStorm(q)
            self.eq(trigdef.get('startcount'), 2)
            self.eq(trigdef.get('errcount'), 1)
            lasterrs = trigdef.get('lasterrs', [])
            self.len(1, lasterrs)
            self.isin('NoSuchName', lasterrs[0])

            # Move a trigger to a different view
            q = '''
                $tdef = $lib.dict(
                    condition='node:add',
                    form='test:str',
                    query='{[ +#tagged ]}',
                )
                $trig = $lib.trigger.add($tdef)
                return($trig.iden)
            '''
            trig = await core.callStorm(q)

            nodes = await core.nodes('[ test:str=test1 ]')
            self.nn(nodes[0].tags.get('tagged'))

            mainview = await core.callStorm('return($lib.view.get().iden)')
            forkview = await core.callStorm('return($lib.view.get().fork().iden)')

            await core.nodes(f'$lib.trigger.get({trig}).move({forkview})')

            nodes = await core.nodes('[ test:str=test2 ]')
            self.none(nodes[0].tags.get('tagged'))

            nodes = await core.nodes('[ test:str=test3 ]', opts={'view': forkview})
            self.nn(nodes[0].tags.get('tagged'))

            await core.nodes(f'$lib.trigger.get({trig}).move({mainview})', opts={'view': forkview})
            nodes = await core.nodes('[ test:str=test4 ]')
            self.nn(nodes[0].tags.get('tagged'))

            with self.raises(s_exc.NoSuchView):
                await core.nodes(f'$lib.trigger.get({trig}).move(newp)')

            q = '''
                $tdef = $lib.dict(
                    condition='node:add',
                    form='test:str',
                    query='{[ +#tagged ]}',
                    iden=$trig
                )
                $trig = $lib.trigger.add($tdef)
                return($trig.iden)
            '''
            with self.raises(s_exc.DupIden):
                await core.callStorm(q, opts={'view': forkview, 'vars': {'trig': trig}})

            # Test manipulating triggers as another user
            bond = await core.auth.addUser('bond')

            async with core.getLocalProxy(user='bond') as asbond:

                q = 'trigger.list'
                mesgs = await asbond.storm(q).list()
                self.stormIsInPrint('No triggers found', mesgs)

                q = f'trigger.mod {goodbuid2} {{[ test:str=yep ]}}'
                mesgs = await asbond.storm(q).list()
                self.stormIsInErr('iden does not match any', mesgs)

                q = f'trigger.disable {goodbuid2}'
                mesgs = await asbond.storm(q).list()
                self.stormIsInErr('iden does not match any', mesgs)

                q = f'trigger.enable {goodbuid2}'
                mesgs = await asbond.storm(q).list()
                self.stormIsInErr('iden does not match any', mesgs)

                q = f'trigger.del {goodbuid2}'
                mesgs = await asbond.storm(q).list()
                self.stormIsInErr('iden does not match any', mesgs)

                q = 'trigger.add node:add --form test:str --query {[ test:int=1 ]}'
                mesgs = await asbond.storm(q).list()
                self.stormIsInErr('must have permission trigger.add', mesgs)

                # Give explicit perm

                await prox.addUserRule(bond.iden, (True, ('trigger', 'add')))
                mesgs = await asbond.storm(q).list()

                q = 'trigger.list'
                mesgs = await asbond.storm(q).list()
                self.stormIsInPrint('bond', mesgs)

                await prox.addUserRule(bond.iden, (True, ('trigger', 'get')))

                mesgs = await asbond.storm('trigger.list').list()
                self.stormIsInPrint('user', mesgs)
                self.stormIsInPrint('root', mesgs)

                await prox.addUserRule(bond.iden, (True, ('trigger', 'set')))

                mesgs = await asbond.storm(f'trigger.mod {goodbuid2} {{[ test:str=yep ]}}').list()
                self.stormIsInPrint('Modified trigger', mesgs)

                mesgs = await asbond.storm(f'trigger.disable {goodbuid2}').list()
                self.stormIsInPrint('Disabled trigger', mesgs)

                mesgs = await asbond.storm(f'trigger.enable {goodbuid2}').list()
                self.stormIsInPrint('Enabled trigger', mesgs)

                await prox.addAuthRule('bond', (True, ('trigger', 'del')))

                mesgs = await asbond.storm(f'trigger.del {goodbuid2}').list()
                self.stormIsInPrint('Deleted trigger', mesgs)

                # Move trigger perms

                await prox.delUserRule(bond.iden, (True, ('trigger', 'add')))
                await prox.delUserRule(bond.iden, (True, ('trigger', 'del')))

                q = f'$lib.trigger.get({trig}).move({forkview})'
                mesgs = await asbond.storm(q).list()
                self.stormIsInErr('must have permission view.read', mesgs)

                await prox.addUserRule(bond.iden, (True, ('view', 'read')), gateiden=forkview)
                mesgs = await asbond.storm(q).list()
                self.stormIsInErr('must have permission trigger.add', mesgs)

                await prox.addUserRule(bond.iden, (True, ('trigger', 'add')), gateiden=forkview)
                mesgs = await asbond.storm(q).list()
                self.stormIsInErr('must have permission trigger.del', mesgs)

                await prox.addUserRule(bond.iden, (True, ('trigger', 'del')), gateiden=trig)
                mesgs = await asbond.storm(q).list()

                await prox.addUserRule(bond.iden, (True, ('node',)))

                msgs = await asbond.storm('[ test:str=test5 ]', opts={'view': forkview}).list()
                pode = [m[1] for m in msgs if m[0] == 'node'][0]
                self.nn(pode[1]["tags"].get('tagged'))

                msgs = await asbond.storm('[ test:str=test6 ]').list()
                pode = [m[1] for m in msgs if m[0] == 'node'][0]
                self.none(pode[1]["tags"].get('tagged'))

    async def test_storm_lib_cron_notime(self):
        # test cron APIs that don't require time stepping
        async with self.getTestCore() as core:

            cdef = await core.callStorm('return($lib.cron.add(query="{[graph:node=*]}", hourly=30).pack())')
            self.eq('', cdef.get('doc'))
            self.eq('', cdef.get('name'))

            iden = cdef.get('iden')
            opts = {'vars': {'iden': iden}}

            cdef = await core.callStorm('return($lib.cron.get($iden).set(name, foobar))', opts=opts)
            self.eq('foobar', cdef.get('name'))

            cdef = await core.callStorm('return($lib.cron.get($iden).set(doc, foodoc))', opts=opts)
            self.eq('foodoc', cdef.get('doc'))

            with self.raises(s_exc.BadArg):
                await core.callStorm('return($lib.cron.get($iden).set(hehe, haha))', opts=opts)

            mesgs = await core.stormlist('cron.add --hour +1 {[graph:node=*]} --name myname --doc mydoc')
            for mesg in mesgs:
                if mesg[0] == 'print':
                    iden0 = mesg[1]['mesg'].split(' ')[-1]

            opts = {'vars': {'iden': iden0}}

            cdef = await core.callStorm('return($lib.cron.get($iden).pack())', opts=opts)
            self.eq('mydoc', cdef.get('doc'))
            self.eq('myname', cdef.get('name'))

            async with core.getLocalProxy() as proxy:

                cdef = await proxy.editCronJob(iden0, 'name', 'lolz')
                self.eq('lolz', cdef.get('name'))

                cdef = await proxy.editCronJob(iden0, 'doc', 'zoinks')
                self.eq('zoinks', cdef.get('doc'))

    async def test_storm_lib_cron(self):

        MONO_DELT = 1543827303.0
        unixtime = datetime.datetime(year=2018, month=12, day=5, hour=7, minute=0, tzinfo=tz.utc).timestamp()
        s_provenance.reset()

        def timetime():
            return unixtime

        def looptime():
            return unixtime - MONO_DELT

        loop = asyncio.get_running_loop()

        with mock.patch.object(loop, 'time', looptime), mock.patch('time.time', timetime):

            async with self.getTestCoreAndProxy() as (core, prox):

                mesgs = await core.stormlist('cron.list')
                self.stormIsInPrint('No cron jobs found', mesgs)

                q = '$lib.cron.add()'
                mesgs = await core.stormlist(q)
                self.stormIsInErr('Query parameter is required', mesgs)

                q = 'cron.add foo'
                mesgs = await core.stormlist(q)
                self.stormIsInErr('Must provide at least one optional argument', mesgs)

                q = "cron.add --month nosuchmonth --day=-2 {#foo}"
                mesgs = await core.stormlist(q)
                self.stormIsInErr('Failed to parse fixed parameter "nosuchmonth"', mesgs)

                q = "cron.add --month 8nosuchmonth --day=-2 {#foo}"
                mesgs = await core.stormlist(q)
                self.stormIsInErr('Failed to parse fixed parameter "8nosuchmonth"', mesgs)

                mesgs = await core.stormlist('cron.add --day="," {#foo}')
                self.stormIsInErr('Failed to parse day value', mesgs)

                q = "cron.add --day Mon --month +3 {#foo}"
                mesgs = await core.stormlist(q)
                self.stormIsInErr('provide a recurrence value with day of week', mesgs)

                q = "cron.add --day Mon --month June {#foo}"
                mesgs = await core.stormlist(q)
                self.stormIsInErr('fix month or year with day of week', mesgs)

                q = "cron.add --day Mon --month +3 --year +2 {#foo}"
                mesgs = await core.stormlist(q)
                self.stormIsInErr('more than 1 recurrence', mesgs)

                q = "cron.add --year=2019 {#foo}"
                mesgs = await core.stormlist(q)
                self.stormIsInErr('Year may not be a fixed value', mesgs)

                q = "cron.add {#foo}"
                mesgs = await core.stormlist(q)
                self.stormIsInErr('Must provide at least one optional', mesgs)

                q = "cron.add --hour 3 --minute +4 {#foo}"
                mesgs = await core.stormlist(q)
                self.stormIsInErr('Fixed unit may not be larger', mesgs)

                q = 'cron.add --day Tuesday,1 {#foo}'
                mesgs = await core.stormlist(q)
                self.stormIsInErr('Failed to parse day value', mesgs)

                q = 'cron.add --day 1,Tuesday {#foo}'
                mesgs = await core.stormlist(q)
                self.stormIsInErr('Failed to parse day value', mesgs)

                q = 'cron.add --day Fri,3 {#foo}'
                mesgs = await core.stormlist(q)
                self.stormIsInErr('Failed to parse day value', mesgs)

                q = "cron.add --minute +4x {#foo}"
                mesgs = await core.stormlist(q)
                self.stormIsInErr('Failed to parse parameter', mesgs)

                q = 'cron.add }'
                mesgs = await core.stormlist(q)
                self.stormIsInErr('No terminal defined', mesgs)

                ##################
                oldsplicespos = (await alist(prox.splices(None, 1000)))[-1][0][0]
                nextoffs = (oldsplicespos + 1, 0, 0)
                layr = core.getLayer()
                nextlayroffs = await layr.getEditOffs() + 1

                # Start simple: add a cron job that creates a node every minute
                q = "cron.add --minute +1 {[graph:node='*' :type=m1]}"
                mesgs = await core.stormlist(q)
                self.stormIsInPrint('Created cron job', mesgs)
                for mesg in mesgs:
                    if mesg[0] == 'print':
                        guid = mesg[1]['mesg'].split(' ')[-1]

                await core.nodes('$lib.queue.add(foo)')

                async def getNextFoo():
                    return await core.callStorm('''
                        $foo = $lib.queue.get(foo)
                        ($offs, $valu) = $foo.get()
                        $foo.cull($offs)
                        return($valu)
                    ''')

                async def getFooSize():
                    return await core.callStorm('''
                        return($lib.queue.get(foo).size())
                    ''')

                async def getCronIden():
                    return await core.callStorm('''
                        $jobs=$lib.cron.list() $job=$jobs.index(0) return ($job.iden)
                    ''')

                @contextlib.asynccontextmanager
                async def getCronJob(text):
                    msgs = await core.stormlist(text)
                    self.stormIsInPrint('Created cron job', msgs)
                    guid = await getCronIden()
                    yield guid
                    msgs = await core.stormlist(f'cron.del {guid}')
                    self.stormIsInPrint(f'Deleted cron job: {guid}', msgs)

                unixtime += 60
                mesgs = await core.stormlist('cron.list')
                self.stormIsInPrint(':type=m1', mesgs)

                # Make sure it ran
                await layr.waitEditOffs(nextlayroffs, timeout=5)
                await self.agenlen(1, prox.eval('graph:node:type=m1'))

                # Make sure the provenance of the new splices looks right
                splices = await alist(prox.splices(nextoffs, 1000))
                self.gt(len(splices), 1)

                aliases = [splice[1][1].get('prov') for splice in splices]
                self.nn(aliases[0])
                self.true(all(a == aliases[0] for a in aliases))
                prov = await prox.getProvStack(aliases[0])
                rootiden = prov[1][1][1]['user']
                correct = ({}, (
                           ('cron', {'iden': guid}),
                           ('storm', {'q': "[graph:node='*' :type=m1]", 'user': rootiden})))
                self.eq(prov, correct)

                q = f"cron.mod {guid[:6]} {{[graph:node='*' :type=m2]}}"
                mesgs = await core.stormlist(q)
                self.stormIsInPrint(f'Modified cron job: {guid}', mesgs)

                q = "cron.mod xxx {{[graph:node='*' :type=m2]}}"
                mesgs = await core.stormlist(q)
                self.stormIsInErr('does not match', mesgs)

                # Make sure the old one didn't run and the new query ran
                unixtime += 60
                await asyncio.sleep(0)
                await self.agenlen(1, prox.eval('graph:node:type=m1'))
                await asyncio.sleep(0)
                await self.agenlen(1, prox.eval('graph:node:type=m2'))

                # Delete the job
                q = f"cron.del {guid}"
                mesgs = await core.stormlist(q)
                self.stormIsInPrint('Deleted cron job', mesgs)

                q = f"cron.del xxx"
                mesgs = await core.stormlist(q)
                self.stormIsInErr('does not match', mesgs)

                # Make sure deleted job didn't run
                unixtime += 60
                await self.agenlen(1, prox.eval('graph:node:type=m1'))
                await self.agenlen(1, prox.eval('graph:node:type=m2'))

                # Test fixed minute, i.e. every hour at 17 past
                unixtime = datetime.datetime(year=2018, month=12, day=5, hour=7, minute=10,
                                             tzinfo=tz.utc).timestamp()

                async with getCronJob("cron.add --minute 17 {$lib.queue.get(foo).put(m3)}") as guid:

                    unixtime += 7 * MINSECS

                    self.eq('m3', await getNextFoo())

                ##################

                # Test day increment
                async with getCronJob("cron.add --day +2 {$lib.queue.get(foo).put(d1)}") as guid:

                    unixtime += DAYSECS

                    # Make sure it *didn't* run
                    self.eq(0, await getFooSize())

                    unixtime += DAYSECS

                    # Make sure it runs.  We add the cron.list to give the cron scheduler a chance to run
                    self.eq('d1', await getNextFoo())

                    unixtime += DAYSECS * 2

                    self.eq('d1', await getNextFoo())

                ##################

                # Test fixed day of week: every Monday and Thursday at 3am
                unixtime = datetime.datetime(year=2018, month=12, day=11, hour=7, minute=10,
                                             tzinfo=tz.utc).timestamp()  # A Tuesday

                async with getCronJob("cron.add --hour 3 --day Mon,Thursday {$lib.queue.get(foo).put(d2)}") as guid:

                    unixtime = datetime.datetime(year=2018, month=12, day=13, hour=3, minute=10,
                                                 tzinfo=tz.utc).timestamp()  # Now Thursday

                    self.eq('d2', await getNextFoo())

                ##################

                q = "cron.add --hour 3 --day Noday {}"
                mesgs = await core.stormlist(q)
                self.stormIsInErr('Failed to parse day value "Noday"', mesgs)

                ##################

                # Test fixed day of month: second-to-last day of month
                async with getCronJob("cron.add --day -2 --month Dec {$lib.queue.get(foo).put(d3)}") as guid:

                    unixtime = datetime.datetime(year=2018, month=12, day=29, hour=0, minute=0,
                                                 tzinfo=tz.utc).timestamp()  # Now Thursday

                    # self.eq('d3', await getNextFoo())
                    self.eq(0, await getFooSize())

                    unixtime += DAYSECS

                    self.eq('d3', await getNextFoo())

                ##################

                # Test month increment

                async with getCronJob("cron.add --month +2 --day=4 {$lib.queue.get(foo).put(month1)}") as guid:

                    unixtime = datetime.datetime(year=2019, month=2, day=4, hour=0, minute=0,
                                                 tzinfo=tz.utc).timestamp()  # Now Thursday

                    self.eq('month1', await getNextFoo())

                ##################

                # Test year increment

                async with getCronJob("cron.add --year +2 {$lib.queue.get(foo).put(year1)}") as guid:

                    unixtime = datetime.datetime(year=2021, month=1, day=1, hour=0, minute=0,
                                                 tzinfo=tz.utc).timestamp()  # Now Thursday

                    self.eq('year1', await getNextFoo())

                # Make sure second-to-last day works for February
                async with getCronJob("cron.add --month February --day=-2 {$lib.queue.get(foo).put(year2)}") as guid:

                    unixtime = datetime.datetime(year=2021, month=2, day=27, hour=0, minute=0,
                                                 tzinfo=tz.utc).timestamp()  # Now Thursday

                    self.eq('year2', await getNextFoo())

                ##################

                # Test 'at' command
                q = 'cron.at {#foo}'
                mesgs = await core.stormlist(q)
                self.stormIsInErr('At least', mesgs)

                q = 'cron.at --minute +1p3arsec {#foo}'
                mesgs = await core.stormlist(q)
                self.stormIsInErr('Trouble parsing', mesgs)

                q = 'cron.at --day +1'
                mesgs = await core.stormlist(q)
                self.stormIsInPrint('The argument <query> is required', mesgs)

                q = 'cron.at --dt nope {#foo}'
                mesgs = await core.stormlist(q)
                self.stormIsInErr('Trouble parsing', mesgs)

                q = '$lib.cron.at(day="+1")'
                mesgs = await core.stormlist(q)
                self.stormIsInErr('Query parameter is required', mesgs)

                q = "cron.at --minute +5,+10 {$lib.queue.get(foo).put(at1)}"
                msgs = await core.stormlist(q)
                self.stormIsInPrint('Created cron job', msgs)

                q = "cron.cleanup"
                msgs = await core.stormlist(q)
                self.stormIsInPrint('0 cron/at jobs deleted.', msgs)

                unixtime += 5 * MINSECS
                core.agenda._wake_event.set()

                self.eq('at1', await getNextFoo())

                # Shouldn't delete yet, still one more run scheduled
                q = "cron.cleanup"
                msgs = await core.stormlist(q)
                self.stormIsInPrint('0 cron/at jobs deleted.', msgs)

                unixtime += 5 * MINSECS
                core.agenda._wake_event.set()

                self.eq('at1', await getNextFoo())

                q = "cron.cleanup"
                msgs = await core.stormlist(q)
                self.stormIsInPrint('1 cron/at jobs deleted.', msgs)

                async with getCronJob("cron.at --day +1,+7 {$lib.queue.get(foo).put(at2)}"):

                    unixtime += DAYSECS
                    core.agenda._wake_event.set()

                    self.eq('at2', await getNextFoo())

                    unixtime += 6 * DAYSECS + 1

                    self.eq('at2', await getNextFoo())

                ##################

                async with getCronJob("cron.at --dt 202104170415 {$lib.queue.get(foo).put(at3)}") as guid:

                    unixtime = datetime.datetime(year=2021, month=4, day=17, hour=4, minute=15,
                                                 tzinfo=tz.utc).timestamp()  # Now Thursday

                    core.agenda._wake_event.set()
                    self.eq('at3', await getNextFoo())

                    mesgs = await core.stormlist(f'cron.stat {guid[:6]}')

                    self.stormIsInPrint('last result:     finished successfully with 0 nodes', mesgs)
                    self.stormIsInPrint('entries:         <None>', mesgs)

                    # Test 'stat' command
                    mesgs = await core.stormlist('cron.stat xxx')
                    self.stormIsInErr('Provided iden does not match any', mesgs)

                    # Test 'enable' 'disable' commands
                    mesgs = await core.stormlist(f'cron.enable xxx')
                    self.stormIsInErr('Provided iden does not match any', mesgs)

                    mesgs = await core.stormlist(f'cron.disable xxx')
                    self.stormIsInErr('Provided iden does not match any', mesgs)

                    mesgs = await core.stormlist(f'cron.disable {guid[:6]}')
                    self.stormIsInPrint(f'Disabled cron job: {guid}', mesgs)

                    mesgs = await core.stormlist(f'cron.stat {guid[:6]}')
                    self.stormIsInPrint('enabled:         N', mesgs)

                    mesgs = await core.stormlist(f'cron.enable {guid[:6]}')
                    self.stormIsInPrint(f'Enabled cron job: {guid}', mesgs)

                    mesgs = await core.stormlist(f'cron.stat {guid[:6]}')
                    self.stormIsInPrint('enabled:         Y', mesgs)

                ##################

                # Test --now
                q = "cron.at --now {$lib.queue.get(foo).put(atnow)}"
                msgs = await core.stormlist(q)
                self.stormIsInPrint('Created cron job', msgs)

                self.eq('atnow', await getNextFoo())

                q = "cron.cleanup"
                msgs = await core.stormlist(q)
                self.stormIsInPrint('1 cron/at jobs deleted.', msgs)

                q = "cron.at --now --minute +5 {$lib.queue.get(foo).put(atnow)}"
                msgs = await core.stormlist(q)
                self.stormIsInPrint('Created cron job', msgs)

                self.eq('atnow', await getNextFoo())

                # Shouldn't delete yet, still one more run scheduled
                q = "cron.cleanup"
                msgs = await core.stormlist(q)
                self.stormIsInPrint('0 cron/at jobs deleted.', msgs)

                unixtime += 5 * MINSECS
                core.agenda._wake_event.set()

                self.eq('atnow', await getNextFoo())

                q = "cron.cleanup"
                msgs = await core.stormlist(q)
                self.stormIsInPrint('1 cron/at jobs deleted.', msgs)

<<<<<<< HEAD
                opts = {'vars': {'iden': '21d87b933f43ca3b192d2579d3a6a08e'}}
                q = "cron.at --iden $iden --hour 4 {[test:guid=$lib.guid()]}"
                msgs = await core.stormlist(q, opts=opts)
                self.stormIsInPrint('Created cron job: 21d87b933f43ca3b192d2579d3a6a08e', msgs)

                q = "cron.del $iden"
                msgs = await core.stormlist(q, opts=opts)
                self.stormIsInPrint('Deleted cron job: 21d87b933f43ca3b192d2579d3a6a08e', msgs)

                ##################
                # Test --iden
                q = "cron.add --iden invalididen --hour +7 {[test:guid=$lib.guid()]}"
                msgs = await core.stormlist(q)
                self.stormIsInErr('data.iden must match pattern', msgs)

                # these three should end up being equivalent, so they should all be happy
                opts = {'vars': {'iden': 'cd263bd133a5dafa1e1c5e9a01d9d486'}}
                q = "cron.add --iden $iden --day +1 {[test:guid=$lib.guid()]}"
                msgs = await core.stormlist(q, opts=opts)
                self.stormIsInPrint('Created cron job: cd263bd133a5dafa1e1c5e9a01d9d486', msgs)

                q = "cron.add --iden $iden --hour +24 {[test:guid=$lib.guid()]}"
                msgs = await core.stormlist(q, opts=opts)
                self.stormIsInPrint('Created cron job: cd263bd133a5dafa1e1c5e9a01d9d486', msgs)

                q = "cron.add --iden $iden --minute +86400 {[test:guid=$lib.guid()]}"
                msgs = await core.stormlist(q, opts=opts)
                self.stormIsInPrint('Created cron job: cd263bd133a5dafa1e1c5e9a01d9d486', msgs)

                q = "cron.del $iden"
                msgs = await core.stormlist(q, opts=opts)
                self.stormIsInPrint('Deleted cron job: cd263bd133a5dafa1e1c5e9a01d9d486', msgs)

                # this one is fine and gets to create the cron job
                opts = {'vars': {'iden': '9703c9f9c7fea19546117e2e3d97cd44'}}
                q = "cron.add --iden $iden --year +2 {[test:guid=$lib.guid()]}"
                msgs = await core.stormlist(q, opts=opts)
                self.stormIsInPrint('Created cron job: 9703c9f9c7fea19546117e2e3d97cd44', msgs)

                # these should all scream because they're trying to override the old cron job definition
                # without being functionally equivalent
                q = "cron.add --iden $iden --month +5 {[test:guid=$lib.guid()]}"
                msgs = await core.stormlist(q, opts=opts)
                self.stormIsInErr('', msgs)

                q = "cron.add --iden $iden --year +1 {[test:guid=$lib.guid()]}"
                msgs = await core.stormlist(q, opts=opts)
                self.stormIsInErr('', msgs)

                q = "cron.add --iden $iden --month +3 {[test:guid=$lib.guid()]}"
                msgs = await core.stormlist(q, opts=opts)
                self.stormIsInErr('', msgs)

                q = "cron.del $iden"
                msgs = await core.stormlist(q, opts=opts)
                self.stormIsInPrint('Deleted cron job: 9703c9f9c7fea19546117e2e3d97cd44', msgs)

=======
                # Test that stating a failed cron prints failures
                async with getCronJob("cron.at --now {$lib.queue.get(foo).put(atnow) $lib.newp}") as guid:
                    self.eq('atnow', await getNextFoo())
                    mesgs = await core.stormlist(f'cron.stat {guid[:6]}')
                    print_str = '\n'.join([m[1].get('mesg') for m in mesgs if m[0] == 'print'])
                    self.nn(re.search("# errors:.+1", print_str))
                    self.nn(re.search("most recent errors:\n[^\n]+Cannot find name", print_str))
>>>>>>> 69e01f73
                ##################

                # Test the aliases
                async with getCronJob('cron.add --hourly 15 {#foo}') as guid:
                    mesgs = await core.stormlist(f'cron.stat {guid[:6]}')
                    self.stormIsInPrint("{'minute': 15}", mesgs)

                async with getCronJob('cron.add --daily 05:47 {#bar}') as guid:
                    mesgs = await core.stormlist(f'cron.stat {guid[:6]}')
                    self.stormIsInPrint("{'hour': 5, 'minute': 47", mesgs)

                async with getCronJob('cron.add --monthly=-1:12:30 {#bar}') as guid:
                    mesgs = await core.stormlist(f'cron.stat {guid[:6]}')
                    self.stormIsInPrint("{'hour': 12, 'minute': 30, 'dayofmonth': -1}", mesgs)

                # leave this job around for the subsequent tests
                mesgs = await core.stormlist('cron.add --yearly 04:17:12:30 {#bar}')
                self.stormIsInPrint('Created cron job', mesgs)
                guid = await getCronIden()

                mesgs = await core.stormlist(f'cron.stat {guid[:6]}')
                self.stormIsInPrint("{'month': 4, 'hour': 12, 'minute': 30, 'dayofmonth': 17}", mesgs)

                mesgs = await core.stormlist('cron.add --yearly 04:17:12 {#bar}')
                self.stormIsInErr('Failed to parse parameter', mesgs)

                mesgs = await core.stormlist('cron.add --daily xx:xx {#bar}')
                self.stormIsInErr('Failed to parse ..ly parameter', mesgs)

                mesgs = await core.stormlist('cron.add --hourly 1 --minute 17 {#bar}')
                self.stormIsInErr('May not use both', mesgs)

                # Test manipulating cron jobs as another user
                await core.auth.addUser('bond')

                async with core.getLocalProxy(user='bond') as asbond:

                    mesgs = await asbond.storm('cron.list').list()
                    self.isin('err', (m[0] for m in mesgs))

                    mesgs = await asbond.storm(f'cron.disable {guid[:6]}').list()
                    self.stormIsInErr('iden does not match any', mesgs)

                    mesgs = await asbond.storm(f'cron.enable {guid[:6]}').list()
                    self.stormIsInErr('iden does not match any', mesgs)

                    mesgs = await asbond.storm(f'cron.mod {guid[:6]} {{#foo}}').list()
                    self.stormIsInErr('iden does not match any', mesgs)

                    mesgs = await asbond.storm(f'cron.del {guid[:6]}').list()
                    self.stormIsInErr('iden does not match any', mesgs)

                    mesgs = await asbond.storm('cron.add --hourly 15 {#bar}').list()
                    self.stormIsInErr('must have permission cron.add', mesgs)

                    # Give explicit perm

                    await prox.addAuthRule('bond', (True, ('cron', 'add')))
                    await prox.addAuthRule('bond', (True, ('cron', 'get')))

                    await asbond.storm('cron.add --hourly 15 {#bar}').list()

                    mesgs = await asbond.storm('cron.list').list()
                    self.stormIsInPrint('bond', mesgs)

                    mesgs = await asbond.storm('cron.list').list()
                    self.stormIsInPrint('user', mesgs)
                    self.stormIsInPrint('root', mesgs)

                    await prox.addAuthRule('bond', (True, ('cron', 'set')))

                    mesgs = await asbond.storm(f'cron.disable {guid[:6]}').list()
                    self.stormIsInPrint('Disabled cron job', mesgs)

                    mesgs = await asbond.storm(f'cron.enable {guid[:6]}').list()
                    self.stormIsInPrint('Enabled cron job', mesgs)

                    mesgs = await asbond.storm(f'cron.mod {guid[:6]} {{#foo}}').list()
                    self.stormIsInPrint('Modified cron job', mesgs)

                    await prox.addAuthRule('bond', (True, ('cron', 'del')))

                    mesgs = await asbond.storm(f'cron.del {guid[:6]}').list()
                    self.stormIsInPrint('Deleted cron job', mesgs)

    async def test_storm_lib_userview(self):

        async with self.getTestCore() as core:

            visi = await core.auth.addUser('visi')
            await visi.setAdmin(True)

            opts = {'user': visi.iden}
            await core.nodes('$lib.user.profile.set(cortex:view, $lib.view.get().fork().iden)', opts=opts)

            self.nn(visi.profile.get('cortex:view'))

            self.len(1, await core.nodes('[ inet:ipv4=1.2.3.4 ]', opts=opts))

            self.len(0, await core.nodes('inet:ipv4=1.2.3.4'))

            self.len(1, await core.nodes('inet:ipv4=1.2.3.4', opts=opts))
            self.len(0, await core.nodes('inet:ipv4=1.2.3.4', opts={'user': visi.iden, 'view': core.view.iden}))

            async with core.getLocalProxy(user='visi') as prox:
                self.len(1, await prox.eval('inet:ipv4=1.2.3.4').list())
                self.len(0, await prox.eval('inet:ipv4=1.2.3.4', opts={'view': core.view.iden}).list())

            async with core.getLocalProxy(user='root') as prox:
                self.len(0, await prox.eval('inet:ipv4=1.2.3.4').list())

    async def test_storm_lib_lift(self):

        async with self.getTestCore() as core:

            await core.nodes('[ inet:ipv4=5.5.5.5 ]')
            await core.nodes('[ inet:ipv4=1.2.3.4 ] $node.data.set(hehe, haha) $node.data.set(lulz, rofl)')

            nodes = await core.nodes('yield $lib.lift.byNodeData(newp) $node.data.load(lulz)')
            self.len(0, nodes)

            nodes = await core.nodes('yield $lib.lift.byNodeData(hehe) $node.data.load(lulz)')
            self.len(1, nodes)
            self.eq(('inet:ipv4', 0x01020304), nodes[0].ndef)
            self.eq('haha', nodes[0].nodedata['hehe'])
            self.eq('haha', nodes[0].pack()[1]['nodedata']['hehe'])
            self.eq('rofl', nodes[0].nodedata['lulz'])
            self.eq('rofl', nodes[0].pack()[1]['nodedata']['lulz'])

            # Since the nodedata is loaded right away, getting the data shortcuts the layer
            q = 'yield $lib.lift.byNodeData(hehe) $lib.print($node.data.get(hehe))'
            msgs = await core.stormlist(q)
            self.stormIsInPrint('haha', msgs)

            nodes = await core.nodes('inet:ipv4=1.2.3.4 $node.data.pop(hehe)')
            self.len(0, await core.nodes('yield $lib.lift.byNodeData(hehe)'))

    async def test_stormtypes_auth(self):

        async with self.getTestCore() as core:

            visi = await core.auth.addUser('visi')
            asvisi = {'user': visi.iden}

            self.nn(await core.callStorm('return($lib.auth.users.get($iden))', opts={'vars': {'iden': visi.iden}}))
            self.nn(await core.callStorm('return($lib.auth.users.byname(visi))'))

            self.eq(await core.callStorm('return($lib.auth.roles.byname(all).name)'), 'all')

            self.none(await core.callStorm('return($lib.auth.users.get($iden))', opts={'vars': {'iden': 'newp'}}))
            self.none(await core.callStorm('return($lib.auth.roles.get($iden))', opts={'vars': {'iden': 'newp'}}))
            self.none(await core.callStorm('return($lib.auth.users.byname(newp))'))
            self.none(await core.callStorm('return($lib.auth.roles.byname(newp))'))

            with self.raises(s_exc.AuthDeny):
                await core.callStorm('$user = $lib.auth.users.byname(visi) $lib.auth.users.del($user.iden)',
                                     opts=asvisi)

            with self.raises(s_exc.AuthDeny):
                await core.callStorm('$user = $lib.auth.users.add(newp)', opts=asvisi)

            udef = await core.callStorm('return($lib.auth.users.add(hehe, passwd=haha, email=visi@vertex.link))')

            self.eq('hehe', udef['name'])
            self.eq(False, udef['locked'])
            self.eq('visi@vertex.link', udef['email'])

            hehe = await core.callStorm('''
                $hehe = $lib.auth.users.byname(hehe)
                $hehe.setLocked($lib.true)
                return($hehe)
            ''')
            self.eq(True, hehe['locked'])

            self.none(await core.tryUserPasswd('hehe', 'haha'))

            await core.callStorm('$lib.auth.users.byname(hehe).setLocked($lib.false)')

            self.nn(await core.tryUserPasswd('hehe', 'haha'))

            self.nn(await core.callStorm('''
                $visi = $lib.auth.users.byname(visi)
                if $( $visi.name = "visi" ) {
                    for $role in $visi.roles() {
                        if $("all" = $role.name) {
                            return($role)
                        }
                    }
                }
            '''))

            self.eq((True, ('foo', 'bar')), await core.callStorm('return($lib.auth.ruleFromText(foo.bar))'))
            self.eq((False, ('foo', 'bar')), await core.callStorm('return($lib.auth.ruleFromText("!foo.bar"))'))

            rdef = await core.callStorm('return($lib.auth.roles.add(admins))')
            opts = {'vars': {'roleiden': rdef.get('iden')}}

            self.nn(rdef['iden'])
            self.eq('admins', rdef['name'])

            await core.callStorm('''
                $role = $lib.auth.roles.byname(admins)
                $role.addRule($lib.auth.ruleFromText(foo.bar))
            ''')

            await core.callStorm('$lib.auth.users.byname(visi).setPasswd(haha)')

            await core.callStorm('''
                $lib.auth.users.byname(visi).setPasswd(hehe)
            ''', opts=asvisi)

            self.false(await core.callStorm('''
                return($lib.auth.users.byname(visi).allowed(foo.bar))
            '''))

            await core.callStorm('''
                $role = $lib.auth.roles.byname(admins)
                $lib.auth.users.byname(visi).grant($role.iden)
            ''', opts=opts)

            self.true(await core.callStorm('''
                return($lib.auth.users.byname(visi).allowed(foo.bar))
            '''))

            await core.callStorm('''
                $role = $lib.auth.roles.byname(admins)
                $lib.auth.users.byname(visi).revoke($role.iden)
            ''')

            self.false(await core.callStorm('''
                return($lib.auth.users.byname(visi).allowed(foo.bar))
            '''))

            # user roles can be set in bulk
            roles = await core.callStorm('''$roles=$lib.list()
            $role=$lib.auth.roles.byname(admins) $roles.append($role.iden)
            $role=$lib.auth.roles.byname(all) $roles.append($role.iden)
            $lib.auth.users.byname(visi).setRoles($roles)
            return ($lib.auth.users.byname(visi).roles())
            ''')
            self.len(2, roles)
            self.eq(roles[0].get('name'), 'admins')
            self.eq(roles[1].get('name'), 'all')

            q = 'for $user in $lib.auth.users.list() { if $($user.get(email) = "visi@vertex.link") { return($user) } }'
            self.nn(await core.callStorm(q))
            q = 'for $role in $lib.auth.roles.list() { if $( $role.name = "all") { return($role) } }'
            self.nn(await core.callStorm(q))
            self.nn(await core.callStorm('return($lib.auth.roles.byname(all))'))

            self.nn(await core.callStorm(f'return($lib.auth.roles.get({core.auth.allrole.iden}))'))
            self.nn(await core.callStorm(f'return($lib.auth.users.get({core.auth.rootuser.iden}))'))

            self.len(3, await core.callStorm(f'return($lib.auth.users.list())'))

            visi = await core.callStorm('''
                $visi = $lib.auth.users.byname(visi)
                $visi.setEmail(hehe@haha.com)
                return($visi)
            ''')

            self.eq('hehe@haha.com', visi['email'])

            visi = await core.callStorm('''
                $visi = $lib.auth.users.byname(visi)
                $visi.setEmail(giggles@clowntown.net)
                return($visi)
            ''', asvisi)

            self.eq('giggles@clowntown.net', visi['email'])

            # test user rules APIs

            visi = await core.callStorm('''
                $visi = $lib.auth.users.byname(visi)
                $visi.setRules(())
                return($visi)
            ''')

            self.eq((), visi['rules'])

            visi = await core.callStorm('''
                $rule = $lib.auth.ruleFromText(hehe.haha)
                $visi = $lib.auth.users.byname(visi)
                $visi.setRules(($rule,))
                return($visi)
            ''')
            self.eq(((True, ('hehe', 'haha')),), visi['rules'])

            visi = await core.callStorm('''
                $rule = $lib.auth.ruleFromText(foo.bar)
                $visi = $lib.auth.users.byname(visi)
                $visi.addRule($rule)
                return($visi)
            ''')
            self.eq(((True, ('hehe', 'haha')), (True, ('foo', 'bar'))), visi['rules'])

            visi = await core.callStorm('''
                $rule = $lib.auth.ruleFromText(foo.bar)
                $visi = $lib.auth.users.byname(visi)
                $visi.delRule($rule)
                return($visi)
            ''')
            self.eq(((True, ('hehe', 'haha')),), visi['rules'])

            self.nn(await core.callStorm('return($lib.auth.roles.byname(all).get(rules))'))

            # test role rules APIs

            self.nn(await core.callStorm('''
                return($lib.auth.roles.add(ninjas))
            '''))

            ninjas = await core.callStorm('''
                $ninjas = $lib.auth.roles.byname(ninjas)
                $ninjas.setRules(())
                return($ninjas)
            ''')

            self.eq((), ninjas['rules'])

            ninjas = await core.callStorm('''
                $rule = $lib.auth.ruleFromText(hehe.haha)
                $ninjas = $lib.auth.roles.byname(ninjas)
                $ninjas.setRules(($rule,))
                return($ninjas)
            ''')
            self.eq(((True, ('hehe', 'haha')),), ninjas['rules'])

            ninjas = await core.callStorm('''
                $rule = $lib.auth.ruleFromText(foo.bar)
                $ninjas = $lib.auth.roles.byname(ninjas)
                $ninjas.addRule($rule)
                return($ninjas)
            ''')
            self.eq(((True, ('hehe', 'haha')), (True, ('foo', 'bar'))), ninjas['rules'])

            ninjas = await core.callStorm('''
                $rule = $lib.auth.ruleFromText(foo.bar)
                $ninjas = $lib.auth.roles.byname(ninjas)
                $ninjas.delRule($rule)
                return($ninjas)
            ''')
            self.eq(((True, ('hehe', 'haha')),), ninjas['rules'])

            # test admin API
            self.false(await core.callStorm('''
                return($lib.auth.users.byname(visi).get(admin))
            '''))

            self.true(await core.callStorm('''
                $visi = $lib.auth.users.byname(visi)
                $visi.setAdmin(true)
                return($visi)
            '''))

            # test deleting users / roles
            await core.callStorm('''
                $visi = $lib.auth.users.byname(visi)
                $lib.auth.users.del($visi.iden)
            ''')
            self.none(await core.auth.getUserByName('visi'))

            await core.callStorm('''
                $role = $lib.auth.roles.byname(ninjas)
                $lib.auth.roles.del($role.iden)
            ''')
            self.none(await core.auth.getRoleByName('ninjas'))

            # Use arbitrary idens when creating users.
            iden = s_common.guid(('foo', 101))
            udef = await core.callStorm('$u=$lib.auth.users.add(foo, iden=$iden) return ( $u )',
                                        opts={'vars': {'iden': iden}})
            self.eq(udef.get('iden'), iden)

            with self.raises(s_exc.DupIden):
                await core.callStorm('$u=$lib.auth.users.add(bar, iden=$iden) return ( $u )',
                                     opts={'vars': {'iden': iden}})
            with self.raises(s_exc.BadArg):
                iden = 'beep'
                await core.callStorm('$u=$lib.auth.users.add(bar, iden=$iden) return ( $u )',
                                     opts={'vars': {'iden': iden}})

            with self.raises(s_exc.BadArg):
                iden = 12345
                await core.callStorm('$u=$lib.auth.users.add(bar, iden=$iden) return ( $u )',
                                     opts={'vars': {'iden': iden}})

            # test out renaming a user
            iden = await core.callStorm('return($lib.auth.users.add(new0).iden)')
            await core.callStorm('$lib.auth.users.byname(new0).name = new1', opts={'user': iden})
            self.none(await core.callStorm('return($lib.auth.users.byname(new0))'))
            self.nn(await core.callStorm('return($lib.auth.users.byname(new1))'))

            await core.callStorm('$lib.auth.users.byname(new1).name = new2')
            self.none(await core.callStorm('return($lib.auth.users.byname(new1))'))
            self.nn(await core.callStorm('return($lib.auth.users.byname(new2))'))
            await core.callStorm('$lib.auth.users.byname(new2).email = "visi@vertex.link"')
            self.eq('visi@vertex.link', await core.callStorm('return($lib.auth.users.byname(new2).email)'))

            # test renaming a role
            await core.callStorm('$lib.auth.roles.add(new0)')
            await core.callStorm('$lib.auth.roles.byname(new0).name = new1')
            self.none(await core.callStorm('return($lib.auth.roles.byname(new0))'))
            self.nn(await core.callStorm('return($lib.auth.roles.byname(new1))'))

    async def test_stormtypes_auth_gateadmin(self):

        async with self.getTestCore() as core:
            uowner = await core.auth.addUser('uowner')
            await uowner.addRule((True, ('node', 'add',)))
            await uowner.addRule((True, ('layer', 'add',)))
            await uowner.addRule((True, ('view', 'add',)))

            await core.auth.addRole('ninjas')
            ureader = await core.auth.addUser('ureader')
            uwriter = await core.auth.addUser('uwriter')

            viewiden = await core.callStorm('''
                $layr = $lib.layer.add().iden
                $view = $lib.view.add(($layr,))
                return($view.iden)
            ''', opts={'user': uowner.iden})

            opts = {
                'view': viewiden,
                'user': uowner.iden,
                'vars': {
                    'ureader': ureader.iden,
                    'uwriter': uwriter.iden,
                },
            }

            self.len(1, await core.nodes('[ test:str=foo ]', opts=opts))

            opts['user'] = ureader.iden
            await self.asyncraises(s_exc.AuthDeny, core.nodes('test:str', opts=opts))

            opts['user'] = uwriter.iden
            await self.asyncraises(s_exc.AuthDeny, core.nodes('test:str', opts=opts))

            # add a read user
            opts['user'] = uowner.iden
            scmd = '''
                $viewiden = $lib.view.get().iden
                $layriden = $lib.layer.get().iden
                $usr = $lib.auth.users.get($ureader)

                $rule = $lib.auth.ruleFromText(view.read)
                $usr.addRule($rule, $viewiden)

                $rule = $lib.auth.ruleFromText(layer.read)
                $usr.addRule($rule, $layriden)

                return(($lib.auth.gates.get($viewiden), $lib.auth.gates.get($layriden)))
            '''

            opts['view'] = None
            await self.asyncraises(s_exc.AuthDeny, core.callStorm(scmd, opts=opts))

            opts['view'] = viewiden
            viewgate, layrgate = await core.callStorm(scmd, opts=opts)
            self.len(2, viewgate['users'])
            self.len(2, layrgate['users'])

            opts['user'] = ureader.iden
            self.len(1, await core.nodes('test:str', opts=opts))
            await self.asyncraises(s_exc.AuthDeny, core.nodes('[ test:str=bar ]', opts=opts))

            # add a user as admin
            opts['user'] = uowner.iden
            scmd = '''
                $viewiden = $lib.view.get().iden
                $layriden = $lib.layer.get().iden
                $usr = $lib.auth.users.get($uwriter)

                $usr.setAdmin($lib.true, $viewiden)
                $usr.setAdmin($lib.true, $layriden)

                return(($lib.auth.gates.get($viewiden), $lib.auth.gates.get($layriden)))
            '''

            opts['view'] = None
            await self.asyncraises(s_exc.AuthDeny, core.callStorm(scmd, opts=opts))

            opts['view'] = viewiden
            viewgate, layrgate = await core.callStorm(scmd, opts=opts)
            self.len(3, viewgate['users'])
            self.len(3, layrgate['users'])

            opts['user'] = uwriter.iden
            self.len(1, await core.nodes('[ test:str=bar ]', opts=opts))

            # set rule
            opts['user'] = uowner.iden
            scmd = '''
                $viewiden = $lib.view.get().iden
                $layriden = $lib.layer.get().iden
                $usr = $lib.auth.users.get($ureader)
                $role = $lib.auth.roles.byname(ninjas)

                $rule0 = $lib.auth.ruleFromText(view.read)
                $rule1 = $lib.auth.ruleFromText(node.add)
                $usr.setRules(($rule0, $rule1), $viewiden)
                $role.setRules(($rule0, $rule1), $viewiden)

                $rule0 = $lib.auth.ruleFromText(layr.read)
                $rule1 = $lib.auth.ruleFromText(node.add)
                $usr.setRules(($rule0, $rule1), $layriden)
                $role.setRules(($rule0, $rule1), $layriden)

                return(($lib.auth.gates.get($viewiden), $lib.auth.gates.get($layriden)))
            '''

            opts['view'] = None
            await self.asyncraises(s_exc.AuthDeny, core.callStorm(scmd, opts=opts))

            opts['view'] = viewiden
            await core.callStorm(scmd, opts=opts)

            opts['user'] = ureader.iden
            self.len(1, await core.nodes('[ test:str=bam ]', opts=opts))

            # del rule
            opts['user'] = uowner.iden
            scmd = '''
                $viewiden = $lib.view.get().iden
                $layriden = $lib.layer.get().iden
                $usr = $lib.auth.users.get($ureader)
                $role = $lib.auth.roles.byname(ninjas)

                $rule = $lib.auth.ruleFromText(node.add)
                $usr.delRule($rule, $viewiden)
                $role.delRule($rule, $viewiden)

                $rule = $lib.auth.ruleFromText(node.add)
                $usr.delRule($rule, $layriden)
                $role.delRule($rule, $layriden)

                return(($lib.auth.gates.get($viewiden), $lib.auth.gates.get($layriden)))
            '''

            opts['view'] = None
            await self.asyncraises(s_exc.AuthDeny, core.callStorm(scmd, opts=opts))

            opts['view'] = viewiden
            await core.callStorm(scmd, opts=opts)

            opts['user'] = ureader.iden
            await self.asyncraises(s_exc.AuthDeny, core.nodes('[ test:str=baz ]', opts=opts))
            self.len(3, await core.nodes('test:str', opts=opts))

    async def test_stormtypes_node(self):

        async with self.getTestCore() as core:

            nodes = await core.nodes('[ test:int=10 test:str=$node.iden() ] +test:str')
            iden = s_common.ehex(s_common.buid(('test:int', 10)))
            self.eq(nodes[0].ndef, ('test:str', iden))
            self.len(1, nodes)

            await core.nodes('[ inet:ipv4=1.2.3.4 :asn=20 ]')
            self.eq(20, await core.callStorm('inet:ipv4=1.2.3.4 return($node.props.get(asn))'))
            self.isin(('asn', 20), await core.callStorm('inet:ipv4=1.2.3.4 return($node.props.list())'))

            props = await core.callStorm('inet:ipv4=1.2.3.4 return($node.props)')
            self.eq(20, props['asn'])

            self.eq(0x01020304, await core.callStorm('inet:ipv4=1.2.3.4 return($node)'))

            with self.raises(s_exc.StormRuntimeError) as cm:
                _ = await core.nodes('inet:ipv4=1.2.3.4 $lib.print($lib.len($node))')
            self.eq(cm.exception.get('mesg'), 'Object synapse.lib.node.Node does not have a length.')

            nodes = await core.nodes('[test:guid=(beep,)] $node.props.size="12"')
            self.eq(12, nodes[0].get('size'))
            nodes = await core.nodes('[test:guid=(beep,)] $node.props.".seen"=2020')
            self.eq((1577836800000, 1577836800001), nodes[0].get('.seen'))

            text = '$d=$lib.dict() test:guid=(beep,) { for ($name, $valu) in $node.props { $d.$name=$valu } } return ($d)'
            props = await core.callStorm(text)
            self.eq(12, props.get('size'))
            self.eq((1577836800000, 1577836800001), props.get('.seen'))
            self.isin('.created', props)

            with self.raises(s_exc.NoSuchProp):
                self.true(await core.callStorm('[test:guid=(beep,)] $node.props.newp="noSuchProp"'))
            with self.raises(s_exc.BadTypeValu):
                self.true(await core.callStorm('[test:guid=(beep,)] $node.props.size=(foo, bar)'))

    async def test_stormtypes_toprim(self):

        async with self.getTestCore() as core:

            orig = {'hehe': 20, 'haha': (1, 2, 3), 'none': None, 'bool': True}
            valu = await core.callStorm('return($valu)', opts={'vars': {'valu': orig}})

            self.eq(valu['hehe'], 20)
            self.eq(valu['haha'], (1, 2, 3))
            self.eq(valu['none'], None)
            self.eq(valu['bool'], True)

            q = '$list = $lib.list() $list.append(foo) $list.append(bar) return($list)'
            self.eq(('foo', 'bar'), await core.callStorm(q))
            self.eq({'foo': 'bar'}, await core.callStorm('$dict = $lib.dict() $dict.foo = bar return($dict)'))
            q = '$tally = $lib.stats.tally() $tally.inc(foo) $tally.inc(foo) return($tally)'
            self.eq({'foo': 2}, await core.callStorm(q))

    async def test_print_warn(self):
        async with self.getTestCore() as core:
            q = '$lib.print(hello)'
            msgs = await core.stormlist(q)
            self.stormIsInPrint('hello', msgs)

            q = '$name="moto" $lib.print("hello {name}", name=$name)'
            msgs = await core.stormlist(q)
            self.stormIsInPrint('hello moto', msgs)

            q = '$name="moto" $lib.warn("hello {name}", name=$name)'
            msgs = await core.stormlist(q)
            self.stormIsInWarn('hello moto', msgs)

    async def test_stormtypes_tofoo(self):

        boolprim = s_stormtypes.Bool(True)

        self.eq(20, await s_stormtypes.toint(20))
        self.eq(20, await s_stormtypes.toint('20'))
        self.eq(20, await s_stormtypes.toint(s_stormtypes.Str('20')))

        self.eq('asdf', await s_stormtypes.tostr('asdf'))
        self.eq('asdf', await s_stormtypes.tostr(s_stormtypes.Str('asdf')))
        self.eq('asdf', await s_stormtypes.tostr(s_stormtypes.Bytes(b'asdf')))
        self.eq(True, await s_stormtypes.tobool(s_stormtypes.Bytes(b'asdf')))

        self.eq((1, 3), await s_stormtypes.toprim([1, s_exc.SynErr, 3]))
        self.eq('bar', (await s_stormtypes.toprim({'foo': 'bar', 'exc': s_exc.SynErr}))['foo'])

        self.eq(1, await s_stormtypes.toint(s_stormtypes.Bool(True)))
        self.eq('true', await s_stormtypes.tostr(s_stormtypes.Bool(True)))
        self.eq(True, await s_stormtypes.tobool(s_stormtypes.Bool(True)))

        self.true(await s_stormtypes.tobool(boolprim))
        self.true(await s_stormtypes.tobool(1))
        self.false(await s_stormtypes.tobool(0))
        # no bool <- int <- str
        self.true(await s_stormtypes.tobool('1'))
        self.true(await s_stormtypes.tobool(s_stormtypes.Str('0')))
        self.true(await s_stormtypes.tobool(s_stormtypes.Str('asdf')))
        self.false(await s_stormtypes.tobool(s_stormtypes.Str('')))

        with self.raises(s_exc.BadCast):
            await s_stormtypes.toint(s_stormtypes.Prim(()))

        with self.raises(s_exc.BadCast):
            self.eq(20, await s_stormtypes.toint(s_stormtypes.Str('asdf')))

        with self.raises(s_exc.BadCast):
            await s_stormtypes.tobool(Newp())

        with self.raises(s_exc.BadCast):
            await s_stormtypes.tostr(Newp())

        with self.raises(s_exc.BadCast):
            await s_stormtypes.toint(Newp())

        self.none(await s_stormtypes.tostr(None, noneok=True))
        self.none(await s_stormtypes.toint(None, noneok=True))
        self.none(await s_stormtypes.tobool(None, noneok=True))

    async def test_stormtypes_layer_edits(self):

        async with self.getTestCore() as core:

            await core.nodes('[inet:ipv4=1.2.3.4]')

            # TODO: should we asciify the buid here so it is json compatible?
            q = '''$list = $lib.list()
            for ($offs, $edit) in $lib.layer.get().edits(wait=$lib.false) {
                $list.append($edit)
            }
            return($list)'''
            nodeedits = await core.callStorm(q)

            retn = []
            for edits in nodeedits:
                for edit in edits:
                    if edit[1] == 'inet:ipv4':
                        retn.append(edit)

            self.len(1, retn)

    async def test_stormtypes_layer_counts(self):
        async with self.getTestCore() as core:
            self.eq(0, await core.callStorm('return($lib.layer.get().getTagCount(foo.bar))'))
            await core.nodes('[ inet:ipv4=1.2.3.4 inet:ipv4=5.6.7.8 :asn=20 inet:asn=20 +#foo.bar ]')
            self.eq(0, await core.callStorm('return($lib.layer.get().getPropCount(ps:person))'))
            self.eq(2, await core.callStorm('return($lib.layer.get().getPropCount(inet:ipv4))'))
            self.eq(2, await core.callStorm('return($lib.layer.get().getPropCount(inet:ipv4:asn))'))
            self.eq(3, await core.callStorm('return($lib.layer.get().getTagCount(foo.bar))'))
            self.eq(2, await core.callStorm('return($lib.layer.get().getTagCount(foo.bar, formname=inet:ipv4))'))

            self.eq(6, await core.callStorm("return($lib.layer.get().getPropCount('.created'))"))
            self.eq(2, await core.callStorm("return($lib.layer.get().getPropCount(inet:ipv4.created))"))
            self.eq(0, await core.callStorm("return($lib.layer.get().getPropCount('.seen'))"))

            with self.raises(s_exc.NoSuchProp):
                await core.callStorm('return($lib.layer.get().getPropCount(newp:newp))')

            with self.raises(s_exc.NoSuchProp):
                await core.callStorm("return($lib.layer.get().getPropCount('.newp'))")

    async def test_lib_stormtypes_cmdopts(self):
        pdef = {
            'name': 'foo',
            'desc': 'test',
            'version': (0, 0, 1),
            'modules': [
                {
                    'name': 'test',
                    'storm': 'function f(a) { return ($a) }',
                }
            ],
            'commands': [
                {
                    'name': 'test.cmdopts',
                    'cmdargs': (
                        ('foo', {}),
                        ('--bar', {'default': False, 'action': 'store_true'}),
                        ('--footime', {'default': False, 'type': 'time'}),
                    ),
                    'storm': '''
                        $lib.print($lib.len($cmdopts))
                        if ($lib.len($cmdopts) = 4) { $lib.print(foo) }

                        $set = $lib.set()
                        for ($name, $valu) in $cmdopts { $set.add($valu) }

                        if ($lib.len($set) = 4) { $lib.print(bar) }

                        if $cmdopts.bar { $lib.print(baz) }

                        if $cmdopts.footime { $lib.print($cmdopts.footime) }
                    '''
                },
                {
                    'name': 'test.setboom',
                    'cmdargs': [
                        ('foo', {}),
                        ('--bar', {'default': False, 'action': 'store_true'}),
                    ],
                    'storm': '''
                        $cmdopts.foo = hehe
                    '''
                },
            ],
        }
        sadt = {
            'name': 'bar',
            'desc': 'test',
            'version': (0, 0, 1),
            'commands': [
                {
                    'name': 'test.badtype',
                    'cmdargs': [
                        ('--bar', {'type': 'notatype'}),
                    ],
                    'storm': '''
                        $cmdopts.foo = hehe
                    '''
                },
            ],
        }
        async with self.getTestCore() as core:
            await core.addStormPkg(pdef)
            msgs = await core.stormlist('test.cmdopts hehe --bar --footime 20200101')
            self.stormIsInPrint('foo', msgs)
            self.stormIsInPrint('bar', msgs)
            self.stormIsInPrint('baz', msgs)
            self.stormIsInPrint('1577836800000', msgs)

            with self.raises(s_exc.StormRuntimeError):
                await core.nodes('test.setboom hehe --bar')

            with self.raises(s_exc.SchemaViolation):
                await core.addStormPkg(sadt)

    async def test_exit(self):
        async with self.getTestCore() as core:
            q = '[test:str=beep.sys] $lib.exit()'
            msgs = await core.stormlist(q)
            nodes = [m[1] for m in msgs if m[0] == 'node']
            self.len(0, nodes)

            q = '[test:str=beep.sys] $lib.exit(foo)'
            msgs = await core.stormlist(q)
            self.stormIsInWarn('foo', msgs)

            # Local callstorm behavior keeps the local exception
            import synapse.lib.stormctrl as s_ctrl
            with self.raises(s_ctrl.StormExit) as cm:
                q = '[test:str=beep.sys] $lib.exit(foo)'
                _ = await core.callStorm(q)
            self.eq(cm.exception.args, ('foo',))

            # Remote tests
            async with core.getLocalProxy() as prox:
                # No message is emitted
                q = '[test:str=beep.sys] $lib.exit()'
                msgs = await prox.storm(q).list()
                self.eq(('init', 'fini'), [m[0] for m in msgs])

                # A exception is raised but no message; this is
                # treated as a generic SynErr by the telepath client.
                q = '[test:str=beep.sys] $lib.exit()'
                with self.raises(s_exc.SynErr) as cm:
                    _ = await prox.callStorm(q)
                self.eq(cm.exception.get('mesg'), '')
                self.eq(cm.exception.get('errx'), 'StormExit')

                # A warn is emitted
                q = '[test:str=beep.sys] $lib.exit(foo)'
                msgs = await prox.storm(q).list()
                self.stormIsInWarn('foo', msgs)

                # A exception is raised with the message
                q = '[test:str=beep.sys] $lib.exit("foo {bar}", bar=baz)'
                with self.raises(s_exc.SynErr) as cm:
                    _ = await prox.callStorm(q)
                self.eq(cm.exception.get('mesg'), 'foo baz')
                self.eq(cm.exception.get('errx'), 'StormExit')

    async def test_iter(self):
        async with self.getTestCore() as core:
            await self.agenlen(0, s_stormtypes.toiter(None, noneok=True))

            await core.nodes('[inet:ipv4=0] [inet:ipv4=1]')

            # explicit test for a pattern in some stormsvcs
            scmd = '''
            function add() {
                $x=$lib.set()
                inet:ipv4
                $x.add($node)
                fini { return($x) }
            }
            $y=$lib.set() $x=$add() for $n in $x { yield $n }
            '''
            nodes = await core.nodes(scmd)
            self.len(2, nodes)

            # set adds
            ret = await core.callStorm('$x=$lib.set() $y=$lib.list(1,2,3) $x.adds($y) return($x)')
            self.eq({'1', '2', '3'}, ret)

            ret = await core.callStorm('$x=$lib.set() $y=$lib.dict(foo=1, bar=2) $x.adds($y) return($x)')
            self.eq({('foo', '1'), ('bar', '2')}, ret)

            ret = await core.nodes('$x=$lib.set() $x.adds(${inet:ipv4}) for $n in $x { yield $n.iden() }')
            self.len(2, ret)

            ret = await core.callStorm('$x=$lib.set() $x.adds((1,2,3)) return($x)')
            self.eq({'1', '2', '3'}, ret)

            ret = await core.callStorm('$x=$lib.set() $y=abcd $x.adds($y) return($x)')
            self.eq({'a', 'b', 'c', 'd'}, ret)

            # set rems
            ret = await core.callStorm('$x=$lib.set(1,2,3) $y=$lib.list(1,2) $x.rems($y) return($x)')
            self.eq({'3'}, ret)

            scmd = '''
                $x=$lib.set()
                $y=$lib.dict(foo=1, bar=2)
                $x.adds($y)
                $z=$lib.dict(foo=1)
                $x.rems($z)
                return($x)
            '''
            ret = await core.callStorm(scmd)
            self.eq({('bar', '2')}, ret)

            ret = await core.callStorm('$x=$lib.set() $y=$lib.dict(foo=1, bar=2) $x.adds($y) return($x)')
            self.eq({('foo', '1'), ('bar', '2')}, ret)

            ret = await core.callStorm('$x=$lib.set(1,2,3) $x.rems((1,2)) return($x)')
            self.eq({'3'}, ret)

            ret = await core.callStorm('$x=$lib.set(a,b,c,d) $y=ab $x.rems($y) return($x)')
            self.eq({'d', 'c'}, ret)

            # str join
            ret = await core.callStorm('$x=$lib.list(foo,bar,baz) $y=$lib.str.join("-", $x) return($y)')
            self.eq('foo-bar-baz', ret)

            ret = await core.callStorm('$y=$lib.str.join("-", (foo, bar, baz)) return($y)')
            self.eq('foo-bar-baz', ret)

            ret = await core.callStorm('$x=abcd $y=$lib.str.join("-", $x) return($y)')
            self.eq('a-b-c-d', ret)<|MERGE_RESOLUTION|>--- conflicted
+++ resolved
@@ -3204,7 +3204,6 @@
                 msgs = await core.stormlist(q)
                 self.stormIsInPrint('1 cron/at jobs deleted.', msgs)
 
-<<<<<<< HEAD
                 opts = {'vars': {'iden': '21d87b933f43ca3b192d2579d3a6a08e'}}
                 q = "cron.at --iden $iden --hour 4 {[test:guid=$lib.guid()]}"
                 msgs = await core.stormlist(q, opts=opts)
@@ -3262,7 +3261,6 @@
                 msgs = await core.stormlist(q, opts=opts)
                 self.stormIsInPrint('Deleted cron job: 9703c9f9c7fea19546117e2e3d97cd44', msgs)
 
-=======
                 # Test that stating a failed cron prints failures
                 async with getCronJob("cron.at --now {$lib.queue.get(foo).put(atnow) $lib.newp}") as guid:
                     self.eq('atnow', await getNextFoo())
@@ -3270,9 +3268,8 @@
                     print_str = '\n'.join([m[1].get('mesg') for m in mesgs if m[0] == 'print'])
                     self.nn(re.search("# errors:.+1", print_str))
                     self.nn(re.search("most recent errors:\n[^\n]+Cannot find name", print_str))
->>>>>>> 69e01f73
+
                 ##################
-
                 # Test the aliases
                 async with getCronJob('cron.add --hourly 15 {#foo}') as guid:
                     mesgs = await core.stormlist(f'cron.stat {guid[:6]}')
