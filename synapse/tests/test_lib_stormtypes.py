import re
import bz2
import gzip
import base64
import struct
import asyncio
import hashlib
import binascii
import datetime
import contextlib

from datetime import timezone as tz
from unittest import mock

import synapse.exc as s_exc
import synapse.common as s_common

import synapse.lib.json as s_json
import synapse.lib.time as s_time
import synapse.lib.storm as s_storm
import synapse.lib.hashset as s_hashset
import synapse.lib.httpapi as s_httpapi
import synapse.lib.modelrev as s_modelrev
import synapse.lib.stormtypes as s_stormtypes

import synapse.tests.utils as s_test
import synapse.tests.files as s_test_files

from synapse.tests.utils import alist

MINSECS = 60
HOURSECS = 60 * MINSECS
DAYSECS = 24 * HOURSECS

class Newp:
    def __bool__(self):
        raise s_exc.SynErr(mesg='newp')

    def __int__(self):
        raise s_exc.SynErr(mesg='newp')

    def __str__(self):
        raise s_exc.SynErr(mesg='newp')

    def __repr__(self):
        return 'Newp'

linesbuf = b'''
vertex.link
woot.com
'''.strip(b'\n')

jsonsbuf = b'''
{"fqdn": "vertex.link"}
{"fqdn": "woot.com"}
'''.strip(b'\n')

class StormTypesTest(s_test.SynTest):

    async def test_stormtypes_copy(self):

        async with self.getTestCore() as core:
            item = await core.callStorm('''
            $item = ({"foo": {"bar": "baz"}, "hehe": []})
            $copy = $lib.copy($item)
            $item.foo.bar = hehe
            $copy.hehe.append(lolz)
            return($copy)
            ''')
            self.eq('baz', item['foo']['bar'])
            self.eq(['lolz'], item['hehe'])

            item = await core.callStorm('''
            $item = ([1, 2, 3])
            $copy = $lib.copy($item)
            $item.append((4))
            return($copy)
            ''')
            self.eq((1, 2, 3), item)

            self.eq('woot', await core.callStorm('return($lib.copy(woot))'))
            self.eq(10, await core.callStorm('return($lib.copy((10)))'))
            self.eq(None, await core.callStorm('return($lib.copy($lib.null))'))
            self.eq(True, await core.callStorm('return($lib.copy($lib.true))'))
            self.eq(False, await core.callStorm('return($lib.copy($lib.false))'))
            self.eq(b'V', await core.callStorm('return($lib.copy($x))', opts={'vars': {'x': b'V'}}))

            # is not a Prim
            with self.raises(s_exc.BadArg):
                await core.callStorm('return($lib.copy($lib))')

            # is not a Prim
            with self.raises(s_exc.BadArg):
                await core.callStorm('return($lib.copy($lib.print))')

            # does not support copy()
            with self.raises(s_exc.BadArg):
                await core.callStorm('return($lib.copy($lib.auth.users.byname(root)))')

            # nested type which contains a object that does not support copy()
            with self.raises(s_exc.BadArg):
                await core.callStorm('return($lib.copy(({"lib": $lib})))')

    async def test_stormtypes_notify(self):

        async def testUserNotif(core):
            visi = await core.auth.addUser('visi')

            asvisi = {'user': visi.iden}
            mesgindx = await core.callStorm('return($lib.auth.users.byname(root).tell(heya))', opts=asvisi)

            msgs = await core.stormlist('''
                for ($indx, $mesg) in $lib.notifications.list() {
                    ($useriden, $mesgtime, $mesgtype, $mesgdata) = $mesg
                    if ($mesgtype = "tell") {
                        $lib.print("{user} says {text}", user=$mesgdata.from, text=$mesgdata.text)
                    }
                }
            ''')
            self.stormIsInPrint(f'{visi.iden} says heya', msgs)

            opts = {'user': visi.iden, 'vars': {'indx': mesgindx}}
            with self.raises(s_exc.AuthDeny):
                await core.callStorm('$lib.notifications.del($indx)', opts=opts)

            with self.raises(s_exc.AuthDeny):
                await core.callStorm('return($lib.notifications.get($indx))', opts=opts)

            opts = {'vars': {'indx': mesgindx}}
            await core.callStorm('$lib.notifications.del($indx)', opts=opts)

            msgs = await core.stormlist('''
                for ($indx, $mesg) in $lib.notifications.list() {
                    ($useriden, $mesgtime, $mesgtype, $mesgdata) = $mesg
                    if ($mesgtype = "tell") {
                        $lib.print("{user} says {text}", user=$mesgdata.from, text=$mesgdata.text)
                    }
                }
            ''')
            self.stormNotInPrint(f'{visi.iden} says heya', msgs)

            indx = await core.callStorm('return($lib.auth.users.byname(root).notify(hehe, ({"haha": "hoho"})))')
            opts = {'vars': {'indx': indx}}
            mesg = await core.callStorm('return($lib.notifications.get($indx))', opts=opts)
            self.eq(mesg[0], core.auth.rootuser.iden)
            self.eq(mesg[2], 'hehe')
            self.eq(mesg[3], {'haha': 'hoho'})

            opts = {'user': visi.iden}
            q = 'return($lib.auth.users.byname(root).notify(newp, ({"key": "valu"})))'
            with self.raises(s_exc.AuthDeny):
                await core.callStorm(q, opts=opts)

            q = 'return($lib.auth.users.byname(root).notify(newp, ({"key": "valu"})))'
            with self.raises(s_exc.AuthDeny):
                await core.callStorm(q, opts=opts)

            # Push a handful of notifications and list a subset of them
            q = '''$m=`hello {$i}` return($lib.auth.users.byname(root).tell($m))'''
            for i in range(5):
                opts = {'user': visi.iden, 'vars': {'i': i}}
                await core.callStorm(q, opts=opts)

            q = '''for ($indx, $mesg) in $lib.notifications.list(size=$size) {
                ($useriden, $mesgtime, $mesgtype, $mesgdata) = $mesg
                $lib.print("{user} says {text}", user=$mesgdata.from, text=$mesgdata.text)
            }'''
            opts = {'vars': {'size': 3}}
            msgs = await core.stormlist(q, opts=opts)
            # We have a valid message that is the first item yielded
            # but it is not a "tell" format.
            self.stormIsInPrint('$lib.null says $lib.null', msgs)
            self.stormIsInPrint('hello 4', msgs)
            self.stormIsInPrint('hello 3', msgs)
            self.stormNotInPrint('hello 2', msgs)

        async with self.getTestCore() as core:
            await testUserNotif(core)

        # test with a remote jsonstor
        async with self.getTestJsonStor() as jsonstor:
            conf = {'jsonstor': jsonstor.getLocalUrl()}
            async with self.getTestCore(conf=conf) as core:
                await testUserNotif(core)

    async def test_stormtypes_jsonstor(self):

        async with self.getTestCore() as core:
            self.none(await core.callStorm('return($lib.jsonstor.get(foo))'))
            self.false(await core.callStorm('return($lib.jsonstor.has(foo))'))
            self.none(await core.callStorm('return($lib.jsonstor.get(foo, prop=bar))'))
            self.true(await core.callStorm('return($lib.jsonstor.set(hi, ({"foo": "bar", "baz": "faz"})))'))
            self.true(await core.callStorm('return($lib.jsonstor.set(bye/bye, ({"zip": "zop", "bip": "bop"})))'))
            self.true(await core.callStorm('return($lib.jsonstor.has(bye/bye))'))
            self.eq('bar', await core.callStorm('return($lib.jsonstor.get(hi, prop=foo))'))
            self.eq({'foo': 'bar', 'baz': 'faz'}, await core.callStorm('return($lib.jsonstor.get(hi))'))

            await core.callStorm('$lib.jsonstor.set(hi, hehe, prop=foo)')
            items = await core.callStorm('''
            $list = ()
            for $item in $lib.jsonstor.iter(bye) { $list.append($item) }
            return($list)
            ''')
            self.eq(items, (
                (('bye', ), {'zip': 'zop', 'bip': 'bop'}),
            ))
            self.true(await core.callStorm('return($lib.jsonstor.del(bye/bye, prop=zip))'))
            self.none(await core.callStorm('return($lib.jsonstor.get(bye/bye, prop=zip))'))
            self.true(await core.callStorm('return($lib.jsonstor.del(bye/bye))'))
            self.none(await core.callStorm('return($lib.jsonstor.get(bye/bye))'))

            visi = await core.auth.addUser('visi')
            asvisi = {'user': visi.iden}
            with self.raises(s_exc.AuthDeny):
                await core.callStorm('return($lib.jsonstor.get(foo))', opts=asvisi)
            with self.raises(s_exc.AuthDeny):
                await core.callStorm('return($lib.jsonstor.has(foo))', opts=asvisi)
            with self.raises(s_exc.AuthDeny):
                await core.callStorm('return($lib.jsonstor.set(foo, bar))', opts=asvisi)
            with self.raises(s_exc.AuthDeny):
                await core.callStorm('return($lib.jsonstor.del(foo))', opts=asvisi)
            with self.raises(s_exc.AuthDeny):
                await core.callStorm('for $item in $lib.jsonstor.iter() {}', opts=asvisi)

            # cache helpers

            self.none(await core.callStorm('return($lib.jsonstor.cacheget(foo/bar, baz))'))

            ret = await core.callStorm('return($lib.jsonstor.cacheset(foo/bar, baz, ({"bam": 1})))')
            asof = ret.get('asof')

            self.eq({
                'asof': asof,
                'data': {'bam': 1},
                'key': 'baz',
            }, await core.callStorm('return($lib.jsonstor.get($path))', opts={'vars': ret}))

            await asyncio.sleep(0.1)

            self.none(await core.callStorm('return($lib.jsonstor.cacheget(foo/bar, baz))'))
            self.eq({'bam': 1}, await core.callStorm('return($lib.jsonstor.cacheget(foo/bar, baz, asof="-1day"))'))
            self.eq({'bam': 1}, await core.callStorm('return($lib.jsonstor.cacheget((foo, bar), baz, asof="-1day"))'))

            self.eq({
                'asof': asof,
                'data': {'bam': 1},
                'key': 'baz',
            }, await core.callStorm('return($lib.jsonstor.cacheget(foo/bar, baz, asof="-1day", envl=$lib.true))'))

            self.none(await core.callStorm('return($lib.jsonstor.cacheget(foo/bar, (baz, $lib.true), asof="-1day"))'))

            self.nn(await core.callStorm('return($lib.jsonstor.cacheset(foo/bar, (baz, $lib.true), ({"bam": 2})))'))
            await asyncio.sleep(0.1)

            scmd = 'return($lib.jsonstor.cacheget(foo/bar, (baz, $lib.true), asof="-1day"))'
            self.eq({'bam': 2}, await core.callStorm(scmd))

            self.nn(await core.callStorm('return($lib.jsonstor.cacheset((foo, bar), baz, ({"bam": 3})))'))
            await asyncio.sleep(0.1)

            self.eq({'bam': 3}, await core.callStorm('return($lib.jsonstor.cacheget(foo/bar, baz, asof="-1day"))'))

            path = ('cells', core.iden, 'foo', 'bar')
            items = sorted(await alist(core.jsonstor.getPathObjs(path)), key=lambda x: x[1]['asof'])
            self.len(2, items)
            self.true(all(len(item[0]) == 1 and s_common.isguid(item[0][0]) for item in items))
            [item[1].pop('asof') for item in items]
            self.eq({'key': ('baz', True), 'data': {'bam': 2}}, items[0][1])
            self.eq({'key': 'baz', 'data': {'bam': 3}}, items[1][1])

            self.true(await core.callStorm('return($lib.jsonstor.cachedel(newp/newp, nah))'))
            self.true(await core.callStorm('return($lib.jsonstor.cachedel(foo/bar, baz))'))
            self.true(await core.callStorm('return($lib.jsonstor.cachedel((foo, bar), (baz, $lib.true)))'))
            await self.agenlen(0, core.jsonstor.getPathObjs(path))

            with self.raises(s_exc.NoSuchType):
                await core.callStorm('return($lib.jsonstor.cacheset(foo/bar, $lib.queue, (1)))')

            with self.raises(s_exc.AuthDeny):
                await core.callStorm('return($lib.jsonstor.cacheget(foo, bar))', opts=asvisi)
            with self.raises(s_exc.AuthDeny):
                await core.callStorm('return($lib.jsonstor.cacheset(foo, bar, baz))', opts=asvisi)
            with self.raises(s_exc.AuthDeny):
                await core.callStorm('return($lib.jsonstor.cachedel(foo, bar))', opts=asvisi)

    async def test_stormtypes_registry(self):

        class NewpType(s_stormtypes.StormType):
            _storm_locals = ()
            _storm_typename = 'storm:type:newp'

        self.notin('storm:type:newp', s_stormtypes.registry.known_types)
        self.notin('storm:type:newp', s_stormtypes.registry.undefined_types)
        s_stormtypes.registry.registerType(NewpType)
        self.isin('storm:type:newp', s_stormtypes.registry.known_types)
        self.notin('storm:type:newp', s_stormtypes.registry.undefined_types)
        s_stormtypes.registry.delStormType(NewpType.__name__)

        self.notin('storm:type:newp', s_stormtypes.registry.known_types)
        self.isin('storm:type:newp', s_stormtypes.registry.undefined_types)

        # Remove the modification from the global
        s_stormtypes.registry.undefined_types.discard('storm:type:newp')

    async def test_storm_debug(self):

        async with self.getTestCore() as core:
            self.true(await core.callStorm('return($lib.debug)', opts={'debug': True}))
            await core.addStormPkg({
                'name': 'hehe',
                'version': '1.1.1',
                'modules': [
                    {'name': 'hehe', 'storm': 'function getDebug() { return($lib.debug) }'},
                ],
                'commands': [
                    {'name': 'hehe.haha', 'storm': 'if $lib.debug { $lib.print(hehe.haha) }'},
                ],
            })

            self.false(await core.callStorm('return($lib.import(hehe).getDebug())'))
            self.true(await core.callStorm('return($lib.import(hehe, debug=(1)).getDebug())'))
            self.true(await core.callStorm('$lib.debug = (1) return($lib.import(hehe).getDebug())'))
            msgs = await core.stormlist('$lib.debug = (1) hehe.haha')
            self.stormIsInPrint('hehe.haha', msgs)

    async def test_storm_doubleadd_pkg(self):
        async with self.getTestCore() as core:
            async with core.beholder() as wind:
                pkg = {
                    'name': 'hehe',
                    'version': '1.1.1',
                    'modules': [
                        {'name': 'hehe', 'storm': 'function getDebug() { return($lib.debug) }'},
                    ],
                    'commands': [
                        {'name': 'hehe.haha', 'storm': 'if $lib.debug { $lib.print(hehe.haha) }'},
                    ],
                }

                # all but the first of these should bounce
                for i in range(5):
                    await core.addStormPkg(pkg)

                pkg['version'] = '1.2.3'

                # all but the first of these should bounce
                for i in range(5):
                    await core.addStormPkg(pkg)

            events = []
            async for m in wind:
                events.append(m)
            self.len(2, events)
            self.eq('pkg:add', events[0]['event'])
            self.eq('hehe', events[0]['info']['name'])
            self.eq('1.1.1', events[0]['info']['version'])

            self.eq('pkg:add', events[1]['event'])
            self.eq('hehe', events[1]['info']['name'])
            self.eq('1.2.3', events[1]['info']['version'])

    async def test_storm_private(self):
        async with self.getTestCore() as core:
            await core.addStormPkg({
                'name': 'hehe',
                'version': '1.1.1',
                'modules': [
                    {'name': 'hehe',
                     'storm': '''
                        $pub = 'foo'
                        $_pub = 'bar'
                        $__priv = 'baz'
                        $___priv = 'baz'
                        function pubFunc() { return($__priv) }
                        function __privFunc() { return($__priv) }
                        function _pubFunc() { return($__privFunc()) }
                     '''},
                ]
            })

            self.eq('foo', await core.callStorm('return($lib.import(hehe).pub)'))
            self.eq('bar', await core.callStorm('return($lib.import(hehe)._pub)'))
            self.eq('baz', await core.callStorm('return($lib.import(hehe).pubFunc())'))
            self.eq('baz', await core.callStorm('return($lib.import(hehe)._pubFunc())'))

            with self.raises(s_exc.StormRuntimeError):
                await core.callStorm('return($lib.import(hehe).__priv)')

            with self.raises(s_exc.StormRuntimeError):
                await core.callStorm('return($lib.import(hehe).___priv)')

            with self.raises(s_exc.StormRuntimeError):
                await core.callStorm('return($lib.import(hehe).__privFunc())')

    async def test_storm_node_tags(self):
        async with self.getTestCore() as core:
            await core.nodes('[ test:comp=(20, haha) +#foo +#bar test:comp=(30, hoho) ]')

            q = '''
            test:comp
            for $tag in $node.tags() {
                -> test:int [ +#$tag ]
            }
            '''

            await core.nodes(q)

            self.len(1, await core.nodes('test:int#foo'))
            self.len(1, await core.nodes('test:int#bar'))

            q = '''
            test:comp
            for $tag in $node.tags(fo*) {
                -> test:int [ -#$tag ]
            }
            '''
            await core.nodes(q)

            self.len(0, await core.nodes('test:int#foo'))
            self.len(1, await core.nodes('test:int#bar'))

            await core.nodes('test:comp [+#foo.thing1.cool +#bar.thing2.cool +#bar.thing3.notcool.newp +#bar.thing3.notcool.yup]')
            ret = await core.callStorm('test:comp return ( $node.tags(leaf=$lib.true) )')
            self.eq(set(ret), {'foo.thing1.cool', 'bar.thing2.cool', 'bar.thing3.notcool.newp', 'bar.thing3.notcool.yup'})

            ret = await core.callStorm('test:comp return ( $node.tags(glob="*.*.cool", leaf=$lib.true) )')
            self.eq(set(ret), {'foo.thing1.cool', 'bar.thing2.cool'})

            ret = await core.callStorm('test:comp return ( $node.tags(glob="*.*.notcool.*", leaf=$lib.false) )')
            self.eq(set(ret), {'bar.thing3.notcool.yup', 'bar.thing3.notcool.newp'})

    async def test_node_globtags(self):

        def check_fire_mesgs(storm_mesgs, expected_data):
            tmesgs = [m[1] for m in storm_mesgs if m[0] == 'storm:fire']
            self.len(1, tmesgs)
            test_data = set(tmesgs[0].get('data', {}).get('globs'))
            self.eq(test_data, expected_data)

        async with self.getTestCore() as core:
            q = '''[test:str=woot
                    +#foo.bar.baz.faz
                    +#foo.bar.jaz.faz
                    +#foo.knight.day.faz]'''
            nodes = await core.nodes(q)
            self.len(1, nodes)

            # explicit behavior tests
            q = 'test:str=woot $globs=$node.globtags("foo.*.*.faz") $lib.fire(test, globs=$globs) -test:str'
            mesgs = await core.stormlist(q)
            e = {('bar', 'baz'), ('bar', 'jaz'), ('knight', 'day')}
            check_fire_mesgs(mesgs, e)

            q = 'test:str=woot $globs=$node.globtags("foo.bar.*") $lib.fire(test, globs=$globs) -test:str'
            mesgs = await core.stormlist(q)
            e = {'baz', 'jaz'}
            check_fire_mesgs(mesgs, e)

            q = 'test:str=woot $globs=$node.globtags("foo.bar.*.*") $lib.fire(test, globs=$globs) -test:str'
            mesgs = await core.stormlist(q)
            e = {('baz', 'faz'), ('jaz', 'faz')}
            check_fire_mesgs(mesgs, e)

            q = 'test:str=woot $globs=$node.globtags("foo.bar.**") $lib.fire(test, globs=$globs) -test:str'
            mesgs = await core.stormlist(q)
            e = {'baz', 'baz.faz', 'jaz', 'jaz.faz'}
            check_fire_mesgs(mesgs, e)

            q = 'test:str=woot $globs=$node.globtags("foo.bar.*.*.*") $lib.fire(test, globs=$globs) -test:str'
            mesgs = await core.stormlist(q)
            e = set()
            check_fire_mesgs(mesgs, e)

            # For loop example for a single-match case
            q = '''test:str=woot
            for $part in $node.globtags("foo.bar.*") {
                [test:str=$part]
            }'''
            mesgs = await core.stormlist(q)
            self.len(1, await core.nodes('test:str=baz'))
            self.len(1, await core.nodes('test:str=jaz'))

            # For loop example for a multi-match case
            q = '''test:str=woot
                for ($part1, $part2, $part3) in $node.globtags("foo.*.*.*") {
                    [test:str=$part1] -test:str=woot [+#$part3]
                }'''
            mesgs = await core.stormlist(q)
            self.len(1, await core.nodes('test:str=bar'))
            self.len(1, await core.nodes('test:str=knight'))
            self.len(2, await core.nodes('#faz'))

    async def test_storm_node_difftags(self):
        async with self.getTestCore() as core:

            retn = await core.callStorm('[ test:str=foo ] return($node.difftags((["foo", "bar"])))')
            self.sorteq(retn['adds'], ['foo', 'bar'])
            self.eq(retn['dels'], [])

            nodes = await core.nodes('test:str=foo $node.difftags((["foo", "bar"]), apply=$lib.true)')
            self.sorteq(nodes[0].getTagNames(), ['foo', 'bar'])

            retn = await core.callStorm('[ test:str=foo ] return($node.difftags((["foo", "bar"])))')
            self.eq(retn['adds'], [])
            self.eq(retn['dels'], [])

            retn = await core.callStorm('test:str=foo return($node.difftags((["foo", "baz"])))')
            self.eq(retn['adds'], ['baz'])
            self.eq(retn['dels'], ['bar'])

            nodes = await core.nodes('test:str=foo $node.difftags((["foo", "baz.bar"]), apply=$lib.true)')
            self.sorteq(nodes[0].getTagNames(), ['foo', 'baz', 'baz.bar'])

            nodes = await core.nodes('test:str=foo [-#$node.tags()]')
            self.eq(nodes[0].getTagNames(), [])

            nodes = await core.nodes('test:str=foo $node.difftags((["foo", "baz.bar"]), prefix=test, apply=$lib.true)')
            self.sorteq(nodes[0].getTagNames(), ['test', 'test.foo', 'test.baz', 'test.baz.bar'])

            nodes = await core.nodes('test:str=foo $node.difftags((["foo", "baz"]), prefix=test, apply=$lib.true)')
            self.sorteq(nodes[0].getTagNames(), ['test', 'test.foo', 'test.baz'])

            nodes = await core.nodes('test:str=foo $node.difftags((["foo", "baz"]), prefix=baz, apply=$lib.true)')
            self.sorteq(nodes[0].getTagNames(), ['test', 'test.foo', 'test.baz', 'baz', 'baz.foo', 'baz.baz'])

            nodes = await core.nodes('test:str=foo $node.difftags((["foo", "baz", ""]), apply=$lib.true)')
            self.sorteq(nodes[0].getTagNames(), ['foo', 'baz'])

            nodes = await core.nodes('test:str=foo $node.difftags((["foo-bar", ""]), apply=$lib.true, norm=$lib.true)')
            self.sorteq(nodes[0].getTagNames(), ['foo_bar'])

            nodes = await core.nodes('test:str=foo $node.difftags((["foo-bar", "foo", "baz"]), apply=$lib.true)')
            self.sorteq(nodes[0].getTagNames(), ['foo', 'baz'])

            await core.setTagModel("foo", "regex", (None, "[a-zA-Z]{3}"))

            nodes = await core.nodes('test:str=foo $tags=(["foo", "foo.a"]) [ -#$tags ]')
            self.eq(nodes[0].getTagNames(), ['baz'])

    async def test_storm_lib_base(self):
        pdef = {
            'name': 'foo',
            'desc': 'test',
            'version': (0, 0, 1),
            'synapse_version': '>=3.0.0,<4.0.0',
            'modules': [
                {
                    'name': 'test',
                    'storm': '$valu=$modconf.valu function getvalu() { return($valu) }',
                    'modconf': {'valu': 'foo'},
                },
                {
                    'name': 'test.danger',
                    'storm': '''
                        init { $src=$lib.null }
                        function genSrc() { if $src { return ($src) } [meta:source=(s1,)] $src=$node return ($node) }
                        $genSrc()
                        '''
                }
            ],
            'commands': [
            ],
        }
        async with self.getTestCore() as core:

            with self.raises(s_exc.NoSuchType):
                await core.nodes('$lib.cast(newp, asdf)')

            with self.raises(s_exc.NoSuchType):
                await core.nodes('$lib.trycast(newp, asdf)')

            self.eq(4, await core.callStorm('$x = asdf return($x.size())'))
            self.eq(2, await core.callStorm('$x = asdf return($x.find(d))'))
            self.eq(None, await core.callStorm('$x = asdf return($x.find(v))'))

            self.eq(('f', 'o', 'o'), await core.callStorm('$x = () $x.extend((f, o, o)) return($x)'))
            self.eq(('o', 'o', 'b', 'a'), await core.callStorm('$x = (f, o, o, b, a, r) return($x.slice(1, 5))'))
            self.eq(('o', 'o', 'b', 'a', 'r'), await core.callStorm('$x = (f, o, o, b, a, r) return($x.slice(1))'))

            self.true(await core.callStorm('return($lib.trycast(inet:ip, 1.2.3.4).0)'))
            self.false(await core.callStorm('return($lib.trycast(inet:ip, asdf).0)'))

            self.eq(None, await core.callStorm('return($lib.trycast(inet:ip, asdf).1)'))
            self.eq((4, 0x01020304), await core.callStorm('return($lib.trycast(inet:ip, 1.2.3.4).1)'))

            # trycast/cast a property instead of a form/type
            flow = s_json.loads(s_test_files.getAssetStr('attack_flow/CISA AA22-138B VMWare Workspace (Alt).json'))
            opts = {'vars': {'flow': flow}}
            self.true(await core.callStorm('return($lib.trycast(it:mitre:attack:flow:data, $flow).0)', opts=opts))
            self.false(await core.callStorm('return($lib.trycast(it:mitre:attack:flow:data, {}).0)'))
            self.eq(flow, await core.callStorm('return($lib.cast(it:mitre:attack:flow:data, $flow))', opts=opts))

            self.true(await core.callStorm('$x=(foo,bar) return($x.has(foo))'))
            self.false(await core.callStorm('$x=(foo,bar) return($x.has(newp))'))
            self.false(await core.callStorm('$x=(foo,bar) return($x.has((foo,bar)))'))

            await core.addStormPkg(pdef)
            nodes = await core.nodes('[ inet:asn=$lib.min(20, (0x30)) ]')
            self.len(1, nodes)
            self.eq(20, nodes[0].ndef[1])

            nodes = await core.nodes('[ inet:asn=$lib.min(20, (10, 30)) ]')
            self.len(1, nodes)
            self.eq(10, nodes[0].ndef[1])

            nodes = await core.nodes('[ inet:asn=$lib.max(20, 0x30) ]')
            self.len(1, nodes)
            self.eq(0x30, nodes[0].ndef[1])

            nodes = await core.nodes('[ inet:asn=$lib.max(20, (10, 30)) ]')
            self.len(1, nodes)
            self.eq(30, nodes[0].ndef[1])

            # $lib.min / $lib.max behavior with 1 item
            ret = await core.callStorm('$x = ([(1234)]) return ( $lib.min($x) )')
            self.eq(ret, 1234)

            ret = await core.callStorm('return ( $lib.min(1234) )')
            self.eq(ret, 1234)

            ret = await core.callStorm('$x = ([(1234)]) return ( $lib.max($x) )')
            self.eq(ret, 1234)

            ret = await core.callStorm('return ( $lib.max(1234) )')
            self.eq(ret, 1234)

            # $lib.min / $lib.max behavior with 0 items
            with self.raises(s_exc.StormRuntimeError):
                await core.callStorm('$lib.max()')

            with self.raises(s_exc.StormRuntimeError):
                await core.callStorm('$l=() $lib.max($l)')

            with self.raises(s_exc.StormRuntimeError):
                await core.callStorm('$lib.min()')

            with self.raises(s_exc.StormRuntimeError):
                await core.callStorm('$l=() $lib.min($l)')

            nodes = await core.nodes('[ inet:asn=$lib.len(asdf) ]')
            self.len(1, nodes)
            self.eq(4, nodes[0].ndef[1])

            nodes = await core.nodes('[ test:str=$lib.guid() test:str=$lib.guid() ]')
            self.len(2, nodes)
            self.true(s_common.isguid(nodes[0].ndef[1]))
            self.true(s_common.isguid(nodes[1].ndef[1]))
            self.ne(nodes[0].ndef[1], nodes[1].ndef[1])

            nodes = await core.nodes('[ test:str=$lib.guid(hehe,haha) test:str=$lib.guid(hehe,haha) ]')
            self.len(2, nodes)
            self.true(s_common.isguid(nodes[0].ndef[1]))
            self.true(s_common.isguid(nodes[1].ndef[1]))
            self.eq(nodes[0].ndef[1], nodes[1].ndef[1])

            self.ne(s_common.guid('foo'), await core.callStorm('return($lib.guid(foo))'))
            self.eq(s_common.guid('foo'), await core.callStorm('return($lib.guid(valu=foo))'))

            with self.raises(s_exc.BadArg) as ectx:
                await core.callStorm('return($lib.guid(foo, valu=bar))')
            self.eq('Valu cannot be specified if positional arguments are provided', ectx.exception.errinfo['mesg'])

            await self.asyncraises(s_exc.NoSuchType, core.callStorm('return($lib.guid(valu=$lib))'))

            async with core.getLocalProxy() as prox:
                mesgs = [m async for m in prox.storm('$lib.print("hi there")') if m[0] == 'print']
                self.len(1, mesgs)
                self.stormIsInPrint('hi there', mesgs)

                mesgs = [m async for m in prox.storm('[ inet:fqdn=vertex.link inet:fqdn=woot.com ] $lib.print(:zone)')]
                mesgs = [m for m in mesgs if m[0] == 'print']
                self.len(2, mesgs)
                self.eq('vertex.link', mesgs[0][1]['mesg'])
                self.eq('woot.com', mesgs[1][1]['mesg'])

                mesgs = [m async for m in prox.storm("$lib.print('woot at: {s} {num}', s=hello, num=$(42+43))")]
                self.stormIsInPrint('woot at: hello 85', mesgs)

            # lib.sorted()
            q = '''
                $set = $lib.set(c, b, a)
                for $x in $lib.sorted($set) {
                    [ test:str=$x ]
                }
            '''
            nodes = await core.nodes(q)
            self.len(3, nodes)
            self.eq(nodes[0].ndef[1], 'a')
            self.eq(nodes[1].ndef[1], 'b')
            self.eq(nodes[2].ndef[1], 'c')

            q = '''
                $set = $lib.set(c, b, a)
                for $x in $lib.sorted($set, reverse=$lib.true) {
                    [ test:str=$x ]
                }
            '''
            nodes = await core.nodes(q)
            self.len(3, nodes)
            self.eq(nodes[0].ndef[1], 'c')
            self.eq(nodes[1].ndef[1], 'b')
            self.eq(nodes[2].ndef[1], 'a')

            # $lib.import
            q = '$test = $lib.import(test) $lib.print($test)'
            msgs = await core.stormlist(q)
            self.stormIsInPrint('Imported Module test', msgs)
            q = '$test = $lib.import(newp)'
            msgs = await core.stormlist(q)
            erfo = [m for m in msgs if m[0] == 'err'][0]
            self.eq(erfo[1][0], 'NoSuchName')
            self.eq(erfo[1][1].get('name'), 'newp')

            await core.callStorm('$test = $lib.import(test) $test.modconf.valu=bar')
            self.eq('foo', await core.callStorm('return($lib.import(test).getvalu())'))
            self.eq('foo', await core.callStorm('return($lib.import(test).getvalu())', opts={'readonly': True}))

            with self.raises(s_exc.IsReadOnly):
                await core.callStorm('return($lib.import(test.danger).src)', opts={'readonly': True})

            mods = await core.getStormMods()
            self.len(2, mods)
            mods['test']['modconf']['valu'] = 'bar'
            mods = await core.getStormMods()
            self.eq('foo', mods['test']['modconf']['valu'])

            # lib.len()
            opts = {
                'vars': {
                    'true': True,
                    'list': [1, 2, 3],
                    'dict': {'k1': 'v1', 'k2': 'v2'},
                    'str': '1138',
                    'bytes': b'o'
                }
            }

            self.eq(4, await core.callStorm('return($lib.len($str))', opts=opts))
            self.eq(3, await core.callStorm('return($lib.len($list))', opts=opts))
            self.eq(2, await core.callStorm('return($lib.len($dict))', opts=opts))
            self.eq(1, await core.callStorm('return($lib.len($bytes))', opts=opts))

            with self.raises(s_exc.StormRuntimeError) as cm:
                await core.nodes('$lib.print($lib.len($true))', opts=opts)
            self.eq(cm.exception.get('mesg'), 'Object builtins.bool does not have a length.')

            mesgs = await core.stormlist('$lib.print((1,(2),3))')
            self.stormIsInPrint("['1', 2, '3']", mesgs)

            mesgs = await core.stormlist('$lib.print(${ $foo=bar })')
            self.stormIsInPrint('storm:query: " $foo=bar "', mesgs)

            mesgs = await core.stormlist('$lib.print($lib.set(1,2,3))')
            self.stormIsInPrint("'1'", mesgs)
            self.stormIsInPrint("'2'", mesgs)
            self.stormIsInPrint("'3'", mesgs)

            mesgs = await core.stormlist('$lib.print(({"foo": "1", "bar": "2"}))')
            self.stormIsInPrint("'foo': '1'", mesgs)
            self.stormIsInPrint("'bar': '2'", mesgs)

            mesgs = await core.stormlist('$lib.print($lib.dict)')
            self.stormIsInPrint("Library $lib.dict", mesgs)

            mesgs = await core.stormlist('$lib.print($lib)')
            self.stormIsInPrint("Library $lib", mesgs)

            mesgs = await core.stormlist('$lib.print($lib.queue.add(testq))')
            self.stormIsInPrint("queue: testq", mesgs)

            mesgs = await core.stormlist('$lib.pprint((1,2,3))')
            self.stormIsInPrint("('1', '2', '3')", mesgs)

            mesgs = await core.stormlist('$lib.pprint(({"foo": "1", "bar": "2"}))')
            self.stormIsInPrint("'foo': '1'", mesgs)
            self.stormIsInPrint("'bar': '2'", mesgs)

            mesgs = await core.stormlist('$lib.pprint($lib)')
            self.stormIsInPrint("LibBase object", mesgs)

            mesgs = await core.stormlist('$lib.pprint(newp, clamp=2)')
            errs = [m[1] for m in mesgs if m[0] == 'err']
            self.len(1, errs)
            err = errs[0]
            self.eq(err[0], 'StormRuntimeError')
            self.isin('Invalid clamp length.', err[1].get('mesg'))

            # lib.guid()
            opts = {'vars': {'x': {'foo': 'bar'}, 'y': ['foo']}}
            guid00 = await core.callStorm('return($lib.guid($x, $y))', opts=opts)
            guid01 = await core.callStorm('$x=({"foo": "bar"}) $y=(foo,) return($lib.guid($x, $y))')
            self.eq(guid00, guid01)

            guid00 = await core.callStorm('return($lib.guid(foo))')
            guid01 = await core.callStorm('[test:str=foo] return($lib.guid($node))')
            self.eq(guid00, guid01)

            guid = await core.callStorm('return($lib.guid($lib.undef))')
            self.eq(s_common.guid(()), guid)

            guid = await core.callStorm('return($lib.guid(($lib.undef,)))')
            self.eq(s_common.guid(((),)), guid)

            guid = await core.callStorm('$foo = ($lib.undef,) return($lib.guid(({"foo": $foo})))')
            self.eq(s_common.guid(({'foo': ()},)), guid)

            mesgs = await core.stormlist('function foo() { test:str } $lib.guid($foo())')
            self.stormIsInErr('can not serialize \'async_generator\'', mesgs)

            # lib.range()
            q = 'for $v in $lib.range($stop, start=$start, step=$step) { $lib.fire(range, v=$v) }'

            async def getseqn(genr, name, key):
                seqn = []
                async for mtyp, info in genr:
                    if mtyp != 'storm:fire':
                        continue
                    self.eq(info.get('type'), name)
                    seqn.append(info.get('data', {}).get(key))
                return seqn

            opts = {'vars': {'stop': 3, 'start': None, 'step': None}}
            items = await getseqn(core.storm(q, opts), 'range', 'v')
            self.eq(items, [0, 1, 2])

            opts = {'vars': {'stop': 3, 'start': 1, 'step': None}}
            items = await getseqn(core.storm(q, opts), 'range', 'v')
            self.eq(items, [1, 2])

            opts = {'vars': {'stop': 5, 'start': 0, 'step': 2}}
            items = await getseqn(core.storm(q, opts), 'range', 'v')
            self.eq(items, [0, 2, 4])

            opts = {'vars': {'stop': 0, 'start': 4, 'step': None}}
            items = await getseqn(core.storm(q, opts), 'range', 'v')
            self.eq(items, [])

            opts = {'vars': {'stop': 0, 'start': 4, 'step': -1}}
            items = await getseqn(core.storm(q, opts), 'range', 'v')
            self.eq(items, [4, 3, 2, 1])

            tags = await core.callStorm('return($lib.tags.prefix((foo, bar, "foo.baz", "."), visi))')
            self.eq(tags, ('visi.foo', 'visi.bar', 'visi.foo_baz'))

            tags = await core.callStorm('return($lib.tags.prefix((foo, bar, "foo.baz"), visi, ispart=$lib.true))')
            self.eq(tags, ('visi.foo', 'visi.bar', 'visi.foo.baz'))

            self.none(await core.callStorm('[inet:user=visi] return($node.data.cacheget(foo))'))

            await core.callStorm('inet:user=visi $node.data.cacheset(foo, bar)')
            envl = await core.callStorm('inet:user=visi return($node.data.get(foo))')
            self.nn(envl.get('asof'))
            self.eq('bar', envl.get('data'))

            self.none(await core.callStorm('inet:user=visi return($node.data.cacheget(foo))'))
            self.eq('bar', await core.callStorm('inet:user=visi return($node.data.cacheget(foo, asof="-30days"))'))

            lowuser = await core.auth.addUser('lowuser')

            aslow = {'user': lowuser.iden}
            await lowuser.addRule((False, ('auth', 'self', 'set')))
            with self.raises(s_exc.AuthDeny):
                await core.nodes('$lib.auth.users.byname(lowuser).setPasswd(hehehaha)', opts=aslow)
            with self.raises(s_exc.AuthDeny):
                await core.nodes('$lib.auth.users.byname(lowuser).setEmail(v@vtx.lk)', opts=aslow)
            with self.raises(s_exc.AuthDeny):
                await core.nodes('$lib.auth.users.byname(lowuser).name = derpuser', opts=aslow)
            with self.raises(s_exc.AuthDeny):
                async with core.getLocalProxy(user='lowuser') as proxy:
                    await proxy.setUserPasswd(lowuser.iden, 'hehehaha')

            self.none(await s_stormtypes.tobuidhex(None, noneok=True))

            nodes = await core.nodes('[ inet:ip=1.2.3.4 ]')
            self.eq(nodes[0].iden(), await s_stormtypes.tobuidhex(nodes[0]))
            stormnode = s_stormtypes.Node(nodes[0])
            self.eq(nodes[0].iden(), await s_stormtypes.tobuidhex(stormnode))

            iden = await core.callStorm('return($lib.view.get().fork().iden)')
            opts = {'view': iden}
            await core.nodes('[ ou:org=* ou:org=* ]', opts=opts)
            self.eq(2, await core.callStorm('return($lib.len($lib.layer.get().getStorNodes()))', opts=opts))

            await core.nodes('[ media:news=c0dc5dc1f7c3d27b725ef3015422f8e2 +(refs)> { inet:ip=1.2.3.4 } ]')
            edges = await core.callStorm('''
                $edges = ([])
                media:news=c0dc5dc1f7c3d27b725ef3015422f8e2
                for $i in $lib.layer.get().getEdgesByN1($node.iden()) { $edges.append($i) }
                fini { return($edges) }
            ''')
            self.eq([('refs', '6ff89ac24110dec0216d5ce85382056ed50f508dbf718764039f061fc190b3c8')], edges)

            edges = await core.callStorm('''
                $edges = ([])
                inet:ip=1.2.3.4
                for $i in $lib.layer.get().getEdgesByN2($node.iden()) { $edges.append($i) }
                fini { return($edges) }
            ''')
            self.eq([('refs', 'ddf7f87c0164d760e8e1e5cd2cae2fee96868a3cf184f6dab9154e31ad689528')], edges)

            edges = await core.callStorm('''
                $edges = ([])
                for $i in $lib.layer.get().getEdges() { $edges.append($i) }
                return($edges)
            ''')
            self.isin(('ddf7f87c0164d760e8e1e5cd2cae2fee96868a3cf184f6dab9154e31ad689528',
                       'refs',
                       '6ff89ac24110dec0216d5ce85382056ed50f508dbf718764039f061fc190b3c8'), edges)

            data = await core.callStorm('''
                $data = ({})
                inet:user=visi
                for ($name, $valu) in $lib.layer.get().getNodeData($node.iden()) { $data.$name = $valu }
                return($data)
            ''')
            foo = data.get('foo')
            self.nn(foo)
            self.nn(foo.get('asof'))
            self.eq('bar', foo.get('data'))

            msgs = await core.stormlist('$lib.print($lib.null)')
            self.stormIsInPrint('$lib.null', msgs)
            self.stormNotInPrint('None', msgs)

            msgs = await core.stormlist('$lib.print($lib.true)')
            self.stormIsInPrint('true', msgs)
            self.stormNotInPrint('True', msgs)

            msgs = await core.stormlist('$lib.print($lib.false)')
            self.stormIsInPrint('false', msgs)
            self.stormNotInPrint('False', msgs)

            msgs = await core.stormlist('$lib.print($lib.undef)')
            self.stormIsInPrint('$lib.undef', msgs)

            msgs = await core.stormlist('auth.user.add visi')
            self.stormHasNoWarnErr(msgs)
            msgs = await core.stormlist('auth.user.addrule visi view.read')
            self.stormHasNoWarnErr(msgs)

            fork00 = await core.callStorm('return($lib.view.get().fork())')
            iden = fork00.get('iden')

            visi = await core.auth.getUserByName('visi')
            with self.raises(s_exc.AuthDeny):
                await core.nodes('$lib.view.get().detach()', opts={'user': visi.iden, 'view': iden})

            await core.stormlist('$lib.view.get().detach()', opts={'view': iden})

            with self.raises(s_exc.BadArg):
                await core.nodes('$lib.view.get().detach()', opts={'view': iden})

            view = core.reqView(iden)

            self.none(view.parent)
            self.none(view.info.get('parent'))

            self.eq('0.0.0.1', await core.callStorm('return($lib.repr(inet:server*ip, ([4, 1])))'))

    async def test_storm_lib_ps(self):

        async with self.getTestCore() as core:

            evnt = asyncio.Event()
            iden = s_common.guid()

            async def runLongStorm():
                q = f'[ test:str=foo test:str={"x" * 100} ] | sleep 10 | [ test:str=endofquery ]'
                async for mesg in core.storm(q, opts={'task': iden}):
                    if mesg[0] == 'init':
                        self.true(mesg[1]['task'] == iden)
                    evnt.set()

            task = core.schedCoro(runLongStorm())

            self.true(await asyncio.wait_for(evnt.wait(), timeout=6))

            with self.raises(s_exc.BadArg):
                await core.schedCoro(core.stormlist('inet:ip', opts={'task': iden}))

            # Verify that the long query got truncated
            msgs = await core.stormlist('ps.list')

            for msg in msgs:
                if msg[0] == 'print' and 'xxx...' in msg[1]['mesg']:
                    self.eq(120, len(msg[1]['mesg']))

            self.stormIsInPrint('xxx...', msgs)
            self.stormIsInPrint('name: storm', msgs)
            self.stormIsInPrint('user: root', msgs)
            self.stormIsInPrint('status: $lib.null', msgs)
            self.stormIsInPrint('2 tasks found.', msgs)
            self.stormIsInPrint('start time: 2', msgs)

            self.stormIsInPrint(f'task iden: {iden}', msgs)

            # Verify we see the whole query
            msgs = await core.stormlist('ps.list --verbose')
            self.stormIsInPrint('endofquery', msgs)

            msgs = await core.stormlist(f'ps.kill {iden}')
            self.stormIsInPrint('kill status: true', msgs)
            self.true(task.done())

            msgs = await core.stormlist('ps.list')
            self.stormIsInPrint('1 tasks found.', msgs)

            bond = await core.auth.addUser('bond')

            async with core.getLocalProxy(user='bond') as prox:

                evnt = asyncio.Event()
                iden = None

                async def runLongStorm():
                    async for mesg in core.storm('[ test:str=foo test:str=bar ] | sleep 10'):
                        nonlocal iden
                        if mesg[0] == 'init':
                            iden = mesg[1]['task']
                        evnt.set()

                task = core.schedCoro(runLongStorm())
                self.true(await asyncio.wait_for(evnt.wait(), timeout=6))

                msgs = await core.stormlist('ps.list')
                self.stormIsInPrint('2 tasks found.', msgs)
                self.stormIsInPrint(f'task iden: {iden}', msgs)

                msgs = await alist(prox.storm('ps.list'))
                self.stormIsInPrint('1 tasks found.', msgs)

                # Try killing from the unprivileged user
                msgs = await alist(prox.storm(f'ps.kill {iden}'))
                self.stormIsInErr('Provided iden does not match any processes.', msgs)

                # Try a kill with a numeric identifier - this won't match
                msgs = await alist(prox.storm(f'ps.kill 123412341234'))
                self.stormIsInErr('Provided iden does not match any processes.', msgs)

                # Give user explicit permissions to list
                await core.addUserRule(bond.iden, (True, ('task', 'get')))

                # Match all tasks
                msgs = await alist(prox.storm(f"ps.kill ''"))
                self.stormIsInErr('Provided iden matches more than one process.', msgs)

                msgs = await alist(prox.storm('ps.list'))
                self.stormIsInPrint(f'task iden: {iden}', msgs)

                # Give user explicit license to kill
                await core.addUserRule(bond.iden, (True, ('task', 'del')))

                # Kill the task as the user
                msgs = await alist(prox.storm(f'ps.kill {iden}'))
                self.stormIsInPrint('kill status: true', msgs)
                self.true(task.done())

                # Kill a task that doesn't exist
                self.false(await core.kill(bond, 'newp'))

    async def test_storm_lib_query(self):
        async with self.getTestCore() as core:
            # basic
            q = '''
            $foo = ${ [test:str=theevalthatmendo] }
            $foo.exec()
            '''
            await core.nodes(q)
            nodes = await core.nodes('test:str=theevalthatmendo')
            self.len(1, nodes)

            # exec vars do not populate upwards
            q = '''
            $foo = "that is one neato burrito"
            $baz = ${ $bar=`wompwomp{$lib.guid()}` $lib.print("in exec") }
            $baz.exec()
            $lib.print("post exec {bar}", bar=$bar)
            [ test:str=$foo ]
            '''
            with self.raises(s_exc.NoSuchVar):
                await core.nodes(q)

            # make sure returns work
            q = '''
            $foo = $(10)
            $bar = ${ return ( $($foo+1) ) }
            [test:int=$bar.exec()]
            '''
            nodes = await core.nodes(q)
            self.len(1, nodes)
            self.eq(nodes[0].ndef, ('test:int', 11))

            # make sure it inherits the runt it's created in, not exec'd in
            q = '''
            $foo = ${$lib.print("look ma, my runt") $bing = $(0) }

            function foofunc() {
                $bing = $(99)
                yield $foo.exec()
                $lib.print("bing is now {bing}", bing=$bing)
                return ($(0))
            }

            $foofunc()
            '''
            msgs = await core.stormlist(q)
            self.stormIsInPrint('look ma, my runt', msgs)
            self.stormIsInPrint('bing is now 99', msgs)

            # vars may be captured for each node flowing through them
            q = '''[(test:int=100 :loc=us.va) (test:int=200 :loc=us.ca)] $foo=:loc
            $q = ${ $lib.print($foo) } $q.exec()'''
            msgs = await core.stormlist(q)
            self.stormIsInPrint('us.va', msgs)
            self.stormIsInPrint('us.ca', msgs)

            # Yield/iterator behavior
            nodes = await core.nodes('''
                function foo(x) {
                    return(${
                        [ inet:ip=$x ]
                    })
                }

                [it:dev:str=1.2.3.4]

                $genr = $foo($node.repr())

                -> { yield $genr }
            ''')
            self.len(1, nodes)
            self.eq(nodes[0].ndef, ('inet:ip', (4, 0x01020304)))

            nodes = await core.nodes('''
                function foo(x) {
                    return( ${ [ inet:ip=$x ] } )
                }

                [it:dev:str=5.5.5.5]

                $genr = $foo($node.repr())

                $genr.exec()
            ''')
            self.len(1, await core.nodes('inet:ip=5.5.5.5'))

            msgs = await core.stormlist('''
                $embed = ${[inet:ip=1.2.3.4]}
                for $xnode in $embed {
                    $lib.print($xnode.repr())
                }
            ''')
            self.stormIsInPrint('1.2.3.4', msgs)

            q = '''[test:int=1 test:int=2]
            $currentNode = $node
            $q=${ [test:str=$currentNode.value()] }
            yield $q
            '''
            nodes = await core.nodes(q)
            self.len(4, nodes)
            self.eq({n.ndef for n in nodes},
                    {('test:int', 1), ('test:int', 2), ('test:str', '1'), ('test:str', '2')})

            # You can toprim() as Query object.
            q = '''$q=${ $lib.print('fire in the hole') } $lib.fire('test', q=$q)
            '''
            msgs = await core.stormlist(q)
            fires = [m for m in msgs if m[0] == 'storm:fire']
            self.len(1, fires)
            self.eq(fires[0][1].get('data').get('q'),
                    " $lib.print('fire in the hole') ")

            q = '''
            $q=${ [test:int=1 test:int=2] }
            return($q.size())
            '''
            self.eq(2, await core.callStorm(q))

            q = '''
            $q=${ [test:int=1 test:int=2] return($node.value()) }
            return($q.size())
            '''
            self.eq(0, await core.callStorm(q))

            q = '''
            $q=${ [test:int=1 test:int=2] fini { return($lib.null) } }
            return($q.size())
            '''
            self.eq(2, await core.callStorm(q))

            q = '''
            $q=${ [test:int=1 test:int=2 test:int=3] }
            return($q.size(limit=2))
            '''
            self.eq(2, await core.callStorm(q))

            q = '''
            $q=${ return( $lib.auth.users.byname(root).name ) }
            return ( $q.exec() )
            '''
            self.eq('root', await core.callStorm(q, opts={'readonly': True}))

            q = '''
            $q=${ test:int=1 }
            return ( $q.size() )
            '''
            self.eq(1, await core.callStorm(q, opts={'readonly': True}))

            with self.raises(s_exc.IsReadOnly):
                await core.callStorm('$foo=${ [test:str=readonly] } return ( $foo.exec() )', opts={'readonly': True})

            with self.raises(s_exc.IsReadOnly):
                await core.callStorm('$foo=${ [test:str=readonly] } return( $foo.size() )', opts={'readonly': True})

    async def test_storm_lib_node(self):
        async with self.getTestCore() as core:
            nodes = await core.nodes('[ test:str=woot :tick=2001] [ test:int=$node.isform(test:str) ] +test:int')
            self.eq(1, nodes[0].ndef[1])

            q = 'test:str=woot $lib.fire(name=pode, pode=$node.pack(dorepr=True))'
            msgs = await core.stormlist(q, opts={'node:opts': {'repr': True}})
            pode = [m[1] for m in msgs if m[0] == 'node'][0]
            apode = [m[1].get('data').get('pode') for m in msgs if m[0] == 'storm:fire'][0]
            self.eq(pode[0], ('test:str', 'woot'))
            pode[1].pop('path')
            self.eq(pode, apode)

            self.eq('1.2.3.4', await core.callStorm('[ inet:server=1.2.3.4:80 ] return($node.repr(*ip))'))
            self.eq('1.2.3.4', await core.callStorm('[ inet:flow=* :dst=1.2.3.4:80 ] return($node.repr(dst*ip))'))

            self.eq(None, await core.callStorm('[ inet:flow=* ] return($node.repr(dst*ip))'))

    async def test_storm_lib_dict(self):
        async with self.getTestCore() as core:
            nodes = await core.nodes('$blah = ({"foo": "vertex.link"}) [ inet:fqdn=$blah.foo ]')
            self.len(1, nodes)
            self.eq('vertex.link', nodes[0].ndef[1])

            self.eq(2, await core.callStorm('$d=({"k1": "1", "k2": "2"}) return($lib.len($d))'))

            d = {'key1': 'val1', 'key2': None}
            opts = {'vars': {'d': d}}
            has = await core.callStorm('return($lib.dict.has($d, "key1"))', opts=opts)
            self.true(has)

            has = await core.callStorm('return($lib.dict.has($d, "key2"))', opts=opts)
            self.true(has)

            has = await core.callStorm('return($lib.dict.has($d, "key3"))', opts=opts)
            self.false(has)

            d = {'key1': 'val1', 'key2': 'val2'}
            opts = {'vars': {'d': d}}
            keys = await core.callStorm('return($lib.dict.keys($d))', opts=opts)
            self.eq(keys, ['key1', 'key2'])

            vals = await core.callStorm('return($lib.dict.values($d))', opts=opts)
            self.eq(vals, ['val1', 'val2'])

            val = await core.callStorm('return($lib.dict.pop($d, "key2"))', opts=opts)
            self.eq(val, 'val2')
            self.eq(d, {'key1': 'val1'})

            val = await core.callStorm('return($lib.dict.pop($d, "newp", "w00t"))', opts=opts)
            self.eq(val, 'w00t')
            self.eq(d, {'key1': 'val1'})

            with self.raises(s_exc.BadArg):
                await core.callStorm('return($lib.dict.pop($d, "newp"))', opts=opts)

            await core.callStorm('$lib.dict.update($d, ({"foo": "bar"}))', opts=opts)
            self.eq(d, {'key1': 'val1', 'foo': 'bar'})

            msgs = await core.stormlist('$lib.dict.keys(([]))')
            self.stormIsInErr('valu argument must be a dict, not list.', msgs)

            msgs = await core.stormlist('$lib.dict.keys(1)')
            self.stormIsInErr('valu argument must be a dict, not str.', msgs)

            msgs = await core.stormlist('$lib.dict.keys((1))')
            self.stormIsInErr('valu argument must be a dict, not int.', msgs)

            msgs = await core.stormlist('$lib.dict.keys($lib.undef)')
            self.stormIsInErr('valu argument must be a dict, not undef.', msgs)

    async def test_storm_lib_str(self):
        async with self.getTestCore() as core:

            nodes = await core.nodes('$s = woot [ test:int=$s.startswith(w) ]')
            self.eq(1, nodes[0].ndef[1])

            nodes = await core.nodes('$s = woot [ test:int=$s.endswith(visi) ]')
            self.eq(0, nodes[0].ndef[1])

            nodes = await core.nodes('$s = woot [ test:str=$s.rjust(10) ]')
            self.eq('      woot', nodes[0].ndef[1])

            nodes = await core.nodes('$s = woot [ test:str=$s.rjust(10, x) ]')
            self.eq('xxxxxxwoot', nodes[0].ndef[1])

            nodes = await core.nodes('$s = woot [ test:str=$s.ljust(10) ]')
            self.eq('woot      ', nodes[0].ndef[1])

            nodes = await core.nodes('$s = woot [ test:str=$s.ljust(10, x) ]')
            self.eq('wootxxxxxx', nodes[0].ndef[1])

            sobj = s_stormtypes.Str('beepbeep')
            self.len(8, sobj)

            nodes = await core.nodes("$s = (foo, bar, baz) [ test:str=('.').join($s) ]")
            self.eq('foo.bar.baz', nodes[0].ndef[1])

            nodes = await core.nodes('$s = foo-bar-baz [ test:str=$s.replace("-", ".") ]')
            self.eq('foo.bar.baz', nodes[0].ndef[1])

            nodes = await core.nodes('$s = foo-bar-baz [ test:str=$s.replace("-", ".", 1) ]')
            self.eq('foo.bar-baz', nodes[0].ndef[1])

            q = '$foo=" foo " return ( $foo.strip() )'
            self.eq('foo', await core.callStorm(q))

            q = '$foo=" foo " return ( $foo.lstrip() )'
            self.eq('foo ', await core.callStorm(q))

            q = '$foo=" foo " return ( $foo.rstrip() )'
            self.eq(' foo', await core.callStorm(q))

            q = '$foo="quickbrownfox" return ( $foo.strip(quxk) )'
            self.eq('ickbrownfo', await core.callStorm(q))

            q = '$foo="quickbrownfox" return ( $foo.lstrip(quxk) )'
            self.eq('ickbrownfox', await core.callStorm(q))

            q = '$foo="quickbrownfox" return ( $foo.rstrip(quxk) )'
            self.eq('quickbrownfo', await core.callStorm(q))

            q = '$foo="QuickBrownFox" return ( $foo.lower() )'
            self.eq('quickbrownfox', await core.callStorm(q))

            q = '$foo="QuickBrownFox" return ( $foo.upper() )'
            self.eq('QUICKBROWNFOX', await core.callStorm(q))

            q = '$foo="hello world" return ( $foo.title() )'
            self.eq('Hello World', await core.callStorm(q))

            q = '$foo="hello World" return ( $foo.title() )'
            self.eq('Hello World', await core.callStorm(q))

            q = '$foo="HELLO WORLD!" return ( $foo.title() )'
            self.eq('Hello World!', await core.callStorm(q))

            q = '$foo="quickbrownfox" return ( $foo.slice(5) )'
            self.eq('brownfox', await core.callStorm(q))

            q = '$foo="quickbrownfox" return ( $foo.slice(5, 10) )'
            self.eq('brown', await core.callStorm(q))

            q = '$foo="quickbrownfox" return ( $foo.slice((-8)) )'
            self.eq('brownfox', await core.callStorm(q))

            q = '$foo="quickbrownfox" return ( $foo.slice(0, (-3)) )'
            self.eq('quickbrown', await core.callStorm(q))

            q = '$foo="quickbrownfox" return ( $foo.slice(55, 42) )'
            self.eq('', await core.callStorm(q))

            q = '$foo="quickbrownfox" return ( $foo.slice("newp") )'
            await self.asyncraises(s_exc.BadCast, core.callStorm(q))

            q = '$foo="foobar" return ( $foo.reverse() )'
            self.eq('raboof', await core.callStorm(q))

            q = '$foo="hehe {haha} {newp}" return ( $foo.format(haha=yup, baz=faz) )'
            self.eq('hehe yup {newp}', await core.callStorm(q))

            # tuck the regx tests in with str
            self.true(await core.callStorm(r'''return($lib.regex.matches('^foo', foobar))'''))
            self.true(await core.callStorm(r'''return($lib.regex.matches('foo', FOOBAR, $lib.regex.flags.i))'''))
            self.false(await core.callStorm(r'''return($lib.regex.matches('^foo$', foobar))'''))
            self.false(await core.callStorm(f'return($lib.regex.matches(foo, " foobar"))'))

            self.eq(('oo',), await core.callStorm(r'''return($lib.regex.search('([aeiou]+)', foobar))'''))
            self.eq(('foo', 'baz'), await core.callStorm('return($lib.regex.search("(foo)bar(baz)", foobarbaz))'))
            self.eq((), await core.callStorm('return($lib.regex.search(foo, foobar))'))
            self.none(await core.callStorm('return($lib.regex.search(foo, bat))'))

            self.eq(('G0006',), await core.callStorm('return($lib.regex.findall("(G[0-9]{4}) and", "G0006 and G0001"))'))
            self.eq(('G0006', 'G0001'), await core.callStorm('return($lib.regex.findall("G[0-9]{4}", "G0006 and G0001"))'))
            self.eq(('G0006', 'G0001'), await core.callStorm('return($lib.regex.findall("(G[0-9]{4})", "G0006 and G0001"))'))
            valu = await core.callStorm('return($lib.regex.findall("(G[0-9]{4}) (hehe)", "G0006 hehe and G0001 hehe G0009 hoho"))')
            self.eq((('G0006', 'hehe'), ('G0001', 'hehe')), valu)
            self.eq([], await core.callStorm('return($lib.regex.findall("(G[0-9]{4})", "newp G000 newp"))'))

            self.eq(('foo', 'bar', 'baz'), await core.callStorm('$x = "foo,bar,baz" return($x.split(","))'))
            self.eq(('foo', 'bar', 'baz'), await core.callStorm('$x = "foo,bar,baz" return($x.rsplit(","))'))
            self.eq(('foo', 'bar,baz'), await core.callStorm('$x = "foo,bar,baz" return($x.split(",", maxsplit=1))'))
            self.eq(('foo,bar', 'baz'), await core.callStorm('$x = "foo,bar,baz" return($x.rsplit(",", maxsplit=1))'))

            self.eq('foo bar baz faz', await core.callStorm('return($lib.regex.replace("[ ]{2,}", " ", "foo  bar   baz faz"))'))

            self.eq(r'foo\.bar\.baz', await core.callStorm('return($lib.regex.escape("foo.bar.baz"))'))
            self.eq(r'foo\ bar\ baz', await core.callStorm('return($lib.regex.escape("foo bar baz"))'))

            self.eq(((1, 2, 3)), await core.callStorm('return(("[1, 2, 3]").json())'))

            self.eq('hehe,haha', await core.callStorm("$sepr=',' $l=(hehe, haha) return( $sepr.join($l) )"))
            self.eq('hehehaha', await core.callStorm("$sepr='' $l=(hehe, haha) return( $sepr.join($l) )"))
            self.eq('a|++|b|++|c', await core.callStorm("$sepr='|++|' $l=(a, b, c) return( $sepr.join($l) )"))
            self.eq('hehe,haha', await core.callStorm("$l=(hehe, haha) return( (',').join($l) )"))
            self.eq('hehehaha', await core.callStorm("$l=(hehe, haha) return( ('').join($l) )"))
            self.eq('', await core.callStorm("$sepr=',' $l=() return( $sepr.join($l) )"))
            self.eq('', await core.callStorm("$sepr='' $l=() return( $sepr.join($l) )"))

            with self.raises(s_exc.BadJsonText):
                await core.callStorm('return(("foo").json())')

            with self.raises(s_exc.BadArg):
                await core.nodes("$lib.regex.search('?id=([0-9]+)', 'foo')")

            with self.raises(s_exc.BadArg):
                await core.nodes("$lib.regex.search('(?au)\\w', 'foo')")

            with self.raises(s_exc.BadArg):
                await core.nodes("$lib.regex.replace('(?P<a>x)', '\\g<ab>', 'xx')")

            with self.raises(s_exc.BadArg):
                await core.nodes("$lib.regex.replace('(?P<a>x)', '(?au)\\w', 'xx')")

    async def test_storm_lib_bytes_gzip(self):
        async with self.getTestCore() as core:
            hstr = 'ohhai'
            ghstr = base64.urlsafe_b64encode((gzip.compress(hstr.encode()))).decode()
            mstr = 'ohgood'
            n2 = s_common.guid()
            n3 = s_common.guid()

            nodes = await core.nodes('[tel:mob:telem="*" :data=$data]', opts={'vars': {'data': ghstr}})
            self.len(1, nodes)
            node1 = nodes[0]

            nodes = await core.nodes('[tel:mob:telem="*" :data=$data]', opts={'vars': {'data': mstr}})
            self.len(1, nodes)
            node2 = nodes[0]
            q = '''tel:mob:telem=$n1 $gzthing = :data
                $foo = $lib.base64.decode($gzthing).gunzip()
                $lib.print($foo)
                [( tel:mob:telem=$n2 :data=$foo.decode() )]'''

            msgs = await core.stormlist(q, opts={'vars': {'n1': node1.ndef[1], 'n2': n2}})
            self.stormHasNoWarnErr(msgs)
            self.stormIsInPrint('ohhai', msgs)

            # make sure we gunzip correctly
            nodes = await core.nodes('tel:mob:telem=$valu', opts={'vars': {'valu': n2}})
            self.len(1, nodes)
            self.eq(hstr, nodes[0].get('data'))

            text = f'''tel:mob:telem=$n2 $bar = :data
                    [( tel:mob:telem=$n3 :data=$lib.base64.encode($bar.encode().gzip()) )]'''
            msgs = await core.stormlist(text, opts={'vars': {'n2': node2.ndef[1], 'n3': n3}})
            self.stormHasNoWarnErr(msgs)

            # make sure we gzip correctly
            nodes = await core.nodes('tel:mob:telem=$valu', opts={'vars': {'valu': n3}})
            self.len(1, nodes)
            self.eq(mstr.encode(), gzip.decompress(base64.urlsafe_b64decode(nodes[0].get('data'))))

    async def test_storm_lib_bytes_bzip(self):
        async with self.getTestCore() as core:
            hstr = 'ohhai'
            ghstr = base64.urlsafe_b64encode((bz2.compress(hstr.encode()))).decode()
            mstr = 'ohgood'
            ggstr = base64.urlsafe_b64encode((bz2.compress(mstr.encode()))).decode()
            n2 = s_common.guid()
            n3 = s_common.guid()

            nodes = await core.nodes('[tel:mob:telem="*" :data=$data]', opts={'vars': {'data': ghstr}})
            self.len(1, nodes)
            node1 = nodes[0]
            nodes = await core.nodes('[tel:mob:telem="*" :data=$data]', opts={'vars': {'data': mstr}})
            self.len(1, nodes)
            node2 = nodes[0]

            q = '''tel:mob:telem=$valu $bzthing = :data $foo = $lib.base64.decode($bzthing).bunzip()
            $lib.print($foo)
            [( tel:mob:telem=$n2 :data=$foo.decode() )] -tel:mob:telem=$valu'''
            msgs = await core.stormlist(q, opts={'vars': {'valu': node1.ndef[1], 'n2': n2}})
            self.stormHasNoWarnErr(msgs)
            self.stormIsInPrint('ohhai', msgs)

            # make sure we bunzip correctly
            opts = {'vars': {'iden': n2}}
            nodes = await core.nodes('tel:mob:telem=$iden', opts=opts)
            self.len(1, nodes)
            node = nodes[0]
            self.eq(node.get('data'), hstr)

            # bzip
            q = '''tel:mob:telem=$valu $bar = :data
                [( tel:mob:telem=$n3 :data=$lib.base64.encode($bar.encode().bzip()) )] -tel:mob:telem=$valu'''
            nodes = await core.nodes(q, opts={'vars': {'valu': node2.ndef[1], 'n3': n3}})
            self.len(1, nodes)
            node = nodes[0]
            self.eq(node.get('data'), ggstr)

    async def test_storm_lib_bytes_json(self):
        async with self.getTestCore() as core:

            foo = {'a': 'ohhai'}
            ghstr = s_json.dumps(foo).decode()
            valu = s_common.guid()
            n2 = s_common.guid()

            nodes = await core.nodes('[tel:mob:telem=$valu :data=$data]', opts={'vars': {'valu': valu, 'data': ghstr}})
            self.len(1, nodes)
            node1 = nodes[0]
            self.eq(node1.get('data'), ghstr)

            q = '''tel:mob:telem=$valu $jzthing=:data $foo=$jzthing.encode().json() [(tel:mob:telem=$n2 :data=$foo)]
                  -tel:mob:telem=$valu'''
            nodes = await core.nodes(q, opts={'vars': {'valu': valu, 'n2': n2}})
            self.len(1, nodes)
            node2 = nodes[0]
            self.eq(node2.get('data'), foo)

            buf = b'\xff\xfe{\x00"\x00k\x00"\x00:\x00 \x00"\x00v\x00"\x00}\x00'
            q = '''return( $buf.json(encoding=$encoding) )'''
            resp = await core.callStorm(q, opts={'vars': {'buf': buf, 'encoding': 'utf-16'}})
            self.eq(resp, {'k': 'v'})

            with self.raises(s_exc.BadJsonText):
                await core.callStorm(q, opts={'vars': {'buf': buf, 'encoding': 'utf-32'}})

            with self.raises(s_exc.BadJsonText):
                await core.callStorm(q, opts={'vars': {'buf': b'lol{newp,', 'encoding': None}})

            q = 'return( $buf.json(encoding=$encoding, strict=(true)) )'
            with self.raises(s_exc.StormRuntimeError):
                await core.callStorm(q, opts={'vars': {'buf': buf, 'encoding': 'utf-32'}})

    async def test_storm_lib_list(self):
        async with self.getTestCore() as core:
            # Base List object behavior
            q = '''
            $list=(1,2,3)
            // __len__
            $lib.print('List size is {len}', len=$lib.len($list))
            // aiter/iter method
            $sum = $(0)
            for $valu in $list {
                $sum = $( $sum + $valu)
            }
            $lib.print('Sum is {sum}', sum=$sum)
            // Append method
            $list.append(4)
            // size method
            $lib.print('List size is now {len}', len=$list.size())
            // Access the values by index
            $lib.print('List[0]={zero}, List[-1]={neg1}', zero=$list.index(0), neg1=$list.index(-1))
            $sum = $(0)
            for $valu in $list {
                $sum = $( $sum + $valu)
            }
            $lib.print('Sum is now {sum}', sum=$sum)
            // Empty lists may also be made
            $elst=()
            $lib.print('elst size is {len}', len=$lib.len($elst))
            '''
            msgs = await core.stormlist(q)
            self.stormIsInPrint('List size is 3', msgs)
            self.stormIsInPrint('Sum is 6', msgs)
            self.stormIsInPrint('List[0]=1, List[-1]=4', msgs)
            self.stormIsInPrint('List size is now 4', msgs)
            self.stormIsInPrint('Sum is now 10', msgs)
            self.stormIsInPrint('elst size is 0', msgs)

            # Convert primitive python objects to List objects
            q = '$v=(foo,bar,baz) [ test:str=$v.index(1) test:int=$v.size() ]'
            nodes = await core.nodes(q)
            self.eq(nodes[0].ndef, ('test:str', 'bar'))
            self.eq(nodes[1].ndef, ('test:int', 3))

            # Reverse a list
            q = '$v=(foo,bar,baz) $v.reverse() return ($v)'
            ret = await core.callStorm(q)
            self.eq(ret, ('baz', 'bar', 'foo',))

            # sort a list
            q = '$v=(foo,bar,baz) $v.sort() return ($v)'
            ret = await core.callStorm(q)
            self.eq(ret, ('bar', 'baz', 'foo',))

            # incompatible sort types
            with self.raises(s_exc.StormRuntimeError):
                await core.callStorm('$v=(foo,bar,(1)) $v.sort() return ($v)')

            q = '$l = (1, 2, (3), 4, 1, (3), 3, asdf) return ( $l.unique() )'
            self.eq(['1', '2', 3, '4', '3', 'asdf'], await core.callStorm(q))

            await core.addUser('lowuser1')
            await core.addUser('lowuser2')
            q = '''
            $a=$lib.auth.users.byname(lowuser1) $b=$lib.auth.users.byname(lowuser2) $r=$lib.auth.users.byname(root)
            $l = ($a, $r, $b, $b, $a ) $l2 = $l.unique() $l3 = ()
            for $user in $l2 {
                $l3.append($user.name)
            }
            return ( $l3 )'''
            self.eq(['lowuser1', 'root', 'lowuser2'], await core.callStorm(q))

            q = '$l=(1, 2, 3, 3, $lib.queue) return ( $lib.len($l.unique()) )'
            self.eq(4, await core.callStorm(q))

            # funcs are different class instances here
            q = '$l = (1, 2, 2, $lib.inet.http.get, $lib.inet.http.get) return ($lib.len($l.unique()))'
            self.eq(4, await core.callStorm(q))

            # funcs are the same class instance
            q = '$hehe = $lib.inet.http $l = (1, 2, 2, $hehe.get, $hehe.get) return ($lib.len($l.unique()))'
            self.eq(3, await core.callStorm(q))

            q = '''
            function foo() {}
            function bar() {}
            $l = ($foo, $bar)
            return ($lib.len($l.unique()))
            '''
            self.eq(2, await core.callStorm(q))

            q = '''
            function foo() {}
            function bar() {}
            $l = ($bar, $foo, $bar)
            return ($lib.len($l.unique()))
            '''
            self.eq(2, await core.callStorm(q))

            q = '''
            $q1 = $lib.queue.gen(hehe)
            $q2 = $lib.queue.get(hehe)
            $l = ($q1, $q2)
            return ( $lib.len($l.unique()) ) '''
            self.eq(1, await core.callStorm(q))

            q = '''
            $q1 = $lib.queue.gen(hehe)
            $q2 = $lib.queue.get(hehe)
            $l = ($q1, $q2, $q2)
            return ( $lib.len($l.unique()) ) '''
            self.eq(1, await core.callStorm(q))

            q = '''
            $q1 = $lib.queue.gen(hehe)
            $q2 = $lib.queue.get(hehe)
            $q3 = $lib.queue.get(hehe)
            $l = ($q1, $q2, $q3)
            return ( $lib.len($l.unique()) ) '''
            self.eq(1, await core.callStorm(q))

            # Python Tuples can be treated like a List object for accessing via data inside of.
            q = '[ test:comp=(10,lol) ] $x=$node.ndef().index(1).index(1) [ test:str=$x ]'
            nodes = await core.nodes(q)
            self.eq(nodes[0].ndef, ('test:str', 'lol'))

            # sad case - index out of bounds.
            q = 'test:comp=(10,lol) $x=$node.ndef().index(2)'
            mesgs = await core.stormlist(q)
            errs = [m[1] for m in mesgs if m[0] == 'err']
            self.len(1, errs)
            self.eq(errs[0][0], 'StormRuntimeError')

            self.eq('bar', await core.callStorm('$foo = (foo, bar) return($foo.1)'))
            self.eq('foo', await core.callStorm('$foo = (foo, bar) return($foo."-2")'))
            self.eq('bar', await core.callStorm('$foo = (foo, bar) return($foo.pop())'))

            self.eq(3, await core.callStorm('$list = ([1, 2, 3, 4]) return($list.pop(2))'))
            self.eq(2, await core.callStorm('$list = ([1, 2, 3, 4]) return($list.pop(-3))'))
            self.eq(4, await core.callStorm('$list = ([1, 2, 3, 4]) $list.pop(2) return($list.pop(2))'))
            self.eq([1, 3, 4], await core.callStorm('$list = ([1, 2, 3, 4]) $list.pop(1) return($list)'))

            with self.raises(s_exc.StormRuntimeError) as exc:
                await core.callStorm('$foo=() $foo.pop()')
            self.eq(exc.exception.get('mesg'), 'pop from empty list')

            with self.raises(s_exc.StormRuntimeError) as exc:
                await core.callStorm('$list = ([1, 2, 3, 4]) return($list.pop(13))')
            self.eq(exc.exception.get('mesg'), 'pop index out of range')

            with self.raises(s_exc.StormRuntimeError) as exc:
                await core.callStorm('$list = ([1, 2, 3, 4]) return($list.pop(-5))')
            self.eq(exc.exception.get('mesg'), 'pop index out of range')

            somelist = ["foo", "bar", "baz", "bar"]
            q = '''
                $l.rem("bar")
                $l.rem("newp")
                return($l)
            '''
            opts = {'vars': {'l': somelist.copy()}}
            out = await core.callStorm(q, opts=opts)
            self.eq(out, ["foo", "baz", "bar"])

            somelist = ["foo", "bar", "baz", "bar"]
            q = '''
                $l.rem("bar", all=$lib.true)
                return($l)
            '''
            opts = {'vars': {'l': somelist.copy()}}
            out = await core.callStorm(q, opts=opts)
            self.eq(out, ["foo", "baz"])

    async def test_storm_layer_getstornode(self):

        async with self.getTestCore() as core:
            visi = await core.auth.addUser('visi')
            nodes = await core.nodes('[ inet:ip=1.2.3.4 ]')
            opts = {'user': visi.iden, 'vars': {'iden': nodes[0].iden()}}
            sode = await core.callStorm('return($lib.layer.get().getStorNode($iden))', opts=opts)
            self.eq(sode['form'], 'inet:ip')
            self.eq(sode['valu'], ((4, 0x01020304), 26, None))

            opts = {'user': visi.iden, 'vars': {'nid': s_common.int64un(nodes[0].nid)}}
            sode = await core.callStorm('return($lib.layer.get().getStorNodeByNid($nid))', opts=opts)
            self.eq(sode['form'], 'inet:ip')
            self.eq(sode['valu'], ((4, 0x01020304), 26, None))

            # check auth deny...
            layriden = await core.callStorm('return($lib.view.get().fork().layers.0.iden)')

            opts = {'user': visi.iden, 'vars': {'layriden': layriden, 'iden': nodes[0].iden()}}
            with self.raises(s_exc.AuthDeny):
                await core.callStorm('return($lib.layer.get($layriden).getStorNode($iden))', opts=opts)

            # check perms the old way...
            await visi.addRule((True, ('layer', 'read')), gateiden=layriden)
            await core.callStorm('return($lib.layer.get($layriden).getStorNode($iden))', opts=opts)

    async def test_storm_lib_fire(self):
        async with self.getTestCore() as core:
            text = '$lib.fire(foo:bar, baz=faz)'

            gotn = [mesg for mesg in await core.stormlist(text) if mesg[0] == 'storm:fire']

            self.len(1, gotn)

            self.eq(gotn[0][1]['type'], 'foo:bar')
            self.eq(gotn[0][1]['data']['baz'], 'faz')

            await core.addTagProp('score', ('int', {}), {})

            await core.callStorm('[inet:ip=1.2.3.4 +#foo=2021 +#foo:score=9001]')
            q = 'inet:ip $lib.fire(msg:pack, sode=$node.getStorNodes())'
            gotn = [mesg async for mesg in core.storm(q) if mesg[0] == 'storm:fire']
            self.len(1, gotn)
            self.eq(gotn[0][1]['data']['sode'][0]['tagprops'], {'foo': {'score': (9001, 9)}})
            self.eq(gotn[0][1]['type'], 'msg:pack')

    async def test_storm_node_repr(self):
        text = '''
            [ inet:ip=1.2.3.4 :loc=us]
            $ipv4 = $node.repr()
            $loc = $node.repr(loc)
            $latlong = $node.repr(latlong, defv="??")
            $valu = `{$ipv4} in {$loc} at {$latlong}`
            [ test:str=$valu ]
            +test:str
        '''

        async with self.getTestCore() as core:
            nodes = await core.nodes(text)
            self.len(1, nodes)
            self.eq(nodes[0].ndef[1], '1.2.3.4 in us at ??')

            mesgs = await core.stormlist('inet:ip $repr=$node.repr(newp)')

            err = mesgs[-2][1]
            self.eq(err[0], 'NoSuchProp')
            self.eq(err[1].get('prop'), 'newp')
            self.eq(err[1].get('form'), 'inet:ip')

    async def test_storm_csv(self):
        async with self.getTestCore() as core:
            await core.nodes('[test:str=1234 :tick=2001]')
            await core.nodes('[test:str=9876 :tick=3001]')

            q = "test:str " \
                "$tick=$node.repr(tick) " \
                "$lib.csv.emit($node.form(), $node.value(), $tick, table=mytable)"

            mesgs = await core.stormlist(q, {'show': ('err', 'csv:row')})
            csv_rows = [m for m in mesgs if m[0] == 'csv:row']
            self.len(2, csv_rows)
            csv_rows.sort(key=lambda x: x[1].get('row')[1])
            self.eq(csv_rows[0],
                    ('csv:row', {'row': ['test:str', '1234', '2001-01-01T00:00:00Z'],
                                 'table': 'mytable'}))
            self.eq(csv_rows[1],
                    ('csv:row', {'row': ['test:str', '9876', '3001-01-01T00:00:00Z'],
                                 'table': 'mytable'}))

            q = 'test:str $hehe=$node.props.hehe $lib.csv.emit(:tick, $hehe)'
            mesgs = await core.stormlist(q, {'show': ('err', 'csv:row')})
            csv_rows = [m for m in mesgs if m[0] == 'csv:row']
            self.len(2, csv_rows)
            self.eq(csv_rows[0], ('csv:row', {'row': [978307200000000, None], 'table': None}))
            self.eq(csv_rows[1], ('csv:row', {'row': [32535216000000000, None], 'table': None}))

            # Sad path case...
            q = '''
                [ test:str=woot ]
                $lib.csv.emit($path)
            '''
            mesgs = await core.stormlist(q, {'show': ('err', 'csv:row')})
            err = mesgs[-2]
            self.eq(err[1][0], 'NoSuchType')

    async def test_storm_set(self):

        async with self.getTestCore() as core:

            await core.nodes('[inet:ip=1.2.3.4 :asn=20]')
            await core.nodes('[inet:ip=5.6.7.8 :asn=30]')

            q = '''
                $set = $lib.set()
                inet:ip $set.add(:asn)
                [ tel:mob:telem="*" ] +tel:mob:telem [ :data=$set.list() ]
            '''
            nodes = await core.nodes(q)
            self.len(1, nodes)
            self.eq(tuple(sorted(nodes[0].get('data'))), (20, 30))

            q = '''
                $set = $lib.set()
                inet:ip $set.adds((:asn,:asn))
                [ tel:mob:telem="*" ] +tel:mob:telem [ :data=$set.list() ]
            '''
            nodes = await core.nodes(q)
            self.len(1, nodes)
            self.eq(tuple(sorted(nodes[0].get('data'))), (20, 30))

            q = '''
                $set = $lib.set()
                inet:ip $set.adds((:asn,:asn))
                { +:asn=20 $set.rem(:asn) }
                [ tel:mob:telem="*" ] +tel:mob:telem [ :data=$set.list() ]
            '''
            nodes = await core.nodes(q)
            self.len(1, nodes)
            self.eq(tuple(sorted(nodes[0].get('data'))), (30,))

            q = '''
                $set = $lib.set()
                inet:ip $set.add(:asn)
                $set.rems((:asn,:asn))
                [ tel:mob:telem="*" ] +tel:mob:telem [ :data=$set.list() ]
            '''
            nodes = await core.nodes(q)
            self.len(1, nodes)
            self.eq(tuple(sorted(nodes[0].get('data'))), ())

            q = '$set = $lib.set(a, b, c, b, a) [test:int=$set.size()]'
            nodes = await core.nodes(q)
            self.len(1, nodes)
            self.eq(nodes[0].ndef, ('test:int', 3))

            q = '''$set = $lib.set(a, b, c)
            for $v in $set {
                $lib.print('set valu: {v}', v=$v)
            }
            '''
            mesgs = await core.stormlist(q)
            self.stormIsInPrint('set valu: a', mesgs)
            self.stormIsInPrint('set valu: b', mesgs)
            self.stormIsInPrint('set valu: c', mesgs)

            q = '''
                $set = $lib.set()
                $set.add(foo)
                if $set.has(foo) { [ test:str=asdf ] }
            '''
            nodes = await core.nodes(q)
            self.len(1, nodes)
            self.eq(nodes[0].ndef, ('test:str', 'asdf'))

            # test that some of the more complex objects we've got uniq down properly
            # Bool
            q = '''
                $set = $lib.set()
                $set.add($true)
                $set.add($true)
                $set.add($true)
                $set.add($false)
                $set.add($false)
                $lib.print('There are {count} items in the set', count=$lib.len($set))
            '''
            trueprim = s_stormtypes.Bool(True)
            falsprim = s_stormtypes.Bool(False)
            msgs = await core.stormlist(q, opts={'vars': {'true': trueprim, 'false': falsprim}})
            self.stormIsInPrint('There are 2 items in the set', msgs)

            # bytes
            q = '''
                $set = $lib.set()
                $set.add($norun)
                $set.add($norun)
                $set.add($section)
                $set.add($section)
                $set.add($section)
                $set.add($copy)
                $set.add($bare)
                $set.add($bare)
                $lib.print('There are {count} items in the set', count=$lib.len($set))
            '''
            norun = s_stormtypes.Bytes(b'This program cannot be run')
            section = s_stormtypes.Bytes(b'.text')
            copy = s_stormtypes.Bytes(b'.text')
            bare = b'.text'
            msgs = await core.stormlist(q, opts={'vars': {'norun': norun, 'section': section, 'copy': copy, 'bare': bare}})
            self.stormIsInPrint('There are 3 items in the set', msgs)

            # cmdopts
            q = '''
                $set = $lib.set()
                $set.add($opts)
                $set.add($othr)
                $set.add($diff)
                $lib.print('There are {count} items in the set', count=$lib.len($set))
            '''

            class OptWrapper:
                def __init__(self, argv):
                    self.pars = s_storm.Parser(prog='test', descr='for set testing')
                    self.pars.add_argument('--foo', action='store_true')
                    self.pars.add_argument('--bar', action='store_false')
                    self.pars.add_argument('--lol', action='store_true')
                    self.pars.add_argument('--nope', action='store_true')

                    self.opts = self.pars.parse_args(argv)

                def __eq__(self, othr):
                    return self.opts == othr.opts

            opts = s_stormtypes.CmdOpts(OptWrapper(['--foo', '--bar']))
            othr = s_stormtypes.CmdOpts(OptWrapper(['--foo', '--bar']))
            diff = s_stormtypes.CmdOpts(OptWrapper(['--lol', '--nope']))
            msgs = await core.stormlist(q, opts={'vars': {'opts': opts, 'othr': othr, 'diff': diff}})
            self.stormIsInPrint('There are 2 items in the set', msgs)
            self.ne(diff, copy)
            self.ne(copy, diff)

            # cron and others uniq by iden
            q = '''
                $set = $lib.set()
                $jobA = $lib.cron.add(query=${[test:int=1]}, hourly=10)
                $jobB = $lib.cron.add(query=${[test:int=1]}, hourly=10)

                $set.add($jobA)
                $set.add($jobB)

                $set.add($jobA)
                $set.add($jobB)

                $lib.print('There are {count} items in the set', count=$lib.len($set))
            '''
            msgs = await core.stormlist(q)
            self.stormIsInPrint('There are 2 items in the set', msgs)

            # gate
            q = '''
                $set = $lib.set()
                $gate = $lib.auth.gates.get($lib.view.get().iden)
                $set.add($gate)
                $set.add($gate)
                $set.add($lib.auth.gates.get($lib.view.get().iden))
                $set.add($lib.auth.gates.get($lib.view.get().iden))

                $layr = $lib.layer.add().iden
                $newview = $lib.view.add(($layr,))
                $set.add($lib.auth.gates.get($newview.iden))
                $lib.print('There are {count} items in the set', count=$lib.len($set))
            '''
            msgs = await core.stormlist(q)
            self.stormIsInPrint('There are 2 items in the set', msgs)

            # layer
            q = '''
                init {
                    $extra = $lib.layer.add()
                    $fake = $lib.layer.add()
                }
                $layr = $lib.layer.get()
                $set = $lib.set()
                $set.add($lib.layer.get())
                $set.add($lib.layer.get())
                $set.add($extra)
                $set.add($fake)
                $set.add($fake)
                $set.add($extra)
                $set.add($layr)
                $lib.print('There are {count} items in the set', count=$lib.len($set))
            '''
            msgs = await core.stormlist(q)
            self.stormIsInPrint('There are 3 items in the set', msgs)

            # node
            q = '''
                init {
                    $set = $lib.set()
                }
                inet:ip

                $set.add($node)
                $set.add($node)
                fini {
                    $lib.print('There are {count} items in the set', count=$lib.len($set))
                }
            '''
            msgs = await core.stormlist(q)
            self.stormIsInPrint('There are 2 items in the set', msgs)

            # queue
            q = '''
                $orig = $lib.queue.add(testq)
                $set = $lib.set()
                $set.add($orig)
                $set.add($lib.queue.get(testq))
                $set.add($lib.queue.get(testq))
                $set.add($lib.queue.get(testq))
                $lib.print('There is {count} item in the set', count=$lib.len($set))
            '''
            msgs = await core.stormlist(q)
            self.stormIsInPrint('There is 1 item in the set', msgs)

            # role
            q = '''
                $role = $lib.auth.roles.add(muffin)
                $set = $lib.set()
                $set.add($role)
                $set.add($lib.auth.roles.byname(muffin))
                $set.add($role)
                $lib.print('There is {count} item in the set', count=$lib.len($set))
            '''
            msgs = await core.stormlist(q)
            self.stormIsInPrint('There is 1 item in the set', msgs)

            # str
            q = '''
                $set = $lib.set()
                $set.add(23)
                $set.add("alpha")
                $set.add("alpha")
                $set.add($alpha)

                $set.add($beta)
                $set.add("beta")

                $set.add("delta")
                $set.add($delta)

                $set.add($copy)
                $set.add($copy)
                $set.add(47)
                $lib.print('There are {count} items in the set', count=$lib.len($set))
            '''
            alpha = s_stormtypes.Str('alpha')
            beta = s_stormtypes.Str('beta')
            delta = s_stormtypes.Str('delta')
            copy = s_stormtypes.Str('delta')
            msgs = await core.stormlist(q, opts={'vars': {'alpha': alpha, 'beta': beta, 'delta': delta, 'copy': copy}})
            self.stormIsInPrint('There are 8 items in the set', msgs)
            self.ne(alpha, section)

            # trigger
            q = '''
                $trig = $lib.trigger.add($tdef)
                $set = $lib.set()
                $set.adds(($trig, $trig, $trig, $trig))
                $lib.print('There is {count} item in the set', count=$lib.len($set))
            '''
            iden = s_common.guid()
            tdef = {'iden': iden, 'cond': 'node:add', 'storm': '[ test:str=foo ]', 'form': 'test:str'}
            msgs = await core.stormlist(q, opts={'vars': {'tdef': tdef}})
            self.stormIsInPrint('There is 1 item in the set', msgs)
            self.nn(await core.view.getTrigger(iden))

            # user
            q = '''
                $u = $lib.auth.users.add(bar)
                $lib.set($u)
                $set = $lib.set($u)
                $set.add($lib.auth.users.byname(bar))
                $set.add($lib.auth.users.byname(bar))
                $lib.print('There is {count} item in the set', count=$lib.len($set))
            '''
            msgs = await core.stormlist(q)
            self.stormIsInPrint('There is 1 item in the set', msgs)

            # view
            q = '''
                $view = $lib.view.get()
                $set = $lib.set($view)
                $set.add($lib.view.get())
                $set.add($lib.view.get())

                $layr = $lib.layer.add().iden
                $newview = $lib.view.add(($layr,))
                $set.add($newview)
                $lib.print('There are {count} items in the set', count=$lib.len($set))
            '''
            msgs = await core.stormlist(q)
            self.stormIsInPrint('There are 2 items in the set', msgs)

            # Dict
            q = '''
                $dict = ({
                    "foo": "bar",
                    "biz": "baz",
                })
                $set = $lib.set($dict)
            '''
            msgs = await core.stormlist(q)
            self.stormIsInErr('is mutable and cannot be used in a set', msgs)

            q = '''
                $dict = ({
                    "foo": "bar",
                    "biz": "baz",
                })
                $set = $lib.set()
                $set.adds($dict)
                $lib.print('There are {count} items in the set', count=$lib.len($set))
            '''
            msgs = await core.stormlist(q)
            self.stormIsInPrint('There are 2 items in the set', msgs)

            # List
            q = '''
                $list = (1, 2, 3)
                $set = $lib.set($list)
            '''
            msgs = await core.stormlist(q)
            self.stormIsInErr('is mutable and cannot be used in a set', msgs)

            q = '''
                $list = (1, 2, 3, 1, 2, 3, 1, 2, 3)
                $set = $lib.set()
                $set.adds($list)
                $lib.print('There are {count} items in the set', count=$lib.len($set))
            '''
            msgs = await core.stormlist(q)
            self.stormIsInPrint('There are 3 items in the set', msgs)

            q = '''
                $list = ((4, 5, 6, 7), (1, 2, 3, 4))
                $set = $lib.set()
                $set.adds($list)
                $lib.print('There are {count} items in the set', count=$lib.len($set))
            '''
            msgs = await core.stormlist(q)
            self.stormIsInErr('is mutable and cannot be used in a set', msgs)

            # Set
            q = '''
                $setA = $lib.set(1, 1, 2, 2, 3)
                $setB = $lib.set($setA)
            '''
            msgs = await core.stormlist(q)
            self.stormIsInErr('is mutable and cannot be used in a set', msgs)

            q = '''
                $setA = $lib.set(1, 1, 2, 2, 3)
                $setB = $lib.set()

                $setB.adds($setA)
                $lib.print('There are {count} items in the set', count=$lib.len($setB))
            '''
            msgs = await core.stormlist(q)
            self.stormIsInPrint('There are 3 items in the set', msgs)

            # path
            q = '''
                inet:ip
                $set = $lib.set()
                $set.add($path)
            '''
            msgs = await core.stormlist(q)
            self.stormIsInErr('is mutable and cannot be used in a set', msgs)

            # PathMeta
            q = '''
                inet:ip
                $set = $lib.set()
                $meta = $path.meta
                $set.add($meta)
            '''
            msgs = await core.stormlist(q)
            self.stormIsInErr('is mutable and cannot be used in a set', msgs)

            # pathvars
            q = '''
                inet:ip
                $set = $lib.set()
                $vars = $path.vars
                $set.add($vars)
            '''
            msgs = await core.stormlist(q)
            self.stormIsInErr('is mutable and cannot be used in a set', msgs)

            # text
            q = '''
                $text = () $text.append(beepboopgetthejedi)
                $set = $lib.set($text)
            '''
            msgs = await core.stormlist(q)
            self.stormIsInErr('is mutable and cannot be used in a set', msgs)

            # stattally
            q = '''
                $tally = $lib.stats.tally()
                $tally.inc(foo)
                $set = $lib.set($tally)
            '''
            msgs = await core.stormlist(q)
            self.stormIsInErr('is mutable and cannot be used in a set', msgs)

            # mix
            q = '''
            $user = $lib.auth.users.add(foo)
            $list = (1, 1, 'a', $user, $user, $lib.view.get(), $lib.view.get(), $lib.queue.add(neatq), $lib.queue.get(neatq), $lib.false)
            $set = $lib.set()
            $set.adds($list)
            $lib.print('There are {count} items in the set', count=$lib.len($set))
            '''
            msgs = await core.stormlist(q)
            self.stormIsInPrint('There are 6 items in the set', msgs)

            q = '''
            $list = (
                1, 2, 3, 4,
                (2), (3), (4), (5),
                (3.0), (4.0), (5.0), (6.0),
                $lib.cast(float, 4), $lib.cast(float, 5), $lib.cast(float, 6), $lib.cast(float, 7)
            )
            $set = $lib.set()
            $set.adds($list)
            $lib.print('There are {count} items in the set', count=$lib.len($set))
            '''
            msgs = await core.stormlist(q)
            self.stormIsInPrint('There are 13 items in the set', msgs)

    async def test_storm_path(self):
        async with self.getTestCore() as core:
            await core.nodes('[ inet:dns:a=(vertex.link, 1.2.3.4) ]')
            q = '''
                inet:fqdn=vertex.link -> inet:dns:a -> inet:ip
                $idens = $path.idens()
                [ tel:mob:telem="*" ] +tel:mob:telem [ :data=$idens ]
            '''

            idens = (
                '02883f0e6b303c824b91d40ecddb609b2f03df4274a71758d0e5d3d01c5ee16e',
                '3ecd51e142a5acfcde42c02ff5c68378bfaf1eaf49fe9721550b6e7d6013b699',
                '6ff89ac24110dec0216d5ce85382056ed50f508dbf718764039f061fc190b3c8',
            )

            nodes = await core.nodes(q)
            self.len(1, nodes)
            self.eq(tuple(sorted(nodes[0].get('data'))), idens)

            opts = {'vars': {'testvar': 'test'}}
            text = "[ test:str='123' ] $testkey=testvar [ test:str=$path.vars.$testkey ]"
            nodes = await core.nodes(text, opts=opts)
            self.len(2, nodes)
            self.eq(nodes[0].ndef, ('test:str', 'test'))

            text = "[ test:str='123' ] [ test:str=$path.vars.testkey ]"
            mesgs = await core.stormlist(text)
            errs = [m[1] for m in mesgs if m[0] == 'err']
            self.len(1, errs)
            err = errs[0]
            self.eq(err[0], 'StormRuntimeError')
            self.isin('No var with name: testkey', err[1].get('mesg'))

            opts = {'vars': {'testkey': 'testvar'}}
            text = "[ test:str='123' ] $path.vars.$testkey = test [ test:str=$path.vars.testvar ]"
            nodes = await core.nodes(text, opts=opts)
            self.len(2, nodes)
            self.eq(nodes[0].ndef, ('test:str', 'test'))
            self.eq(nodes[1].ndef, ('test:str', '123'))

            opts = {'vars': {'testvar': 'test', 'testkey': 'testvar'}}
            text = '''
                [ test:str='123' ]
                for ($name, $valu) in $path.vars {
                    $lib.print('{name}={valu}', name=$name, valu=$valu)
                }
            '''
            msgs = await core.stormlist(text, opts=opts)

            self.stormIsInPrint('testvar=test', msgs)
            self.stormIsInPrint('testkey=testvar', msgs)

            async with core.getLocalProxy() as proxy:
                msgs = await proxy.storm('''
                    [ entity:contact=* ]
                    $path.meta.foo = bar
                    $path.meta.baz = faz
                    $path.meta.baz = $lib.undef
                    $path.meta.biz = ('neato', 'burrito')
                    {
                        for ($name, $valu) in $path.meta {
                            $lib.print('meta: {name}={valu}', name=$name, valu=$valu)
                        }
                    }
                    if $path.meta.foo { $lib.print(foofoofoo) }
                ''').list()
                self.stormIsInPrint('foofoofoo', msgs)
                self.stormIsInPrint('meta: foo=bar', msgs)
                self.stormIsInPrint("meta: biz=['neato', 'burrito']", msgs)
                pode = [m[1] for m in msgs if m[0] == 'node'][0]
                self.len(2, pode[1]['path'])
                self.eq('bar', pode[1]['path']['foo'])

                q = '''
                inet:fqdn=vertex.link
                $path.meta.foobar = ('neato', 'burrito')
                '''
                msgs = [mesg async for mesg in proxy.storm(q)]
                pode = [m[1] for m in msgs if m[0] == 'node'][0]
                self.eq(pode[1]['path'], {'foobar': ('neato', 'burrito')})

                q = '''
                inet:fqdn=vertex.link
                $path.meta.wat = ({"foo": "bar", "biz": "baz", "thing": ({"1": "2", "2": ["a", "b", "c"], "five": "nine"}) })
                $path.meta.neato = (awesome, burrito)
                '''
                msgs = [mesg async for mesg in proxy.storm(q)]
                pode = [m[1] for m in msgs if m[0] == 'node'][0]
                path = pode[1]['path']
                self.eq(('awesome', 'burrito'), path['neato'])
                self.eq('bar', path['wat']['foo'])
                self.eq('baz', path['wat']['biz'])
                self.eq('nine', path['wat']['thing']['five'])
                self.eq('2', path['wat']['thing']['1'])
                self.eq(('a', 'b', 'c'), path['wat']['thing']['2'])

                q = '''
                inet:fqdn=vertex.link
                $path.meta.$node = ('foo', 'bar')
                '''
                msgs = [mesg async for mesg in proxy.storm(q)]
                pode = [m[1] for m in msgs if m[0] == 'node'][0]
                path = pode[1]['path']
                self.len(1, path)
                key = list(path.keys())[0]
                self.true(key.startswith('vertex.link'))
                self.eq(('foo', 'bar'), path[key])

                q = '''
                inet:fqdn=vertex.link
                $test = ({"foo": "bar"})
                $path.meta.data = $test
                $test.biz = baz
                '''
                msgs = [mesg async for mesg in proxy.storm(q)]
                pode = [m[1] for m in msgs if m[0] == 'node'][0]
                path = pode[1]['path']
                self.len(1, path)
                self.len(2, path['data'])
                self.eq('bar', path['data']['foo'])
                self.eq('baz', path['data']['biz'])

    async def test_stormuser(self):
        # Do not include persistent vars support in this test see
        # test_persistent_vars for that behavior.
        async with self.getTestCore() as core:
            q = '$lib.print($lib.user.name())'
            mesgs = await core.stormlist(q)
            self.stormIsInPrint('root', mesgs)
            self.eq(core.auth.rootuser.iden, await core.callStorm('return($lib.user.iden)'))

            msgs = await core.stormlist('$lib.print($lib.auth.users.list().0)')
            self.stormIsInPrint('auth:user', msgs)
            self.stormIsInPrint("'name': 'root'", msgs)

            await core.stormlist('auth.user.add visi')

            visi = await core.auth.getUserByName('visi')
            opts = {'user': visi.iden}
            self.true(await core.callStorm('return($lib.user.allowed(foo.bar, default=$lib.true))', opts=opts))
            self.false(await core.callStorm('return($lib.user.allowed(foo.bar, default=$lib.false))', opts=opts))

    async def test_persistent_vars(self):
        with self.getTestDir() as dirn:
            async with self.getTestCore(dirn=dirn) as core:
                async with core.getLocalProxy() as prox:
                    # User setup for $lib.user.vars() tests

                    ret1 = await prox.addUser('user1', passwd='secret')
                    iden1 = ret1.get('iden')

                    await prox.addUserRule(iden1, (True, ('node', 'add')))
                    await prox.addUserRule(iden1, (True, ('node', 'prop', 'set')))
                    await prox.addUserRule(iden1, (True, ('globals', 'get', 'userkey',)))

                    # Basic tests as root for $lib.globals

                    q = '''$lib.globals.adminkey = sekrit
                    $lib.globals.userkey = lessThanSekrit
                    $lib.globals.throwaway = beep
                    $valu=$lib.globals.adminkey
                    $lib.print($valu)
                    '''
                    mesgs = await s_test.alist(prox.storm(q))
                    self.stormIsInPrint('sekrit', mesgs)

                    popq = '''$valu = $lib.globals.throwaway
                    $lib.globals.throwaway = $lib.undef
                    $lib.print("pop valu is {valu}", valu=$valu)
                    '''
                    mesgs = await s_test.alist(prox.storm(popq))
                    self.stormIsInPrint('pop valu is beep', mesgs)

                    q = '''$x=({"foo": "1"})
                    $lib.globals.bar = $x
                    $y=$lib.globals.bar
                    $lib.print("valu={v}", v=$y.foo)
                    '''
                    mesgs = await s_test.alist(prox.storm(q))
                    self.stormIsInPrint('valu=1', mesgs)

                    # get and pop take a secondary default value which may be returned
                    q = '''$valu = $lib.globals.throwaway
                    if ($valu = null) { $valu = (0) }
                    $lib.globals.throwaway = $lib.undef
                    $lib.print("get valu is {valu}", valu=$valu)
                    '''
                    mesgs = await s_test.alist(prox.storm(q))
                    self.stormIsInPrint('get valu is 0', mesgs)

                    listq = '''for ($key, $valu) in $lib.globals {
                    $string = `{$key} is {$valu}`
                    $lib.print($string)
                    }
                    '''
                    mesgs = await s_test.alist(prox.storm(listq))
                    self.len(3 + 1, [m for m in mesgs if m[0] == 'print'])
                    self.stormIsInPrint('adminkey is sekrit', mesgs)
                    self.stormIsInPrint('userkey is lessThanSekrit', mesgs)

                    rstr = await prox.callStorm('return(`{$lib.globals}`)')
                    self.eq(rstr, "{'adminkey': 'sekrit', 'bar': {'foo': '1'}, 'cortex:runtime:stormfixes': (4, 0, 0), 'userkey': 'lessThanSekrit'}")

                    # Storing a valu gets toprim()'d
                    q = '[test:str=test] $lib.user.vars.mynode = $node return($lib.user.vars.mynode)'
                    data = await prox.callStorm(q)
                    self.eq(data, 'test')

                    # Prims get tostr()'d
                    await prox.callStorm('$foo = (my, nested, valu) $lib.globals.$foo = haha')

                    mesgs = await s_test.alist(prox.storm(listq))
                    self.stormIsInPrint("['my', 'nested', 'valu'] is haha", mesgs)

                async with core.getLocalProxy() as uprox:
                    self.true(await uprox.setCellUser(iden1))

                    q = '''$lib.user.vars.somekey = hehe
                    $valu=$lib.user.vars.somekey
                    $lib.print($valu)
                    '''
                    mesgs = await s_test.alist(uprox.storm(q))
                    self.stormIsInPrint('hehe', mesgs)

                    q = '''$lib.user.vars.somekey = hehe
                    $lib.user.vars.anotherkey = weee
                    [test:str=$lib.user.vars.somekey]
                    '''
                    mesgs = await s_test.alist(uprox.storm(q))
                    self.len(1, await core.nodes('test:str=hehe'))

                    listq = '''for ($key, $valu) in $lib.user.vars {
                        $string = `{$key} is {$valu}`
                        $lib.print($string)
                    }
                    '''
                    mesgs = await s_test.alist(uprox.storm(listq))
                    self.stormIsInPrint('somekey is hehe', mesgs)
                    self.stormIsInPrint('anotherkey is weee', mesgs)

                    popq = '''$lib.user.vars.anotherkey = $lib.undef'''
                    mesgs = await s_test.alist(uprox.storm(popq))

                    mesgs = await s_test.alist(uprox.storm(listq))
                    self.len(1, [m for m in mesgs if m[0] == 'print'])
                    self.stormIsInPrint('somekey is hehe', mesgs)

                    # the user can access the specific core.vars key
                    # that they have access to but not the admin key
                    q = '''$valu=$lib.globals.userkey
                        $lib.print($valu)
                        '''
                    mesgs = await s_test.alist(uprox.storm(q))
                    self.stormIsInPrint('lessThanSekrit', mesgs)

                    # While the user has get perm, they do not have set or pop
                    # permission
                    q = '''$lib.globals.userkey = $lib.undef'''
                    mesgs = await s_test.alist(uprox.storm(q))
                    self.len(0, [m for m in mesgs if m[0] == 'print'])
                    errs = [m for m in mesgs if m[0] == 'err']
                    self.len(1, errs)
                    self.eq(errs[0][1][0], 'AuthDeny')

                    q = '''$lib.globals.userkey = newSekritValu'''
                    mesgs = await s_test.alist(uprox.storm(q))
                    self.len(0, [m for m in mesgs if m[0] == 'print'])
                    errs = [m for m in mesgs if m[0] == 'err']
                    self.len(1, errs)
                    self.eq(errs[0][1][0], 'AuthDeny')

                    # Attempting to access the adminkey fails
                    q = '''$valu=$lib.globals.adminkey
                    $lib.print($valu)
                    '''
                    mesgs = await s_test.alist(uprox.storm(q))
                    self.len(0, [m for m in mesgs if m[0] == 'print'])
                    errs = [m for m in mesgs if m[0] == 'err']
                    self.len(1, errs)
                    self.eq(errs[0][1][0], 'AuthDeny')

                    # if the user attempts to list the values in
                    # core.vars, they only get the values they can read.
                    corelistq = '''
                    for ($key, $valu) in $lib.globals {
                        $string = `{$key} is {$valu}`
                        $lib.print($string)
                    }
                    '''
                    mesgs = await s_test.alist(uprox.storm(corelistq))
                    self.len(1, [m for m in mesgs if m[0] == 'print'])
                    self.stormIsInPrint('userkey is lessThanSekrit', mesgs)

            async with self.getTestCore(dirn=dirn) as core:
                # And our variables do persist AFTER restarting the cortex,
                # so they are persistent via the slab.
                async with core.getLocalProxy() as uprox:
                    self.true(await uprox.setCellUser(iden1))

                    mesgs = await uprox.storm(listq).list()
                    self.len(1, [m for m in mesgs if m[0] == 'print'])
                    self.stormIsInPrint('somekey is hehe', mesgs)

                    q = '''$valu=$lib.globals.userkey
                    $lib.print($valu)
                    '''
                    mesgs = await uprox.storm(q).list()
                    self.stormIsInPrint('lessThanSekrit', mesgs)

                    # The StormHiveDict is safe when computing things
                    q = '''[test:int=1234]
                    $lib.user.vars.someint = $node.value()
                    [test:str=$lib.user.vars.someint]
                    '''
                    mesgs = await uprox.storm(q).list()
                    podes = [m[1] for m in mesgs if m[0] == 'node']
                    self.len(2, podes)
                    self.eq({('test:str', '1234'), ('test:int', 1234)},
                            {pode[0] for pode in podes})

    async def test_storm_lib_time(self):

        async with self.getTestCore() as core:
<<<<<<< HEAD

            self.eq(20000, await core.callStorm('return($lib.time.fromunix(20))'))
=======
            nodes = await core.nodes('[ ps:person="*" :dob = $lib.time.fromunix(20) ]')
            self.len(1, nodes)
            self.eq(20000000, nodes[0].get('dob'))
>>>>>>> d4a9c27d

            query = '''$valu="10/1/2017 2:52"
            $parsed=$lib.time.parse($valu, "%m/%d/%Y %H:%M")
            [test:int=$parsed]
            '''
            nodes = await core.nodes(query)
            self.len(1, nodes)
            self.eq(nodes[0].ndef[1], 1506826320000000)

            query = '''$valu="10/1/2017 1:22-01:30"
            $parsed=$lib.time.parse($valu, "%m/%d/%Y %H:%M%z")
            [test:int=$parsed]
            '''
            nodes = await core.nodes(query)
            self.len(1, nodes)
            self.eq(nodes[0].ndef[1], 1506826320000000)

            query = '''$valu="10/1/2017 3:52+01:00"
            $parsed=$lib.time.parse($valu, "%m/%d/%Y %H:%M%z")
            [test:int=$parsed]
            '''
            nodes = await core.nodes(query)
            self.len(1, nodes)
            self.eq(nodes[0].ndef[1], 1506826320000000)

            # Sad case for parse
            query = '''$valu="10/1/2017 2:52"
            $parsed=$lib.time.parse($valu, "%m/%d/%Y--%H:%MTZ")
            [test:int=$parsed]
            '''
            mesgs = await core.stormlist(query)
            ernfos = [m[1] for m in mesgs if m[0] == 'err']
            self.len(1, ernfos)
            self.isin('Error during time parsing', ernfos[0][1].get('mesg'))

            # We can optionally suppress that if error we want to do so and then
            # we can compare the return value against $lib.null if we wanted to
            # do any flow control based on that information.
            query = '''$valu="10/1/2017 2:52"
            $parsed=$lib.time.parse($valu, "%m/%d/%Y--%H:%MTZ", errok=$lib.true)
            return ($parsed)'''
            ret = await core.callStorm(query)
            self.none(ret)

            self.none(await core.callStorm('return($lib.time.parse($lib.true, "%m/%d/%Y", errok=$lib.true))'))

            query = '''[test:str=1234 :tick=20190917]
            $lib.print($lib.time.format(:tick, "%Y-%d-%m"))
            '''
            mesgs = await core.stormlist(query)
            self.stormIsInPrint('2019-17-09', mesgs)

            # Strs can be parsed using time norm routine.
            query = '''$valu=$lib.time.format('200103040516', '%Y %m %d')
            $lib.print($valu)
            '''
            mesgs = await core.stormlist(query)
            self.stormIsInPrint('2001 03 04', mesgs)

            # Out of bounds case for datetime
            query = '''[test:int=253402300800000000]
            $valu=$lib.time.format($node.value(), '%Y')'''
            mesgs = await core.stormlist(query)
            ernfos = [m[1] for m in mesgs if m[0] == 'err']
            self.len(1, ernfos)
            self.isin('Failed to norm a time value prior to formatting', ernfos[0][1].get('mesg'))

            # Cant format ? times
            query = '$valu=$lib.time.format("?", "%Y")'
            mesgs = await core.stormlist(query)
            ernfos = [m[1] for m in mesgs if m[0] == 'err']
            self.len(1, ernfos)
            self.isin('Cannot format a timestamp for ongoing/future time.', ernfos[0][1].get('mesg'))

            # Get time parts
            self.eq(2021, await core.callStorm('return($lib.time.year(20211031020304))'))
            self.eq(10, await core.callStorm('return($lib.time.month(20211031020304))'))
            self.eq(31, await core.callStorm('return($lib.time.day(20211031020304))'))
            self.eq(2, await core.callStorm('return($lib.time.hour(20211031020304))'))
            self.eq(3, await core.callStorm('return($lib.time.minute(20211031020304))'))
            self.eq(4, await core.callStorm('return($lib.time.second(20211031020304))'))
            self.eq(6, await core.callStorm('return($lib.time.dayofweek(20211031020304))'))
            self.eq(303, await core.callStorm('return($lib.time.dayofyear(20211031020304))'))
            self.eq(30, await core.callStorm('return($lib.time.dayofmonth(20211031020304))'))
            self.eq(9, await core.callStorm('return($lib.time.monthofyear(20211031020304))'))

            tick = s_time.parse('2020-02-11 14:08:00.123')
            valu = await core.callStorm('return($lib.time.toUTC(2020-02-11@14:08:00.123, EST))')
            self.eq(valu, (True, tick + (s_time.onehour * 5)))

            valu = await core.callStorm('return($lib.time.toUTC(2020, VISI))')
            self.false(valu[0])
            self.eq(valu[1]['err'], 'BadArg')

            query = '''$valu="2020-10-01 01:30:00"
            $parsed=$lib.time.parse($valu, "%Y-%m-%d %H:%M:%S")
            $lib.print($lib.time.toUTC($parsed, US/Eastern))
            '''
            mesgs = await core.stormlist(query)
            self.stormIsInPrint('1601530200000', mesgs)

            # Test with different timezone abbreviations

            # EST (Eastern Standard Time) - UTC-5
            tick = s_time.parse('2020-02-11 14:08:00.123')
            valu = await core.callStorm('return($lib.time.toUTC(2020-02-11@14:08:00.123, EST))')
            self.eq(valu, (True, tick + (s_time.onehour * 5)))

            # PST (Pacific Standard Time) - UTC-8
            tick = s_time.parse('2020-02-11 14:08:00.123')
            valu = await core.callStorm('return($lib.time.toUTC(2020-02-11@14:08:00.123, US/Pacific))')
            self.eq(valu, (True, tick + (s_time.onehour * 8)))

            # America/Los_Angeles - during DST - UTC-7
            tick = s_time.parse('2020-07-11 14:08:00.123')
            valu = await core.callStorm('return($lib.time.toUTC(2020-07-11@14:08:00.123, America/Los_Angeles))')
            self.eq(valu, (True, tick + (s_time.onehour * 7)))

            # America/New_York - during DST - UTC-4
            tick = s_time.parse('2020-07-11 14:08:00.123')
            valu = await core.callStorm('return($lib.time.toUTC(2020-07-11@14:08:00.123, America/New_York))')
            self.eq(valu, (True, tick + (s_time.onehour * 4)))

            # America/New_York - not during DST - UTC-5
            tick = s_time.parse('2020-02-11 14:08:00.123')
            valu = await core.callStorm('return($lib.time.toUTC(2020-02-11@14:08:00.123, America/New_York))')
            self.eq(valu, (True, tick + (s_time.onehour * 5)))

            # Invalid timezone
            valu = await core.callStorm('return($lib.time.toUTC(2020-02-11@14:08:00.123, InvalidTZ))')
            self.false(valu[0])
            self.isin('Unknown timezone', valu[1]['errinfo']['mesg'])

            # Ambiguous time
            query = '''$valu="2020-11-01 01:30:00"
            $parsed=$lib.time.parse($valu, "%Y-%m-%d %H:%M:%S")
            return($lib.time.toUTC($parsed, America/New_York))
            '''
            mesgs = await core.callStorm(query)
            self.false(mesgs[0])
            self.isin('Ambiguous time', mesgs[1]['errinfo']['mesg'])

    async def test_storm_lib_time_ticker(self):

        async with self.getTestCore() as core:
            iden = s_common.guid()
            await core.nodes('''
                $lib.queue.add(visi)
                $lib.dmon.add(${
                    $visi=$lib.queue.get(visi)
                    for $tick in $lib.time.ticker(0.01) {
                        $visi.put($tick)
                    }
                }, ddef=({"iden": $iden}))
            ''', opts={'vars': {'iden': iden}})
            nodes = await core.nodes('for ($offs, $tick) in $lib.queue.get(visi).gets(size=3) { [test:int=$tick] } ')
            self.len(3, nodes)
            self.eq({0, 1, 2}, {node.ndef[1] for node in nodes})
            self.nn(await core.getStormDmon(iden))

    async def test_stormtypes_telepath(self):

        class FakeService:

            async def doit(self, x):
                return x + 20

            async def fqdns(self):
                yield 'woot.com'
                yield 'vertex.link'

            async def ipv4s(self):
                return ('1.2.3.4', '5.6.7.8')

        async with self.getTestCore() as core:

            fake = FakeService()
            core.dmon.share('fake', fake)
            lurl = core.getLocalUrl(share='fake')

            await core.nodes('[ inet:ip=1.2.3.4 :asn=20 ]')

            varz = {'url': lurl}
            opts = {'vars': varz}

            q = '[ inet:ip=1.2.3.4 :asn=20 ] $asn = $lib.telepath.open($url).doit(:asn) [ :asn=$asn ]'
            nodes = await core.nodes(q, opts=opts)
            self.eq(40, nodes[0].get('asn'))

            nodes = await core.nodes('for $fqdn in $lib.telepath.open($url).fqdns() { [ inet:fqdn=$fqdn ] }', opts=opts)
            self.len(2, nodes)

            nodes = await core.nodes('for $ipv4 in $lib.telepath.open($url).ipv4s() { [ inet:ip=$ipv4 ] }', opts=opts)
            self.len(2, nodes)

            with self.raises(s_exc.NoSuchName):
                await core.nodes('$lib.telepath.open($url)._newp()', opts=opts)

            mesgs = await core.stormlist('$lib.print($lib.telepath.open($url))', opts=opts)
            self.stormIsInPrint("telepath:proxy: <synapse.telepath.Proxy object", mesgs)

            mesgs = await core.stormlist('$lib.print($lib.telepath.open($url).doit)', opts=opts)
            self.stormIsInPrint("telepath:proxy:method: <synapse.telepath.Method", mesgs)

            mesgs = await core.stormlist('$lib.print($lib.telepath.open($url).fqdns)', opts=opts)
            self.stormIsInPrint("telepath:proxy:genrmethod: <synapse.telepath.GenrMethod", mesgs)

            unfo = await core.addUser('lowuesr')
            user = unfo.get('iden')

            opts = {'user': user, 'vars': varz}
            with self.raises(s_exc.AuthDeny):
                await core.callStorm('return ( $lib.telepath.open($url).ipv4s() )', opts=opts)
            await core.addUserRule(user, (True, ('telepath', 'open', 'cell')))
            self.len(2, await core.callStorm('return ( $lib.telepath.open($url).ipv4s() )', opts=opts))

            # SynErr exceptions are allowed through. They can be caught by storm.
            with self.raises(s_exc.BadUrl):
                await core.callStorm('$prox=$lib.telepath.open("weeeeeeeeeeeeee")')

            # Python exceptions are caught and raised as StormRuntimeError exceptions.
            with self.raises(s_exc.StormRuntimeError) as cm:
                await core.callStorm('$prox=$lib.telepath.open("tcp://0.0.0.0:60000")')
            emsg = cm.exception.get('mesg')
            self.isin('Failed to connect to Telepath service: "tcp://0.0.0.0:60000" error:', emsg)
            self.isin('Connect call failed', emsg)

    async def test_storm_lib_queue(self):

        async with self.getTestCore() as core:

            msgs = await core.stormlist('queue.add visi')
            self.stormIsInPrint('queue added: visi', msgs)

            with self.raises(s_exc.DupName):
                await core.nodes('queue.add visi')

            msgs = await core.stormlist('queue.list')
            self.stormIsInPrint('Storm queue list:', msgs)
            self.stormIsInPrint('visi', msgs)

            name = await core.callStorm('$q = $lib.queue.get(visi) return ($q.name)')
            self.eq(name, 'visi')

            nodes = await core.nodes('$q = $lib.queue.get(visi) [ inet:ip=1.2.3.4 ] $q.put( $node.repr() )')
            nodes = await core.nodes('$q = $lib.queue.get(visi) ($offs, $ipv4) = $q.get(0) inet:ip=$ipv4')
            self.len(1, nodes)
            self.eq(nodes[0].ndef, ('inet:ip', (4, 0x01020304)))

            # test iter use case
            q = '$q = $lib.queue.add(blah) [ inet:ip=1.2.3.4 inet:ip=5.5.5.5 ] $q.put( $node.repr() )'
            nodes = await core.nodes(q)
            self.len(2, nodes)

            # Put a value into the queue that doesn't exist in the cortex so the lift can nop
            await core.nodes('$q = $lib.queue.get(blah) $q.put("8.8.8.8")')

            nodes = await core.nodes('''
                $q = $lib.queue.get(blah)
                for ($offs, $ipv4) in $q.gets(0, wait=0) {
                    inet:ip=$ipv4
                }
            ''')
            self.len(2, nodes)

            nodes = await core.nodes('''
                $q = $lib.queue.get(blah)
                for ($offs, $ipv4) in $q.gets(wait=0) {
                    inet:ip=$ipv4
                    $q.cull($offs)
                }
            ''')
            self.len(2, nodes)

            q = '$q = $lib.queue.get(blah) for ($offs, $ipv4) in $q.gets(wait=0) { inet:ip=$ipv4 }'
            nodes = await core.nodes(q)
            self.len(0, nodes)

            msgs = await core.stormlist('queue.del visi')
            self.stormIsInPrint('queue removed: visi', msgs)

            with self.raises(s_exc.NoSuchName):
                await core.nodes('queue.del visi')

            with self.raises(s_exc.NoSuchName):
                await core.nodes('$lib.queue.get(newp).get()')

            await core.nodes('''
                $doit = $lib.queue.add(doit)
                $doit.puts((foo,bar))
            ''')
            nodes = await core.nodes('for ($offs, $name) in $lib.queue.get(doit).gets(size=2) { [test:str=$name] }')
            self.len(2, nodes)

            q = '$item = $lib.queue.get(doit).get(offs=1) [test:str=$item.0]'
            nodes = await core.nodes(q)
            self.len(1, nodes)

            q = 'for ($offs, $name) in $lib.queue.get(doit).gets(size=1, offs=1) { [test:str=$name] }'
            nodes = await core.nodes(q)
            self.len(1, nodes)

            # test other users who have access to this queue can do things to it
            async with core.getLocalProxy() as root:
                # add users
                await root.addUser('synapse')
                await root.addUser('wootuser')

                synu = await core.auth.getUserByName('synapse')
                woot = await core.auth.getUserByName('wootuser')

                # make a queue
                with self.raises(s_exc.AuthDeny):
                    opts = {'user': synu.iden}
                    await core.nodes('queue.add synq', opts=opts)

                rule = (True, ('queue', 'add'))
                await root.addUserRule(synu.iden, rule, indx=None)
                opts = {'user': synu.iden}
                msgs = await core.stormlist('queue.add synq', opts=opts)
                self.stormIsInPrint('queue added: synq', msgs)

                rule = (True, ('queue', 'synq', 'put'))
                await root.addUserRule(synu.iden, rule, indx=None)

                opts = {'user': synu.iden}
                await core.nodes('$q = $lib.queue.get(synq) $q.puts((bar, baz))', opts=opts)

                # now let's see our other user fail to add things
                with self.raises(s_exc.AuthDeny):
                    opts = {'user': woot.iden}
                    await core.nodes('$lib.queue.get(synq).get()', opts=opts)

                rule = (True, ('queue', 'synq', 'get'))
                await root.addUserRule(woot.iden, rule, indx=None)

                msgs = await core.stormlist('$lib.print($lib.queue.get(synq).get(wait=0))')
                self.stormIsInPrint("(0, 'bar')", msgs)

                with self.raises(s_exc.AuthDeny):
                    opts = {'user': woot.iden}
                    await core.nodes('$lib.queue.del(synq)', opts=opts)

                rule = (True, ('queue', 'del'))
                await root.addUserRule(woot.iden, rule, indx=None, gateiden='queue:synq')

                opts = {'user': woot.iden}
                await core.nodes('$lib.queue.del(synq)', opts=opts)

                with self.raises(s_exc.NoSuchName):
                    await core.nodes('$lib.queue.get(synq)')

                await core.callStorm('$lib.queue.gen(poptest).puts((foo, bar, baz))')
                self.eq('poptest', await core.callStorm('return($lib.queue.get(poptest).name)'))
                self.eq((0, 'foo'), await core.callStorm('return($lib.queue.get(poptest).pop(0))'))
                self.eq((1, 'bar'), await core.callStorm('return($lib.queue.get(poptest).pop(1))'))
                self.eq((2, 'baz'), await core.callStorm('return($lib.queue.get(poptest).pop(2))'))
                self.none(await core.callStorm('return($lib.queue.get(poptest).pop(2))'))
                self.none(await core.callStorm('return($lib.queue.get(poptest).pop())'))
                # Repopulate the queue, we now have data in index 3, 4, and 5
                await core.callStorm('$lib.queue.gen(poptest).puts((foo, bar, baz))')
                # Out of order pop() with a index does not cull.
                self.eq((4, 'bar'), await core.callStorm('return($lib.queue.get(poptest).pop(4))'))
                self.eq((3, 'foo'), await core.callStorm('return($lib.queue.get(poptest).pop())'))
                self.eq((5, 'baz'), await core.callStorm('return($lib.queue.get(poptest).pop())'))
                self.none(await core.callStorm('return($lib.queue.get(poptest).pop())'))

    async def test_storm_node_data(self):

        async with self.getTestCore() as core:
            stormpkg = {
                'name': 'nodedatatest',
                'version': (0, 0, 1),
                'commands': (
                    {
                     'name': 'nd.permtest',
                     'storm': '$node.data.get(foo:bar)',
                    },
                ),
            }

            await core.addStormPkg(stormpkg)

            nodes = await core.nodes('[test:int=10] $node.data.set(foo, hehe)')

            self.len(1, nodes)
            self.eq(await nodes[0].getData('foo'), 'hehe')

            nodes = await core.nodes('test:int $foo=$node.data.get(foo) [ test:str=$foo ] +test:str')
            self.len(1, nodes)
            self.eq(nodes[0].ndef, ('test:str', 'hehe'))

            q = 'test:int for ($name, $valu) in $node.data.list() { [ test:str=$name ] } +test:str'
            nodes = await core.nodes(q)
            self.len(1, nodes)
            self.eq(nodes[0].ndef, ('test:str', 'foo'))

            # list() exposes data from all layers from top-down
            fork = await core.callStorm('return ( $lib.view.get().fork().iden )')
            await core.nodes('test:int=10 $node.data.set(bar, newp)')
            await core.nodes('test:int=10 $node.data.set(bar, baz)', opts={'view': fork})
            data = await core.callStorm('test:int=10 return( $node.data.list() )', opts={'view': fork})
            self.sorteq(data, (('bar', 'baz'), ('foo', 'hehe')))

            # delete and remake the node to confirm data wipe
            nodes = await core.nodes('test:int=10 | delnode')
            nodes = await core.nodes('test:int=10')
            self.len(0, nodes)

            nodes = await core.nodes('[test:int=10]')

            self.none(await nodes[0].getData('foo'))

            nodes = await core.nodes('[ test:int=20 ] $node.data.set(woot, woot)')
            self.eq('woot', await nodes[0].getData('woot'))

            nodes = await core.nodes('test:int=20 [ test:str=$node.data.pop(woot) ]')

            self.none(await nodes[1].getData('woot'))
            self.eq(nodes[0].ndef, ('test:str', 'woot'))

            visi = await core.auth.addUser('visi')
            async with core.getLocalProxy(user='visi') as asvisi:
                self.eq(None, await asvisi.callStorm('test:int return($node.data.get(foo))'))

            await visi.addRule((True, ('view', 'add')))

            asvisi = {'user': visi.iden}
            view = await core.callStorm('return($lib.view.get().fork().iden)', opts=asvisi)

            asvisi['view'] = view
            layr = core.getView(view).layers[0]
            await visi.addRule((True, ('node',)), gateiden=layr.iden)
            await core.nodes('[ inet:ip=1.2.3.4 ] $node.data.set(woot, (10))', opts=asvisi)

            # test interaction between LibLift and setting node data
            q = '''
            for $i in $lib.range((10)) {
                [test:int=$i]
                $node.data.set(laststatus, "start")
            }
            '''
            await core.callStorm(q)
            q = '''
            for $work in $lib.lift.byNodeData(laststatus) {
                if ($work.value() > 5) {
                    $work.data.set(laststatus, "running")
                } else {
                    $work.data.set(laststatus, "done")
                }
                $status = $work.data.get(laststatus)
                $lib.print("#{valu} status is {status}", valu=$work.value(), status=$status)
            }
            '''
            msgs = await core.stormlist(q)
            for i in range(10):
                if i > 5:
                    self.stormIsInPrint(f'#{i} status is running', msgs)
                else:
                    self.stormIsInPrint(f'#{i} status is done', msgs)

            q = '''
            for $work in $lib.lift.byNodeData(laststatus) {
                if ($work.value() = 5) {
                    $work.data.pop(laststatus)
                    $status = $work.data.get(laststatus)
                    $lib.print("#{value} work status is {status}", value=$work.value(), status=$status)
                } else {
                    $status = $work.data.get(laststatus)
                    $lib.print("#{value} is still {status}", value=$work.value(), status=$status)
                }
            }
            '''
            msgs = await core.stormlist(q)
            prints = [x for x in msgs if x[0] == 'print']
            self.len(10, prints)
            self.stormIsInPrint("#5 work status is $lib.null", msgs)

            # has
            q = '''
            [ test:int=10 ]
            $node.data.set(data:key, $lib.false)
            if $node.data.has(lol:nope) {
                $lib.print("But How?")
            } else {
                $lib.print("Working")
            }
            '''
            msgs = await core.stormlist(q)
            self.stormIsInPrint("Working", msgs)

            q = '''
            [ test:int=27 ]
            $node.data.set(data:key, $lib.null)
            if $node.data.has(data:key) {
                $lib.print("Working")
            } else {
                $lib.print("Failure")
            }
            '''
            msgs = await core.stormlist(q)
            self.stormIsInPrint("Working", msgs)

            q = '''
            test:int=27
            if ($node.data.has(data:key) = $lib.true) {
                $lib.print("Working")
            } else {
                $lib.print("Failure")
            }
            '''
            msgs = await core.stormlist(q)
            self.stormIsInPrint("Working", msgs)

            q = '''
            test:int=10
            if ($node.data.has(lol:nope) = $lib.false) {
                $lib.print("Working")
            } else {
                $lib.print("Failure")
            }
            '''
            msgs = await core.stormlist(q)
            self.stormIsInPrint("Working", msgs)

            q = '''
            $count = (0)
            for $int in $lib.lift.byNodeData(lol:nope) {
                $count = ($count + 1)
            }
            $lib.print("Count: {c}", c=$count)
            '''
            msgs = await core.stormlist(q)
            self.stormIsInPrint("Count: 0", msgs)

            q = '[test:int=127] $node.data.set(neato:key, $lib.false)'
            await core.nodes(q)
            q = '''
            test:int=127
            if ($node.data.has(neato:key) = $lib.true) {
                $lib.print("Working")
            } else {
                $lib.print("Failure")
            }
            '''
            msgs = await core.stormlist(q)
            self.stormIsInPrint("Working", msgs)

    async def test_storm_lib_axon_bytes(self):

        async with self.getTestCore() as core:

            opts = {'vars': {'bytes': 10}}

            with self.raises(s_exc.BadArg):
                text = '($size, $sha2) = $lib.axon.put($bytes)'
                nodes = await core.nodes(text, opts=opts)

            asdf = b'asdfasdf'
            asdfset = s_hashset.HashSet()
            asdfset.update(asdf)
            hashes = dict([(n, s_common.ehex(h)) for (n, h) in asdfset.digests()])

            asdfhash_h = '2413fb3709b05939f04cf2e92f7d0897fc2596f9ad0b8a9ea855c7bfebaae892'
            self.eq(asdfhash_h, hashes['sha256'])

            ret = await core.callStorm('return($lib.axon.has($hash))', {'vars': {'hash': asdfhash_h}})
            self.false(ret)
            self.false(await core.callStorm('return($lib.axon.has($lib.null))'))

            opts = {'vars': {'bytes': asdf}}
            text = '($size, $sha2) = $lib.axon.put($bytes) [ test:int=$size test:str=$sha2 ]'

            nodes = await core.nodes(text, opts=opts)
            self.len(2, nodes)

            opts = {'vars': {'sha256': asdfhash_h}}
            self.eq(8, await core.callStorm('return($lib.axon.size($sha256))', opts=opts))

            hashset = await core.callStorm('return($lib.axon.hashset($sha256))', opts=opts)
            self.eq(hashset, hashes)

            self.eq(nodes[0].ndef, ('test:int', 8))
            self.eq(nodes[1].ndef, ('test:str', asdfhash_h))

            bkey = s_common.uhex(asdfhash_h)
            byts = b''.join([b async for b in core.axon.get(bkey)])
            self.eq(b'asdfasdf', byts)

            ret = await core.callStorm('return($lib.axon.has($hash))', {'vars': {'hash': asdfhash_h}})
            self.true(ret)

            # Allow bytes to be directly decoded as a string
            opts = {'vars': {'buf': 'hehe'.encode()}}
            nodes = await core.nodes('$valu=$buf.decode() [test:str=$valu]', opts)
            self.len(1, nodes)
            self.eq(nodes[0].ndef, ('test:str', 'hehe'))

            # Allow strings to be encoded as bytes
            text = '''$valu="visi"  $buf1=$valu.encode() $buf2=$valu.encode("utf-16")
            [(file:bytes=$buf1) (file:bytes=$buf2)]
            '''
            nodes = await core.nodes(text)
            self.len(2, nodes)
            self.eq({'sha256:e45bbb7e03acacf4d1cca4c16af1ec0c51d777d10e53ed3155bd3d8deb398f3f',
                     'sha256:1263d0f4125831df93a82a08ab955d1176306953c9f0c44d366969295c7b57db',
                     },
                    {n.ndef[1] for n in nodes})

            # Mismatch surrogates from real world data
            surrogate_data = "FOO\ufffd\ufffd\ufffd\udfab\ufffd\ufffdBAR"
            with self.raises(s_exc.StormRuntimeError):
                resp = await core.callStorm('$buf=$s.encode() return ( ($buf, $buf.decode() ) )',
                                                opts={'vars': {'s': surrogate_data}})

            # Encoding/decoding errors are caught
            q = '$valu="valu" $valu.encode("utf16").decode(strict=(true))'
            msgs = await core.stormlist(q)
            errs = [m for m in msgs if m[0] == 'err']
            self.len(1, errs)
            self.eq(errs[0][1][0], 'StormRuntimeError')

            q = '$lib.print($byts.decode())'
            msgs = await core.stormlist(q, opts={'vars': {'byts': b'foo\x80'}})
            self.stormHasNoErr(msgs)
            self.stormIsInPrint('foo', msgs)

            q = '$valu="str.ॐ.valu" $buf=$valu.encode(ascii)'
            msgs = await core.stormlist(q)
            errs = [m for m in msgs if m[0] == 'err']
            self.len(1, errs)
            self.eq(errs[0][1][0], 'StormRuntimeError')

            bobj = s_stormtypes.Bytes(b'beepbeep')
            self.len(8, bobj)

            opts = {'vars': {'chunks': (b'visi', b'kewl')}}
            retn = await core.callStorm('return($lib.axon.upload($chunks))', opts=opts)
            self.eq((8, '9ed8ffd0a11e337e6e461358195ebf8ea2e12a82db44561ae5d9e638f6f922c4'), retn)

            visi = await core.auth.addUser('visi')
            await visi.addRule((False, ('axon', 'has')))

            opts = {'user': visi.iden, 'vars': {'hash': asdfhash_h}}
            with self.raises(s_exc.AuthDeny):
                await core.callStorm('return($lib.axon.has($hash))', opts=opts)

            with self.raises(s_exc.AuthDeny):
                await core.callStorm('return($lib.axon.size($hash))', opts=opts)

            with self.raises(s_exc.AuthDeny):
                await core.callStorm('return($lib.axon.hashset($hash))', opts=opts)

            await visi.addRule((False, ('axon', 'upload')))

            opts = {'user': visi.iden, 'vars': {'byts': b'foo'}}
            with self.raises(s_exc.AuthDeny):
                await core.callStorm('return($lib.axon.put($byts))', opts=opts)

            opts = {'user': visi.iden, 'vars': {'chunks': (b'visi', b'kewl')}}
            with self.raises(s_exc.AuthDeny):
                await core.callStorm('return($lib.axon.upload($chunks))', opts=opts)

    async def test_storm_lib_base64(self):

        async with self.getTestCore() as core:

            await core.axready.wait()

            # urlsafe
            opts = {'vars': {'bytes': b'fooba?'}}
            text = '$valu = $lib.base64.encode($bytes) [ test:str=$valu ]'
            nodes = await core.nodes(text, opts=opts)
            self.len(1, nodes)
            self.eq(nodes[0].ndef, ('test:str', 'Zm9vYmE_'))

            opts = {'vars': {'bytes': nodes[0].ndef[1]}}
            text = '$lib.axon.put($lib.base64.decode($bytes))'
            nodes = await core.nodes(text, opts)
            key = binascii.unhexlify(hashlib.sha256(base64.urlsafe_b64decode(opts['vars']['bytes'])).hexdigest())
            byts = b''.join([b async for b in core.axon.get(key)])
            self.eq(byts, b'fooba?')

            # normal
            opts = {'vars': {'bytes': b'fooba?'}}
            text = '$valu = $lib.base64.encode($bytes, $(0)) [ test:str=$valu ]'
            nodes = await core.nodes(text, opts=opts)
            self.len(1, nodes)
            self.eq(nodes[0].ndef, ('test:str', 'Zm9vYmE/'))

            opts = {'vars': {'bytes': nodes[0].ndef[1]}}
            text = '$lib.axon.put($lib.base64.decode($bytes, $(0)))'
            nodes = await core.nodes(text, opts)
            key = binascii.unhexlify(hashlib.sha256(base64.urlsafe_b64decode(opts['vars']['bytes'])).hexdigest())
            byts = b''.join([b async for b in core.axon.get(key)])
            self.eq(byts, b'fooba?')

            # unhappy cases
            opts = {'vars': {'bytes': 'not bytes'}}
            text = '[ test:str=$lib.base64.encode($bytes) ]'
            mesgs = await core.stormlist(text, opts=opts)
            errs = [m[1] for m in mesgs if m[0] == 'err']
            self.len(1, errs)
            err = errs[0]
            self.eq(err[0], 'StormRuntimeError')
            self.isin('Error during base64 encoding - a bytes-like object is required', err[1].get('mesg'))

            opts = {'vars': {'bytes': 'foobar'}}
            text = '[test:str=$lib.base64.decode($bytes)]'
            mesgs = await core.stormlist(text, opts=opts)
            errs = [m[1] for m in mesgs if m[0] == 'err']
            self.len(1, errs)
            err = errs[0]
            self.eq(err[0], 'StormRuntimeError')
            self.isin('Error during base64 decoding - Incorrect padding', err[1].get('mesg'))

            opts = {'vars': {'bytes': None}}
            text = '[test:str=$lib.base64.decode($bytes)]'
            mesgs = await core.stormlist(text, opts=opts)
            errs = [m[1] for m in mesgs if m[0] == 'err']
            self.len(1, errs)
            err = errs[0]
            self.eq(err[0], 'StormRuntimeError')
            emsg = "Error during base64 decoding - argument should be a bytes-like object or ASCII string, not 'NoneType'"
            self.isin(emsg, err[1].get('mesg'))

    async def test_storm_lib_vars(self):

        async with self.getTestCore() as core:

            opts = {'vars': {'testvar': 'test'}}
            text = '$testkey=testvar [ test:str=$lib.vars.$testkey ]'
            nodes = await core.nodes(text, opts=opts)
            self.len(1, nodes)
            self.eq(nodes[0].ndef, ('test:str', 'test'))

            text = '$testkey=testvar [ test:str=$lib.vars.$testkey ]'
            mesgs = await core.stormlist(text)
            errs = [m[1] for m in mesgs if m[0] == 'err']
            self.len(1, errs)
            err = errs[0]
            self.eq(err[0], 'BadTypeValu')
            self.isin('no norm for type', err[1].get('mesg'))

            opts = {'vars': {'testkey': 'testvar'}}
            text = '$lib.vars.$testkey = test [ test:str=$lib.vars.testvar ]'
            nodes = await core.nodes(text, opts=opts)
            self.len(1, nodes)
            self.eq(nodes[0].ndef, ('test:str', 'test'))

            opts = {'vars': {'testvar': 'test', 'testkey': 'testvar'}}
            text = '$lib.vars.testvar = $lib.undef [ test:str=$lib.vars.$testkey ]'
            mesgs = await core.stormlist(text, opts=opts)
            errs = [m[1] for m in mesgs if m[0] == 'err']
            self.len(1, errs)
            err = errs[0]
            self.eq(err[0], 'BadTypeValu')
            self.isin('no norm for type', err[1].get('mesg'))

            opts = {'vars': {'testvar': 'test', 'testkey': 'testvar'}}
            text = '$lib.vars.testvar = $lib.undef [ test:str=$lib.vars.$testkey ]'
            mesgs = await core.stormlist(text, opts=opts)
            errs = [m[1] for m in mesgs if m[0] == 'err']
            self.len(1, errs)
            err = errs[0]
            self.eq(err[0], 'BadTypeValu')
            self.isin('no norm for type', err[1].get('mesg'))

            opts = {'vars': {'testvar': 'test', 'testkey': 'testvar'}}
            text = '$lib.print($lib.vars)'
            mesgs = await core.stormlist(text, opts=opts)
            mesgs = [m for m in mesgs if m[0] == 'print']
            self.len(1, mesgs)
            self.stormIsInPrint("{'testvar': 'test', 'testkey': 'testvar', 'lib': Library $lib}", mesgs)

    async def test_storm_lib_utils_type(self):

        async with self.getTestCore() as core:

            # $lib.utils.type() results
            self.eq('undef', await core.callStorm('return ($lib.utils.type($lib.undef))'))
            self.eq('null', await core.callStorm('return ($lib.utils.type($lib.null))'))
            self.eq('null', await core.callStorm('$foo=({}) return ($lib.utils.type($foo.key))'))
            self.eq('boolean', await core.callStorm('return ($lib.utils.type($lib.true))'))
            self.eq('boolean', await core.callStorm('return ($lib.utils.type($lib.false))'))
            self.eq('str', await core.callStorm('return ($lib.utils.type(1))'))
            self.eq('int', await core.callStorm('return ($lib.utils.type( (1) ))'))
            self.eq('bytes', await core.callStorm('return ($lib.utils.type( $foo ))', {'vars': {'foo': b'hehe'}}))
            self.eq('dict', await core.callStorm('return ( $lib.utils.type(({"hehe": "haha"})) )'))
            self.eq('list', await core.callStorm('return ( $lib.utils.type((1, 2)) )'))
            self.eq('list', await core.callStorm('return ( $lib.utils.type(()) )'))
            self.eq('list', await core.callStorm('return ( $lib.utils.type(([])) )'))
            self.eq('list', await core.callStorm('return ( $lib.utils.type(([1, 2])) )'))
            self.eq('set', await core.callStorm('return ( $lib.utils.type($lib.set(hehe, haha)) )'))
            self.eq('number', await core.callStorm('return ($lib.utils.type( $foo ))', {'vars': {'foo': 1.2345}}))
            self.eq('number', await core.callStorm('return ( $lib.utils.type($lib.math.number(42.0)) )'))

            self.eq('function', await core.callStorm('return ( $lib.utils.type($lib.print) )'))
            self.eq('function', await core.callStorm('function foo() {} return ( $lib.utils.type($foo) )'))
            self.eq('function', await core.callStorm('function foo() { emit bar }  return ( $lib.utils.type($foo  ) )'))
            self.eq('generator', await core.callStorm('function foo() { emit bar } return ( $lib.utils.type($foo()) )'))

            self.eq('auth:role', await core.callStorm('return( $lib.utils.type($lib.auth.roles.byname(all)) )'))
            self.eq('auth:user', await core.callStorm('return( $lib.utils.type($lib.auth.users.byname(root)) )'))
            self.eq('auth:user:json', await core.callStorm('return( $lib.utils.type($lib.auth.users.byname(root).json) )'))
            self.eq('auth:user:profile', await core.callStorm('return( $lib.utils.type($lib.auth.users.byname(root).profile) )'))
            self.eq('auth:user:vars', await core.callStorm('return( $lib.utils.type($lib.auth.users.byname(root).vars) )'))
            self.eq('auth:gate',
                    await core.callStorm('return ( $lib.utils.type($lib.auth.gates.get($lib.view.get().iden)) )'))

            self.eq('view', await core.callStorm('return( $lib.utils.type($lib.view.get()) )'))
            self.eq('layer', await core.callStorm('return( $lib.utils.type($lib.layer.get()) )'))

            self.eq('storm:query', await core.callStorm('return( $lib.utils.type( ${test:str} ) )'))

            url = core.getLocalUrl()
            opts = {'vars': {'url': url}}
            self.eq('telepath:proxy', await core.callStorm('return( $lib.utils.type($lib.telepath.open($url)) )', opts))
            self.eq('telepath:proxy:method', await core.callStorm('return( $lib.utils.type($lib.telepath.open($url).getCellInfo) )', opts))
            self.eq('telepath:proxy:genrmethod', await core.callStorm('return( $lib.utils.type($lib.telepath.open($url).storm) )', opts))

            self.eq('node', await core.callStorm('[test:str=foo] return ($lib.utils.type($node))'))
            self.eq('node:props', await core.callStorm('[test:str=foo] return ($lib.utils.type($node.props))'))
            self.eq('node:data', await core.callStorm('[test:str=foo] return ($lib.utils.type($node.data))'))
            self.eq('node:path', await core.callStorm('[test:str=foo] return ($lib.utils.type($path))'))

            # Coverage
            def foo():
                for i in range(1):
                    yield i
            genr = foo()
            self.eq('generator', await s_stormtypes.totype(genr))

            self.eq('NoValu', await s_stormtypes.totype(s_common.novalu, basetypes=True))
            with self.raises(s_exc.NoSuchType) as cm:
                await s_stormtypes.totype(s_common.novalu)

    async def test_feed(self):

        async with self.getTestCore() as core:
            data = [
                (('test:str', 'hello'), {'props': {'tick': '2001'},
                                         'tags': {'test': (None, None)}}),
                (('test:str', 'stars'), {'props': {'tick': '3001'},
                                         'tags': {}}),
            ]
            svars = {'data': data}
            opts = {'vars': svars}
            q = '$lib.feed.ingest($data)'
            nodes = await core.nodes(q, opts)
            self.eq(nodes, [])
            self.len(2, await core.nodes('test:str'))
            self.len(1, await core.nodes('test:str#test'))
            self.len(1, await core.nodes('test:str:tick=3001'))

            data = [
                (('test:str', 'sup!'), {'props': {'tick': '2001'},
                                        'tags': {'test': (None, None)}}),
                (('test:str', 'dawg'), {'props': {'tick': '3001'},
                                        'tags': {}}),
            ]
            svars['data'] = data
            q = '$genr=$lib.feed.genr($data) $lib.print($genr) yield $genr'
            nodes = await core.nodes(q, opts=opts)
            self.len(2, nodes)
            self.eq({'sup!', 'dawg'},
                    {n.ndef[1] for n in nodes})

            # Ingest bad data
            data = [
                (('test:int', 'newp'), {}),
            ]
            svars['data'] = data
            q = '$lib.feed.ingest($data)'
            msgs = await core.stormlist(q, opts)
            self.stormIsInWarn("BadTypeValu", msgs)
            errs = [m for m in msgs if m[0] == 'err']
            self.len(0, errs)

    async def test_storm_lib_layer(self):

        async with self.getTestCoreAndProxy() as (core, prox):

            mainlayr = core.view.layers[0].iden

            forkview = await core.callStorm('return($lib.view.get().fork().iden)')
            forklayr = await core.callStorm('return($lib.layer.get().iden)', opts={'view': forkview})
            self.eq(forklayr, core.views.get(forkview).layers[0].iden)

            q = '$lib.print($lib.layer.get().iden)'
            mesgs = await core.stormlist(q)
            self.stormIsInPrint(mainlayr, mesgs)

            q = f'$lib.print($lib.layer.get({mainlayr}).iden)'
            mesgs = await core.stormlist(q)
            self.stormIsInPrint(mainlayr, mesgs)

            info = await core.callStorm('return ($lib.layer.get())')
            size = info.get('totalsize')

            self.gt(size, 1)
            self.nn(info.get('created'))
            # Verify we're showing actual disk usage and not just apparent
            self.lt(size, 1000000000)

            # Try to create an invalid layer
            msgs = await core.stormlist('$lib.layer.add(ldef=({"readonly": "False"}))')
            self.stormIsInErr('readonly must be boolean', msgs)

            # Create a new layer
            newlayr = await core.callStorm('return($lib.layer.add().iden)')
            self.isin(newlayr, core.layers)

            # Ensure new layer is set to current model revision
            newrev = await core.layers[newlayr].getModelVers()
            self.eq(s_modelrev.maxvers, newrev)

            # List the layers in the cortex
            q = '''
                for $layer in $lib.layer.list() {
                    $lib.print($layer.iden)
                }
            '''
            idens = []
            mesgs = await core.stormlist(q)
            for mesg in mesgs:
                if mesg[0] == 'print':
                    idens.append(mesg[1]['mesg'])

            self.sorteq(idens, core.layers)

            # Create a new layer with a name
            q = f'$lib.print($lib.layer.add(({{"name": "foo"}})).iden)'
            for mesg in await core.stormlist(q):
                if mesg[0] == 'print':
                    namedlayer = mesg[1]['mesg']

            self.eq(core.layers.get(namedlayer).layrinfo.get('name'), 'foo')

            # Delete a layer
            q = f'$lib.print($lib.layer.del({newlayr}))'
            mesgs = await core.stormlist(q)

            self.notin(newlayr, core.layers)

            # Sad paths

            q = f'$lib.layer.get(foo)'
            with self.raises(s_exc.NoSuchIden):
                await core.nodes(q)

            q = f'$lib.layer.del(foo)'
            with self.raises(s_exc.NoSuchIden):
                await core.nodes(q)

            q = f'$lib.layer.del({mainlayr})'
            with self.raises(s_exc.LayerInUse):
                await core.nodes(q)

            # Test permissions

            visi = await prox.addUser('visi')
            await prox.setUserPasswd(visi['iden'], 'secret')

            async with core.getLocalProxy(user='visi') as asvisi:

                q = 'layer.get'
                mesgs = await asvisi.storm(q).list()
                self.stormIsInPrint(mainlayr, mesgs)

                q = f'layer.get {mainlayr}'
                mesgs = await asvisi.storm(q).list()
                self.stormIsInPrint(mainlayr, mesgs)

                q = 'layer.list'
                idens = []
                mesgs = await asvisi.storm(q).list()

                for layr in core.layers.keys():
                    self.stormIsInPrint(layr, mesgs)

                # Add requires 'add' permission
                with self.raises(s_exc.AuthDeny):
                    await asvisi.callStorm('$lib.layer.add()')

                await prox.addUserRule(visi['iden'], (True, ('layer', 'add')))

                layers = set(core.layers.keys())
                q = 'layer.add --name "hehe haha"'
                mesgs = await core.stormlist(q)
                visilayr = list(set(core.layers.keys()) - layers)[0]
                self.stormIsInPrint('(name: hehe haha)', mesgs)
                self.isin(visilayr, core.layers)

                # Del requires 'del' permission
                with self.raises(s_exc.AuthDeny):
                    await asvisi.callStorm(f'$lib.layer.del({visilayr})')

                await prox.addUserRule(visi['iden'], (True, ('layer', 'del')))

                q = f'layer.del {visilayr}'
                mesgs = await asvisi.storm(q).list()

                self.notin(visilayr, core.layers)

                # Test add layer opts
                layers = set(core.layers.keys())
                q = f'layer.add --growsize 5000'
                mesgs = await core.stormlist(q)
                growlayr = list(set(core.layers.keys()) - layers)[0]

                layr = core.getLayer(growlayr)
                self.eq(5000, layr.growsize)

                q = '''
                for ($buid, $sode) in $lib.layer.get().getStorNodes() {
                    $lib.fire(layrdiff, sode=$sode)
                }
                '''
                await core.addTagProp('risk', ('int', {}), {})
                await core.nodes('[ it:dev:str=foo +#test:risk=50 ]')
                gotn = [mesg[1] async for mesg in asvisi.storm(q) if mesg[0] == 'storm:fire']
                fire = [mesg for mesg in gotn if mesg['data']['sode']['form'] == 'it:dev:str']
                self.len(1, fire)
                self.eq(fire[0]['data']['sode']['tagprops'], {'test': {'risk': (50, 9)}})

                q = '''
                $lib.print($lib.layer.get())
                $lib.fire(layrfire, layr=$lib.layer.get())
                '''
                gotn = [mesg[1] async for mesg in asvisi.storm(q)]
                fire = [mesg for mesg in gotn if mesg.get('type') == 'layrfire']
                self.len(1, fire)
                self.nn(fire[0]['data'].get('layr', None))

            # formcounts for layers are exposed on the View object
            await core.nodes('[(test:guid=(test,) :size=1138) (test:int=8675309)]')
            counts = await core.callStorm('return( $lib.layer.get().getFormCounts() )')
            self.eq(counts.get('test:int'), 2)
            self.eq(counts.get('test:guid'), 1)

    async def test_storm_lib_layer_sodebyform(self):
        async with self.getTestCore() as core:

            await core.nodes('$lib.model.ext.addTagProp(score, (int, ({})), ({}))')

            view_prop = await core.callStorm('return($lib.view.get().fork().iden)')
            view_tags = await core.callStorm('return($lib.view.get().fork().iden)')
            view_tagp = await core.callStorm('return($lib.view.get().fork().iden)')
            view_n1eg = await core.callStorm('return($lib.view.get().fork().iden)')
            view_n2eg = await core.callStorm('return($lib.view.get().fork().iden)')
            view_data = await core.callStorm('return($lib.view.get().fork().iden)')
            view_noop = await core.callStorm('return($lib.view.get().fork().iden)')

            self.len(1, await core.nodes('[ test:str=foo +#base ]'))
            self.len(1, await core.nodes('test:str=foo [ :hehe=haha ]', opts={'view': view_prop}))
            self.len(1, await core.nodes('test:str=foo [ +#bar ]', opts={'view': view_tags}))
            self.len(1, await core.nodes('test:str=foo [ +#base:score=10 ]', opts={'view': view_tagp}))
            self.len(1, await core.nodes('test:str=foo [ +(refs)> {[ test:int=2 ]} ]', opts={'view': view_n1eg}))
            self.len(1, await core.nodes('test:str=foo [ <(refs)+ {[ test:int=1 ]} ]', opts={'view': view_n2eg}))
            self.len(1, await core.nodes('test:str=foo $node.data.set(hehe, haha)', opts={'view': view_data}))

            scmd = '''
                $sodes = ([])
                for $sode in $lib.layer.get().getStorNodesByForm($form) {
                    $sodes.append($sode)
                }
                return($sodes)
            '''
            opts = {'vars': {'form': 'test:str'}}

            self.len(1, await core.callStorm(scmd, opts=opts))
            self.len(1, await core.callStorm(scmd, opts={**opts, 'view': view_prop}))
            self.len(1, await core.callStorm(scmd, opts={**opts, 'view': view_tags}))
            self.len(1, await core.callStorm(scmd, opts={**opts, 'view': view_tagp}))
            self.len(1, await core.callStorm(scmd, opts={**opts, 'view': view_n1eg}))
            self.len(1, await core.callStorm(scmd, opts={**opts, 'view': view_n2eg}))
            self.len(1, await core.callStorm(scmd, opts={**opts, 'view': view_data}))
            self.len(0, await core.callStorm(scmd, opts={**opts, 'view': view_noop}))

            self.len(1, await core.nodes('test:str=foo [ -:hehe ]', opts={'view': view_prop}))
            self.len(1, await core.nodes('test:str=foo [ -#bar ]', opts={'view': view_tags}))
            self.len(1, await core.nodes('test:str=foo [ -#base:score ]', opts={'view': view_tagp}))
            self.len(1, await core.nodes('test:str=foo [ -(refs)> {[ test:int=2 ]} ]', opts={'view': view_n1eg}))
            self.len(1, await core.nodes('test:str=foo [ <(refs)- {[ test:int=1 ]} ]', opts={'view': view_n2eg}))
            self.len(1, await core.nodes('test:str=foo $node.data.pop(hehe)', opts={'view': view_data}))

            self.len(1, await core.callStorm(scmd, opts=opts))
            self.len(0, await core.callStorm(scmd, opts={**opts, 'view': view_prop}))
            self.len(0, await core.callStorm(scmd, opts={**opts, 'view': view_tags}))
            self.len(0, await core.callStorm(scmd, opts={**opts, 'view': view_tagp}))
            self.len(0, await core.callStorm(scmd, opts={**opts, 'view': view_n1eg}))
            self.len(0, await core.callStorm(scmd, opts={**opts, 'view': view_n2eg}))
            self.len(0, await core.callStorm(scmd, opts={**opts, 'view': view_data}))
            self.len(0, await core.callStorm(scmd, opts={**opts, 'view': view_noop}))

            self.len(1, await core.nodes('''
                test:str=foo [
                    :hehe=lol
                    +#baz
                    +#base:score=11
                    +(refs)> {[ test:int=2 ]}
                    <(refs)+ {[ test:int=1 ]}
                ]
                $node.data.set(haha, lol)
            '''))
            self.len(1, await core.nodes('test:str=foo [ :hehe=lol ]', opts={'view': view_prop}))
            self.len(1, await core.nodes('test:str=foo [ +#baz ]', opts={'view': view_tags}))
            self.len(1, await core.nodes('test:str=foo [ +#base:score=11 ]', opts={'view': view_tagp}))
            self.len(1, await core.nodes('test:str=foo [ +(refs)> {[ test:int=2 ]} ]', opts={'view': view_n1eg}))
            self.len(1, await core.nodes('test:str=foo [ <(refs)+ {[ test:int=1 ]} ]', opts={'view': view_n2eg}))
            self.len(1, await core.nodes('test:str=foo $node.data.set(haha, lol)', opts={'view': view_data}))

            self.len(1, await core.callStorm(scmd, opts=opts))
            self.len(0, await core.callStorm(scmd, opts={**opts, 'view': view_prop}))
            self.len(0, await core.callStorm(scmd, opts={**opts, 'view': view_tags}))
            self.len(0, await core.callStorm(scmd, opts={**opts, 'view': view_tagp}))
            self.len(0, await core.callStorm(scmd, opts={**opts, 'view': view_n1eg}))
            self.len(0, await core.callStorm(scmd, opts={**opts, 'view': view_n2eg}))
            self.len(0, await core.callStorm(scmd, opts={**opts, 'view': view_data}))
            self.len(0, await core.callStorm(scmd, opts={**opts, 'view': view_noop}))

            self.len(1, await core.nodes('''
                test:str=foo [
                    -:hehe
                    -#baz
                    -#base:score -#base
                    -(refs)> { test:int=2 }
                    <(refs)- { test:int=1 }
                ]
                $node.data.pop(haha)
            '''))
            self.len(1, await core.callStorm(scmd, opts=opts))

            await core.nodes('test:str=foo delnode')
            self.len(0, await core.callStorm(scmd, opts=opts))

            # sad

            await self.asyncraises(s_exc.NoSuchForm, core.callStorm(scmd, opts={'vars': {'form': 'newp:newp'}}))

            lowuser = await core.auth.addUser('low')
            lowopts = opts | {'user': lowuser.iden, 'view': view_prop}

            await self.asyncraises(s_exc.AuthDeny, core.callStorm(scmd, opts=lowopts))

            await lowuser.addRule((True, ('view', 'read')), gateiden=view_prop)
            await core.callStorm(scmd, opts=lowopts)

    async def test_storm_lib_view(self):

        async with self.getTestCore() as core:

            visi = await core.auth.addUser('visi')
            await visi.addRule((True, ('layer', 'read')))

            layr0 = core.getLayer()
            ldef1 = await core.addLayer()

            layrs0 = (layr0.iden, ldef1.get('iden'))
            layrs1 = (ldef1.get('iden'), layr0.iden)

            # fork the default view to test editing the root view layers
            fork00 = await core.callStorm('return($lib.view.get().fork().iden)')
            self.eq(2, await core.callStorm('return($lib.view.get().layers.size())', opts={'view': fork00}))

            await core.callStorm('$lib.view.get().set(layers, $layers)', opts={'vars': {'layers': layrs0}})
            ldefs = await core.callStorm('return($lib.view.get().get(layers))')
            self.eq(layrs0, [x.get('iden') for x in ldefs])

            layers = await core.callStorm('return($lib.view.get().layers)', opts={'view': fork00})
            self.eq(layrs0, [layr['iden'] for layr in layers][-2:])
            self.len(3, layers)

            await core.callStorm('$lib.view.get().set(layers, $layers)', opts={'vars': {'layers': layrs1}})
            ldefs = await core.callStorm('return($lib.view.get().get(layers))')
            self.eq(layrs1, [x.get('iden') for x in ldefs])

            with self.raises(s_exc.NoSuchLayer):
                await core.nodes('$lib.view.get().set(layers, $layers)', opts={'vars': {'layers': ('asdf',)}})

            with self.raises(s_exc.AuthDeny):
                opts = {'user': visi.iden, 'vars': {'layers': layrs0}}
                await core.callStorm('$lib.view.get().set(layers, $layers)', opts=opts)

        async with self.getTestCoreAndProxy() as (core, prox):

            derp = await core.auth.addUser('derp')
            root = await core.auth.getUserByName('root')

            await derp.addRule((True, ('view', 'add')))

            await core.addTagProp('risk', ('int', {'min': 0, 'max': 100}), {'doc': 'risk score'})
            await core.nodes('[test:int=12 +#tag.test +#tag.proptest:risk=20]')

            # Get the main view
            mainiden = await core.callStorm('return($lib.view.get().iden)')
            altview = await core.callStorm('''
                $layers = ()
                for $layer in $lib.view.get().layers {
                    $layers.append($layer.iden)
                }
                return($lib.view.add($layers).iden)
            ''')

            altlayr = await core.callStorm('return($lib.layer.add().iden)')

            asderp = {'user': derp.iden, 'vars': {'altlayr': altlayr}}
            with self.raises(s_exc.AuthDeny):
                await core.callStorm(f'return($lib.view.add(($altlayr,)))', opts=asderp)

            asderp = {'user': derp.iden, 'vars': {'altview': altview}}
            with self.raises(s_exc.AuthDeny):
                await core.callStorm(f'return($lib.view.get($altview).fork())', opts=asderp)

            # Fork the main view
            q = f'''
                $view=$lib.view.get().fork()
                return(($view.iden, $view.layers.index(0).iden))
            '''
            forkiden, forklayr = await core.callStorm(q)

            # Parent is populated on the fork and not the default view
            q = '''$dp=$lib.view.get().parent $fp=$lib.view.get($iden).parent return (($dp, $fp))'''
            self.eq((None, mainiden), await core.callStorm(q, opts={'vars': {'iden': forkiden}}))

            self.isin(forkiden, core.views)
            self.isin(forklayr, core.layers)

            msgs = await core.stormlist(f'$v=$lib.view.get({forkiden}) $lib.print($lib.len($v))')
            self.stormIsInErr('View does not have a length', msgs)

            # Add a view
            ldef = await core.addLayer()
            newlayer = core.getLayer(ldef.get('iden'))

            newiden = await core.callStorm(f'return($lib.view.add(({newlayer.iden},)).iden)')
            self.nn(newiden)

            self.isin(newiden, core.views)

            # List the views in the cortex
            q = '''
                $views = ()
                for $view in $lib.view.list() {
                    $views.append($view.iden)
                }
                return($views)
            '''
            idens = await core.callStorm(q)
            self.sorteq(idens, core.views.keys())

            # Delete the added view
            q = f'$lib.view.del({newiden})'
            await core.nodes(q)

            self.notin(newiden, core.views)

            # Fork the forked view
            q = f'''
                $forkview=$lib.view.get({forkiden}).fork()
                return($forkview.iden)
            '''
            childiden = await core.callStorm(q)
            self.nn(childiden)

            # Can't merge the first forked view if it has children
            q = f'$lib.view.get({forkiden}).merge()'
            await self.asyncraises(s_exc.CantMergeView, core.callStorm(q))

            # Can't merge the child forked view if the parent is read only
            core.views[childiden].parent.layers[0].readonly = True
            q = f'$lib.view.get({childiden}).merge()'
            await self.asyncraises(s_exc.ReadOnlyLayer, core.callStorm(q))

            core.views[childiden].parent.layers[0].readonly = False
            await core.nodes(q)

            # Merge the forked view
            q = f'$lib.view.get({childiden}).merge()'
            await core.nodes(q)

            # Remove the forked view
            q = f'$lib.view.del({childiden})'
            await core.nodes(q)

            self.notin(childiden, core.views)

            # Sad paths
            await self.asyncraises(s_exc.NoSuchView, core.nodes('$lib.view.del(foo)'))
            await self.asyncraises(s_exc.NoSuchView, core.nodes('$lib.view.get(foo)'))
            await self.asyncraises(s_exc.CantMergeView, core.nodes(f'$lib.view.get().merge()'))
            await self.asyncraises(s_exc.NoSuchLayer, core.nodes(f'view.add --layers {s_common.guid()}'))
            await self.asyncraises(s_exc.SynErr, core.nodes('$lib.view.del($lib.view.get().iden)'))
            await self.asyncraises(s_exc.SchemaViolation, core.nodes('$lib.view.add(([]))'))

            q = '$iden = $lib.layer.get().iden $lib.view.add(([$iden, $iden]))'
            await self.asyncraises(s_exc.SchemaViolation, core.nodes(q))

            # Check helper commands
            # Get the main view
            mesgs = await core.stormlist('view.get')
            self.stormIsInPrint(mainiden, mesgs)

            await core.stormlist('$lib.view.get().set(name, "test view")')
            await core.stormlist('$lib.view.get().set(desc, "test view desc")')

            await core.stormlist('$lib.layer.get().set(name, "test layer")')
            await core.stormlist('$lib.layer.get().set(desc, "test layer desc")')

            self.eq(await core.callStorm('return( $lib.view.get().get(name))'), 'test view')
            self.eq(await core.callStorm('return( $lib.view.get().get(desc))'), 'test view desc')

            self.eq(await core.callStorm('return( $lib.layer.get().get(name))'), 'test layer')
            self.eq(await core.callStorm('return( $lib.layer.get().get(desc))'), 'test layer desc')

            await core.stormlist('$lib.view.get().set(name, $lib.null)')
            vdef = await core.callStorm('return($lib.view.get())')
            self.notin('name', vdef)
            await core.stormlist('$lib.view.get().set(name, "test view")')
            await core.stormlist('$lib.view.get().set(name, $lib.undef)')
            vdef = await core.callStorm('return($lib.view.get())')
            self.notin('name', vdef)
            self.nn(vdef.get('created'))

            await core.stormlist('$lib.layer.get().set(name, $lib.null)')
            ldef = await core.callStorm('return($lib.layer.get())')
            self.notin('name', ldef)
            await core.stormlist('$lib.layer.get().set(name, "test layer")')
            await core.stormlist('$lib.layer.get().set(name, $lib.undef)')
            ldef = await core.callStorm('return($lib.layer.get())')
            self.notin('name', ldef)

            with self.raises(s_exc.BadOptValu):
                await core.nodes('$lib.view.get().set(hehe, haha)')

            with self.raises(s_exc.BadOptValu):
                await core.nodes('$lib.layer.get().set(hehe, haha)')

            async with core.getLocalProxy() as prox:
                self.eq(core.view.iden, await prox.callStorm('return ($lib.view.get().get(iden))'))
                q = 'return ($lib.view.get().layers.index(0).get(iden))'
                self.eq(core.view.layers[0].iden, await prox.callStorm(q))

            q = f'view.get {mainiden}'
            mesgs = await core.stormlist(q)
            self.stormIsInPrint(mainiden, mesgs)
            self.stormIsInPrint('readonly: False', mesgs)
            self.stormIsInPrint(core.view.layers[0].iden, mesgs)

            # Fork the main view
            views = set(core.views.keys())
            q = f'view.fork {mainiden} --name lulz'
            mesgs = await core.stormlist(q)
            self.stormIsInPrint('(name: lulz)', mesgs)
            helperfork = list(set(core.views.keys()) - views)[0]
            self.isin(helperfork, core.views)

            # Add a view
            ldef = await core.addLayer()
            newlayer2 = core.getLayer(ldef.get('iden'))

            views = set(core.views.keys())

            q = f'view.add --name "foo bar" --layers {newlayer.iden} {newlayer2.iden}'
            mesgs = await core.stormlist(q)
            self.stormIsInPrint('(name: foo bar)', mesgs)

            helperadd = list(set(core.views.keys()) - views)[0]

            # List the views in the cortex
            q = 'view.list'
            mesgs = await core.stormlist(q)

            self.stormIsInPrint(f'Creator: {root.iden}', mesgs)
            self.stormIsInPrint(f'readonly: False', mesgs)

            for viden, v in core.views.items():
                self.stormIsInPrint(viden, mesgs)
                for layer in v.layers:
                    self.stormIsInPrint(layer.iden, mesgs)

            # Delete the added view
            q = f'view.del {helperadd}'
            await core.nodes(q)

            self.notin(helperadd, core.views)

            # Merge the forked view
            q = f'view.merge --delete {helperfork}'
            await core.nodes(q)

            self.notin(helperfork, core.views)

            # Test permissions

            visi = await prox.addUser('visi', passwd='secret')

            async with core.getLocalProxy(user='visi') as asvisi:

                await asvisi.storm('$lib.view.list()').list()
                await asvisi.storm('$lib.view.get()').list()

                # Add and Fork require 'add' permission
                with self.raises(s_exc.AuthDeny):
                    await asvisi.callStorm(f'$lib.view.add(({newlayer.iden},))')
                with self.raises(s_exc.AuthDeny):
                    await asvisi.callStorm(f'$lib.view.get({mainiden}).fork()')

                await prox.addUserRule(visi['iden'], (True, ('view', 'add')))
                await prox.addUserRule(visi['iden'], (True, ('layer', 'read')), gateiden=newlayer.iden)

                q = f'''
                    $newview=$lib.view.add(({newlayer.iden},))
                    return($newview.iden)
                '''
                addiden = await asvisi.callStorm(q)
                self.isin(addiden, core.views)

                q = f'''
                    $forkview=$lib.view.get({mainiden}).fork()
                    $lib.print($forkview.iden)
                '''
                mesgs = await asvisi.storm(q).list()
                for mesg in mesgs:
                    if mesg[0] == 'print':
                        forkediden = mesg[1]['mesg']

                self.isin(forkediden, core.views)

                # Owner can 'get' the forked view
                q = f'$lib.view.get({forkediden})'
                vals = await asvisi.storm(q).list()
                self.len(2, vals)

                # Del and Merge require 'del' permission unless performed by the owner
                # Delete a view the user owns

                q = f'$lib.view.del({addiden})'
                await asvisi.storm(q).list()

                self.notin(addiden, core.views)

                forkview = core.getView(forkediden)
                await alist(forkview.eval('[test:int=34 +#tag.test +#tag.proptest:risk=40]'))
                await alist(forkview.eval('test:int=12 [-#tag.proptest:risk]'))
                await alist(forkview.eval('test:int=12 | delnode'))

                # Make a bunch of nodes so we chunk the permission check
                for i in range(1000):
                    opts = {'vars': {'val': i + 1000}}
                    await self.agenlen(1, forkview.eval('[test:int=$val]', opts=opts))

                # Merge the view forked by the user
                # Will need perms for all the ops required to merge

                q = f'$lib.view.get({forkediden}).merge()'
                with self.raises(s_exc.AuthDeny):
                    await asvisi.callStorm(q)

                await prox.addUserRule(visi['iden'], (True, ('node', 'add',)))
                await prox.addUserRule(visi['iden'], (True, ('node', 'del',)))
                await prox.addUserRule(visi['iden'], (True, ('node', 'prop', 'set',)))
                await prox.addUserRule(visi['iden'], (True, ('node', 'prop', 'del',)))
                await prox.addUserRule(visi['iden'], (True, ('node', 'tag', 'add',)))
                await prox.addUserRule(visi['iden'], (True, ('node', 'tag', 'del',)))

                q = f'''
                    $view = $lib.view.get({forkediden})

                    $view.merge()

                    $lib.view.del($view.iden)
                    $lib.layer.del($view.layers.index(0).iden)
                '''
                await asvisi.callStorm(q)

                self.notin(forkediden, core.views)

                # Make some views not owned by the user
                views = set(core.views.keys())
                q = f'view.add --layers {newlayer.iden}'
                mesgs = await core.stormlist(q)
                self.stormIsInPrint('(name: unnamed)', mesgs)
                rootadd = list(set(core.views.keys()) - views)[0]
                self.isin(rootadd, core.views)

                q = f'view.set {rootadd} name "lol lol"'
                mesgs = await core.stormlist(q)
                self.stormIsInPrint('(name: lol lol)', mesgs)

                q = f'view.fork {mainiden}'
                mesgs = await core.stormlist(q)
                for mesg in mesgs:
                    if mesg[0] == 'print':
                        rootfork = mesg[1]['mesg'].split(' ')[-1]
                self.isin(rootfork, core.views)

                with self.raises(s_exc.AuthDeny):
                    await asvisi.callStorm(f'$lib.view.del({rootadd})')

                await prox.addUserRule(visi['iden'], (True, ('view', 'del')))

                # Delete a view not owned by the user
                q = f'$lib.view.del({rootadd})'
                await asvisi.storm(q).list()

                self.notin(rootadd, core.views)

                # Merge a view not owned by the user
                q = f'view.merge --delete {rootfork}'
                await core.nodes(q)

                self.notin(rootfork, core.views)

                # Test getting the view's triggers
                tdef = await core.view.addTrigger({
                    'cond': 'node:add',
                    'form': 'test:str',
                    'storm': '[ test:int=1 ]',
                })

                triggers = await core.callStorm('return($lib.view.get().triggers)')
                self.len(1, triggers)
                self.eq(triggers[0]['iden'], tdef['iden'])

            # Test formcounts
            nodes = await core.nodes('[(test:guid=(test,) :size=1138) (test:int=8675309)]')
            counts = await core.callStorm('return( $lib.view.get().getFormCounts() )')
            self.eq(counts.get('test:int'), 1002)
            self.eq(counts.get('test:guid'), 1)

            opts = {'vars': {'props': {'asn': 'asdf'}}}
            with self.raises(s_exc.BadTypeValu):
                await core.nodes('yield $lib.view.get().addNode(inet:ip, 1.2.3.4, props=$props)', opts=opts)
            self.len(0, await core.nodes('inet:ip=1.2.3.4'))
            opts = {'vars': {'props': {'asn': '1234'}}}
            nodes = await core.nodes('yield $lib.view.get().addNode(inet:ip, 1.2.3.4, props=$props)', opts=opts)
            self.eq(1234, nodes[0].get('asn'))

        # view.addNode() behavior
        async with self.getTestCore() as core:

            fork = await core.callStorm('return($lib.view.get().fork().iden)')
            visi = await core.auth.addUser('visi')

            opts = {'user': visi.iden, 'vars': {'fork': fork}}
            msgs = await core.stormlist('$lib.view.get($fork).addNode(inet:fqdn, vertex.link)', opts=opts)
            self.stormIsInErr('must have permission view.read', msgs)

            await visi.addRule((True, ('view', 'read')), gateiden=fork)

            opts = {'user': visi.iden, 'vars': {'fork': fork}}
            msgs = await core.stormlist('$lib.view.get($fork).addNode(inet:fqdn, vertex.link)', opts=opts)
            self.stormIsInErr('must have permission node.add.inet:fqdn', msgs)

            layr = core.getView(fork).layers[0].iden
            await visi.addRule((True, ('node', 'add', 'inet:fqdn')), gateiden=layr)

            opts = {'user': visi.iden, 'vars': {'fork': fork}}
            msgs = await core.stormlist('$lib.view.get($fork).addNode(inet:fqdn, vertex.link, props=({"issuffix": true}))', opts=opts)
            self.stormIsInErr('must have permission node.prop.set.inet:fqdn:issuffix', msgs)

            # return none since the node is made in a different view
            await visi.addRule((True, ('node', 'prop', 'set', 'inet:fqdn:issuffix')), gateiden=layr)
            query = '$node=$lib.view.get($fork).addNode(inet:fqdn, vertex.link, props=({"issuffix": true})) ' \
                    'return ( $node )'
            node = await core.callStorm(query, opts=opts)
            self.none(node)

            # return the node from the current view
            opts = {'user': visi.iden, 'view': fork}
            query = '$node=$lib.view.get().addNode(inet:fqdn, vertex.link, props=({"issuffix": true})) ' \
                    'return ( $node )'
            node = await core.callStorm(query, opts=opts)
            self.eq(node, 'vertex.link')  # prim version of the storm:node

            self.len(0, await core.nodes('inet:fqdn=vertex.link'))
            self.len(1, await core.nodes('inet:fqdn=vertex.link +:issuffix=1', opts={'view': fork}))

            # retun the node edits for an updated node in the current view
            guid = 'c7e4640767de30a5ac4ff192a9d56dfa'
            opts = {'user': visi.iden, 'view': fork, 'vars': {'fork': fork, 'guid': guid}}
            await visi.addRule((True, ('node', 'add', 'media:news')), gateiden=layr)
            msgs = await core.stormlist('$lib.view.get($fork).addNode(media:news, $guid)', opts=opts)
            edits = [ne for ne in msgs if ne[0] == 'node:edits']
            self.len(1, edits)
            opts['vars']['props'] = {
                'title': 'foobar',
                'summary': 'bizbaz',
            }
            await visi.addRule((True, ('node', 'prop', 'set', 'media:news:title')), gateiden=layr)
            await visi.addRule((True, ('node', 'prop', 'set', 'media:news:summary')), gateiden=layr)
            msgs = await core.stormlist('$lib.view.get($fork).addNode(media:news, $guid, $props)', opts=opts)
            edits = [ne for ne in msgs if ne[0] == 'node:edits']
            self.len(1, edits)
            self.len(2, edits[0][1]['edits'][0][2])

            # don't get any node edits for a different view
            opts = {'user': visi.iden, 'vars': {'fork': fork}}
            msgs = await core.stormlist('$lib.view.get($fork).addNode(media:news, *)', opts=opts)
            edits = [ne for ne in msgs if ne[0] == 'node:edits']
            self.len(0, edits)

        async with self.getTestCore() as core:

            visi = await core.auth.addUser('visi')

            # Add a layer
            ldef = await core.addLayer()
            layer = core.getLayer(ldef.get('iden'))

            # Add a view via stormlib, worldreadable=False (default)
            iden = await core.callStorm(f'return($lib.view.add(({layer.iden},)).iden)')
            self.nn(iden)
            self.false(visi.allowed(('view', 'read'), gateiden=iden))

            # Add a view via stormlib, worldreadable=True (default)
            iden = await core.callStorm(f'return($lib.view.add(({layer.iden},), worldreadable=$lib.true).iden)')
            self.nn(newiden)
            self.true(visi.allowed(('view', 'read'), gateiden=iden))

            # Add a view via storm cmd, worldreadable=False (default)
            msgs = await core.stormlist(f'view.add --name view1 --layers {layer.iden}')
            self.stormIsInPrint('View added.', msgs)

            views = core.listViews()
            views = {view.info.get('name'): view.iden for view in views}

            iden = views.get('view1')
            self.nn(iden)
            self.false(visi.allowed(('view', 'read'), gateiden=iden))

            # Add a view via storm cmd, worldreadable=True
            msgs = await core.stormlist(f'view.add --name view1 --worldreadable $lib.true --layers {layer.iden}')
            self.stormIsInPrint('View added.', msgs)

            views = core.listViews()
            views = {view.info.get('name'): view.iden for view in views}

            iden = views.get('view1')
            self.nn(iden)
            self.true(visi.allowed(('view', 'read'), gateiden=iden))

            await visi.addRule((True, ('view', 'add')))

            msgs = await core.stormlist('$lib.view.get().fork()', opts={'user': visi.iden})
            self.stormHasNoWarnErr(msgs)

            await visi.addRule((False, ('view', 'fork')), gateiden=core.view.iden)
            msgs = await core.stormlist('$lib.view.get().fork()', opts={'user': visi.iden})
            self.stormIsInErr('must have permission view.fork', msgs)

    async def test_storm_view_deporder(self):

        async with self.getTestCore() as core:
            view1 = await core.view.fork()
            view2 = await core.view.fork()
            layr1 = await core.addLayer()
            layr2 = await core.addLayer()
            view3 = await core.addView({'layers': (layr1['iden'], layr2['iden'])})
            expect = (
                core.view.iden,
                view3['iden'],
                view1['iden'],
                view2['iden'],
            )
            self.eq(expect, await core.callStorm('''
                $views = ()
                for $view in $lib.view.list(deporder=$lib.true) {
                    $views.append($view.iden)
                }
                return($views)
            '''))

    async def test_storm_lib_trigger(self):

        async with self.getTestCoreAndProxy() as (core, prox):

            q = 'trigger.list'
            mesgs = await core.stormlist(q)
            self.stormIsInPrint('No triggers found', mesgs)

            q = 'trigger.add node:add --form test:str --query {[ test:int=1 ]} --name trigger_test_str'
            mesgs = await core.stormlist(q)

            await core.nodes('[ test:str=foo ]')
            self.len(1, await core.nodes('test:int'))

            await core.nodes('trigger.add tag:add --form test:str --tag footag.* --query {[ +#count test:str=$auto.opts.tag ]}')

            await core.nodes('[ test:str=bar +#footag.bar ]')
            await core.nodes('[ test:str=bar +#footag.bar ]')
            self.len(1, await core.nodes('#count'))
            self.len(1, await core.nodes('test:str=footag.bar'))

            await core.nodes('trigger.add prop:set --disabled --prop test:type10:intprop --query {[ test:int=6 ]}')

            q = 'trigger.list'
            mesgs = await core.stormlist(q)
            self.stormIsInPrint('user', mesgs)
            self.stormIsInPrint('node:add', mesgs)
            self.stormIsInPrint('root', mesgs)

            rootiden = await core.auth.getUserIdenByName('root')

            trigs = await core.callStorm('return($lib.trigger.list())')
            for trig in trigs:
                self.eq(trig.get('user'), rootiden)

            goodbuid = trigs[1].get('iden')[:6]
            goodbuid2 = trigs[2].get('iden')[:6]

            # Trigger is created disabled, so no nodes yet
            self.len(0, await core.nodes('test:int=6'))

            await core.nodes(f'trigger.enable {goodbuid2}')

            # Trigger is enabled, so it should fire
            await core.nodes('[ test:type10=1 :intprop=25 ]')
            self.len(1, await core.nodes('test:int=6'))

            mesgs = await core.stormlist(f'trigger.del {goodbuid}')
            self.stormIsInPrint(f'Deleted trigger: {goodbuid}', mesgs)

            q = 'trigger.del deadbeef12341234'
            await self.asyncraises(s_exc.StormRuntimeError, core.nodes(q))

            q = 'trigger.enable deadbeef12341234'
            await self.asyncraises(s_exc.StormRuntimeError, core.nodes(q))

            q = 'trigger.disable deadbeef12341234'
            await self.asyncraises(s_exc.StormRuntimeError, core.nodes(q))

            mesgs = await core.stormlist(f'trigger.disable {goodbuid2}')
            self.stormIsInPrint('Disabled trigger', mesgs)

            mesgs = await core.stormlist(f'trigger.enable {goodbuid2}')
            self.stormIsInPrint('Enabled trigger', mesgs)

            mesgs = await core.stormlist(f'trigger.mod {goodbuid2} {{[ test:str=different ]}}')
            self.stormIsInPrint('Modified trigger', mesgs)

            q = 'trigger.mod deadbeef12341234 {#foo}'
            await self.asyncraises(s_exc.StormRuntimeError, core.nodes(q))

            await core.nodes('trigger.add tag:add --tag another --query {[ +#count2 ]}')

            # Syntax mistakes
            mesgs = await core.stormlist('trigger.mod "" {#foo}')
            self.stormIsInErr('matches more than one', mesgs)

            mesgs = await core.stormlist('trigger.add tag:add --prop another:thing --query {[ +#count2 ]}')
            self.stormIsInErr("data must contain ['tag'] properties", mesgs)

            mesgs = await core.stormlist('trigger.add tag:add --tag hehe.haha --prop another --query {[ +#count2 ]}')
            self.stormIsInErr("data.prop must match pattern", mesgs)

            mesgs = await core.stormlist('trigger.add tug:udd --prop another:newp --query {[ +#count2 ]}')
            self.stormIsInErr('data.cond must be one of', mesgs)

            mesgs = await core.stormlist('trigger.add tag:add --form inet:ip --tag test')
            self.stormIsInErr('Missing a required option: --query', mesgs)

            mesgs = await core.stormlist('trigger.add node:add --form test:str --tag foo --query {test:str}')
            self.stormIsInErr('tag must not be present for node:add or node:del', mesgs)

            mesgs = await core.stormlist('trigger.add prop:set --tag foo --query {test:str}')
            self.stormIsInErr("data must contain ['prop']", mesgs)

            q = 'trigger.add prop:set --prop test:type10.intprop --tag foo --query {test:str}'
            mesgs = await core.stormlist(q)
            self.stormIsInErr('form and tag must not be present for prop:set', mesgs)

            mesgs = await core.stormlist('trigger.add node:add --tag tag1 --query {test:str}')
            self.stormIsInErr("data must contain ['form']", mesgs)

            # Bad storm syntax
            mesgs = await core.stormlist('trigger.add node:add --form test:str --query {[ | | test:int=1 ] }')
            self.stormIsInErr("Unexpected token '|' at line 1, column 49", mesgs)

            # (Regression) Just a command as the storm query
            q = 'trigger.add node:add --form test:str --query {[ test:int=99 ] | spin }'
            mesgs = await core.stormlist(q)
            await core.nodes('[ test:str=foo4 ]')
            self.len(1, await core.nodes('test:int=99'))

            for mesg in mesgs:
                if mesg[0] != 'print':
                    continue
                match = re.match(r'Added trigger: ([0-9a-f]+)', mesg[1]['mesg'])
                if match:
                    trigiden = match.groups()[0]
                    break
            else:
                raise Exception("Didn't find 'Added trigger' mesg")

            # Trigger toprim
            q = f'return ($lib.trigger.get({trigiden}))'
            trigdef = await core.callStorm(q)
            self.notin('disabled', trigdef)
            self.true(trigdef.get('enabled'))
            self.nn(trigdef.get('user'))
            self.nn(trigdef.get('view'))
            self.nn(trigdef.get('created'))
            self.eq(trigdef.get('storm'), '[ test:int=99 ] | spin')
            self.eq(trigdef.get('cond'), 'node:add')
            self.eq(trigdef.get('form'), 'test:str')
            self.eq(trigdef.get('iden'), trigiden)
            self.eq(trigdef.get('startcount'), 1)
            self.eq(trigdef.get('errcount'), 0)
            self.eq(trigdef.get('lasterrs'), ())

            mesgs = await core.stormlist(f'trigger.mod {trigiden} {{$lib.newp}}')
            self.stormIsInPrint('Modified trigger', mesgs)

            await core.nodes('[ test:str=foo5 ]')

            q = f'return ($lib.trigger.get({trigiden}))'
            trigdef = await core.callStorm(q)
            self.eq(trigdef.get('startcount'), 2)
            self.eq(trigdef.get('errcount'), 1)
            lasterrs = trigdef.get('lasterrs', [])
            self.len(1, lasterrs)
            self.isin('NoSuchName', lasterrs[0])

            # Move a trigger to a different view
            q = '''
                $tdef = ({
                    "condition": 'node:add',
                    "form": 'test:str',
                    "storm": '{[ +#tagged ]}',
                    "doc": 'some trigger'
                })
                $trig = $lib.trigger.add($tdef)
                return($trig)
            '''
            tdef = await core.callStorm(q)
            self.eq(tdef.get('doc'), 'some trigger')
            trig = tdef.get('iden')
            q = '''$t = $lib.trigger.get($trig) $t.doc = "awesome trigger" return ( $t )'''
            tdef = await core.callStorm(q, opts={'vars': {'trig': trig}})
            self.eq(tdef.get('doc'), 'awesome trigger')

            with self.raises(s_exc.BadArg):
                q = '$t = $lib.trigger.get($trig) $t.created = "woot" return ( $t )'
                await core.callStorm(q, opts={'vars': {'trig': trig}})

            with self.raises(s_exc.BadArg):
                q = '$t = $lib.trigger.get($trig) $t.foo = "bar"'
                await core.callStorm(q, opts={'vars': {'trig': trig}})

            nodes = await core.nodes('[ test:str=test1 ]')
            self.nn(nodes[0].get('#tagged'))

            mainview = await core.callStorm('return($lib.view.get().iden)')
            forkview = await core.callStorm('return($lib.view.get().fork().iden)')

            forkopts = {'view': forkview}
            await core.nodes('trigger.add tag:add --view $view --tag neato.* --query {[ +#awesome ]}', opts={'vars': forkopts})
            mesgs = await core.stormlist('trigger.list', opts=forkopts)
            self.stormNotInPrint(mainview[:8], mesgs)
            self.stormIsInPrint(forkview[:8], mesgs)

            trigs = await core.callStorm('return($lib.trigger.list())', opts=forkopts)
            othr = trigs[0].get('iden')

            # fetch a trigger from another view
            self.nn(await core.callStorm(f'return($lib.trigger.get({othr}))'))

            # mess with things to make a bad trigger and make sure move doesn't delete it
            core.views[forkview].triggers.triggers[othr].tdef.pop('storm')
            mesgs = await core.stormlist(f'$lib.trigger.get({othr}).view = {mainview}')
            self.stormIsInErr('Cannot move invalid trigger', mesgs)

            mesgs = await core.stormlist('trigger.list')
            self.stormNotInPrint(othr, mesgs)
            mesgs = await core.stormlist('trigger.list', opts=forkopts)
            self.stormIsInPrint(othr, mesgs)
            mesgs = await core.stormlist('trigger.list --all')
            self.stormIsInPrint(othr, mesgs)

            core.views[forkview].triggers.triggers[othr].tdef['storm'] = '[ +#naughty.trigger'
            mesgs = await core.stormlist(f'$lib.trigger.get({othr}).view = {mainview}')
            self.stormIsInErr('Cannot move invalid trigger', mesgs)

            mesgs = await core.stormlist('trigger.list')
            self.stormNotInPrint(othr, mesgs)
            mesgs = await core.stormlist('trigger.list', opts=forkopts)
            self.stormIsInPrint(othr, mesgs)
            mesgs = await core.stormlist('trigger.list --all')
            self.stormIsInPrint(othr, mesgs)

            # fix that trigger in another view
            await core.stormlist(f'trigger.mod {othr} {{ [ +#neato.trigger ] }}')
            othrtrig = await core.callStorm(f'return($lib.trigger.get({othr}))')
            self.eq('[ +#neato.trigger ]', othrtrig['storm'])

            # now we can move it while being in a different view
            await core.nodes(f'$lib.trigger.get({othr}).view = {mainview}')
            # but still retrieve it from the other view
            self.nn(await core.callStorm(f'return($lib.trigger.get({othr}))', opts=forkopts))

            await core.nodes(f'$lib.trigger.get({trig}).view = {forkview}')

            nodes = await core.nodes('[ test:str=test2 ]')
            self.none(nodes[0].get('#tagged'))

            nodes = await core.nodes('[ test:str=test3 ]', opts=forkopts)
            self.nn(nodes[0].get('#tagged'))

            await core.nodes(f'$lib.trigger.get({trig}).view = {mainview}', opts=forkopts)
            nodes = await core.nodes('[ test:str=test4 ]')
            self.nn(nodes[0].get('#tagged'))

            with self.raises(s_exc.NoSuchView):
                await core.nodes(f'$lib.trigger.get({trig}).view = newp')

            q = '''
                $tdef = ({
                    "condition": 'node:add',
                    "form": 'test:str',
                    "storm": '{[ +#tagged ]}',
                    "iden": $trig
                })
                $trig = $lib.trigger.add($tdef)
                return($trig.iden)
            '''
            with self.raises(s_exc.DupIden):
                await core.callStorm(q, opts={'view': forkview, 'vars': {'trig': trig}})

            # toggle trigger in other view
            mesgs = await core.stormlist(f'trigger.disable {othr}')
            self.stormIsInPrint(f'Disabled trigger: {othr}', mesgs)

            mesgs = await core.stormlist(f'trigger.enable {othr}')
            self.stormIsInPrint(f'Enabled trigger: {othr}', mesgs)

            mesgs = await core.stormlist(f'trigger.mod {othr} {{ [ +#burrito ] }}')
            self.stormIsInPrint(f'Modified trigger: {othr}', mesgs)

            await core.stormlist(f'trigger.del {othr}')
            await self.asyncraises(s_exc.NoSuchIden, core.callStorm(f'return($lib.trigger.get({othr}))'))

            # Test manipulating triggers as another user
            bond = await core.auth.addUser('bond')

            async with core.getLocalProxy(user='bond') as asbond:

                q = 'trigger.list'
                mesgs = await asbond.storm(q).list()
                self.stormIsInPrint('No triggers found', mesgs)

                q = f'trigger.mod {goodbuid2} {{[ test:str=yep ]}}'
                mesgs = await asbond.storm(q).list()
                self.stormIsInErr('iden does not match any', mesgs)

                q = f'trigger.disable {goodbuid2}'
                mesgs = await asbond.storm(q).list()
                self.stormIsInErr('iden does not match any', mesgs)

                q = f'trigger.enable {goodbuid2}'
                mesgs = await asbond.storm(q).list()
                self.stormIsInErr('iden does not match any', mesgs)

                q = f'trigger.del {goodbuid2}'
                mesgs = await asbond.storm(q).list()
                self.stormIsInErr('iden does not match any', mesgs)

                q = 'trigger.add node:add --form test:str --query {[ test:int=1 ]}'
                mesgs = await asbond.storm(q).list()
                self.stormIsInErr('must have permission trigger.add', mesgs)

                # Give explicit perm

                await prox.addUserRule(bond.iden, (True, ('trigger', 'add')))
                mesgs = await asbond.storm(q).list()

                q = 'trigger.list'
                mesgs = await asbond.storm(q).list()
                self.stormIsInPrint('bond', mesgs)

                await prox.addUserRule(bond.iden, (True, ('trigger', 'get')))

                mesgs = await asbond.storm('trigger.list').list()
                self.stormIsInPrint('user', mesgs)
                self.stormIsInPrint('root', mesgs)

                await prox.addUserRule(bond.iden, (True, ('trigger', 'set')))

                mesgs = await asbond.storm(f'trigger.mod {goodbuid2} {{[ test:str=yep ]}}').list()
                self.stormIsInPrint('Modified trigger', mesgs)

                mesgs = await asbond.storm(f'trigger.disable {goodbuid2}').list()
                self.stormIsInPrint('Disabled trigger', mesgs)

                mesgs = await asbond.storm(f'trigger.enable {goodbuid2}').list()
                self.stormIsInPrint('Enabled trigger', mesgs)

                await prox.addUserRule(bond.iden, (True, ('trigger', 'del')))

                mesgs = await asbond.storm(f'trigger.del {goodbuid2}').list()
                self.stormIsInPrint('Deleted trigger', mesgs)

                # Move trigger perms

                await prox.delUserRule(bond.iden, (True, ('trigger', 'add')))
                await prox.delUserRule(bond.iden, (True, ('trigger', 'del')))

                q = f'$lib.trigger.get({trig}).view = {forkview}'
                mesgs = await asbond.storm(q).list()
                self.stormIsInErr('must have permission view.read', mesgs)

                await prox.addUserRule(bond.iden, (True, ('view', 'read')), gateiden=forkview)
                mesgs = await asbond.storm(q).list()
                self.stormIsInErr('must have permission trigger.add', mesgs)

                await prox.addUserRule(bond.iden, (True, ('trigger', 'add')), gateiden=forkview)
                mesgs = await asbond.storm(q).list()
                self.stormIsInErr('must have permission trigger.del', mesgs)

                await prox.addUserRule(bond.iden, (True, ('trigger', 'del')), gateiden=trig)
                mesgs = await asbond.storm(q).list()

                await prox.addUserRule(bond.iden, (True, ('node',)))

                msgs = await asbond.storm('[ test:str=test5 ]', opts={'view': forkview}).list()
                pode = [m[1] for m in msgs if m[0] == 'node'][0]
                self.nn(pode[1]["tags"].get('tagged'))

                msgs = await asbond.storm('[ test:str=test6 ]').list()
                pode = [m[1] for m in msgs if m[0] == 'node'][0]
                self.none(pode[1]["tags"].get('tagged'))

    async def test_storm_lib_cron_notime(self):
        # test cron APIs that don't require time stepping

        async with self.getTestCore() as core:

            cdef = await core.callStorm('return($lib.cron.add(query="{[tel:mob:telem=*]}", hourly=30))')
            self.eq('', cdef.get('doc'))
            self.eq('', cdef.get('name'))

            iden = cdef.get('iden')
            opts = {'vars': {'iden': iden}}

            cdef = await core.callStorm('$cron = $lib.cron.get($iden) $cron.name = foobar return($cron)', opts=opts)
            self.eq('foobar', cdef.get('name'))

            cdef = await core.callStorm('$cron = $lib.cron.get($iden) $cron.doc = foodoc return($cron)', opts=opts)
            self.eq('foodoc', cdef.get('doc'))

            with self.raises(s_exc.BadOptValu):
                await core.callStorm('$lib.cron.get($iden).hehe = haha', opts=opts)

            mesgs = await core.stormlist('cron.add --hour +1 {[tel:mob:telem=*]} --name myname --doc mydoc')
            for mesg in mesgs:
                if mesg[0] == 'print':
                    iden0 = mesg[1]['mesg'].split(' ')[-1]

            opts = {'vars': {'iden': iden0}}

            # for coverage...
            self.false(await core.killCronTask('newp'))
            self.false(await core._killCronTask('newp'))
            self.false(await core.callStorm(f'return($lib.cron.get({iden0}).kill())'))

    async def test_storm_lib_cron(self):

        MONO_DELT = 1543827303.0
        unixtime = datetime.datetime(year=2018, month=12, day=5, hour=7, minute=0, tzinfo=tz.utc).timestamp()

        def timetime():
            return unixtime

        def looptime():
            return unixtime - MONO_DELT

        loop = asyncio.get_running_loop()

        with mock.patch.object(loop, 'time', looptime), mock.patch('time.time', timetime):

            async with self.getTestCoreAndProxy() as (core, prox):

                mesgs = await core.stormlist('cron.list')
                self.stormIsInPrint('No cron jobs found', mesgs)

                q = '$lib.cron.add()'
                mesgs = await core.stormlist(q)
                self.stormIsInErr('Query parameter is required', mesgs)

                q = 'cron.add foo'
                mesgs = await core.stormlist(q)
                self.stormIsInErr('Must provide at least one optional argument', mesgs)

                q = "cron.add --month nosuchmonth --day=-2 {#foo}"
                mesgs = await core.stormlist(q)
                self.stormIsInErr('Failed to parse fixed parameter "nosuchmonth"', mesgs)

                q = "cron.add --month 8nosuchmonth --day=-2 {#foo}"
                mesgs = await core.stormlist(q)
                self.stormIsInErr('Failed to parse fixed parameter "8nosuchmonth"', mesgs)

                mesgs = await core.stormlist('cron.add --day="," {#foo}')
                self.stormIsInErr('Failed to parse day value', mesgs)

                q = "cron.add --day Mon --month +3 {#foo}"
                mesgs = await core.stormlist(q)
                self.stormIsInErr('provide a recurrence value with day of week', mesgs)

                q = "cron.add --day Mon --month June {#foo}"
                mesgs = await core.stormlist(q)
                self.stormIsInErr('fix month or year with day of week', mesgs)

                q = "cron.add --day Mon --month +3 --year +2 {#foo}"
                mesgs = await core.stormlist(q)
                self.stormIsInErr('more than 1 recurrence', mesgs)

                q = "cron.add --year=2019 {#foo}"
                mesgs = await core.stormlist(q)
                self.stormIsInErr('Year may not be a fixed value', mesgs)

                q = "cron.add {#foo}"
                mesgs = await core.stormlist(q)
                self.stormIsInErr('Must provide at least one optional', mesgs)

                q = "cron.add --hour 3 --minute +4 {#foo}"
                mesgs = await core.stormlist(q)
                self.stormIsInErr('Fixed unit may not be larger', mesgs)

                q = 'cron.add --day Tuesday,1 {#foo}'
                mesgs = await core.stormlist(q)
                self.stormIsInErr('Failed to parse day value', mesgs)

                q = 'cron.add --day 1,Tuesday {#foo}'
                mesgs = await core.stormlist(q)
                self.stormIsInErr('Failed to parse day value', mesgs)

                q = 'cron.add --day Fri,3 {#foo}'
                mesgs = await core.stormlist(q)
                self.stormIsInErr('Failed to parse day value', mesgs)

                q = "cron.add --minute +4x {#foo}"
                mesgs = await core.stormlist(q)
                self.stormIsInErr('Failed to parse parameter', mesgs)

                q = 'cron.add }'
                mesgs = await core.stormlist(q)
                self.stormIsInErr("Unexpected token '}' at line 1, column 10", mesgs)

                ##################
                layr = core.getLayer()
                nextlayroffs = await layr.getEditOffs() + 1

                # Start simple: add a cron job that creates a node every minute
                q = "cron.add --minute +1 {[meta:note='*' :type=m1]}"
                mesgs = await core.stormlist(q)
                self.stormIsInPrint('Created cron job', mesgs)
                for mesg in mesgs:
                    if mesg[0] == 'print':
                        guid = mesg[1]['mesg'].split(' ')[-1]

                await core.nodes('$lib.queue.add(foo)')

                async def getNextFoo():
                    return await core.callStorm('''
                        $foo = $lib.queue.get(foo)
                        ($offs, $valu) = $foo.get()
                        $foo.cull($offs)
                        return($valu)
                    ''')

                async def getFooSize():
                    return await core.callStorm('''
                        return($lib.queue.get(foo).size())
                    ''')

                async def getCronIden():
                    return await core.callStorm('''
                        $jobs=$lib.cron.list() $job=$jobs.index(0) return ($job.iden)
                    ''')

                @contextlib.asynccontextmanager
                async def getCronJob(text):
                    msgs = await core.stormlist(text)
                    self.stormIsInPrint('Created cron job', msgs)
                    guid = await getCronIden()
                    yield guid
                    msgs = await core.stormlist(f'cron.del {guid}')
                    self.stormIsInPrint(f'Deleted cron job: {guid}', msgs)

                unixtime += 60
                mesgs = await core.stormlist('cron.list')
                self.stormIsInPrint(':type=m1', mesgs)

                # Make sure it ran
                await layr.waitEditOffs(nextlayroffs, timeout=5)
                self.eq(1, await prox.count('meta:note:type=m1'))

                q = "cron.mod $guid --storm { [meta:note='*' :type=m2] }"
                mesgs = await core.stormlist(q, opts={'vars': {'guid': guid[:6]}})
                self.stormIsInPrint(f'Modified cron job: {guid}', mesgs)

                q = "cron.mod xxx --storm { [meta:note='*' :type=m2] }"
                mesgs = await core.stormlist(q)
                self.stormIsInErr('does not match', mesgs)

                # Make sure the old one didn't run and the new query ran
                nextlayroffs = await layr.getEditOffs() + 1
                unixtime += 60
                await layr.waitEditOffs(nextlayroffs, timeout=5)
                self.eq(1, await prox.count('meta:note:type=m1'))
                self.eq(1, await prox.count('meta:note:type=m2'))

                # Delete the job
                q = f"cron.del {guid}"
                mesgs = await core.stormlist(q)
                self.stormIsInPrint('Deleted cron job', mesgs)

                q = f"cron.del xxx"
                mesgs = await core.stormlist(q)
                self.stormIsInErr('does not match', mesgs)

                # Make sure deleted job didn't run
                unixtime += 60
                self.eq(1, await prox.count('meta:note:type=m1'))
                self.eq(1, await prox.count('meta:note:type=m2'))

                # Test fixed minute, i.e. every hour at 17 past
                unixtime = datetime.datetime(year=2018, month=12, day=5, hour=7, minute=10,
                                             tzinfo=tz.utc).timestamp()

                q = '{$lib.queue.get(foo).put(m3) $s=`m3 {$auto.type} {$auto.iden}` $lib.log.info($s, ({"iden": $auto.iden})) }'
                text = f'cron.add --minute 17 {q}'
                async with getCronJob(text) as guid:
                    with self.getStructuredAsyncLoggerStream('synapse.storm.log', 'm3 cron') as stream:
                        unixtime += 7 * MINSECS
                        self.eq('m3', await getNextFoo())
                        self.true(await stream.wait(6))
                    mesg = stream.jsonlines()[0]
                    self.eq(mesg['message'], f'm3 cron {guid}')
                    self.eq(mesg['iden'], guid)

                ##################

                # Test day increment
                async with getCronJob("cron.add --day +2 {$lib.queue.get(foo).put(d1)}") as guid:

                    unixtime += DAYSECS

                    # Make sure it *didn't* run
                    self.eq(0, await getFooSize())

                    unixtime += DAYSECS

                    # Make sure it runs.  We add the cron.list to give the cron scheduler a chance to run
                    self.eq('d1', await getNextFoo())

                    unixtime += DAYSECS * 2

                    self.eq('d1', await getNextFoo())

                ##################

                # Test fixed day of week: every Monday and Thursday at 3am
                unixtime = datetime.datetime(year=2018, month=12, day=11, hour=7, minute=10,
                                             tzinfo=tz.utc).timestamp()  # A Tuesday

                async with getCronJob("cron.add --hour 3 --day Mon,Thursday {$lib.queue.get(foo).put(d2)}") as guid:

                    unixtime = datetime.datetime(year=2018, month=12, day=13, hour=3, minute=10,
                                                 tzinfo=tz.utc).timestamp()  # Now Thursday

                    self.eq('d2', await getNextFoo())

                ##################

                q = "cron.add --hour 3 --day Noday {}"
                mesgs = await core.stormlist(q)
                self.stormIsInErr('Failed to parse day value "Noday"', mesgs)

                ##################

                # Test fixed day of month: second-to-last day of month
                async with getCronJob("cron.add --day -2 --month Dec {$lib.queue.get(foo).put(d3)}") as guid:

                    unixtime = datetime.datetime(year=2018, month=12, day=29, hour=0, minute=0,
                                                 tzinfo=tz.utc).timestamp()  # Now Thursday

                    # self.eq('d3', await getNextFoo())
                    self.eq(0, await getFooSize())

                    unixtime += DAYSECS

                    self.eq('d3', await getNextFoo())

                ##################

                # Test month increment

                async with getCronJob("cron.add --month +2 --day=4 {$lib.queue.get(foo).put(month1)}") as guid:

                    unixtime = datetime.datetime(year=2019, month=2, day=4, hour=0, minute=0,
                                                 tzinfo=tz.utc).timestamp()  # Now Thursday

                    self.eq('month1', await getNextFoo())

                ##################

                # Test year increment

                async with getCronJob("cron.add --year +2 {$lib.queue.get(foo).put(year1)}") as guid:

                    unixtime = datetime.datetime(year=2021, month=1, day=1, hour=0, minute=0,
                                                 tzinfo=tz.utc).timestamp() + 1  # Now Thursday

                    self.eq('year1', await getNextFoo())

                # Make sure second-to-last day works for February
                async with getCronJob("cron.add --month February --day=-2 {$lib.queue.get(foo).put(year2)}") as guid:

                    unixtime = datetime.datetime(year=2021, month=2, day=27, hour=0, minute=0,
                                                 tzinfo=tz.utc).timestamp() + 1  # Now Thursday

                    self.eq('year2', await getNextFoo())

                ##################

                # Test 'at' command
                q = 'cron.at {#foo}'
                mesgs = await core.stormlist(q)
                self.stormIsInErr('At least', mesgs)

                q = 'cron.at --minute +1p3arsec {#foo}'
                mesgs = await core.stormlist(q)
                self.stormIsInErr('Trouble parsing', mesgs)

                q = 'cron.at --day +1'
                mesgs = await core.stormlist(q)
                self.stormIsInErr('The argument <query> is required', mesgs)

                q = 'cron.at --dt nope {#foo}'
                mesgs = await core.stormlist(q)
                self.stormIsInErr('Trouble parsing', mesgs)

                q = '$lib.cron.at(day="+1")'
                mesgs = await core.stormlist(q)
                self.stormIsInErr('Query parameter is required', mesgs)

                q = "cron.at --minute +5,+10 {$lib.queue.get(foo).put(at1)}"
                msgs = await core.stormlist(q)
                self.stormIsInPrint('Created cron job', msgs)

                q = "cron.cleanup"
                msgs = await core.stormlist(q)
                self.stormIsInPrint('0 cron/at jobs deleted.', msgs)

                unixtime += 5 * MINSECS
                core.agenda._wake_event.set()

                self.eq('at1', await getNextFoo())

                # Shouldn't delete yet, still one more run scheduled
                q = "cron.cleanup"
                msgs = await core.stormlist(q)
                self.stormIsInPrint('0 cron/at jobs deleted.', msgs)

                unixtime += 5 * MINSECS
                core.agenda._wake_event.set()

                self.eq('at1', await getNextFoo())

                q = "cron.cleanup"
                msgs = await core.stormlist(q)
                self.stormIsInPrint('1 cron/at jobs deleted.', msgs)

                async with getCronJob("cron.at --day +1,+7 {$lib.queue.get(foo).put(at2)}"):

                    unixtime += DAYSECS
                    core.agenda._wake_event.set()

                    self.eq('at2', await getNextFoo())

                    unixtime += 6 * DAYSECS + 1

                    self.eq('at2', await getNextFoo())

                ##################

                async with getCronJob("cron.at --dt 202104170415 {$lib.queue.get(foo).put(at3)}") as guid:

                    unixtime = datetime.datetime(year=2021, month=4, day=17, hour=4, minute=15,
                                                 tzinfo=tz.utc).timestamp()  # Now Thursday

                    core.agenda._wake_event.set()
                    self.eq('at3', await getNextFoo())

                    mesgs = await core.stormlist(f'cron.stat {guid[:6]}')

                    self.stormIsInPrint('last result:     finished successfully with 0 nodes', mesgs)
                    self.stormIsInPrint('entries:         <None>', mesgs)
                    self.stormIsInPrint('pool:            false', mesgs)

                    # Test 'stat' command
                    mesgs = await core.stormlist('cron.stat xxx')
                    self.stormIsInErr('Provided iden does not match any', mesgs)

                    # Test 'enable' 'disable' commands
                    mesgs = await core.stormlist(f'cron.mod {guid[:6]} --enabled (false)')
                    self.stormIsInPrint(f'Modified cron job: {guid}', mesgs)

                    mesgs = await core.stormlist(f'cron.stat {guid[:6]}')
                    self.stormIsInPrint('enabled:         N', mesgs)

                    mesgs = await core.stormlist(f'cron.mod {guid[:6]} --enabled (true)')
                    self.stormIsInPrint(f'Modified cron job: {guid}', mesgs)

                    mesgs = await core.stormlist(f'cron.stat {guid[:6]}')
                    self.stormIsInPrint('enabled:         Y', mesgs)

                ##################

                # Test --now
                q = "cron.at --now {$lib.queue.get(foo).put(atnow)}"
                msgs = await core.stormlist(q)
                self.stormIsInPrint('Created cron job', msgs)

                self.eq('atnow', await getNextFoo())

                q = "cron.cleanup"
                msgs = await core.stormlist(q)
                self.stormIsInPrint('1 cron/at jobs deleted.', msgs)

                q = "cron.at --now --minute +5 {$lib.queue.get(foo).put(atnow)}"
                msgs = await core.stormlist(q)
                self.stormIsInPrint('Created cron job', msgs)

                self.eq('atnow', await getNextFoo())

                # Shouldn't delete yet, still one more run scheduled
                q = "cron.cleanup"
                msgs = await core.stormlist(q)
                self.stormIsInPrint('0 cron/at jobs deleted.', msgs)

                unixtime += 5 * MINSECS
                core.agenda._wake_event.set()

                self.eq('atnow', await getNextFoo())

                q = "cron.cleanup"
                msgs = await core.stormlist(q)
                self.stormIsInPrint('1 cron/at jobs deleted.', msgs)

                opts = {'vars': {'iden': '21d87b933f43ca3b192d2579d3a6a08e'}}
                q = "cron.at --iden $iden --hour 4 {[test:guid=$lib.guid()]}"
                msgs = await core.stormlist(q, opts=opts)
                self.stormIsInPrint('Created cron job: 21d87b933f43ca3b192d2579d3a6a08e', msgs)

                q = "cron.del $iden"
                msgs = await core.stormlist(q, opts=opts)
                self.stormIsInPrint('Deleted cron job: 21d87b933f43ca3b192d2579d3a6a08e', msgs)

                ##################
                # Test --iden
                q = "cron.add --iden invalididen --hour +7 {[test:guid=$lib.guid()]}"
                msgs = await core.stormlist(q)
                self.stormIsInErr('data.iden must match pattern', msgs)

                opts = {'vars': {'iden': 'cd263bd133a5dafa1e1c5e9a01d9d486'}}
                q = "cron.add --pool --iden $iden --day +1 --minute 14 {[test:guid=$lib.guid()]}"
                msgs = await core.stormlist(q, opts=opts)
                self.stormIsInPrint('Created cron job: cd263bd133a5dafa1e1c5e9a01d9d486', msgs)

                q = "cron.add --iden $iden --minute +86400 {[test:guid=$lib.guid()]}"
                msgs = await core.stormlist(q, opts=opts)
                self.stormIsInErr('Duplicate cron iden (cd263bd133a5dafa1e1c5e9a01d9d486)', msgs)

                q = "cron.del $iden"
                msgs = await core.stormlist(q, opts=opts)
                self.stormIsInPrint('Deleted cron job: cd263bd133a5dafa1e1c5e9a01d9d486', msgs)

                opts = {'vars': {'iden': 'b5f74c417dd67aa38142f2be9567cc12'}}
                q = "cron.add --iden $iden --month +2 --hour 4 {[test:guid=$lib.guid()]}"
                msgs = await core.stormlist(q, opts=opts)
                self.stormIsInPrint('Created cron job: b5f74c417dd67aa38142f2be9567cc12', msgs)

                q = "cron.add --iden $iden --day +62 --hour 4 {[test:guid=$lib.guid()]}"
                msgs = await core.stormlist(q, opts=opts)
                self.stormIsInErr('Duplicate cron iden (b5f74c417dd67aa38142f2be9567cc12)', msgs)

                q = "cron.add --iden $iden --month +4 --hour 4 {[test:guid=$lib.guid()]}"
                msgs = await core.stormlist(q, opts=opts)
                self.stormIsInErr('Duplicate cron iden (b5f74c417dd67aa38142f2be9567cc12)', msgs)

                q = "cron.del $iden"
                msgs = await core.stormlist(q, opts=opts)
                self.stormIsInPrint('Deleted cron job: ', msgs)

                opts = {'vars': {'iden': '9d893f731df9777b2937cb5a7895970b'}}
                q = "cron.add --iden $iden --hour 0,2 --day Sat {[test:int=5]}"
                msgs = await core.stormlist(q, opts=opts)
                self.stormIsInPrint('Created cron job: 9d893f731df9777b2937cb5a7895970b', msgs)

                q = "cron.add --iden $iden --hour 2,0 --day Mon {[test:int=5]}"
                msgs = await core.stormlist(q, opts=opts)
                self.stormIsInErr('Duplicate cron iden (9d893f731df9777b2937cb5a7895970b)', msgs)

                q = "cron.add --iden $iden --hour 2,0 --month 3 {[test:int=5]}"
                msgs = await core.stormlist(q, opts=opts)
                self.stormIsInErr('Duplicate cron iden (9d893f731df9777b2937cb5a7895970b)', msgs)

                q = "cron.add --iden $iden --month +3 --hour 2,3 --minute 10,30 {[test:int=5]}"
                msgs = await core.stormlist(q, opts=opts)
                self.stormIsInErr('Duplicate cron iden (9d893f731df9777b2937cb5a7895970b)', msgs)

                q = "cron.add --iden $iden --hour 2,3 --day Sat {[test:int=5]}"
                msgs = await core.stormlist(q, opts=opts)
                self.stormIsInErr('Duplicate cron iden (9d893f731df9777b2937cb5a7895970b)', msgs)

                q = "cron.add --iden $iden --month 2 --day +2 {[test:int=5]}"
                msgs = await core.stormlist(q, opts=opts)
                self.stormIsInErr('Duplicate cron iden (9d893f731df9777b2937cb5a7895970b)', msgs)

                q = "cron.del $iden"
                msgs = await core.stormlist(q, opts=opts)
                self.stormIsInPrint('Deleted cron job: ', msgs)

                # Test that stating a failed cron prints failures
                async with getCronJob("cron.at --now {$lib.queue.get(foo).put(atnow) $lib.newp}") as guid:
                    self.eq('atnow', await getNextFoo())
                    mesgs = await core.stormlist(f'cron.stat {guid[:6]}')
                    print_str = '\n'.join([m[1].get('mesg') for m in mesgs if m[0] == 'print'])
                    self.nn(re.search("# errors:.+1", print_str))
                    self.nn(re.search("most recent errors:\n[^\n]+Cannot find name", print_str))

                ##################
                # Test the aliases
                async with getCronJob('cron.add --hourly 15 {#foo}') as guid:
                    mesgs = await core.stormlist(f'cron.stat {guid[:6]}')
                    self.stormIsInPrint("{'minute': 15}", mesgs)

                async with getCronJob('cron.add --daily 05:47 {#bar}') as guid:
                    mesgs = await core.stormlist(f'cron.stat {guid[:6]}')
                    self.stormIsInPrint("{'hour': 5, 'minute': 47", mesgs)

                async with getCronJob('cron.add --monthly=-1:12:30 {#bar}') as guid:
                    mesgs = await core.stormlist(f'cron.stat {guid[:6]}')
                    self.stormIsInPrint("{'hour': 12, 'minute': 30, 'dayofmonth': -1}", mesgs)

                # leave this job around for the subsequent tests
                mesgs = await core.stormlist('cron.add --yearly 04:17:12:30 {#bar}')
                self.stormIsInPrint('Created cron job', mesgs)
                guid = await getCronIden()

                mesgs = await core.stormlist(f'cron.stat {guid[:6]}')
                self.stormIsInPrint("{'month': 4, 'hour': 12, 'minute': 30, 'dayofmonth': 17}", mesgs)

                mesgs = await core.stormlist('cron.add --yearly 04:17:12 {#bar}')
                self.stormIsInErr('Failed to parse parameter', mesgs)

                mesgs = await core.stormlist('cron.add --daily xx:xx {#bar}')
                self.stormIsInErr('Failed to parse ..ly parameter', mesgs)

                mesgs = await core.stormlist('cron.add --hourly 1 --minute 17 {#bar}')
                self.stormIsInErr('May not use both', mesgs)

                # Test manipulating cron jobs as another user
                bond = await core.auth.addUser('bond')

                async with core.getLocalProxy(user='bond') as asbond:

                    mesgs = await asbond.storm('cron.list').list()
                    self.isin('err', (m[0] for m in mesgs))

                    mesgs = await asbond.storm(f'cron.mod {guid[:6]}').list()
                    self.stormIsInErr('iden does not match any', mesgs)

                    mesgs = await asbond.storm(f'cron.del {guid[:6]}').list()
                    self.stormIsInErr('iden does not match any', mesgs)

                    mesgs = await asbond.storm('cron.add --hourly 15 {#bar}').list()
                    self.stormIsInErr('must have permission cron.add', mesgs)

                    # Give explicit perm

                    await prox.addUserRule(bond.iden, (True, ('cron', 'add')))
                    await prox.addUserRule(bond.iden, (True, ('cron', 'get')))

                    await asbond.storm('cron.add --hourly 15 {#bar}').list()

                    mesgs = await asbond.storm('cron.list').list()
                    self.stormIsInPrint('bond', mesgs)

                    mesgs = await asbond.storm('cron.list').list()
                    self.stormIsInPrint('user', mesgs)
                    self.stormIsInPrint('root', mesgs)

                    await prox.addUserRule(bond.iden, (True, ('cron', 'set')), gateiden=guid)

                    mesgs = await asbond.storm(f'cron.mod {guid[:6]} --storm {{#foo}}').list()
                    self.stormIsInPrint('Modified cron job', mesgs)

                    mesgs = await asbond.storm(f'cron.mod {guid[:6]} --user $lib.user.iden').list()
                    self.stormIsInErr('must have permission cron.set.user', mesgs)

                    await prox.addUserRule(bond.iden, (True, ('cron', 'set', 'user')))
                    mesgs = await asbond.storm(f'cron.mod {guid[:6]} --user $lib.user.iden').list()
                    self.stormIsInPrint('Modified cron job', mesgs)

                    await prox.addUserRule(bond.iden, (True, ('cron', 'del')), gateiden=guid)

                    mesgs = await asbond.storm(f'cron.del {guid[:6]}').list()
                    self.stormIsInPrint('Deleted cron job', mesgs)

    async def test_storm_lib_userview(self):

        async with self.getTestCore() as core:

            visi = await core.auth.addUser('visi')
            await visi.setAdmin(True)

            opts = {'user': visi.iden}
            await core.nodes('$lib.user.profile."cortex:view" = $lib.view.get().fork().iden', opts=opts)

            self.nn(visi.profile.get('cortex:view'))

            self.len(1, await core.nodes('[ inet:ip=1.2.3.4 ]', opts=opts))

            self.len(0, await core.nodes('inet:ip=1.2.3.4'))

            self.len(1, await core.nodes('inet:ip=1.2.3.4', opts=opts))
            self.len(0, await core.nodes('inet:ip=1.2.3.4', opts={'user': visi.iden, 'view': core.view.iden}))

            async with core.getLocalProxy(user='visi') as prox:
                self.eq(1, await prox.count('inet:ip=1.2.3.4'))
                self.eq(0, await prox.count('inet:ip=1.2.3.4', opts={'view': core.view.iden}))

            async with core.getLocalProxy(user='root') as prox:
                self.eq(0, await prox.count('inet:ip=1.2.3.4'))

    async def test_storm_lib_lift(self):

        async with self.getTestCore() as core:

            await core.nodes('[ inet:ip=5.5.5.5 ]')
            await core.nodes('[ inet:ip=1.2.3.4 ] $node.data.set(hehe, haha) $node.data.set(lulz, rofl)')

            nodes = await core.nodes('yield $lib.lift.byNodeData(newp) $node.data.load(lulz)')
            self.len(0, nodes)

            msgs = await core.stormlist('yield $lib.lift.byNodeData(hehe) $node.data.load(lulz)')
            podes = [n[1] for n in msgs if n[0] == 'node']
            self.len(1, podes)
            pode = podes[0]
            self.eq(('inet:ip', (4, 0x01020304)), pode[0])

            # nodedata must still be specifically loaded even when lifting by data name
            self.none(pode[1]['nodedata'].get('hehe'))
            self.eq('rofl', pode[1]['nodedata']['lulz'])

            q = 'yield $lib.lift.byNodeData(hehe) $lib.print($node.data.get(hehe))'
            msgs = await core.stormlist(q)
            self.stormIsInPrint('haha', msgs)

            nodes = await core.nodes('inet:ip=1.2.3.4 $node.data.pop(hehe)')
            self.len(0, await core.nodes('yield $lib.lift.byNodeData(hehe)'))

    async def test_stormtypes_node(self):

        async with self.getTestCore() as core:

            nodes = await core.nodes('[ test:int=10 test:str=$node.iden() ] +test:str')
            iden = s_common.ehex(s_common.buid(('test:int', 10)))
            self.eq(nodes[0].ndef, ('test:str', iden))
            self.len(1, nodes)

            await core.nodes('[ inet:ip=1.2.3.4 :asn=20 ]')
            self.eq(20, await core.callStorm('inet:ip=1.2.3.4 return($node.props.asn)'))
            props = await core.callStorm('inet:ip=1.2.3.4 return($node.props)')
            self.eq(20, props.get('asn'))

            fakeuser = await core.auth.addUser('fakeuser')
            opts = {'user': fakeuser.iden}
            with self.raises(s_exc.NoSuchProp):
                await core.callStorm('inet:ip=1.2.3.4 $node.props.lolnope = 42')
            with self.raises(s_exc.AuthDeny):
                await core.callStorm('inet:ip=1.2.3.4 $node.props."dns:rev" = "vertex.link"', opts=opts)

            await fakeuser.addRule((True, ('node', 'prop', 'set')))
            await core.callStorm('inet:ip=1.2.3.4 $node.props."dns:rev" = "vertex.link"', opts=opts)

            node = await core.nodes('inet:ip=1.2.3.4')
            self.eq(node[0].get('dns:rev'), 'vertex.link')

            await core.callStorm('inet:ip=1.2.3.4 $node.props."dns:rev" = "foo.bar.com"', opts=opts)
            node = await core.nodes('inet:ip=1.2.3.4')
            self.eq(node[0].get('dns:rev'), 'foo.bar.com')

            props = await core.callStorm('inet:ip=1.2.3.4 return($node.props)')
            self.eq(20, props['asn'])

            self.eq((4, 0x01020304), await core.callStorm('inet:ip=1.2.3.4 return($node)'))

            with self.raises(s_exc.StormRuntimeError) as cm:
                _ = await core.nodes('inet:ip=1.2.3.4 $lib.print($lib.len($node))')
            self.eq(cm.exception.get('mesg'), 'Object synapse.lib.node.Node does not have a length.')

            nodes = await core.nodes('[test:guid=(beep,)] $node.props.size="12"')
            self.eq(12, nodes[0].get('size'))
            nodes = await core.nodes('[test:guid=(beep,)] $node.props.".seen"=2020')
            self.eq((1577836800000000, 1577836800000001), nodes[0].get('.seen'))

            text = '$d=({}) test:guid=(beep,) { for ($name, $valu) in $node.props { $d.$name=$valu } } return ($d)'
            props = await core.callStorm(text)
            self.eq(12, props.get('size'))
            self.eq((1577836800000000, 1577836800000001), props.get('.seen'))
            self.isin('.created', props)

            with self.raises(s_exc.NoSuchProp):
                self.true(await core.callStorm('[test:guid=(beep,)] $node.props.newp="noSuchProp"'))
            with self.raises(s_exc.BadTypeValu):
                self.true(await core.callStorm('[test:guid=(beep,)] $node.props.size=(foo, bar)'))

            with self.raises(s_exc.AuthDeny):
                await core.callStorm('inet:ip=1.2.3.4 $node.props."dns:rev" = $lib.undef', opts=opts)

            nodes = await core.nodes('inet:ip=1.2.3.4')
            self.nn(nodes[0].get('dns:rev'))

            await fakeuser.addRule((True, ('node', 'prop', 'del')))
            nodes = await core.nodes('inet:ip=1.2.3.4 $node.props."dns:rev" = $lib.undef', opts=opts)
            self.none(nodes[0].get('dns:rev'))

            await core.nodes('$n=$lib.null inet:ip=1.2.3.4 $n=$node spin | $n.props."dns:rev" = "vertex.link"')
            nodes = await core.nodes('inet:ip=1.2.3.4')
            self.eq(nodes[0].get('dns:rev'), 'vertex.link')

            with self.raises(s_exc.NoSuchProp):
                self.true(await core.callStorm('[test:guid=(beep,)] $node.props.newp = $lib.undef'))

    async def test_stormtypes_toprim(self):

        async with self.getTestCore() as core:

            orig = {'hehe': 20, 'haha': (1, 2, 3), 'none': None, 'bool': True}
            valu = await core.callStorm('return($valu)', opts={'vars': {'valu': orig}})

            self.eq(valu['hehe'], 20)
            self.eq(valu['haha'], (1, 2, 3))
            self.eq(valu['none'], None)
            self.eq(valu['bool'], True)

            q = '$list = () $list.append(foo) $list.append(bar) return($list)'
            self.eq(('foo', 'bar'), await core.callStorm(q))
            self.eq({'foo': 'bar'}, await core.callStorm('$dict = ({}) $dict.foo = bar return($dict)'))
            q = '$tally = $lib.stats.tally() $tally.inc(foo) $tally.inc(foo) return($tally)'
            self.eq({'foo': 2}, await core.callStorm(q))

    async def test_print_warn(self):
        async with self.getTestCore() as core:
            q = '$lib.print(hello)'
            msgs = await core.stormlist(q)
            self.stormIsInPrint('hello', msgs)

            q = '$name="moto" $lib.print("hello {name}", name=$name)'
            msgs = await core.stormlist(q)
            self.stormIsInPrint('hello moto', msgs)

            q = '$name="moto" $lib.warn("hello {name}", name=$name)'
            msgs = await core.stormlist(q)
            self.stormIsInWarn('hello moto', msgs)

    async def test_stormtypes_tofoo(self):

        boolprim = s_stormtypes.Bool(True)

        self.eq(20, await s_stormtypes.toint(20))
        self.eq(20, await s_stormtypes.toint('20'))
        self.eq(20, await s_stormtypes.toint(s_stormtypes.Str('20')))
        self.eq(20, await s_stormtypes.toint(s_stormtypes.Number('20')))

        self.eq('asdf', await s_stormtypes.tostr('asdf'))
        self.eq('asdf', await s_stormtypes.tostr(s_stormtypes.Str('asdf')))
        self.eq('asdf', await s_stormtypes.tostr(s_stormtypes.Bytes(b'asdf')))
        self.eq(True, await s_stormtypes.tobool(s_stormtypes.Bytes(b'asdf')))

        self.eq((1, 3), await s_stormtypes.toprim([1, s_exc.SynErr, 3]))
        self.eq({'foo': 'bar'}, (await s_stormtypes.toprim({'foo': 'bar', 'exc': s_exc.SynErr})))

        self.eq(1, await s_stormtypes.toint(s_stormtypes.Bool(True)))
        self.eq('true', await s_stormtypes.tostr(s_stormtypes.Bool(True)))
        self.eq(True, await s_stormtypes.tobool(s_stormtypes.Bool(True)))

        self.true(await s_stormtypes.tobool(boolprim))
        self.true(await s_stormtypes.tobool(1))
        self.false(await s_stormtypes.tobool(0))
        self.true(await s_stormtypes.tobool(s_stormtypes.Number('1')))
        self.false(await s_stormtypes.tobool(s_stormtypes.Number('0')))
        # no bool <- int <- str
        self.true(await s_stormtypes.tobool('1'))
        self.true(await s_stormtypes.tobool(s_stormtypes.Str('0')))
        self.true(await s_stormtypes.tobool(s_stormtypes.Str('asdf')))
        self.false(await s_stormtypes.tobool(s_stormtypes.Str('')))

        numb = s_stormtypes.Number('20.1')

        self.eq(20, await s_stormtypes.tonumber('20'))
        self.eq(20.1, await s_stormtypes.tonumber(20.1))
        self.eq(20.1, await s_stormtypes.tonumber('20.1'))
        self.eq(20.1, await s_stormtypes.tonumber(numb))

        self.eq('20.1', await s_stormtypes.tostor(numb))
        self.eq(['20.1', '20.1'], await s_stormtypes.tostor([numb, numb]))
        self.eq({'foo': '20.1'}, await s_stormtypes.tostor({'foo': numb}))
        self.eq((1, 3), await s_stormtypes.tostor([1, s_exc.SynErr, 3]))
        self.eq({'foo': 'bar'}, (await s_stormtypes.tostor({'foo': 'bar', 'exc': s_exc.SynErr})))

        self.eq(True, await s_stormtypes.tocmprvalu(boolprim))
        self.eq((1, s_exc.SynErr), await s_stormtypes.tocmprvalu([1, s_exc.SynErr]))
        self.eq({'exc': s_exc.SynErr}, await s_stormtypes.tocmprvalu({'exc': s_exc.SynErr}))

        with self.raises(s_exc.BadCast):
            await s_stormtypes.toint(s_stormtypes.Prim(()))

        with self.raises(s_exc.BadCast):
            self.eq(20, await s_stormtypes.toint(s_stormtypes.Str('asdf')))

        with self.raises(s_exc.BadCast):
            await s_stormtypes.tobool(Newp())

        with self.raises(s_exc.BadCast):
            await s_stormtypes.tostr(Newp())

        with self.raises(s_exc.BadCast):
            await s_stormtypes.toint(Newp())

        self.none(await s_stormtypes.tostr(None, noneok=True))
        self.none(await s_stormtypes.toint(None, noneok=True))
        self.none(await s_stormtypes.tobool(None, noneok=True))
        self.none(await s_stormtypes.tonumber(None, noneok=True))

    async def test_stormtypes_layer_edits(self):

        async with self.getTestCore() as core:

            await core.nodes('[inet:ip=1.2.3.4]')

            # TODO: should we asciify the buid here so it is json compatible?
            q = '''$list = ()
            for ($offs, $edit) in $lib.layer.get().edits(wait=$lib.false) {
                $list.append($edit)
            }
            return($list)'''
            nodeedits = await core.callStorm(q)

            retn = []
            for edits in nodeedits:
                for edit in edits:
                    if edit[1] == 'inet:ip':
                        retn.append(edit)

            self.len(1, retn)

    async def test_stormtypes_layer_counts(self):
        async with self.getTestCore() as core:

            self.eq(0, await core.callStorm('return($lib.layer.get().getTagCount(foo.bar))'))
            await core.nodes('[ inet:ip=1.2.3.4 inet:ip=5.6.7.8 :asn=20 inet:asn=20 +#foo.bar ]')
            self.eq(0, await core.callStorm('return($lib.layer.get().getPropCount(ps:person))'))
            self.eq(2, await core.callStorm('return($lib.layer.get().getPropCount(inet:ip))'))
            self.eq(2, await core.callStorm('return($lib.layer.get().getPropCount(inet:ip:asn))'))
            self.eq(3, await core.callStorm('return($lib.layer.get().getTagCount(foo.bar))'))
            self.eq(2, await core.callStorm('return($lib.layer.get().getTagCount(foo.bar, formname=inet:ip))'))

            self.eq(5, await core.callStorm("return($lib.layer.get().getPropCount('.created'))"))
            self.eq(2, await core.callStorm("return($lib.layer.get().getPropCount(inet:ip.created))"))
            self.eq(0, await core.callStorm("return($lib.layer.get().getPropCount('.seen'))"))

            with self.raises(s_exc.NoSuchProp):
                await core.callStorm('return($lib.layer.get().getPropCount(newp:newp))')

            with self.raises(s_exc.NoSuchProp):
                await core.callStorm("return($lib.layer.get().getPropCount('.newp'))")

            await core.nodes('.created | delnode --force')

            await core.addTagProp('score', ('int', {}), {})

            q = '''[
                inet:ip=([4, 1])
                inet:ip=([4, 2])
                inet:ip=([4, 3])
                :asn=4

                (ou:org=*
                 ou:org=*
                 :names=(foo, bar))

                .seen=2020
                .univarray=(1, 2)
                +#foo:score=2

                test:arrayform=(1,2,3)
                test:arrayform=(2,3,4)
            ]'''
            await core.nodes(q)

            q = 'return($lib.layer.get().getPropCount(inet:ip:asn, valu=1))'
            self.eq(0, await core.callStorm(q))

            q = 'return($lib.layer.get().getPropCount(inet:ip:loc, valu=1))'
            self.eq(0, await core.callStorm(q))

            q = 'return($lib.layer.get().getPropCount(inet:ip:asn, valu=4))'
            self.eq(3, await core.callStorm(q))

            q = 'return($lib.layer.get().getPropCount(inet:ip.seen, valu=2020))'
            self.eq(3, await core.callStorm(q))

            q = 'return($lib.layer.get().getPropCount(".seen", valu=2020))'
            self.eq(5, await core.callStorm(q))

            q = 'return($lib.layer.get().getPropCount(".test:univ", valu=1))'
            self.eq(0, await core.callStorm(q))

            q = 'return($lib.layer.get().getPropCount(inet:ip, valu=([4, 1])))'
            self.eq(1, await core.callStorm(q))

            q = 'return($lib.layer.get().getPropCount(ou:org:names, valu=(foo, bar)))'
            self.eq(2, await core.callStorm(q))

            q = 'return($lib.layer.get().getPropCount(".univarray", valu=(1, 2)))'
            self.eq(5, await core.callStorm(q))

            with self.raises(s_exc.NoSuchProp):
                q = 'return($lib.layer.get().getPropCount(newp, valu=1))'
                await core.callStorm(q)

            q = 'return($lib.layer.get().getPropArrayCount(ou:org:names))'
            self.eq(4, await core.callStorm(q))

            q = 'return($lib.layer.get().getPropArrayCount(ou:org:names, valu=foo))'
            self.eq(2, await core.callStorm(q))

            q = 'return($lib.layer.get().getPropArrayCount(".univarray"))'
            self.eq(10, await core.callStorm(q))

            q = 'return($lib.layer.get().getPropArrayCount(".univarray", valu=2))'
            self.eq(5, await core.callStorm(q))

            q = 'return($lib.layer.get().getPropArrayCount(test:arrayform))'
            self.eq(6, await core.callStorm(q))

            q = 'return($lib.layer.get().getPropArrayCount(test:arrayform, valu=2))'
            self.eq(2, await core.callStorm(q))

            q = 'return($lib.layer.get().getPropArrayCount(ou:org:emails))'
            self.eq(0, await core.callStorm(q))

            q = 'return($lib.layer.get().getPropArrayCount(ou:org:emails, valu=*))'
            self.eq(0, await core.callStorm(q))

            with self.raises(s_exc.NoSuchProp):
                q = 'return($lib.layer.get().getPropArrayCount(newp, valu=1))'
                await core.callStorm(q)

            with self.raises(s_exc.BadTypeValu):
                q = 'return($lib.layer.get().getPropArrayCount(inet:ip, valu=1))'
                await core.callStorm(q)

            q = 'return($lib.layer.get().getTagPropCount(foo, score))'
            self.eq(5, await core.callStorm(q))

            q = 'return($lib.layer.get().getTagPropCount(foo, score, valu=2))'
            self.eq(5, await core.callStorm(q))

            q = 'return($lib.layer.get().getTagPropCount(foo, score, form=ou:org, valu=2))'
            self.eq(2, await core.callStorm(q))

            q = 'return($lib.layer.get().getTagPropCount(bar, score))'
            self.eq(0, await core.callStorm(q))

            q = 'return($lib.layer.get().getTagPropCount(bar, score, valu=2))'
            self.eq(0, await core.callStorm(q))

            with self.raises(s_exc.NoSuchTagProp):
                q = 'return($lib.layer.get().getTagPropCount(foo, newp, valu=2))'
                await core.callStorm(q)

    async def test_stormtypes_prop_uniq_values(self):
        async with self.getTestCore() as core:

            layr1vals = [
                'a' * 512 + 'a',
                'a' * 512 + 'a',
                'a' * 512 + 'c',
                'a' * 512 + 'c',
                'c' * 512,
                'c' * 512,
                'c',
                'c'
            ]
            opts = {'vars': {'vals': layr1vals}}
            await core.nodes('for $val in $vals {[ it:dev:str=$val .seen=2020 ]}', opts=opts)
            await core.nodes('for $val in $vals {[ ou:org=* :name=$val .seen=2021]}', opts=opts)

            layr2vals = [
                'a' * 512 + 'a',
                'a' * 512 + 'a',
                'a' * 512 + 'b',
                'a' * 512 + 'b',
                'b' * 512,
                'b' * 512,
                'b',
                'b'
            ]
            forkview = await core.callStorm('return($lib.view.get().fork().iden)')
            opts = {'view': forkview, 'vars': {'vals': layr2vals}}
            await core.nodes('for $val in $vals {[ it:dev:str=$val .seen=2020]}', opts=opts)
            await core.nodes('for $val in $vals {[ ou:org=* :name=$val .seen=2023]}', opts=opts)

            viewq = '''
            $vals = ([])
            for $valu in $lib.view.get().getPropValues($prop) {
                $vals.append($valu)
            }
            return($vals)
            '''

            layrq = '''
            $vals = ([])
            for $valu in $lib.layer.get().getPropValues($prop) {
                $vals.append($valu)
            }
            return($vals)
            '''

            # Values come out in index order which is not necessarily value order
            opts = {'vars': {'prop': 'it:dev:str'}}
            uniqvals = list(set(layr1vals))
            self.sorteq(uniqvals, await core.callStorm(viewq, opts=opts))
            self.sorteq(uniqvals, await core.callStorm(layrq, opts=opts))

            opts['view'] = forkview
            uniqvals = list(set(layr2vals) - set(layr1vals))
            self.sorteq(uniqvals, await core.callStorm(layrq, opts=opts))

            uniqvals = list(set(layr1vals) | set(layr2vals))
            self.sorteq(uniqvals, await core.callStorm(viewq, opts=opts))

            opts = {'vars': {'prop': 'ou:org:name'}}
            uniqvals = list(set(layr1vals))
            self.sorteq(uniqvals, await core.callStorm(viewq, opts=opts))
            self.sorteq(uniqvals, await core.callStorm(layrq, opts=opts))

            opts['view'] = forkview
            uniqvals = list(set(layr2vals))
            self.sorteq(uniqvals, await core.callStorm(layrq, opts=opts))

            uniqvals = list(set(layr1vals) | set(layr2vals))
            self.sorteq(uniqvals, await core.callStorm(viewq, opts=opts))

            opts = {'vars': {'prop': '.seen'}}

            ival = core.model.type('ival')
            uniqvals = [ival.norm('2020')[0], ival.norm('2021')[0]]
            self.sorteq(uniqvals, await core.callStorm(viewq, opts=opts))
            self.sorteq(uniqvals, await core.callStorm(layrq, opts=opts))

            opts['view'] = forkview
            uniqvals = [ival.norm('2020')[0], ival.norm('2023')[0]]
            self.sorteq(uniqvals, await core.callStorm(layrq, opts=opts))

            uniqvals = [ival.norm('2020')[0], ival.norm('2021')[0], ival.norm('2023')[0]]
            self.sorteq(uniqvals, await core.callStorm(viewq, opts=opts))

            opts['vars']['prop'] = 'entity:contact:name'
            self.eq([], await core.callStorm(viewq, opts=opts))

            opts['vars']['prop'] = 'newp:newp'
            with self.raises(s_exc.NoSuchProp):
                await core.callStorm(layrq, opts=opts)

            with self.raises(s_exc.NoSuchProp):
                await core.callStorm(viewq, opts=opts)

            foo = s_common.guid()
            bar = s_common.guid()
            baz = s_common.guid()
            arryvals = [
                (foo, bar),
                (foo, bar),
                (foo, baz),
                (bar, baz),
                (bar, foo)
            ]
            opts = {'vars': {'vals': arryvals}}
            await core.nodes('for $val in $vals {[ transport:rail:consist=* :cars=$val ]}', opts=opts)

            opts = {'vars': {'prop': 'transport:rail:consist:cars'}}
            uniqvals = list(set(arryvals))
            self.sorteq(uniqvals, await core.callStorm(viewq, opts=opts))
            self.sorteq(uniqvals, await core.callStorm(layrq, opts=opts))

            await core.nodes('[ media:news=(bar,) :title=foo ]')
            await core.nodes('[ media:news=(baz,) :title=bar ]')
            await core.nodes('[ media:news=(faz,) :title=faz ]')

            forkopts = {'view': forkview}
            await core.nodes('[ media:news=(baz,) :title=faz ]', opts=forkopts)

            opts = {'vars': {'prop': 'media:news:title'}}
            self.eq(['bar', 'faz', 'foo'], await core.callStorm(viewq, opts=opts))

            opts = {'view': forkview, 'vars': {'prop': 'media:news:title'}}
            self.eq(['faz', 'foo'], await core.callStorm(viewq, opts=opts))

            forkview2 = await core.callStorm('return($lib.view.get().fork().iden)', opts=forkopts)
            forkopts2 = {'view': forkview2}

            await core.nodes('[ entity:contact=(foo,) :name=foo ]', opts=forkopts2)
            await core.nodes('[ entity:contact=(foo,) :name=bar ]', opts=forkopts)
            await core.nodes('[ entity:contact=(bar,) :name=bar ]')

            opts = {'view': forkview2, 'vars': {'prop': 'entity:contact:name'}}
            self.eq(['bar', 'foo'], await core.callStorm(viewq, opts=opts))

            self.eq([], await alist(core.getLayer().iterPropIndxNids('newp', 'newp', 'newp')))

    async def test_lib_stormtypes_cmdopts(self):
        pdef = {
            'name': 'foo',
            'desc': 'test',
            'version': (0, 0, 1),
            'modules': [
                {
                    'name': 'test',
                    'storm': 'function f(a) { return ($a) }',
                }
            ],
            'commands': [
                {
                    'name': 'test.cmdopts',
                    'cmdargs': (
                        ('foo', {}),
                        ('--bar', {'default': False, 'action': 'store_true'}),
                        ('--footime', {'default': False, 'type': 'time'}),
                        ('--choice', {'choices': ['choice00', 'choice01']}),
                    ),
                    'storm': '''
                        $lib.print($lib.len($cmdopts))
                        if ($lib.len($cmdopts) = 5) { $lib.print(foo) }

                        $set = $lib.set()
                        for ($name, $valu) in $cmdopts { $set.add($valu) }

                        if ($lib.len($set) = 5) { $lib.print(bar) }

                        if $cmdopts.bar { $lib.print(baz) }

                        if $cmdopts.footime { $lib.print($cmdopts.footime) }

                        if $cmdopts.choice { $lib.print($cmdopts.choice) }
                    '''
                },
                {
                    'name': 'test.setboom',
                    'cmdargs': [
                        ('foo', {}),
                        ('--bar', {'default': False, 'action': 'store_true'}),
                    ],
                    'storm': '''
                        $cmdopts.foo = hehe
                    '''
                },
                {
                    'name': 'test.runtsafety',
                    'cmdargs': [
                        ('foo', {}),
                    ],
                    'storm': '''
                        test:str=$cmdopts.foo
                    '''
                },
            ],
        }
        sadt = {
            'name': 'bar',
            'desc': 'test',
            'version': (0, 0, 1),
            'commands': [
                {
                    'name': 'test.badtype',
                    'cmdargs': [
                        ('--bar', {'type': 'notatype'}),
                    ],
                    'storm': '''
                        $cmdopts.foo = hehe
                    '''
                },
            ],
        }
        sadchoice = {
            'name': 'baz',
            'desc': 'test',
            'version': (0, 0, 1),
            'commands': [
                {
                    'name': 'test.badchoice',
                    'cmdargs': [
                        ('--baz', {'choices': 'newp'}),
                    ],
                    'storm': '''
                        $cmdopts.baz = hehe
                    '''
                },
            ],
        }
        async with self.getTestCore() as core:
            await core.addStormPkg(pdef)
            msgs = await core.stormlist('test.cmdopts hehe --bar --footime 20200101 --choice choice00')
            self.stormIsInPrint('foo', msgs)
            self.stormIsInPrint('bar', msgs)
            self.stormIsInPrint('baz', msgs)
            self.stormIsInPrint('choice00', msgs)
            self.stormIsInPrint('1577836800000', msgs)

            with self.raises(s_exc.BadArg):
                await core.nodes('test.cmdopts hehe --choice newp')

            with self.raises(s_exc.StormRuntimeError):
                await core.nodes('test.setboom hehe --bar')

            with self.raises(s_exc.SchemaViolation):
                await core.addStormPkg(sadt)

            with self.raises(s_exc.SchemaViolation):
                await core.addStormPkg(sadchoice)

            nodes = await core.nodes('[ test:str=foo test:str=bar ] | test.runtsafety $node.repr()')
            self.len(4, nodes)
            ndefs = [n.ndef for n in nodes]
            exp = [('test:str', 'bar'),
                   ('test:str', 'bar'),
                   ('test:str', 'foo'),
                   ('test:str', 'foo')]
            self.sorteq(ndefs, exp)

    async def test_exit(self):
        async with self.getTestCore() as core:
            q = '[test:str=beep.sys] $lib.exit()'
            msgs = await core.stormlist(q)
            nodes = [m[1] for m in msgs if m[0] == 'node']
            self.len(0, nodes)

            q = '[test:str=beep.sys] $lib.exit(foo)'
            msgs = await core.stormlist(q)
            self.stormIsInWarn('foo', msgs)

            # Local callstorm behavior keeps the local exception
            import synapse.lib.stormctrl as s_ctrl
            with self.raises(s_ctrl.StormExit) as cm:
                q = '[test:str=beep.sys] $lib.exit(foo)'
                _ = await core.callStorm(q)
            self.eq(cm.exception.get('mesg'), 'foo')

            # Remote tests
            async with core.getLocalProxy() as prox:
                # No message is emitted
                q = '[test:str=beep.sys] $lib.exit()'
                msgs = await prox.storm(q).list()
                self.eq(('init', 'fini'), [m[0] for m in msgs])

                # A exception is raised but no message; this is
                # treated as a generic SynErr by the telepath client.
                q = '[test:str=beep.sys] $lib.exit()'
                with self.raises(s_exc.SynErr) as cm:
                    _ = await prox.callStorm(q)
                self.eq(cm.exception.get('mesg'), 'StormExit: ')
                self.eq(cm.exception.get('errx'), 'StormExit')

                # A warn is emitted
                q = '[test:str=beep.sys] $lib.exit(foo)'
                msgs = await prox.storm(q).list()
                self.stormIsInWarn('foo', msgs)

                # A exception is raised with the message
                q = '[test:str=beep.sys] $lib.exit("foo {bar}", bar=baz)'
                with self.raises(s_exc.SynErr) as cm:
                    _ = await prox.callStorm(q)
                self.eq(cm.exception.get('mesg'), "StormExit: mesg='foo baz'")
                self.eq(cm.exception.get('errx'), 'StormExit')

    async def test_iter(self):
        async with self.getTestCore() as core:
            await self.agenlen(0, s_stormtypes.toiter(None, noneok=True))

            await core.nodes('[inet:ip=([4, 0])] [inet:ip=([4, 1])]')

            # explicit test for a pattern in some stormsvcs
            scmd = '''
            function add() {
                $x=$lib.set()
                inet:ip
                $x.add($node)
                fini { return($x) }
            }
            $y=$lib.set() $x=$add() for $n in $x { yield $n }
            '''
            nodes = await core.nodes(scmd)
            self.len(2, nodes)

            # set adds
            ret = await core.callStorm('$x=$lib.set() $y=(1,2,3) $x.adds($y) return($x)')
            self.eq({'1', '2', '3'}, ret)

            ret = await core.callStorm('$x=$lib.set() $y=({"foo": "1", "bar": "2"}) $x.adds($y) return($x)')
            self.eq({('foo', '1'), ('bar', '2')}, ret)

            ret = await core.nodes('$x=$lib.set() $x.adds(${inet:ip}) for $n in $x { yield $n.iden() }')
            self.len(2, ret)

            ret = await core.callStorm('$x=$lib.set() $x.adds((1,2,3)) return($x)')
            self.eq({'1', '2', '3'}, ret)

            ret = await core.callStorm('$x=$lib.set() $y=abcd $x.adds($y) return($x)')
            self.eq({'a', 'b', 'c', 'd'}, ret)

            # set rems
            ret = await core.callStorm('$x=$lib.set(1,2,3) $y=(1,2) $x.rems($y) return($x)')
            self.eq({'3'}, ret)

            scmd = '''
                $x=$lib.set()
                $y=({"foo": "1", "bar": "2"})
                $x.adds($y)
                $z=({"foo": "1"})
                $x.rems($z)
                return($x)
            '''
            ret = await core.callStorm(scmd)
            self.eq({('bar', '2')}, ret)

            ret = await core.callStorm('$x=$lib.set() $y=({"foo": "1", "bar": "2"}) $x.adds($y) return($x)')
            self.eq({('foo', '1'), ('bar', '2')}, ret)

            ret = await core.callStorm('$x=$lib.set(1,2,3) $x.rems((1,2)) return($x)')
            self.eq({'3'}, ret)

            ret = await core.callStorm('$x=$lib.set(a,b,c,d) $y=ab $x.rems($y) return($x)')
            self.eq({'d', 'c'}, ret)

            # str join
            ret = await core.callStorm('$x=(foo,bar,baz) $y=("-").join($x) return($y)')
            self.eq('foo-bar-baz', ret)

            ret = await core.callStorm('$y=("-").join((foo, bar, baz)) return($y)')
            self.eq('foo-bar-baz', ret)

            ret = await core.callStorm('$x=abcd $y=("-").join($x) return($y)')
            self.eq('a-b-c-d', ret)

    async def test_storm_lib_axon(self):

        async with self.getTestCore() as core:

            visi = await core.auth.addUser('visi')
            await visi.setPasswd('secret')
            # test out the stormlib axon API
            host, port = await core.addHttpsPort(0, host='127.0.0.1')

            opts = {'user': visi.iden, 'vars': {'port': port}}
            wget = '''
               $url = `https://visi:secret@127.0.0.1:{$port}/api/v1/healthcheck`
               return($lib.axon.wget($url, ssl=$lib.false))
           '''
            with self.raises(s_exc.AuthDeny):
                await core.callStorm(wget, opts=opts)

            with self.raises(s_exc.AuthDeny):
                await core.nodes('for $x in $lib.axon.list() { $lib.print($x) }', opts=opts)

            # test wget runtsafe / per-node / per-node with cmdopt
            nodes = await core.nodes(f'wget --no-ssl-verify https://127.0.0.1:{port}/api/v1/active')
            self.len(1, nodes)
            self.eq(nodes[0].ndef[0], 'inet:urlfile')

            nodes = await core.nodes(f'inet:url=https://127.0.0.1:{port}/api/v1/active | wget --no-ssl-verify')
            self.len(1, nodes)
            self.eq(nodes[0].ndef[0], 'inet:urlfile')

            q = f'inet:urlfile:url=https://127.0.0.1:{port}/api/v1/active | wget --no-ssl-verify :url'
            nodes = await core.nodes(q)
            self.len(1, nodes)
            self.eq(nodes[0].ndef[0], 'inet:urlfile')

            # check that the file name got set...
            q = f'wget --no-ssl-verify https://127.0.0.1:{port}/api/v1/active | -> file:bytes +:name=active'
            nodes = await core.nodes(q)
            self.len(1, nodes)
            self.eq(nodes[0].ndef[0], 'file:bytes')
            sha256, size, created = nodes[0].get('sha256'), nodes[0].get('size'), nodes[0].get('.created')

            items = await core.callStorm('$x=() for $i in $lib.axon.list() { $x.append($i) } return($x)')
            self.eq([(0, sha256, size)], items)

            # test $lib.axon.del()
            delopts = {'user': visi.iden, 'vars': {'sha256': sha256}}
            with self.raises(s_exc.AuthDeny):
                await core.callStorm('$lib.axon.del($sha256)', opts=delopts)
            with self.raises(s_exc.AuthDeny):
                await core.callStorm('$lib.axon.dels(($sha256,))', opts=delopts)
            with self.raises(s_exc.BadArg):
                await core.callStorm('$lib.axon.dels(newp)')
            delopts = {'vars': {'sha256': sha256}}
            self.eq((True, False), await core.callStorm('return($lib.axon.dels(($sha256, $sha256)))', opts=delopts))
            self.false(await core.callStorm('return($lib.axon.del($sha256))', opts=delopts))

            items = await core.callStorm('$x=() for $i in $lib.axon.list() { $x.append($i) } return($x)')
            self.len(0, items)

            msgs = await core.stormlist(f'wget --no-ssl-verify https://127.0.0.1:{port}/api/v1/newp')
            self.stormIsInWarn('HTTP code 404', msgs)

            self.len(1, await core.callStorm('$x=() for $i in $lib.axon.list() { $x.append($i) } return($x)'))

            size, sha256 = await core.callStorm('return($lib.axon.put($buf))', opts={'vars': {'buf': b'foo'}})

            items = await core.callStorm('$x=() for $i in $lib.axon.list() { $x.append($i) } return($x)')
            self.len(2, items)
            self.eq((2, sha256, size), items[1])

            items = await core.callStorm('$x=() for $i in $lib.axon.list(2) { $x.append($i) } return($x)')
            self.eq([(2, sha256, size)], items)

            # test request timeout
            async def timeout(self):
                await asyncio.sleep(2)

            with mock.patch.object(s_httpapi.ActiveV1, 'get', timeout):
                msgs = await core.stormlist(f'wget --no-ssl-verify https://127.0.0.1:{port}/api/v1/active --timeout 1')
                self.stormIsInWarn('TimeoutError', msgs)

            await visi.addRule((True, ('axon', 'upload')))
            resp = await core.callStorm(wget, opts=opts)
            self.true(resp['ok'])

            opts = {'vars': {'linesbuf': linesbuf, 'jsonsbuf': jsonsbuf, 'asdfbuf': b'asdf'}}
            asdfitem = await core.callStorm('return($lib.axon.put($asdfbuf))', opts=opts)
            linesitem = await core.callStorm('return($lib.axon.put($linesbuf))', opts=opts)
            jsonsitem = await core.callStorm('return($lib.axon.put($jsonsbuf))', opts=opts)

            opts = {'vars': {'sha256': asdfitem[1]}}
            self.eq(('asdf',), await core.callStorm('''
                $items = ()
                for $item in $lib.axon.readlines($sha256) { $items.append($item) }
                return($items)
            ''', opts=opts))

            opts = {'vars': {'sha256': linesitem[1]}}
            self.eq(('vertex.link', 'woot.com'), await core.callStorm('''
                $items = ()
                for $item in $lib.axon.readlines($sha256) { $items.append($item) }
                return($items)
            ''', opts=opts))

            opts = {'vars': {'sha256': jsonsitem[1]}}
            self.eq(({'fqdn': 'vertex.link'}, {'fqdn': 'woot.com'}), await core.callStorm('''
                $items = ()
                for $item in $lib.axon.jsonlines($sha256) { $items.append($item) }
                return($items)
            ''', opts=opts))

            async def waitlist():
                items = await core.callStorm('''
                    $x=()
                    for $i in $lib.axon.list(2, wait=$lib.true, timeout=1) {
                        $x.append($i)
                    }
                    return($x)
                ''')
                return items
            task = core.schedCoro(waitlist())
            await asyncio.sleep(0.1)
            await core.axon.put(b'visi')
            items = await task
            self.len(6, items)
            self.eq(items[5][1], 'e45bbb7e03acacf4d1cca4c16af1ec0c51d777d10e53ed3155bd3d8deb398f3f')

            data = '''John,Doe,120 jefferson st.,Riverside, NJ, 08075
Jack,McGinnis,220 hobo Av.,Phila, PA,09119
"John ""Da Man""",Repici,120 Jefferson St.,Riverside, NJ,08075
Stephen,Tyler,"7452 Terrace ""At the Plaza"" road",SomeTown,SD, 91234
,Blankman,,SomeTown, SD, 00298
"Joan ""the bone"", Anne",Jet,"9th, at Terrace plc",Desert City,CO,00123
Bob,Smith,Little House at the end of Main Street,Gomorra,CA,12345'''
            size, sha256 = await core.axon.put(data.encode())
            sha256 = s_common.ehex(sha256)
            q = '''
            $genr = $lib.axon.csvrows($sha256)
            for $row in $genr {
                $lib.fire(csvrow, row=$row)
            }
            '''
            msgs = await core.stormlist(q, opts={'vars': {'sha256': sha256}})
            rows = [m[1].get('data').get('row') for m in msgs if m[0] == 'storm:fire']
            self.len(7, rows)
            for row in rows:
                self.len(6, row)
            names = [row[0] for row in rows]
            self.len(7, names)
            self.isin('', names)
            self.isin('Bob', names)
            self.isin('John "Da Man"', names)

            data = '''foo\tbar\tbaz
words\tword\twrd'''
            size, sha256 = await core.axon.put(data.encode())
            sha256 = s_common.ehex(sha256)
            # Note: The tab delimiter in the query here is double quoted
            # so that we decode it in the Storm parser.
            q = '''
            $genr = $lib.axon.csvrows($sha256, delimiter="\\t")
            for $row in $genr {
                $lib.fire(csvrow, row=$row)
            }
            '''
            msgs = await core.stormlist(q, opts={'vars': {'sha256': sha256}})
            rows = [m[1].get('data').get('row') for m in msgs if m[0] == 'storm:fire']
            self.eq(rows, [['foo', 'bar', 'baz'], ['words', 'word', 'wrd']])

            with self.raises(s_exc.AuthDeny):
                await core.callStorm('return($lib.axon.metrics())', opts={'user': visi.iden})

            self.eq({
                'file:count': 9,
                'size:bytes': 646,
            }, await core.callStorm('return($lib.axon.metrics())'))

            bin_buf = b'\xbb/$\xc0A\xf1\xbf\xbc\x00_\x82v4\xf6\xbd\x1b'
            binsize, bin256 = await core.axon.put(bin_buf)

            opts = {'vars': {'sha256': s_common.ehex(bin256)}}
            with self.raises(s_exc.BadDataValu):
                self.eq('', await core.callStorm('''
                    $items = ()
                    for $item in $lib.axon.readlines($sha256, errors=$lib.null) {
                        $items.append($item)
                    }
                    return($items)
                ''', opts=opts))

            self.eq(('/$A\x00_v4\x1b',), await core.callStorm('''
                $items = ()
                for $item in $lib.axon.readlines($sha256, errors=ignore) { $items.append($item) }
                return($items)
            ''', opts=opts))

    async def test_storm_lib_axon_perms(self):

        async with self.getTestCore() as core:

            mainview = await core.callStorm('return($lib.view.get().iden)')
            forkview = await core.callStorm('return($lib.view.get().fork().iden)')

            mainlayr = core.getView(mainview).layers[0].iden

            visi = await core.auth.addUser('visi')
            await visi.setPasswd('secret')

            host, port = await core.addHttpsPort(0, host='127.0.0.1')
            core.addHttpApi('/api/v0/test', s_test.HttpReflector, {'cell': core})
            url = f'https://visi:secret@127.0.0.1:{port}/api/v0/test'

            async def _addfile():
                async with await core.axon.upload() as fd:
                    await fd.write(b'{"foo": "bar"}')
                    return await fd.save()

            size, sha256 = await _addfile()

            opts = {'user': visi.iden, 'vars': {'url': url, 'sha256': s_common.ehex(sha256)}}

            # wget

            scmd = 'return($lib.axon.wget($url, ssl=$lib.false).code)'
            await self.asyncraises(s_exc.AuthDeny, core.callStorm(scmd, opts=opts))

            await visi.addRule((True, ('axon', 'upload')))
            self.eq(200, await core.callStorm(scmd, opts=opts))
            await visi.delRule((True, ('axon', 'upload')))

            # wput

            scmd = 'return($lib.axon.wput($sha256, $url, method=post, ssl=$lib.false).code)'
            await self.asyncraises(s_exc.AuthDeny, core.callStorm(scmd, opts=opts))

            await visi.addRule((True, ('axon', 'get')))
            self.eq(200, await core.callStorm(scmd, opts=opts))
            await visi.delRule((True, ('axon', 'get')))

            # urlfile

            opts['view'] = mainview
            scmd = 'yield $lib.axon.urlfile($url, ssl=$lib.false) return($node)'
            await self.asyncraises(s_exc.AuthDeny, core.callStorm(scmd, opts=opts))

            await visi.addRule((True, ('axon', 'upload')))
            await self.asyncraises(s_exc.AuthDeny, core.callStorm(scmd, opts=opts))

            await visi.addRule((True, ('node', 'add', 'file:bytes')), gateiden=mainlayr)
            await self.asyncraises(s_exc.AuthDeny, core.callStorm(scmd, opts=opts))

            await visi.addRule((True, ('node', 'add', 'inet:urlfile')), gateiden=mainlayr)
            self.nn(await core.callStorm(scmd, opts=opts))

            # won't work in another view
            opts['view'] = forkview
            await self.asyncraises(s_exc.AuthDeny, core.callStorm(scmd, opts=opts))
            opts.pop('view')

            await visi.delRule((True, ('axon', 'upload')))

            # del

            scmd = 'return($lib.axon.del($sha256))'
            await self.asyncraises(s_exc.AuthDeny, core.callStorm(scmd, opts=opts))

            await visi.addRule((True, ('axon', 'del')))
            self.true(await core.callStorm(scmd, opts=opts))
            await visi.delRule((True, ('axon', 'del')))
            await _addfile()

            # dels

            scmd = 'return($lib.axon.dels(($sha256,)))'
            await self.asyncraises(s_exc.AuthDeny, core.callStorm(scmd, opts=opts))

            await visi.addRule((True, ('axon', 'del')))
            self.eq([True], await core.callStorm(scmd, opts=opts))
            await visi.delRule((True, ('axon', 'del')))
            await _addfile()

            # list

            scmd = '$x=$lib.null for $x in $lib.axon.list() { } return($x)'
            await self.asyncraises(s_exc.AuthDeny, core.callStorm(scmd, opts=opts))

            await visi.addRule((True, ('axon', 'has')))
            self.nn(await core.callStorm(scmd, opts=opts))
            await visi.delRule((True, ('axon', 'has')))

            # readlines

            scmd = '$x=$lib.null for $x in $lib.axon.readlines($sha256) { } return($x)'
            await self.asyncraises(s_exc.AuthDeny, core.callStorm(scmd, opts=opts))

            await visi.addRule((True, ('axon', 'get')))
            self.nn(await core.callStorm(scmd, opts=opts))
            await visi.delRule((True, ('axon', 'get')))

            # jsonlines

            scmd = '$x=$lib.null for $x in $lib.axon.jsonlines($sha256) { } return($x)'
            await self.asyncraises(s_exc.AuthDeny, core.callStorm(scmd, opts=opts))

            await visi.addRule((True, ('axon', 'get')))
            self.nn(await core.callStorm(scmd, opts=opts))
            await visi.delRule((True, ('axon', 'get')))

            # csvrows

            scmd = '$x=$lib.null for $x in $lib.axon.csvrows($sha256) { } return($x)'
            await self.asyncraises(s_exc.AuthDeny, core.callStorm(scmd, opts=opts))

            await visi.addRule((True, ('axon', 'get')))
            self.nn(await core.callStorm(scmd, opts=opts))
            await visi.delRule((True, ('axon', 'get')))

            # metrics

            scmd = 'return($lib.axon.metrics())'
            await self.asyncraises(s_exc.AuthDeny, core.callStorm(scmd, opts=opts))

            await visi.addRule((True, ('axon', 'has')))
            self.nn(await core.callStorm(scmd, opts=opts))
            await visi.delRule((True, ('axon', 'has')))

    async def test_storm_lib_export(self):

        async with self.getTestCore() as core:
            await core.nodes('[inet:dns:a=(vertex.link, 1.2.3.4)]')
            size, sha256 = await core.callStorm('return( $lib.export.toaxon(${.created}) )')
            byts = b''.join([b async for b in core.axon.get(s_common.uhex(sha256))])
            self.isin(b'vertex.link', byts)

            with self.raises(s_exc.BadArg):
                await core.callStorm('return( $lib.export.toaxon(${.created}, (bad, opts,)) )')

    async def test_storm_nodes_edges(self):

        async with self.getTestCore() as core:

            iden = await core.callStorm('[ ou:industry=* ] return($node.iden())')

            opts = {'vars': {'iden': iden}}

            nodes = await core.nodes('[ inet:ip=1.2.3.4 ] $node.addEdge(refs, $iden) -(refs)> ou:industry', opts=opts)
            self.eq(nodes[0].iden(), iden)

            nodes = await core.nodes('ou:industry for ($verb, $n2iden) in $node.edges(reverse=(1)) { -> { yield $n2iden } }')
            self.len(1, nodes)
            self.eq('inet:ip', nodes[0].ndef[0])

            nodes = await core.nodes('ou:industry for ($verb, $n2iden) in $node.edges(reverse=(0)) { -> { yield $n2iden } }')
            self.len(0, nodes)

            nodes = await core.nodes('inet:ip=1.2.3.4 for ($verb, $n2iden) in $node.edges(reverse=(1)) { -> { yield $n2iden } }')
            self.len(0, nodes)

            nodes = await core.nodes('inet:ip=1.2.3.4 for ($verb, $n2iden) in $node.edges() { -> { yield $n2iden } }')
            self.len(1, nodes)
            self.eq('ou:industry', nodes[0].ndef[0])

            nodes = await core.nodes('[ inet:ip=1.2.3.4 ] $node.delEdge(refs, $iden) -(refs)> ou:industry', opts=opts)
            self.len(0, nodes)

            with self.raises(s_exc.BadCast):
                await core.nodes('ou:industry $node.addEdge(refs, bar)')

            with self.raises(s_exc.BadCast):
                await core.nodes('ou:industry $node.delEdge(refs, bar)')

            fakebuid = s_common.ehex(s_common.buid('newp'))
            with self.raises(s_exc.BadArg):
                await core.nodes(f'ou:industry $node.addEdge(refs, {fakebuid})')

            with self.raises(s_exc.BadArg):
                await core.nodes(f'ou:industry $node.delEdge(refs, {fakebuid})')

    async def test_storm_layer_lift(self):

        async with self.getTestCore() as core:

            viewiden = await core.callStorm('return($lib.view.get().fork().iden)')
            q = '[ ou:org=* :name=foobar +#hehe ] $node.data.set(foo, bar) return($node.iden())'
            basenode = await core.callStorm(q)

            opts = {'view': viewiden}
            nodeiden = await core.callStorm('''
                [ ou:org=* :name=foobar +#hehe ]
                $node.data.set(foo, bar)
                return($node.iden())
            ''', opts=opts)

            nodeiden2 = await core.callStorm('[test:str=yup] $node.data.set(foo, yup) return ($node.iden())',
                                             opts=opts)

            self.len(2, await core.nodes('ou:org +:name=foobar +#hehe', opts=opts))

            nodes = await core.nodes('yield $lib.layer.get().liftByNodeData(foo)', opts=opts)
            self.len(2, nodes)
            self.eq(set((nodeiden, nodeiden2)), {node.iden() for node in nodes})

            nodes = await core.nodes('yield $lib.layer.get().liftByNodeData(foo)')
            self.len(1, nodes)
            self.eq(nodes[0].iden(), basenode)

            nodes = await core.nodes('yield $lib.layer.get().liftByProp(ou:org)', opts=opts)
            self.len(1, nodes)
            self.eq(nodes[0].iden(), nodeiden)

            nodes = await core.nodes('yield $lib.layer.get().liftByProp(ou:org:name, foobar)', opts=opts)
            self.len(1, nodes)
            self.eq(nodes[0].iden(), nodeiden)

            nodes = await core.nodes('yield $lib.layer.get().liftByProp(ou:org:name, foo, "^=")', opts=opts)
            self.len(1, nodes)
            self.eq(nodes[0].iden(), nodeiden)

            nodes = await core.nodes('yield $lib.layer.get().liftByProp(".created")', opts=opts)
            self.len(2, nodes)
            self.eq(nodes[0].iden(), nodeiden)

            nodes = await core.nodes('yield $lib.layer.get().liftByTag(hehe)', opts=opts)
            self.len(1, nodes)
            self.eq(nodes[0].iden(), nodeiden)

            nodes = await core.nodes('yield $lib.layer.get().liftByTag(hehe, ou:org)', opts=opts)
            self.len(1, nodes)
            self.eq(nodes[0].iden(), nodeiden)

            with self.raises(s_exc.NoSuchProp):
                await core.nodes('yield $lib.layer.get().liftByProp(newp)', opts=opts)

            with self.raises(s_exc.NoSuchForm):
                await core.nodes('yield $lib.layer.get().liftByTag(newp, newp)', opts=opts)

            # Comparators are validated
            with self.raises(s_exc.NoSuchCmpr):
                await core.nodes('yield $lib.layer.get().liftByProp(ou:org:name, foo, "^#$%@")', opts=opts)

            # Type safety still matters
            with self.raises(s_exc.BadTypeValu):
                await core.nodes('yield $lib.layer.get().liftByProp(ou:org, not_a_guid)', opts=opts)

    async def test_stormtypes_number(self):

        async with self.getTestCore() as core:

            with self.raises(s_exc.BadCast):
                s_stormtypes.Number('beepbeep')

            huge = s_stormtypes.Number(1.23)

            self.eq(huge, 1.23)
            self.ne(huge, 'foo')
            self.lt(huge, 2.34)
            self.eq(huge + 2.34, 3.57)
            self.eq(huge - 0.23, 1.0)
            self.eq(huge * 1.0, 1.23)
            self.eq(huge / 1.0, 1.23)
            self.eq(huge % 1.0, 0.23)
            self.eq(huge ** 2, 1.5129)
            self.eq(huge ** 2.0, 1.5129)
            self.eq(huge ** s_stormtypes.Number(2), 1.5129)
            self.eq(huge, float(huge))

            with self.assertRaises(TypeError):
                self.lt(huge, 'foo')

            with self.assertRaises(TypeError):
                huge + 'foo'

            with self.assertRaises(TypeError):
                huge - 'foo'

            with self.assertRaises(TypeError):
                huge * 'foo'

            with self.assertRaises(TypeError):
                huge / 'foo'

            with self.assertRaises(TypeError):
                huge ** 'foo'

            with self.assertRaises(TypeError):
                huge % 'foo'

            self.eq(15.0, await core.callStorm('return($lib.math.number(0xf))'))
            self.eq(15.0, await core.callStorm('return($lib.math.number($lib.math.number(0xf)))'))
            self.eq(1.23, await core.callStorm('return($lib.math.number(1.23).tofloat())'))
            self.eq('1.23', await core.callStorm('return($lib.math.number(1.23).tostr())'))
            self.eq(1, await core.callStorm('return($lib.math.number(1.23).toint())'))
            self.eq(2, await core.callStorm('return($lib.math.number(1.23).toint(rounding=ROUND_UP))'))

            with self.raises(s_exc.BadCast):
                await core.callStorm('return($lib.math.number((null)))')
            with self.raises(s_exc.BadCast):
                await core.callStorm('return($lib.math.number(newp))')

            with self.raises(s_exc.StormRuntimeError):
                await core.callStorm('return($lib.math.number(1.23).toint(rounding=NEWP))')

            self.eq(0.0123, await core.callStorm('return($lib.math.number(1.23).scaleb(-2))'))

            msgs = await core.stormlist('$lib.print((1.23))')
            self.eq(msgs[1][1]['mesg'], '1.23')

            q = '''
            [ inet:fqdn=foo.com ]
            $foo = (1.23)
            $bar = $node
            [ entity:contact=(test, $foo, $bar) ]
            '''
            self.len(2, await core.nodes(q))

            valu = '1.000000000000000000001'

            await core.addTagProp('huge', ('hugenum', {}), {})
            await core.addFormProp('test:str', '_hugearray', ('array', {'type': 'hugenum'}), {})

            nodes = await core.nodes(f'[econ:acct:balance=* :amount=({valu})]')
            self.eq(nodes[0].get('amount'), valu)

            nodes = await core.nodes(f'econ:acct:balance:amount=({valu})')
            self.len(1, nodes)

            nodes = await core.nodes(f'[test:hugenum=({valu})]')
            self.eq(nodes[0].ndef[1], valu)

            nodes = await core.nodes(f'test:hugenum=({valu})')
            self.len(1, nodes)

            nodes = await core.nodes(f'econ:acct:balance:amount +:amount=({valu})')
            self.len(1, nodes)

            nodes = await core.nodes(f'[test:str=foo +#foo:huge=({valu})]')
            self.len(1, nodes)
            self.eq(nodes[0].getTagProp('foo', 'huge'), valu)

            nodes = await core.nodes(f'#foo:huge=({valu})')
            self.len(1, nodes)

            nodes = await core.nodes(f'test:str#foo:huge=({valu})')
            self.len(1, nodes)

            nodes = await core.nodes(f'[test:str=bar :_hugearray=(({valu}), ({valu}))]')
            self.len(1, nodes)
            self.eq(nodes[0].get('_hugearray'), [valu, valu])

            nodes = await core.nodes(f'test:str:_hugearray*[=({valu})]')
            self.len(1, nodes)

    async def test_storm_stor_readonly(self):
        async with self.getTestCore() as core:
            udef = await core.addUser('user')
            user = udef.get('iden')

            q = '$user=$lib.auth.users.get($iden) $user.name = $newname'
            msgs = await core.stormlist(q, opts={'readonly': True,
                                                 'vars': {
                                                     'iden': user,
                                                     'newname': 'oops'
                                                 }})

            self.stormIsInErr('Setting name on auth:user is not marked readonly safe.', msgs)

            mesg = 'Storm runtime is in readonly mode, cannot create or edit nodes and other graph data.'

            q = '$user=$lib.auth.users.get($iden) $user.profile.foo = bar'
            msgs = await core.stormlist(q, opts={'readonly': True,
                                                 'vars': {'iden': user}})

            self.stormIsInErr(mesg, msgs)

            q = '$user=$lib.auth.users.get($iden) $user.vars.foo = bar'
            msgs = await core.stormlist(q, opts={'readonly': True,
                                                 'vars': {'iden': user}})

            self.stormIsInErr(mesg, msgs)

            q = '$lib.debug=$lib.true return($lib.debug)'
            debug = await core.callStorm(q, opts={'readonly': True,
                                                  'vars': {'iden': user}})
            self.true(debug)

            await core.callStorm('[inet:fqdn=foo]')

            q = '''
                $user=$lib.auth.users.get($iden)
                inet:fqdn=foo
                $user.vars.foo = bar
            '''
            msgs = await core.stormlist(q, opts={'readonly': True, 'vars': {'iden': user}})
            self.stormIsInErr(mesg, msgs)

            q = '$lib.pkg.add(({}))'
            msgs = await core.stormlist(q, opts={'readonly': True, 'vars': {'iden': user}})
            self.stormIsInErr('$lib.pkg.add() is not marked readonly safe.', msgs)

    async def test_storm_view_counts(self):

        async with self.getTestCore() as core:

            await core.addTagProp('score', ('int', {}), {})

            view2 = await core.view.fork()
            forkopts = {'view': view2['iden']}

            q = '''[
                inet:ip=([4, 1])
                inet:ip=([4, 2])
                inet:ip=([4, 3])
                :asn=4

                (ou:org=*
                 ou:org=*
                 :names=(foo, bar))

                .seen=2020
                .univarray=(1, 2)
                +#foo:score=2

                test:arrayform=(1,2,3)
                test:arrayform=(2,3,4)
            ]'''
            await core.nodes(q)

            q = '''[
                inet:ip=([4, 4])
                inet:ip=([4, 5])
                inet:ip=([4, 6])
                :asn=4

                (ou:org=*
                 ou:org=*
                 :names=(foo, bar))

                .seen=2020
                .univarray=(1, 2)
                +#foo:score=2

                test:arrayform=(3,4,5)
                test:arrayform=(4,5,6)
            ]'''
            await core.nodes(q, opts=forkopts)

            q = 'return($lib.view.get().getPropCount(inet:ip:asn))'
            self.eq(6, await core.callStorm(q, opts=forkopts))

            q = 'return($lib.view.get().getPropCount(inet:ip:asn, valu=1))'
            self.eq(0, await core.callStorm(q, opts=forkopts))

            q = 'return($lib.view.get().getPropCount(inet:ip:loc, valu=1))'
            self.eq(0, await core.callStorm(q, opts=forkopts))

            q = 'return($lib.view.get().getPropCount(inet:ip:asn, valu=4))'
            self.eq(6, await core.callStorm(q, opts=forkopts))

            q = 'return($lib.view.get().getPropCount(inet:ip.seen, valu=2020))'
            self.eq(6, await core.callStorm(q, opts=forkopts))

            q = 'return($lib.view.get().getPropCount(".seen", valu=2020))'
            self.eq(10, await core.callStorm(q, opts=forkopts))

            q = 'return($lib.view.get().getPropCount(inet:ip, valu=([4, 1])))'
            self.eq(1, await core.callStorm(q, opts=forkopts))

            q = 'return($lib.view.get().getPropCount(ou:org:names, valu=(foo, bar)))'
            self.eq(4, await core.callStorm(q, opts=forkopts))

            q = 'return($lib.view.get().getPropCount(".univarray", valu=(1, 2)))'
            self.eq(10, await core.callStorm(q, opts=forkopts))

            with self.raises(s_exc.NoSuchProp):
                q = 'return($lib.view.get().getPropCount(newp, valu=1))'
                await core.callStorm(q, opts=forkopts)

            q = 'return($lib.view.get().getPropArrayCount(ou:org:names))'
            self.eq(8, await core.callStorm(q, opts=forkopts))

            q = 'return($lib.view.get().getPropArrayCount(ou:org:names, valu=foo))'
            self.eq(4, await core.callStorm(q, opts=forkopts))

            q = 'return($lib.view.get().getPropArrayCount(".univarray", valu=2))'
            self.eq(10, await core.callStorm(q, opts=forkopts))

            q = 'return($lib.view.get().getPropArrayCount(test:arrayform, valu=3))'
            self.eq(3, await core.callStorm(q, opts=forkopts))

            with self.raises(s_exc.NoSuchProp):
                q = 'return($lib.view.get().getPropArrayCount(newp, valu=1))'
                await core.callStorm(q, opts=forkopts)

            with self.raises(s_exc.BadTypeValu):
                q = 'return($lib.view.get().getPropArrayCount(inet:ip, valu=([4, 1])))'
                await core.callStorm(q, opts=forkopts)

            q = 'return($lib.view.get().getTagPropCount(foo, score))'
            self.eq(10, await core.callStorm(q, opts=forkopts))

            q = 'return($lib.view.get().getTagPropCount(foo, score, valu=2))'
            self.eq(10, await core.callStorm(q, opts=forkopts))

            q = 'return($lib.view.get().getTagPropCount(foo, score, form=ou:org, valu=2))'
            self.eq(4, await core.callStorm(q, opts=forkopts))

            with self.raises(s_exc.NoSuchTagProp):
                q = 'return($lib.view.get().getTagPropCount(foo, newp, valu=2))'
                await core.callStorm(q, opts=forkopts)

    async def test_view_quorum(self):

        async with self.getTestCore() as core:

            root = core.auth.rootuser
            visi = await core.auth.addUser('visi')
            newp = await core.auth.addUser('newp')

            await visi.addRule((True, ('view', 'add')))
            await visi.addRule((True, ('view', 'read')))

            await newp.addRule((True, ('view', 'add')))
            await newp.addRule((True, ('view', 'read')))

            ninjas = await core.auth.addRole('ninjas')

            with self.raises(s_exc.BadState):
                core.getView().reqParentQuorum()

            vdef = await core.getView().fork()
            with self.raises(s_exc.BadState):
                core.getView(vdef['iden']).reqParentQuorum()

            with self.raises(s_exc.AuthDeny):
                opts = {'user': visi.iden, 'vars': {'role': ninjas.iden}}
                await core.callStorm('return($lib.view.get().set(quorum, ({"count": 1, "roles": [$role]})))', opts=opts)

            opts = {'vars': {'role': ninjas.iden}}
            quorum = await core.callStorm('return($lib.view.get().set(quorum, ({"count": 1, "roles": [$role]})))', opts=opts)

            # coverage mop up for edge cases...
            with self.raises(s_exc.CantMergeView):
                await core.getView(vdef['iden']).mergeAllowed()

            await core.getView(vdef['iden']).detach()

            fork00 = await core.callStorm('return($lib.view.get().fork().iden)')

            with self.raises(s_exc.BadState):
                await core.callStorm('$lib.view.get().setMergeComment("that doesnt exist")', opts={'user': root.iden, 'view': fork00})

            msgs = await core.stormlist('[ inet:fqdn=vertex.link ]', opts={'view': fork00})
            self.stormHasNoWarnErr(msgs)

            nodes = await core.nodes('inet:fqdn')
            self.len(0, nodes)

            with self.raises(s_exc.SynErr):
                await core.callStorm('$lib.view.get().merge()', opts={'view': fork00})

            with self.raises(s_exc.BadState):
                core.getView(fork00).reqValidVoter(visi.iden)

            with self.raises(s_exc.AuthDeny):
                await core.callStorm('$lib.view.get().setMergeRequest()', opts={'user': visi.iden, 'view': fork00})

            merge = await core.callStorm('return($lib.view.get().setMergeRequest(comment=woot))', opts={'view': fork00})
            self.nn(merge['iden'])
            self.nn(merge['created'])
            self.eq(merge['comment'], 'woot')
            self.eq(merge['creator'], core.auth.rootuser.iden)
            self.none(merge.get('updated'))

            merging = 'return($lib.view.get().getMergingViews()) '

            self.eq([fork00], await core.callStorm(merging))

            with self.raises(s_exc.AuthDeny):
                core.getView(fork00).reqValidVoter(root.iden)

            await core.callStorm('$lib.view.get().setMergeComment("mergin some dataaz")', opts={'view': fork00})

            merge = await core.callStorm('return($lib.view.get().getMergeRequest())', opts={'view': fork00})
            self.nn(merge['iden'])
            self.nn(merge['created'])
            self.nn(merge['updated'])
            self.gt(merge['updated'], merge['created'])
            self.eq(merge['comment'], 'mergin some dataaz')
            self.eq(merge['creator'], core.auth.rootuser.iden)

            with self.raises(s_exc.AuthDeny):
                await core.callStorm('$lib.view.get().setMergeVote()', opts={'view': fork00})

            with self.raises(s_exc.AuthDeny):
                await core.callStorm('$lib.view.get().setMergeVote()', opts={'user': visi.iden, 'view': fork00})

            await visi.grant(ninjas.iden)
            await newp.grant(ninjas.iden)

            opts = {'user': visi.iden, 'view': fork00}
            vote = await core.callStorm('return($lib.view.get().setMergeVote(approved=(false), comment=fixyourstuff))', opts=opts)
            self.nn(vote['offset'])
            self.nn(vote['created'])
            self.false(vote['approved'])
            self.eq(vote['user'], visi.iden)
            self.eq(vote['comment'], 'fixyourstuff')

            forkview = core.getView(fork00)

            with self.raises(s_exc.BadState):
                await core.callStorm('$lib.view.get().setMergeVoteComment("wait that doesnt exist")', opts={'view': fork00, 'user': newp.iden})

            with self.raises(s_exc.AuthDeny):
                await core.callStorm('$lib.view.get().setMergeComment("no wait you cant do that")', opts={'view': fork00, 'user': newp.iden})

            await core.callStorm('$lib.view.get().setMergeVoteComment("no really, fix your stuff")', opts=opts)
            votes = [vote async for vote in forkview.getMergeVotes()]
            self.len(1, votes)
            self.eq(votes[0]['comment'], 'no really, fix your stuff')
            self.nn(votes[0]['updated'])
            self.gt(votes[0]['updated'], votes[0]['created'])

            opts = {'user': newp.iden, 'view': fork00}
            vote = await core.callStorm('return($lib.view.get().setMergeVote())', opts=opts)
            self.nn(vote['offset'])
            self.nn(vote['created'])
            self.true(vote['approved'])
            self.eq(vote['user'], newp.iden)

            summary = await core.callStorm('return($lib.view.get().getMergeRequestSummary())', opts={'view': fork00})
            self.nn(summary['merge'])
            self.nn(summary['quorum'])
            self.nn(summary['offset'])
            self.len(2, summary['votes'])
            self.false(summary['merging'])

            with self.raises(s_exc.AuthDeny):
                opts = {'user': newp.iden, 'view': fork00, 'vars': {'visi': visi.iden}}
                await core.callStorm('return($lib.view.get().delMergeVote(useriden=$visi))', opts=opts)

            # removing the last veto triggers the merge
            opts = {'user': visi.iden, 'view': fork00}
            await core.callStorm('return($lib.view.get().delMergeVote())', opts=opts)

            self.true(forkview.merging)
            self.true(forkview.layers[0].readonly)

            self.true(await forkview.waitfini(timeout=12))

            self.none(core.getView(fork00))
            nodes = await core.nodes('inet:fqdn')
            self.len(2, nodes)

            # previously successful merges
            self.len(1, await core.callStorm('$list = ([]) for $merge in $lib.view.get().getMerges() { $list.append($merge) } fini { return($list) }'))

            # current open merge requests
            self.eq([], await core.callStorm(merging))

            # test out the delMergeRequest logic / cleanup
            forkdef = await core.getView().fork()

            fork = core.getView(forkdef.get('iden'))

            opts = {'view': fork.iden}
            self.nn(await core.callStorm('return($lib.view.get().setMergeRequest())', opts=opts))
            self.eq([fork.iden], await core.callStorm(merging))

            # confirm that you may re-parent to a view with a merge request
            layr = await core.addLayer()
            vdef = await core.addView({'layers': (layr['iden'],)})
            await core.getView(vdef['iden']).setViewInfo('parent', fork.iden)

            opts = {'view': fork.iden, 'user': visi.iden}
            self.nn(await core.callStorm('return($lib.view.get().setMergeVote(approved=(false)))', opts=opts))
            self.len(1, [vote async for vote in fork.getMergeVotes()])

            opts = {'view': fork.iden}
            self.nn(await core.callStorm('return($lib.view.get().delMergeRequest())', opts=opts))
            self.len(0, [vote async for vote in fork.getMergeVotes()])

            self.eq([], await core.callStorm(merging))

            # test coverage for beholder progress events...
            forkdef = await core.getView().fork()
            fork = core.getView(forkdef.get('iden'))

            opts = {'view': fork.iden}
            await core.stormlist('[ inet:ip=1.2.3.0/20 ]', opts=opts)
            await core.callStorm('return($lib.view.get().setMergeRequest())', opts=opts)

            self.eq([fork.iden], await core.callStorm(merging))

            nevents = 8
            if s_common.envbool('SYNDEV_NEXUS_REPLAY'):
                # view:merge:vote:set fires twice
                nevents += 1
            waiter = core.waiter(nevents, 'cell:beholder')

            opts = {'view': fork.iden, 'user': visi.iden}
            await core.callStorm('return($lib.view.get().setMergeVote())', opts=opts)

            msgs = await waiter.wait(timeout=12)
            self.eq(msgs[0][1]['event'], 'view:merge:vote:set')
            self.eq(msgs[0][1]['info']['vote']['user'], visi.iden)

            self.eq(msgs[1][1]['event'], 'view:merge:init')
            self.eq(msgs[1][1]['info']['merge']['creator'], core.auth.rootuser.iden)
            self.eq(msgs[1][1]['info']['votes'][0]['user'], visi.iden)

            self.eq(msgs[-2][1]['info']['merge']['creator'], core.auth.rootuser.iden)
            self.eq(msgs[-2][1]['event'], 'view:merge:prog')
            self.eq(msgs[-2][1]['info']['merge']['creator'], core.auth.rootuser.iden)
            self.eq(msgs[-2][1]['info']['votes'][0]['user'], visi.iden)

            self.eq(msgs[-1][1]['event'], 'view:merge:fini')
            self.eq(msgs[-1][1]['info']['merge']['creator'], core.auth.rootuser.iden)
            self.eq(msgs[-1][1]['info']['votes'][0]['user'], visi.iden)

            self.eq([], await core.callStorm(merging))

            # merge a view with a fork
            mainview = core.getView()
            fork00 = await mainview.fork()
            midfork = core.getView(fork00['iden'])

            fork01 = await midfork.fork()
            fork01_iden = fork01['iden']
            self.true(midfork.hasKids())

            opts = {'view': midfork.iden}
            await core.callStorm('return($lib.view.get().setMergeRequest())', opts=opts)

            self.eq([midfork.iden], await core.callStorm(merging))

            layridens = [lyr['iden'] for lyr in fork01['layers'] if lyr['iden'] != midfork.layers[0].iden]
            events = [
                {'event': 'view:setlayers', 'info': {'iden': fork01_iden, 'layers': layridens}},
                {'event': 'view:set', 'info': {'iden': fork01_iden, 'name': 'parent', 'valu': mainview.iden}}
            ]
            task = core.schedCoro(s_test.waitForBehold(core, events))

            opts = {'view': midfork.iden, 'user': visi.iden}
            await core.callStorm('return($lib.view.get().setMergeVote())', opts=opts)

            self.true(await midfork.waitfini(timeout=12))

            await asyncio.wait_for(task, timeout=5)

            self.eq([], await core.callStorm(merging))

            leaffork = core.getView(fork01['iden'])
            self.false(leaffork.hasKids())

            self.len(2, leaffork.layers)
            self.eq(leaffork.parent, core.getView())

            # test coverage for bad state for merge request
            opts = {'view': fork01['iden']}
            await core.callStorm('return($lib.view.get().setMergeRequest())', opts=opts)
            self.eq([fork01['iden']], await core.callStorm(merging))

            core.getView().layers[0].readonly = True
            with self.raises(s_exc.BadState):
                await core.callStorm('return($lib.view.get().setMergeRequest())', opts=opts)

            core.getView().layers[0].readonly = False
            await core.callStorm('return($lib.view.get().fork())', opts=opts)

            # setup a new merge and make a mirror...
            forkdef = await core.getView().fork()
            fork = core.getView(forkdef.get('iden'))

            opts = {'view': fork.iden}
            await core.stormlist('[ inet:ip=5.5.5.5 ]', opts=opts)
            await core.callStorm('return($lib.view.get().setMergeRequest())', opts=opts)

            self.eq(set([fork.iden, fork01['iden']]), set(await core.callStorm(merging)))

            # hamstring the runViewMerge method on the new view
            async def fake():
                return
            fork.runViewMerge = fake

            # vote to merge and set it off....
            opts = {'view': fork.iden, 'user': visi.iden}
            await core.callStorm('return($lib.view.get().setMergeVote())', opts=opts)

            await core.sync()

            await core.runBackup(name='lead00', wait=True)
            await core.runBackup(name='mirror00', wait=True)

            # test that when a leader restarts it fires and completes the merge
            dirn = s_common.genpath(core.dirn, 'backups', 'lead00')
            async with self.getTestCore(dirn=dirn) as lead:
                while lead.getView(fork.iden) is not None:
                    await asyncio.sleep(0.1)
                self.len(1, await lead.nodes('inet:ip=5.5.5.5'))

            # test that a mirror starts without firing the merge and then fires it on promotion
            dirn = s_common.genpath(core.dirn, 'backups', 'mirror00')
            async with self.getTestCore(conf={'mirror': core.getLocalUrl()}, dirn=dirn) as mirror:
                await mirror.sync()
                view = mirror.getView(fork.iden)
                layr = view.layers[0]
                await mirror.promote(graceful=False)
                self.true(await view.waitfini(6))
                self.true(await layr.waitfini(6))
                self.len(1, await mirror.nodes('inet:ip=5.5.5.5'))

            msgs = await core.stormlist('$lib.view.get().set(quorum, $lib.null)')
            self.stormHasNoWarnErr(msgs)

            with self.raises(s_exc.BadState):
                await core.callStorm(merging)

    async def test_storm_lib_axon_read_unpack(self):

        async with self.getTestCore() as core:

            visi = await core.auth.addUser('visi')

            orig_axoninfo = core.axoninfo
            core.axoninfo = {'features': {}}
            data = struct.pack('>Q', 1)
            size, sha256 = await core.axon.put(data)
            sha256_s = s_common.ehex(sha256)
            q = 'return($lib.axon.unpack($sha256, fmt=">Q"))'
            await self.asyncraises(s_exc.FeatureNotSupported,
                                   core.callStorm(q, opts={'vars': {'sha256': sha256_s}}))
            core.axoninfo = orig_axoninfo

            data = b'vertex.link'
            size, sha256 = await core.axon.put(data)
            sha256_s = s_common.ehex(sha256)

            _, emptyhash = await core.axon.put(b'')
            emptyhash = s_common.ehex(emptyhash)

            opts = {'user': visi.iden, 'vars': {'sha256': sha256_s, 'emptyhash': emptyhash}}
            await self.asyncraises(s_exc.AuthDeny,
                core.callStorm('return($lib.axon.read($sha256, offs=3, size=3))', opts=opts))
            await visi.addRule((True, ('axon', 'get')))

            q = 'return($lib.axon.read($sha256, offs=3, size=3))'
            self.eq(b'tex', await core.callStorm(q, opts=opts))
            q = 'return($lib.axon.read($sha256, offs=7, size=4))'
            self.eq(b'link', await core.callStorm(q, opts=opts))
            q = 'return($lib.axon.read($sha256, offs=11, size=1))'
            self.eq(b'', await core.callStorm(q, opts=opts))

            q = 'return($lib.axon.read($emptyhash))'
            self.eq(b'', await core.callStorm(q, opts=opts))

            q = 'return($lib.axon.read($sha256, size=0))'
            await self.asyncraises(s_exc.BadArg, core.callStorm(q, opts=opts))
            q = 'return($lib.axon.read($sha256, offs=-1, size=1))'
            await self.asyncraises(s_exc.BadArg, core.callStorm(q, opts=opts))
            q = 'return($lib.axon.read($sha256, size=2097152))'
            await self.asyncraises(s_exc.BadArg, core.callStorm(q, opts=opts))

            intdata = struct.pack('>QQQ', 1, 2, 3)
            size, sha256 = await core.axon.put(intdata)
            sha256_s = s_common.ehex(sha256)
            opts = {'user': visi.iden, 'vars': {'sha256': sha256_s}}

            await visi.delRule((True, ('axon', 'get')))
            q = 'return($lib.axon.unpack($sha256, fmt=">Q"))'
            await self.asyncraises(s_exc.AuthDeny, core.callStorm(q, opts=opts))
            await visi.addRule((True, ('axon', 'get')))

            q = 'return($lib.axon.unpack($sha256, fmt=">Q"))'
            self.eq((1,), await core.callStorm(q, opts=opts))
            q = 'return($lib.axon.unpack($sha256, fmt=">Q", offs=8))'
            self.eq((2,), await core.callStorm(q, opts=opts))
            q = 'return($lib.axon.unpack($sha256, fmt=">Q", offs=16))'
            self.eq((3,), await core.callStorm(q, opts=opts))
            q = 'return($lib.axon.unpack($sha256, fmt=">QQ", offs=8))'
            self.eq((2, 3), await core.callStorm(q, opts=opts))

            q = 'return($lib.axon.unpack($sha256, fmt="not a valid format"))'
            await self.asyncraises(s_exc.BadArg, core.callStorm(q, opts=opts))

            q = 'return($lib.axon.unpack($sha256, fmt=">Q", offs=24))'
            await self.asyncraises(s_exc.BadDataValu, core.callStorm(q, opts=opts))<|MERGE_RESOLUTION|>--- conflicted
+++ resolved
@@ -2573,14 +2573,8 @@
     async def test_storm_lib_time(self):
 
         async with self.getTestCore() as core:
-<<<<<<< HEAD
-
-            self.eq(20000, await core.callStorm('return($lib.time.fromunix(20))'))
-=======
-            nodes = await core.nodes('[ ps:person="*" :dob = $lib.time.fromunix(20) ]')
-            self.len(1, nodes)
-            self.eq(20000000, nodes[0].get('dob'))
->>>>>>> d4a9c27d
+
+            self.eq(20000000, await core.callStorm('return($lib.time.fromunix(20))'))
 
             query = '''$valu="10/1/2017 2:52"
             $parsed=$lib.time.parse($valu, "%m/%d/%Y %H:%M")
