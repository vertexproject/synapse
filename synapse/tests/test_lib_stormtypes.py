import re
import bz2
import gzip
import base64
import struct
import asyncio
import hashlib
import binascii
import datetime
import contextlib

from datetime import timezone as tz
from unittest import mock

import synapse.exc as s_exc
import synapse.common as s_common

import synapse.lib.json as s_json
import synapse.lib.time as s_time
import synapse.lib.storm as s_storm
import synapse.lib.hashset as s_hashset
import synapse.lib.httpapi as s_httpapi
import synapse.lib.modelrev as s_modelrev
import synapse.lib.stormtypes as s_stormtypes

import synapse.tests.utils as s_test
import synapse.tests.files as s_test_files

from synapse.tests.utils import alist

MINSECS = 60
HOURSECS = 60 * MINSECS
DAYSECS = 24 * HOURSECS

class Newp:
    def __bool__(self):
        raise s_exc.SynErr(mesg='newp')

    def __int__(self):
        raise s_exc.SynErr(mesg='newp')

    def __str__(self):
        raise s_exc.SynErr(mesg='newp')

    def __repr__(self):
        return 'Newp'

linesbuf = b'''
vertex.link
woot.com
'''.strip(b'\n')

jsonsbuf = b'''
{"fqdn": "vertex.link"}
{"fqdn": "woot.com"}
'''.strip(b'\n')

class StormTypesTest(s_test.SynTest):

    async def test_stormtypes_copy(self):

        async with self.getTestCore() as core:
            item = await core.callStorm('''
            $item = ({"foo": {"bar": "baz"}, "hehe": []})
            $copy = $lib.copy($item)
            $item.foo.bar = hehe
            $copy.hehe.append(lolz)
            return($copy)
            ''')
            self.eq('baz', item['foo']['bar'])
            self.eq(['lolz'], item['hehe'])

            item = await core.callStorm('''
            $item = ([1, 2, 3])
            $copy = $lib.copy($item)
            $item.append((4))
            return($copy)
            ''')
            self.eq((1, 2, 3), item)

            self.eq('woot', await core.callStorm('return($lib.copy(woot))'))
            self.eq(10, await core.callStorm('return($lib.copy((10)))'))
            self.eq(None, await core.callStorm('return($lib.copy($lib.null))'))
            self.eq(True, await core.callStorm('return($lib.copy($lib.true))'))
            self.eq(False, await core.callStorm('return($lib.copy($lib.false))'))
            self.eq(b'V', await core.callStorm('return($lib.copy($x))', opts={'vars': {'x': b'V'}}))

            # is not a Prim
            with self.raises(s_exc.BadArg):
                await core.callStorm('return($lib.copy($lib))')

            # is not a Prim
            with self.raises(s_exc.BadArg):
                await core.callStorm('return($lib.copy($lib.print))')

            # does not support copy()
            with self.raises(s_exc.BadArg):
                await core.callStorm('return($lib.copy($lib.auth.users.byname(root)))')

            # nested type which contains a object that does not support copy()
            with self.raises(s_exc.BadArg):
                await core.callStorm('return($lib.copy(({"lib": $lib})))')

    async def test_stormtypes_notify(self):

        async def testUserNotif(core):
            visi = await core.auth.addUser('visi')

            asvisi = {'user': visi.iden}
            mesgindx = await core.callStorm('return($lib.auth.users.byname(root).tell(heya))', opts=asvisi)

            msgs = await core.stormlist('''
                for ($indx, $mesg) in $lib.notifications.list() {
                    ($useriden, $mesgtime, $mesgtype, $mesgdata) = $mesg
                    if ($mesgtype = "tell") {
                        $lib.print("{user} says {text}", user=$mesgdata.from, text=$mesgdata.text)
                    }
                }
            ''')
            self.stormIsInPrint(f'{visi.iden} says heya', msgs)

            opts = {'user': visi.iden, 'vars': {'indx': mesgindx}}
            with self.raises(s_exc.AuthDeny):
                await core.callStorm('$lib.notifications.del($indx)', opts=opts)

            with self.raises(s_exc.AuthDeny):
                await core.callStorm('return($lib.notifications.get($indx))', opts=opts)

            opts = {'vars': {'indx': mesgindx}}
            await core.callStorm('$lib.notifications.del($indx)', opts=opts)

            msgs = await core.stormlist('''
                for ($indx, $mesg) in $lib.notifications.list() {
                    ($useriden, $mesgtime, $mesgtype, $mesgdata) = $mesg
                    if ($mesgtype = "tell") {
                        $lib.print("{user} says {text}", user=$mesgdata.from, text=$mesgdata.text)
                    }
                }
            ''')
            self.stormNotInPrint(f'{visi.iden} says heya', msgs)

            indx = await core.callStorm('return($lib.auth.users.byname(root).notify(hehe, ({"haha": "hoho"})))')
            opts = {'vars': {'indx': indx}}
            mesg = await core.callStorm('return($lib.notifications.get($indx))', opts=opts)
            self.eq(mesg[0], core.auth.rootuser.iden)
            self.eq(mesg[2], 'hehe')
            self.eq(mesg[3], {'haha': 'hoho'})

            opts = {'user': visi.iden}
            q = 'return($lib.auth.users.byname(root).notify(newp, ({"key": "valu"})))'
            with self.raises(s_exc.AuthDeny):
                await core.callStorm(q, opts=opts)

            q = 'return($lib.auth.users.byname(root).notify(newp, ({"key": "valu"})))'
            with self.raises(s_exc.AuthDeny):
                await core.callStorm(q, opts=opts)

            # Push a handful of notifications and list a subset of them
            q = '''$m=`hello {$i}` return($lib.auth.users.byname(root).tell($m))'''
            for i in range(5):
                opts = {'user': visi.iden, 'vars': {'i': i}}
                await core.callStorm(q, opts=opts)

            q = '''for ($indx, $mesg) in $lib.notifications.list(size=$size) {
                ($useriden, $mesgtime, $mesgtype, $mesgdata) = $mesg
                $lib.print("{user} says {text}", user=$mesgdata.from, text=$mesgdata.text)
            }'''
            opts = {'vars': {'size': 3}}
            msgs = await core.stormlist(q, opts=opts)
            # We have a valid message that is the first item yielded
            # but it is not a "tell" format.
            self.stormIsInPrint('$lib.null says $lib.null', msgs)
            self.stormIsInPrint('hello 4', msgs)
            self.stormIsInPrint('hello 3', msgs)
            self.stormNotInPrint('hello 2', msgs)

        async with self.getTestCore() as core:
            await testUserNotif(core)

        # test with a remote jsonstor
        async with self.getTestJsonStor() as jsonstor:
            conf = {'jsonstor': jsonstor.getLocalUrl()}
            async with self.getTestCore(conf=conf) as core:
                await testUserNotif(core)

    async def test_stormtypes_jsonstor(self):

        async with self.getTestCore() as core:
            self.none(await core.callStorm('return($lib.jsonstor.get(foo))'))
            self.false(await core.callStorm('return($lib.jsonstor.has(foo))'))
            self.none(await core.callStorm('return($lib.jsonstor.get(foo, prop=bar))'))
            self.true(await core.callStorm('return($lib.jsonstor.set(hi, ({"foo": "bar", "baz": "faz"})))'))
            self.true(await core.callStorm('return($lib.jsonstor.set(bye/bye, ({"zip": "zop", "bip": "bop"})))'))
            self.true(await core.callStorm('return($lib.jsonstor.has(bye/bye))'))
            self.eq('bar', await core.callStorm('return($lib.jsonstor.get(hi, prop=foo))'))
            self.eq({'foo': 'bar', 'baz': 'faz'}, await core.callStorm('return($lib.jsonstor.get(hi))'))

            await core.callStorm('$lib.jsonstor.set(hi, hehe, prop=foo)')
            items = await core.callStorm('''
            $list = ()
            for $item in $lib.jsonstor.iter(bye) { $list.append($item) }
            return($list)
            ''')
            self.eq(items, (
                (('bye', ), {'zip': 'zop', 'bip': 'bop'}),
            ))
            self.true(await core.callStorm('return($lib.jsonstor.del(bye/bye, prop=zip))'))
            self.none(await core.callStorm('return($lib.jsonstor.get(bye/bye, prop=zip))'))
            self.true(await core.callStorm('return($lib.jsonstor.del(bye/bye))'))
            self.none(await core.callStorm('return($lib.jsonstor.get(bye/bye))'))

            visi = await core.auth.addUser('visi')
            asvisi = {'user': visi.iden}
            with self.raises(s_exc.AuthDeny):
                await core.callStorm('return($lib.jsonstor.get(foo))', opts=asvisi)
            with self.raises(s_exc.AuthDeny):
                await core.callStorm('return($lib.jsonstor.has(foo))', opts=asvisi)
            with self.raises(s_exc.AuthDeny):
                await core.callStorm('return($lib.jsonstor.set(foo, bar))', opts=asvisi)
            with self.raises(s_exc.AuthDeny):
                await core.callStorm('return($lib.jsonstor.del(foo))', opts=asvisi)
            with self.raises(s_exc.AuthDeny):
                await core.callStorm('for $item in $lib.jsonstor.iter() {}', opts=asvisi)

            # cache helpers

            self.none(await core.callStorm('return($lib.jsonstor.cacheget(foo/bar, baz))'))

            ret = await core.callStorm('return($lib.jsonstor.cacheset(foo/bar, baz, ({"bam": 1})))')
            asof = ret.get('asof')

            self.eq({
                'asof': asof,
                'data': {'bam': 1},
                'key': 'baz',
            }, await core.callStorm('return($lib.jsonstor.get($path))', opts={'vars': ret}))

            await asyncio.sleep(0.1)

            self.none(await core.callStorm('return($lib.jsonstor.cacheget(foo/bar, baz))'))
            self.eq({'bam': 1}, await core.callStorm('return($lib.jsonstor.cacheget(foo/bar, baz, asof="-1day"))'))
            self.eq({'bam': 1}, await core.callStorm('return($lib.jsonstor.cacheget((foo, bar), baz, asof="-1day"))'))

            self.eq({
                'asof': asof,
                'data': {'bam': 1},
                'key': 'baz',
            }, await core.callStorm('return($lib.jsonstor.cacheget(foo/bar, baz, asof="-1day", envl=$lib.true))'))

            self.none(await core.callStorm('return($lib.jsonstor.cacheget(foo/bar, (baz, $lib.true), asof="-1day"))'))

            self.nn(await core.callStorm('return($lib.jsonstor.cacheset(foo/bar, (baz, $lib.true), ({"bam": 2})))'))
            await asyncio.sleep(0.1)

            scmd = 'return($lib.jsonstor.cacheget(foo/bar, (baz, $lib.true), asof="-1day"))'
            self.eq({'bam': 2}, await core.callStorm(scmd))

            self.nn(await core.callStorm('return($lib.jsonstor.cacheset((foo, bar), baz, ({"bam": 3})))'))
            await asyncio.sleep(0.1)

            self.eq({'bam': 3}, await core.callStorm('return($lib.jsonstor.cacheget(foo/bar, baz, asof="-1day"))'))

            path = ('cells', core.iden, 'foo', 'bar')
            items = sorted(await alist(core.jsonstor.getPathObjs(path)), key=lambda x: x[1]['asof'])
            self.len(2, items)
            self.true(all(len(item[0]) == 1 and s_common.isguid(item[0][0]) for item in items))
            [item[1].pop('asof') for item in items]
            self.eq({'key': ('baz', True), 'data': {'bam': 2}}, items[0][1])
            self.eq({'key': 'baz', 'data': {'bam': 3}}, items[1][1])

            self.true(await core.callStorm('return($lib.jsonstor.cachedel(newp/newp, nah))'))
            self.true(await core.callStorm('return($lib.jsonstor.cachedel(foo/bar, baz))'))
            self.true(await core.callStorm('return($lib.jsonstor.cachedel((foo, bar), (baz, $lib.true)))'))
            await self.agenlen(0, core.jsonstor.getPathObjs(path))

            with self.raises(s_exc.NoSuchType):
                await core.callStorm('return($lib.jsonstor.cacheset(foo/bar, $lib.queue, (1)))')

            with self.raises(s_exc.AuthDeny):
                await core.callStorm('return($lib.jsonstor.cacheget(foo, bar))', opts=asvisi)
            with self.raises(s_exc.AuthDeny):
                await core.callStorm('return($lib.jsonstor.cacheset(foo, bar, baz))', opts=asvisi)
            with self.raises(s_exc.AuthDeny):
                await core.callStorm('return($lib.jsonstor.cachedel(foo, bar))', opts=asvisi)

    async def test_stormtypes_registry(self):

        class NewpType(s_stormtypes.StormType):
            _storm_locals = ()
            _storm_typename = 'storm:type:newp'

        self.notin('storm:type:newp', s_stormtypes.registry.known_types)
        self.notin('storm:type:newp', s_stormtypes.registry.undefined_types)
        s_stormtypes.registry.registerType(NewpType)
        self.isin('storm:type:newp', s_stormtypes.registry.known_types)
        self.notin('storm:type:newp', s_stormtypes.registry.undefined_types)
        s_stormtypes.registry.delStormType(NewpType.__name__)

        self.notin('storm:type:newp', s_stormtypes.registry.known_types)
        self.isin('storm:type:newp', s_stormtypes.registry.undefined_types)

        # Remove the modification from the global
        s_stormtypes.registry.undefined_types.discard('storm:type:newp')

    async def test_storm_debug(self):

        async with self.getTestCore() as core:
            self.true(await core.callStorm('return($lib.debug)', opts={'debug': True}))
            await core.addStormPkg({
                'name': 'hehe',
                'version': '1.1.1',
                'modules': [
                    {'name': 'hehe', 'storm': 'function getDebug() { return($lib.debug) }'},
                ],
                'commands': [
                    {'name': 'hehe.haha', 'storm': 'if $lib.debug { $lib.print(hehe.haha) }'},
                ],
            })

            self.false(await core.callStorm('return($lib.import(hehe).getDebug())'))
            self.true(await core.callStorm('return($lib.import(hehe, debug=(1)).getDebug())'))
            self.true(await core.callStorm('$lib.debug = (1) return($lib.import(hehe).getDebug())'))
            msgs = await core.stormlist('$lib.debug = (1) hehe.haha')
            self.stormIsInPrint('hehe.haha', msgs)

    async def test_storm_doubleadd_pkg(self):
        async with self.getTestCore() as core:
            async with core.beholder() as wind:
                pkg = {
                    'name': 'hehe',
                    'version': '1.1.1',
                    'modules': [
                        {'name': 'hehe', 'storm': 'function getDebug() { return($lib.debug) }'},
                    ],
                    'commands': [
                        {'name': 'hehe.haha', 'storm': 'if $lib.debug { $lib.print(hehe.haha) }'},
                    ],
                }

                # all but the first of these should bounce
                for i in range(5):
                    await core.addStormPkg(pkg)

                pkg['version'] = '1.2.3'

                # all but the first of these should bounce
                for i in range(5):
                    await core.addStormPkg(pkg)

            events = []
            async for m in wind:
                events.append(m)
            self.len(2, events)
            self.eq('pkg:add', events[0]['event'])
            self.eq('hehe', events[0]['info']['name'])
            self.eq('1.1.1', events[0]['info']['version'])

            self.eq('pkg:add', events[1]['event'])
            self.eq('hehe', events[1]['info']['name'])
            self.eq('1.2.3', events[1]['info']['version'])

    async def test_storm_private(self):
        async with self.getTestCore() as core:
            await core.addStormPkg({
                'name': 'hehe',
                'version': '1.1.1',
                'modules': [
                    {'name': 'hehe',
                     'storm': '''
                        $pub = 'foo'
                        $_pub = 'bar'
                        $__priv = 'baz'
                        $___priv = 'baz'
                        function pubFunc() { return($__priv) }
                        function __privFunc() { return($__priv) }
                        function _pubFunc() { return($__privFunc()) }
                     '''},
                ]
            })

            self.eq('foo', await core.callStorm('return($lib.import(hehe).pub)'))
            self.eq('bar', await core.callStorm('return($lib.import(hehe)._pub)'))
            self.eq('baz', await core.callStorm('return($lib.import(hehe).pubFunc())'))
            self.eq('baz', await core.callStorm('return($lib.import(hehe)._pubFunc())'))

            with self.raises(s_exc.StormRuntimeError):
                await core.callStorm('return($lib.import(hehe).__priv)')

            with self.raises(s_exc.StormRuntimeError):
                await core.callStorm('return($lib.import(hehe).___priv)')

            with self.raises(s_exc.StormRuntimeError):
                await core.callStorm('return($lib.import(hehe).__privFunc())')

    async def test_storm_node_tags(self):
        async with self.getTestCore() as core:
            await core.nodes('[ test:comp=(20, haha) +#foo +#bar test:comp=(30, hoho) ]')

            q = '''
            test:comp
            for $tag in $node.tags() {
                -> test:int [ +#$tag ]
            }
            '''

            await core.nodes(q)

            self.len(1, await core.nodes('test:int#foo'))
            self.len(1, await core.nodes('test:int#bar'))

            q = '''
            test:comp
            for $tag in $node.tags(fo*) {
                -> test:int [ -#$tag ]
            }
            '''
            await core.nodes(q)

            self.len(0, await core.nodes('test:int#foo'))
            self.len(1, await core.nodes('test:int#bar'))

            await core.nodes('test:comp [+#foo.thing1.cool +#bar.thing2.cool +#bar.thing3.notcool.newp +#bar.thing3.notcool.yup]')
            ret = await core.callStorm('test:comp return ( $node.tags(leaf=$lib.true) )')
            self.eq(set(ret), {'foo.thing1.cool', 'bar.thing2.cool', 'bar.thing3.notcool.newp', 'bar.thing3.notcool.yup'})

            ret = await core.callStorm('test:comp return ( $node.tags(glob="*.*.cool", leaf=$lib.true) )')
            self.eq(set(ret), {'foo.thing1.cool', 'bar.thing2.cool'})

            ret = await core.callStorm('test:comp return ( $node.tags(glob="*.*.notcool.*", leaf=$lib.false) )')
            self.eq(set(ret), {'bar.thing3.notcool.yup', 'bar.thing3.notcool.newp'})

    async def test_node_globtags(self):

        def check_fire_mesgs(storm_mesgs, expected_data):
            tmesgs = [m[1] for m in storm_mesgs if m[0] == 'storm:fire']
            self.len(1, tmesgs)
            test_data = set(tmesgs[0].get('data', {}).get('globs'))
            self.eq(test_data, expected_data)

        async with self.getTestCore() as core:
            q = '''[test:str=woot
                    +#foo.bar.baz.faz
                    +#foo.bar.jaz.faz
                    +#foo.knight.day.faz]'''
            nodes = await core.nodes(q)
            self.len(1, nodes)

            # explicit behavior tests
            q = 'test:str=woot $globs=$node.globtags("foo.*.*.faz") $lib.fire(test, globs=$globs) -test:str'
            mesgs = await core.stormlist(q)
            e = {('bar', 'baz'), ('bar', 'jaz'), ('knight', 'day')}
            check_fire_mesgs(mesgs, e)

            q = 'test:str=woot $globs=$node.globtags("foo.bar.*") $lib.fire(test, globs=$globs) -test:str'
            mesgs = await core.stormlist(q)
            e = {'baz', 'jaz'}
            check_fire_mesgs(mesgs, e)

            q = 'test:str=woot $globs=$node.globtags("foo.bar.*.*") $lib.fire(test, globs=$globs) -test:str'
            mesgs = await core.stormlist(q)
            e = {('baz', 'faz'), ('jaz', 'faz')}
            check_fire_mesgs(mesgs, e)

            q = 'test:str=woot $globs=$node.globtags("foo.bar.**") $lib.fire(test, globs=$globs) -test:str'
            mesgs = await core.stormlist(q)
            e = {'baz', 'baz.faz', 'jaz', 'jaz.faz'}
            check_fire_mesgs(mesgs, e)

            q = 'test:str=woot $globs=$node.globtags("foo.bar.*.*.*") $lib.fire(test, globs=$globs) -test:str'
            mesgs = await core.stormlist(q)
            e = set()
            check_fire_mesgs(mesgs, e)

            # For loop example for a single-match case
            q = '''test:str=woot
            for $part in $node.globtags("foo.bar.*") {
                [test:str=$part]
            }'''
            mesgs = await core.stormlist(q)
            self.len(1, await core.nodes('test:str=baz'))
            self.len(1, await core.nodes('test:str=jaz'))

            # For loop example for a multi-match case
            q = '''test:str=woot
                for ($part1, $part2, $part3) in $node.globtags("foo.*.*.*") {
                    [test:str=$part1] -test:str=woot [+#$part3]
                }'''
            mesgs = await core.stormlist(q)
            self.len(1, await core.nodes('test:str=bar'))
            self.len(1, await core.nodes('test:str=knight'))
            self.len(2, await core.nodes('#faz'))

    async def test_storm_node_difftags(self):
        async with self.getTestCore() as core:

            retn = await core.callStorm('[ test:str=foo ] return($node.difftags((["foo", "bar"])))')
            self.sorteq(retn['adds'], ['foo', 'bar'])
            self.eq(retn['dels'], [])

            nodes = await core.nodes('test:str=foo $node.difftags((["foo", "bar"]), apply=$lib.true)')
            self.sorteq(nodes[0].getTagNames(), ['foo', 'bar'])

            retn = await core.callStorm('[ test:str=foo ] return($node.difftags((["foo", "bar"])))')
            self.eq(retn['adds'], [])
            self.eq(retn['dels'], [])

            retn = await core.callStorm('test:str=foo return($node.difftags((["foo", "baz"])))')
            self.eq(retn['adds'], ['baz'])
            self.eq(retn['dels'], ['bar'])

            nodes = await core.nodes('test:str=foo $node.difftags((["foo", "baz.bar"]), apply=$lib.true)')
            self.sorteq(nodes[0].getTagNames(), ['foo', 'baz', 'baz.bar'])

            nodes = await core.nodes('test:str=foo [-#$node.tags()]')
            self.eq(nodes[0].getTagNames(), [])

            nodes = await core.nodes('test:str=foo $node.difftags((["foo", "baz.bar"]), prefix=test, apply=$lib.true)')
            self.sorteq(nodes[0].getTagNames(), ['test', 'test.foo', 'test.baz', 'test.baz.bar'])

            nodes = await core.nodes('test:str=foo $node.difftags((["foo", "baz"]), prefix=test, apply=$lib.true)')
            self.sorteq(nodes[0].getTagNames(), ['test', 'test.foo', 'test.baz'])

            nodes = await core.nodes('test:str=foo $node.difftags((["foo", "baz"]), prefix=baz, apply=$lib.true)')
            self.sorteq(nodes[0].getTagNames(), ['test', 'test.foo', 'test.baz', 'baz', 'baz.foo', 'baz.baz'])

            nodes = await core.nodes('test:str=foo $node.difftags((["foo", "baz", ""]), apply=$lib.true)')
            self.sorteq(nodes[0].getTagNames(), ['foo', 'baz'])

            nodes = await core.nodes('test:str=foo $node.difftags((["foo-bar", ""]), apply=$lib.true, norm=$lib.true)')
            self.sorteq(nodes[0].getTagNames(), ['foo_bar'])

            nodes = await core.nodes('test:str=foo $node.difftags((["foo-bar", "foo", "baz"]), apply=$lib.true)')
            self.sorteq(nodes[0].getTagNames(), ['foo', 'baz'])

            await core.setTagModel("foo", "regex", (None, "[a-zA-Z]{3}"))

            nodes = await core.nodes('test:str=foo $tags=(["foo", "foo.a"]) [ -#$tags ]')
            self.eq(nodes[0].getTagNames(), ['baz'])

    async def test_storm_lib_base(self):
        pdef = {
            'name': 'foo',
            'desc': 'test',
            'version': (0, 0, 1),
            'synapse_version': '>=3.0.0,<4.0.0',
            'modules': [
                {
                    'name': 'test',
                    'storm': '$valu=$modconf.valu function getvalu() { return($valu) }',
                    'modconf': {'valu': 'foo'},
                },
                {
                    'name': 'test.danger',
                    'storm': '''
                        init { $src=$lib.null }
                        function genSrc() { if $src { return ($src) } [meta:source=(s1,)] $src=$node return ($node) }
                        $genSrc()
                        '''
                }
            ],
            'commands': [
            ],
        }
        async with self.getTestCore() as core:

            with self.raises(s_exc.NoSuchType):
                await core.nodes('$lib.cast(newp, asdf)')

            with self.raises(s_exc.NoSuchType):
                await core.nodes('$lib.trycast(newp, asdf)')

            self.eq(4, await core.callStorm('$x = asdf return($x.size())'))
            self.eq(2, await core.callStorm('$x = asdf return($x.find(d))'))
            self.eq(None, await core.callStorm('$x = asdf return($x.find(v))'))

            self.eq(('f', 'o', 'o'), await core.callStorm('$x = () $x.extend((f, o, o)) return($x)'))
            self.eq(('o', 'o', 'b', 'a'), await core.callStorm('$x = (f, o, o, b, a, r) return($x.slice(1, 5))'))
            self.eq(('o', 'o', 'b', 'a', 'r'), await core.callStorm('$x = (f, o, o, b, a, r) return($x.slice(1))'))

            self.true(await core.callStorm('return($lib.trycast(inet:ip, 1.2.3.4).0)'))
            self.false(await core.callStorm('return($lib.trycast(inet:ip, asdf).0)'))

            self.eq(None, await core.callStorm('return($lib.trycast(inet:ip, asdf).1)'))
            self.eq((4, 0x01020304), await core.callStorm('return($lib.trycast(inet:ip, 1.2.3.4).1)'))

            # trycast/cast a property instead of a form/type
            flow = s_json.loads(s_test_files.getAssetStr('attack_flow/CISA AA22-138B VMWare Workspace (Alt).json'))
            opts = {'vars': {'flow': flow}}
            self.true(await core.callStorm('return($lib.trycast(it:mitre:attack:flow:data, $flow).0)', opts=opts))
            self.false(await core.callStorm('return($lib.trycast(it:mitre:attack:flow:data, {}).0)'))
            self.eq(flow, await core.callStorm('return($lib.cast(it:mitre:attack:flow:data, $flow))', opts=opts))

            self.true(await core.callStorm('$x=(foo,bar) return($x.has(foo))'))
            self.false(await core.callStorm('$x=(foo,bar) return($x.has(newp))'))
            self.false(await core.callStorm('$x=(foo,bar) return($x.has((foo,bar)))'))

            await core.addStormPkg(pdef)
            nodes = await core.nodes('[ inet:asn=$lib.min(20, (0x30)) ]')
            self.len(1, nodes)
            self.eq(20, nodes[0].ndef[1])

            nodes = await core.nodes('[ inet:asn=$lib.min(20, (10, 30)) ]')
            self.len(1, nodes)
            self.eq(10, nodes[0].ndef[1])

            nodes = await core.nodes('[ inet:asn=$lib.max(20, 0x30) ]')
            self.len(1, nodes)
            self.eq(0x30, nodes[0].ndef[1])

            nodes = await core.nodes('[ inet:asn=$lib.max(20, (10, 30)) ]')
            self.len(1, nodes)
            self.eq(30, nodes[0].ndef[1])

            # $lib.min / $lib.max behavior with 1 item
            ret = await core.callStorm('$x = ([(1234)]) return ( $lib.min($x) )')
            self.eq(ret, 1234)

            ret = await core.callStorm('return ( $lib.min(1234) )')
            self.eq(ret, 1234)

            ret = await core.callStorm('$x = ([(1234)]) return ( $lib.max($x) )')
            self.eq(ret, 1234)

            ret = await core.callStorm('return ( $lib.max(1234) )')
            self.eq(ret, 1234)

            # $lib.min / $lib.max behavior with 0 items
            with self.raises(s_exc.StormRuntimeError):
                await core.callStorm('$lib.max()')

            with self.raises(s_exc.StormRuntimeError):
                await core.callStorm('$l=() $lib.max($l)')

            with self.raises(s_exc.StormRuntimeError):
                await core.callStorm('$lib.min()')

            with self.raises(s_exc.StormRuntimeError):
                await core.callStorm('$l=() $lib.min($l)')

            nodes = await core.nodes('[ inet:asn=$lib.len(asdf) ]')
            self.len(1, nodes)
            self.eq(4, nodes[0].ndef[1])

            nodes = await core.nodes('[ test:str=$lib.guid() test:str=$lib.guid() ]')
            self.len(2, nodes)
            self.true(s_common.isguid(nodes[0].ndef[1]))
            self.true(s_common.isguid(nodes[1].ndef[1]))
            self.ne(nodes[0].ndef[1], nodes[1].ndef[1])

            nodes = await core.nodes('[ test:str=$lib.guid(hehe,haha) test:str=$lib.guid(hehe,haha) ]')
            self.len(2, nodes)
            self.true(s_common.isguid(nodes[0].ndef[1]))
            self.true(s_common.isguid(nodes[1].ndef[1]))
            self.eq(nodes[0].ndef[1], nodes[1].ndef[1])

            self.ne(s_common.guid('foo'), await core.callStorm('return($lib.guid(foo))'))
            self.eq(s_common.guid('foo'), await core.callStorm('return($lib.guid(valu=foo))'))

            with self.raises(s_exc.BadArg) as ectx:
                await core.callStorm('return($lib.guid(foo, valu=bar))')
            self.eq('Valu cannot be specified if positional arguments are provided', ectx.exception.errinfo['mesg'])

            await self.asyncraises(s_exc.NoSuchType, core.callStorm('return($lib.guid(valu=$lib))'))

            async with core.getLocalProxy() as prox:
                mesgs = [m async for m in prox.storm('$lib.print("hi there")') if m[0] == 'print']
                self.len(1, mesgs)
                self.stormIsInPrint('hi there', mesgs)

                mesgs = [m async for m in prox.storm('[ inet:fqdn=vertex.link inet:fqdn=woot.com ] $lib.print(:zone)')]
                mesgs = [m for m in mesgs if m[0] == 'print']
                self.len(2, mesgs)
                self.eq('vertex.link', mesgs[0][1]['mesg'])
                self.eq('woot.com', mesgs[1][1]['mesg'])

                mesgs = [m async for m in prox.storm("$lib.print('woot at: {s} {num}', s=hello, num=$(42+43))")]
                self.stormIsInPrint('woot at: hello 85', mesgs)

            # lib.sorted()
            q = '''
                $set = $lib.set(c, b, a)
                for $x in $lib.sorted($set) {
                    [ test:str=$x ]
                }
            '''
            nodes = await core.nodes(q)
            self.len(3, nodes)
            self.eq(nodes[0].ndef[1], 'a')
            self.eq(nodes[1].ndef[1], 'b')
            self.eq(nodes[2].ndef[1], 'c')

            q = '''
                $set = $lib.set(c, b, a)
                for $x in $lib.sorted($set, reverse=$lib.true) {
                    [ test:str=$x ]
                }
            '''
            nodes = await core.nodes(q)
            self.len(3, nodes)
            self.eq(nodes[0].ndef[1], 'c')
            self.eq(nodes[1].ndef[1], 'b')
            self.eq(nodes[2].ndef[1], 'a')

            # $lib.import
            q = '$test = $lib.import(test) $lib.print($test)'
            msgs = await core.stormlist(q)
            self.stormIsInPrint('Imported Module test', msgs)
            q = '$test = $lib.import(newp)'
            msgs = await core.stormlist(q)
            erfo = [m for m in msgs if m[0] == 'err'][0]
            self.eq(erfo[1][0], 'NoSuchName')
            self.eq(erfo[1][1].get('name'), 'newp')

            await core.callStorm('$test = $lib.import(test) $test.modconf.valu=bar')
            self.eq('foo', await core.callStorm('return($lib.import(test).getvalu())'))
            self.eq('foo', await core.callStorm('return($lib.import(test).getvalu())', opts={'readonly': True}))

            with self.raises(s_exc.IsReadOnly):
                await core.callStorm('return($lib.import(test.danger).src)', opts={'readonly': True})

            mods = await core.getStormMods()
            self.len(2, mods)
            mods['test']['modconf']['valu'] = 'bar'
            mods = await core.getStormMods()
            self.eq('foo', mods['test']['modconf']['valu'])

            # lib.len()
            opts = {
                'vars': {
                    'true': True,
                    'list': [1, 2, 3],
                    'dict': {'k1': 'v1', 'k2': 'v2'},
                    'str': '1138',
                    'bytes': b'o'
                }
            }

            self.eq(4, await core.callStorm('return($lib.len($str))', opts=opts))
            self.eq(3, await core.callStorm('return($lib.len($list))', opts=opts))
            self.eq(2, await core.callStorm('return($lib.len($dict))', opts=opts))
            self.eq(1, await core.callStorm('return($lib.len($bytes))', opts=opts))

            with self.raises(s_exc.StormRuntimeError) as cm:
                await core.nodes('$lib.print($lib.len($true))', opts=opts)
            self.eq(cm.exception.get('mesg'), 'Object builtins.bool does not have a length.')

            mesgs = await core.stormlist('$lib.print((1,(2),3))')
            self.stormIsInPrint("['1', 2, '3']", mesgs)

            mesgs = await core.stormlist('$lib.print(${ $foo=bar })')
            self.stormIsInPrint('storm:query: " $foo=bar "', mesgs)

            mesgs = await core.stormlist('$lib.print($lib.set(1,2,3))')
            self.stormIsInPrint("'1'", mesgs)
            self.stormIsInPrint("'2'", mesgs)
            self.stormIsInPrint("'3'", mesgs)

            mesgs = await core.stormlist('$lib.print(({"foo": "1", "bar": "2"}))')
            self.stormIsInPrint("'foo': '1'", mesgs)
            self.stormIsInPrint("'bar': '2'", mesgs)

            mesgs = await core.stormlist('$lib.print($lib.dict)')
            self.stormIsInPrint("Library $lib.dict", mesgs)

            mesgs = await core.stormlist('$lib.print($lib)')
            self.stormIsInPrint("Library $lib", mesgs)

            mesgs = await core.stormlist('$lib.print($lib.queue.add(testq))')
            self.stormIsInPrint("queue: testq", mesgs)

            mesgs = await core.stormlist('$lib.pprint((1,2,3))')
            self.stormIsInPrint("('1', '2', '3')", mesgs)

            mesgs = await core.stormlist('$lib.pprint(({"foo": "1", "bar": "2"}))')
            self.stormIsInPrint("'foo': '1'", mesgs)
            self.stormIsInPrint("'bar': '2'", mesgs)

            mesgs = await core.stormlist('$lib.pprint($lib)')
            self.stormIsInPrint("LibBase object", mesgs)

            mesgs = await core.stormlist('$lib.pprint(newp, clamp=2)')
            errs = [m[1] for m in mesgs if m[0] == 'err']
            self.len(1, errs)
            err = errs[0]
            self.eq(err[0], 'StormRuntimeError')
            self.isin('Invalid clamp length.', err[1].get('mesg'))

            # lib.guid()
            opts = {'vars': {'x': {'foo': 'bar'}, 'y': ['foo']}}
            guid00 = await core.callStorm('return($lib.guid($x, $y))', opts=opts)
            guid01 = await core.callStorm('$x=({"foo": "bar"}) $y=(foo,) return($lib.guid($x, $y))')
            self.eq(guid00, guid01)

            guid00 = await core.callStorm('return($lib.guid(foo))')
            guid01 = await core.callStorm('[test:str=foo] return($lib.guid($node))')
            self.eq(guid00, guid01)

            guid = await core.callStorm('return($lib.guid($lib.undef))')
            self.eq(s_common.guid(()), guid)

            guid = await core.callStorm('return($lib.guid(($lib.undef,)))')
            self.eq(s_common.guid(((),)), guid)

            guid = await core.callStorm('$foo = ($lib.undef,) return($lib.guid(({"foo": $foo})))')
            self.eq(s_common.guid(({'foo': ()},)), guid)

            mesgs = await core.stormlist('function foo() { test:str } $lib.guid($foo())')
            self.stormIsInErr('can not serialize \'async_generator\'', mesgs)

            # lib.range()
            q = 'for $v in $lib.range($stop, start=$start, step=$step) { $lib.fire(range, v=$v) }'

            async def getseqn(genr, name, key):
                seqn = []
                async for mtyp, info in genr:
                    if mtyp != 'storm:fire':
                        continue
                    self.eq(info.get('type'), name)
                    seqn.append(info.get('data', {}).get(key))
                return seqn

            opts = {'vars': {'stop': 3, 'start': None, 'step': None}}
            items = await getseqn(core.storm(q, opts), 'range', 'v')
            self.eq(items, [0, 1, 2])

            opts = {'vars': {'stop': 3, 'start': 1, 'step': None}}
            items = await getseqn(core.storm(q, opts), 'range', 'v')
            self.eq(items, [1, 2])

            opts = {'vars': {'stop': 5, 'start': 0, 'step': 2}}
            items = await getseqn(core.storm(q, opts), 'range', 'v')
            self.eq(items, [0, 2, 4])

            opts = {'vars': {'stop': 0, 'start': 4, 'step': None}}
            items = await getseqn(core.storm(q, opts), 'range', 'v')
            self.eq(items, [])

            opts = {'vars': {'stop': 0, 'start': 4, 'step': -1}}
            items = await getseqn(core.storm(q, opts), 'range', 'v')
            self.eq(items, [4, 3, 2, 1])

            tags = await core.callStorm('return($lib.tags.prefix((foo, bar, "foo.baz", "."), visi))')
            self.eq(tags, ('visi.foo', 'visi.bar', 'visi.foo_baz'))

            tags = await core.callStorm('return($lib.tags.prefix((foo, bar, "foo.baz"), visi, ispart=$lib.true))')
            self.eq(tags, ('visi.foo', 'visi.bar', 'visi.foo.baz'))

            self.none(await core.callStorm('[inet:user=visi] return($node.data.cacheget(foo))'))

            await core.callStorm('inet:user=visi $node.data.cacheset(foo, bar)')
            envl = await core.callStorm('inet:user=visi return($node.data.get(foo))')
            self.nn(envl.get('asof'))
            self.eq('bar', envl.get('data'))

            self.none(await core.callStorm('inet:user=visi return($node.data.cacheget(foo))'))
            self.eq('bar', await core.callStorm('inet:user=visi return($node.data.cacheget(foo, asof="-30days"))'))

            lowuser = await core.auth.addUser('lowuser')

            aslow = {'user': lowuser.iden}
            await lowuser.addRule((False, ('auth', 'self', 'set')))
            with self.raises(s_exc.AuthDeny):
                await core.nodes('$lib.auth.users.byname(lowuser).setPasswd(hehehaha)', opts=aslow)
            with self.raises(s_exc.AuthDeny):
                await core.nodes('$lib.auth.users.byname(lowuser).setEmail(v@vtx.lk)', opts=aslow)
            with self.raises(s_exc.AuthDeny):
                await core.nodes('$lib.auth.users.byname(lowuser).name = derpuser', opts=aslow)
            with self.raises(s_exc.AuthDeny):
                async with core.getLocalProxy(user='lowuser') as proxy:
                    await proxy.setUserPasswd(lowuser.iden, 'hehehaha')

            self.none(await s_stormtypes.tobuidhex(None, noneok=True))

            nodes = await core.nodes('[ inet:ip=1.2.3.4 ]')
            self.eq(nodes[0].iden(), await s_stormtypes.tobuidhex(nodes[0]))
            stormnode = s_stormtypes.Node(nodes[0])
            self.eq(nodes[0].iden(), await s_stormtypes.tobuidhex(stormnode))

            iden = await core.callStorm('return($lib.view.get().fork().iden)')
            opts = {'view': iden}
            await core.nodes('[ ou:org=* ou:org=* ]', opts=opts)
            self.eq(2, await core.callStorm('return($lib.len($lib.layer.get().getStorNodes()))', opts=opts))

            await core.nodes('[ media:news=c0dc5dc1f7c3d27b725ef3015422f8e2 +(refs)> { inet:ip=1.2.3.4 } ]')
            edges = await core.callStorm('''
                $edges = ([])
                media:news=c0dc5dc1f7c3d27b725ef3015422f8e2
                for $i in $lib.layer.get().getEdgesByN1($node.iden()) { $edges.append($i) }
                fini { return($edges) }
            ''')
            self.eq([('refs', '6ff89ac24110dec0216d5ce85382056ed50f508dbf718764039f061fc190b3c8')], edges)

            edges = await core.callStorm('''
                $edges = ([])
                inet:ip=1.2.3.4
                for $i in $lib.layer.get().getEdgesByN2($node.iden()) { $edges.append($i) }
                fini { return($edges) }
            ''')
            self.eq([('refs', 'ddf7f87c0164d760e8e1e5cd2cae2fee96868a3cf184f6dab9154e31ad689528')], edges)

            edges = await core.callStorm('''
                $edges = ([])
                for $i in $lib.layer.get().getEdges() { $edges.append($i) }
                return($edges)
            ''')
            self.isin(('ddf7f87c0164d760e8e1e5cd2cae2fee96868a3cf184f6dab9154e31ad689528',
                       'refs',
                       '6ff89ac24110dec0216d5ce85382056ed50f508dbf718764039f061fc190b3c8'), edges)

            data = await core.callStorm('''
                $data = ({})
                inet:user=visi
                for ($name, $valu) in $lib.layer.get().getNodeData($node.iden()) { $data.$name = $valu }
                return($data)
            ''')
            foo = data.get('foo')
            self.nn(foo)
            self.nn(foo.get('asof'))
            self.eq('bar', foo.get('data'))

            msgs = await core.stormlist('$lib.print($lib.null)')
            self.stormIsInPrint('$lib.null', msgs)
            self.stormNotInPrint('None', msgs)

            msgs = await core.stormlist('$lib.print($lib.true)')
            self.stormIsInPrint('true', msgs)
            self.stormNotInPrint('True', msgs)

            msgs = await core.stormlist('$lib.print($lib.false)')
            self.stormIsInPrint('false', msgs)
            self.stormNotInPrint('False', msgs)

            msgs = await core.stormlist('$lib.print($lib.undef)')
            self.stormIsInPrint('$lib.undef', msgs)

            msgs = await core.stormlist('auth.user.add visi')
            self.stormHasNoWarnErr(msgs)
            msgs = await core.stormlist('auth.user.addrule visi view.read')
            self.stormHasNoWarnErr(msgs)

            fork00 = await core.callStorm('return($lib.view.get().fork())')
            iden = fork00.get('iden')

            visi = await core.auth.getUserByName('visi')
            with self.raises(s_exc.AuthDeny):
                await core.nodes('$lib.view.get().detach()', opts={'user': visi.iden, 'view': iden})

            await core.stormlist('$lib.view.get().detach()', opts={'view': iden})

            with self.raises(s_exc.BadArg):
                await core.nodes('$lib.view.get().detach()', opts={'view': iden})

            view = core.reqView(iden)

            self.none(view.parent)
            self.none(view.info.get('parent'))

            self.eq('0.0.0.1', await core.callStorm('return($lib.repr(inet:server.ip, ([4, 1])))'))

    async def test_storm_lib_ps(self):

        async with self.getTestCore() as core:

            evnt = asyncio.Event()
            iden = s_common.guid()

            async def runLongStorm():
                q = f'[ test:str=foo test:str={"x" * 100} ] | sleep 10 | [ test:str=endofquery ]'
                async for mesg in core.storm(q, opts={'task': iden}):
                    if mesg[0] == 'init':
                        self.true(mesg[1]['task'] == iden)
                    evnt.set()

            task = core.schedCoro(runLongStorm())

            self.true(await asyncio.wait_for(evnt.wait(), timeout=6))

            with self.raises(s_exc.BadArg):
                await core.schedCoro(core.stormlist('inet:ip', opts={'task': iden}))

            # Verify that the long query got truncated
            msgs = await core.stormlist('ps.list')

            for msg in msgs:
                if msg[0] == 'print' and 'xxx...' in msg[1]['mesg']:
                    self.eq(120, len(msg[1]['mesg']))

            self.stormIsInPrint('xxx...', msgs)
            self.stormIsInPrint('name: storm', msgs)
            self.stormIsInPrint('user: root', msgs)
            self.stormIsInPrint('status: $lib.null', msgs)
            self.stormIsInPrint('2 tasks found.', msgs)
            self.stormIsInPrint('start time: 2', msgs)

            self.stormIsInPrint(f'task iden: {iden}', msgs)

            # Verify we see the whole query
            msgs = await core.stormlist('ps.list --verbose')
            self.stormIsInPrint('endofquery', msgs)

            msgs = await core.stormlist(f'ps.kill {iden}')
            self.stormIsInPrint('kill status: true', msgs)
            self.true(task.done())

            msgs = await core.stormlist('ps.list')
            self.stormIsInPrint('1 tasks found.', msgs)

            bond = await core.auth.addUser('bond')

            async with core.getLocalProxy(user='bond') as prox:

                evnt = asyncio.Event()
                iden = None

                async def runLongStorm():
                    async for mesg in core.storm('[ test:str=foo test:str=bar ] | sleep 10'):
                        nonlocal iden
                        if mesg[0] == 'init':
                            iden = mesg[1]['task']
                        evnt.set()

                task = core.schedCoro(runLongStorm())
                self.true(await asyncio.wait_for(evnt.wait(), timeout=6))

                msgs = await core.stormlist('ps.list')
                self.stormIsInPrint('2 tasks found.', msgs)
                self.stormIsInPrint(f'task iden: {iden}', msgs)

                msgs = await alist(prox.storm('ps.list'))
                self.stormIsInPrint('1 tasks found.', msgs)

                # Try killing from the unprivileged user
                msgs = await alist(prox.storm(f'ps.kill {iden}'))
                self.stormIsInErr('Provided iden does not match any processes.', msgs)

                # Try a kill with a numeric identifier - this won't match
                msgs = await alist(prox.storm(f'ps.kill 123412341234'))
                self.stormIsInErr('Provided iden does not match any processes.', msgs)

                # Give user explicit permissions to list
                await core.addUserRule(bond.iden, (True, ('task', 'get')))

                # Match all tasks
                msgs = await alist(prox.storm(f"ps.kill ''"))
                self.stormIsInErr('Provided iden matches more than one process.', msgs)

                msgs = await alist(prox.storm('ps.list'))
                self.stormIsInPrint(f'task iden: {iden}', msgs)

                # Give user explicit license to kill
                await core.addUserRule(bond.iden, (True, ('task', 'del')))

                # Kill the task as the user
                msgs = await alist(prox.storm(f'ps.kill {iden}'))
                self.stormIsInPrint('kill status: true', msgs)
                self.true(task.done())

                # Kill a task that doesn't exist
                self.false(await core.kill(bond, 'newp'))

    async def test_storm_lib_query(self):
        async with self.getTestCore() as core:
            # basic
            q = '''
            $foo = ${ [test:str=theevalthatmendo] }
            $foo.exec()
            '''
            await core.nodes(q)
            nodes = await core.nodes('test:str=theevalthatmendo')
            self.len(1, nodes)

            # exec vars do not populate upwards
            q = '''
            $foo = "that is one neato burrito"
            $baz = ${ $bar=`wompwomp{$lib.guid()}` $lib.print("in exec") }
            $baz.exec()
            $lib.print("post exec {bar}", bar=$bar)
            [ test:str=$foo ]
            '''
            with self.raises(s_exc.NoSuchVar):
                await core.nodes(q)

            # make sure returns work
            q = '''
            $foo = $(10)
            $bar = ${ return ( $($foo+1) ) }
            [test:int=$bar.exec()]
            '''
            nodes = await core.nodes(q)
            self.len(1, nodes)
            self.eq(nodes[0].ndef, ('test:int', 11))

            # make sure it inherits the runt it's created in, not exec'd in
            q = '''
            $foo = ${$lib.print("look ma, my runt") $bing = $(0) }

            function foofunc() {
                $bing = $(99)
                yield $foo.exec()
                $lib.print("bing is now {bing}", bing=$bing)
                return ($(0))
            }

            $foofunc()
            '''
            msgs = await core.stormlist(q)
            self.stormIsInPrint('look ma, my runt', msgs)
            self.stormIsInPrint('bing is now 99', msgs)

            # vars may be captured for each node flowing through them
            q = '''[(test:int=100 :loc=us.va) (test:int=200 :loc=us.ca)] $foo=:loc
            $q = ${ $lib.print($foo) } $q.exec()'''
            msgs = await core.stormlist(q)
            self.stormIsInPrint('us.va', msgs)
            self.stormIsInPrint('us.ca', msgs)

            # Yield/iterator behavior
            nodes = await core.nodes('''
                function foo(x) {
                    return(${
                        [ inet:ip=$x ]
                    })
                }

                [it:dev:str=1.2.3.4]

                $genr = $foo($node.repr())

                -> { yield $genr }
            ''')
            self.len(1, nodes)
            self.eq(nodes[0].ndef, ('inet:ip', (4, 0x01020304)))

            nodes = await core.nodes('''
                function foo(x) {
                    return( ${ [ inet:ip=$x ] } )
                }

                [it:dev:str=5.5.5.5]

                $genr = $foo($node.repr())

                $genr.exec()
            ''')
            self.len(1, await core.nodes('inet:ip=5.5.5.5'))

            msgs = await core.stormlist('''
                $embed = ${[inet:ip=1.2.3.4]}
                for $xnode in $embed {
                    $lib.print($xnode.repr())
                }
            ''')
            self.stormIsInPrint('1.2.3.4', msgs)

            q = '''[test:int=1 test:int=2]
            $currentNode = $node
            $q=${ [test:str=$currentNode.value()] }
            yield $q
            '''
            nodes = await core.nodes(q)
            self.len(4, nodes)
            self.eq({n.ndef for n in nodes},
                    {('test:int', 1), ('test:int', 2), ('test:str', '1'), ('test:str', '2')})

            # You can toprim() as Query object.
            q = '''$q=${ $lib.print('fire in the hole') } $lib.fire('test', q=$q)
            '''
            msgs = await core.stormlist(q)
            fires = [m for m in msgs if m[0] == 'storm:fire']
            self.len(1, fires)
            self.eq(fires[0][1].get('data').get('q'),
                    " $lib.print('fire in the hole') ")

            q = '''
            $q=${ [test:int=1 test:int=2] }
            return($q.size())
            '''
            self.eq(2, await core.callStorm(q))

            q = '''
            $q=${ [test:int=1 test:int=2] return($node.value()) }
            return($q.size())
            '''
            self.eq(0, await core.callStorm(q))

            q = '''
            $q=${ [test:int=1 test:int=2] fini { return($lib.null) } }
            return($q.size())
            '''
            self.eq(2, await core.callStorm(q))

            q = '''
            $q=${ [test:int=1 test:int=2 test:int=3] }
            return($q.size(limit=2))
            '''
            self.eq(2, await core.callStorm(q))

            q = '''
            $q=${ return( $lib.auth.users.byname(root).name ) }
            return ( $q.exec() )
            '''
            self.eq('root', await core.callStorm(q, opts={'readonly': True}))

            q = '''
            $q=${ test:int=1 }
            return ( $q.size() )
            '''
            self.eq(1, await core.callStorm(q, opts={'readonly': True}))

            with self.raises(s_exc.IsReadOnly):
                await core.callStorm('$foo=${ [test:str=readonly] } return ( $foo.exec() )', opts={'readonly': True})

            with self.raises(s_exc.IsReadOnly):
                await core.callStorm('$foo=${ [test:str=readonly] } return( $foo.size() )', opts={'readonly': True})

    async def test_storm_lib_node(self):
        async with self.getTestCore() as core:
            nodes = await core.nodes('[ test:str=woot :tick=2001] [ test:int=$node.isform(test:str) ] +test:int')
            self.eq(1, nodes[0].ndef[1])

            q = 'test:str=woot $lib.fire(name=pode, pode=$node.pack(dorepr=True))'
            msgs = await core.stormlist(q, opts={'node:opts': {'repr': True}})
            pode = [m[1] for m in msgs if m[0] == 'node'][0]
            apode = [m[1].get('data').get('pode') for m in msgs if m[0] == 'storm:fire'][0]
            self.eq(pode[0], ('test:str', 'woot'))
            pode[1].pop('path')
            self.eq(pode, apode)

            self.eq('1.2.3.4', await core.callStorm('[ inet:server=1.2.3.4:80 ] return($node.repr(".ip"))'))
            self.eq('1.2.3.4', await core.callStorm('[ inet:flow=* :dst=1.2.3.4:80 ] return($node.repr(dst.ip))'))

            self.eq(None, await core.callStorm('[ inet:flow=* ] return($node.repr(dst.ip))'))

    async def test_storm_lib_dict(self):
        async with self.getTestCore() as core:
            nodes = await core.nodes('$blah = ({"foo": "vertex.link"}) [ inet:fqdn=$blah.foo ]')
            self.len(1, nodes)
            self.eq('vertex.link', nodes[0].ndef[1])

            self.eq(2, await core.callStorm('$d=({"k1": "1", "k2": "2"}) return($lib.len($d))'))

            d = {'key1': 'val1', 'key2': None}
            opts = {'vars': {'d': d}}
            has = await core.callStorm('return($lib.dict.has($d, "key1"))', opts=opts)
            self.true(has)

            has = await core.callStorm('return($lib.dict.has($d, "key2"))', opts=opts)
            self.true(has)

            has = await core.callStorm('return($lib.dict.has($d, "key3"))', opts=opts)
            self.false(has)

            d = {'key1': 'val1', 'key2': 'val2'}
            opts = {'vars': {'d': d}}
            keys = await core.callStorm('return($lib.dict.keys($d))', opts=opts)
            self.eq(keys, ['key1', 'key2'])

            vals = await core.callStorm('return($lib.dict.values($d))', opts=opts)
            self.eq(vals, ['val1', 'val2'])

            val = await core.callStorm('return($lib.dict.pop($d, "key2"))', opts=opts)
            self.eq(val, 'val2')
            self.eq(d, {'key1': 'val1'})

            val = await core.callStorm('return($lib.dict.pop($d, "newp", "w00t"))', opts=opts)
            self.eq(val, 'w00t')
            self.eq(d, {'key1': 'val1'})

            with self.raises(s_exc.BadArg):
                await core.callStorm('return($lib.dict.pop($d, "newp"))', opts=opts)

            await core.callStorm('$lib.dict.update($d, ({"foo": "bar"}))', opts=opts)
            self.eq(d, {'key1': 'val1', 'foo': 'bar'})

            msgs = await core.stormlist('$lib.dict.keys(([]))')
            self.stormIsInErr('valu argument must be a dict, not list.', msgs)

            msgs = await core.stormlist('$lib.dict.keys(1)')
            self.stormIsInErr('valu argument must be a dict, not str.', msgs)

            msgs = await core.stormlist('$lib.dict.keys((1))')
            self.stormIsInErr('valu argument must be a dict, not int.', msgs)

            msgs = await core.stormlist('$lib.dict.keys($lib.undef)')
            self.stormIsInErr('valu argument must be a dict, not undef.', msgs)

    async def test_storm_lib_str(self):
        async with self.getTestCore() as core:

            nodes = await core.nodes('$s = woot [ test:int=$s.startswith(w) ]')
            self.eq(1, nodes[0].ndef[1])

            nodes = await core.nodes('$s = woot [ test:int=$s.endswith(visi) ]')
            self.eq(0, nodes[0].ndef[1])

            nodes = await core.nodes('$s = woot [ test:str=$s.rjust(10) ]')
            self.eq('      woot', nodes[0].ndef[1])

            nodes = await core.nodes('$s = woot [ test:str=$s.rjust(10, x) ]')
            self.eq('xxxxxxwoot', nodes[0].ndef[1])

            nodes = await core.nodes('$s = woot [ test:str=$s.ljust(10) ]')
            self.eq('woot      ', nodes[0].ndef[1])

            nodes = await core.nodes('$s = woot [ test:str=$s.ljust(10, x) ]')
            self.eq('wootxxxxxx', nodes[0].ndef[1])

            sobj = s_stormtypes.Str('beepbeep')
            self.len(8, sobj)

            nodes = await core.nodes("$s = (foo, bar, baz) [ test:str=('.').join($s) ]")
            self.eq('foo.bar.baz', nodes[0].ndef[1])

            nodes = await core.nodes('$s = foo-bar-baz [ test:str=$s.replace("-", ".") ]')
            self.eq('foo.bar.baz', nodes[0].ndef[1])

            nodes = await core.nodes('$s = foo-bar-baz [ test:str=$s.replace("-", ".", 1) ]')
            self.eq('foo.bar-baz', nodes[0].ndef[1])

            q = '$foo=" foo " return ( $foo.strip() )'
            self.eq('foo', await core.callStorm(q))

            q = '$foo=" foo " return ( $foo.lstrip() )'
            self.eq('foo ', await core.callStorm(q))

            q = '$foo=" foo " return ( $foo.rstrip() )'
            self.eq(' foo', await core.callStorm(q))

            q = '$foo="quickbrownfox" return ( $foo.strip(quxk) )'
            self.eq('ickbrownfo', await core.callStorm(q))

            q = '$foo="quickbrownfox" return ( $foo.lstrip(quxk) )'
            self.eq('ickbrownfox', await core.callStorm(q))

            q = '$foo="quickbrownfox" return ( $foo.rstrip(quxk) )'
            self.eq('quickbrownfo', await core.callStorm(q))

            q = '$foo="QuickBrownFox" return ( $foo.lower() )'
            self.eq('quickbrownfox', await core.callStorm(q))

            q = '$foo="QuickBrownFox" return ( $foo.upper() )'
            self.eq('QUICKBROWNFOX', await core.callStorm(q))

            q = '$foo="hello world" return ( $foo.title() )'
            self.eq('Hello World', await core.callStorm(q))

            q = '$foo="hello World" return ( $foo.title() )'
            self.eq('Hello World', await core.callStorm(q))

            q = '$foo="HELLO WORLD!" return ( $foo.title() )'
            self.eq('Hello World!', await core.callStorm(q))

            q = '$foo="quickbrownfox" return ( $foo.slice(5) )'
            self.eq('brownfox', await core.callStorm(q))

            q = '$foo="quickbrownfox" return ( $foo.slice(5, 10) )'
            self.eq('brown', await core.callStorm(q))

            q = '$foo="quickbrownfox" return ( $foo.slice((-8)) )'
            self.eq('brownfox', await core.callStorm(q))

            q = '$foo="quickbrownfox" return ( $foo.slice(0, (-3)) )'
            self.eq('quickbrown', await core.callStorm(q))

            q = '$foo="quickbrownfox" return ( $foo.slice(55, 42) )'
            self.eq('', await core.callStorm(q))

            q = '$foo="quickbrownfox" return ( $foo.slice("newp") )'
            await self.asyncraises(s_exc.BadCast, core.callStorm(q))

            q = '$foo="foobar" return ( $foo.reverse() )'
            self.eq('raboof', await core.callStorm(q))

            q = '$foo="hehe {haha} {newp}" return ( $foo.format(haha=yup, baz=faz) )'
            self.eq('hehe yup {newp}', await core.callStorm(q))

            # tuck the regx tests in with str
            self.true(await core.callStorm(r'''return($lib.regex.matches('^foo', foobar))'''))
            self.true(await core.callStorm(r'''return($lib.regex.matches('foo', FOOBAR, $lib.regex.flags.i))'''))
            self.false(await core.callStorm(r'''return($lib.regex.matches('^foo$', foobar))'''))
            self.false(await core.callStorm(f'return($lib.regex.matches(foo, " foobar"))'))

            self.eq(('oo',), await core.callStorm(r'''return($lib.regex.search('([aeiou]+)', foobar))'''))
            self.eq(('foo', 'baz'), await core.callStorm('return($lib.regex.search("(foo)bar(baz)", foobarbaz))'))
            self.eq((), await core.callStorm('return($lib.regex.search(foo, foobar))'))
            self.none(await core.callStorm('return($lib.regex.search(foo, bat))'))

            self.eq(('G0006',), await core.callStorm('return($lib.regex.findall("(G[0-9]{4}) and", "G0006 and G0001"))'))
            self.eq(('G0006', 'G0001'), await core.callStorm('return($lib.regex.findall("G[0-9]{4}", "G0006 and G0001"))'))
            self.eq(('G0006', 'G0001'), await core.callStorm('return($lib.regex.findall("(G[0-9]{4})", "G0006 and G0001"))'))
            valu = await core.callStorm('return($lib.regex.findall("(G[0-9]{4}) (hehe)", "G0006 hehe and G0001 hehe G0009 hoho"))')
            self.eq((('G0006', 'hehe'), ('G0001', 'hehe')), valu)
            self.eq([], await core.callStorm('return($lib.regex.findall("(G[0-9]{4})", "newp G000 newp"))'))

            self.eq(('foo', 'bar', 'baz'), await core.callStorm('$x = "foo,bar,baz" return($x.split(","))'))
            self.eq(('foo', 'bar', 'baz'), await core.callStorm('$x = "foo,bar,baz" return($x.rsplit(","))'))
            self.eq(('foo', 'bar,baz'), await core.callStorm('$x = "foo,bar,baz" return($x.split(",", maxsplit=1))'))
            self.eq(('foo,bar', 'baz'), await core.callStorm('$x = "foo,bar,baz" return($x.rsplit(",", maxsplit=1))'))

            self.eq('foo bar baz faz', await core.callStorm('return($lib.regex.replace("[ ]{2,}", " ", "foo  bar   baz faz"))'))

            self.eq(r'foo\.bar\.baz', await core.callStorm('return($lib.regex.escape("foo.bar.baz"))'))
            self.eq(r'foo\ bar\ baz', await core.callStorm('return($lib.regex.escape("foo bar baz"))'))

            self.eq(((1, 2, 3)), await core.callStorm('return(("[1, 2, 3]").json())'))

            self.eq('hehe,haha', await core.callStorm("$sepr=',' $l=(hehe, haha) return( $sepr.join($l) )"))
            self.eq('hehehaha', await core.callStorm("$sepr='' $l=(hehe, haha) return( $sepr.join($l) )"))
            self.eq('a|++|b|++|c', await core.callStorm("$sepr='|++|' $l=(a, b, c) return( $sepr.join($l) )"))
            self.eq('hehe,haha', await core.callStorm("$l=(hehe, haha) return( (',').join($l) )"))
            self.eq('hehehaha', await core.callStorm("$l=(hehe, haha) return( ('').join($l) )"))
            self.eq('', await core.callStorm("$sepr=',' $l=() return( $sepr.join($l) )"))
            self.eq('', await core.callStorm("$sepr='' $l=() return( $sepr.join($l) )"))

            with self.raises(s_exc.BadJsonText):
                await core.callStorm('return(("foo").json())')

            with self.raises(s_exc.BadArg):
                await core.nodes("$lib.regex.search('?id=([0-9]+)', 'foo')")

            with self.raises(s_exc.BadArg):
                await core.nodes("$lib.regex.search('(?au)\\w', 'foo')")

            with self.raises(s_exc.BadArg):
                await core.nodes("$lib.regex.replace('(?P<a>x)', '\\g<ab>', 'xx')")

            with self.raises(s_exc.BadArg):
                await core.nodes("$lib.regex.replace('(?P<a>x)', '(?au)\\w', 'xx')")

    async def test_storm_lib_bytes_gzip(self):
        async with self.getTestCore() as core:
            hstr = 'ohhai'
            ghstr = base64.urlsafe_b64encode((gzip.compress(hstr.encode()))).decode()
            mstr = 'ohgood'
            n2 = s_common.guid()
            n3 = s_common.guid()

            nodes = await core.nodes('[tel:mob:telem="*" :data=$data]', opts={'vars': {'data': ghstr}})
            self.len(1, nodes)
            node1 = nodes[0]

            nodes = await core.nodes('[tel:mob:telem="*" :data=$data]', opts={'vars': {'data': mstr}})
            self.len(1, nodes)
            node2 = nodes[0]
            q = '''tel:mob:telem=$n1 $gzthing = :data
                $foo = $lib.base64.decode($gzthing).gunzip()
                $lib.print($foo)
                [( tel:mob:telem=$n2 :data=$foo.decode() )]'''

            msgs = await core.stormlist(q, opts={'vars': {'n1': node1.ndef[1], 'n2': n2}})
            self.stormHasNoWarnErr(msgs)
            self.stormIsInPrint('ohhai', msgs)

            # make sure we gunzip correctly
            nodes = await core.nodes('tel:mob:telem=$valu', opts={'vars': {'valu': n2}})
            self.len(1, nodes)
            self.eq(hstr, nodes[0].get('data'))

            text = f'''tel:mob:telem=$n2 $bar = :data
                    [( tel:mob:telem=$n3 :data=$lib.base64.encode($bar.encode().gzip()) )]'''
            msgs = await core.stormlist(text, opts={'vars': {'n2': node2.ndef[1], 'n3': n3}})
            self.stormHasNoWarnErr(msgs)

            # make sure we gzip correctly
            nodes = await core.nodes('tel:mob:telem=$valu', opts={'vars': {'valu': n3}})
            self.len(1, nodes)
            self.eq(mstr.encode(), gzip.decompress(base64.urlsafe_b64decode(nodes[0].get('data'))))

    async def test_storm_lib_bytes_bzip(self):
        async with self.getTestCore() as core:
            hstr = 'ohhai'
            ghstr = base64.urlsafe_b64encode((bz2.compress(hstr.encode()))).decode()
            mstr = 'ohgood'
            ggstr = base64.urlsafe_b64encode((bz2.compress(mstr.encode()))).decode()
            n2 = s_common.guid()
            n3 = s_common.guid()

            nodes = await core.nodes('[tel:mob:telem="*" :data=$data]', opts={'vars': {'data': ghstr}})
            self.len(1, nodes)
            node1 = nodes[0]
            nodes = await core.nodes('[tel:mob:telem="*" :data=$data]', opts={'vars': {'data': mstr}})
            self.len(1, nodes)
            node2 = nodes[0]

            q = '''tel:mob:telem=$valu $bzthing = :data $foo = $lib.base64.decode($bzthing).bunzip()
            $lib.print($foo)
            [( tel:mob:telem=$n2 :data=$foo.decode() )] -tel:mob:telem=$valu'''
            msgs = await core.stormlist(q, opts={'vars': {'valu': node1.ndef[1], 'n2': n2}})
            self.stormHasNoWarnErr(msgs)
            self.stormIsInPrint('ohhai', msgs)

            # make sure we bunzip correctly
            opts = {'vars': {'iden': n2}}
            nodes = await core.nodes('tel:mob:telem=$iden', opts=opts)
            self.len(1, nodes)
            node = nodes[0]
            self.eq(node.get('data'), hstr)

            # bzip
            q = '''tel:mob:telem=$valu $bar = :data
                [( tel:mob:telem=$n3 :data=$lib.base64.encode($bar.encode().bzip()) )] -tel:mob:telem=$valu'''
            nodes = await core.nodes(q, opts={'vars': {'valu': node2.ndef[1], 'n3': n3}})
            self.len(1, nodes)
            node = nodes[0]
            self.eq(node.get('data'), ggstr)

    async def test_storm_lib_bytes_json(self):
        async with self.getTestCore() as core:

            foo = {'a': 'ohhai'}
            ghstr = s_json.dumps(foo).decode()
            valu = s_common.guid()
            n2 = s_common.guid()

            nodes = await core.nodes('[tel:mob:telem=$valu :data=$data]', opts={'vars': {'valu': valu, 'data': ghstr}})
            self.len(1, nodes)
            node1 = nodes[0]
            self.eq(node1.get('data'), ghstr)

            q = '''tel:mob:telem=$valu $jzthing=:data $foo=$jzthing.encode().json() [(tel:mob:telem=$n2 :data=$foo)]
                  -tel:mob:telem=$valu'''
            nodes = await core.nodes(q, opts={'vars': {'valu': valu, 'n2': n2}})
            self.len(1, nodes)
            node2 = nodes[0]
            self.eq(node2.get('data'), foo)

            buf = b'\xff\xfe{\x00"\x00k\x00"\x00:\x00 \x00"\x00v\x00"\x00}\x00'
            q = '''return( $buf.json(encoding=$encoding) )'''
            resp = await core.callStorm(q, opts={'vars': {'buf': buf, 'encoding': 'utf-16'}})
            self.eq(resp, {'k': 'v'})

            with self.raises(s_exc.BadJsonText):
                await core.callStorm(q, opts={'vars': {'buf': buf, 'encoding': 'utf-32'}})

            with self.raises(s_exc.BadJsonText):
                await core.callStorm(q, opts={'vars': {'buf': b'lol{newp,', 'encoding': None}})

            q = 'return( $buf.json(encoding=$encoding, strict=(true)) )'
            with self.raises(s_exc.StormRuntimeError):
                await core.callStorm(q, opts={'vars': {'buf': buf, 'encoding': 'utf-32'}})

    async def test_storm_lib_list(self):
        async with self.getTestCore() as core:
            # Base List object behavior
            q = '''
            $list=(1,2,3)
            // __len__
            $lib.print('List size is {len}', len=$lib.len($list))
            // aiter/iter method
            $sum = $(0)
            for $valu in $list {
                $sum = $( $sum + $valu)
            }
            $lib.print('Sum is {sum}', sum=$sum)
            // Append method
            $list.append(4)
            // size method
            $lib.print('List size is now {len}', len=$list.size())
            // Access the values by index
            $lib.print('List[0]={zero}, List[-1]={neg1}', zero=$list.index(0), neg1=$list.index(-1))
            $sum = $(0)
            for $valu in $list {
                $sum = $( $sum + $valu)
            }
            $lib.print('Sum is now {sum}', sum=$sum)
            // Empty lists may also be made
            $elst=()
            $lib.print('elst size is {len}', len=$lib.len($elst))
            '''
            msgs = await core.stormlist(q)
            self.stormIsInPrint('List size is 3', msgs)
            self.stormIsInPrint('Sum is 6', msgs)
            self.stormIsInPrint('List[0]=1, List[-1]=4', msgs)
            self.stormIsInPrint('List size is now 4', msgs)
            self.stormIsInPrint('Sum is now 10', msgs)
            self.stormIsInPrint('elst size is 0', msgs)

            # Convert primitive python objects to List objects
            q = '$v=(foo,bar,baz) [ test:str=$v.index(1) test:int=$v.size() ]'
            nodes = await core.nodes(q)
            self.eq(nodes[0].ndef, ('test:str', 'bar'))
            self.eq(nodes[1].ndef, ('test:int', 3))

            # Reverse a list
            q = '$v=(foo,bar,baz) $v.reverse() return ($v)'
            ret = await core.callStorm(q)
            self.eq(ret, ('baz', 'bar', 'foo',))

            # sort a list
            q = '$v=(foo,bar,baz) $v.sort() return ($v)'
            ret = await core.callStorm(q)
            self.eq(ret, ('bar', 'baz', 'foo',))

            # incompatible sort types
            with self.raises(s_exc.StormRuntimeError):
                await core.callStorm('$v=(foo,bar,(1)) $v.sort() return ($v)')

            q = '$l = (1, 2, (3), 4, 1, (3), 3, asdf) return ( $l.unique() )'
            self.eq(['1', '2', 3, '4', '3', 'asdf'], await core.callStorm(q))

            await core.addUser('lowuser1')
            await core.addUser('lowuser2')
            q = '''
            $a=$lib.auth.users.byname(lowuser1) $b=$lib.auth.users.byname(lowuser2) $r=$lib.auth.users.byname(root)
            $l = ($a, $r, $b, $b, $a ) $l2 = $l.unique() $l3 = ()
            for $user in $l2 {
                $l3.append($user.name)
            }
            return ( $l3 )'''
            self.eq(['lowuser1', 'root', 'lowuser2'], await core.callStorm(q))

            q = '$l=(1, 2, 3, 3, $lib.queue) return ( $lib.len($l.unique()) )'
            self.eq(4, await core.callStorm(q))

            # funcs are different class instances here
            q = '$l = (1, 2, 2, $lib.inet.http.get, $lib.inet.http.get) return ($lib.len($l.unique()))'
            self.eq(4, await core.callStorm(q))

            # funcs are the same class instance
            q = '$hehe = $lib.inet.http $l = (1, 2, 2, $hehe.get, $hehe.get) return ($lib.len($l.unique()))'
            self.eq(3, await core.callStorm(q))

            q = '''
            function foo() {}
            function bar() {}
            $l = ($foo, $bar)
            return ($lib.len($l.unique()))
            '''
            self.eq(2, await core.callStorm(q))

            q = '''
            function foo() {}
            function bar() {}
            $l = ($bar, $foo, $bar)
            return ($lib.len($l.unique()))
            '''
            self.eq(2, await core.callStorm(q))

            q = '''
            $q1 = $lib.queue.gen(hehe)
            $q2 = $lib.queue.get(hehe)
            $l = ($q1, $q2)
            return ( $lib.len($l.unique()) ) '''
            self.eq(1, await core.callStorm(q))

            q = '''
            $q1 = $lib.queue.gen(hehe)
            $q2 = $lib.queue.get(hehe)
            $l = ($q1, $q2, $q2)
            return ( $lib.len($l.unique()) ) '''
            self.eq(1, await core.callStorm(q))

            q = '''
            $q1 = $lib.queue.gen(hehe)
            $q2 = $lib.queue.get(hehe)
            $q3 = $lib.queue.get(hehe)
            $l = ($q1, $q2, $q3)
            return ( $lib.len($l.unique()) ) '''
            self.eq(1, await core.callStorm(q))

            # Python Tuples can be treated like a List object for accessing via data inside of.
            q = '[ test:comp=(10,lol) ] $x=$node.ndef().index(1).index(1) [ test:str=$x ]'
            nodes = await core.nodes(q)
            self.eq(nodes[0].ndef, ('test:str', 'lol'))

            # sad case - index out of bounds.
            q = 'test:comp=(10,lol) $x=$node.ndef().index(2)'
            mesgs = await core.stormlist(q)
            errs = [m[1] for m in mesgs if m[0] == 'err']
            self.len(1, errs)
            self.eq(errs[0][0], 'StormRuntimeError')

            self.eq('bar', await core.callStorm('$foo = (foo, bar) return($foo.1)'))
            self.eq('foo', await core.callStorm('$foo = (foo, bar) return($foo."-2")'))
            self.eq('bar', await core.callStorm('$foo = (foo, bar) return($foo.pop())'))

            self.eq(3, await core.callStorm('$list = ([1, 2, 3, 4]) return($list.pop(2))'))
            self.eq(2, await core.callStorm('$list = ([1, 2, 3, 4]) return($list.pop(-3))'))
            self.eq(4, await core.callStorm('$list = ([1, 2, 3, 4]) $list.pop(2) return($list.pop(2))'))
            self.eq([1, 3, 4], await core.callStorm('$list = ([1, 2, 3, 4]) $list.pop(1) return($list)'))

            with self.raises(s_exc.StormRuntimeError) as exc:
                await core.callStorm('$foo=() $foo.pop()')
            self.eq(exc.exception.get('mesg'), 'pop from empty list')

            with self.raises(s_exc.StormRuntimeError) as exc:
                await core.callStorm('$list = ([1, 2, 3, 4]) return($list.pop(13))')
            self.eq(exc.exception.get('mesg'), 'pop index out of range')

            with self.raises(s_exc.StormRuntimeError) as exc:
                await core.callStorm('$list = ([1, 2, 3, 4]) return($list.pop(-5))')
            self.eq(exc.exception.get('mesg'), 'pop index out of range')

            somelist = ["foo", "bar", "baz", "bar"]
            q = '''
                $l.rem("bar")
                $l.rem("newp")
                return($l)
            '''
            opts = {'vars': {'l': somelist.copy()}}
            out = await core.callStorm(q, opts=opts)
            self.eq(out, ["foo", "baz", "bar"])

            somelist = ["foo", "bar", "baz", "bar"]
            q = '''
                $l.rem("bar", all=$lib.true)
                return($l)
            '''
            opts = {'vars': {'l': somelist.copy()}}
            out = await core.callStorm(q, opts=opts)
            self.eq(out, ["foo", "baz"])

    async def test_storm_layer_getstornode(self):

        async with self.getTestCore() as core:
            visi = await core.auth.addUser('visi')
            nodes = await core.nodes('[ inet:ip=1.2.3.4 ]')
            opts = {'user': visi.iden, 'vars': {'iden': nodes[0].iden()}}
            sode = await core.callStorm('return($lib.layer.get().getStorNode($iden))', opts=opts)
            self.eq(sode['form'], 'inet:ip')
            self.eq(sode['valu'], ((4, 0x01020304), 26, None))

            opts = {'user': visi.iden, 'vars': {'nid': s_common.int64un(nodes[0].nid)}}
            sode = await core.callStorm('return($lib.layer.get().getStorNodeByNid($nid))', opts=opts)
            self.eq(sode['form'], 'inet:ip')
            self.eq(sode['valu'], ((4, 0x01020304), 26, None))

            # check auth deny...
            layriden = await core.callStorm('return($lib.view.get().fork().layers.0.iden)')

            opts = {'user': visi.iden, 'vars': {'layriden': layriden, 'iden': nodes[0].iden()}}
            with self.raises(s_exc.AuthDeny):
                await core.callStorm('return($lib.layer.get($layriden).getStorNode($iden))', opts=opts)

            # check perms the old way...
            await visi.addRule((True, ('layer', 'read')), gateiden=layriden)
            await core.callStorm('return($lib.layer.get($layriden).getStorNode($iden))', opts=opts)

    async def test_storm_lib_fire(self):
        async with self.getTestCore() as core:
            text = '$lib.fire(foo:bar, baz=faz)'

            gotn = [mesg for mesg in await core.stormlist(text) if mesg[0] == 'storm:fire']

            self.len(1, gotn)

            self.eq(gotn[0][1]['type'], 'foo:bar')
            self.eq(gotn[0][1]['data']['baz'], 'faz')

            await core.addTagProp('score', ('int', {}), {})

            await core.callStorm('[inet:ip=1.2.3.4 +#foo=2021 +#foo:score=9001]')
            q = 'inet:ip $lib.fire(msg:pack, sode=$node.getStorNodes())'
            gotn = [mesg async for mesg in core.storm(q) if mesg[0] == 'storm:fire']
            self.len(1, gotn)
            self.eq(gotn[0][1]['data']['sode'][0]['tagprops'], {'foo': {'score': (9001, 9)}})
            self.eq(gotn[0][1]['type'], 'msg:pack')

    async def test_storm_node_repr(self):
        text = '''
            [ inet:ip=1.2.3.4 :loc=us]
            $ipv4 = $node.repr()
            $loc = $node.repr(loc)
            $latlong = $node.repr(latlong, defv="??")
            $valu = `{$ipv4} in {$loc} at {$latlong}`
            [ test:str=$valu ]
            +test:str
        '''

        async with self.getTestCore() as core:
            nodes = await core.nodes(text)
            self.len(1, nodes)
            self.eq(nodes[0].ndef[1], '1.2.3.4 in us at ??')

            mesgs = await core.stormlist('inet:ip $repr=$node.repr(newp)')

            err = mesgs[-2][1]
            self.eq(err[0], 'NoSuchProp')
            self.eq(err[1].get('prop'), 'newp')
            self.eq(err[1].get('form'), 'inet:ip')

    async def test_storm_csv(self):
        async with self.getTestCore() as core:
            await core.nodes('[test:str=1234 :tick=2001]')
            await core.nodes('[test:str=9876 :tick=3001]')

            q = "test:str " \
                "$tick=$node.repr(tick) " \
                "$lib.csv.emit($node.form(), $node.value(), $tick, table=mytable)"

            mesgs = await core.stormlist(q, {'show': ('err', 'csv:row')})
            csv_rows = [m for m in mesgs if m[0] == 'csv:row']
            self.len(2, csv_rows)
            csv_rows.sort(key=lambda x: x[1].get('row')[1])
            self.eq(csv_rows[0],
                    ('csv:row', {'row': ['test:str', '1234', '2001-01-01T00:00:00Z'],
                                 'table': 'mytable'}))
            self.eq(csv_rows[1],
                    ('csv:row', {'row': ['test:str', '9876', '3001-01-01T00:00:00Z'],
                                 'table': 'mytable'}))

            q = 'test:str $hehe=$node.props.hehe $lib.csv.emit(:tick, $hehe)'
            mesgs = await core.stormlist(q, {'show': ('err', 'csv:row')})
            csv_rows = [m for m in mesgs if m[0] == 'csv:row']
            self.len(2, csv_rows)
            self.eq(csv_rows[0], ('csv:row', {'row': [978307200000000, None], 'table': None}))
            self.eq(csv_rows[1], ('csv:row', {'row': [32535216000000000, None], 'table': None}))

            # Sad path case...
            q = '''
                [ test:str=woot ]
                $lib.csv.emit($path)
            '''
            mesgs = await core.stormlist(q, {'show': ('err', 'csv:row')})
            err = mesgs[-2]
            self.eq(err[1][0], 'NoSuchType')

    async def test_storm_set(self):

        async with self.getTestCore() as core:

            await core.nodes('[inet:ip=1.2.3.4 :asn=20]')
            await core.nodes('[inet:ip=5.6.7.8 :asn=30]')

            q = '''
                $set = $lib.set()
                inet:ip $set.add(:asn)
                [ tel:mob:telem="*" ] +tel:mob:telem [ :data=$set.list() ]
            '''
            nodes = await core.nodes(q)
            self.len(1, nodes)
            self.eq(tuple(sorted(nodes[0].get('data'))), (20, 30))

            q = '''
                $set = $lib.set()
                inet:ip $set.adds((:asn,:asn))
                [ tel:mob:telem="*" ] +tel:mob:telem [ :data=$set.list() ]
            '''
            nodes = await core.nodes(q)
            self.len(1, nodes)
            self.eq(tuple(sorted(nodes[0].get('data'))), (20, 30))

            q = '''
                $set = $lib.set()
                inet:ip $set.adds((:asn,:asn))
                { +:asn=20 $set.rem(:asn) }
                [ tel:mob:telem="*" ] +tel:mob:telem [ :data=$set.list() ]
            '''
            nodes = await core.nodes(q)
            self.len(1, nodes)
            self.eq(tuple(sorted(nodes[0].get('data'))), (30,))

            q = '''
                $set = $lib.set()
                inet:ip $set.add(:asn)
                $set.rems((:asn,:asn))
                [ tel:mob:telem="*" ] +tel:mob:telem [ :data=$set.list() ]
            '''
            nodes = await core.nodes(q)
            self.len(1, nodes)
            self.eq(tuple(sorted(nodes[0].get('data'))), ())

            q = '$set = $lib.set(a, b, c, b, a) [test:int=$set.size()]'
            nodes = await core.nodes(q)
            self.len(1, nodes)
            self.eq(nodes[0].ndef, ('test:int', 3))

            q = '''$set = $lib.set(a, b, c)
            for $v in $set {
                $lib.print('set valu: {v}', v=$v)
            }
            '''
            mesgs = await core.stormlist(q)
            self.stormIsInPrint('set valu: a', mesgs)
            self.stormIsInPrint('set valu: b', mesgs)
            self.stormIsInPrint('set valu: c', mesgs)

            q = '''
                $set = $lib.set()
                $set.add(foo)
                if $set.has(foo) { [ test:str=asdf ] }
            '''
            nodes = await core.nodes(q)
            self.len(1, nodes)
            self.eq(nodes[0].ndef, ('test:str', 'asdf'))

            # test that some of the more complex objects we've got uniq down properly
            # Bool
            q = '''
                $set = $lib.set()
                $set.add($true)
                $set.add($true)
                $set.add($true)
                $set.add($false)
                $set.add($false)
                $lib.print('There are {count} items in the set', count=$lib.len($set))
            '''
            trueprim = s_stormtypes.Bool(True)
            falsprim = s_stormtypes.Bool(False)
            msgs = await core.stormlist(q, opts={'vars': {'true': trueprim, 'false': falsprim}})
            self.stormIsInPrint('There are 2 items in the set', msgs)

            # bytes
            q = '''
                $set = $lib.set()
                $set.add($norun)
                $set.add($norun)
                $set.add($section)
                $set.add($section)
                $set.add($section)
                $set.add($copy)
                $set.add($bare)
                $set.add($bare)
                $lib.print('There are {count} items in the set', count=$lib.len($set))
            '''
            norun = s_stormtypes.Bytes(b'This program cannot be run')
            section = s_stormtypes.Bytes(b'.text')
            copy = s_stormtypes.Bytes(b'.text')
            bare = b'.text'
            msgs = await core.stormlist(q, opts={'vars': {'norun': norun, 'section': section, 'copy': copy, 'bare': bare}})
            self.stormIsInPrint('There are 3 items in the set', msgs)

            # cmdopts
            q = '''
                $set = $lib.set()
                $set.add($opts)
                $set.add($othr)
                $set.add($diff)
                $lib.print('There are {count} items in the set', count=$lib.len($set))
            '''

            class OptWrapper:
                def __init__(self, argv):
                    self.pars = s_storm.Parser(prog='test', descr='for set testing')
                    self.pars.add_argument('--foo', action='store_true')
                    self.pars.add_argument('--bar', action='store_false')
                    self.pars.add_argument('--lol', action='store_true')
                    self.pars.add_argument('--nope', action='store_true')

                    self.opts = self.pars.parse_args(argv)

                def __eq__(self, othr):
                    return self.opts == othr.opts

            opts = s_stormtypes.CmdOpts(OptWrapper(['--foo', '--bar']))
            othr = s_stormtypes.CmdOpts(OptWrapper(['--foo', '--bar']))
            diff = s_stormtypes.CmdOpts(OptWrapper(['--lol', '--nope']))
            msgs = await core.stormlist(q, opts={'vars': {'opts': opts, 'othr': othr, 'diff': diff}})
            self.stormIsInPrint('There are 2 items in the set', msgs)
            self.ne(diff, copy)
            self.ne(copy, diff)

            # cron and others uniq by iden
            q = '''
                $set = $lib.set()
                $jobA = $lib.cron.add(query=${[test:int=1]}, hourly=10)
                $jobB = $lib.cron.add(query=${[test:int=1]}, hourly=10)

                $set.add($jobA)
                $set.add($jobB)

                $set.add($jobA)
                $set.add($jobB)

                $lib.print('There are {count} items in the set', count=$lib.len($set))
            '''
            msgs = await core.stormlist(q)
            self.stormIsInPrint('There are 2 items in the set', msgs)

            # gate
            q = '''
                $set = $lib.set()
                $gate = $lib.auth.gates.get($lib.view.get().iden)
                $set.add($gate)
                $set.add($gate)
                $set.add($lib.auth.gates.get($lib.view.get().iden))
                $set.add($lib.auth.gates.get($lib.view.get().iden))

                $layr = $lib.layer.add().iden
                $newview = $lib.view.add(($layr,))
                $set.add($lib.auth.gates.get($newview.iden))
                $lib.print('There are {count} items in the set', count=$lib.len($set))
            '''
            msgs = await core.stormlist(q)
            self.stormIsInPrint('There are 2 items in the set', msgs)

            # layer
            q = '''
                init {
                    $extra = $lib.layer.add()
                    $fake = $lib.layer.add()
                }
                $layr = $lib.layer.get()
                $set = $lib.set()
                $set.add($lib.layer.get())
                $set.add($lib.layer.get())
                $set.add($extra)
                $set.add($fake)
                $set.add($fake)
                $set.add($extra)
                $set.add($layr)
                $lib.print('There are {count} items in the set', count=$lib.len($set))
            '''
            msgs = await core.stormlist(q)
            self.stormIsInPrint('There are 3 items in the set', msgs)

            # node
            q = '''
                init {
                    $set = $lib.set()
                }
                inet:ip

                $set.add($node)
                $set.add($node)
                fini {
                    $lib.print('There are {count} items in the set', count=$lib.len($set))
                }
            '''
            msgs = await core.stormlist(q)
            self.stormIsInPrint('There are 2 items in the set', msgs)

            # queue
            q = '''
                $orig = $lib.queue.add(testq)
                $set = $lib.set()
                $set.add($orig)
                $set.add($lib.queue.get(testq))
                $set.add($lib.queue.get(testq))
                $set.add($lib.queue.get(testq))
                $lib.print('There is {count} item in the set', count=$lib.len($set))
            '''
            msgs = await core.stormlist(q)
            self.stormIsInPrint('There is 1 item in the set', msgs)

            # role
            q = '''
                $role = $lib.auth.roles.add(muffin)
                $set = $lib.set()
                $set.add($role)
                $set.add($lib.auth.roles.byname(muffin))
                $set.add($role)
                $lib.print('There is {count} item in the set', count=$lib.len($set))
            '''
            msgs = await core.stormlist(q)
            self.stormIsInPrint('There is 1 item in the set', msgs)

            # str
            q = '''
                $set = $lib.set()
                $set.add(23)
                $set.add("alpha")
                $set.add("alpha")
                $set.add($alpha)

                $set.add($beta)
                $set.add("beta")

                $set.add("delta")
                $set.add($delta)

                $set.add($copy)
                $set.add($copy)
                $set.add(47)
                $lib.print('There are {count} items in the set', count=$lib.len($set))
            '''
            alpha = s_stormtypes.Str('alpha')
            beta = s_stormtypes.Str('beta')
            delta = s_stormtypes.Str('delta')
            copy = s_stormtypes.Str('delta')
            msgs = await core.stormlist(q, opts={'vars': {'alpha': alpha, 'beta': beta, 'delta': delta, 'copy': copy}})
            self.stormIsInPrint('There are 8 items in the set', msgs)
            self.ne(alpha, section)

            # trigger
            q = '''
                $trig = $lib.trigger.add($tdef)
                $set = $lib.set()
                $set.adds(($trig, $trig, $trig, $trig))
                $lib.print('There is {count} item in the set', count=$lib.len($set))
            '''
            iden = s_common.guid()
            tdef = {'iden': iden, 'cond': 'node:add', 'storm': '[ test:str=foo ]', 'form': 'test:str'}
            msgs = await core.stormlist(q, opts={'vars': {'tdef': tdef}})
            self.stormIsInPrint('There is 1 item in the set', msgs)
            self.nn(await core.view.getTrigger(iden))

            # user
            q = '''
                $u = $lib.auth.users.add(bar)
                $lib.set($u)
                $set = $lib.set($u)
                $set.add($lib.auth.users.byname(bar))
                $set.add($lib.auth.users.byname(bar))
                $lib.print('There is {count} item in the set', count=$lib.len($set))
            '''
            msgs = await core.stormlist(q)
            self.stormIsInPrint('There is 1 item in the set', msgs)

            # view
            q = '''
                $view = $lib.view.get()
                $set = $lib.set($view)
                $set.add($lib.view.get())
                $set.add($lib.view.get())

                $layr = $lib.layer.add().iden
                $newview = $lib.view.add(($layr,))
                $set.add($newview)
                $lib.print('There are {count} items in the set', count=$lib.len($set))
            '''
            msgs = await core.stormlist(q)
            self.stormIsInPrint('There are 2 items in the set', msgs)

            # Dict
            q = '''
                $dict = ({
                    "foo": "bar",
                    "biz": "baz",
                })
                $set = $lib.set($dict)
            '''
            msgs = await core.stormlist(q)
            self.stormIsInErr('is mutable and cannot be used in a set', msgs)

            q = '''
                $dict = ({
                    "foo": "bar",
                    "biz": "baz",
                })
                $set = $lib.set()
                $set.adds($dict)
                $lib.print('There are {count} items in the set', count=$lib.len($set))
            '''
            msgs = await core.stormlist(q)
            self.stormIsInPrint('There are 2 items in the set', msgs)

            # List
            q = '''
                $list = (1, 2, 3)
                $set = $lib.set($list)
            '''
            msgs = await core.stormlist(q)
            self.stormIsInErr('is mutable and cannot be used in a set', msgs)

            q = '''
                $list = (1, 2, 3, 1, 2, 3, 1, 2, 3)
                $set = $lib.set()
                $set.adds($list)
                $lib.print('There are {count} items in the set', count=$lib.len($set))
            '''
            msgs = await core.stormlist(q)
            self.stormIsInPrint('There are 3 items in the set', msgs)

            q = '''
                $list = ((4, 5, 6, 7), (1, 2, 3, 4))
                $set = $lib.set()
                $set.adds($list)
                $lib.print('There are {count} items in the set', count=$lib.len($set))
            '''
            msgs = await core.stormlist(q)
            self.stormIsInErr('is mutable and cannot be used in a set', msgs)

            # Set
            q = '''
                $setA = $lib.set(1, 1, 2, 2, 3)
                $setB = $lib.set($setA)
            '''
            msgs = await core.stormlist(q)
            self.stormIsInErr('is mutable and cannot be used in a set', msgs)

            q = '''
                $setA = $lib.set(1, 1, 2, 2, 3)
                $setB = $lib.set()

                $setB.adds($setA)
                $lib.print('There are {count} items in the set', count=$lib.len($setB))
            '''
            msgs = await core.stormlist(q)
            self.stormIsInPrint('There are 3 items in the set', msgs)

            # path
            q = '''
                inet:ip
                $set = $lib.set()
                $set.add($path)
            '''
            msgs = await core.stormlist(q)
            self.stormIsInErr('is mutable and cannot be used in a set', msgs)

            # PathMeta
            q = '''
                inet:ip
                $set = $lib.set()
                $meta = $path.meta
                $set.add($meta)
            '''
            msgs = await core.stormlist(q)
            self.stormIsInErr('is mutable and cannot be used in a set', msgs)

            # pathvars
            q = '''
                inet:ip
                $set = $lib.set()
                $vars = $path.vars
                $set.add($vars)
            '''
            msgs = await core.stormlist(q)
            self.stormIsInErr('is mutable and cannot be used in a set', msgs)

            # text
            q = '''
                $text = () $text.append(beepboopgetthejedi)
                $set = $lib.set($text)
            '''
            msgs = await core.stormlist(q)
            self.stormIsInErr('is mutable and cannot be used in a set', msgs)

            # stattally
            q = '''
                $tally = $lib.stats.tally()
                $tally.inc(foo)
                $set = $lib.set($tally)
            '''
            msgs = await core.stormlist(q)
            self.stormIsInErr('is mutable and cannot be used in a set', msgs)

            # mix
            q = '''
            $user = $lib.auth.users.add(foo)
            $list = (1, 1, 'a', $user, $user, $lib.view.get(), $lib.view.get(), $lib.queue.add(neatq), $lib.queue.get(neatq), $lib.false)
            $set = $lib.set()
            $set.adds($list)
            $lib.print('There are {count} items in the set', count=$lib.len($set))
            '''
            msgs = await core.stormlist(q)
            self.stormIsInPrint('There are 6 items in the set', msgs)

            q = '''
            $list = (
                1, 2, 3, 4,
                (2), (3), (4), (5),
                (3.0), (4.0), (5.0), (6.0),
                $lib.cast(float, 4), $lib.cast(float, 5), $lib.cast(float, 6), $lib.cast(float, 7)
            )
            $set = $lib.set()
            $set.adds($list)
            $lib.print('There are {count} items in the set', count=$lib.len($set))
            '''
            msgs = await core.stormlist(q)
            self.stormIsInPrint('There are 13 items in the set', msgs)

    async def test_storm_path(self):
        async with self.getTestCore() as core:
            await core.nodes('[ inet:dns:a=(vertex.link, 1.2.3.4) ]')
            q = '''
                inet:fqdn=vertex.link -> inet:dns:a -> inet:ip
                $idens = $path.idens()
                [ tel:mob:telem="*" ] +tel:mob:telem [ :data=$idens ]
            '''

            idens = (
                '02883f0e6b303c824b91d40ecddb609b2f03df4274a71758d0e5d3d01c5ee16e',
                '3ecd51e142a5acfcde42c02ff5c68378bfaf1eaf49fe9721550b6e7d6013b699',
                '6ff89ac24110dec0216d5ce85382056ed50f508dbf718764039f061fc190b3c8',
            )

            nodes = await core.nodes(q)
            self.len(1, nodes)
            self.eq(tuple(sorted(nodes[0].get('data'))), idens)

            opts = {'vars': {'testvar': 'test'}}
            text = "[ test:str='123' ] $testkey=testvar [ test:str=$path.vars.$testkey ]"
            nodes = await core.nodes(text, opts=opts)
            self.len(2, nodes)
            self.eq(nodes[0].ndef, ('test:str', 'test'))

            text = "[ test:str='123' ] [ test:str=$path.vars.testkey ]"
            mesgs = await core.stormlist(text)
            errs = [m[1] for m in mesgs if m[0] == 'err']
            self.len(1, errs)
            err = errs[0]
            self.eq(err[0], 'StormRuntimeError')
            self.isin('No var with name: testkey', err[1].get('mesg'))

            opts = {'vars': {'testkey': 'testvar'}}
            text = "[ test:str='123' ] $path.vars.$testkey = test [ test:str=$path.vars.testvar ]"
            nodes = await core.nodes(text, opts=opts)
            self.len(2, nodes)
            self.eq(nodes[0].ndef, ('test:str', 'test'))
            self.eq(nodes[1].ndef, ('test:str', '123'))

            opts = {'vars': {'testvar': 'test', 'testkey': 'testvar'}}
            text = '''
                [ test:str='123' ]
                for ($name, $valu) in $path.vars {
                    $lib.print('{name}={valu}', name=$name, valu=$valu)
                }
            '''
            msgs = await core.stormlist(text, opts=opts)

            self.stormIsInPrint('testvar=test', msgs)
            self.stormIsInPrint('testkey=testvar', msgs)

            async with core.getLocalProxy() as proxy:
                msgs = await proxy.storm('''
                    [ ps:contact=* ]
                    $path.meta.foo = bar
                    $path.meta.baz = faz
                    $path.meta.baz = $lib.undef
                    $path.meta.biz = ('neato', 'burrito')
                    {
                        for ($name, $valu) in $path.meta {
                            $lib.print('meta: {name}={valu}', name=$name, valu=$valu)
                        }
                    }
                    if $path.meta.foo { $lib.print(foofoofoo) }
                ''').list()
                self.stormIsInPrint('foofoofoo', msgs)
                self.stormIsInPrint('meta: foo=bar', msgs)
                self.stormIsInPrint("meta: biz=['neato', 'burrito']", msgs)
                pode = [m[1] for m in msgs if m[0] == 'node'][0]
                self.len(2, pode[1]['path'])
                self.eq('bar', pode[1]['path']['foo'])

                q = '''
                inet:fqdn=vertex.link
                $path.meta.foobar = ('neato', 'burrito')
                '''
                msgs = [mesg async for mesg in proxy.storm(q)]
                pode = [m[1] for m in msgs if m[0] == 'node'][0]
                self.eq(pode[1]['path'], {'foobar': ('neato', 'burrito')})

                q = '''
                inet:fqdn=vertex.link
                $path.meta.wat = ({"foo": "bar", "biz": "baz", "thing": ({"1": "2", "2": ["a", "b", "c"], "five": "nine"}) })
                $path.meta.neato = (awesome, burrito)
                '''
                msgs = [mesg async for mesg in proxy.storm(q)]
                pode = [m[1] for m in msgs if m[0] == 'node'][0]
                path = pode[1]['path']
                self.eq(('awesome', 'burrito'), path['neato'])
                self.eq('bar', path['wat']['foo'])
                self.eq('baz', path['wat']['biz'])
                self.eq('nine', path['wat']['thing']['five'])
                self.eq('2', path['wat']['thing']['1'])
                self.eq(('a', 'b', 'c'), path['wat']['thing']['2'])

                q = '''
                inet:fqdn=vertex.link
                $path.meta.$node = ('foo', 'bar')
                '''
                msgs = [mesg async for mesg in proxy.storm(q)]
                pode = [m[1] for m in msgs if m[0] == 'node'][0]
                path = pode[1]['path']
                self.len(1, path)
                key = list(path.keys())[0]
                self.true(key.startswith('vertex.link'))
                self.eq(('foo', 'bar'), path[key])

                q = '''
                inet:fqdn=vertex.link
                $test = ({"foo": "bar"})
                $path.meta.data = $test
                $test.biz = baz
                '''
                msgs = [mesg async for mesg in proxy.storm(q)]
                pode = [m[1] for m in msgs if m[0] == 'node'][0]
                path = pode[1]['path']
                self.len(1, path)
                self.len(2, path['data'])
                self.eq('bar', path['data']['foo'])
                self.eq('baz', path['data']['biz'])

    async def test_stormuser(self):
        # Do not include persistent vars support in this test see
        # test_persistent_vars for that behavior.
        async with self.getTestCore() as core:
            q = '$lib.print($lib.user.name())'
            mesgs = await core.stormlist(q)
            self.stormIsInPrint('root', mesgs)
            self.eq(core.auth.rootuser.iden, await core.callStorm('return($lib.user.iden)'))

            msgs = await core.stormlist('$lib.print($lib.auth.users.list().0)')
            self.stormIsInPrint('auth:user', msgs)
            self.stormIsInPrint("'name': 'root'", msgs)

            await core.stormlist('auth.user.add visi')

            visi = await core.auth.getUserByName('visi')
            opts = {'user': visi.iden}
            self.true(await core.callStorm('return($lib.user.allowed(foo.bar, default=$lib.true))', opts=opts))
            self.false(await core.callStorm('return($lib.user.allowed(foo.bar, default=$lib.false))', opts=opts))

    async def test_persistent_vars(self):
        with self.getTestDir() as dirn:
            async with self.getTestCore(dirn=dirn) as core:
                async with core.getLocalProxy() as prox:
                    # User setup for $lib.user.vars() tests

                    ret1 = await prox.addUser('user1', passwd='secret')
                    iden1 = ret1.get('iden')

                    await prox.addUserRule(iden1, (True, ('node', 'add')))
                    await prox.addUserRule(iden1, (True, ('node', 'prop', 'set')))
                    await prox.addUserRule(iden1, (True, ('globals', 'get', 'userkey',)))

                    # Basic tests as root for $lib.globals

                    q = '''$lib.globals.adminkey = sekrit
                    $lib.globals.userkey = lessThanSekrit
                    $lib.globals.throwaway = beep
                    $valu=$lib.globals.adminkey
                    $lib.print($valu)
                    '''
                    mesgs = await s_test.alist(prox.storm(q))
                    self.stormIsInPrint('sekrit', mesgs)

                    popq = '''$valu = $lib.globals.throwaway
                    $lib.globals.throwaway = $lib.undef
                    $lib.print("pop valu is {valu}", valu=$valu)
                    '''
                    mesgs = await s_test.alist(prox.storm(popq))
                    self.stormIsInPrint('pop valu is beep', mesgs)

                    q = '''$x=({"foo": "1"})
                    $lib.globals.bar = $x
                    $y=$lib.globals.bar
                    $lib.print("valu={v}", v=$y.foo)
                    '''
                    mesgs = await s_test.alist(prox.storm(q))
                    self.stormIsInPrint('valu=1', mesgs)

                    # get and pop take a secondary default value which may be returned
                    q = '''$valu = $lib.globals.throwaway
                    if ($valu = null) { $valu = (0) }
                    $lib.globals.throwaway = $lib.undef
                    $lib.print("get valu is {valu}", valu=$valu)
                    '''
                    mesgs = await s_test.alist(prox.storm(q))
                    self.stormIsInPrint('get valu is 0', mesgs)

                    listq = '''for ($key, $valu) in $lib.globals {
                    $string = `{$key} is {$valu}`
                    $lib.print($string)
                    }
                    '''
                    mesgs = await s_test.alist(prox.storm(listq))
                    self.len(3 + 1, [m for m in mesgs if m[0] == 'print'])
                    self.stormIsInPrint('adminkey is sekrit', mesgs)
                    self.stormIsInPrint('userkey is lessThanSekrit', mesgs)

                    rstr = await prox.callStorm('return(`{$lib.globals}`)')
                    self.eq(rstr, "{'adminkey': 'sekrit', 'bar': {'foo': '1'}, 'cortex:runtime:stormfixes': (4, 0, 0), 'userkey': 'lessThanSekrit'}")

                    # Storing a valu gets toprim()'d
                    q = '[test:str=test] $lib.user.vars.mynode = $node return($lib.user.vars.mynode)'
                    data = await prox.callStorm(q)
                    self.eq(data, 'test')

                    # Prims get tostr()'d
                    await prox.callStorm('$foo = (my, nested, valu) $lib.globals.$foo = haha')

                    mesgs = await s_test.alist(prox.storm(listq))
                    self.stormIsInPrint("['my', 'nested', 'valu'] is haha", mesgs)

                async with core.getLocalProxy() as uprox:
                    self.true(await uprox.setCellUser(iden1))

                    q = '''$lib.user.vars.somekey = hehe
                    $valu=$lib.user.vars.somekey
                    $lib.print($valu)
                    '''
                    mesgs = await s_test.alist(uprox.storm(q))
                    self.stormIsInPrint('hehe', mesgs)

                    q = '''$lib.user.vars.somekey = hehe
                    $lib.user.vars.anotherkey = weee
                    [test:str=$lib.user.vars.somekey]
                    '''
                    mesgs = await s_test.alist(uprox.storm(q))
                    self.len(1, await core.nodes('test:str=hehe'))

                    listq = '''for ($key, $valu) in $lib.user.vars {
                        $string = `{$key} is {$valu}`
                        $lib.print($string)
                    }
                    '''
                    mesgs = await s_test.alist(uprox.storm(listq))
                    self.stormIsInPrint('somekey is hehe', mesgs)
                    self.stormIsInPrint('anotherkey is weee', mesgs)

                    popq = '''$lib.user.vars.anotherkey = $lib.undef'''
                    mesgs = await s_test.alist(uprox.storm(popq))

                    mesgs = await s_test.alist(uprox.storm(listq))
                    self.len(1, [m for m in mesgs if m[0] == 'print'])
                    self.stormIsInPrint('somekey is hehe', mesgs)

                    # the user can access the specific core.vars key
                    # that they have access to but not the admin key
                    q = '''$valu=$lib.globals.userkey
                        $lib.print($valu)
                        '''
                    mesgs = await s_test.alist(uprox.storm(q))
                    self.stormIsInPrint('lessThanSekrit', mesgs)

                    # While the user has get perm, they do not have set or pop
                    # permission
                    q = '''$lib.globals.userkey = $lib.undef'''
                    mesgs = await s_test.alist(uprox.storm(q))
                    self.len(0, [m for m in mesgs if m[0] == 'print'])
                    errs = [m for m in mesgs if m[0] == 'err']
                    self.len(1, errs)
                    self.eq(errs[0][1][0], 'AuthDeny')

                    q = '''$lib.globals.userkey = newSekritValu'''
                    mesgs = await s_test.alist(uprox.storm(q))
                    self.len(0, [m for m in mesgs if m[0] == 'print'])
                    errs = [m for m in mesgs if m[0] == 'err']
                    self.len(1, errs)
                    self.eq(errs[0][1][0], 'AuthDeny')

                    # Attempting to access the adminkey fails
                    q = '''$valu=$lib.globals.adminkey
                    $lib.print($valu)
                    '''
                    mesgs = await s_test.alist(uprox.storm(q))
                    self.len(0, [m for m in mesgs if m[0] == 'print'])
                    errs = [m for m in mesgs if m[0] == 'err']
                    self.len(1, errs)
                    self.eq(errs[0][1][0], 'AuthDeny')

                    # if the user attempts to list the values in
                    # core.vars, they only get the values they can read.
                    corelistq = '''
                    for ($key, $valu) in $lib.globals {
                        $string = `{$key} is {$valu}`
                        $lib.print($string)
                    }
                    '''
                    mesgs = await s_test.alist(uprox.storm(corelistq))
                    self.len(1, [m for m in mesgs if m[0] == 'print'])
                    self.stormIsInPrint('userkey is lessThanSekrit', mesgs)

            async with self.getTestCore(dirn=dirn) as core:
                # And our variables do persist AFTER restarting the cortex,
                # so they are persistent via the slab.
                async with core.getLocalProxy() as uprox:
                    self.true(await uprox.setCellUser(iden1))

                    mesgs = await uprox.storm(listq).list()
                    self.len(1, [m for m in mesgs if m[0] == 'print'])
                    self.stormIsInPrint('somekey is hehe', mesgs)

                    q = '''$valu=$lib.globals.userkey
                    $lib.print($valu)
                    '''
                    mesgs = await uprox.storm(q).list()
                    self.stormIsInPrint('lessThanSekrit', mesgs)

                    # The StormHiveDict is safe when computing things
                    q = '''[test:int=1234]
                    $lib.user.vars.someint = $node.value()
                    [test:str=$lib.user.vars.someint]
                    '''
                    mesgs = await uprox.storm(q).list()
                    podes = [m[1] for m in mesgs if m[0] == 'node']
                    self.len(2, podes)
                    self.eq({('test:str', '1234'), ('test:int', 1234)},
                            {pode[0] for pode in podes})

    async def test_storm_lib_time(self):

        async with self.getTestCore() as core:
            nodes = await core.nodes('[ ps:person="*" :dob = $lib.time.fromunix(20) ]')
            self.len(1, nodes)
            self.eq(20000000, nodes[0].get('dob'))

            query = '''$valu="10/1/2017 2:52"
            $parsed=$lib.time.parse($valu, "%m/%d/%Y %H:%M")
            [test:int=$parsed]
            '''
            nodes = await core.nodes(query)
            self.len(1, nodes)
            self.eq(nodes[0].ndef[1], 1506826320000000)

            query = '''$valu="10/1/2017 1:22-01:30"
            $parsed=$lib.time.parse($valu, "%m/%d/%Y %H:%M%z")
            [test:int=$parsed]
            '''
            nodes = await core.nodes(query)
            self.len(1, nodes)
            self.eq(nodes[0].ndef[1], 1506826320000000)

            query = '''$valu="10/1/2017 3:52+01:00"
            $parsed=$lib.time.parse($valu, "%m/%d/%Y %H:%M%z")
            [test:int=$parsed]
            '''
            nodes = await core.nodes(query)
            self.len(1, nodes)
            self.eq(nodes[0].ndef[1], 1506826320000000)

            # Sad case for parse
            query = '''$valu="10/1/2017 2:52"
            $parsed=$lib.time.parse($valu, "%m/%d/%Y--%H:%MTZ")
            [test:int=$parsed]
            '''
            mesgs = await core.stormlist(query)
            ernfos = [m[1] for m in mesgs if m[0] == 'err']
            self.len(1, ernfos)
            self.isin('Error during time parsing', ernfos[0][1].get('mesg'))

            # We can optionally suppress that if error we want to do so and then
            # we can compare the return value against $lib.null if we wanted to
            # do any flow control based on that information.
            query = '''$valu="10/1/2017 2:52"
            $parsed=$lib.time.parse($valu, "%m/%d/%Y--%H:%MTZ", errok=$lib.true)
            return ($parsed)'''
            ret = await core.callStorm(query)
            self.none(ret)

            self.none(await core.callStorm('return($lib.time.parse($lib.true, "%m/%d/%Y", errok=$lib.true))'))

            query = '''[test:str=1234 :tick=20190917]
            $lib.print($lib.time.format(:tick, "%Y-%d-%m"))
            '''
            mesgs = await core.stormlist(query)
            self.stormIsInPrint('2019-17-09', mesgs)

            # Strs can be parsed using time norm routine.
            query = '''$valu=$lib.time.format('200103040516', '%Y %m %d')
            $lib.print($valu)
            '''
            mesgs = await core.stormlist(query)
            self.stormIsInPrint('2001 03 04', mesgs)

            # Out of bounds case for datetime
            query = '''[test:int=253402300800000000]
            $valu=$lib.time.format($node.value(), '%Y')'''
            mesgs = await core.stormlist(query)
            ernfos = [m[1] for m in mesgs if m[0] == 'err']
            self.len(1, ernfos)
            self.isin('Failed to norm a time value prior to formatting', ernfos[0][1].get('mesg'))

            # Cant format ? times
            query = '$valu=$lib.time.format("?", "%Y")'
            mesgs = await core.stormlist(query)
            ernfos = [m[1] for m in mesgs if m[0] == 'err']
            self.len(1, ernfos)
            self.isin('Cannot format a timestamp for ongoing/future time.', ernfos[0][1].get('mesg'))

            # Get time parts
            self.eq(2021, await core.callStorm('return($lib.time.year(20211031020304))'))
            self.eq(10, await core.callStorm('return($lib.time.month(20211031020304))'))
            self.eq(31, await core.callStorm('return($lib.time.day(20211031020304))'))
            self.eq(2, await core.callStorm('return($lib.time.hour(20211031020304))'))
            self.eq(3, await core.callStorm('return($lib.time.minute(20211031020304))'))
            self.eq(4, await core.callStorm('return($lib.time.second(20211031020304))'))
            self.eq(6, await core.callStorm('return($lib.time.dayofweek(20211031020304))'))
            self.eq(303, await core.callStorm('return($lib.time.dayofyear(20211031020304))'))
            self.eq(30, await core.callStorm('return($lib.time.dayofmonth(20211031020304))'))
            self.eq(9, await core.callStorm('return($lib.time.monthofyear(20211031020304))'))

            tick = s_time.parse('2020-02-11 14:08:00.123')
            valu = await core.callStorm('return($lib.time.toUTC(2020-02-11@14:08:00.123, EST))')
            self.eq(valu, (True, tick + (s_time.onehour * 5)))

            valu = await core.callStorm('return($lib.time.toUTC(2020, VISI))')
            self.false(valu[0])
            self.eq(valu[1]['err'], 'BadArg')

            query = '''$valu="2020-10-01 01:30:00"
            $parsed=$lib.time.parse($valu, "%Y-%m-%d %H:%M:%S")
            $lib.print($lib.time.toUTC($parsed, US/Eastern))
            '''
            mesgs = await core.stormlist(query)
            self.stormIsInPrint('1601530200000', mesgs)

            # Test with different timezone abbreviations

            # EST (Eastern Standard Time) - UTC-5
            tick = s_time.parse('2020-02-11 14:08:00.123')
            valu = await core.callStorm('return($lib.time.toUTC(2020-02-11@14:08:00.123, EST))')
            self.eq(valu, (True, tick + (s_time.onehour * 5)))

            # PST (Pacific Standard Time) - UTC-8
            tick = s_time.parse('2020-02-11 14:08:00.123')
            valu = await core.callStorm('return($lib.time.toUTC(2020-02-11@14:08:00.123, US/Pacific))')
            self.eq(valu, (True, tick + (s_time.onehour * 8)))

            # America/Los_Angeles - during DST - UTC-7
            tick = s_time.parse('2020-07-11 14:08:00.123')
            valu = await core.callStorm('return($lib.time.toUTC(2020-07-11@14:08:00.123, America/Los_Angeles))')
            self.eq(valu, (True, tick + (s_time.onehour * 7)))

            # America/New_York - during DST - UTC-4
            tick = s_time.parse('2020-07-11 14:08:00.123')
            valu = await core.callStorm('return($lib.time.toUTC(2020-07-11@14:08:00.123, America/New_York))')
            self.eq(valu, (True, tick + (s_time.onehour * 4)))

            # America/New_York - not during DST - UTC-5
            tick = s_time.parse('2020-02-11 14:08:00.123')
            valu = await core.callStorm('return($lib.time.toUTC(2020-02-11@14:08:00.123, America/New_York))')
            self.eq(valu, (True, tick + (s_time.onehour * 5)))

            # Invalid timezone
            valu = await core.callStorm('return($lib.time.toUTC(2020-02-11@14:08:00.123, InvalidTZ))')
            self.false(valu[0])
            self.isin('Unknown timezone', valu[1]['errinfo']['mesg'])

            # Ambiguous time
            query = '''$valu="2020-11-01 01:30:00"
            $parsed=$lib.time.parse($valu, "%Y-%m-%d %H:%M:%S")
            return($lib.time.toUTC($parsed, America/New_York))
            '''
            mesgs = await core.callStorm(query)
            self.false(mesgs[0])
            self.isin('Ambiguous time', mesgs[1]['errinfo']['mesg'])

    async def test_storm_lib_time_ticker(self):

        async with self.getTestCore() as core:
            iden = s_common.guid()
            await core.nodes('''
                $lib.queue.add(visi)
                $lib.dmon.add(${
                    $visi=$lib.queue.get(visi)
                    for $tick in $lib.time.ticker(0.01) {
                        $visi.put($tick)
                    }
                }, ddef=({"iden": $iden}))
            ''', opts={'vars': {'iden': iden}})
            nodes = await core.nodes('for ($offs, $tick) in $lib.queue.get(visi).gets(size=3) { [test:int=$tick] } ')
            self.len(3, nodes)
            self.eq({0, 1, 2}, {node.ndef[1] for node in nodes})
            self.nn(await core.getStormDmon(iden))

    async def test_stormtypes_telepath(self):

        class FakeService:

            async def doit(self, x):
                return x + 20

            async def fqdns(self):
                yield 'woot.com'
                yield 'vertex.link'

            async def ipv4s(self):
                return ('1.2.3.4', '5.6.7.8')

        async with self.getTestCore() as core:

            fake = FakeService()
            core.dmon.share('fake', fake)
            lurl = core.getLocalUrl(share='fake')

            await core.nodes('[ inet:ip=1.2.3.4 :asn=20 ]')

            varz = {'url': lurl}
            opts = {'vars': varz}

            q = '[ inet:ip=1.2.3.4 :asn=20 ] $asn = $lib.telepath.open($url).doit(:asn) [ :asn=$asn ]'
            nodes = await core.nodes(q, opts=opts)
            self.eq(40, nodes[0].get('asn'))

            nodes = await core.nodes('for $fqdn in $lib.telepath.open($url).fqdns() { [ inet:fqdn=$fqdn ] }', opts=opts)
            self.len(2, nodes)

            nodes = await core.nodes('for $ipv4 in $lib.telepath.open($url).ipv4s() { [ inet:ip=$ipv4 ] }', opts=opts)
            self.len(2, nodes)

            with self.raises(s_exc.NoSuchName):
                await core.nodes('$lib.telepath.open($url)._newp()', opts=opts)

            mesgs = await core.stormlist('$lib.print($lib.telepath.open($url))', opts=opts)
            self.stormIsInPrint("telepath:proxy: <synapse.telepath.Proxy object", mesgs)

            mesgs = await core.stormlist('$lib.print($lib.telepath.open($url).doit)', opts=opts)
            self.stormIsInPrint("telepath:proxy:method: <synapse.telepath.Method", mesgs)

            mesgs = await core.stormlist('$lib.print($lib.telepath.open($url).fqdns)', opts=opts)
            self.stormIsInPrint("telepath:proxy:genrmethod: <synapse.telepath.GenrMethod", mesgs)

            unfo = await core.addUser('lowuesr')
            user = unfo.get('iden')

            opts = {'user': user, 'vars': varz}
            with self.raises(s_exc.AuthDeny):
                await core.callStorm('return ( $lib.telepath.open($url).ipv4s() )', opts=opts)
            await core.addUserRule(user, (True, ('telepath', 'open', 'cell')))
            self.len(2, await core.callStorm('return ( $lib.telepath.open($url).ipv4s() )', opts=opts))

            # SynErr exceptions are allowed through. They can be caught by storm.
            with self.raises(s_exc.BadUrl):
                await core.callStorm('$prox=$lib.telepath.open("weeeeeeeeeeeeee")')

            # Python exceptions are caught and raised as StormRuntimeError exceptions.
            with self.raises(s_exc.StormRuntimeError) as cm:
                await core.callStorm('$prox=$lib.telepath.open("tcp://0.0.0.0:60000")')
            emsg = cm.exception.get('mesg')
            self.isin('Failed to connect to Telepath service: "tcp://0.0.0.0:60000" error:', emsg)
            self.isin('Connect call failed', emsg)

    async def test_storm_lib_queue(self):

        async with self.getTestCore() as core:

            msgs = await core.stormlist('queue.add visi')
            self.stormIsInPrint('queue added: visi', msgs)

            with self.raises(s_exc.DupName):
                await core.nodes('queue.add visi')

            msgs = await core.stormlist('queue.list')
            self.stormIsInPrint('Storm queue list:', msgs)
            self.stormIsInPrint('visi', msgs)

            name = await core.callStorm('$q = $lib.queue.get(visi) return ($q.name)')
            self.eq(name, 'visi')

            nodes = await core.nodes('$q = $lib.queue.get(visi) [ inet:ip=1.2.3.4 ] $q.put( $node.repr() )')
            nodes = await core.nodes('$q = $lib.queue.get(visi) ($offs, $ipv4) = $q.get(0) inet:ip=$ipv4')
            self.len(1, nodes)
            self.eq(nodes[0].ndef, ('inet:ip', (4, 0x01020304)))

            # test iter use case
            q = '$q = $lib.queue.add(blah) [ inet:ip=1.2.3.4 inet:ip=5.5.5.5 ] $q.put( $node.repr() )'
            nodes = await core.nodes(q)
            self.len(2, nodes)

            # Put a value into the queue that doesn't exist in the cortex so the lift can nop
            await core.nodes('$q = $lib.queue.get(blah) $q.put("8.8.8.8")')

            nodes = await core.nodes('''
                $q = $lib.queue.get(blah)
                for ($offs, $ipv4) in $q.gets(0, wait=0) {
                    inet:ip=$ipv4
                }
            ''')
            self.len(2, nodes)

            nodes = await core.nodes('''
                $q = $lib.queue.get(blah)
                for ($offs, $ipv4) in $q.gets(wait=0) {
                    inet:ip=$ipv4
                    $q.cull($offs)
                }
            ''')
            self.len(2, nodes)

            q = '$q = $lib.queue.get(blah) for ($offs, $ipv4) in $q.gets(wait=0) { inet:ip=$ipv4 }'
            nodes = await core.nodes(q)
            self.len(0, nodes)

            msgs = await core.stormlist('queue.del visi')
            self.stormIsInPrint('queue removed: visi', msgs)

            with self.raises(s_exc.NoSuchName):
                await core.nodes('queue.del visi')

            with self.raises(s_exc.NoSuchName):
                await core.nodes('$lib.queue.get(newp).get()')

            await core.nodes('''
                $doit = $lib.queue.add(doit)
                $doit.puts((foo,bar))
            ''')
            nodes = await core.nodes('for ($offs, $name) in $lib.queue.get(doit).gets(size=2) { [test:str=$name] }')
            self.len(2, nodes)

            q = '$item = $lib.queue.get(doit).get(offs=1) [test:str=$item.0]'
            nodes = await core.nodes(q)
            self.len(1, nodes)

            q = 'for ($offs, $name) in $lib.queue.get(doit).gets(size=1, offs=1) { [test:str=$name] }'
            nodes = await core.nodes(q)
            self.len(1, nodes)

            # test other users who have access to this queue can do things to it
            async with core.getLocalProxy() as root:
                # add users
                await root.addUser('synapse')
                await root.addUser('wootuser')

                synu = await core.auth.getUserByName('synapse')
                woot = await core.auth.getUserByName('wootuser')

                # make a queue
                with self.raises(s_exc.AuthDeny):
                    opts = {'user': synu.iden}
                    await core.nodes('queue.add synq', opts=opts)

                rule = (True, ('queue', 'add'))
                await root.addUserRule(synu.iden, rule, indx=None)
                opts = {'user': synu.iden}
                msgs = await core.stormlist('queue.add synq', opts=opts)
                self.stormIsInPrint('queue added: synq', msgs)

                rule = (True, ('queue', 'synq', 'put'))
                await root.addUserRule(synu.iden, rule, indx=None)

                opts = {'user': synu.iden}
                await core.nodes('$q = $lib.queue.get(synq) $q.puts((bar, baz))', opts=opts)

                # now let's see our other user fail to add things
                with self.raises(s_exc.AuthDeny):
                    opts = {'user': woot.iden}
                    await core.nodes('$lib.queue.get(synq).get()', opts=opts)

                rule = (True, ('queue', 'synq', 'get'))
                await root.addUserRule(woot.iden, rule, indx=None)

                msgs = await core.stormlist('$lib.print($lib.queue.get(synq).get(wait=0))')
                self.stormIsInPrint("(0, 'bar')", msgs)

                with self.raises(s_exc.AuthDeny):
                    opts = {'user': woot.iden}
                    await core.nodes('$lib.queue.del(synq)', opts=opts)

                rule = (True, ('queue', 'del'))
                await root.addUserRule(woot.iden, rule, indx=None, gateiden='queue:synq')

                opts = {'user': woot.iden}
                await core.nodes('$lib.queue.del(synq)', opts=opts)

                with self.raises(s_exc.NoSuchName):
                    await core.nodes('$lib.queue.get(synq)')

                await core.callStorm('$lib.queue.gen(poptest).puts((foo, bar, baz))')
                self.eq('poptest', await core.callStorm('return($lib.queue.get(poptest).name)'))
                self.eq((0, 'foo'), await core.callStorm('return($lib.queue.get(poptest).pop(0))'))
                self.eq((1, 'bar'), await core.callStorm('return($lib.queue.get(poptest).pop(1))'))
                self.eq((2, 'baz'), await core.callStorm('return($lib.queue.get(poptest).pop(2))'))
                self.none(await core.callStorm('return($lib.queue.get(poptest).pop(2))'))
                self.none(await core.callStorm('return($lib.queue.get(poptest).pop())'))
                # Repopulate the queue, we now have data in index 3, 4, and 5
                await core.callStorm('$lib.queue.gen(poptest).puts((foo, bar, baz))')
                # Out of order pop() with a index does not cull.
                self.eq((4, 'bar'), await core.callStorm('return($lib.queue.get(poptest).pop(4))'))
                self.eq((3, 'foo'), await core.callStorm('return($lib.queue.get(poptest).pop())'))
                self.eq((5, 'baz'), await core.callStorm('return($lib.queue.get(poptest).pop())'))
                self.none(await core.callStorm('return($lib.queue.get(poptest).pop())'))

    async def test_storm_node_data(self):

        async with self.getTestCore() as core:
            stormpkg = {
                'name': 'nodedatatest',
                'version': (0, 0, 1),
                'commands': (
                    {
                     'name': 'nd.permtest',
                     'storm': '$node.data.get(foo:bar)',
                    },
                ),
            }

            await core.addStormPkg(stormpkg)

            nodes = await core.nodes('[test:int=10] $node.data.set(foo, hehe)')

            self.len(1, nodes)
            self.eq(await nodes[0].getData('foo'), 'hehe')

            nodes = await core.nodes('test:int $foo=$node.data.get(foo) [ test:str=$foo ] +test:str')
            self.len(1, nodes)
            self.eq(nodes[0].ndef, ('test:str', 'hehe'))

            q = 'test:int for ($name, $valu) in $node.data.list() { [ test:str=$name ] } +test:str'
            nodes = await core.nodes(q)
            self.len(1, nodes)
            self.eq(nodes[0].ndef, ('test:str', 'foo'))

            # list() exposes data from all layers from top-down
            fork = await core.callStorm('return ( $lib.view.get().fork().iden )')
            await core.nodes('test:int=10 $node.data.set(bar, newp)')
            await core.nodes('test:int=10 $node.data.set(bar, baz)', opts={'view': fork})
            data = await core.callStorm('test:int=10 return( $node.data.list() )', opts={'view': fork})
            self.sorteq(data, (('bar', 'baz'), ('foo', 'hehe')))

            # delete and remake the node to confirm data wipe
            nodes = await core.nodes('test:int=10 | delnode')
            nodes = await core.nodes('test:int=10')
            self.len(0, nodes)

            nodes = await core.nodes('[test:int=10]')

            self.none(await nodes[0].getData('foo'))

            nodes = await core.nodes('[ test:int=20 ] $node.data.set(woot, woot)')
            self.eq('woot', await nodes[0].getData('woot'))

            nodes = await core.nodes('test:int=20 [ test:str=$node.data.pop(woot) ]')

            self.none(await nodes[1].getData('woot'))
            self.eq(nodes[0].ndef, ('test:str', 'woot'))

            visi = await core.auth.addUser('visi')
            async with core.getLocalProxy(user='visi') as asvisi:
                self.eq(None, await asvisi.callStorm('test:int return($node.data.get(foo))'))

            await visi.addRule((True, ('view', 'add')))

            asvisi = {'user': visi.iden}
            view = await core.callStorm('return($lib.view.get().fork().iden)', opts=asvisi)

            asvisi['view'] = view
            layr = core.getView(view).layers[0]
            await visi.addRule((True, ('node',)), gateiden=layr.iden)
            await core.nodes('[ inet:ip=1.2.3.4 ] $node.data.set(woot, (10))', opts=asvisi)

            # test interaction between LibLift and setting node data
            q = '''
            for $i in $lib.range((10)) {
                [test:int=$i]
                $node.data.set(laststatus, "start")
            }
            '''
            await core.callStorm(q)
            q = '''
            for $work in $lib.lift.byNodeData(laststatus) {
                if ($work.value() > 5) {
                    $work.data.set(laststatus, "running")
                } else {
                    $work.data.set(laststatus, "done")
                }
                $status = $work.data.get(laststatus)
                $lib.print("#{valu} status is {status}", valu=$work.value(), status=$status)
            }
            '''
            msgs = await core.stormlist(q)
            for i in range(10):
                if i > 5:
                    self.stormIsInPrint(f'#{i} status is running', msgs)
                else:
                    self.stormIsInPrint(f'#{i} status is done', msgs)

            q = '''
            for $work in $lib.lift.byNodeData(laststatus) {
                if ($work.value() = 5) {
                    $work.data.pop(laststatus)
                    $status = $work.data.get(laststatus)
                    $lib.print("#{value} work status is {status}", value=$work.value(), status=$status)
                } else {
                    $status = $work.data.get(laststatus)
                    $lib.print("#{value} is still {status}", value=$work.value(), status=$status)
                }
            }
            '''
            msgs = await core.stormlist(q)
            prints = [x for x in msgs if x[0] == 'print']
            self.len(10, prints)
            self.stormIsInPrint("#5 work status is $lib.null", msgs)

            # has
            q = '''
            [ test:int=10 ]
            $node.data.set(data:key, $lib.false)
            if $node.data.has(lol:nope) {
                $lib.print("But How?")
            } else {
                $lib.print("Working")
            }
            '''
            msgs = await core.stormlist(q)
            self.stormIsInPrint("Working", msgs)

            q = '''
            [ test:int=27 ]
            $node.data.set(data:key, $lib.null)
            if $node.data.has(data:key) {
                $lib.print("Working")
            } else {
                $lib.print("Failure")
            }
            '''
            msgs = await core.stormlist(q)
            self.stormIsInPrint("Working", msgs)

            q = '''
            test:int=27
            if ($node.data.has(data:key) = $lib.true) {
                $lib.print("Working")
            } else {
                $lib.print("Failure")
            }
            '''
            msgs = await core.stormlist(q)
            self.stormIsInPrint("Working", msgs)

            q = '''
            test:int=10
            if ($node.data.has(lol:nope) = $lib.false) {
                $lib.print("Working")
            } else {
                $lib.print("Failure")
            }
            '''
            msgs = await core.stormlist(q)
            self.stormIsInPrint("Working", msgs)

            q = '''
            $count = (0)
            for $int in $lib.lift.byNodeData(lol:nope) {
                $count = ($count + 1)
            }
            $lib.print("Count: {c}", c=$count)
            '''
            msgs = await core.stormlist(q)
            self.stormIsInPrint("Count: 0", msgs)

            q = '[test:int=127] $node.data.set(neato:key, $lib.false)'
            await core.nodes(q)
            q = '''
            test:int=127
            if ($node.data.has(neato:key) = $lib.true) {
                $lib.print("Working")
            } else {
                $lib.print("Failure")
            }
            '''
            msgs = await core.stormlist(q)
            self.stormIsInPrint("Working", msgs)

    async def test_storm_lib_axon_bytes(self):

        async with self.getTestCore() as core:

            opts = {'vars': {'bytes': 10}}

            with self.raises(s_exc.BadArg):
                text = '($size, $sha2) = $lib.axon.put($bytes)'
                nodes = await core.nodes(text, opts=opts)

            asdf = b'asdfasdf'
            asdfset = s_hashset.HashSet()
            asdfset.update(asdf)
            hashes = dict([(n, s_common.ehex(h)) for (n, h) in asdfset.digests()])

            asdfhash_h = '2413fb3709b05939f04cf2e92f7d0897fc2596f9ad0b8a9ea855c7bfebaae892'
            self.eq(asdfhash_h, hashes['sha256'])

            ret = await core.callStorm('return($lib.axon.has($hash))', {'vars': {'hash': asdfhash_h}})
            self.false(ret)
            self.false(await core.callStorm('return($lib.axon.has($lib.null))'))

            opts = {'vars': {'bytes': asdf}}
            text = '($size, $sha2) = $lib.axon.put($bytes) [ test:int=$size test:str=$sha2 ]'

            nodes = await core.nodes(text, opts=opts)
            self.len(2, nodes)

            opts = {'vars': {'sha256': asdfhash_h}}
            self.eq(8, await core.callStorm('return($lib.axon.size($sha256))', opts=opts))

            hashset = await core.callStorm('return($lib.axon.hashset($sha256))', opts=opts)
            self.eq(hashset, hashes)

            self.eq(nodes[0].ndef, ('test:int', 8))
            self.eq(nodes[1].ndef, ('test:str', asdfhash_h))

            bkey = s_common.uhex(asdfhash_h)
            byts = b''.join([b async for b in core.axon.get(bkey)])
            self.eq(b'asdfasdf', byts)

            ret = await core.callStorm('return($lib.axon.has($hash))', {'vars': {'hash': asdfhash_h}})
            self.true(ret)

            # Allow bytes to be directly decoded as a string
            opts = {'vars': {'buf': 'hehe'.encode()}}
            nodes = await core.nodes('$valu=$buf.decode() [test:str=$valu]', opts)
            self.len(1, nodes)
            self.eq(nodes[0].ndef, ('test:str', 'hehe'))

            # Allow strings to be encoded as bytes
            text = '''$valu="visi"  $buf1=$valu.encode() $buf2=$valu.encode("utf-16")
            [(file:bytes=$buf1) (file:bytes=$buf2)]
            '''
            nodes = await core.nodes(text)
            self.len(2, nodes)
            self.eq({'sha256:e45bbb7e03acacf4d1cca4c16af1ec0c51d777d10e53ed3155bd3d8deb398f3f',
                     'sha256:1263d0f4125831df93a82a08ab955d1176306953c9f0c44d366969295c7b57db',
                     },
                    {n.ndef[1] for n in nodes})

            # Mismatch surrogates from real world data
            surrogate_data = "FOO\ufffd\ufffd\ufffd\udfab\ufffd\ufffdBAR"
            with self.raises(s_exc.StormRuntimeError):
                resp = await core.callStorm('$buf=$s.encode() return ( ($buf, $buf.decode() ) )',
                                                opts={'vars': {'s': surrogate_data}})

            # Encoding/decoding errors are caught
            q = '$valu="valu" $valu.encode("utf16").decode(strict=(true))'
            msgs = await core.stormlist(q)
            errs = [m for m in msgs if m[0] == 'err']
            self.len(1, errs)
            self.eq(errs[0][1][0], 'StormRuntimeError')

            q = '$lib.print($byts.decode())'
            msgs = await core.stormlist(q, opts={'vars': {'byts': b'foo\x80'}})
            self.stormHasNoErr(msgs)
            self.stormIsInPrint('foo', msgs)

            q = '$valu="str.ॐ.valu" $buf=$valu.encode(ascii)'
            msgs = await core.stormlist(q)
            errs = [m for m in msgs if m[0] == 'err']
            self.len(1, errs)
            self.eq(errs[0][1][0], 'StormRuntimeError')

            bobj = s_stormtypes.Bytes(b'beepbeep')
            self.len(8, bobj)

            opts = {'vars': {'chunks': (b'visi', b'kewl')}}
            retn = await core.callStorm('return($lib.axon.upload($chunks))', opts=opts)
            self.eq((8, '9ed8ffd0a11e337e6e461358195ebf8ea2e12a82db44561ae5d9e638f6f922c4'), retn)

            visi = await core.auth.addUser('visi')
            await visi.addRule((False, ('axon', 'has')))

            opts = {'user': visi.iden, 'vars': {'hash': asdfhash_h}}
            with self.raises(s_exc.AuthDeny):
                await core.callStorm('return($lib.axon.has($hash))', opts=opts)

            with self.raises(s_exc.AuthDeny):
                await core.callStorm('return($lib.axon.size($hash))', opts=opts)

            with self.raises(s_exc.AuthDeny):
                await core.callStorm('return($lib.axon.hashset($hash))', opts=opts)

            await visi.addRule((False, ('axon', 'upload')))

            opts = {'user': visi.iden, 'vars': {'byts': b'foo'}}
            with self.raises(s_exc.AuthDeny):
                await core.callStorm('return($lib.axon.put($byts))', opts=opts)

            opts = {'user': visi.iden, 'vars': {'chunks': (b'visi', b'kewl')}}
            with self.raises(s_exc.AuthDeny):
                await core.callStorm('return($lib.axon.upload($chunks))', opts=opts)

    async def test_storm_lib_base64(self):

        async with self.getTestCore() as core:

            await core.axready.wait()

            # urlsafe
            opts = {'vars': {'bytes': b'fooba?'}}
            text = '$valu = $lib.base64.encode($bytes) [ test:str=$valu ]'
            nodes = await core.nodes(text, opts=opts)
            self.len(1, nodes)
            self.eq(nodes[0].ndef, ('test:str', 'Zm9vYmE_'))

            opts = {'vars': {'bytes': nodes[0].ndef[1]}}
            text = '$lib.axon.put($lib.base64.decode($bytes))'
            nodes = await core.nodes(text, opts)
            key = binascii.unhexlify(hashlib.sha256(base64.urlsafe_b64decode(opts['vars']['bytes'])).hexdigest())
            byts = b''.join([b async for b in core.axon.get(key)])
            self.eq(byts, b'fooba?')

            # normal
            opts = {'vars': {'bytes': b'fooba?'}}
            text = '$valu = $lib.base64.encode($bytes, $(0)) [ test:str=$valu ]'
            nodes = await core.nodes(text, opts=opts)
            self.len(1, nodes)
            self.eq(nodes[0].ndef, ('test:str', 'Zm9vYmE/'))

            opts = {'vars': {'bytes': nodes[0].ndef[1]}}
            text = '$lib.axon.put($lib.base64.decode($bytes, $(0)))'
            nodes = await core.nodes(text, opts)
            key = binascii.unhexlify(hashlib.sha256(base64.urlsafe_b64decode(opts['vars']['bytes'])).hexdigest())
            byts = b''.join([b async for b in core.axon.get(key)])
            self.eq(byts, b'fooba?')

            # unhappy cases
            opts = {'vars': {'bytes': 'not bytes'}}
            text = '[ test:str=$lib.base64.encode($bytes) ]'
            mesgs = await core.stormlist(text, opts=opts)
            errs = [m[1] for m in mesgs if m[0] == 'err']
            self.len(1, errs)
            err = errs[0]
            self.eq(err[0], 'StormRuntimeError')
            self.isin('Error during base64 encoding - a bytes-like object is required', err[1].get('mesg'))

            opts = {'vars': {'bytes': 'foobar'}}
            text = '[test:str=$lib.base64.decode($bytes)]'
            mesgs = await core.stormlist(text, opts=opts)
            errs = [m[1] for m in mesgs if m[0] == 'err']
            self.len(1, errs)
            err = errs[0]
            self.eq(err[0], 'StormRuntimeError')
            self.isin('Error during base64 decoding - Incorrect padding', err[1].get('mesg'))

            opts = {'vars': {'bytes': None}}
            text = '[test:str=$lib.base64.decode($bytes)]'
            mesgs = await core.stormlist(text, opts=opts)
            errs = [m[1] for m in mesgs if m[0] == 'err']
            self.len(1, errs)
            err = errs[0]
            self.eq(err[0], 'StormRuntimeError')
            emsg = "Error during base64 decoding - argument should be a bytes-like object or ASCII string, not 'NoneType'"
            self.isin(emsg, err[1].get('mesg'))

    async def test_storm_lib_vars(self):

        async with self.getTestCore() as core:

            opts = {'vars': {'testvar': 'test'}}
            text = '$testkey=testvar [ test:str=$lib.vars.$testkey ]'
            nodes = await core.nodes(text, opts=opts)
            self.len(1, nodes)
            self.eq(nodes[0].ndef, ('test:str', 'test'))

            text = '$testkey=testvar [ test:str=$lib.vars.$testkey ]'
            mesgs = await core.stormlist(text)
            errs = [m[1] for m in mesgs if m[0] == 'err']
            self.len(1, errs)
            err = errs[0]
            self.eq(err[0], 'BadTypeValu')
            self.isin('no norm for type', err[1].get('mesg'))

            opts = {'vars': {'testkey': 'testvar'}}
            text = '$lib.vars.$testkey = test [ test:str=$lib.vars.testvar ]'
            nodes = await core.nodes(text, opts=opts)
            self.len(1, nodes)
            self.eq(nodes[0].ndef, ('test:str', 'test'))

            opts = {'vars': {'testvar': 'test', 'testkey': 'testvar'}}
            text = '$lib.vars.testvar = $lib.undef [ test:str=$lib.vars.$testkey ]'
            mesgs = await core.stormlist(text, opts=opts)
            errs = [m[1] for m in mesgs if m[0] == 'err']
            self.len(1, errs)
            err = errs[0]
            self.eq(err[0], 'BadTypeValu')
            self.isin('no norm for type', err[1].get('mesg'))

            opts = {'vars': {'testvar': 'test', 'testkey': 'testvar'}}
            text = '$lib.vars.testvar = $lib.undef [ test:str=$lib.vars.$testkey ]'
            mesgs = await core.stormlist(text, opts=opts)
            errs = [m[1] for m in mesgs if m[0] == 'err']
            self.len(1, errs)
            err = errs[0]
            self.eq(err[0], 'BadTypeValu')
            self.isin('no norm for type', err[1].get('mesg'))

            opts = {'vars': {'testvar': 'test', 'testkey': 'testvar'}}
            text = '$lib.print($lib.vars)'
            mesgs = await core.stormlist(text, opts=opts)
            mesgs = [m for m in mesgs if m[0] == 'print']
            self.len(1, mesgs)
            self.stormIsInPrint("{'testvar': 'test', 'testkey': 'testvar', 'lib': Library $lib}", mesgs)

    async def test_storm_lib_utils_type(self):

        async with self.getTestCore() as core:

            # $lib.utils.type() results
            self.eq('undef', await core.callStorm('return ($lib.utils.type($lib.undef))'))
            self.eq('null', await core.callStorm('return ($lib.utils.type($lib.null))'))
            self.eq('null', await core.callStorm('$foo=({}) return ($lib.utils.type($foo.key))'))
            self.eq('boolean', await core.callStorm('return ($lib.utils.type($lib.true))'))
            self.eq('boolean', await core.callStorm('return ($lib.utils.type($lib.false))'))
            self.eq('str', await core.callStorm('return ($lib.utils.type(1))'))
            self.eq('int', await core.callStorm('return ($lib.utils.type( (1) ))'))
            self.eq('bytes', await core.callStorm('return ($lib.utils.type( $foo ))', {'vars': {'foo': b'hehe'}}))
            self.eq('dict', await core.callStorm('return ( $lib.utils.type(({"hehe": "haha"})) )'))
            self.eq('list', await core.callStorm('return ( $lib.utils.type((1, 2)) )'))
            self.eq('list', await core.callStorm('return ( $lib.utils.type(()) )'))
            self.eq('list', await core.callStorm('return ( $lib.utils.type(([])) )'))
            self.eq('list', await core.callStorm('return ( $lib.utils.type(([1, 2])) )'))
            self.eq('set', await core.callStorm('return ( $lib.utils.type($lib.set(hehe, haha)) )'))
            self.eq('number', await core.callStorm('return ($lib.utils.type( $foo ))', {'vars': {'foo': 1.2345}}))
            self.eq('number', await core.callStorm('return ( $lib.utils.type($lib.math.number(42.0)) )'))

            self.eq('function', await core.callStorm('return ( $lib.utils.type($lib.print) )'))
            self.eq('function', await core.callStorm('function foo() {} return ( $lib.utils.type($foo) )'))
            self.eq('function', await core.callStorm('function foo() { emit bar }  return ( $lib.utils.type($foo  ) )'))
            self.eq('generator', await core.callStorm('function foo() { emit bar } return ( $lib.utils.type($foo()) )'))

            self.eq('auth:role', await core.callStorm('return( $lib.utils.type($lib.auth.roles.byname(all)) )'))
            self.eq('auth:user', await core.callStorm('return( $lib.utils.type($lib.auth.users.byname(root)) )'))
            self.eq('auth:user:json', await core.callStorm('return( $lib.utils.type($lib.auth.users.byname(root).json) )'))
            self.eq('auth:user:profile', await core.callStorm('return( $lib.utils.type($lib.auth.users.byname(root).profile) )'))
            self.eq('auth:user:vars', await core.callStorm('return( $lib.utils.type($lib.auth.users.byname(root).vars) )'))
            self.eq('auth:gate',
                    await core.callStorm('return ( $lib.utils.type($lib.auth.gates.get($lib.view.get().iden)) )'))

            self.eq('view', await core.callStorm('return( $lib.utils.type($lib.view.get()) )'))
            self.eq('layer', await core.callStorm('return( $lib.utils.type($lib.layer.get()) )'))

            self.eq('storm:query', await core.callStorm('return( $lib.utils.type( ${test:str} ) )'))

            url = core.getLocalUrl()
            opts = {'vars': {'url': url}}
            self.eq('telepath:proxy', await core.callStorm('return( $lib.utils.type($lib.telepath.open($url)) )', opts))
            self.eq('telepath:proxy:method', await core.callStorm('return( $lib.utils.type($lib.telepath.open($url).getCellInfo) )', opts))
            self.eq('telepath:proxy:genrmethod', await core.callStorm('return( $lib.utils.type($lib.telepath.open($url).storm) )', opts))

            self.eq('node', await core.callStorm('[test:str=foo] return ($lib.utils.type($node))'))
            self.eq('node:props', await core.callStorm('[test:str=foo] return ($lib.utils.type($node.props))'))
            self.eq('node:data', await core.callStorm('[test:str=foo] return ($lib.utils.type($node.data))'))
            self.eq('node:path', await core.callStorm('[test:str=foo] return ($lib.utils.type($path))'))

            # Coverage
            def foo():
                for i in range(1):
                    yield i
            genr = foo()
            self.eq('generator', await s_stormtypes.totype(genr))

            self.eq('NoValu', await s_stormtypes.totype(s_common.novalu, basetypes=True))
            with self.raises(s_exc.NoSuchType) as cm:
                await s_stormtypes.totype(s_common.novalu)

    async def test_feed(self):

        async with self.getTestCore() as core:
            data = [
                (('test:str', 'hello'), {'props': {'tick': '2001'},
                                         'tags': {'test': (None, None)}}),
                (('test:str', 'stars'), {'props': {'tick': '3001'},
                                         'tags': {}}),
            ]
            svars = {'data': data}
            opts = {'vars': svars}
            q = '$lib.feed.ingest($data)'
            nodes = await core.nodes(q, opts)
            self.eq(nodes, [])
            self.len(2, await core.nodes('test:str'))
            self.len(1, await core.nodes('test:str#test'))
            self.len(1, await core.nodes('test:str:tick=3001'))

            data = [
                (('test:str', 'sup!'), {'props': {'tick': '2001'},
                                        'tags': {'test': (None, None)}}),
                (('test:str', 'dawg'), {'props': {'tick': '3001'},
                                        'tags': {}}),
            ]
            svars['data'] = data
            q = '$genr=$lib.feed.genr($data) $lib.print($genr) yield $genr'
            nodes = await core.nodes(q, opts=opts)
            self.len(2, nodes)
            self.eq({'sup!', 'dawg'},
                    {n.ndef[1] for n in nodes})

            # Ingest bad data
            data = [
                (('test:int', 'newp'), {}),
            ]
            svars['data'] = data
            q = '$lib.feed.ingest($data)'
            msgs = await core.stormlist(q, opts)
            self.stormIsInWarn("BadTypeValu", msgs)
            errs = [m for m in msgs if m[0] == 'err']
            self.len(0, errs)

    async def test_storm_lib_layer(self):

        async with self.getTestCoreAndProxy() as (core, prox):

            mainlayr = core.view.layers[0].iden

            forkview = await core.callStorm('return($lib.view.get().fork().iden)')
            forklayr = await core.callStorm('return($lib.layer.get().iden)', opts={'view': forkview})
            self.eq(forklayr, core.views.get(forkview).layers[0].iden)

            q = '$lib.print($lib.layer.get().iden)'
            mesgs = await core.stormlist(q)
            self.stormIsInPrint(mainlayr, mesgs)

            q = f'$lib.print($lib.layer.get({mainlayr}).iden)'
            mesgs = await core.stormlist(q)
            self.stormIsInPrint(mainlayr, mesgs)

            info = await core.callStorm('return ($lib.layer.get())')
            size = info.get('totalsize')

            self.gt(size, 1)
            self.nn(info.get('created'))
            # Verify we're showing actual disk usage and not just apparent
            self.lt(size, 1000000000)

            # Try to create an invalid layer
            msgs = await core.stormlist('$lib.layer.add(ldef=({"readonly": "False"}))')
            self.stormIsInErr('readonly must be boolean', msgs)

            # Create a new layer
            newlayr = await core.callStorm('return($lib.layer.add().iden)')
            self.isin(newlayr, core.layers)

            # Ensure new layer is set to current model revision
            newrev = await core.layers[newlayr].getModelVers()
            self.eq(s_modelrev.maxvers, newrev)

            # List the layers in the cortex
            q = '''
                for $layer in $lib.layer.list() {
                    $lib.print($layer.iden)
                }
            '''
            idens = []
            mesgs = await core.stormlist(q)
            for mesg in mesgs:
                if mesg[0] == 'print':
                    idens.append(mesg[1]['mesg'])

            self.sorteq(idens, core.layers)

            # Create a new layer with a name
            q = f'$lib.print($lib.layer.add(({{"name": "foo"}})).iden)'
            for mesg in await core.stormlist(q):
                if mesg[0] == 'print':
                    namedlayer = mesg[1]['mesg']

            self.eq(core.layers.get(namedlayer).layrinfo.get('name'), 'foo')

            # Delete a layer
            q = f'$lib.print($lib.layer.del({newlayr}))'
            mesgs = await core.stormlist(q)

            self.notin(newlayr, core.layers)

            # Sad paths

            q = f'$lib.layer.get(foo)'
            with self.raises(s_exc.NoSuchIden):
                await core.nodes(q)

            q = f'$lib.layer.del(foo)'
            with self.raises(s_exc.NoSuchIden):
                await core.nodes(q)

            q = f'$lib.layer.del({mainlayr})'
            with self.raises(s_exc.LayerInUse):
                await core.nodes(q)

            # Test permissions

            visi = await prox.addUser('visi')
            await prox.setUserPasswd(visi['iden'], 'secret')

            async with core.getLocalProxy(user='visi') as asvisi:

                q = 'layer.get'
                mesgs = await asvisi.storm(q).list()
                self.stormIsInPrint(mainlayr, mesgs)

                q = f'layer.get {mainlayr}'
                mesgs = await asvisi.storm(q).list()
                self.stormIsInPrint(mainlayr, mesgs)

                q = 'layer.list'
                idens = []
                mesgs = await asvisi.storm(q).list()

                for layr in core.layers.keys():
                    self.stormIsInPrint(layr, mesgs)

                # Add requires 'add' permission
                with self.raises(s_exc.AuthDeny):
                    await asvisi.callStorm('$lib.layer.add()')

                await prox.addUserRule(visi['iden'], (True, ('layer', 'add')))

                layers = set(core.layers.keys())
                q = 'layer.add --name "hehe haha"'
                mesgs = await core.stormlist(q)
                visilayr = list(set(core.layers.keys()) - layers)[0]
                self.stormIsInPrint('(name: hehe haha)', mesgs)
                self.isin(visilayr, core.layers)

                # Del requires 'del' permission
                with self.raises(s_exc.AuthDeny):
                    await asvisi.callStorm(f'$lib.layer.del({visilayr})')

                await prox.addUserRule(visi['iden'], (True, ('layer', 'del')))

                q = f'layer.del {visilayr}'
                mesgs = await asvisi.storm(q).list()

                self.notin(visilayr, core.layers)

                # Test add layer opts
                layers = set(core.layers.keys())
                q = f'layer.add --growsize 5000'
                mesgs = await core.stormlist(q)
                growlayr = list(set(core.layers.keys()) - layers)[0]

                layr = core.getLayer(growlayr)
                self.eq(5000, layr.growsize)

                q = '''
                for ($buid, $sode) in $lib.layer.get().getStorNodes() {
                    $lib.fire(layrdiff, sode=$sode)
                }
                '''
                await core.addTagProp('risk', ('int', {}), {})
                await core.nodes('[ it:dev:str=foo +#test:risk=50 ]')
                gotn = [mesg[1] async for mesg in asvisi.storm(q) if mesg[0] == 'storm:fire']
                fire = [mesg for mesg in gotn if mesg['data']['sode']['form'] == 'it:dev:str']
                self.len(1, fire)
                self.eq(fire[0]['data']['sode']['tagprops'], {'test': {'risk': (50, 9)}})

                q = '''
                $lib.print($lib.layer.get())
                $lib.fire(layrfire, layr=$lib.layer.get())
                '''
                gotn = [mesg[1] async for mesg in asvisi.storm(q)]
                fire = [mesg for mesg in gotn if mesg.get('type') == 'layrfire']
                self.len(1, fire)
                self.nn(fire[0]['data'].get('layr', None))

            # formcounts for layers are exposed on the View object
            await core.nodes('[(test:guid=(test,) :size=1138) (test:int=8675309)]')
            counts = await core.callStorm('return( $lib.layer.get().getFormCounts() )')
            self.eq(counts.get('test:int'), 2)
            self.eq(counts.get('test:guid'), 1)

    async def test_storm_lib_layer_sodebyform(self):
        async with self.getTestCore() as core:

            await core.nodes('$lib.model.ext.addTagProp(score, (int, ({})), ({}))')

            view_prop = await core.callStorm('return($lib.view.get().fork().iden)')
            view_tags = await core.callStorm('return($lib.view.get().fork().iden)')
            view_tagp = await core.callStorm('return($lib.view.get().fork().iden)')
            view_n1eg = await core.callStorm('return($lib.view.get().fork().iden)')
            view_n2eg = await core.callStorm('return($lib.view.get().fork().iden)')
            view_data = await core.callStorm('return($lib.view.get().fork().iden)')
            view_noop = await core.callStorm('return($lib.view.get().fork().iden)')

            self.len(1, await core.nodes('[ test:str=foo +#base ]'))
            self.len(1, await core.nodes('test:str=foo [ :hehe=haha ]', opts={'view': view_prop}))
            self.len(1, await core.nodes('test:str=foo [ +#bar ]', opts={'view': view_tags}))
            self.len(1, await core.nodes('test:str=foo [ +#base:score=10 ]', opts={'view': view_tagp}))
            self.len(1, await core.nodes('test:str=foo [ +(refs)> {[ test:int=2 ]} ]', opts={'view': view_n1eg}))
            self.len(1, await core.nodes('test:str=foo [ <(refs)+ {[ test:int=1 ]} ]', opts={'view': view_n2eg}))
            self.len(1, await core.nodes('test:str=foo $node.data.set(hehe, haha)', opts={'view': view_data}))

            scmd = '''
                $sodes = ([])
                for $sode in $lib.layer.get().getStorNodesByForm($form) {
                    $sodes.append($sode)
                }
                return($sodes)
            '''
            opts = {'vars': {'form': 'test:str'}}

            self.len(1, await core.callStorm(scmd, opts=opts))
            self.len(1, await core.callStorm(scmd, opts={**opts, 'view': view_prop}))
            self.len(1, await core.callStorm(scmd, opts={**opts, 'view': view_tags}))
            self.len(1, await core.callStorm(scmd, opts={**opts, 'view': view_tagp}))
            self.len(1, await core.callStorm(scmd, opts={**opts, 'view': view_n1eg}))
            self.len(1, await core.callStorm(scmd, opts={**opts, 'view': view_n2eg}))
            self.len(1, await core.callStorm(scmd, opts={**opts, 'view': view_data}))
            self.len(0, await core.callStorm(scmd, opts={**opts, 'view': view_noop}))

            self.len(1, await core.nodes('test:str=foo [ -:hehe ]', opts={'view': view_prop}))
            self.len(1, await core.nodes('test:str=foo [ -#bar ]', opts={'view': view_tags}))
            self.len(1, await core.nodes('test:str=foo [ -#base:score ]', opts={'view': view_tagp}))
            self.len(1, await core.nodes('test:str=foo [ -(refs)> {[ test:int=2 ]} ]', opts={'view': view_n1eg}))
            self.len(1, await core.nodes('test:str=foo [ <(refs)- {[ test:int=1 ]} ]', opts={'view': view_n2eg}))
            self.len(1, await core.nodes('test:str=foo $node.data.pop(hehe)', opts={'view': view_data}))

            self.len(1, await core.callStorm(scmd, opts=opts))
            self.len(0, await core.callStorm(scmd, opts={**opts, 'view': view_prop}))
            self.len(0, await core.callStorm(scmd, opts={**opts, 'view': view_tags}))
            self.len(0, await core.callStorm(scmd, opts={**opts, 'view': view_tagp}))
            self.len(0, await core.callStorm(scmd, opts={**opts, 'view': view_n1eg}))
            self.len(0, await core.callStorm(scmd, opts={**opts, 'view': view_n2eg}))
            self.len(0, await core.callStorm(scmd, opts={**opts, 'view': view_data}))
            self.len(0, await core.callStorm(scmd, opts={**opts, 'view': view_noop}))

            self.len(1, await core.nodes('''
                test:str=foo [
                    :hehe=lol
                    +#baz
                    +#base:score=11
                    +(refs)> {[ test:int=2 ]}
                    <(refs)+ {[ test:int=1 ]}
                ]
                $node.data.set(haha, lol)
            '''))
            self.len(1, await core.nodes('test:str=foo [ :hehe=lol ]', opts={'view': view_prop}))
            self.len(1, await core.nodes('test:str=foo [ +#baz ]', opts={'view': view_tags}))
            self.len(1, await core.nodes('test:str=foo [ +#base:score=11 ]', opts={'view': view_tagp}))
            self.len(1, await core.nodes('test:str=foo [ +(refs)> {[ test:int=2 ]} ]', opts={'view': view_n1eg}))
            self.len(1, await core.nodes('test:str=foo [ <(refs)+ {[ test:int=1 ]} ]', opts={'view': view_n2eg}))
            self.len(1, await core.nodes('test:str=foo $node.data.set(haha, lol)', opts={'view': view_data}))

            self.len(1, await core.callStorm(scmd, opts=opts))
            self.len(0, await core.callStorm(scmd, opts={**opts, 'view': view_prop}))
            self.len(0, await core.callStorm(scmd, opts={**opts, 'view': view_tags}))
            self.len(0, await core.callStorm(scmd, opts={**opts, 'view': view_tagp}))
            self.len(0, await core.callStorm(scmd, opts={**opts, 'view': view_n1eg}))
            self.len(0, await core.callStorm(scmd, opts={**opts, 'view': view_n2eg}))
            self.len(0, await core.callStorm(scmd, opts={**opts, 'view': view_data}))
            self.len(0, await core.callStorm(scmd, opts={**opts, 'view': view_noop}))

            self.len(1, await core.nodes('''
                test:str=foo [
                    -:hehe
                    -#baz
                    -#base:score -#base
                    -(refs)> { test:int=2 }
                    <(refs)- { test:int=1 }
                ]
                $node.data.pop(haha)
            '''))
            self.len(1, await core.callStorm(scmd, opts=opts))

            await core.nodes('test:str=foo delnode')
            self.len(0, await core.callStorm(scmd, opts=opts))

            # sad

            await self.asyncraises(s_exc.NoSuchForm, core.callStorm(scmd, opts={'vars': {'form': 'newp:newp'}}))

            lowuser = await core.auth.addUser('low')
            lowopts = opts | {'user': lowuser.iden, 'view': view_prop}

            await self.asyncraises(s_exc.AuthDeny, core.callStorm(scmd, opts=lowopts))

            await lowuser.addRule((True, ('view', 'read')), gateiden=view_prop)
            await core.callStorm(scmd, opts=lowopts)

    async def test_storm_lib_view(self):

        async with self.getTestCore() as core:

            visi = await core.auth.addUser('visi')
            await visi.addRule((True, ('layer', 'read')))

            layr0 = core.getLayer()
            ldef1 = await core.addLayer()

            layrs0 = (layr0.iden, ldef1.get('iden'))
            layrs1 = (ldef1.get('iden'), layr0.iden)

            # fork the default view to test editing the root view layers
            fork00 = await core.callStorm('return($lib.view.get().fork().iden)')
            self.eq(2, await core.callStorm('return($lib.view.get().layers.size())', opts={'view': fork00}))

            await core.callStorm('$lib.view.get().set(layers, $layers)', opts={'vars': {'layers': layrs0}})
            ldefs = await core.callStorm('return($lib.view.get().get(layers))')
            self.eq(layrs0, [x.get('iden') for x in ldefs])

            layers = await core.callStorm('return($lib.view.get().layers)', opts={'view': fork00})
            self.eq(layrs0, [layr['iden'] for layr in layers][-2:])
            self.len(3, layers)

            await core.callStorm('$lib.view.get().set(layers, $layers)', opts={'vars': {'layers': layrs1}})
            ldefs = await core.callStorm('return($lib.view.get().get(layers))')
            self.eq(layrs1, [x.get('iden') for x in ldefs])

            with self.raises(s_exc.NoSuchLayer):
                await core.nodes('$lib.view.get().set(layers, $layers)', opts={'vars': {'layers': ('asdf',)}})

            with self.raises(s_exc.AuthDeny):
                opts = {'user': visi.iden, 'vars': {'layers': layrs0}}
                await core.callStorm('$lib.view.get().set(layers, $layers)', opts=opts)

        async with self.getTestCoreAndProxy() as (core, prox):

            derp = await core.auth.addUser('derp')
            root = await core.auth.getUserByName('root')

            await derp.addRule((True, ('view', 'add')))

            await core.addTagProp('risk', ('int', {'min': 0, 'max': 100}), {'doc': 'risk score'})
            await core.nodes('[test:int=12 +#tag.test +#tag.proptest:risk=20]')

            # Get the main view
            mainiden = await core.callStorm('return($lib.view.get().iden)')
            altview = await core.callStorm('''
                $layers = ()
                for $layer in $lib.view.get().layers {
                    $layers.append($layer.iden)
                }
                return($lib.view.add($layers).iden)
            ''')

            altlayr = await core.callStorm('return($lib.layer.add().iden)')

            asderp = {'user': derp.iden, 'vars': {'altlayr': altlayr}}
            with self.raises(s_exc.AuthDeny):
                await core.callStorm(f'return($lib.view.add(($altlayr,)))', opts=asderp)

            asderp = {'user': derp.iden, 'vars': {'altview': altview}}
            with self.raises(s_exc.AuthDeny):
                await core.callStorm(f'return($lib.view.get($altview).fork())', opts=asderp)

            # Fork the main view
            q = f'''
                $view=$lib.view.get().fork()
                return(($view.iden, $view.layers.index(0).iden))
            '''
            forkiden, forklayr = await core.callStorm(q)

            # Parent is populated on the fork and not the default view
            q = '''$dp=$lib.view.get().parent $fp=$lib.view.get($iden).parent return (($dp, $fp))'''
            self.eq((None, mainiden), await core.callStorm(q, opts={'vars': {'iden': forkiden}}))

            self.isin(forkiden, core.views)
            self.isin(forklayr, core.layers)

            msgs = await core.stormlist(f'$v=$lib.view.get({forkiden}) $lib.print($lib.len($v))')
            self.stormIsInErr('View does not have a length', msgs)

            # Add a view
            ldef = await core.addLayer()
            newlayer = core.getLayer(ldef.get('iden'))

            newiden = await core.callStorm(f'return($lib.view.add(({newlayer.iden},)).iden)')
            self.nn(newiden)

            self.isin(newiden, core.views)

            # List the views in the cortex
            q = '''
                $views = ()
                for $view in $lib.view.list() {
                    $views.append($view.iden)
                }
                return($views)
            '''
            idens = await core.callStorm(q)
            self.sorteq(idens, core.views.keys())

            # Delete the added view
            q = f'$lib.view.del({newiden})'
            await core.nodes(q)

            self.notin(newiden, core.views)

            # Fork the forked view
            q = f'''
                $forkview=$lib.view.get({forkiden}).fork()
                return($forkview.iden)
            '''
            childiden = await core.callStorm(q)
            self.nn(childiden)

            # Can't merge the first forked view if it has children
            q = f'$lib.view.get({forkiden}).merge()'
            await self.asyncraises(s_exc.CantMergeView, core.callStorm(q))

            # Can't merge the child forked view if the parent is read only
            core.views[childiden].parent.layers[0].readonly = True
            q = f'$lib.view.get({childiden}).merge()'
            await self.asyncraises(s_exc.ReadOnlyLayer, core.callStorm(q))

            core.views[childiden].parent.layers[0].readonly = False
            await core.nodes(q)

            # Merge the forked view
            q = f'$lib.view.get({childiden}).merge()'
            await core.nodes(q)

            # Remove the forked view
            q = f'$lib.view.del({childiden})'
            await core.nodes(q)

            self.notin(childiden, core.views)

            # Sad paths
            await self.asyncraises(s_exc.NoSuchView, core.nodes('$lib.view.del(foo)'))
            await self.asyncraises(s_exc.NoSuchView, core.nodes('$lib.view.get(foo)'))
            await self.asyncraises(s_exc.CantMergeView, core.nodes(f'$lib.view.get().merge()'))
            await self.asyncraises(s_exc.NoSuchLayer, core.nodes(f'view.add --layers {s_common.guid()}'))
            await self.asyncraises(s_exc.SynErr, core.nodes('$lib.view.del($lib.view.get().iden)'))
            await self.asyncraises(s_exc.SchemaViolation, core.nodes('$lib.view.add(([]))'))

            q = '$iden = $lib.layer.get().iden $lib.view.add(([$iden, $iden]))'
            await self.asyncraises(s_exc.SchemaViolation, core.nodes(q))

            # Check helper commands
            # Get the main view
            mesgs = await core.stormlist('view.get')
            self.stormIsInPrint(mainiden, mesgs)

            await core.stormlist('$lib.view.get().set(name, "test view")')
            await core.stormlist('$lib.view.get().set(desc, "test view desc")')

            await core.stormlist('$lib.layer.get().set(name, "test layer")')
            await core.stormlist('$lib.layer.get().set(desc, "test layer desc")')

            self.eq(await core.callStorm('return( $lib.view.get().get(name))'), 'test view')
            self.eq(await core.callStorm('return( $lib.view.get().get(desc))'), 'test view desc')

            self.eq(await core.callStorm('return( $lib.layer.get().get(name))'), 'test layer')
            self.eq(await core.callStorm('return( $lib.layer.get().get(desc))'), 'test layer desc')

            await core.stormlist('$lib.view.get().set(name, $lib.null)')
            vdef = await core.callStorm('return($lib.view.get())')
            self.notin('name', vdef)
            await core.stormlist('$lib.view.get().set(name, "test view")')
            await core.stormlist('$lib.view.get().set(name, $lib.undef)')
            vdef = await core.callStorm('return($lib.view.get())')
            self.notin('name', vdef)
            self.nn(vdef.get('created'))

            await core.stormlist('$lib.layer.get().set(name, $lib.null)')
            ldef = await core.callStorm('return($lib.layer.get())')
            self.notin('name', ldef)
            await core.stormlist('$lib.layer.get().set(name, "test layer")')
            await core.stormlist('$lib.layer.get().set(name, $lib.undef)')
            ldef = await core.callStorm('return($lib.layer.get())')
            self.notin('name', ldef)

            with self.raises(s_exc.BadOptValu):
                await core.nodes('$lib.view.get().set(hehe, haha)')

            with self.raises(s_exc.BadOptValu):
                await core.nodes('$lib.layer.get().set(hehe, haha)')

            async with core.getLocalProxy() as prox:
                self.eq(core.view.iden, await prox.callStorm('return ($lib.view.get().get(iden))'))
                q = 'return ($lib.view.get().layers.index(0).get(iden))'
                self.eq(core.view.layers[0].iden, await prox.callStorm(q))

            q = f'view.get {mainiden}'
            mesgs = await core.stormlist(q)
            self.stormIsInPrint(mainiden, mesgs)
            self.stormIsInPrint('readonly: False', mesgs)
            self.stormIsInPrint(core.view.layers[0].iden, mesgs)

            # Fork the main view
            views = set(core.views.keys())
            q = f'view.fork {mainiden} --name lulz'
            mesgs = await core.stormlist(q)
            self.stormIsInPrint('(name: lulz)', mesgs)
            helperfork = list(set(core.views.keys()) - views)[0]
            self.isin(helperfork, core.views)

            # Add a view
            ldef = await core.addLayer()
            newlayer2 = core.getLayer(ldef.get('iden'))

            views = set(core.views.keys())

            q = f'view.add --name "foo bar" --layers {newlayer.iden} {newlayer2.iden}'
            mesgs = await core.stormlist(q)
            self.stormIsInPrint('(name: foo bar)', mesgs)

            helperadd = list(set(core.views.keys()) - views)[0]

            # List the views in the cortex
            q = 'view.list'
            mesgs = await core.stormlist(q)

            self.stormIsInPrint(f'Creator: {root.iden}', mesgs)
            self.stormIsInPrint(f'readonly: False', mesgs)

            for viden, v in core.views.items():
                self.stormIsInPrint(viden, mesgs)
                for layer in v.layers:
                    self.stormIsInPrint(layer.iden, mesgs)

            # Delete the added view
            q = f'view.del {helperadd}'
            await core.nodes(q)

            self.notin(helperadd, core.views)

            # Merge the forked view
            q = f'view.merge --delete {helperfork}'
            await core.nodes(q)

            self.notin(helperfork, core.views)

            # Test permissions

            visi = await prox.addUser('visi', passwd='secret')

            async with core.getLocalProxy(user='visi') as asvisi:

                await asvisi.storm('$lib.view.list()').list()
                await asvisi.storm('$lib.view.get()').list()

                # Add and Fork require 'add' permission
                with self.raises(s_exc.AuthDeny):
                    await asvisi.callStorm(f'$lib.view.add(({newlayer.iden},))')
                with self.raises(s_exc.AuthDeny):
                    await asvisi.callStorm(f'$lib.view.get({mainiden}).fork()')

                await prox.addUserRule(visi['iden'], (True, ('view', 'add')))
                await prox.addUserRule(visi['iden'], (True, ('layer', 'read')), gateiden=newlayer.iden)

                q = f'''
                    $newview=$lib.view.add(({newlayer.iden},))
                    return($newview.iden)
                '''
                addiden = await asvisi.callStorm(q)
                self.isin(addiden, core.views)

                q = f'''
                    $forkview=$lib.view.get({mainiden}).fork()
                    $lib.print($forkview.iden)
                '''
                mesgs = await asvisi.storm(q).list()
                for mesg in mesgs:
                    if mesg[0] == 'print':
                        forkediden = mesg[1]['mesg']

                self.isin(forkediden, core.views)

                # Owner can 'get' the forked view
                q = f'$lib.view.get({forkediden})'
                vals = await asvisi.storm(q).list()
                self.len(2, vals)

                # Del and Merge require 'del' permission unless performed by the owner
                # Delete a view the user owns

                q = f'$lib.view.del({addiden})'
                await asvisi.storm(q).list()

                self.notin(addiden, core.views)

                forkview = core.getView(forkediden)
                await alist(forkview.eval('[test:int=34 +#tag.test +#tag.proptest:risk=40]'))
                await alist(forkview.eval('test:int=12 [-#tag.proptest:risk]'))
                await alist(forkview.eval('test:int=12 | delnode'))

                # Make a bunch of nodes so we chunk the permission check
                for i in range(1000):
                    opts = {'vars': {'val': i + 1000}}
                    await self.agenlen(1, forkview.eval('[test:int=$val]', opts=opts))

                # Merge the view forked by the user
                # Will need perms for all the ops required to merge

                q = f'$lib.view.get({forkediden}).merge()'
                with self.raises(s_exc.AuthDeny):
                    await asvisi.callStorm(q)

                await prox.addUserRule(visi['iden'], (True, ('node', 'add',)))
                await prox.addUserRule(visi['iden'], (True, ('node', 'del',)))
                await prox.addUserRule(visi['iden'], (True, ('node', 'prop', 'set',)))
                await prox.addUserRule(visi['iden'], (True, ('node', 'prop', 'del',)))
                await prox.addUserRule(visi['iden'], (True, ('node', 'tag', 'add',)))
                await prox.addUserRule(visi['iden'], (True, ('node', 'tag', 'del',)))

                q = f'''
                    $view = $lib.view.get({forkediden})

                    $view.merge()

                    $lib.view.del($view.iden)
                    $lib.layer.del($view.layers.index(0).iden)
                '''
                await asvisi.callStorm(q)

                self.notin(forkediden, core.views)

                # Make some views not owned by the user
                views = set(core.views.keys())
                q = f'view.add --layers {newlayer.iden}'
                mesgs = await core.stormlist(q)
                self.stormIsInPrint('(name: unnamed)', mesgs)
                rootadd = list(set(core.views.keys()) - views)[0]
                self.isin(rootadd, core.views)

                q = f'view.set {rootadd} name "lol lol"'
                mesgs = await core.stormlist(q)
                self.stormIsInPrint('(name: lol lol)', mesgs)

                q = f'view.fork {mainiden}'
                mesgs = await core.stormlist(q)
                for mesg in mesgs:
                    if mesg[0] == 'print':
                        rootfork = mesg[1]['mesg'].split(' ')[-1]
                self.isin(rootfork, core.views)

                with self.raises(s_exc.AuthDeny):
                    await asvisi.callStorm(f'$lib.view.del({rootadd})')

                await prox.addUserRule(visi['iden'], (True, ('view', 'del')))

                # Delete a view not owned by the user
                q = f'$lib.view.del({rootadd})'
                await asvisi.storm(q).list()

                self.notin(rootadd, core.views)

                # Merge a view not owned by the user
                q = f'view.merge --delete {rootfork}'
                await core.nodes(q)

                self.notin(rootfork, core.views)

                # Test getting the view's triggers
                tdef = await core.view.addTrigger({
                    'cond': 'node:add',
                    'form': 'test:str',
                    'storm': '[ test:int=1 ]',
                })

                triggers = await core.callStorm('return($lib.view.get().triggers)')
                self.len(1, triggers)
                self.eq(triggers[0]['iden'], tdef['iden'])

            # Test formcounts
            nodes = await core.nodes('[(test:guid=(test,) :size=1138) (test:int=8675309)]')
            counts = await core.callStorm('return( $lib.view.get().getFormCounts() )')
            self.eq(counts.get('test:int'), 1002)
            self.eq(counts.get('test:guid'), 1)

            opts = {'vars': {'props': {'asn': 'asdf'}}}
            with self.raises(s_exc.BadTypeValu):
                await core.nodes('yield $lib.view.get().addNode(inet:ip, 1.2.3.4, props=$props)', opts=opts)
            self.len(0, await core.nodes('inet:ip=1.2.3.4'))
            opts = {'vars': {'props': {'asn': '1234'}}}
            nodes = await core.nodes('yield $lib.view.get().addNode(inet:ip, 1.2.3.4, props=$props)', opts=opts)
            self.eq(1234, nodes[0].get('asn'))

        # view.addNode() behavior
        async with self.getTestCore() as core:

            fork = await core.callStorm('return($lib.view.get().fork().iden)')
            visi = await core.auth.addUser('visi')

            opts = {'user': visi.iden, 'vars': {'fork': fork}}
            msgs = await core.stormlist('$lib.view.get($fork).addNode(inet:fqdn, vertex.link)', opts=opts)
            self.stormIsInErr('must have permission view.read', msgs)

            await visi.addRule((True, ('view', 'read')), gateiden=fork)

            opts = {'user': visi.iden, 'vars': {'fork': fork}}
            msgs = await core.stormlist('$lib.view.get($fork).addNode(inet:fqdn, vertex.link)', opts=opts)
            self.stormIsInErr('must have permission node.add.inet:fqdn', msgs)

            layr = core.getView(fork).layers[0].iden
            await visi.addRule((True, ('node', 'add', 'inet:fqdn')), gateiden=layr)

            opts = {'user': visi.iden, 'vars': {'fork': fork}}
            msgs = await core.stormlist('$lib.view.get($fork).addNode(inet:fqdn, vertex.link, props=({"issuffix": true}))', opts=opts)
            self.stormIsInErr('must have permission node.prop.set.inet:fqdn:issuffix', msgs)

            # return none since the node is made in a different view
            await visi.addRule((True, ('node', 'prop', 'set', 'inet:fqdn:issuffix')), gateiden=layr)
            query = '$node=$lib.view.get($fork).addNode(inet:fqdn, vertex.link, props=({"issuffix": true})) ' \
                    'return ( $node )'
            node = await core.callStorm(query, opts=opts)
            self.none(node)

            # return the node from the current view
            opts = {'user': visi.iden, 'view': fork}
            query = '$node=$lib.view.get().addNode(inet:fqdn, vertex.link, props=({"issuffix": true})) ' \
                    'return ( $node )'
            node = await core.callStorm(query, opts=opts)
            self.eq(node, 'vertex.link')  # prim version of the storm:node

            self.len(0, await core.nodes('inet:fqdn=vertex.link'))
            self.len(1, await core.nodes('inet:fqdn=vertex.link +:issuffix=1', opts={'view': fork}))

            # retun the node edits for an updated node in the current view
            guid = 'c7e4640767de30a5ac4ff192a9d56dfa'
            opts = {'user': visi.iden, 'view': fork, 'vars': {'fork': fork, 'guid': guid}}
            await visi.addRule((True, ('node', 'add', 'media:news')), gateiden=layr)
            msgs = await core.stormlist('$lib.view.get($fork).addNode(media:news, $guid)', opts=opts)
            edits = [ne for ne in msgs if ne[0] == 'node:edits']
            self.len(1, edits)
            opts['vars']['props'] = {
                'title': 'foobar',
                'summary': 'bizbaz',
            }
            await visi.addRule((True, ('node', 'prop', 'set', 'media:news:title')), gateiden=layr)
            await visi.addRule((True, ('node', 'prop', 'set', 'media:news:summary')), gateiden=layr)
            msgs = await core.stormlist('$lib.view.get($fork).addNode(media:news, $guid, $props)', opts=opts)
            edits = [ne for ne in msgs if ne[0] == 'node:edits']
            self.len(1, edits)
            self.len(2, edits[0][1]['edits'][0][2])

            # don't get any node edits for a different view
            opts = {'user': visi.iden, 'vars': {'fork': fork}}
            msgs = await core.stormlist('$lib.view.get($fork).addNode(media:news, *)', opts=opts)
            edits = [ne for ne in msgs if ne[0] == 'node:edits']
            self.len(0, edits)

        async with self.getTestCore() as core:

            visi = await core.auth.addUser('visi')

            # Add a layer
            ldef = await core.addLayer()
            layer = core.getLayer(ldef.get('iden'))

            # Add a view via stormlib, worldreadable=False (default)
            iden = await core.callStorm(f'return($lib.view.add(({layer.iden},)).iden)')
            self.nn(iden)
            self.false(visi.allowed(('view', 'read'), gateiden=iden))

            # Add a view via stormlib, worldreadable=True (default)
            iden = await core.callStorm(f'return($lib.view.add(({layer.iden},), worldreadable=$lib.true).iden)')
            self.nn(newiden)
            self.true(visi.allowed(('view', 'read'), gateiden=iden))

            # Add a view via storm cmd, worldreadable=False (default)
            msgs = await core.stormlist(f'view.add --name view1 --layers {layer.iden}')
            self.stormIsInPrint('View added.', msgs)

            views = core.listViews()
            views = {view.info.get('name'): view.iden for view in views}

            iden = views.get('view1')
            self.nn(iden)
            self.false(visi.allowed(('view', 'read'), gateiden=iden))

            # Add a view via storm cmd, worldreadable=True
            msgs = await core.stormlist(f'view.add --name view1 --worldreadable $lib.true --layers {layer.iden}')
            self.stormIsInPrint('View added.', msgs)

            views = core.listViews()
            views = {view.info.get('name'): view.iden for view in views}

            iden = views.get('view1')
            self.nn(iden)
            self.true(visi.allowed(('view', 'read'), gateiden=iden))

            await visi.addRule((True, ('view', 'add')))

            msgs = await core.stormlist('$lib.view.get().fork()', opts={'user': visi.iden})
            self.stormHasNoWarnErr(msgs)

            await visi.addRule((False, ('view', 'fork')), gateiden=core.view.iden)
            msgs = await core.stormlist('$lib.view.get().fork()', opts={'user': visi.iden})
            self.stormIsInErr('must have permission view.fork', msgs)

    async def test_storm_view_deporder(self):

        async with self.getTestCore() as core:
            view1 = await core.view.fork()
            view2 = await core.view.fork()
            layr1 = await core.addLayer()
            layr2 = await core.addLayer()
            view3 = await core.addView({'layers': (layr1['iden'], layr2['iden'])})
            expect = (
                core.view.iden,
                view3['iden'],
                view1['iden'],
                view2['iden'],
            )
            self.eq(expect, await core.callStorm('''
                $views = ()
                for $view in $lib.view.list(deporder=$lib.true) {
                    $views.append($view.iden)
                }
                return($views)
            '''))

    async def test_storm_lib_trigger(self):

        async with self.getTestCoreAndProxy() as (core, prox):

            q = 'trigger.list'
            mesgs = await core.stormlist(q)
            self.stormIsInPrint('No triggers found', mesgs)

            q = 'trigger.add node:add --form test:str --storm {[ test:int=1 ]} --name trigger_test_str'
            mesgs = await core.stormlist(q)

            await core.nodes('[ test:str=foo ]')
            self.len(1, await core.nodes('test:int'))

            await core.nodes('trigger.add tag:add --form test:str --tag footag.* --storm {[ +#count test:str=$auto.opts.tag ]}')

            await core.nodes('[ test:str=bar +#footag.bar ]')
            await core.nodes('[ test:str=bar +#footag.bar ]')
            self.len(1, await core.nodes('#count'))
            self.len(1, await core.nodes('test:str=footag.bar'))

            await core.nodes('trigger.add prop:set --disabled --prop test:type10:intprop --storm {[ test:int=6 ]}')

            q = 'trigger.list'
            mesgs = await core.stormlist(q)
            self.stormIsInPrint('user', mesgs)
            self.stormIsInPrint('node:add', mesgs)
            self.stormIsInPrint('root', mesgs)

            rootiden = await core.auth.getUserIdenByName('root')

            trigs = await core.callStorm('return($lib.trigger.list())')
            for trig in trigs:
                self.eq(trig.get('user'), rootiden)

            orgbuid = trigs[0].get('iden')
            mesgs = await core.stormlist(f'trigger.mod {orgbuid} --name trigger_test_str')
            self.stormHasNoErr(mesgs)

            goodbuid = trigs[1].get('iden')[:6]
            goodbuid2 = trigs[2].get('iden')[:6]

            # Trigger is created disabled, so no nodes yet
            self.len(0, await core.nodes('test:int=6'))

            await core.nodes(f'trigger.mod {goodbuid2} --enabled (true)')

            # Trigger is enabled, so it should fire
            await core.nodes('[ test:type10=1 :intprop=25 ]')
            self.len(1, await core.nodes('test:int=6'))

            mesgs = await core.stormlist(f'trigger.del {goodbuid}')
            self.stormIsInPrint(f'Deleted trigger: {goodbuid}', mesgs)

            q = 'trigger.del deadbeef12341234'
            await self.asyncraises(s_exc.StormRuntimeError, core.nodes(q))

            q = 'trigger.mod deadbeef12341234 --enabled (true)'
            await self.asyncraises(s_exc.StormRuntimeError, core.nodes(q))

            q = 'trigger.mod deadbeef12341234 --enabled (false)'
            await self.asyncraises(s_exc.StormRuntimeError, core.nodes(q))

            mesgs = await core.stormlist(f'trigger.mod {goodbuid2} --enabled (false)')
            self.stormIsInPrint('Modified trigger', mesgs)

            mesgs = await core.stormlist(f'trigger.mod {goodbuid2} --enabled (true)')
            self.stormIsInPrint('Modified trigger', mesgs)

            mesgs = await core.stormlist(f'trigger.mod {goodbuid2} --storm {{[ test:str=different ]}}')
            self.stormIsInPrint('Modified trigger', mesgs)

            q = 'trigger.mod deadbeef12341234 --storm {#foo}'
            await self.asyncraises(s_exc.StormRuntimeError, core.nodes(q))

            await core.nodes('trigger.add tag:add --tag another --storm {[ +#count2 ]}')

            # Syntax mistakes
            mesgs = await core.stormlist('trigger.mod "" --storm {#foo}')
            self.stormIsInErr('matches more than one', mesgs)

            mesgs = await core.stormlist('trigger.add tag:add --prop another:thing --storm {[ +#count2 ]}')
            self.stormIsInErr("data must contain ['tag'] properties", mesgs)

            mesgs = await core.stormlist('trigger.add tag:add --tag hehe.haha --prop another --storm {[ +#count2 ]}')
            self.stormIsInErr("data.prop must match pattern", mesgs)

            mesgs = await core.stormlist('trigger.add tug:udd --prop another:newp --storm {[ +#count2 ]}')
            self.stormIsInErr('data.cond must be one of', mesgs)

            mesgs = await core.stormlist('trigger.add tag:add --form inet:ip --tag test')
            self.stormIsInErr('Missing a required option: --storm', mesgs)

            mesgs = await core.stormlist('trigger.add node:add --form test:str --tag foo --storm {test:str}')
            self.stormIsInErr('tag must not be present for node:add or node:del', mesgs)

            mesgs = await core.stormlist('trigger.add prop:set --tag foo --storm {test:str}')
            self.stormIsInErr("data must contain ['prop']", mesgs)

<<<<<<< HEAD
            q = 'trigger.add prop:set --prop test:type10:intprop --tag foo --query {test:str}'
=======
            q = 'trigger.add prop:set --prop test:type10.intprop --tag foo --storm {test:str}'
>>>>>>> 7c150d6d
            mesgs = await core.stormlist(q)
            self.stormIsInErr('form and tag must not be present for prop:set', mesgs)

            mesgs = await core.stormlist('trigger.add node:add --tag tag1 --storm {test:str}')
            self.stormIsInErr("data must contain ['form']", mesgs)

            # Bad storm syntax
            mesgs = await core.stormlist('trigger.add node:add --form test:str --storm {[ | | test:int=1 ] }')
            self.stormIsInErr("Unexpected token '|' at line 1, column 49", mesgs)

            # (Regression) Just a command as the storm query
            q = 'trigger.add node:add --form test:str --storm {[ test:int=99 ] | spin }'
            mesgs = await core.stormlist(q)
            await core.nodes('[ test:str=foo4 ]')
            self.len(1, await core.nodes('test:int=99'))

            for mesg in mesgs:
                if mesg[0] != 'print':
                    continue
                match = re.match(r'Added trigger: ([0-9a-f]+)', mesg[1]['mesg'])
                if match:
                    trigiden = match.groups()[0]
                    break
            else:
                raise Exception("Didn't find 'Added trigger' mesg")

            # Trigger toprim
            q = f'return ($lib.trigger.get({trigiden}))'
            trigdef = await core.callStorm(q)
            self.notin('disabled', trigdef)
            self.true(trigdef.get('enabled'))
            self.nn(trigdef.get('user'))
            self.nn(trigdef.get('view'))
            self.nn(trigdef.get('created'))
            self.eq(trigdef.get('storm'), '[ test:int=99 ] | spin')
            self.eq(trigdef.get('cond'), 'node:add')
            self.eq(trigdef.get('form'), 'test:str')
            self.eq(trigdef.get('iden'), trigiden)
            self.eq(trigdef.get('startcount'), 1)
            self.eq(trigdef.get('errcount'), 0)
            self.eq(trigdef.get('lasterrs'), ())

            mesgs = await core.stormlist(f'trigger.mod {trigiden} --storm {{$lib.newp}}')
            self.stormIsInPrint('Modified trigger', mesgs)

            await core.nodes('[ test:str=foo5 ]')

            q = f'return ($lib.trigger.get({trigiden}))'
            trigdef = await core.callStorm(q)
            self.eq(trigdef.get('startcount'), 2)
            self.eq(trigdef.get('errcount'), 1)
            lasterrs = trigdef.get('lasterrs', [])
            self.len(1, lasterrs)
            self.isin('NoSuchName', lasterrs[0])

            # Move a trigger to a different view
            q = '''
                $tdef = ({
                    "condition": 'node:add',
                    "form": 'test:str',
                    "storm": '{[ +#tagged ]}',
                    "doc": 'some trigger'
                })
                $trig = $lib.trigger.add($tdef)
                return($trig)
            '''
            tdef = await core.callStorm(q)
            self.eq(tdef.get('doc'), 'some trigger')
            trig = tdef.get('iden')
            q = '''$t = $lib.trigger.get($trig) $t.doc = "awesome trigger" return ( $t )'''
            tdef = await core.callStorm(q, opts={'vars': {'trig': trig}})
            self.eq(tdef.get('doc'), 'awesome trigger')

            with self.raises(s_exc.BadArg):
                q = '$t = $lib.trigger.get($trig) $t.created = "woot" return ( $t )'
                await core.callStorm(q, opts={'vars': {'trig': trig}})

            with self.raises(s_exc.BadArg):
                q = '$t = $lib.trigger.get($trig) $t.foo = "bar"'
                await core.callStorm(q, opts={'vars': {'trig': trig}})

            nodes = await core.nodes('[ test:str=test1 ]')
            self.nn(nodes[0].get('#tagged'))

            mainview = await core.callStorm('return($lib.view.get().iden)')
            forkview = await core.callStorm('return($lib.view.get().fork().iden)')

            forkopts = {'view': forkview}
            await core.nodes('trigger.add tag:add --view $view --tag neato.* --storm {[ +#awesome ]}', opts={'vars': forkopts})
            mesgs = await core.stormlist('trigger.list', opts=forkopts)
            self.stormNotInPrint(mainview[:8], mesgs)
            self.stormIsInPrint(forkview[:8], mesgs)

            trigs = await core.callStorm('return($lib.trigger.list())', opts=forkopts)
            othr = trigs[0].get('iden')

            # move a trigger with the Storm command
            mesgs = await core.stormlist(f'trigger.mod {othr} --view {mainview}')
            self.stormIsInPrint('Modified trigger', mesgs)

            mesgs = await core.stormlist('trigger.list', opts=forkopts)
            self.stormIsInPrint('No triggers found', mesgs)
            self.stormNotInPrint(othr, mesgs)

            mesgs = await core.stormlist('trigger.list')
            self.stormIsInPrint(othr, mesgs)
            self.stormNotInPrint('No triggers found', mesgs)

            mesgs = await core.stormlist(f'trigger.mod {othr} --view {forkview} --name "foobar"')
            self.stormIsInPrint('Modified trigger', mesgs)

            trigs = await core.callStorm('return($lib.trigger.list())', opts=forkopts)
            self.eq(trigs[0].get('name'), 'foobar')

            # fetch a trigger from another view
            self.nn(await core.callStorm(f'return($lib.trigger.get({othr}))'))

            # mess with things to make a bad trigger and make sure move doesn't delete it
            core.views[forkview].triggers.triggers[othr].tdef.pop('storm')
            mesgs = await core.stormlist(f'$lib.trigger.get({othr}).view = {mainview}')
            self.stormIsInErr('Cannot move invalid trigger', mesgs)

            mesgs = await core.stormlist('trigger.list')
            self.stormNotInPrint(othr, mesgs)
            mesgs = await core.stormlist('trigger.list', opts=forkopts)
            self.stormIsInPrint(othr, mesgs)
            mesgs = await core.stormlist('trigger.list --all')
            self.stormIsInPrint(othr, mesgs)

            core.views[forkview].triggers.triggers[othr].tdef['storm'] = '[ +#naughty.trigger'
            mesgs = await core.stormlist(f'$lib.trigger.get({othr}).view = {mainview}')
            self.stormIsInErr('Cannot move invalid trigger', mesgs)

            mesgs = await core.stormlist('trigger.list')
            self.stormNotInPrint(othr, mesgs)
            mesgs = await core.stormlist('trigger.list', opts=forkopts)
            self.stormIsInPrint(othr, mesgs)
            mesgs = await core.stormlist('trigger.list --all')
            self.stormIsInPrint(othr, mesgs)

            # fix that trigger in another view
            await core.stormlist(f'trigger.mod {othr} --storm {{ [ +#neato.trigger ] }}')
            othrtrig = await core.callStorm(f'return($lib.trigger.get({othr}))')
            self.eq('[ +#neato.trigger ]', othrtrig['storm'])

            # now we can move it while being in a different view
            await core.nodes(f'$lib.trigger.get({othr}).view = {mainview}')
            # but still retrieve it from the other view
            self.nn(await core.callStorm(f'return($lib.trigger.get({othr}))', opts=forkopts))

            await core.nodes(f'$lib.trigger.get({trig}).view = {forkview}')

            nodes = await core.nodes('[ test:str=test2 ]')
            self.none(nodes[0].get('#tagged'))

            nodes = await core.nodes('[ test:str=test3 ]', opts=forkopts)
            self.nn(nodes[0].get('#tagged'))

            await core.nodes(f'$lib.trigger.get({trig}).view = {mainview}', opts=forkopts)
            nodes = await core.nodes('[ test:str=test4 ]')
            self.nn(nodes[0].get('#tagged'))

            with self.raises(s_exc.NoSuchView):
                await core.nodes(f'$lib.trigger.get({trig}).view = newp')

            q = '''
                $tdef = ({
                    "condition": 'node:add',
                    "form": 'test:str',
                    "storm": '{[ +#tagged ]}',
                    "iden": $trig
                })
                $trig = $lib.trigger.add($tdef)
                return($trig.iden)
            '''
            with self.raises(s_exc.DupIden):
                await core.callStorm(q, opts={'view': forkview, 'vars': {'trig': trig}})

            # toggle trigger in other view
            mesgs = await core.stormlist(f'trigger.mod {othr} --enabled (false)')
            self.stormIsInPrint(f'Modified trigger: {othr}', mesgs)

            mesgs = await core.stormlist(f'trigger.mod {othr} --enabled (true)')
            self.stormIsInPrint(f'Modified trigger: {othr}', mesgs)

            mesgs = await core.stormlist(f'trigger.mod {othr} --storm {{ [ +#burrito ] }}')
            self.stormIsInPrint(f'Modified trigger: {othr}', mesgs)

            await core.stormlist(f'trigger.del {othr}')
            await self.asyncraises(s_exc.NoSuchIden, core.callStorm(f'return($lib.trigger.get({othr}))'))

            # Test manipulating triggers as another user
            bond = await core.auth.addUser('bond')

            async with core.getLocalProxy(user='bond') as asbond:

                q = 'trigger.list'
                mesgs = await asbond.storm(q).list()
                self.stormIsInPrint('No triggers found', mesgs)

                q = f'trigger.mod {goodbuid2} --storm {{[ test:str=yep ]}}'
                mesgs = await asbond.storm(q).list()
                self.stormIsInErr('iden does not match any', mesgs)

                q = f'trigger.mod {goodbuid2} --enabled (false)'
                mesgs = await asbond.storm(q).list()
                self.stormIsInErr('iden does not match any', mesgs)

                q = f'trigger.mod {goodbuid2} --enabled (true)'
                mesgs = await asbond.storm(q).list()
                self.stormIsInErr('iden does not match any', mesgs)

                q = f'trigger.del {goodbuid2}'
                mesgs = await asbond.storm(q).list()
                self.stormIsInErr('iden does not match any', mesgs)

                q = 'trigger.add node:add --form test:str --storm {[ test:int=1 ]}'
                mesgs = await asbond.storm(q).list()
                self.stormIsInErr('must have permission trigger.add', mesgs)

                # Give explicit perm

                await prox.addUserRule(bond.iden, (True, ('trigger', 'add')))
                mesgs = await asbond.storm(q).list()

                q = 'trigger.list'
                mesgs = await asbond.storm(q).list()
                self.stormIsInPrint('bond', mesgs)

                await prox.addUserRule(bond.iden, (True, ('trigger', 'get')))

                mesgs = await asbond.storm('trigger.list').list()
                self.stormIsInPrint('user', mesgs)
                self.stormIsInPrint('root', mesgs)

                await prox.addUserRule(bond.iden, (True, ('trigger', 'set')))

                mesgs = await asbond.storm(f'trigger.mod {goodbuid2} --storm {{[ test:str=yep ]}}').list()
                self.stormIsInPrint('Modified trigger', mesgs)

                mesgs = await asbond.storm(f'trigger.mod {goodbuid2} --enabled (false)').list()
                self.stormIsInPrint('Modified trigger', mesgs)

                mesgs = await asbond.storm(f'trigger.mod {goodbuid2} --enabled (true)').list()
                self.stormIsInPrint('Modified trigger', mesgs)

                await prox.addUserRule(bond.iden, (True, ('trigger', 'del')))

                mesgs = await asbond.storm(f'trigger.mod {goodbuid2} --user {rootiden}').list()
                self.stormIsInPrint('Modified trigger', mesgs)

                mesgs = await asbond.storm(f'trigger.del {goodbuid2}').list()
                self.stormIsInPrint('Deleted trigger', mesgs)

                # Move trigger perms

                await prox.delUserRule(bond.iden, (True, ('trigger', 'add')))
                await prox.delUserRule(bond.iden, (True, ('trigger', 'del')))

                q = f'$lib.trigger.get({trig}).view = {forkview}'
                mesgs = await asbond.storm(q).list()
                self.stormIsInErr('must have permission view.read', mesgs)

                await prox.addUserRule(bond.iden, (True, ('view', 'read')), gateiden=forkview)
                mesgs = await asbond.storm(q).list()
                self.stormIsInErr('must have permission trigger.add', mesgs)

                await prox.addUserRule(bond.iden, (True, ('trigger', 'add')), gateiden=forkview)
                mesgs = await asbond.storm(q).list()
                self.stormIsInErr('must have permission trigger.del', mesgs)

                await prox.addUserRule(bond.iden, (True, ('trigger', 'del')), gateiden=trig)
                mesgs = await asbond.storm(q).list()

                await prox.addUserRule(bond.iden, (True, ('node',)))

                msgs = await asbond.storm('[ test:str=test5 ]', opts={'view': forkview}).list()
                pode = [m[1] for m in msgs if m[0] == 'node'][0]
                self.nn(pode[1]["tags"].get('tagged'))

                msgs = await asbond.storm('[ test:str=test6 ]').list()
                pode = [m[1] for m in msgs if m[0] == 'node'][0]
                self.none(pode[1]["tags"].get('tagged'))

    async def test_storm_lib_cron_notime(self):
        # test cron APIs that don't require time stepping

        async with self.getTestCore() as core:

            cdef = await core.callStorm('return($lib.cron.add(query="{[tel:mob:telem=*]}", hourly=30))')
            self.eq('', cdef.get('doc'))
            self.eq('', cdef.get('name'))

            iden = cdef.get('iden')
            opts = {'vars': {'iden': iden}}

            cdef = await core.callStorm('$cron = $lib.cron.get($iden) $cron.name = foobar return($cron)', opts=opts)
            self.eq('foobar', cdef.get('name'))

            cdef = await core.callStorm('$cron = $lib.cron.get($iden) $cron.doc = foodoc return($cron)', opts=opts)
            self.eq('foodoc', cdef.get('doc'))

            with self.raises(s_exc.BadOptValu):
                await core.callStorm('$lib.cron.get($iden).hehe = haha', opts=opts)

            mesgs = await core.stormlist('cron.add --hour +1 {[tel:mob:telem=*]} --name myname --doc mydoc')
            for mesg in mesgs:
                if mesg[0] == 'print':
                    iden0 = mesg[1]['mesg'].split(' ')[-1]

            opts = {'vars': {'iden': iden0}}

            # for coverage...
            self.false(await core.killCronTask('newp'))
            self.false(await core._killCronTask('newp'))
            self.false(await core.callStorm(f'return($lib.cron.get({iden0}).kill())'))

    async def test_storm_lib_cron(self):

        MONO_DELT = 1543827303.0
        unixtime = datetime.datetime(year=2018, month=12, day=5, hour=7, minute=0, tzinfo=tz.utc).timestamp()

        def timetime():
            return unixtime

        def looptime():
            return unixtime - MONO_DELT

        loop = asyncio.get_running_loop()

        with mock.patch.object(loop, 'time', looptime), mock.patch('time.time', timetime):

            async with self.getTestCoreAndProxy() as (core, prox):

                mesgs = await core.stormlist('cron.list')
                self.stormIsInPrint('No cron jobs found', mesgs)

                q = '$lib.cron.add()'
                mesgs = await core.stormlist(q)
                self.stormIsInErr('Query parameter is required', mesgs)

                q = 'cron.add foo'
                mesgs = await core.stormlist(q)
                self.stormIsInErr('Must provide at least one optional argument', mesgs)

                q = "cron.add --month nosuchmonth --day=-2 {#foo}"
                mesgs = await core.stormlist(q)
                self.stormIsInErr('Failed to parse fixed parameter "nosuchmonth"', mesgs)

                q = "cron.add --month 8nosuchmonth --day=-2 {#foo}"
                mesgs = await core.stormlist(q)
                self.stormIsInErr('Failed to parse fixed parameter "8nosuchmonth"', mesgs)

                mesgs = await core.stormlist('cron.add --day="," {#foo}')
                self.stormIsInErr('Failed to parse day value', mesgs)

                q = "cron.add --day Mon --month +3 {#foo}"
                mesgs = await core.stormlist(q)
                self.stormIsInErr('provide a recurrence value with day of week', mesgs)

                q = "cron.add --day Mon --month June {#foo}"
                mesgs = await core.stormlist(q)
                self.stormIsInErr('fix month or year with day of week', mesgs)

                q = "cron.add --day Mon --month +3 --year +2 {#foo}"
                mesgs = await core.stormlist(q)
                self.stormIsInErr('more than 1 recurrence', mesgs)

                q = "cron.add --year=2019 {#foo}"
                mesgs = await core.stormlist(q)
                self.stormIsInErr('Year may not be a fixed value', mesgs)

                q = "cron.add {#foo}"
                mesgs = await core.stormlist(q)
                self.stormIsInErr('Must provide at least one optional', mesgs)

                q = "cron.add --hour 3 --minute +4 {#foo}"
                mesgs = await core.stormlist(q)
                self.stormIsInErr('Fixed unit may not be larger', mesgs)

                q = 'cron.add --day Tuesday,1 {#foo}'
                mesgs = await core.stormlist(q)
                self.stormIsInErr('Failed to parse day value', mesgs)

                q = 'cron.add --day 1,Tuesday {#foo}'
                mesgs = await core.stormlist(q)
                self.stormIsInErr('Failed to parse day value', mesgs)

                q = 'cron.add --day Fri,3 {#foo}'
                mesgs = await core.stormlist(q)
                self.stormIsInErr('Failed to parse day value', mesgs)

                q = "cron.add --minute +4x {#foo}"
                mesgs = await core.stormlist(q)
                self.stormIsInErr('Failed to parse parameter', mesgs)

                q = 'cron.add }'
                mesgs = await core.stormlist(q)
                self.stormIsInErr("Unexpected token '}' at line 1, column 10", mesgs)

                ##################
                layr = core.getLayer()

                # TODO - this is not a good way to test this since nodeedit log offsets map to nexus log offsets
                nextlayroffs = await layr.getEditOffs() + 8

                # Start simple: add a cron job that creates a node every minute
                q = "cron.add --minute +1 {[meta:note='*' :type=m1]}"
                mesgs = await core.stormlist(q)
                self.stormIsInPrint('Created cron job', mesgs)
                for mesg in mesgs:
                    if mesg[0] == 'print':
                        guid = mesg[1]['mesg'].split(' ')[-1]

                await core.nodes('$lib.queue.add(foo)')

                async def getNextFoo():
                    return await core.callStorm('''
                        $foo = $lib.queue.get(foo)
                        ($offs, $valu) = $foo.get()
                        $foo.cull($offs)
                        return($valu)
                    ''')

                async def getFooSize():
                    return await core.callStorm('''
                        return($lib.queue.get(foo).size())
                    ''')

                async def getCronIden():
                    return await core.callStorm('''
                        $jobs=$lib.cron.list() $job=$jobs.index(0) return ($job.iden)
                    ''')

                @contextlib.asynccontextmanager
                async def getCronJob(text):
                    msgs = await core.stormlist(text)
                    self.stormIsInPrint('Created cron job', msgs)
                    guid = await getCronIden()
                    yield guid
                    msgs = await core.stormlist(f'cron.del {guid}')
                    self.stormIsInPrint(f'Deleted cron job: {guid}', msgs)

                unixtime += 60
                mesgs = await core.stormlist('cron.list')
                self.stormIsInPrint(':type=m1', mesgs)

                # Make sure it ran
                await layr.waitEditOffs(nextlayroffs, timeout=5)
                self.eq(1, await prox.count('meta:note:type=m1'))

                q = "cron.mod $guid --storm { [meta:note='*' :type=m2] }"
                mesgs = await core.stormlist(q, opts={'vars': {'guid': guid[:6]}})
                self.stormIsInPrint(f'Modified cron job: {guid}', mesgs)

                q = "cron.mod xxx --storm { [meta:note='*' :type=m2] }"
                mesgs = await core.stormlist(q)
                self.stormIsInErr('does not match', mesgs)

                # Make sure the old one didn't run and the new query ran
                nextlayroffs = await layr.getEditOffs() + 6
                unixtime += 60
                await layr.waitEditOffs(nextlayroffs, timeout=5)
                self.eq(1, await prox.count('meta:note:type=m1'))
                self.eq(1, await prox.count('meta:note:type=m2'))

                # Delete the job
                q = f"cron.del {guid}"
                mesgs = await core.stormlist(q)
                self.stormIsInPrint('Deleted cron job', mesgs)

                q = f"cron.del xxx"
                mesgs = await core.stormlist(q)
                self.stormIsInErr('does not match', mesgs)

                # Make sure deleted job didn't run
                unixtime += 60
                self.eq(1, await prox.count('meta:note:type=m1'))
                self.eq(1, await prox.count('meta:note:type=m2'))

                # Test fixed minute, i.e. every hour at 17 past
                unixtime = datetime.datetime(year=2018, month=12, day=5, hour=7, minute=10,
                                             tzinfo=tz.utc).timestamp()

                q = '{$lib.queue.get(foo).put(m3) $s=`m3 {$auto.type} {$auto.iden}` $lib.log.info($s, ({"iden": $auto.iden})) }'
                text = f'cron.add --minute 17 {q}'
                async with getCronJob(text) as guid:
                    with self.getStructuredAsyncLoggerStream('synapse.storm.log', 'm3 cron') as stream:
                        unixtime += 7 * MINSECS
                        self.eq('m3', await getNextFoo())
                        self.true(await stream.wait(6))
                    mesg = stream.jsonlines()[0]
                    self.eq(mesg['message'], f'm3 cron {guid}')
                    self.eq(mesg['iden'], guid)

                ##################

                # Test day increment
                async with getCronJob("cron.add --day +2 {$lib.queue.get(foo).put(d1)}") as guid:

                    unixtime += DAYSECS

                    # Make sure it *didn't* run
                    self.eq(0, await getFooSize())

                    unixtime += DAYSECS

                    # Make sure it runs.  We add the cron.list to give the cron scheduler a chance to run
                    self.eq('d1', await getNextFoo())

                    unixtime += DAYSECS * 2

                    self.eq('d1', await getNextFoo())

                ##################

                # Test fixed day of week: every Monday and Thursday at 3am
                unixtime = datetime.datetime(year=2018, month=12, day=11, hour=7, minute=10,
                                             tzinfo=tz.utc).timestamp()  # A Tuesday

                async with getCronJob("cron.add --hour 3 --day Mon,Thursday {$lib.queue.get(foo).put(d2)}") as guid:

                    unixtime = datetime.datetime(year=2018, month=12, day=13, hour=3, minute=10,
                                                 tzinfo=tz.utc).timestamp()  # Now Thursday

                    self.eq('d2', await getNextFoo())

                ##################

                q = "cron.add --hour 3 --day Noday {}"
                mesgs = await core.stormlist(q)
                self.stormIsInErr('Failed to parse day value "Noday"', mesgs)

                ##################

                # Test fixed day of month: second-to-last day of month
                async with getCronJob("cron.add --day -2 --month Dec {$lib.queue.get(foo).put(d3)}") as guid:

                    unixtime = datetime.datetime(year=2018, month=12, day=29, hour=0, minute=0,
                                                 tzinfo=tz.utc).timestamp()  # Now Thursday

                    # self.eq('d3', await getNextFoo())
                    self.eq(0, await getFooSize())

                    unixtime += DAYSECS

                    self.eq('d3', await getNextFoo())

                ##################

                # Test month increment

                async with getCronJob("cron.add --month +2 --day=4 {$lib.queue.get(foo).put(month1)}") as guid:

                    unixtime = datetime.datetime(year=2019, month=2, day=4, hour=0, minute=0,
                                                 tzinfo=tz.utc).timestamp()  # Now Thursday

                    self.eq('month1', await getNextFoo())

                ##################

                # Test year increment

                async with getCronJob("cron.add --year +2 {$lib.queue.get(foo).put(year1)}") as guid:

                    unixtime = datetime.datetime(year=2021, month=1, day=1, hour=0, minute=0,
                                                 tzinfo=tz.utc).timestamp() + 1  # Now Thursday

                    self.eq('year1', await getNextFoo())

                # Make sure second-to-last day works for February
                async with getCronJob("cron.add --month February --day=-2 {$lib.queue.get(foo).put(year2)}") as guid:

                    unixtime = datetime.datetime(year=2021, month=2, day=27, hour=0, minute=0,
                                                 tzinfo=tz.utc).timestamp() + 1  # Now Thursday

                    self.eq('year2', await getNextFoo())

                ##################

                # Test 'at' command
                q = 'cron.at {#foo}'
                mesgs = await core.stormlist(q)
                self.stormIsInErr('At least', mesgs)

                q = 'cron.at --minute +1p3arsec {#foo}'
                mesgs = await core.stormlist(q)
                self.stormIsInErr('Trouble parsing', mesgs)

                q = 'cron.at --day +1'
                mesgs = await core.stormlist(q)
                self.stormIsInErr('The argument <query> is required', mesgs)

                q = 'cron.at --dt nope {#foo}'
                mesgs = await core.stormlist(q)
                self.stormIsInErr('Trouble parsing', mesgs)

                q = '$lib.cron.at(day="+1")'
                mesgs = await core.stormlist(q)
                self.stormIsInErr('Query parameter is required', mesgs)

                q = "cron.at --minute +5,+10 {$lib.queue.get(foo).put(at1)}"
                msgs = await core.stormlist(q)
                self.stormIsInPrint('Created cron job', msgs)

                q = "cron.cleanup"
                msgs = await core.stormlist(q)
                self.stormIsInPrint('0 cron/at jobs deleted.', msgs)

                unixtime += 5 * MINSECS
                core.agenda._wake_event.set()

                self.eq('at1', await getNextFoo())

                # Shouldn't delete yet, still one more run scheduled
                q = "cron.cleanup"
                msgs = await core.stormlist(q)
                self.stormIsInPrint('0 cron/at jobs deleted.', msgs)

                unixtime += 5 * MINSECS
                core.agenda._wake_event.set()

                self.eq('at1', await getNextFoo())

                q = "cron.cleanup"
                msgs = await core.stormlist(q)
                self.stormIsInPrint('1 cron/at jobs deleted.', msgs)

                async with getCronJob("cron.at --day +1,+7 {$lib.queue.get(foo).put(at2)}"):

                    unixtime += DAYSECS
                    core.agenda._wake_event.set()

                    self.eq('at2', await getNextFoo())

                    unixtime += 6 * DAYSECS + 1

                    self.eq('at2', await getNextFoo())

                ##################

                async with getCronJob("cron.at --dt 202104170415 {$lib.queue.get(foo).put(at3)}") as guid:

                    unixtime = datetime.datetime(year=2021, month=4, day=17, hour=4, minute=15,
                                                 tzinfo=tz.utc).timestamp()  # Now Thursday

                    core.agenda._wake_event.set()
                    self.eq('at3', await getNextFoo())

                    mesgs = await core.stormlist(f'cron.stat {guid[:6]}')

                    self.stormIsInPrint('last result:     finished successfully with 0 nodes', mesgs)
                    self.stormIsInPrint('entries:         <None>', mesgs)
                    self.stormIsInPrint('pool:            false', mesgs)

                    # Test 'stat' command
                    mesgs = await core.stormlist('cron.stat xxx')
                    self.stormIsInErr('Provided iden does not match any', mesgs)

                    # Test 'enable' 'disable' commands
                    mesgs = await core.stormlist(f'cron.mod {guid[:6]} --enabled (false)')
                    self.stormIsInPrint(f'Modified cron job: {guid}', mesgs)

                    mesgs = await core.stormlist(f'cron.stat {guid[:6]}')
                    self.stormIsInPrint('enabled:         N', mesgs)

                    mesgs = await core.stormlist(f'cron.mod {guid[:6]} --enabled (true)')
                    self.stormIsInPrint(f'Modified cron job: {guid}', mesgs)

                    mesgs = await core.stormlist(f'cron.stat {guid[:6]}')
                    self.stormIsInPrint('enabled:         Y', mesgs)

                ##################

                # Test --now
                q = "cron.at --now {$lib.queue.get(foo).put(atnow)}"
                msgs = await core.stormlist(q)
                self.stormIsInPrint('Created cron job', msgs)

                self.eq('atnow', await getNextFoo())

                q = "cron.cleanup"
                msgs = await core.stormlist(q)
                self.stormIsInPrint('1 cron/at jobs deleted.', msgs)

                q = "cron.at --now --minute +5 {$lib.queue.get(foo).put(atnow)}"
                msgs = await core.stormlist(q)
                self.stormIsInPrint('Created cron job', msgs)

                self.eq('atnow', await getNextFoo())

                # Shouldn't delete yet, still one more run scheduled
                q = "cron.cleanup"
                msgs = await core.stormlist(q)
                self.stormIsInPrint('0 cron/at jobs deleted.', msgs)

                unixtime += 5 * MINSECS
                core.agenda._wake_event.set()

                self.eq('atnow', await getNextFoo())

                q = "cron.cleanup"
                msgs = await core.stormlist(q)
                self.stormIsInPrint('1 cron/at jobs deleted.', msgs)

                opts = {'vars': {'iden': '21d87b933f43ca3b192d2579d3a6a08e'}}
                q = "cron.at --iden $iden --hour 4 {[test:guid=$lib.guid()]}"
                msgs = await core.stormlist(q, opts=opts)
                self.stormIsInPrint('Created cron job: 21d87b933f43ca3b192d2579d3a6a08e', msgs)

                q = "cron.del $iden"
                msgs = await core.stormlist(q, opts=opts)
                self.stormIsInPrint('Deleted cron job: 21d87b933f43ca3b192d2579d3a6a08e', msgs)

                ##################
                # Test --iden
                q = "cron.add --iden invalididen --hour +7 {[test:guid=$lib.guid()]}"
                msgs = await core.stormlist(q)
                self.stormIsInErr('data.iden must match pattern', msgs)

                opts = {'vars': {'iden': 'cd263bd133a5dafa1e1c5e9a01d9d486'}}
                q = "cron.add --pool --iden $iden --day +1 --minute 14 {[test:guid=$lib.guid()]}"
                msgs = await core.stormlist(q, opts=opts)
                self.stormIsInPrint('Created cron job: cd263bd133a5dafa1e1c5e9a01d9d486', msgs)

                q = "cron.add --iden $iden --minute +86400 {[test:guid=$lib.guid()]}"
                msgs = await core.stormlist(q, opts=opts)
                self.stormIsInErr('Duplicate cron iden (cd263bd133a5dafa1e1c5e9a01d9d486)', msgs)

                q = "cron.del $iden"
                msgs = await core.stormlist(q, opts=opts)
                self.stormIsInPrint('Deleted cron job: cd263bd133a5dafa1e1c5e9a01d9d486', msgs)

                opts = {'vars': {'iden': 'b5f74c417dd67aa38142f2be9567cc12'}}
                q = "cron.add --iden $iden --month +2 --hour 4 {[test:guid=$lib.guid()]}"
                msgs = await core.stormlist(q, opts=opts)
                self.stormIsInPrint('Created cron job: b5f74c417dd67aa38142f2be9567cc12', msgs)

                q = "cron.add --iden $iden --day +62 --hour 4 {[test:guid=$lib.guid()]}"
                msgs = await core.stormlist(q, opts=opts)
                self.stormIsInErr('Duplicate cron iden (b5f74c417dd67aa38142f2be9567cc12)', msgs)

                q = "cron.add --iden $iden --month +4 --hour 4 {[test:guid=$lib.guid()]}"
                msgs = await core.stormlist(q, opts=opts)
                self.stormIsInErr('Duplicate cron iden (b5f74c417dd67aa38142f2be9567cc12)', msgs)

                q = "cron.del $iden"
                msgs = await core.stormlist(q, opts=opts)
                self.stormIsInPrint('Deleted cron job: ', msgs)

                opts = {'vars': {'iden': '9d893f731df9777b2937cb5a7895970b'}}
                q = "cron.add --iden $iden --hour 0,2 --day Sat {[test:int=5]}"
                msgs = await core.stormlist(q, opts=opts)
                self.stormIsInPrint('Created cron job: 9d893f731df9777b2937cb5a7895970b', msgs)

                q = "cron.add --iden $iden --hour 2,0 --day Mon {[test:int=5]}"
                msgs = await core.stormlist(q, opts=opts)
                self.stormIsInErr('Duplicate cron iden (9d893f731df9777b2937cb5a7895970b)', msgs)

                q = "cron.add --iden $iden --hour 2,0 --month 3 {[test:int=5]}"
                msgs = await core.stormlist(q, opts=opts)
                self.stormIsInErr('Duplicate cron iden (9d893f731df9777b2937cb5a7895970b)', msgs)

                q = "cron.add --iden $iden --month +3 --hour 2,3 --minute 10,30 {[test:int=5]}"
                msgs = await core.stormlist(q, opts=opts)
                self.stormIsInErr('Duplicate cron iden (9d893f731df9777b2937cb5a7895970b)', msgs)

                q = "cron.add --iden $iden --hour 2,3 --day Sat {[test:int=5]}"
                msgs = await core.stormlist(q, opts=opts)
                self.stormIsInErr('Duplicate cron iden (9d893f731df9777b2937cb5a7895970b)', msgs)

                q = "cron.add --iden $iden --month 2 --day +2 {[test:int=5]}"
                msgs = await core.stormlist(q, opts=opts)
                self.stormIsInErr('Duplicate cron iden (9d893f731df9777b2937cb5a7895970b)', msgs)

                q = "cron.del $iden"
                msgs = await core.stormlist(q, opts=opts)
                self.stormIsInPrint('Deleted cron job: ', msgs)

                # Test that stating a failed cron prints failures
                async with getCronJob("cron.at --now {$lib.queue.get(foo).put(atnow) $lib.newp}") as guid:
                    self.eq('atnow', await getNextFoo())
                    mesgs = await core.stormlist(f'cron.stat {guid[:6]}')
                    print_str = '\n'.join([m[1].get('mesg') for m in mesgs if m[0] == 'print'])
                    self.nn(re.search("# errors:.+1", print_str))
                    self.nn(re.search("most recent errors:\n[^\n]+Cannot find name", print_str))

                ##################
                # Test the aliases
                async with getCronJob('cron.add --hourly 15 {#foo}') as guid:
                    mesgs = await core.stormlist(f'cron.stat {guid[:6]}')
                    self.stormIsInPrint("{'minute': 15}", mesgs)

                async with getCronJob('cron.add --daily 05:47 {#bar}') as guid:
                    mesgs = await core.stormlist(f'cron.stat {guid[:6]}')
                    self.stormIsInPrint("{'hour': 5, 'minute': 47", mesgs)

                async with getCronJob('cron.add --monthly=-1:12:30 {#bar}') as guid:
                    mesgs = await core.stormlist(f'cron.stat {guid[:6]}')
                    self.stormIsInPrint("{'hour': 12, 'minute': 30, 'dayofmonth': -1}", mesgs)

                # leave this job around for the subsequent tests
                mesgs = await core.stormlist('cron.add --yearly 04:17:12:30 {#bar}')
                self.stormIsInPrint('Created cron job', mesgs)
                guid = await getCronIden()

                mesgs = await core.stormlist(f'cron.stat {guid[:6]}')
                self.stormIsInPrint("{'month': 4, 'hour': 12, 'minute': 30, 'dayofmonth': 17}", mesgs)

                mesgs = await core.stormlist('cron.add --yearly 04:17:12 {#bar}')
                self.stormIsInErr('Failed to parse parameter', mesgs)

                mesgs = await core.stormlist('cron.add --daily xx:xx {#bar}')
                self.stormIsInErr('Failed to parse ..ly parameter', mesgs)

                mesgs = await core.stormlist('cron.add --hourly 1 --minute 17 {#bar}')
                self.stormIsInErr('May not use both', mesgs)

                # Test manipulating cron jobs as another user
                bond = await core.auth.addUser('bond')

                async with core.getLocalProxy(user='bond') as asbond:

                    mesgs = await asbond.storm('cron.list').list()
                    self.isin('err', (m[0] for m in mesgs))

                    mesgs = await asbond.storm(f'cron.mod {guid[:6]}').list()
                    self.stormIsInErr('iden does not match any', mesgs)

                    mesgs = await asbond.storm(f'cron.del {guid[:6]}').list()
                    self.stormIsInErr('iden does not match any', mesgs)

                    mesgs = await asbond.storm('cron.add --hourly 15 {#bar}').list()
                    self.stormIsInErr('must have permission cron.add', mesgs)

                    # Give explicit perm

                    await prox.addUserRule(bond.iden, (True, ('cron', 'add')))
                    await prox.addUserRule(bond.iden, (True, ('cron', 'get')))

                    await asbond.storm('cron.add --hourly 15 {#bar}').list()

                    mesgs = await asbond.storm('cron.list').list()
                    self.stormIsInPrint('bond', mesgs)

                    mesgs = await asbond.storm('cron.list').list()
                    self.stormIsInPrint('user', mesgs)
                    self.stormIsInPrint('root', mesgs)

                    await prox.addUserRule(bond.iden, (True, ('cron', 'set')), gateiden=guid)

                    mesgs = await asbond.storm(f'cron.mod {guid[:6]} --storm {{#foo}}').list()
                    self.stormIsInPrint('Modified cron job', mesgs)

                    mesgs = await asbond.storm(f'cron.mod {guid[:6]} --user $lib.user.iden').list()
                    self.stormIsInErr('must have permission cron.set.user', mesgs)

                    await prox.addUserRule(bond.iden, (True, ('cron', 'set', 'user')))
                    mesgs = await asbond.storm(f'cron.mod {guid[:6]} --user $lib.user.iden').list()
                    self.stormIsInPrint('Modified cron job', mesgs)

                    await prox.addUserRule(bond.iden, (True, ('cron', 'del')), gateiden=guid)

                    mesgs = await asbond.storm(f'cron.del {guid[:6]}').list()
                    self.stormIsInPrint('Deleted cron job', mesgs)

    async def test_storm_lib_userview(self):

        async with self.getTestCore() as core:

            visi = await core.auth.addUser('visi')
            await visi.setAdmin(True)

            opts = {'user': visi.iden}
            await core.nodes('$lib.user.profile."cortex:view" = $lib.view.get().fork().iden', opts=opts)

            self.nn(visi.profile.get('cortex:view'))

            self.len(1, await core.nodes('[ inet:ip=1.2.3.4 ]', opts=opts))

            self.len(0, await core.nodes('inet:ip=1.2.3.4'))

            self.len(1, await core.nodes('inet:ip=1.2.3.4', opts=opts))
            self.len(0, await core.nodes('inet:ip=1.2.3.4', opts={'user': visi.iden, 'view': core.view.iden}))

            async with core.getLocalProxy(user='visi') as prox:
                self.eq(1, await prox.count('inet:ip=1.2.3.4'))
                self.eq(0, await prox.count('inet:ip=1.2.3.4', opts={'view': core.view.iden}))

            async with core.getLocalProxy(user='root') as prox:
                self.eq(0, await prox.count('inet:ip=1.2.3.4'))

    async def test_storm_lib_lift(self):

        async with self.getTestCore() as core:

            await core.nodes('[ inet:ip=5.5.5.5 ]')
            await core.nodes('[ inet:ip=1.2.3.4 ] $node.data.set(hehe, haha) $node.data.set(lulz, rofl)')

            nodes = await core.nodes('yield $lib.lift.byNodeData(newp) $node.data.load(lulz)')
            self.len(0, nodes)

            msgs = await core.stormlist('yield $lib.lift.byNodeData(hehe) $node.data.load(lulz)')
            podes = [n[1] for n in msgs if n[0] == 'node']
            self.len(1, podes)
            pode = podes[0]
            self.eq(('inet:ip', (4, 0x01020304)), pode[0])

            # nodedata must still be specifically loaded even when lifting by data name
            self.none(pode[1]['nodedata'].get('hehe'))
            self.eq('rofl', pode[1]['nodedata']['lulz'])

            q = 'yield $lib.lift.byNodeData(hehe) $lib.print($node.data.get(hehe))'
            msgs = await core.stormlist(q)
            self.stormIsInPrint('haha', msgs)

            nodes = await core.nodes('inet:ip=1.2.3.4 $node.data.pop(hehe)')
            self.len(0, await core.nodes('yield $lib.lift.byNodeData(hehe)'))

    async def test_stormtypes_node(self):

        async with self.getTestCore() as core:

            nodes = await core.nodes('[ test:int=10 test:str=$node.iden() ] +test:str')
            iden = s_common.ehex(s_common.buid(('test:int', 10)))
            self.eq(nodes[0].ndef, ('test:str', iden))
            self.len(1, nodes)

            await core.nodes('[ inet:ip=1.2.3.4 :asn=20 ]')
            self.eq(20, await core.callStorm('inet:ip=1.2.3.4 return($node.props.asn)'))
            props = await core.callStorm('inet:ip=1.2.3.4 return($node.props)')
            self.eq(20, props.get('asn'))

            fakeuser = await core.auth.addUser('fakeuser')
            opts = {'user': fakeuser.iden}
            with self.raises(s_exc.NoSuchProp):
                await core.callStorm('inet:ip=1.2.3.4 $node.props.lolnope = 42')
            with self.raises(s_exc.AuthDeny):
                await core.callStorm('inet:ip=1.2.3.4 $node.props."dns:rev" = "vertex.link"', opts=opts)

            await fakeuser.addRule((True, ('node', 'prop', 'set')))
            await core.callStorm('inet:ip=1.2.3.4 $node.props."dns:rev" = "vertex.link"', opts=opts)

            node = await core.nodes('inet:ip=1.2.3.4')
            self.eq(node[0].get('dns:rev'), 'vertex.link')

            await core.callStorm('inet:ip=1.2.3.4 $node.props."dns:rev" = "foo.bar.com"', opts=opts)
            node = await core.nodes('inet:ip=1.2.3.4')
            self.eq(node[0].get('dns:rev'), 'foo.bar.com')

            props = await core.callStorm('inet:ip=1.2.3.4 return($node.props)')
            self.eq(20, props['asn'])

            self.eq((4, 0x01020304), await core.callStorm('inet:ip=1.2.3.4 return($node)'))

            with self.raises(s_exc.StormRuntimeError) as cm:
                _ = await core.nodes('inet:ip=1.2.3.4 $lib.print($lib.len($node))')
            self.eq(cm.exception.get('mesg'), 'Object synapse.lib.node.Node does not have a length.')

            nodes = await core.nodes('[test:guid=(beep,)] $node.props.size="12"')
            self.eq(12, nodes[0].get('size'))
            nodes = await core.nodes('[test:guid=(beep,)] $node.props."seen"=2020')
            self.eq((1577836800000000, 1577836800000001), nodes[0].get('seen'))

            text = '$d=({}) test:guid=(beep,) { for ($name, $valu) in $node.props { $d.$name=$valu } } return ($d)'
            props = await core.callStorm(text)
            self.eq(12, props.get('size'))
            self.eq((1577836800000000, 1577836800000001), props.get('seen'))

            with self.raises(s_exc.NoSuchProp):
                self.true(await core.callStorm('[test:guid=(beep,)] $node.props.newp="noSuchProp"'))
            with self.raises(s_exc.BadTypeValu):
                self.true(await core.callStorm('[test:guid=(beep,)] $node.props.size=(foo, bar)'))

            with self.raises(s_exc.AuthDeny):
                await core.callStorm('inet:ip=1.2.3.4 $node.props."dns:rev" = $lib.undef', opts=opts)

            nodes = await core.nodes('inet:ip=1.2.3.4')
            self.nn(nodes[0].get('dns:rev'))

            await fakeuser.addRule((True, ('node', 'prop', 'del')))
            nodes = await core.nodes('inet:ip=1.2.3.4 $node.props."dns:rev" = $lib.undef', opts=opts)
            self.none(nodes[0].get('dns:rev'))

            await core.nodes('$n=$lib.null inet:ip=1.2.3.4 $n=$node spin | $n.props."dns:rev" = "vertex.link"')
            nodes = await core.nodes('inet:ip=1.2.3.4')
            self.eq(nodes[0].get('dns:rev'), 'vertex.link')

            with self.raises(s_exc.NoSuchProp):
                self.true(await core.callStorm('[test:guid=(beep,)] $node.props.newp = $lib.undef'))

    async def test_stormtypes_toprim(self):

        async with self.getTestCore() as core:

            orig = {'hehe': 20, 'haha': (1, 2, 3), 'none': None, 'bool': True}
            valu = await core.callStorm('return($valu)', opts={'vars': {'valu': orig}})

            self.eq(valu['hehe'], 20)
            self.eq(valu['haha'], (1, 2, 3))
            self.eq(valu['none'], None)
            self.eq(valu['bool'], True)

            q = '$list = () $list.append(foo) $list.append(bar) return($list)'
            self.eq(('foo', 'bar'), await core.callStorm(q))
            self.eq({'foo': 'bar'}, await core.callStorm('$dict = ({}) $dict.foo = bar return($dict)'))
            q = '$tally = $lib.stats.tally() $tally.inc(foo) $tally.inc(foo) return($tally)'
            self.eq({'foo': 2}, await core.callStorm(q))

    async def test_print_warn(self):
        async with self.getTestCore() as core:
            q = '$lib.print(hello)'
            msgs = await core.stormlist(q)
            self.stormIsInPrint('hello', msgs)

            q = '$name="moto" $lib.print("hello {name}", name=$name)'
            msgs = await core.stormlist(q)
            self.stormIsInPrint('hello moto', msgs)

            q = '$name="moto" $lib.warn("hello {name}", name=$name)'
            msgs = await core.stormlist(q)
            self.stormIsInWarn('hello moto', msgs)

    async def test_stormtypes_tofoo(self):

        boolprim = s_stormtypes.Bool(True)

        self.eq(20, await s_stormtypes.toint(20))
        self.eq(20, await s_stormtypes.toint('20'))
        self.eq(20, await s_stormtypes.toint(s_stormtypes.Str('20')))
        self.eq(20, await s_stormtypes.toint(s_stormtypes.Number('20')))

        self.eq('asdf', await s_stormtypes.tostr('asdf'))
        self.eq('asdf', await s_stormtypes.tostr(s_stormtypes.Str('asdf')))
        self.eq('asdf', await s_stormtypes.tostr(s_stormtypes.Bytes(b'asdf')))
        self.eq(True, await s_stormtypes.tobool(s_stormtypes.Bytes(b'asdf')))

        self.eq((1, 3), await s_stormtypes.toprim([1, s_exc.SynErr, 3]))
        self.eq({'foo': 'bar'}, (await s_stormtypes.toprim({'foo': 'bar', 'exc': s_exc.SynErr})))

        self.eq(1, await s_stormtypes.toint(s_stormtypes.Bool(True)))
        self.eq('true', await s_stormtypes.tostr(s_stormtypes.Bool(True)))
        self.eq(True, await s_stormtypes.tobool(s_stormtypes.Bool(True)))

        self.true(await s_stormtypes.tobool(boolprim))
        self.true(await s_stormtypes.tobool(1))
        self.false(await s_stormtypes.tobool(0))
        self.true(await s_stormtypes.tobool(s_stormtypes.Number('1')))
        self.false(await s_stormtypes.tobool(s_stormtypes.Number('0')))
        # no bool <- int <- str
        self.true(await s_stormtypes.tobool('1'))
        self.true(await s_stormtypes.tobool(s_stormtypes.Str('0')))
        self.true(await s_stormtypes.tobool(s_stormtypes.Str('asdf')))
        self.false(await s_stormtypes.tobool(s_stormtypes.Str('')))

        numb = s_stormtypes.Number('20.1')

        self.eq(20, await s_stormtypes.tonumber('20'))
        self.eq(20.1, await s_stormtypes.tonumber(20.1))
        self.eq(20.1, await s_stormtypes.tonumber('20.1'))
        self.eq(20.1, await s_stormtypes.tonumber(numb))

        self.eq('20.1', await s_stormtypes.tostor(numb))
        self.eq(['20.1', '20.1'], await s_stormtypes.tostor([numb, numb]))
        self.eq({'foo': '20.1'}, await s_stormtypes.tostor({'foo': numb}))
        self.eq((1, 3), await s_stormtypes.tostor([1, s_exc.SynErr, 3]))
        self.eq({'foo': 'bar'}, (await s_stormtypes.tostor({'foo': 'bar', 'exc': s_exc.SynErr})))

        self.eq(True, await s_stormtypes.tocmprvalu(boolprim))
        self.eq((1, s_exc.SynErr), await s_stormtypes.tocmprvalu([1, s_exc.SynErr]))
        self.eq({'exc': s_exc.SynErr}, await s_stormtypes.tocmprvalu({'exc': s_exc.SynErr}))

        with self.raises(s_exc.BadCast):
            await s_stormtypes.toint(s_stormtypes.Prim(()))

        with self.raises(s_exc.BadCast):
            self.eq(20, await s_stormtypes.toint(s_stormtypes.Str('asdf')))

        with self.raises(s_exc.BadCast):
            await s_stormtypes.tobool(Newp())

        with self.raises(s_exc.BadCast):
            await s_stormtypes.tostr(Newp())

        with self.raises(s_exc.BadCast):
            await s_stormtypes.toint(Newp())

        self.none(await s_stormtypes.tostr(None, noneok=True))
        self.none(await s_stormtypes.toint(None, noneok=True))
        self.none(await s_stormtypes.tobool(None, noneok=True))
        self.none(await s_stormtypes.tonumber(None, noneok=True))

    async def test_stormtypes_layer_edits(self):

        async with self.getTestCore() as core:

            await core.nodes('[inet:ip=1.2.3.4]')

            # TODO: should we asciify the buid here so it is json compatible?
            q = '''$list = ()
            for ($offs, $edit) in $lib.layer.get().edits(wait=$lib.false) {
                $list.append($edit)
            }
            return($list)'''
            nodeedits = await core.callStorm(q)

            retn = []
            for edits in nodeedits:
                for edit in edits:
                    if edit[1] == 'inet:ip':
                        retn.append(edit)

            self.len(1, retn)

    async def test_stormtypes_layer_counts(self):
        async with self.getTestCore() as core:

            self.eq(0, await core.callStorm('return($lib.layer.get().getTagCount(foo.bar))'))
            await core.nodes('[ inet:ip=1.2.3.4 inet:ip=5.6.7.8 :asn=20 inet:asn=20 +#foo.bar ]')
            self.eq(0, await core.callStorm('return($lib.layer.get().getPropCount(ps:person))'))
            self.eq(2, await core.callStorm('return($lib.layer.get().getPropCount(inet:ip))'))
            self.eq(2, await core.callStorm('return($lib.layer.get().getPropCount(inet:ip:asn))'))
            self.eq(3, await core.callStorm('return($lib.layer.get().getTagCount(foo.bar))'))
            self.eq(2, await core.callStorm('return($lib.layer.get().getTagCount(foo.bar, formname=inet:ip))'))

            self.eq(0, await core.callStorm("return($lib.layer.get().getPropCount(':seen'))"))

            with self.raises(s_exc.NoSuchProp):
                await core.callStorm('return($lib.layer.get().getPropCount(newp:newp))')

            with self.raises(s_exc.NoSuchUniv):
                await core.callStorm("return($lib.layer.get().getPropCount(':newp'))")

            await core.nodes('.created | delnode --force')

            await core.addTagProp('score', ('int', {}), {})

            q = '''[
                inet:ip=([4, 1])
                inet:ip=([4, 2])
                inet:ip=([4, 3])
                :asn=4

                (ou:org=*
                 ou:org=*
                 :names=(foo, bar))

                :seen=2020
                :univarray=(1, 2)
                +#foo:score=2

                test:arrayform=(1,2,3)
                test:arrayform=(2,3,4)
            ]'''
            await core.nodes(q)

            q = 'return($lib.layer.get().getPropCount(inet:ip:asn, valu=1))'
            self.eq(0, await core.callStorm(q))

            q = 'return($lib.layer.get().getPropCount(inet:ip:loc, valu=1))'
            self.eq(0, await core.callStorm(q))

            q = 'return($lib.layer.get().getPropCount(inet:ip:asn, valu=4))'
            self.eq(3, await core.callStorm(q))

            q = 'return($lib.layer.get().getPropCount(inet:ip:seen, valu=2020))'
            self.eq(3, await core.callStorm(q))

            q = 'return($lib.layer.get().getPropCount(":seen", valu=2020))'
            self.eq(5, await core.callStorm(q))

            q = 'return($lib.layer.get().getPropCount(":test:univ", valu=1))'
            self.eq(0, await core.callStorm(q))

            q = 'return($lib.layer.get().getPropCount(inet:ip, valu=([4, 1])))'
            self.eq(1, await core.callStorm(q))

            q = 'return($lib.layer.get().getPropCount(ou:org:names, valu=(foo, bar)))'
            self.eq(2, await core.callStorm(q))

            q = 'return($lib.layer.get().getPropCount(":univarray", valu=(1, 2)))'
            self.eq(5, await core.callStorm(q))

            with self.raises(s_exc.NoSuchProp):
                q = 'return($lib.layer.get().getPropCount(newp, valu=1))'
                await core.callStorm(q)

            q = 'return($lib.layer.get().getPropArrayCount(ou:org:names))'
            self.eq(4, await core.callStorm(q))

            q = 'return($lib.layer.get().getPropArrayCount(ou:org:names, valu=foo))'
            self.eq(2, await core.callStorm(q))

            q = 'return($lib.layer.get().getPropArrayCount(":univarray"))'
            self.eq(10, await core.callStorm(q))

            q = 'return($lib.layer.get().getPropArrayCount(":univarray", valu=2))'
            self.eq(5, await core.callStorm(q))

            q = 'return($lib.layer.get().getPropArrayCount(test:arrayform))'
            self.eq(6, await core.callStorm(q))

            q = 'return($lib.layer.get().getPropArrayCount(test:arrayform, valu=2))'
            self.eq(2, await core.callStorm(q))

            q = 'return($lib.layer.get().getPropArrayCount(ou:org:subs))'
            self.eq(0, await core.callStorm(q))

            q = 'return($lib.layer.get().getPropArrayCount(ou:org:subs, valu=*))'
            self.eq(0, await core.callStorm(q))

            with self.raises(s_exc.NoSuchProp):
                q = 'return($lib.layer.get().getPropArrayCount(newp, valu=1))'
                await core.callStorm(q)

            with self.raises(s_exc.BadTypeValu):
                q = 'return($lib.layer.get().getPropArrayCount(inet:ip, valu=1))'
                await core.callStorm(q)

            q = 'return($lib.layer.get().getTagPropCount(foo, score))'
            self.eq(5, await core.callStorm(q))

            q = 'return($lib.layer.get().getTagPropCount(foo, score, valu=2))'
            self.eq(5, await core.callStorm(q))

            q = 'return($lib.layer.get().getTagPropCount(foo, score, form=ou:org, valu=2))'
            self.eq(2, await core.callStorm(q))

            q = 'return($lib.layer.get().getTagPropCount(bar, score))'
            self.eq(0, await core.callStorm(q))

            q = 'return($lib.layer.get().getTagPropCount(bar, score, valu=2))'
            self.eq(0, await core.callStorm(q))

            with self.raises(s_exc.NoSuchTagProp):
                q = 'return($lib.layer.get().getTagPropCount(foo, newp, valu=2))'
                await core.callStorm(q)

    async def test_stormtypes_prop_uniq_values(self):
        async with self.getTestCore() as core:

            layr1vals = [
                'a' * 512 + 'a',
                'a' * 512 + 'a',
                'a' * 512 + 'c',
                'a' * 512 + 'c',
                'c' * 512,
                'c' * 512,
                'c',
                'c'
            ]
            opts = {'vars': {'vals': layr1vals}}
            await core.nodes('for $val in $vals {[ it:dev:str=$val :seen=2020 ]}', opts=opts)
            await core.nodes('for $val in $vals {[ ou:org=* :name=$val :seen=2021]}', opts=opts)

            layr2vals = [
                'a' * 512 + 'a',
                'a' * 512 + 'a',
                'a' * 512 + 'b',
                'a' * 512 + 'b',
                'b' * 512,
                'b' * 512,
                'b',
                'b'
            ]
            forkview = await core.callStorm('return($lib.view.get().fork().iden)')
            opts = {'view': forkview, 'vars': {'vals': layr2vals}}
            await core.nodes('for $val in $vals {[ it:dev:str=$val :seen=2020]}', opts=opts)
            await core.nodes('for $val in $vals {[ ou:org=* :name=$val :seen=2023]}', opts=opts)

            viewq = '''
            $vals = ([])
            for $valu in $lib.view.get().getPropValues($prop) {
                $vals.append($valu)
            }
            return($vals)
            '''

            layrq = '''
            $vals = ([])
            for $valu in $lib.layer.get().getPropValues($prop) {
                $vals.append($valu)
            }
            return($vals)
            '''

            # Values come out in index order which is not necessarily value order
            opts = {'vars': {'prop': 'it:dev:str'}}
            uniqvals = list(set(layr1vals))
            self.sorteq(uniqvals, await core.callStorm(viewq, opts=opts))
            self.sorteq(uniqvals, await core.callStorm(layrq, opts=opts))

            opts['view'] = forkview
            uniqvals = list(set(layr2vals) - set(layr1vals))
            self.sorteq(uniqvals, await core.callStorm(layrq, opts=opts))

            uniqvals = list(set(layr1vals) | set(layr2vals))
            self.sorteq(uniqvals, await core.callStorm(viewq, opts=opts))

            opts = {'vars': {'prop': 'ou:org:name'}}
            uniqvals = list(set(layr1vals))
            self.sorteq(uniqvals, await core.callStorm(viewq, opts=opts))
            self.sorteq(uniqvals, await core.callStorm(layrq, opts=opts))

            opts['view'] = forkview
            uniqvals = list(set(layr2vals))
            self.sorteq(uniqvals, await core.callStorm(layrq, opts=opts))

            uniqvals = list(set(layr1vals) | set(layr2vals))
            self.sorteq(uniqvals, await core.callStorm(viewq, opts=opts))

            opts = {'vars': {'prop': ':seen'}}

            ival = core.model.type('ival')
            uniqvals = [ival.norm('2020')[0], ival.norm('2021')[0]]
            self.sorteq(uniqvals, await core.callStorm(viewq, opts=opts))
            self.sorteq(uniqvals, await core.callStorm(layrq, opts=opts))

            opts['view'] = forkview
            uniqvals = [ival.norm('2020')[0], ival.norm('2023')[0]]
            self.sorteq(uniqvals, await core.callStorm(layrq, opts=opts))

            uniqvals = [ival.norm('2020')[0], ival.norm('2021')[0], ival.norm('2023')[0]]
            self.sorteq(uniqvals, await core.callStorm(viewq, opts=opts))

            opts['vars']['prop'] = 'ps:contact:name'
            self.eq([], await core.callStorm(viewq, opts=opts))

            opts['vars']['prop'] = 'newp:newp'
            with self.raises(s_exc.NoSuchProp):
                await core.callStorm(layrq, opts=opts)

            with self.raises(s_exc.NoSuchProp):
                await core.callStorm(viewq, opts=opts)

            foo = s_common.guid()
            bar = s_common.guid()
            baz = s_common.guid()
            arryvals = [
                (foo, bar),
                (foo, bar),
                (foo, baz),
                (bar, baz),
                (bar, foo)
            ]
            opts = {'vars': {'vals': arryvals}}
            await core.nodes('for $val in $vals {[ transport:rail:consist=* :cars=$val ]}', opts=opts)

            opts = {'vars': {'prop': 'transport:rail:consist:cars'}}
            uniqvals = list(set(arryvals))
            self.sorteq(uniqvals, await core.callStorm(viewq, opts=opts))
            self.sorteq(uniqvals, await core.callStorm(layrq, opts=opts))

            await core.nodes('[ media:news=(bar,) :title=foo ]')
            await core.nodes('[ media:news=(baz,) :title=bar ]')
            await core.nodes('[ media:news=(faz,) :title=faz ]')

            forkopts = {'view': forkview}
            await core.nodes('[ media:news=(baz,) :title=faz ]', opts=forkopts)

            opts = {'vars': {'prop': 'media:news:title'}}
            self.eq(['bar', 'faz', 'foo'], await core.callStorm(viewq, opts=opts))

            opts = {'view': forkview, 'vars': {'prop': 'media:news:title'}}
            self.eq(['faz', 'foo'], await core.callStorm(viewq, opts=opts))

            forkview2 = await core.callStorm('return($lib.view.get().fork().iden)', opts=forkopts)
            forkopts2 = {'view': forkview2}

            await core.nodes('[ ps:contact=(foo,) :name=foo ]', opts=forkopts2)
            await core.nodes('[ ps:contact=(foo,) :name=bar ]', opts=forkopts)
            await core.nodes('[ ps:contact=(bar,) :name=bar ]')

            opts = {'view': forkview2, 'vars': {'prop': 'ps:contact:name'}}
            self.eq(['bar', 'foo'], await core.callStorm(viewq, opts=opts))

            self.eq([], await alist(core.getLayer().iterPropIndxNids('newp', 'newp', 'newp')))

    async def test_lib_stormtypes_cmdopts(self):
        pdef = {
            'name': 'foo',
            'desc': 'test',
            'version': (0, 0, 1),
            'modules': [
                {
                    'name': 'test',
                    'storm': 'function f(a) { return ($a) }',
                }
            ],
            'commands': [
                {
                    'name': 'test.cmdopts',
                    'cmdargs': (
                        ('foo', {}),
                        ('--bar', {'default': False, 'action': 'store_true'}),
                        ('--footime', {'default': False, 'type': 'time'}),
                        ('--choice', {'choices': ['choice00', 'choice01']}),
                    ),
                    'storm': '''
                        $lib.print($lib.len($cmdopts))
                        if ($lib.len($cmdopts) = 5) { $lib.print(foo) }

                        $set = $lib.set()
                        for ($name, $valu) in $cmdopts { $set.add($valu) }

                        if ($lib.len($set) = 5) { $lib.print(bar) }

                        if $cmdopts.bar { $lib.print(baz) }

                        if $cmdopts.footime { $lib.print($cmdopts.footime) }

                        if $cmdopts.choice { $lib.print($cmdopts.choice) }
                    '''
                },
                {
                    'name': 'test.setboom',
                    'cmdargs': [
                        ('foo', {}),
                        ('--bar', {'default': False, 'action': 'store_true'}),
                    ],
                    'storm': '''
                        $cmdopts.foo = hehe
                    '''
                },
                {
                    'name': 'test.runtsafety',
                    'cmdargs': [
                        ('foo', {}),
                    ],
                    'storm': '''
                        test:str=$cmdopts.foo
                    '''
                },
            ],
        }
        sadt = {
            'name': 'bar',
            'desc': 'test',
            'version': (0, 0, 1),
            'commands': [
                {
                    'name': 'test.badtype',
                    'cmdargs': [
                        ('--bar', {'type': 'notatype'}),
                    ],
                    'storm': '''
                        $cmdopts.foo = hehe
                    '''
                },
            ],
        }
        sadchoice = {
            'name': 'baz',
            'desc': 'test',
            'version': (0, 0, 1),
            'commands': [
                {
                    'name': 'test.badchoice',
                    'cmdargs': [
                        ('--baz', {'choices': 'newp'}),
                    ],
                    'storm': '''
                        $cmdopts.baz = hehe
                    '''
                },
            ],
        }
        async with self.getTestCore() as core:
            await core.addStormPkg(pdef)
            msgs = await core.stormlist('test.cmdopts hehe --bar --footime 20200101 --choice choice00')
            self.stormIsInPrint('foo', msgs)
            self.stormIsInPrint('bar', msgs)
            self.stormIsInPrint('baz', msgs)
            self.stormIsInPrint('choice00', msgs)
            self.stormIsInPrint('1577836800000', msgs)

            with self.raises(s_exc.BadArg):
                await core.nodes('test.cmdopts hehe --choice newp')

            with self.raises(s_exc.StormRuntimeError):
                await core.nodes('test.setboom hehe --bar')

            with self.raises(s_exc.SchemaViolation):
                await core.addStormPkg(sadt)

            with self.raises(s_exc.SchemaViolation):
                await core.addStormPkg(sadchoice)

            nodes = await core.nodes('[ test:str=foo test:str=bar ] | test.runtsafety $node.repr()')
            self.len(4, nodes)
            ndefs = [n.ndef for n in nodes]
            exp = [('test:str', 'bar'),
                   ('test:str', 'bar'),
                   ('test:str', 'foo'),
                   ('test:str', 'foo')]
            self.sorteq(ndefs, exp)

    async def test_exit(self):
        async with self.getTestCore() as core:
            q = '[test:str=beep.sys] $lib.exit()'
            msgs = await core.stormlist(q)
            nodes = [m[1] for m in msgs if m[0] == 'node']
            self.len(0, nodes)

            q = '[test:str=beep.sys] $lib.exit(foo)'
            msgs = await core.stormlist(q)
            self.stormIsInWarn('foo', msgs)

            # Local callstorm behavior keeps the local exception
            import synapse.lib.stormctrl as s_ctrl
            with self.raises(s_ctrl.StormExit) as cm:
                q = '[test:str=beep.sys] $lib.exit(foo)'
                _ = await core.callStorm(q)
            self.eq(cm.exception.get('mesg'), 'foo')

            # Remote tests
            async with core.getLocalProxy() as prox:
                # No message is emitted
                q = '[test:str=beep.sys] $lib.exit()'
                msgs = await prox.storm(q).list()
                self.eq(('init', 'fini'), [m[0] for m in msgs])

                # A exception is raised but no message; this is
                # treated as a generic SynErr by the telepath client.
                q = '[test:str=beep.sys] $lib.exit()'
                with self.raises(s_exc.SynErr) as cm:
                    _ = await prox.callStorm(q)
                self.eq(cm.exception.get('mesg'), 'StormExit: ')
                self.eq(cm.exception.get('errx'), 'StormExit')

                # A warn is emitted
                q = '[test:str=beep.sys] $lib.exit(foo)'
                msgs = await prox.storm(q).list()
                self.stormIsInWarn('foo', msgs)

                # A exception is raised with the message
                q = '[test:str=beep.sys] $lib.exit("foo {bar}", bar=baz)'
                with self.raises(s_exc.SynErr) as cm:
                    _ = await prox.callStorm(q)
                self.eq(cm.exception.get('mesg'), "StormExit: mesg='foo baz'")
                self.eq(cm.exception.get('errx'), 'StormExit')

    async def test_iter(self):
        async with self.getTestCore() as core:
            await self.agenlen(0, s_stormtypes.toiter(None, noneok=True))

            await core.nodes('[inet:ip=([4, 0])] [inet:ip=([4, 1])]')

            # explicit test for a pattern in some stormsvcs
            scmd = '''
            function add() {
                $x=$lib.set()
                inet:ip
                $x.add($node)
                fini { return($x) }
            }
            $y=$lib.set() $x=$add() for $n in $x { yield $n }
            '''
            nodes = await core.nodes(scmd)
            self.len(2, nodes)

            # set adds
            ret = await core.callStorm('$x=$lib.set() $y=(1,2,3) $x.adds($y) return($x)')
            self.eq({'1', '2', '3'}, ret)

            ret = await core.callStorm('$x=$lib.set() $y=({"foo": "1", "bar": "2"}) $x.adds($y) return($x)')
            self.eq({('foo', '1'), ('bar', '2')}, ret)

            ret = await core.nodes('$x=$lib.set() $x.adds(${inet:ip}) for $n in $x { yield $n.iden() }')
            self.len(2, ret)

            ret = await core.callStorm('$x=$lib.set() $x.adds((1,2,3)) return($x)')
            self.eq({'1', '2', '3'}, ret)

            ret = await core.callStorm('$x=$lib.set() $y=abcd $x.adds($y) return($x)')
            self.eq({'a', 'b', 'c', 'd'}, ret)

            # set rems
            ret = await core.callStorm('$x=$lib.set(1,2,3) $y=(1,2) $x.rems($y) return($x)')
            self.eq({'3'}, ret)

            scmd = '''
                $x=$lib.set()
                $y=({"foo": "1", "bar": "2"})
                $x.adds($y)
                $z=({"foo": "1"})
                $x.rems($z)
                return($x)
            '''
            ret = await core.callStorm(scmd)
            self.eq({('bar', '2')}, ret)

            ret = await core.callStorm('$x=$lib.set() $y=({"foo": "1", "bar": "2"}) $x.adds($y) return($x)')
            self.eq({('foo', '1'), ('bar', '2')}, ret)

            ret = await core.callStorm('$x=$lib.set(1,2,3) $x.rems((1,2)) return($x)')
            self.eq({'3'}, ret)

            ret = await core.callStorm('$x=$lib.set(a,b,c,d) $y=ab $x.rems($y) return($x)')
            self.eq({'d', 'c'}, ret)

            # str join
            ret = await core.callStorm('$x=(foo,bar,baz) $y=("-").join($x) return($y)')
            self.eq('foo-bar-baz', ret)

            ret = await core.callStorm('$y=("-").join((foo, bar, baz)) return($y)')
            self.eq('foo-bar-baz', ret)

            ret = await core.callStorm('$x=abcd $y=("-").join($x) return($y)')
            self.eq('a-b-c-d', ret)

    async def test_storm_lib_axon(self):

        async with self.getTestCore() as core:

            visi = await core.auth.addUser('visi')
            await visi.setPasswd('secret')
            # test out the stormlib axon API
            host, port = await core.addHttpsPort(0, host='127.0.0.1')

            opts = {'user': visi.iden, 'vars': {'port': port}}
            wget = '''
               $url = `https://visi:secret@127.0.0.1:{$port}/api/v1/healthcheck`
               return($lib.axon.wget($url, ssl=$lib.false))
           '''
            with self.raises(s_exc.AuthDeny):
                await core.callStorm(wget, opts=opts)

            with self.raises(s_exc.AuthDeny):
                await core.nodes('for $x in $lib.axon.list() { $lib.print($x) }', opts=opts)

            # test wget runtsafe / per-node / per-node with cmdopt
            nodes = await core.nodes(f'wget --no-ssl-verify https://127.0.0.1:{port}/api/v1/active')
            self.len(1, nodes)
            self.eq(nodes[0].ndef[0], 'inet:urlfile')

            nodes = await core.nodes(f'inet:url=https://127.0.0.1:{port}/api/v1/active | wget --no-ssl-verify')
            self.len(1, nodes)
            self.eq(nodes[0].ndef[0], 'inet:urlfile')

            q = f'inet:urlfile:url=https://127.0.0.1:{port}/api/v1/active | wget --no-ssl-verify :url'
            nodes = await core.nodes(q)
            self.len(1, nodes)
            self.eq(nodes[0].ndef[0], 'inet:urlfile')

            # check that the file name got set...
            q = f'wget --no-ssl-verify https://127.0.0.1:{port}/api/v1/active | -> file:bytes +:name=active'
            nodes = await core.nodes(q)
            self.len(1, nodes)
            self.eq(nodes[0].ndef[0], 'file:bytes')
            sha256, size, created = nodes[0].get('sha256'), nodes[0].get('size'), nodes[0].get('.created')

            items = await core.callStorm('$x=() for $i in $lib.axon.list() { $x.append($i) } return($x)')
            self.eq([(0, sha256, size)], items)

            # test $lib.axon.del()
            delopts = {'user': visi.iden, 'vars': {'sha256': sha256}}
            with self.raises(s_exc.AuthDeny):
                await core.callStorm('$lib.axon.del($sha256)', opts=delopts)
            with self.raises(s_exc.AuthDeny):
                await core.callStorm('$lib.axon.dels(($sha256,))', opts=delopts)
            with self.raises(s_exc.BadArg):
                await core.callStorm('$lib.axon.dels(newp)')
            delopts = {'vars': {'sha256': sha256}}
            self.eq((True, False), await core.callStorm('return($lib.axon.dels(($sha256, $sha256)))', opts=delopts))
            self.false(await core.callStorm('return($lib.axon.del($sha256))', opts=delopts))

            items = await core.callStorm('$x=() for $i in $lib.axon.list() { $x.append($i) } return($x)')
            self.len(0, items)

            msgs = await core.stormlist(f'wget --no-ssl-verify https://127.0.0.1:{port}/api/v1/newp')
            self.stormIsInWarn('HTTP code 404', msgs)

            self.len(1, await core.callStorm('$x=() for $i in $lib.axon.list() { $x.append($i) } return($x)'))

            size, sha256 = await core.callStorm('return($lib.axon.put($buf))', opts={'vars': {'buf': b'foo'}})

            items = await core.callStorm('$x=() for $i in $lib.axon.list() { $x.append($i) } return($x)')
            self.len(2, items)
            self.eq((2, sha256, size), items[1])

            items = await core.callStorm('$x=() for $i in $lib.axon.list(2) { $x.append($i) } return($x)')
            self.eq([(2, sha256, size)], items)

            # test request timeout
            async def timeout(self):
                await asyncio.sleep(2)

            with mock.patch.object(s_httpapi.ActiveV1, 'get', timeout):
                msgs = await core.stormlist(f'wget --no-ssl-verify https://127.0.0.1:{port}/api/v1/active --timeout 1')
                self.stormIsInWarn('TimeoutError', msgs)

            await visi.addRule((True, ('axon', 'upload')))
            resp = await core.callStorm(wget, opts=opts)
            self.true(resp['ok'])

            opts = {'vars': {'linesbuf': linesbuf, 'jsonsbuf': jsonsbuf, 'asdfbuf': b'asdf'}}
            asdfitem = await core.callStorm('return($lib.axon.put($asdfbuf))', opts=opts)
            linesitem = await core.callStorm('return($lib.axon.put($linesbuf))', opts=opts)
            jsonsitem = await core.callStorm('return($lib.axon.put($jsonsbuf))', opts=opts)

            opts = {'vars': {'sha256': asdfitem[1]}}
            self.eq(('asdf',), await core.callStorm('''
                $items = ()
                for $item in $lib.axon.readlines($sha256) { $items.append($item) }
                return($items)
            ''', opts=opts))

            opts = {'vars': {'sha256': linesitem[1]}}
            self.eq(('vertex.link', 'woot.com'), await core.callStorm('''
                $items = ()
                for $item in $lib.axon.readlines($sha256) { $items.append($item) }
                return($items)
            ''', opts=opts))

            opts = {'vars': {'sha256': jsonsitem[1]}}
            self.eq(({'fqdn': 'vertex.link'}, {'fqdn': 'woot.com'}), await core.callStorm('''
                $items = ()
                for $item in $lib.axon.jsonlines($sha256) { $items.append($item) }
                return($items)
            ''', opts=opts))

            async def waitlist():
                items = await core.callStorm('''
                    $x=()
                    for $i in $lib.axon.list(2, wait=$lib.true, timeout=1) {
                        $x.append($i)
                    }
                    return($x)
                ''')
                return items
            task = core.schedCoro(waitlist())
            await asyncio.sleep(0.1)
            await core.axon.put(b'visi')
            items = await task
            self.len(6, items)
            self.eq(items[5][1], 'e45bbb7e03acacf4d1cca4c16af1ec0c51d777d10e53ed3155bd3d8deb398f3f')

            data = '''John,Doe,120 jefferson st.,Riverside, NJ, 08075
Jack,McGinnis,220 hobo Av.,Phila, PA,09119
"John ""Da Man""",Repici,120 Jefferson St.,Riverside, NJ,08075
Stephen,Tyler,"7452 Terrace ""At the Plaza"" road",SomeTown,SD, 91234
,Blankman,,SomeTown, SD, 00298
"Joan ""the bone"", Anne",Jet,"9th, at Terrace plc",Desert City,CO,00123
Bob,Smith,Little House at the end of Main Street,Gomorra,CA,12345'''
            size, sha256 = await core.axon.put(data.encode())
            sha256 = s_common.ehex(sha256)
            q = '''
            $genr = $lib.axon.csvrows($sha256)
            for $row in $genr {
                $lib.fire(csvrow, row=$row)
            }
            '''
            msgs = await core.stormlist(q, opts={'vars': {'sha256': sha256}})
            rows = [m[1].get('data').get('row') for m in msgs if m[0] == 'storm:fire']
            self.len(7, rows)
            for row in rows:
                self.len(6, row)
            names = [row[0] for row in rows]
            self.len(7, names)
            self.isin('', names)
            self.isin('Bob', names)
            self.isin('John "Da Man"', names)

            data = '''foo\tbar\tbaz
words\tword\twrd'''
            size, sha256 = await core.axon.put(data.encode())
            sha256 = s_common.ehex(sha256)
            # Note: The tab delimiter in the query here is double quoted
            # so that we decode it in the Storm parser.
            q = '''
            $genr = $lib.axon.csvrows($sha256, delimiter="\\t")
            for $row in $genr {
                $lib.fire(csvrow, row=$row)
            }
            '''
            msgs = await core.stormlist(q, opts={'vars': {'sha256': sha256}})
            rows = [m[1].get('data').get('row') for m in msgs if m[0] == 'storm:fire']
            self.eq(rows, [['foo', 'bar', 'baz'], ['words', 'word', 'wrd']])

            with self.raises(s_exc.AuthDeny):
                await core.callStorm('return($lib.axon.metrics())', opts={'user': visi.iden})

            self.eq({
                'file:count': 9,
                'size:bytes': 646,
            }, await core.callStorm('return($lib.axon.metrics())'))

            bin_buf = b'\xbb/$\xc0A\xf1\xbf\xbc\x00_\x82v4\xf6\xbd\x1b'
            binsize, bin256 = await core.axon.put(bin_buf)

            opts = {'vars': {'sha256': s_common.ehex(bin256)}}
            with self.raises(s_exc.BadDataValu):
                self.eq('', await core.callStorm('''
                    $items = ()
                    for $item in $lib.axon.readlines($sha256, errors=$lib.null) {
                        $items.append($item)
                    }
                    return($items)
                ''', opts=opts))

            self.eq(('/$A\x00_v4\x1b',), await core.callStorm('''
                $items = ()
                for $item in $lib.axon.readlines($sha256, errors=ignore) { $items.append($item) }
                return($items)
            ''', opts=opts))

    async def test_storm_lib_axon_perms(self):

        async with self.getTestCore() as core:

            mainview = await core.callStorm('return($lib.view.get().iden)')
            forkview = await core.callStorm('return($lib.view.get().fork().iden)')

            mainlayr = core.getView(mainview).layers[0].iden

            visi = await core.auth.addUser('visi')
            await visi.setPasswd('secret')

            host, port = await core.addHttpsPort(0, host='127.0.0.1')
            core.addHttpApi('/api/v0/test', s_test.HttpReflector, {'cell': core})
            url = f'https://visi:secret@127.0.0.1:{port}/api/v0/test'

            async def _addfile():
                async with await core.axon.upload() as fd:
                    await fd.write(b'{"foo": "bar"}')
                    return await fd.save()

            size, sha256 = await _addfile()

            opts = {'user': visi.iden, 'vars': {'url': url, 'sha256': s_common.ehex(sha256)}}

            # wget

            scmd = 'return($lib.axon.wget($url, ssl=$lib.false).code)'
            await self.asyncraises(s_exc.AuthDeny, core.callStorm(scmd, opts=opts))

            await visi.addRule((True, ('axon', 'upload')))
            self.eq(200, await core.callStorm(scmd, opts=opts))
            await visi.delRule((True, ('axon', 'upload')))

            # wput

            scmd = 'return($lib.axon.wput($sha256, $url, method=post, ssl=$lib.false).code)'
            await self.asyncraises(s_exc.AuthDeny, core.callStorm(scmd, opts=opts))

            await visi.addRule((True, ('axon', 'get')))
            self.eq(200, await core.callStorm(scmd, opts=opts))
            await visi.delRule((True, ('axon', 'get')))

            # urlfile

            opts['view'] = mainview
            scmd = 'yield $lib.axon.urlfile($url, ssl=$lib.false) return($node)'
            await self.asyncraises(s_exc.AuthDeny, core.callStorm(scmd, opts=opts))

            await visi.addRule((True, ('axon', 'upload')))
            await self.asyncraises(s_exc.AuthDeny, core.callStorm(scmd, opts=opts))

            await visi.addRule((True, ('node', 'add', 'file:bytes')), gateiden=mainlayr)
            await self.asyncraises(s_exc.AuthDeny, core.callStorm(scmd, opts=opts))

            await visi.addRule((True, ('node', 'add', 'inet:urlfile')), gateiden=mainlayr)
            self.nn(await core.callStorm(scmd, opts=opts))

            # won't work in another view
            opts['view'] = forkview
            await self.asyncraises(s_exc.AuthDeny, core.callStorm(scmd, opts=opts))
            opts.pop('view')

            await visi.delRule((True, ('axon', 'upload')))

            # del

            scmd = 'return($lib.axon.del($sha256))'
            await self.asyncraises(s_exc.AuthDeny, core.callStorm(scmd, opts=opts))

            await visi.addRule((True, ('axon', 'del')))
            self.true(await core.callStorm(scmd, opts=opts))
            await visi.delRule((True, ('axon', 'del')))
            await _addfile()

            # dels

            scmd = 'return($lib.axon.dels(($sha256,)))'
            await self.asyncraises(s_exc.AuthDeny, core.callStorm(scmd, opts=opts))

            await visi.addRule((True, ('axon', 'del')))
            self.eq([True], await core.callStorm(scmd, opts=opts))
            await visi.delRule((True, ('axon', 'del')))
            await _addfile()

            # list

            scmd = '$x=$lib.null for $x in $lib.axon.list() { } return($x)'
            await self.asyncraises(s_exc.AuthDeny, core.callStorm(scmd, opts=opts))

            await visi.addRule((True, ('axon', 'has')))
            self.nn(await core.callStorm(scmd, opts=opts))
            await visi.delRule((True, ('axon', 'has')))

            # readlines

            scmd = '$x=$lib.null for $x in $lib.axon.readlines($sha256) { } return($x)'
            await self.asyncraises(s_exc.AuthDeny, core.callStorm(scmd, opts=opts))

            await visi.addRule((True, ('axon', 'get')))
            self.nn(await core.callStorm(scmd, opts=opts))
            await visi.delRule((True, ('axon', 'get')))

            # jsonlines

            scmd = '$x=$lib.null for $x in $lib.axon.jsonlines($sha256) { } return($x)'
            await self.asyncraises(s_exc.AuthDeny, core.callStorm(scmd, opts=opts))

            await visi.addRule((True, ('axon', 'get')))
            self.nn(await core.callStorm(scmd, opts=opts))
            await visi.delRule((True, ('axon', 'get')))

            # csvrows

            scmd = '$x=$lib.null for $x in $lib.axon.csvrows($sha256) { } return($x)'
            await self.asyncraises(s_exc.AuthDeny, core.callStorm(scmd, opts=opts))

            await visi.addRule((True, ('axon', 'get')))
            self.nn(await core.callStorm(scmd, opts=opts))
            await visi.delRule((True, ('axon', 'get')))

            # metrics

            scmd = 'return($lib.axon.metrics())'
            await self.asyncraises(s_exc.AuthDeny, core.callStorm(scmd, opts=opts))

            await visi.addRule((True, ('axon', 'has')))
            self.nn(await core.callStorm(scmd, opts=opts))
            await visi.delRule((True, ('axon', 'has')))

    async def test_storm_lib_export(self):

        async with self.getTestCore() as core:
            await core.nodes('[inet:dns:a=(vertex.link, 1.2.3.4)]')
            size, sha256 = await core.callStorm('return( $lib.export.toaxon(${.created}) )')
            byts = b''.join([b async for b in core.axon.get(s_common.uhex(sha256))])
            self.isin(b'vertex.link', byts)

            with self.raises(s_exc.BadArg):
                await core.callStorm('return( $lib.export.toaxon(${.created}, (bad, opts,)) )')

    async def test_storm_nodes_edges(self):

        async with self.getTestCore() as core:

            iden = await core.callStorm('[ ou:industry=* ] return($node.iden())')

            opts = {'vars': {'iden': iden}}

            nodes = await core.nodes('[ inet:ip=1.2.3.4 ] $node.addEdge(refs, $iden) -(refs)> ou:industry', opts=opts)
            self.eq(nodes[0].iden(), iden)

            nodes = await core.nodes('ou:industry for ($verb, $n2iden) in $node.edges(reverse=(1)) { -> { yield $n2iden } }')
            self.len(1, nodes)
            self.eq('inet:ip', nodes[0].ndef[0])

            nodes = await core.nodes('ou:industry for ($verb, $n2iden) in $node.edges(reverse=(0)) { -> { yield $n2iden } }')
            self.len(0, nodes)

            nodes = await core.nodes('inet:ip=1.2.3.4 for ($verb, $n2iden) in $node.edges(reverse=(1)) { -> { yield $n2iden } }')
            self.len(0, nodes)

            nodes = await core.nodes('inet:ip=1.2.3.4 for ($verb, $n2iden) in $node.edges() { -> { yield $n2iden } }')
            self.len(1, nodes)
            self.eq('ou:industry', nodes[0].ndef[0])

            nodes = await core.nodes('[ inet:ip=1.2.3.4 ] $node.delEdge(refs, $iden) -(refs)> ou:industry', opts=opts)
            self.len(0, nodes)

            with self.raises(s_exc.BadCast):
                await core.nodes('ou:industry $node.addEdge(refs, bar)')

            with self.raises(s_exc.BadCast):
                await core.nodes('ou:industry $node.delEdge(refs, bar)')

            fakebuid = s_common.ehex(s_common.buid('newp'))
            with self.raises(s_exc.BadArg):
                await core.nodes(f'ou:industry $node.addEdge(refs, {fakebuid})')

            with self.raises(s_exc.BadArg):
                await core.nodes(f'ou:industry $node.delEdge(refs, {fakebuid})')

    async def test_storm_layer_lift(self):

        async with self.getTestCore() as core:

            viewiden = await core.callStorm('return($lib.view.get().fork().iden)')
            q = '[ ou:org=* :name=foobar +#hehe ] $node.data.set(foo, bar) return($node.iden())'
            basenode = await core.callStorm(q)

            opts = {'view': viewiden}
            nodeiden = await core.callStorm('''
                [ ou:org=* :name=foobar +#hehe ]
                $node.data.set(foo, bar)
                return($node.iden())
            ''', opts=opts)

            nodeiden2 = await core.callStorm('[test:str=yup] $node.data.set(foo, yup) return ($node.iden())',
                                             opts=opts)

            self.len(2, await core.nodes('ou:org +:name=foobar +#hehe', opts=opts))

            nodes = await core.nodes('yield $lib.layer.get().liftByNodeData(foo)', opts=opts)
            self.len(2, nodes)
            self.eq(set((nodeiden, nodeiden2)), {node.iden() for node in nodes})

            nodes = await core.nodes('yield $lib.layer.get().liftByNodeData(foo)')
            self.len(1, nodes)
            self.eq(nodes[0].iden(), basenode)

            nodes = await core.nodes('yield $lib.layer.get().liftByProp(ou:org)', opts=opts)
            self.len(1, nodes)
            self.eq(nodes[0].iden(), nodeiden)

            nodes = await core.nodes('yield $lib.layer.get().liftByProp(ou:org:name, foobar)', opts=opts)
            self.len(1, nodes)
            self.eq(nodes[0].iden(), nodeiden)

            nodes = await core.nodes('yield $lib.layer.get().liftByProp(ou:org:name, foo, "^=")', opts=opts)
            self.len(1, nodes)
            self.eq(nodes[0].iden(), nodeiden)

            nodes = await core.nodes('yield $lib.layer.get().liftByProp(".created")', opts=opts)
            self.len(2, nodes)
            self.eq(nodes[0].iden(), nodeiden)

            nodes = await core.nodes('yield $lib.layer.get().liftByTag(hehe)', opts=opts)
            self.len(1, nodes)
            self.eq(nodes[0].iden(), nodeiden)

            nodes = await core.nodes('yield $lib.layer.get().liftByTag(hehe, ou:org)', opts=opts)
            self.len(1, nodes)
            self.eq(nodes[0].iden(), nodeiden)

            with self.raises(s_exc.NoSuchProp):
                await core.nodes('yield $lib.layer.get().liftByProp(newp)', opts=opts)

            with self.raises(s_exc.NoSuchForm):
                await core.nodes('yield $lib.layer.get().liftByTag(newp, newp)', opts=opts)

            # Comparators are validated
            with self.raises(s_exc.NoSuchCmpr):
                await core.nodes('yield $lib.layer.get().liftByProp(ou:org:name, foo, "^#$%@")', opts=opts)

            # Type safety still matters
            with self.raises(s_exc.BadTypeValu):
                await core.nodes('yield $lib.layer.get().liftByProp(ou:org, not_a_guid)', opts=opts)

    async def test_stormtypes_number(self):

        async with self.getTestCore() as core:

            with self.raises(s_exc.BadCast):
                s_stormtypes.Number('beepbeep')

            huge = s_stormtypes.Number(1.23)

            self.eq(huge, 1.23)
            self.ne(huge, 'foo')
            self.lt(huge, 2.34)
            self.eq(huge + 2.34, 3.57)
            self.eq(huge - 0.23, 1.0)
            self.eq(huge * 1.0, 1.23)
            self.eq(huge / 1.0, 1.23)
            self.eq(huge % 1.0, 0.23)
            self.eq(huge ** 2, 1.5129)
            self.eq(huge ** 2.0, 1.5129)
            self.eq(huge ** s_stormtypes.Number(2), 1.5129)
            self.eq(huge, float(huge))

            with self.assertRaises(TypeError):
                self.lt(huge, 'foo')

            with self.assertRaises(TypeError):
                huge + 'foo'

            with self.assertRaises(TypeError):
                huge - 'foo'

            with self.assertRaises(TypeError):
                huge * 'foo'

            with self.assertRaises(TypeError):
                huge / 'foo'

            with self.assertRaises(TypeError):
                huge ** 'foo'

            with self.assertRaises(TypeError):
                huge % 'foo'

            self.eq(15.0, await core.callStorm('return($lib.math.number(0xf))'))
            self.eq(15.0, await core.callStorm('return($lib.math.number($lib.math.number(0xf)))'))
            self.eq(1.23, await core.callStorm('return($lib.math.number(1.23).tofloat())'))
            self.eq('1.23', await core.callStorm('return($lib.math.number(1.23).tostr())'))
            self.eq(1, await core.callStorm('return($lib.math.number(1.23).toint())'))
            self.eq(2, await core.callStorm('return($lib.math.number(1.23).toint(rounding=ROUND_UP))'))

            with self.raises(s_exc.BadCast):
                await core.callStorm('return($lib.math.number((null)))')
            with self.raises(s_exc.BadCast):
                await core.callStorm('return($lib.math.number(newp))')

            with self.raises(s_exc.StormRuntimeError):
                await core.callStorm('return($lib.math.number(1.23).toint(rounding=NEWP))')

            self.eq(0.0123, await core.callStorm('return($lib.math.number(1.23).scaleb(-2))'))

            msgs = await core.stormlist('$lib.print((1.23))')
            self.eq(msgs[1][1]['mesg'], '1.23')

            q = '''
            [ inet:fqdn=foo.com ]
            $foo = (1.23)
            $bar = $node
            [ ps:contact=(test, $foo, $bar) ]
            '''
            self.len(2, await core.nodes(q))

            valu = '1.000000000000000000001'

            await core.addTagProp('huge', ('hugenum', {}), {})
            await core.addFormProp('test:str', '_hugearray', ('array', {'type': 'hugenum'}), {})

            nodes = await core.nodes(f'[econ:acct:balance=* :amount=({valu})]')
            self.eq(nodes[0].get('amount'), valu)

            nodes = await core.nodes(f'econ:acct:balance:amount=({valu})')
            self.len(1, nodes)

            nodes = await core.nodes(f'[test:hugenum=({valu})]')
            self.eq(nodes[0].ndef[1], valu)

            nodes = await core.nodes(f'test:hugenum=({valu})')
            self.len(1, nodes)

            nodes = await core.nodes(f'econ:acct:balance:amount +:amount=({valu})')
            self.len(1, nodes)

            nodes = await core.nodes(f'[test:str=foo +#foo:huge=({valu})]')
            self.len(1, nodes)
            self.eq(nodes[0].getTagProp('foo', 'huge'), valu)

            nodes = await core.nodes(f'#foo:huge=({valu})')
            self.len(1, nodes)

            nodes = await core.nodes(f'test:str#foo:huge=({valu})')
            self.len(1, nodes)

            nodes = await core.nodes(f'[test:str=bar :_hugearray=(({valu}), ({valu}))]')
            self.len(1, nodes)
            self.eq(nodes[0].get('_hugearray'), [valu, valu])

            nodes = await core.nodes(f'test:str:_hugearray*[=({valu})]')
            self.len(1, nodes)

    async def test_storm_stor_readonly(self):
        async with self.getTestCore() as core:
            udef = await core.addUser('user')
            user = udef.get('iden')

            q = '$user=$lib.auth.users.get($iden) $user.name = $newname'
            msgs = await core.stormlist(q, opts={'readonly': True,
                                                 'vars': {
                                                     'iden': user,
                                                     'newname': 'oops'
                                                 }})

            self.stormIsInErr('Setting name on auth:user is not marked readonly safe.', msgs)

            mesg = 'Storm runtime is in readonly mode, cannot create or edit nodes and other graph data.'

            q = '$user=$lib.auth.users.get($iden) $user.profile.foo = bar'
            msgs = await core.stormlist(q, opts={'readonly': True,
                                                 'vars': {'iden': user}})

            self.stormIsInErr(mesg, msgs)

            q = '$user=$lib.auth.users.get($iden) $user.vars.foo = bar'
            msgs = await core.stormlist(q, opts={'readonly': True,
                                                 'vars': {'iden': user}})

            self.stormIsInErr(mesg, msgs)

            q = '$lib.debug=$lib.true return($lib.debug)'
            debug = await core.callStorm(q, opts={'readonly': True,
                                                  'vars': {'iden': user}})
            self.true(debug)

            await core.callStorm('[inet:fqdn=foo]')

            q = '''
                $user=$lib.auth.users.get($iden)
                inet:fqdn=foo
                $user.vars.foo = bar
            '''
            msgs = await core.stormlist(q, opts={'readonly': True, 'vars': {'iden': user}})
            self.stormIsInErr(mesg, msgs)

            q = '$lib.pkg.add(({}))'
            msgs = await core.stormlist(q, opts={'readonly': True, 'vars': {'iden': user}})
            self.stormIsInErr('$lib.pkg.add() is not marked readonly safe.', msgs)

    async def test_storm_view_counts(self):

        async with self.getTestCore() as core:

            await core.addTagProp('score', ('int', {}), {})

            view2 = await core.view.fork()
            forkopts = {'view': view2['iden']}

            q = '''[
                inet:ip=([4, 1])
                inet:ip=([4, 2])
                inet:ip=([4, 3])
                :asn=4

                (ou:org=*
                 ou:org=*
                 :names=(foo, bar))

                :seen=2020
                :univarray=(1, 2)
                +#foo:score=2

                test:arrayform=(1,2,3)
                test:arrayform=(2,3,4)
            ]'''
            await core.nodes(q)

            q = '''[
                inet:ip=([4, 4])
                inet:ip=([4, 5])
                inet:ip=([4, 6])
                :asn=4

                (ou:org=*
                 ou:org=*
                 :names=(foo, bar))

                :seen=2020
                :univarray=(1, 2)
                +#foo:score=2

                test:arrayform=(3,4,5)
                test:arrayform=(4,5,6)
            ]'''
            await core.nodes(q, opts=forkopts)

            q = 'return($lib.view.get().getPropCount(inet:ip:asn))'
            self.eq(6, await core.callStorm(q, opts=forkopts))

            q = 'return($lib.view.get().getPropCount(inet:ip:asn, valu=1))'
            self.eq(0, await core.callStorm(q, opts=forkopts))

            q = 'return($lib.view.get().getPropCount(inet:ip:loc, valu=1))'
            self.eq(0, await core.callStorm(q, opts=forkopts))

            q = 'return($lib.view.get().getPropCount(inet:ip:asn, valu=4))'
            self.eq(6, await core.callStorm(q, opts=forkopts))

            q = 'return($lib.view.get().getPropCount(inet:ip:seen, valu=2020))'
            self.eq(6, await core.callStorm(q, opts=forkopts))

            q = 'return($lib.view.get().getPropCount(":seen", valu=2020))'
            self.eq(10, await core.callStorm(q, opts=forkopts))

            q = 'return($lib.view.get().getPropCount(inet:ip, valu=([4, 1])))'
            self.eq(1, await core.callStorm(q, opts=forkopts))

            q = 'return($lib.view.get().getPropCount(ou:org:names, valu=(foo, bar)))'
            self.eq(4, await core.callStorm(q, opts=forkopts))

            q = 'return($lib.view.get().getPropCount(":univarray", valu=(1, 2)))'
            self.eq(10, await core.callStorm(q, opts=forkopts))

            with self.raises(s_exc.NoSuchProp):
                q = 'return($lib.view.get().getPropCount(newp, valu=1))'
                await core.callStorm(q, opts=forkopts)

            q = 'return($lib.view.get().getPropArrayCount(ou:org:names))'
            self.eq(8, await core.callStorm(q, opts=forkopts))

            q = 'return($lib.view.get().getPropArrayCount(ou:org:names, valu=foo))'
            self.eq(4, await core.callStorm(q, opts=forkopts))

            q = 'return($lib.view.get().getPropArrayCount(":univarray", valu=2))'
            self.eq(10, await core.callStorm(q, opts=forkopts))

            q = 'return($lib.view.get().getPropArrayCount(test:arrayform, valu=3))'
            self.eq(3, await core.callStorm(q, opts=forkopts))

            with self.raises(s_exc.NoSuchProp):
                q = 'return($lib.view.get().getPropArrayCount(newp, valu=1))'
                await core.callStorm(q, opts=forkopts)

            with self.raises(s_exc.BadTypeValu):
                q = 'return($lib.view.get().getPropArrayCount(inet:ip, valu=([4, 1])))'
                await core.callStorm(q, opts=forkopts)

            q = 'return($lib.view.get().getTagPropCount(foo, score))'
            self.eq(10, await core.callStorm(q, opts=forkopts))

            q = 'return($lib.view.get().getTagPropCount(foo, score, valu=2))'
            self.eq(10, await core.callStorm(q, opts=forkopts))

            q = 'return($lib.view.get().getTagPropCount(foo, score, form=ou:org, valu=2))'
            self.eq(4, await core.callStorm(q, opts=forkopts))

            with self.raises(s_exc.NoSuchTagProp):
                q = 'return($lib.view.get().getTagPropCount(foo, newp, valu=2))'
                await core.callStorm(q, opts=forkopts)

    async def test_view_quorum(self):

        async with self.getTestCore() as core:

            root = core.auth.rootuser
            visi = await core.auth.addUser('visi')
            newp = await core.auth.addUser('newp')

            await visi.addRule((True, ('view', 'add')))
            await visi.addRule((True, ('view', 'read')))

            await newp.addRule((True, ('view', 'add')))
            await newp.addRule((True, ('view', 'read')))

            ninjas = await core.auth.addRole('ninjas')

            with self.raises(s_exc.BadState):
                core.getView().reqParentQuorum()

            vdef = await core.getView().fork()
            with self.raises(s_exc.BadState):
                core.getView(vdef['iden']).reqParentQuorum()

            with self.raises(s_exc.AuthDeny):
                opts = {'user': visi.iden, 'vars': {'role': ninjas.iden}}
                await core.callStorm('return($lib.view.get().set(quorum, ({"count": 1, "roles": [$role]})))', opts=opts)

            opts = {'vars': {'role': ninjas.iden}}
            quorum = await core.callStorm('return($lib.view.get().set(quorum, ({"count": 1, "roles": [$role]})))', opts=opts)

            # coverage mop up for edge cases...
            with self.raises(s_exc.CantMergeView):
                await core.getView(vdef['iden']).mergeAllowed()

            await core.getView(vdef['iden']).detach()

            fork00 = await core.callStorm('return($lib.view.get().fork().iden)')

            with self.raises(s_exc.BadState):
                await core.callStorm('$lib.view.get().setMergeComment("that doesnt exist")', opts={'user': root.iden, 'view': fork00})

            msgs = await core.stormlist('[ inet:fqdn=vertex.link ]', opts={'view': fork00})
            self.stormHasNoWarnErr(msgs)

            nodes = await core.nodes('inet:fqdn')
            self.len(0, nodes)

            with self.raises(s_exc.SynErr):
                await core.callStorm('$lib.view.get().merge()', opts={'view': fork00})

            with self.raises(s_exc.BadState):
                core.getView(fork00).reqValidVoter(visi.iden)

            with self.raises(s_exc.AuthDeny):
                await core.callStorm('$lib.view.get().setMergeRequest()', opts={'user': visi.iden, 'view': fork00})

            merge = await core.callStorm('return($lib.view.get().setMergeRequest(comment=woot))', opts={'view': fork00})
            self.nn(merge['iden'])
            self.nn(merge['created'])
            self.eq(merge['comment'], 'woot')
            self.eq(merge['creator'], core.auth.rootuser.iden)
            self.none(merge.get('updated'))

            merging = 'return($lib.view.get().getMergingViews()) '

            self.eq([fork00], await core.callStorm(merging))

            with self.raises(s_exc.AuthDeny):
                core.getView(fork00).reqValidVoter(root.iden)

            await core.callStorm('$lib.view.get().setMergeComment("mergin some dataaz")', opts={'view': fork00})

            merge = await core.callStorm('return($lib.view.get().getMergeRequest())', opts={'view': fork00})
            self.nn(merge['iden'])
            self.nn(merge['created'])
            self.nn(merge['updated'])
            self.gt(merge['updated'], merge['created'])
            self.eq(merge['comment'], 'mergin some dataaz')
            self.eq(merge['creator'], core.auth.rootuser.iden)

            with self.raises(s_exc.AuthDeny):
                await core.callStorm('$lib.view.get().setMergeVote()', opts={'view': fork00})

            with self.raises(s_exc.AuthDeny):
                await core.callStorm('$lib.view.get().setMergeVote()', opts={'user': visi.iden, 'view': fork00})

            await visi.grant(ninjas.iden)
            await newp.grant(ninjas.iden)

            opts = {'user': visi.iden, 'view': fork00}
            vote = await core.callStorm('return($lib.view.get().setMergeVote(approved=(false), comment=fixyourstuff))', opts=opts)
            self.nn(vote['offset'])
            self.nn(vote['created'])
            self.false(vote['approved'])
            self.eq(vote['user'], visi.iden)
            self.eq(vote['comment'], 'fixyourstuff')

            forkview = core.getView(fork00)

            with self.raises(s_exc.BadState):
                await core.callStorm('$lib.view.get().setMergeVoteComment("wait that doesnt exist")', opts={'view': fork00, 'user': newp.iden})

            with self.raises(s_exc.AuthDeny):
                await core.callStorm('$lib.view.get().setMergeComment("no wait you cant do that")', opts={'view': fork00, 'user': newp.iden})

            await core.callStorm('$lib.view.get().setMergeVoteComment("no really, fix your stuff")', opts=opts)
            votes = [vote async for vote in forkview.getMergeVotes()]
            self.len(1, votes)
            self.eq(votes[0]['comment'], 'no really, fix your stuff')
            self.nn(votes[0]['updated'])
            self.gt(votes[0]['updated'], votes[0]['created'])

            opts = {'user': newp.iden, 'view': fork00}
            vote = await core.callStorm('return($lib.view.get().setMergeVote())', opts=opts)
            self.nn(vote['offset'])
            self.nn(vote['created'])
            self.true(vote['approved'])
            self.eq(vote['user'], newp.iden)

            summary = await core.callStorm('return($lib.view.get().getMergeRequestSummary())', opts={'view': fork00})
            self.nn(summary['merge'])
            self.nn(summary['quorum'])
            self.nn(summary['offset'])
            self.len(2, summary['votes'])
            self.false(summary['merging'])

            with self.raises(s_exc.AuthDeny):
                opts = {'user': newp.iden, 'view': fork00, 'vars': {'visi': visi.iden}}
                await core.callStorm('return($lib.view.get().delMergeVote(useriden=$visi))', opts=opts)

            # removing the last veto triggers the merge
            opts = {'user': visi.iden, 'view': fork00}
            await core.callStorm('return($lib.view.get().delMergeVote())', opts=opts)

            self.true(forkview.merging)
            self.true(forkview.layers[0].readonly)

            self.true(await forkview.waitfini(timeout=12))

            self.none(core.getView(fork00))
            nodes = await core.nodes('inet:fqdn')
            self.len(2, nodes)

            # previously successful merges
            self.len(1, await core.callStorm('$list = ([]) for $merge in $lib.view.get().getMerges() { $list.append($merge) } fini { return($list) }'))

            # current open merge requests
            self.eq([], await core.callStorm(merging))

            # test out the delMergeRequest logic / cleanup
            forkdef = await core.getView().fork()

            fork = core.getView(forkdef.get('iden'))

            opts = {'view': fork.iden}
            self.nn(await core.callStorm('return($lib.view.get().setMergeRequest())', opts=opts))
            self.eq([fork.iden], await core.callStorm(merging))

            # confirm that you may re-parent to a view with a merge request
            layr = await core.addLayer()
            vdef = await core.addView({'layers': (layr['iden'],)})
            await core.getView(vdef['iden']).setViewInfo('parent', fork.iden)

            opts = {'view': fork.iden, 'user': visi.iden}
            self.nn(await core.callStorm('return($lib.view.get().setMergeVote(approved=(false)))', opts=opts))
            self.len(1, [vote async for vote in fork.getMergeVotes()])

            opts = {'view': fork.iden}
            self.nn(await core.callStorm('return($lib.view.get().delMergeRequest())', opts=opts))
            self.len(0, [vote async for vote in fork.getMergeVotes()])

            self.eq([], await core.callStorm(merging))

            # test coverage for beholder progress events...
            forkdef = await core.getView().fork()
            fork = core.getView(forkdef.get('iden'))

            opts = {'view': fork.iden}
            await core.stormlist('[ inet:ip=1.2.3.0/20 ]', opts=opts)
            await core.callStorm('return($lib.view.get().setMergeRequest())', opts=opts)

            self.eq([fork.iden], await core.callStorm(merging))

            nevents = 8
            if s_common.envbool('SYNDEV_NEXUS_REPLAY'):
                # view:merge:vote:set fires twice
                nevents += 1
            waiter = core.waiter(nevents, 'cell:beholder')

            opts = {'view': fork.iden, 'user': visi.iden}
            await core.callStorm('return($lib.view.get().setMergeVote())', opts=opts)

            msgs = await waiter.wait(timeout=12)
            self.eq(msgs[0][1]['event'], 'view:merge:vote:set')
            self.eq(msgs[0][1]['info']['vote']['user'], visi.iden)

            self.eq(msgs[1][1]['event'], 'view:merge:init')
            self.eq(msgs[1][1]['info']['merge']['creator'], core.auth.rootuser.iden)
            self.eq(msgs[1][1]['info']['votes'][0]['user'], visi.iden)

            self.eq(msgs[-2][1]['info']['merge']['creator'], core.auth.rootuser.iden)
            self.eq(msgs[-2][1]['event'], 'view:merge:prog')
            self.eq(msgs[-2][1]['info']['merge']['creator'], core.auth.rootuser.iden)
            self.eq(msgs[-2][1]['info']['votes'][0]['user'], visi.iden)

            self.eq(msgs[-1][1]['event'], 'view:merge:fini')
            self.eq(msgs[-1][1]['info']['merge']['creator'], core.auth.rootuser.iden)
            self.eq(msgs[-1][1]['info']['votes'][0]['user'], visi.iden)

            self.eq([], await core.callStorm(merging))

            # merge a view with a fork
            mainview = core.getView()
            fork00 = await mainview.fork()
            midfork = core.getView(fork00['iden'])

            fork01 = await midfork.fork()
            fork01_iden = fork01['iden']
            self.true(midfork.hasKids())

            opts = {'view': midfork.iden}
            await core.callStorm('return($lib.view.get().setMergeRequest())', opts=opts)

            self.eq([midfork.iden], await core.callStorm(merging))

            layridens = [lyr['iden'] for lyr in fork01['layers'] if lyr['iden'] != midfork.layers[0].iden]
            events = [
                {'event': 'view:setlayers', 'info': {'iden': fork01_iden, 'layers': layridens}},
                {'event': 'view:set', 'info': {'iden': fork01_iden, 'name': 'parent', 'valu': mainview.iden}}
            ]
            task = core.schedCoro(s_test.waitForBehold(core, events))

            opts = {'view': midfork.iden, 'user': visi.iden}
            await core.callStorm('return($lib.view.get().setMergeVote())', opts=opts)

            self.true(await midfork.waitfini(timeout=12))

            await asyncio.wait_for(task, timeout=5)

            self.eq([], await core.callStorm(merging))

            leaffork = core.getView(fork01['iden'])
            self.false(leaffork.hasKids())

            self.len(2, leaffork.layers)
            self.eq(leaffork.parent, core.getView())

            # test coverage for bad state for merge request
            opts = {'view': fork01['iden']}
            await core.callStorm('return($lib.view.get().setMergeRequest())', opts=opts)
            self.eq([fork01['iden']], await core.callStorm(merging))

            core.getView().layers[0].readonly = True
            with self.raises(s_exc.BadState):
                await core.callStorm('return($lib.view.get().setMergeRequest())', opts=opts)

            core.getView().layers[0].readonly = False
            await core.callStorm('return($lib.view.get().fork())', opts=opts)

            # setup a new merge and make a mirror...
            forkdef = await core.getView().fork()
            fork = core.getView(forkdef.get('iden'))

            opts = {'view': fork.iden}
            await core.stormlist('[ inet:ip=5.5.5.5 ]', opts=opts)
            await core.callStorm('return($lib.view.get().setMergeRequest())', opts=opts)

            self.eq(set([fork.iden, fork01['iden']]), set(await core.callStorm(merging)))

            # hamstring the runViewMerge method on the new view
            async def fake():
                return
            fork.runViewMerge = fake

            # vote to merge and set it off....
            opts = {'view': fork.iden, 'user': visi.iden}
            await core.callStorm('return($lib.view.get().setMergeVote())', opts=opts)

            await core.sync()

            await core.runBackup(name='lead00', wait=True)
            await core.runBackup(name='mirror00', wait=True)

            # test that when a leader restarts it fires and completes the merge
            dirn = s_common.genpath(core.dirn, 'backups', 'lead00')
            async with self.getTestCore(dirn=dirn) as lead:
                while lead.getView(fork.iden) is not None:
                    await asyncio.sleep(0.1)
                self.len(1, await lead.nodes('inet:ip=5.5.5.5'))

            # test that a mirror starts without firing the merge and then fires it on promotion
            dirn = s_common.genpath(core.dirn, 'backups', 'mirror00')
            async with self.getTestCore(conf={'mirror': core.getLocalUrl()}, dirn=dirn) as mirror:
                await mirror.sync()
                view = mirror.getView(fork.iden)
                layr = view.layers[0]
                await mirror.promote(graceful=False)
                self.true(await view.waitfini(6))
                self.true(await layr.waitfini(6))
                self.len(1, await mirror.nodes('inet:ip=5.5.5.5'))

            msgs = await core.stormlist('$lib.view.get().set(quorum, $lib.null)')
            self.stormHasNoWarnErr(msgs)

            with self.raises(s_exc.BadState):
                await core.callStorm(merging)

    async def test_storm_lib_axon_read_unpack(self):

        async with self.getTestCore() as core:

            visi = await core.auth.addUser('visi')

            orig_axoninfo = core.axoninfo
            core.axoninfo = {'features': {}}
            data = struct.pack('>Q', 1)
            size, sha256 = await core.axon.put(data)
            sha256_s = s_common.ehex(sha256)
            q = 'return($lib.axon.unpack($sha256, fmt=">Q"))'
            await self.asyncraises(s_exc.FeatureNotSupported,
                                   core.callStorm(q, opts={'vars': {'sha256': sha256_s}}))
            core.axoninfo = orig_axoninfo

            data = b'vertex.link'
            size, sha256 = await core.axon.put(data)
            sha256_s = s_common.ehex(sha256)

            _, emptyhash = await core.axon.put(b'')
            emptyhash = s_common.ehex(emptyhash)

            opts = {'user': visi.iden, 'vars': {'sha256': sha256_s, 'emptyhash': emptyhash}}
            await self.asyncraises(s_exc.AuthDeny,
                core.callStorm('return($lib.axon.read($sha256, offs=3, size=3))', opts=opts))
            await visi.addRule((True, ('axon', 'get')))

            q = 'return($lib.axon.read($sha256, offs=3, size=3))'
            self.eq(b'tex', await core.callStorm(q, opts=opts))
            q = 'return($lib.axon.read($sha256, offs=7, size=4))'
            self.eq(b'link', await core.callStorm(q, opts=opts))
            q = 'return($lib.axon.read($sha256, offs=11, size=1))'
            self.eq(b'', await core.callStorm(q, opts=opts))

            q = 'return($lib.axon.read($emptyhash))'
            self.eq(b'', await core.callStorm(q, opts=opts))

            q = 'return($lib.axon.read($sha256, size=0))'
            await self.asyncraises(s_exc.BadArg, core.callStorm(q, opts=opts))
            q = 'return($lib.axon.read($sha256, offs=-1, size=1))'
            await self.asyncraises(s_exc.BadArg, core.callStorm(q, opts=opts))
            q = 'return($lib.axon.read($sha256, size=2097152))'
            await self.asyncraises(s_exc.BadArg, core.callStorm(q, opts=opts))

            intdata = struct.pack('>QQQ', 1, 2, 3)
            size, sha256 = await core.axon.put(intdata)
            sha256_s = s_common.ehex(sha256)
            opts = {'user': visi.iden, 'vars': {'sha256': sha256_s}}

            await visi.delRule((True, ('axon', 'get')))
            q = 'return($lib.axon.unpack($sha256, fmt=">Q"))'
            await self.asyncraises(s_exc.AuthDeny, core.callStorm(q, opts=opts))
            await visi.addRule((True, ('axon', 'get')))

            q = 'return($lib.axon.unpack($sha256, fmt=">Q"))'
            self.eq((1,), await core.callStorm(q, opts=opts))
            q = 'return($lib.axon.unpack($sha256, fmt=">Q", offs=8))'
            self.eq((2,), await core.callStorm(q, opts=opts))
            q = 'return($lib.axon.unpack($sha256, fmt=">Q", offs=16))'
            self.eq((3,), await core.callStorm(q, opts=opts))
            q = 'return($lib.axon.unpack($sha256, fmt=">QQ", offs=8))'
            self.eq((2, 3), await core.callStorm(q, opts=opts))

            q = 'return($lib.axon.unpack($sha256, fmt="not a valid format"))'
            await self.asyncraises(s_exc.BadArg, core.callStorm(q, opts=opts))

            q = 'return($lib.axon.unpack($sha256, fmt=">Q", offs=24))'
            await self.asyncraises(s_exc.BadDataValu, core.callStorm(q, opts=opts))<|MERGE_RESOLUTION|>--- conflicted
+++ resolved
@@ -4350,11 +4350,7 @@
             mesgs = await core.stormlist('trigger.add prop:set --tag foo --storm {test:str}')
             self.stormIsInErr("data must contain ['prop']", mesgs)
 
-<<<<<<< HEAD
-            q = 'trigger.add prop:set --prop test:type10:intprop --tag foo --query {test:str}'
-=======
-            q = 'trigger.add prop:set --prop test:type10.intprop --tag foo --storm {test:str}'
->>>>>>> 7c150d6d
+            q = 'trigger.add prop:set --prop test:type10:intprop --tag foo --storm {test:str}'
             mesgs = await core.stormlist(q)
             self.stormIsInErr('form and tag must not be present for prop:set', mesgs)
 
