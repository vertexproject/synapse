--- conflicted
+++ resolved
@@ -893,11 +893,7 @@
             self.eq(nodes[1].ndef, ('test:int', 3))
 
             # Reverse a list
-<<<<<<< HEAD
-            q = '$v=(foo,bar,baz) $v=$v.reverse() return ($v)'
-=======
             q = '$v=(foo,bar,baz) $v.reverse() return ($v)'
->>>>>>> f80c2eba
             ret = await core.callStorm(q)
             self.eq(ret, ('baz', 'bar', 'foo',))
 
