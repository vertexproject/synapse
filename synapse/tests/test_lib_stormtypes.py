--- conflicted
+++ resolved
@@ -6,10 +6,6 @@
 import binascii
 
 import synapse.exc as s_exc
-<<<<<<< HEAD
-
-=======
->>>>>>> 59334a6c
 import synapse.common as s_common
 import synapse.cortex as s_cortex
 
@@ -682,7 +678,6 @@
             self.len(1, ernfos)
             self.isin('Error during time parsing', ernfos[0][1].get('mesg'))
 
-<<<<<<< HEAD
     async def test_storm_lib_telepath(self):
 
         class FakeService:
@@ -767,7 +762,7 @@
 
             with self.raises(s_exc.NoSuchName):
                 await core.nodes('queue.del visi')
-=======
+
     async def test_storm_node_data(self):
 
         async with self.getTestCore() as core:
@@ -875,5 +870,4 @@
             self.len(1, errs)
             err = errs[0]
             self.eq(err[0], 'StormRuntimeError')
-            self.isin('Error during base64 decoding - Incorrect padding', err[1].get('mesg'))
->>>>>>> 59334a6c
+            self.isin('Error during base64 decoding - Incorrect padding', err[1].get('mesg'))