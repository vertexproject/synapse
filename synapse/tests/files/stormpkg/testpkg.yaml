--- conflicted
+++ resolved
@@ -115,13 +115,10 @@
     - name: testpkgcmd
       descr: |
         testpkgcmd does some stuff.
-<<<<<<< HEAD
-=======
       cmdinputs:
         - form: test:str
         - form: test:int
           help: Some integer input
->>>>>>> 3a161918
       cmdargs:
         - - foo
           - help: Help on foo opt
