import synapse.common as s_common
import synapse.tests.utils as s_t_utils

class MatTest(s_t_utils.SynTest):

    async def test_model_mat_spec_item(self):
        async with self.getTestCore() as core:
<<<<<<< HEAD
            async with await core.snap() as snap:

                place = guid()
                n0_guid = guid()
                node0 = await snap.addNode('mat:spec', n0_guid, props={'name': 'F16 Fighter Jet'})
                n1_guid = guid()
                node1 = await snap.addNode('mat:item', n1_guid,
                                           props={'name': "Visi's F16 Fighter Jet",
                                                  'latlong': '0,0', 'spec': n0_guid,
                                                  'place': place,
                                                  'loc': 'us.hehe.haha'})

                f0 = await snap.addNode('file:bytes', '*')
                f0_valu = f0.ndef[1]

                self.eq(node0.get('name'), 'f16 fighter jet')
                self.none(node0.get('latlong'))
                self.eq(node1.get('name'), "visi's f16 fighter jet")
                self.eq(node1.get('latlong'), (0.0, 0.0))
                self.eq(node1.get('place'), place)
                self.eq(node1.get('loc'), 'us.hehe.haha')

                node2 = await snap.addNode('mat:specimage', (n0_guid, f0_valu), {})
                node3 = await snap.addNode('mat:itemimage', (n1_guid, f0_valu), {})

                self.eq(node2.get('spec'), n0_guid)
                self.eq(node2.get('file'), f0_valu)

                self.eq(node3.get('item'), n1_guid)
                self.eq(node3.get('file'), f0_valu)

                self.len(1, await core.nodes('mat:spec:name="f16 fighter jet" -> mat:item'))
=======
            place = s_common.guid()
            n0_guid = s_common.guid()
            n1_guid = s_common.guid()
            f0_valu = f'guid:{s_common.guid()}'
            nodes = await core.nodes('[mat:spec=$valu :name="F16 Fighter Jet"]', opts={'vars': {'valu': n0_guid}})
            self.len(1, nodes)
            node0 = nodes[0]

            props = {'name': "Visi's F16 Fighter Jet", 'spec': n0_guid,
                     'latlong': '0,0', 'place': place, 'loc': 'us.hehe.haha'}
            opts = {'vars': {'valu': n0_guid, 'p': props}}
            q = '[(mat:item=$valu :name=$p.name :latlong=$p.latlong :spec=$p.spec :place=$p.place :loc=$p.loc)]'
            nodes = await core.nodes(q, opts=opts)
            self.len(1, nodes)
            node1 = nodes[0]

            self.eq(node0.props.get('name'), 'f16 fighter jet')
            self.none(node0.props.get('latlong'))
            self.eq(node1.props.get('name'), "visi's f16 fighter jet")
            self.eq(node1.props.get('latlong'), (0.0, 0.0))
            self.eq(node1.props.get('place'), place)
            self.eq(node1.props.get('loc'), 'us.hehe.haha')

            nodes = await core.nodes('[mat:specimage=$valu]', opts={'vars': {'valu': (n0_guid, f0_valu)}})
            self.len(1, nodes)
            node2 = nodes[0]

            nodes = await core.nodes('[mat:itemimage=$valu]', opts={'vars': {'valu': (n1_guid, f0_valu)}})
            self.len(1, nodes)
            node3 = nodes[0]

            self.eq(node2.props.get('spec'), n0_guid)
            self.eq(node2.props.get('file'), f0_valu)

            self.eq(node3.props.get('item'), n1_guid)
            self.eq(node3.props.get('file'), f0_valu)

            self.len(1, await core.nodes('mat:spec:name="f16 fighter jet" -> mat:item'))
>>>>>>> 4ddcbe4a
<|MERGE_RESOLUTION|>--- conflicted
+++ resolved
@@ -5,40 +5,7 @@
 
     async def test_model_mat_spec_item(self):
         async with self.getTestCore() as core:
-<<<<<<< HEAD
-            async with await core.snap() as snap:
 
-                place = guid()
-                n0_guid = guid()
-                node0 = await snap.addNode('mat:spec', n0_guid, props={'name': 'F16 Fighter Jet'})
-                n1_guid = guid()
-                node1 = await snap.addNode('mat:item', n1_guid,
-                                           props={'name': "Visi's F16 Fighter Jet",
-                                                  'latlong': '0,0', 'spec': n0_guid,
-                                                  'place': place,
-                                                  'loc': 'us.hehe.haha'})
-
-                f0 = await snap.addNode('file:bytes', '*')
-                f0_valu = f0.ndef[1]
-
-                self.eq(node0.get('name'), 'f16 fighter jet')
-                self.none(node0.get('latlong'))
-                self.eq(node1.get('name'), "visi's f16 fighter jet")
-                self.eq(node1.get('latlong'), (0.0, 0.0))
-                self.eq(node1.get('place'), place)
-                self.eq(node1.get('loc'), 'us.hehe.haha')
-
-                node2 = await snap.addNode('mat:specimage', (n0_guid, f0_valu), {})
-                node3 = await snap.addNode('mat:itemimage', (n1_guid, f0_valu), {})
-
-                self.eq(node2.get('spec'), n0_guid)
-                self.eq(node2.get('file'), f0_valu)
-
-                self.eq(node3.get('item'), n1_guid)
-                self.eq(node3.get('file'), f0_valu)
-
-                self.len(1, await core.nodes('mat:spec:name="f16 fighter jet" -> mat:item'))
-=======
             place = s_common.guid()
             n0_guid = s_common.guid()
             n1_guid = s_common.guid()
@@ -76,5 +43,4 @@
             self.eq(node3.props.get('item'), n1_guid)
             self.eq(node3.props.get('file'), f0_valu)
 
-            self.len(1, await core.nodes('mat:spec:name="f16 fighter jet" -> mat:item'))
->>>>>>> 4ddcbe4a
+            self.len(1, await core.nodes('mat:spec:name="f16 fighter jet" -> mat:item'))