import synapse.exc as s_exc
import synapse.tests.utils as s_t_utils

class GeoPolModelTest(s_t_utils.SynTest):

    async def test_geopol_country(self):
        async with self.getTestCore() as core:
            nodes = await core.nodes('''
                [ pol:country=*
<<<<<<< HEAD
=======
                    :code=vi
>>>>>>> 6335b711
                    :period=(2022, 2023)
                    :name=visiland
                    :names=(visitopia,)
                    //FIXME syntax error when prop name part is all numeric?
                    //:iso:3166:alpha3=vis
                    //:iso:3166:numeric3=137
                    :currencies=(usd, vcoins, PESOS, USD)
                ]
            ''')
            self.len(1, nodes)
            node = nodes[0]
            self.eq('visiland', nodes[0].get('name'))
            self.eq(('visitopia',), nodes[0].get('names'))
            self.eq((1640995200000000, 1672531200000000), nodes[0].get('period'))
<<<<<<< HEAD
            self.eq('vi', nodes[0].get('iso2'))
            self.eq('vis', nodes[0].get('iso3'))
            self.eq(31337, nodes[0].get('isonum'))
=======
            self.eq('vi', nodes[0].get('code'))
            # FIXME
            # self.eq('vis', nodes[0].get('iso:3166:alpha3'))
            # self.eq(137, nodes[0].get('iso:3166:alpha3'))
>>>>>>> 6335b711
            self.eq(('pesos', 'usd', 'vcoins'), nodes[0].get('currencies'))
            self.len(2, await core.nodes('pol:country -> meta:name'))
            self.len(3, await core.nodes('pol:country -> econ:currency'))

            self.len(1, nodes := await core.nodes('[ pol:country=({"name": "visitopia"}) ]'))
            self.eq(node.ndef, nodes[0].ndef)

            nodes = await core.nodes('''
                    [ pol:vitals=*
                        :country={pol:country:name=visiland}
                        :time=2025
                        :area=1sq.km
                        :population=1
                        :currency=usd
                        :econ:currency=usd
                        :econ:gdp = 100
                    ]
                    { -> pol:country [ :vitals={pol:vitals} ] }
            ''')
            self.len(1, nodes)
            self.nn(nodes[0].get('country'))
            self.eq(1, nodes[0].get('population'))
            self.eq(1000000, nodes[0].get('area'))
            self.eq('usd', nodes[0].get('currency'))
            self.eq('100', nodes[0].get('econ:gdp'))
            self.eq('usd', nodes[0].get('econ:currency'))
            self.eq(1735689600000000, nodes[0].get('time'))
            self.len(1, await core.nodes('pol:country:vitals :vitals -> pol:vitals'))

    async def test_types_iso_3166(self):

        async with self.getTestCore() as core:

            t = core.model.type('iso:3166:alpha2')

            self.eq(await t.norm('Fo'), ('fo', {}))
            await self.asyncraises(s_exc.BadTypeValu, t.norm('A'))
            await self.asyncraises(s_exc.BadTypeValu, t.norm('asD'))

            t = core.model.type('iso:3166:alpha3')

            self.eq(await t.norm('Foo'), ('foo', {}))
            await self.asyncraises(s_exc.BadTypeValu, t.norm('As'))
            await self.asyncraises(s_exc.BadTypeValu, t.norm('asdF'))

            t = core.model.type('iso:3166:numeric3')
            self.eq(t.repr(10), '010')
            self.eq(await t.norm(10), (10, {}))
            self.eq(await t.norm('010'), (10, {}))
            await self.asyncraises(s_exc.BadTypeValu, t.norm(9999))
            await self.asyncraises(s_exc.BadTypeValu, t.norm(9999))

    async def test_model_geopol_election(self):
        async with self.getTestCore() as core:
            nodes = await core.nodes('''
                [ pol:election=* :name="2024 US Presidential Election" :time=2024-11-03 ]
            ''')
            self.eq(1730592000000000, nodes[0].get('time'))
            self.eq('2024 us presidential election', nodes[0].get('name'))

            nodes = await core.nodes('''
                [ pol:office=*
                    :title=POTUS
                    :position={[ou:position=*]}
                    :govbody={[ou:org=* :name="Office of the President"]}
                    :termlimit=2
                ]
            ''')
            self.eq('potus', nodes[0].get('title'))
            self.eq(2, nodes[0].get('termlimit'))
            self.len(1, await core.nodes('pol:office:title=potus -> ou:org'))
            self.len(1, await core.nodes('pol:office:title=potus -> ou:position'))
            self.len(1, await core.nodes('pol:office:title=potus -> entity:title'))

            nodes = await core.nodes('''
                [ pol:race=*
                    :election={pol:election}
                    :office={pol:office:title=potus}
                    :voters=500
                    :turnout=499
                ]
            ''')
            self.eq(500, nodes[0].get('voters'))
            self.eq(499, nodes[0].get('turnout'))
            self.len(1, await core.nodes('pol:race -> pol:office +:title=potus'))
            self.len(1, await core.nodes('pol:race -> pol:election +:time=20241103'))

            nodes = await core.nodes('''
                [ pol:candidate=*
                    :id=" P00009423"
                    :race={pol:race}
                    :contact={[entity:contact=* :name=whippit]}
                    :winner=$lib.true
                    :campaign={[ou:campaign=* :name=whippit4prez ]}
                    :party={[ou:org=* :name=vertex]}
                ]
            ''')
            self.eq(1, nodes[0].get('winner'))
            self.eq('P00009423', nodes[0].get('id'))
            self.len(1, await core.nodes('pol:candidate -> pol:race'))
            self.len(1, await core.nodes('pol:candidate -> ou:org +:name=vertex'))
            self.len(1, await core.nodes('pol:candidate -> entity:contact +:name=whippit'))
            self.len(1, await core.nodes('pol:candidate -> ou:campaign +:name=whippit4prez'))

            nodes = await core.nodes('''
                [ pol:term=*
                    :office={pol:office:title=potus}
                    :contact={entity:contact:name=whippit}
                    :race={pol:race}
                    :party={ou:org:name=vertex}
                    :period=(20250120, 20290120)
                ]
            ''')
            self.eq((1737331200000000, 1863561600000000), nodes[0].get('period'))
            self.len(1, await core.nodes('pol:term -> pol:race'))
            self.len(1, await core.nodes('pol:term -> ou:org +:name=vertex'))
            self.len(1, await core.nodes('pol:term -> pol:office +:title=potus'))
            self.len(1, await core.nodes('pol:term -> entity:contact +:name=whippit'))

            nodes = await core.nodes('''
                [ pol:pollingplace=*
                    :place={[ geo:place=* :name=library ]}
                    :election={pol:election}
                    :name=pollingplace00
                    :opens=202411030800-05:00
                    :closes=202411032000-05:00
                    :opened=202411030800-05:00
                    :closed=202411032000-05:00
                ]
            ''')
            self.eq(1730638800000000, nodes[0].get('opens'))
            self.eq(1730682000000000, nodes[0].get('closes'))
            self.eq(1730638800000000, nodes[0].get('opened'))
            self.eq(1730682000000000, nodes[0].get('closed'))
            self.len(1, await core.nodes('pol:pollingplace -> pol:election'))
            self.len(1, await core.nodes('pol:pollingplace -> geo:place +:name=library'))
            self.len(1, await core.nodes('pol:pollingplace -> meta:name +meta:name=pollingplace00'))

    async def test_model_geopol_immigration(self):

        async with self.getTestCore() as core:

            nodes = await core.nodes('''
                [ pol:immigration:status=*
                    :country = {[ pol:country=* :name=woot ]}
                    :contact = {[ entity:contact=* :name=visi ]}
                    :type = citizen.naturalized
                    :state = requested
                    :period = (20230328, 2024)
                ]
            ''')
            self.len(1, nodes)
            self.nn(nodes[0].get('country'))
            self.nn(nodes[0].get('contact'))
            self.eq('requested', nodes[0].get('state'))
            self.eq('citizen.naturalized.', nodes[0].get('type'))
            self.eq((1679961600000000, 1704067200000000), nodes[0].get('period'))<|MERGE_RESOLUTION|>--- conflicted
+++ resolved
@@ -7,10 +7,7 @@
         async with self.getTestCore() as core:
             nodes = await core.nodes('''
                 [ pol:country=*
-<<<<<<< HEAD
-=======
                     :code=vi
->>>>>>> 6335b711
                     :period=(2022, 2023)
                     :name=visiland
                     :names=(visitopia,)
@@ -25,16 +22,7 @@
             self.eq('visiland', nodes[0].get('name'))
             self.eq(('visitopia',), nodes[0].get('names'))
             self.eq((1640995200000000, 1672531200000000), nodes[0].get('period'))
-<<<<<<< HEAD
-            self.eq('vi', nodes[0].get('iso2'))
-            self.eq('vis', nodes[0].get('iso3'))
-            self.eq(31337, nodes[0].get('isonum'))
-=======
             self.eq('vi', nodes[0].get('code'))
-            # FIXME
-            # self.eq('vis', nodes[0].get('iso:3166:alpha3'))
-            # self.eq(137, nodes[0].get('iso:3166:alpha3'))
->>>>>>> 6335b711
             self.eq(('pesos', 'usd', 'vcoins'), nodes[0].get('currencies'))
             self.len(2, await core.nodes('pol:country -> meta:name'))
             self.len(3, await core.nodes('pol:country -> econ:currency'))
