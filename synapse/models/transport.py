--- conflicted
+++ resolved
@@ -51,11 +51,10 @@
                 ('transport:land:license', ('guid', {}), {
                     'doc': 'A license to operate a land vehicle issued to a contact.'}),
 
-<<<<<<< HEAD
                 ('transport:air:craft:type:taxonomy', ('taxonomy', {}), {
                     'interfaces': ('meta:taxonomy',),
                     'doc': 'A hierarchical taxonomy of aircraft types.'}),
-=======
+
                 ('transport:land:drive', ('guid', {}), {
                     'interfaces': ('transport:trip',),
                     'template': {
@@ -64,7 +63,6 @@
                         'place': 'place',
                         'vehicle': 'vehicle'},
                     'doc': 'A drive taken by a land vehicle.'}),
->>>>>>> 22bdd493
 
                 ('transport:air:craft', ('guid', {}), {
                     'interfaces': ('transport:vehicle',),
@@ -94,14 +92,6 @@
                         'place': 'airport',
                         'vehicle': 'aircraft'},
                     'doc': 'An individual instance of a flight.'}),
-
-                ('transport:air:occupant:type:taxonomy', ('taxonomy', {}), {
-                    'interfaces': ('meta:taxonomy',),
-                    'doc': 'A hierarchical taxonomy of aircraft occupant types.'}),
-
-                ('transport:air:occupant', ('guid', {}), {
-                    'deprecated': True,
-                    'doc': 'Deprecated. Please use transport:occupant.'}),
 
                 ('transport:air:port', ('str', {'lower': True}), {
                     'doc': 'An IATA assigned airport code.'}),
@@ -341,10 +331,6 @@
                     ('serial', ('str', {'strip': True}), {
                         'doc': 'The serial number or VIN of the vehicle.'}),
 
-                    ('make', ('ou:name', {}), {
-                        'deprecated': True,
-                        'doc': 'Deprecated. Please use :manufacturer:name.'}),
-
                     ('registration', ('transport:land:registration', {}), {
                         'doc': 'The current vehicle registration information.'}),
                 )),
@@ -353,18 +339,9 @@
 
                     ('tailnum', ('transport:air:tailnum', {}), {
                         'doc': 'The aircraft tail number.'}),
-<<<<<<< HEAD
+
                     ('type', ('transport:air:craft:type:taxonomy', {}), {
-=======
-
-                    # TODO 3.x modify type to being a taxonomy.
-                    ('type', ('str', {'lower': True, 'strip': True}), {
->>>>>>> 22bdd493
                         'doc': 'The type of aircraft.'}),
-
-                    ('make', ('str', {'lower': True, 'strip': True}), {
-                        'deprecated': True,
-                        'doc': 'Deprecated. Please use :manufacturer:name.'}),
                 )),
                 ('transport:air:port', {}, (
                     ('name', ('str', {'lower': True, 'onespace': True}), {
@@ -396,31 +373,6 @@
 
                     ('tailnum', ('transport:air:tailnum', {}), {
                         'doc': 'The tail/registration number at the time the aircraft flew this flight.'}),
-
-                    ('cancelled', ('bool', {}), {
-                        'deprecated': True,
-                        'doc': 'Deprecated. Please use :status.'}),
-
-                    ('carrier', ('ou:org', {}), {
-                        'deprecated': True,
-                        'doc': 'Deprecated. Please use :operator.'}),
-
-                    ('craft', ('transport:air:craft', {}), {
-                        'deprecated': True,
-                        'doc': 'Deprecated. Please use :vehicle.'}),
-
-                    ('to:port', ('transport:air:port', {}), {
-                        'deprecated': True,
-                        'doc': 'Deprecated. Please use :arrival:place.'}),
-
-                    ('from:port', ('transport:air:port', {}), {
-                        'deprecated': True,
-                        'doc': 'Deprecated. Please use :departure:place.'}),
-
-                    ('stops', ('array', {'type': 'transport:air:port'}), {
-                        'deprecated': True,
-                        'doc': 'Deprecated. Please use transport:stop.'}),
-
                 )),
                 ('transport:air:telem', {}, (
                     ('flight', ('transport:air:flight', {}), {
@@ -450,26 +402,6 @@
                     ('time', ('time', {}), {
                         'doc': 'The time the telemetry sample was taken.'})
                 )),
-                ('transport:air:occupant:type:taxonomy', {}, ()),
-                ('transport:air:occupant', {}, (
-<<<<<<< HEAD
-                    ('type', ('transport:air:occupant:type:taxonomy', {}), {
-                        'doc': 'The type of occupant such as pilot, crew or passenger.'}),
-=======
-                    ('type', ('str', {'lower': True}), {
-                        'deprecated': True,
-                        'doc': 'Deprecated. Please use transport:occupant.'}),
->>>>>>> 22bdd493
-                    ('flight', ('transport:air:flight', {}), {
-                        'deprecated': True,
-                        'doc': 'Deprecated. Please use transport:occupant.'}),
-                    ('seat', ('str', {'lower': True}), {
-                        'deprecated': True,
-                        'doc': 'Deprecated. Please use transport:occupant.'}),
-                    ('contact', ('ps:contact', {}), {
-                        'deprecated': True,
-                        'doc': 'Deprecated. Please use transport:occupant.'}),
-                )),
                 # TODO ais numbers
                 ('transport:sea:vessel:type:taxonomy', {}, ()),
                 ('transport:sea:vessel', {}, (
@@ -483,10 +415,6 @@
                     ('name', ('entity:name', {}), {
                         'doc': 'The name of the vessel.'}),
 
-                    ('length', ('geo:dist', {}), {
-                        'deprecated': True,
-                        'doc': 'Deprecated. Please use :phys:length.'}),
-
                     ('beam', ('geo:dist', {}), {
                         'doc': 'The official overall vessel beam'}),
 
@@ -495,10 +423,6 @@
 
                     ('mmsi', ('transport:sea:mmsi', {}), {
                         'doc': 'The Maritime Mobile Service Identifier assigned to the vessel.'}),
-
-                    ('make', ('str', {'lower': True, 'strip': True}), {
-                        'deprecated': True,
-                        'doc': 'Deprecated. Please use :manufacturer:name.'}),
 
                     ('operator', ('ps:contact', {}), {
                         'doc': 'The contact information of the operator.'}),
