modeldefs = (
    ('transport', {
        'types': (

            # TODO is transport:journey a thing?

            ('transport:cargo', ('guid', {}), {
                'doc': 'Cargo being carried by a vehicle on a trip.'}),

            ('transport:point', ('str', {'lower': True, 'onespace': True}), {
                'doc': 'A departure/arrival point such as an airport gate or train platform.'}),

            ('transport:trip', ('ndef', {'interface': 'transport:trip'}), {
                'doc': 'A trip such as a flight or train ride.'}),

            ('transport:stop', ('guid', {}), {
                'interfaces': (
                    ('transport:schedule', {}),
                ),
                'doc': 'A stop made by a vehicle on a trip.'}),

            ('transport:container', ('ndef', {'interface': 'transport:container'}), {
                'doc': 'A container capable of transporting cargo or personnel.'}),

            ('transport:vehicle', ('ndef', {'interface': 'transport:vehicle'}), {
                'doc': 'A vehicle such as an aircraft or sea vessel.'}),

            ('transport:occupant', ('guid', {}), {
                'doc': 'An occupant of a vehicle on a trip.'}),

            ('transport:occupant:role:taxonomy', ('taxonomy', {}), {
                'interfaces': (
                    ('meta:taxonomy', {}),
                ),
                'doc': 'A taxonomy of transportation occupant roles.'}),

            ('transport:direction', ('hugenum', {'modulo': 360}), {
                'doc': 'A direction measured in degrees with 0.0 being true North.'}),

            ('transport:land:vehicle:type:taxonomy', ('taxonomy', {}), {
                'interfaces': (
                    ('meta:taxonomy', {}),
                ),
                'doc': 'A type taxonomy for land vehicles.'}),

            ('transport:land:vehicle', ('guid', {}), {
                'template': {'title': 'vehicle'},
                'interfaces': (
                    ('transport:vehicle', {}),
                ),
                'doc': 'An individual land based vehicle.'}),

            ('transport:land:registration', ('guid', {}), {
                'doc': 'Registration issued to a contact for a land vehicle.'}),

            ('transport:land:license', ('guid', {}), {
                'doc': 'A license to operate a land vehicle issued to a contact.'}),

            ('transport:air:craft:type:taxonomy', ('taxonomy', {}), {
                'interfaces': (
                    ('meta:taxonomy', {}),
                ),
                'doc': 'A hierarchical taxonomy of aircraft types.'}),

            ('transport:land:drive', ('guid', {}), {
                'interfaces': (
                    ('transport:trip', {
                        'template': {
                            'trip': 'drive',
                            'gate': 'docking bay',
                            'place': 'place',
                            'vehicle': 'vehicle'}}),
                ),
                'doc': 'A drive taken by a land vehicle.'}),

            ('transport:air:craft', ('guid', {}), {
                'template': {'title': 'aircraft'},
                'interfaces': (
                    ('transport:vehicle', {}),
                ),
                'doc': 'An individual aircraft.'}),

            ('transport:air:tailnum:type:taxonomy', ('taxonomy', {}), {
                'interfaces': (
                    ('meta:taxonomy', {}),
                ),
                'doc': 'A hierarchical taxonomy of aircraft registration number types.'}),

            ('transport:air:tailnum', ('str', {'lower': True, 'strip': True, 'regex': '^[a-z0-9-]{2,}$'}), {
                'doc': 'An aircraft registration number or military aircraft serial number.',
                'ex': 'ff023'}),

            ('transport:air:flightnum', ('str', {'lower': True, 'strip': True, 'replace': ((' ', ''),), 'regex': '^[a-z0-9]{3,6}$'}), {
                'doc': 'A commercial flight designator including airline and serial.',
                'ex': 'ua2437'}),

            ('transport:air:telem', ('guid', {}), {
                'interfaces': (
                    ('geo:locatable', {'template': {'title': 'telemetry sample'}}),
                ),
                'doc': 'A telemetry sample from an aircraft in transit.'}),

            ('transport:air:flight', ('guid', {}), {
                'interfaces': (
                    ('transport:trip', {
                        'template': {
                            'trip': 'flight',
                            'point': 'gate',
                            'place': 'airport',
                            'vehicle': 'aircraft'}}),
                ),
                'doc': 'An individual instance of a flight.'}),

            ('transport:air:port', ('str', {'lower': True}), {
                'doc': 'An IATA assigned airport code.'}),

            ('transport:sea:vessel:type:taxonomy', ('taxonomy', {}), {
                'interfaces': (
                    ('meta:taxonomy', {}),
                ),
                'doc': 'A hierarchical taxonomy of sea vessel types.'}),

            ('transport:sea:vessel', ('guid', {}), {
                'template': {'title': 'vessel'},
                'interfaces': (
                    ('transport:vehicle', {}),
                ),
                'doc': 'An individual sea vessel.'}),

            ('transport:sea:mmsi', ('str', {'regex': '[0-9]{9}'}), {
                'doc': 'A Maritime Mobile Service Identifier.'}),

            ('transport:sea:imo', ('str', {'lower': True, 'strip': True, 'replace': ((' ', ''),), 'regex': '^imo[0-9]{7}$'}), {
                'doc': 'An International Maritime Organization registration number.'}),

            ('transport:sea:telem', ('guid', {}), {
                'interfaces': (
                    ('geo:locatable', {'template': {'title': 'telemetry sample'}}),
                ),
                'doc': 'A telemetry sample from a vessel in transit.'}),

            ('transport:rail:train', ('guid', {}), {
                'interfaces': (
                    ('transport:trip', {
                        'template': {
                            'point': 'gate',
                            'place': 'station',
                            'trip': 'train trip',
                            'vehicle': 'train'}}),
                ),
                'doc': 'An individual instance of a consist of train cars running a route.'}),

            ('transport:rail:car:type:taxonomy', ('taxonomy', {}), {
                'interfaces': (
                    ('meta:taxonomy', {}),
                ),
                'ex': 'engine.diesel',
                'doc': 'A hierarchical taxonomy of rail car types.'}),

            ('transport:rail:car', ('guid', {}), {
                'template': {'title': 'train car'},
                'interfaces': (
                    ('transport:container', {}),
                ),
                'doc': 'An individual train car.'}),

            ('transport:rail:consist', ('guid', {}), {
                'template': {'title': 'train'},
                'interfaces': (
                    ('transport:vehicle', {}),
                ),
                'doc': 'A group of rail cars and locomotives connected together.'}),

            ('transport:shipping:container', ('guid', {}), {
                'template': {'title': 'shipping container'},
                'interfaces': (
                    ('transport:container', {}),
                ),
                'doc': 'An individual shipping container.'}),

        ),
        'interfaces': (

            ('transport:container', {
                'interfaces': (
                    ('phys:object', {}),
                ),
                'doc': 'Properties common to a container used to transport cargo or people.',
                'props': (

                    ('built', ('time', {}), {
                        'doc': 'The date when the {title} was built.'}),

                    ('manufacturer', ('entity:actor', {}), {
                        'doc': 'The organization which manufactured the {title}.'}),

                    ('manufacturer:name', ('meta:name', {}), {
                        'doc': 'The name of the organization which manufactured the {title}.'}),

                    ('model', ('base:name', {}), {
                        'doc': 'The model of the {title}.'}),

                    ('serial', ('base:id', {}), {
                        'doc': 'The manufacturer assigned serial number of the {title}.'}),

                    ('max:occupants', ('int', {'min': 0}), {
                        'doc': 'The maximum number of occupants the {title} can hold.'}),

                    ('max:cargo:mass', ('mass', {}), {
                        'doc': 'The maximum mass the {title} can carry as cargo.'}),

                    ('max:cargo:volume', ('geo:dist', {}), {
                        'doc': 'The maximum volume the {title} can carry as cargo.'}),

                    # FIXME ownership interface?
                    ('owner', ('entity:actor', {}), {
                        'doc': 'The contact information of the owner of the {title}.'}),
                ),
            }),
            # most containers are vehicles, but some are not...
            ('transport:vehicle', {
                'interfaces': (
                    ('transport:container', {}),
                ),
                'doc': 'Properties common to a vehicle.',
                'props': (
                    ('operator', ('entity:actor', {}), {
                        'doc': 'The contact information of the operator of the {title}.'}),
                ),
            }),

            ('transport:schedule', {
                'doc': 'Properties common to travel schedules.',
                'template': {
                    'place': 'place',       # airport, seaport, starport
                    'point': 'point',       # gate, slip, stargate...
                    'vehicle': 'vehicle',   # aircraft, vessel, space ship...
                    'trip': 'trip'},        # flight, voyage...

                'props': (

                    ('duration', ('duration', {}), {
                        'doc': 'The actual duration.'}),

                    ('departed', ('time', {}), {
                        'doc': 'The actual departure time.'}),

                    ('departed:place', ('geo:place', {}), {
                        'doc': 'The actual departure {place}.'}),

                    ('departed:point', ('transport:point', {}), {
                        'doc': 'The actual departure {point}.'}),

                    ('arrived', ('time', {}), {
                        'doc': 'The actual arrival time.'}),

                    ('arrived:place', ('geo:place', {}), {
                        'doc': 'The actual arrival {place}.'}),

                    ('arrived:point', ('transport:point', {}), {
                        'doc': 'The actual arrival {point}.'}),

                    ('scheduled:duration', ('duration', {}), {
                        'doc': 'The scheduled duration.'}),

                    ('scheduled:departure', ('time', {}), {
                        'doc': 'The scheduled departure time.'}),

                    ('scheduled:departure:place', ('geo:place', {}), {
                        'doc': 'The scheduled departure {place}.'}),

                    ('scheduled:departure:point', ('transport:point', {}), {
                        'doc': 'The scheduled departure {point}.'}),

                    ('scheduled:arrival', ('time', {}), {
                        'doc': 'The scheduled arrival time.'}),

                    ('scheduled:arrival:place', ('geo:place', {}), {
                        'doc': 'The scheduled arrival {place}.'}),

                    ('scheduled:arrival:point', ('transport:point', {}), {
                        'doc': 'The scheduled arrival {point}.'}),
                ),
            }),

            ('transport:trip', {
                # train, flight, drive, launch...
                'doc': 'Properties common to a specific trip taken by a vehicle.',
                'interfaces': (
                    ('transport:schedule', {}),
                ),
                'props': (

                    ('status', ('str', {'enums': 'scheduled,cancelled,in-progress,completed,aborted,failed,unknown'}), {
                        'doc': 'The status of the {trip}.'}),

                    ('occupants', ('int', {'min': 0}), {
                        'doc': 'The number of occupants of the {vehicle} on this {trip}.'}),

                    ('cargo:mass', ('mass', {}), {
                        'doc': 'The cargo mass carried by the {vehicle} on this {trip}.'}),

                    ('cargo:volume', ('geo:dist', {}), {
                        'doc': 'The cargo volume carried by the {vehicle} on this {trip}.'}),

                    ('operator', ('entity:actor', {}), {
                        'doc': 'The contact information of the operator of the {trip}.'}),

                    ('vehicle', ('transport:vehicle', {}), {
                        'doc': 'The {vehicle} which traveled the {trip}.'}),
                ),
            }),
        ),
        'edges': (
        ),
        'forms': (

            ('transport:stop', {}, (

                ('trip', ('transport:trip', {}), {
                    'doc': 'The trip which contains the stop.'}),
            )),

<<<<<<< HEAD
            ('transport:land:drive', {}, ()),
=======
                ('transport:schedule', {
                    'doc': 'Properties common to travel schedules.',
                    'template': {
                        'place': 'place',       # airport, seaport, starport
                        'point': 'point',       # gate, slip, stargate...
                        'vehicle': 'vehicle',   # aircraft, vessel, space ship...
                        'trip': 'trip'},        # flight, voyage...

                    'props': (

                        ('duration', ('duration', {}), {
                            'doc': 'The actual duration.'}),

                        ('departed', ('time', {}), {
                            'doc': 'The actual departure time.'}),

                        ('departed:place', ('geo:place', {}), {
                            'doc': 'The actual departure {place}.'}),

                        ('departed:point', ('transport:point', {}), {
                            'doc': 'The actual departure {point}.'}),

                        ('arrived', ('time', {}), {
                            'doc': 'The actual arrival time.'}),

                        ('arrived:place', ('geo:place', {}), {
                            'doc': 'The actual arrival {place}.'}),

                        ('arrived:point', ('transport:point', {}), {
                            'doc': 'The actual arrival {point}.'}),

                        ('scheduled:duration', ('duration', {}), {
                            'doc': 'The scheduled duration.'}),

                        ('scheduled:departure', ('time', {}), {
                            'doc': 'The scheduled departure time.'}),

                        ('scheduled:departure:place', ('geo:place', {}), {
                            'doc': 'The scheduled departure {place}.'}),

                        ('scheduled:departure:point', ('transport:point', {}), {
                            'doc': 'The scheduled departure {point}.'}),

                        ('scheduled:arrival', ('time', {}), {
                            'doc': 'The scheduled arrival time.'}),

                        ('scheduled:arrival:place', ('geo:place', {}), {
                            'doc': 'The scheduled arrival {place}.'}),

                        ('scheduled:arrival:point', ('transport:point', {}), {
                            'doc': 'The scheduled arrival {point}.'}),
                    ),
                }),

                ('transport:trip', {
                    # train, flight, drive, launch...
                    'doc': 'Properties common to a specific trip taken by a vehicle.',
                    'interfaces': ('transport:schedule',),

                    'props': (

                        ('status', ('str', {'enums': 'scheduled,cancelled,in-progress,completed,aborted,failed,unknown'}), {
                            'doc': 'The status of the {trip}.'}),

                        ('occupants', ('int', {'min': 0}), {
                            'doc': 'The number of occupants of the {vehicle} on this {trip}.'}),

                        ('cargo:mass', ('mass', {}), {
                            'doc': 'The cargo mass carried by the {vehicle} on this {trip}.'}),

                        ('cargo:volume', ('geo:dist', {}), {
                            'doc': 'The cargo volume carried by the {vehicle} on this {trip}.'}),

                        ('operator', ('ps:contact', {}), {
                            'doc': 'The contact information of the operator of the {trip}.'}),

                        ('vehicle', ('transport:vehicle', {}), {
                            'doc': 'The {vehicle} which traveled the {trip}.'}),
                    ),
                }),
            ),
            'edges': (
            ),
            'forms': (

                ('transport:stop', {}, (

                    ('trip', ('transport:trip', {}), {
                        'doc': 'The trip which contains the stop.'}),
                )),

                ('transport:land:drive', {}, ()),

                ('transport:land:license', {}, (
                    ('id', ('str', {'strip': True}), {
                        'doc': 'The license ID.'}),
                    # TODO type ( drivers license, commercial trucking, etc? )
                    ('contact', ('ps:contact', {}), {
                        'doc': 'The contact info of the licensee.'}),
                    ('issued', ('time', {}), {
                        'doc': 'The time the license was issued.'}),
                    ('expires', ('time', {}), {
                        'doc': 'The time the license expires.'}),
                    ('issuer', ('ou:org', {}), {
                        'doc': 'The org which issued the license.'}),
                    ('issuer:name', ('ou:name', {}), {
                        'doc': 'The name of the org which issued the license.'}),
                )),
                ('transport:land:registration', {}, (
                    ('id', ('str', {'strip': True}), {
                        'doc': 'The vehicle registration ID or license plate.'}),
                    ('contact', ('ps:contact', {}), {
                        'doc': 'The contact info of the registrant.'}),
                    ('license', ('transport:land:license', {}), {
                        'doc': 'The license used to register the vehicle.'}),
                    ('issued', ('time', {}), {
                        'doc': 'The time the vehicle registration was issued.'}),
                    ('expires', ('time', {}), {
                        'doc': 'The time the vehicle registration expires.'}),
                    ('vehicle', ('transport:land:vehicle', {}), {
                        'doc': 'The vehicle being registered.'}),
                    ('issuer', ('ou:org', {}), {
                        'doc': 'The org which issued the registration.'}),
                    ('issuer:name', ('ou:name', {}), {
                        'doc': 'The name of the org which issued the registration.'}),
                )),

                ('transport:land:vehicle:type:taxonomy', {}, ()),

                ('transport:land:vehicle', {}, (

                    ('type', ('transport:land:vehicle:type:taxonomy', {}), {
                        'doc': 'The type of land vehicle.'}),

                    ('desc', ('str', {}), {
                        'doc': 'A description of the vehicle.'}),

                    ('serial', ('str', {'strip': True}), {
                        'doc': 'The serial number or VIN of the vehicle.'}),

                    ('make', ('ou:name', {}), {
                        'deprecated': True,
                        'doc': 'Deprecated. Please use :manufacturer:name.'}),

                    ('registration', ('transport:land:registration', {}), {
                        'doc': 'The current vehicle registration information.'}),
                )),
                ('transport:air:craft', {}, (

                    ('tailnum', ('transport:air:tailnum', {}), {
                        'doc': 'The aircraft tail number.'}),

                    # TODO 3.x modify type to being a taxonomy.
                    ('type', ('str', {'lower': True, 'strip': True}), {
                        'doc': 'The type of aircraft.'}),

                    ('make', ('str', {'lower': True, 'strip': True}), {
                        'deprecated': True,
                        'doc': 'Deprecated. Please use :manufacturer:name.'}),
                )),
                ('transport:air:port', {}, (
                    ('name', ('str', {'lower': True, 'onespace': True}), {
                        'doc': 'The name of the airport.'}),
                    ('place', ('geo:place', {}), {
                        'doc': 'The place where the IATA airport code is assigned.'}),
                )),
                ('transport:air:tailnum', {}, (
                    ('loc', ('loc', {}), {
                        'doc': 'The geopolitical location that the tailnumber is allocated to.'}),
                    ('type', ('str', {'lower': True, 'strip': True}), {
                        'doc': 'A type which may be specific to the country prefix.'}),
                )),
                ('transport:air:flightnum', {}, (
                    ('carrier', ('ou:org', {}), {
                        'doc': 'The org which operates the given flight number.'}),
                    ('to:port', ('transport:air:port', {}), {
                        'doc': 'The most recently registered destination for the flight number.'}),
                    ('from:port', ('transport:air:port', {}), {
                        'doc': 'The most recently registered origin for the flight number.'}),
                    ('stops', ('array', {'type': 'transport:air:port'}), {
                        'doc': 'An ordered list of aiport codes for the flight segments.'}),
                )),
                ('transport:air:flight', {}, (

                    ('num', ('transport:air:flightnum', {}), {
                        'doc': 'The flight number of this flight.'}),

                    ('tailnum', ('transport:air:tailnum', {}), {
                        'doc': 'The tail/registration number at the time the aircraft flew this flight.'}),

                    ('cancelled', ('bool', {}), {
                        'deprecated': True,
                        'doc': 'Deprecated. Please use :status.'}),

                    ('carrier', ('ou:org', {}), {
                        'deprecated': True,
                        'doc': 'Deprecated. Please use :operator.'}),

                    ('craft', ('transport:air:craft', {}), {
                        'deprecated': True,
                        'doc': 'Deprecated. Please use :vehicle.'}),

                    ('to:port', ('transport:air:port', {}), {
                        'deprecated': True,
                        'doc': 'Deprecated. Please use :arrival:place.'}),

                    ('from:port', ('transport:air:port', {}), {
                        'deprecated': True,
                        'doc': 'Deprecated. Please use :departure:place.'}),

                    ('stops', ('array', {'type': 'transport:air:port'}), {
                        'deprecated': True,
                        'doc': 'Deprecated. Please use transport:stop.'}),

                )),
                ('transport:air:telem', {}, (
                    ('flight', ('transport:air:flight', {}), {
                        'doc': 'The flight being measured.'}),
                    ('latlong', ('geo:latlong', {}), {
                        'doc': 'The lat/lon of the aircraft at the time.'}),
                    ('loc', ('loc', {}), {
                        'doc': 'The location of the aircraft at the time.'}),
                    ('place', ('geo:place', {}), {
                        'doc': 'The place that the lat/lon geocodes to.'}),
                    ('accuracy', ('geo:dist', {}), {
                        'doc': 'The horizontal accuracy of the latlong sample.'}),
                    ('course', ('transport:direction', {}), {
                        'doc': 'The direction, in degrees from true North, that the aircraft is traveling.'}),
                    ('heading', ('transport:direction', {}), {
                        'doc': 'The direction, in degrees from true North, that the nose of the aircraft is pointed.'}),
                    ('speed', ('velocity', {}), {
                        'doc': 'The ground speed of the aircraft at the time.'}),
                    ('airspeed', ('velocity', {}), {
                        'doc': 'The air speed of the aircraft at the time.'}),
                    ('verticalspeed', ('velocity', {'relative': True}), {
                        'doc': 'The relative vertical speed of the aircraft at the time.'}),
                    ('altitude', ('geo:altitude', {}), {
                        'doc': 'The altitude of the aircraft at the time.'}),
                    ('altitude:accuracy', ('geo:dist', {}), {
                        'doc': 'The vertical accuracy of the altitude measurement.'}),
                    ('time', ('time', {}), {
                        'doc': 'The time the telemetry sample was taken.'})
                )),
                ('transport:air:occupant', {}, (
                    ('type', ('str', {'lower': True}), {
                        'deprecated': True,
                        'doc': 'Deprecated. Please use transport:occupant.'}),
                    ('flight', ('transport:air:flight', {}), {
                        'deprecated': True,
                        'doc': 'Deprecated. Please use transport:occupant.'}),
                    ('seat', ('str', {'lower': True}), {
                        'deprecated': True,
                        'doc': 'Deprecated. Please use transport:occupant.'}),
                    ('contact', ('ps:contact', {}), {
                        'deprecated': True,
                        'doc': 'Deprecated. Please use transport:occupant.'}),
                )),
                # TODO ais numbers
                ('transport:sea:vessel:type:taxonomy', {}, ()),
                ('transport:sea:vessel', {}, (

                    ('imo', ('transport:sea:imo', {}), {
                        'doc': 'The International Maritime Organization number for the vessel.'}),

                    ('type', ('transport:sea:vessel:type:taxonomy', {}), {
                        'doc': 'The type of vessel.'}),

                    ('name', ('entity:name', {}), {
                        'doc': 'The name of the vessel.'}),

                    # NOTE: 3.0 convert to meta:id
                    ('callsign', ('str', {'strip': True}), {
                        'doc': 'The callsign of the vessel.'}),

                    ('length', ('geo:dist', {}), {
                        'deprecated': True,
                        'doc': 'Deprecated. Please use :phys:length.'}),

                    ('beam', ('geo:dist', {}), {
                        'doc': 'The official overall vessel beam.'}),

                    ('flag', ('iso:3166:cc', {}), {
                        'doc': 'The country the vessel is flagged to.'}),

                    ('mmsi', ('transport:sea:mmsi', {}), {
                        'doc': 'The Maritime Mobile Service Identifier assigned to the vessel.'}),

                    ('make', ('str', {'lower': True, 'strip': True}), {
                        'deprecated': True,
                        'doc': 'Deprecated. Please use :manufacturer:name.'}),

                    ('operator', ('ps:contact', {}), {
                        'doc': 'The contact information of the operator.'}),
                    # TODO tonnage / gross tonnage?
                )),
                ('transport:sea:telem', {}, (
                    ('vessel', ('transport:sea:vessel', {}), {
                        'doc': 'The vessel being measured.'}),
                    ('time', ('time', {}), {
                        'doc': 'The time the telemetry was sampled.'}),
                    ('latlong', ('geo:latlong', {}), {
                        'doc': 'The lat/lon of the vessel at the time.'}),
                    ('loc', ('loc', {}), {
                        'doc': 'The location of the vessel at the time.'}),
                    ('place', ('geo:place', {}), {
                        'doc': 'The place that the lat/lon geocodes to.'}),
                    ('accuracy', ('geo:dist', {}), {
                        'doc': 'The horizontal accuracy of the latlong sample.'}),
                    ('course', ('transport:direction', {}), {
                        'doc': 'The direction, in degrees from true North, that the vessel is traveling.'}),
                    ('heading', ('transport:direction', {}), {
                        'doc': 'The direction, in degrees from true North, that the bow of the vessel is pointed.'}),
                    ('speed', ('velocity', {}), {
                        'doc': 'The speed of the vessel at the time.'}),
                    ('draft', ('geo:dist', {}), {
                        'doc': 'The keel depth at the time.'}),
                    ('airdraft', ('geo:dist', {}), {
                        'doc': 'The maximum height of the ship from the waterline.'}),
                    ('destination', ('geo:place', {}), {
                        'doc': 'The fully resolved destination that the vessel has declared.'}),
                    ('destination:name', ('geo:name', {}), {
                        'doc': 'The name of the destination that the vessel has declared.'}),
                    ('destination:eta', ('time', {}), {
                        'doc': 'The estimated time of arrival that the vessel has declared.'}),
                )),

                ('transport:rail:consist', {}, (

                    ('cars', ('array', {'type': 'transport:rail:car', 'uniq': True}), {
                        'doc': 'The rail cars, including locomotives, which compose the consist.'}),
                )),

                ('transport:rail:train', {}, (

                    ('id', ('str', {'strip': True}), {
                        'doc': 'The ID assigned to the train.'}),
                )),

                ('transport:rail:car:type:taxonomy', {}, ()),
                ('transport:rail:car', {}, (
                    ('type', ('transport:rail:car:type:taxonomy', {}), {
                        'doc': 'The type of rail car.'}),
                )),

                ('transport:occupant:role:taxonomy', {}, ()),
                ('transport:occupant', {}, (

                    ('role', ('transport:occupant:role:taxonomy', {}), {
                        'doc': 'The role of the occupant such as captain, crew, passenger.'}),

                    ('contact', ('ps:contact', {}), {
                        'doc': 'Contact information of the occupant.'}),

                    ('trip', ('transport:trip', {}), {
                        'doc': 'The trip, such as a flight or train ride, being taken by the occupant.'}),
>>>>>>> e14fa8cf

            ('transport:land:license', {}, (

                ('id', ('meta:id', {}), {
                    'doc': 'The license ID.'}),

                # TODO type ( drivers license, commercial trucking, etc? )
                ('contact', ('entity:actor', {}), {
                    'doc': 'The contact info of the licensee.'}),

                ('issued', ('time', {}), {
                    'doc': 'The time the license was issued.'}),

                ('expires', ('time', {}), {
                    'doc': 'The time the license expires.'}),

                ('issuer', ('ou:org', {}), {
                    'doc': 'The org which issued the license.'}),

                ('issuer:name', ('meta:name', {}), {
                    'doc': 'The name of the org which issued the license.'}),
            )),
            ('transport:land:registration', {}, (

                ('id', ('meta:id', {}), {
                    'doc': 'The vehicle registration ID or license plate.'}),

                ('contact', ('entity:actor', {}), {
                    'doc': 'The contact info of the registrant.'}),

                ('license', ('transport:land:license', {}), {
                    'doc': 'The license used to register the vehicle.'}),

                ('issued', ('time', {}), {
                    'doc': 'The time the vehicle registration was issued.'}),

                ('expires', ('time', {}), {
                    'doc': 'The time the vehicle registration expires.'}),

                ('vehicle', ('transport:land:vehicle', {}), {
                    'doc': 'The vehicle being registered.'}),

                ('issuer', ('ou:org', {}), {
                    'doc': 'The org which issued the registration.'}),

                ('issuer:name', ('meta:name', {}), {
                    'doc': 'The name of the org which issued the registration.'}),
            )),

            ('transport:land:vehicle:type:taxonomy', {}, ()),

            ('transport:land:vehicle', {}, (

                ('type', ('transport:land:vehicle:type:taxonomy', {}), {
                    'doc': 'The type of land vehicle.'}),

                ('desc', ('str', {}), {
                    'doc': 'A description of the vehicle.'}),

                ('serial', ('str', {'strip': True}), {
                    'doc': 'The serial number or VIN of the vehicle.'}),

                ('registration', ('transport:land:registration', {}), {
                    'doc': 'The current vehicle registration information.'}),
            )),
            ('transport:air:craft:type:taxonomy', {}, ()),
            ('transport:air:craft', {}, (

                ('tailnum', ('transport:air:tailnum', {}), {
                    'doc': 'The aircraft tail number.'}),

                ('type', ('transport:air:craft:type:taxonomy', {}), {
                    'doc': 'The type of aircraft.'}),
            )),
            ('transport:air:port', {}, (

                ('name', ('meta:name', {}), {
                    'doc': 'The name of the airport.'}),

                ('place', ('geo:place', {}), {
                    'doc': 'The place where the IATA airport code is assigned.'}),
            )),
            ('transport:air:tailnum:type:taxonomy', {}, ()),
            ('transport:air:tailnum', {}, (

                ('loc', ('loc', {}), {
                    'doc': 'The geopolitical location that the tailnumber is allocated to.'}),

                ('type', ('transport:air:tailnum:type:taxonomy', {}), {
                    'doc': 'A type which may be specific to the country prefix.'}),
            )),
            ('transport:air:flightnum', {}, (

                ('carrier', ('ou:org', {}), {
                    'doc': 'The org which operates the given flight number.'}),

                ('to:port', ('transport:air:port', {}), {
                    'doc': 'The most recently registered destination for the flight number.'}),

                ('from:port', ('transport:air:port', {}), {
                    'doc': 'The most recently registered origin for the flight number.'}),

                ('stops', ('array', {'type': 'transport:air:port', 'uniq': False, 'sorted': False}), {
                    'doc': 'An ordered list of aiport codes for the flight segments.'}),
            )),
            ('transport:air:flight', {}, (

                ('num', ('transport:air:flightnum', {}), {
                    'doc': 'The flight number of this flight.'}),

                ('tailnum', ('transport:air:tailnum', {}), {
                    'doc': 'The tail/registration number at the time the aircraft flew this flight.'}),
            )),
            ('transport:air:telem', {}, (

                ('flight', ('transport:air:flight', {}), {
                    'doc': 'The flight being measured.'}),

                ('course', ('transport:direction', {}), {
                    'doc': 'The direction, in degrees from true North, that the aircraft is traveling.'}),

                ('heading', ('transport:direction', {}), {
                    'doc': 'The direction, in degrees from true North, that the nose of the aircraft is pointed.'}),

                ('speed', ('velocity', {}), {
                    'doc': 'The ground speed of the aircraft at the time.'}),

                ('airspeed', ('velocity', {}), {
                    'doc': 'The air speed of the aircraft at the time.'}),

                ('verticalspeed', ('velocity', {'relative': True}), {
                    'doc': 'The relative vertical speed of the aircraft at the time.'}),

                ('time', ('time', {}), {
                    'doc': 'The time the telemetry sample was taken.'})
            )),
            # TODO ais numbers
            ('transport:sea:vessel:type:taxonomy', {}, ()),
            ('transport:sea:vessel', {}, (

                ('imo', ('transport:sea:imo', {}), {
                    'doc': 'The International Maritime Organization number for the vessel.'}),

                ('type', ('transport:sea:vessel:type:taxonomy', {}), {
                    'doc': 'The type of vessel.'}),

                ('name', ('meta:name', {}), {
                    'doc': 'The name of the vessel.'}),

                ('flag', ('iso:3166:alpha2', {}), {
                    'doc': 'The country the vessel is flagged to.'}),

                ('mmsi', ('transport:sea:mmsi', {}), {
                    'doc': 'The Maritime Mobile Service Identifier assigned to the vessel.'}),

                ('operator', ('entity:actor', {}), {
                    'doc': 'The contact information of the operator.'}),
                # TODO tonnage / gross tonnage?
            )),

            ('transport:sea:telem', {}, (

                ('vessel', ('transport:sea:vessel', {}), {
                    'doc': 'The vessel being measured.'}),

                ('time', ('time', {}), {
                    'doc': 'The time the telemetry was sampled.'}),

                ('course', ('transport:direction', {}), {
                    'doc': 'The direction, in degrees from true North, that the vessel is traveling.'}),

                ('heading', ('transport:direction', {}), {
                    'doc': 'The direction, in degrees from true North, that the bow of the vessel is pointed.'}),

                ('speed', ('velocity', {}), {
                    'doc': 'The speed of the vessel at the time.'}),

                ('draft', ('geo:dist', {}), {
                    'doc': 'The keel depth at the time.'}),

                ('airdraft', ('geo:dist', {}), {
                    'doc': 'The maximum height of the ship from the waterline.'}),

                ('destination', ('geo:place', {}), {
                    'doc': 'The fully resolved destination that the vessel has declared.'}),

                ('destination:name', ('meta:name', {}), {
                    'doc': 'The name of the destination that the vessel has declared.'}),

                ('destination:eta', ('time', {}), {
                    'doc': 'The estimated time of arrival that the vessel has declared.'}),
            )),

            ('transport:rail:consist', {}, (

                ('cars', ('array', {'type': 'transport:rail:car', 'sorted': False}), {
                    'doc': 'The rail cars, including locomotives, which compose the consist.'}),
            )),

            ('transport:rail:train', {}, (

                ('id', ('meta:id', {}), {
                    'doc': 'The ID assigned to the train.'}),
            )),

            ('transport:rail:car:type:taxonomy', {}, ()),
            ('transport:rail:car', {}, (
                ('type', ('transport:rail:car:type:taxonomy', {}), {
                    'doc': 'The type of rail car.'}),
            )),

            ('transport:occupant:role:taxonomy', {}, ()),
            ('transport:occupant', {}, (

                ('role', ('transport:occupant:role:taxonomy', {}), {
                    'doc': 'The role of the occupant such as captain, crew, passenger.'}),

                ('contact', ('entity:individual', {}), {
                    'doc': 'Contact information of the occupant.'}),

                ('trip', ('transport:trip', {}), {
                    'doc': 'The trip, such as a flight or train ride, being taken by the occupant.'}),

                ('vehicle', ('transport:vehicle', {}), {
                    'doc': 'The vehicle that transported the occupant.'}),

                ('seat', ('str', {'strip': True}), {
                    'doc': 'The seat which the occupant sat in. Likely in a vehicle specific format.'}),

                ('period', ('ival', {}), {
                    'prevnames': ('boarded', 'disembarked'),
                    'doc': 'The period when the occupant was aboard the vehicle.'}),

                ('boarded:place', ('geo:place', {}), {
                    'doc': 'The place where the occupant boarded the vehicle.'}),

                ('boarded:point', ('transport:point', {}), {
                    'doc': 'The boarding point such as an airport gate or train platform.'}),

                ('disembarked:place', ('geo:place', {}), {
                    'doc': 'The place where the occupant disembarked the vehicle.'}),

                ('disembarked:point', ('transport:point', {}), {
                    'doc': 'The disembarkation point such as an airport gate or train platform.'}),
            )),

            ('transport:cargo', {}, (

                ('object', ('phys:object', {}), {
                    'doc': 'The physical object being transported.'}),

                ('trip', ('transport:trip', {}), {
                    'doc': 'The trip being taken by the cargo.'}),

                ('vehicle', ('transport:vehicle', {}), {
                    'doc': 'The vehicle used to transport the cargo.'}),

                ('container', ('transport:container', {}), {
                    'doc': 'The container in which the cargo was shipped.'}),

                ('period', ('ival', {}), {
                    'prevnames': ('loaded', 'unloaded'),
                    'doc': 'The period when the cargo was loaded in the vehicle.'}),

                ('loaded:place', ('geo:place', {}), {
                    'doc': 'The place where the cargo was loaded.'}),

                ('loaded:point', ('transport:point', {}), {
                    'doc': 'The point where the cargo was loaded such as an airport gate or train platform.'}),

                ('unloaded:place', ('geo:place', {}), {
                    'doc': 'The place where the cargo was unloaded.'}),

                ('unloaded:point', ('transport:point', {}), {
                    'doc': 'The point where the cargo was unloaded such as an airport gate or train platform.'}),
            )),

            ('transport:shipping:container', {}, ()),
        ),
    }),
)<|MERGE_RESOLUTION|>--- conflicted
+++ resolved
@@ -321,365 +321,7 @@
                     'doc': 'The trip which contains the stop.'}),
             )),
 
-<<<<<<< HEAD
             ('transport:land:drive', {}, ()),
-=======
-                ('transport:schedule', {
-                    'doc': 'Properties common to travel schedules.',
-                    'template': {
-                        'place': 'place',       # airport, seaport, starport
-                        'point': 'point',       # gate, slip, stargate...
-                        'vehicle': 'vehicle',   # aircraft, vessel, space ship...
-                        'trip': 'trip'},        # flight, voyage...
-
-                    'props': (
-
-                        ('duration', ('duration', {}), {
-                            'doc': 'The actual duration.'}),
-
-                        ('departed', ('time', {}), {
-                            'doc': 'The actual departure time.'}),
-
-                        ('departed:place', ('geo:place', {}), {
-                            'doc': 'The actual departure {place}.'}),
-
-                        ('departed:point', ('transport:point', {}), {
-                            'doc': 'The actual departure {point}.'}),
-
-                        ('arrived', ('time', {}), {
-                            'doc': 'The actual arrival time.'}),
-
-                        ('arrived:place', ('geo:place', {}), {
-                            'doc': 'The actual arrival {place}.'}),
-
-                        ('arrived:point', ('transport:point', {}), {
-                            'doc': 'The actual arrival {point}.'}),
-
-                        ('scheduled:duration', ('duration', {}), {
-                            'doc': 'The scheduled duration.'}),
-
-                        ('scheduled:departure', ('time', {}), {
-                            'doc': 'The scheduled departure time.'}),
-
-                        ('scheduled:departure:place', ('geo:place', {}), {
-                            'doc': 'The scheduled departure {place}.'}),
-
-                        ('scheduled:departure:point', ('transport:point', {}), {
-                            'doc': 'The scheduled departure {point}.'}),
-
-                        ('scheduled:arrival', ('time', {}), {
-                            'doc': 'The scheduled arrival time.'}),
-
-                        ('scheduled:arrival:place', ('geo:place', {}), {
-                            'doc': 'The scheduled arrival {place}.'}),
-
-                        ('scheduled:arrival:point', ('transport:point', {}), {
-                            'doc': 'The scheduled arrival {point}.'}),
-                    ),
-                }),
-
-                ('transport:trip', {
-                    # train, flight, drive, launch...
-                    'doc': 'Properties common to a specific trip taken by a vehicle.',
-                    'interfaces': ('transport:schedule',),
-
-                    'props': (
-
-                        ('status', ('str', {'enums': 'scheduled,cancelled,in-progress,completed,aborted,failed,unknown'}), {
-                            'doc': 'The status of the {trip}.'}),
-
-                        ('occupants', ('int', {'min': 0}), {
-                            'doc': 'The number of occupants of the {vehicle} on this {trip}.'}),
-
-                        ('cargo:mass', ('mass', {}), {
-                            'doc': 'The cargo mass carried by the {vehicle} on this {trip}.'}),
-
-                        ('cargo:volume', ('geo:dist', {}), {
-                            'doc': 'The cargo volume carried by the {vehicle} on this {trip}.'}),
-
-                        ('operator', ('ps:contact', {}), {
-                            'doc': 'The contact information of the operator of the {trip}.'}),
-
-                        ('vehicle', ('transport:vehicle', {}), {
-                            'doc': 'The {vehicle} which traveled the {trip}.'}),
-                    ),
-                }),
-            ),
-            'edges': (
-            ),
-            'forms': (
-
-                ('transport:stop', {}, (
-
-                    ('trip', ('transport:trip', {}), {
-                        'doc': 'The trip which contains the stop.'}),
-                )),
-
-                ('transport:land:drive', {}, ()),
-
-                ('transport:land:license', {}, (
-                    ('id', ('str', {'strip': True}), {
-                        'doc': 'The license ID.'}),
-                    # TODO type ( drivers license, commercial trucking, etc? )
-                    ('contact', ('ps:contact', {}), {
-                        'doc': 'The contact info of the licensee.'}),
-                    ('issued', ('time', {}), {
-                        'doc': 'The time the license was issued.'}),
-                    ('expires', ('time', {}), {
-                        'doc': 'The time the license expires.'}),
-                    ('issuer', ('ou:org', {}), {
-                        'doc': 'The org which issued the license.'}),
-                    ('issuer:name', ('ou:name', {}), {
-                        'doc': 'The name of the org which issued the license.'}),
-                )),
-                ('transport:land:registration', {}, (
-                    ('id', ('str', {'strip': True}), {
-                        'doc': 'The vehicle registration ID or license plate.'}),
-                    ('contact', ('ps:contact', {}), {
-                        'doc': 'The contact info of the registrant.'}),
-                    ('license', ('transport:land:license', {}), {
-                        'doc': 'The license used to register the vehicle.'}),
-                    ('issued', ('time', {}), {
-                        'doc': 'The time the vehicle registration was issued.'}),
-                    ('expires', ('time', {}), {
-                        'doc': 'The time the vehicle registration expires.'}),
-                    ('vehicle', ('transport:land:vehicle', {}), {
-                        'doc': 'The vehicle being registered.'}),
-                    ('issuer', ('ou:org', {}), {
-                        'doc': 'The org which issued the registration.'}),
-                    ('issuer:name', ('ou:name', {}), {
-                        'doc': 'The name of the org which issued the registration.'}),
-                )),
-
-                ('transport:land:vehicle:type:taxonomy', {}, ()),
-
-                ('transport:land:vehicle', {}, (
-
-                    ('type', ('transport:land:vehicle:type:taxonomy', {}), {
-                        'doc': 'The type of land vehicle.'}),
-
-                    ('desc', ('str', {}), {
-                        'doc': 'A description of the vehicle.'}),
-
-                    ('serial', ('str', {'strip': True}), {
-                        'doc': 'The serial number or VIN of the vehicle.'}),
-
-                    ('make', ('ou:name', {}), {
-                        'deprecated': True,
-                        'doc': 'Deprecated. Please use :manufacturer:name.'}),
-
-                    ('registration', ('transport:land:registration', {}), {
-                        'doc': 'The current vehicle registration information.'}),
-                )),
-                ('transport:air:craft', {}, (
-
-                    ('tailnum', ('transport:air:tailnum', {}), {
-                        'doc': 'The aircraft tail number.'}),
-
-                    # TODO 3.x modify type to being a taxonomy.
-                    ('type', ('str', {'lower': True, 'strip': True}), {
-                        'doc': 'The type of aircraft.'}),
-
-                    ('make', ('str', {'lower': True, 'strip': True}), {
-                        'deprecated': True,
-                        'doc': 'Deprecated. Please use :manufacturer:name.'}),
-                )),
-                ('transport:air:port', {}, (
-                    ('name', ('str', {'lower': True, 'onespace': True}), {
-                        'doc': 'The name of the airport.'}),
-                    ('place', ('geo:place', {}), {
-                        'doc': 'The place where the IATA airport code is assigned.'}),
-                )),
-                ('transport:air:tailnum', {}, (
-                    ('loc', ('loc', {}), {
-                        'doc': 'The geopolitical location that the tailnumber is allocated to.'}),
-                    ('type', ('str', {'lower': True, 'strip': True}), {
-                        'doc': 'A type which may be specific to the country prefix.'}),
-                )),
-                ('transport:air:flightnum', {}, (
-                    ('carrier', ('ou:org', {}), {
-                        'doc': 'The org which operates the given flight number.'}),
-                    ('to:port', ('transport:air:port', {}), {
-                        'doc': 'The most recently registered destination for the flight number.'}),
-                    ('from:port', ('transport:air:port', {}), {
-                        'doc': 'The most recently registered origin for the flight number.'}),
-                    ('stops', ('array', {'type': 'transport:air:port'}), {
-                        'doc': 'An ordered list of aiport codes for the flight segments.'}),
-                )),
-                ('transport:air:flight', {}, (
-
-                    ('num', ('transport:air:flightnum', {}), {
-                        'doc': 'The flight number of this flight.'}),
-
-                    ('tailnum', ('transport:air:tailnum', {}), {
-                        'doc': 'The tail/registration number at the time the aircraft flew this flight.'}),
-
-                    ('cancelled', ('bool', {}), {
-                        'deprecated': True,
-                        'doc': 'Deprecated. Please use :status.'}),
-
-                    ('carrier', ('ou:org', {}), {
-                        'deprecated': True,
-                        'doc': 'Deprecated. Please use :operator.'}),
-
-                    ('craft', ('transport:air:craft', {}), {
-                        'deprecated': True,
-                        'doc': 'Deprecated. Please use :vehicle.'}),
-
-                    ('to:port', ('transport:air:port', {}), {
-                        'deprecated': True,
-                        'doc': 'Deprecated. Please use :arrival:place.'}),
-
-                    ('from:port', ('transport:air:port', {}), {
-                        'deprecated': True,
-                        'doc': 'Deprecated. Please use :departure:place.'}),
-
-                    ('stops', ('array', {'type': 'transport:air:port'}), {
-                        'deprecated': True,
-                        'doc': 'Deprecated. Please use transport:stop.'}),
-
-                )),
-                ('transport:air:telem', {}, (
-                    ('flight', ('transport:air:flight', {}), {
-                        'doc': 'The flight being measured.'}),
-                    ('latlong', ('geo:latlong', {}), {
-                        'doc': 'The lat/lon of the aircraft at the time.'}),
-                    ('loc', ('loc', {}), {
-                        'doc': 'The location of the aircraft at the time.'}),
-                    ('place', ('geo:place', {}), {
-                        'doc': 'The place that the lat/lon geocodes to.'}),
-                    ('accuracy', ('geo:dist', {}), {
-                        'doc': 'The horizontal accuracy of the latlong sample.'}),
-                    ('course', ('transport:direction', {}), {
-                        'doc': 'The direction, in degrees from true North, that the aircraft is traveling.'}),
-                    ('heading', ('transport:direction', {}), {
-                        'doc': 'The direction, in degrees from true North, that the nose of the aircraft is pointed.'}),
-                    ('speed', ('velocity', {}), {
-                        'doc': 'The ground speed of the aircraft at the time.'}),
-                    ('airspeed', ('velocity', {}), {
-                        'doc': 'The air speed of the aircraft at the time.'}),
-                    ('verticalspeed', ('velocity', {'relative': True}), {
-                        'doc': 'The relative vertical speed of the aircraft at the time.'}),
-                    ('altitude', ('geo:altitude', {}), {
-                        'doc': 'The altitude of the aircraft at the time.'}),
-                    ('altitude:accuracy', ('geo:dist', {}), {
-                        'doc': 'The vertical accuracy of the altitude measurement.'}),
-                    ('time', ('time', {}), {
-                        'doc': 'The time the telemetry sample was taken.'})
-                )),
-                ('transport:air:occupant', {}, (
-                    ('type', ('str', {'lower': True}), {
-                        'deprecated': True,
-                        'doc': 'Deprecated. Please use transport:occupant.'}),
-                    ('flight', ('transport:air:flight', {}), {
-                        'deprecated': True,
-                        'doc': 'Deprecated. Please use transport:occupant.'}),
-                    ('seat', ('str', {'lower': True}), {
-                        'deprecated': True,
-                        'doc': 'Deprecated. Please use transport:occupant.'}),
-                    ('contact', ('ps:contact', {}), {
-                        'deprecated': True,
-                        'doc': 'Deprecated. Please use transport:occupant.'}),
-                )),
-                # TODO ais numbers
-                ('transport:sea:vessel:type:taxonomy', {}, ()),
-                ('transport:sea:vessel', {}, (
-
-                    ('imo', ('transport:sea:imo', {}), {
-                        'doc': 'The International Maritime Organization number for the vessel.'}),
-
-                    ('type', ('transport:sea:vessel:type:taxonomy', {}), {
-                        'doc': 'The type of vessel.'}),
-
-                    ('name', ('entity:name', {}), {
-                        'doc': 'The name of the vessel.'}),
-
-                    # NOTE: 3.0 convert to meta:id
-                    ('callsign', ('str', {'strip': True}), {
-                        'doc': 'The callsign of the vessel.'}),
-
-                    ('length', ('geo:dist', {}), {
-                        'deprecated': True,
-                        'doc': 'Deprecated. Please use :phys:length.'}),
-
-                    ('beam', ('geo:dist', {}), {
-                        'doc': 'The official overall vessel beam.'}),
-
-                    ('flag', ('iso:3166:cc', {}), {
-                        'doc': 'The country the vessel is flagged to.'}),
-
-                    ('mmsi', ('transport:sea:mmsi', {}), {
-                        'doc': 'The Maritime Mobile Service Identifier assigned to the vessel.'}),
-
-                    ('make', ('str', {'lower': True, 'strip': True}), {
-                        'deprecated': True,
-                        'doc': 'Deprecated. Please use :manufacturer:name.'}),
-
-                    ('operator', ('ps:contact', {}), {
-                        'doc': 'The contact information of the operator.'}),
-                    # TODO tonnage / gross tonnage?
-                )),
-                ('transport:sea:telem', {}, (
-                    ('vessel', ('transport:sea:vessel', {}), {
-                        'doc': 'The vessel being measured.'}),
-                    ('time', ('time', {}), {
-                        'doc': 'The time the telemetry was sampled.'}),
-                    ('latlong', ('geo:latlong', {}), {
-                        'doc': 'The lat/lon of the vessel at the time.'}),
-                    ('loc', ('loc', {}), {
-                        'doc': 'The location of the vessel at the time.'}),
-                    ('place', ('geo:place', {}), {
-                        'doc': 'The place that the lat/lon geocodes to.'}),
-                    ('accuracy', ('geo:dist', {}), {
-                        'doc': 'The horizontal accuracy of the latlong sample.'}),
-                    ('course', ('transport:direction', {}), {
-                        'doc': 'The direction, in degrees from true North, that the vessel is traveling.'}),
-                    ('heading', ('transport:direction', {}), {
-                        'doc': 'The direction, in degrees from true North, that the bow of the vessel is pointed.'}),
-                    ('speed', ('velocity', {}), {
-                        'doc': 'The speed of the vessel at the time.'}),
-                    ('draft', ('geo:dist', {}), {
-                        'doc': 'The keel depth at the time.'}),
-                    ('airdraft', ('geo:dist', {}), {
-                        'doc': 'The maximum height of the ship from the waterline.'}),
-                    ('destination', ('geo:place', {}), {
-                        'doc': 'The fully resolved destination that the vessel has declared.'}),
-                    ('destination:name', ('geo:name', {}), {
-                        'doc': 'The name of the destination that the vessel has declared.'}),
-                    ('destination:eta', ('time', {}), {
-                        'doc': 'The estimated time of arrival that the vessel has declared.'}),
-                )),
-
-                ('transport:rail:consist', {}, (
-
-                    ('cars', ('array', {'type': 'transport:rail:car', 'uniq': True}), {
-                        'doc': 'The rail cars, including locomotives, which compose the consist.'}),
-                )),
-
-                ('transport:rail:train', {}, (
-
-                    ('id', ('str', {'strip': True}), {
-                        'doc': 'The ID assigned to the train.'}),
-                )),
-
-                ('transport:rail:car:type:taxonomy', {}, ()),
-                ('transport:rail:car', {}, (
-                    ('type', ('transport:rail:car:type:taxonomy', {}), {
-                        'doc': 'The type of rail car.'}),
-                )),
-
-                ('transport:occupant:role:taxonomy', {}, ()),
-                ('transport:occupant', {}, (
-
-                    ('role', ('transport:occupant:role:taxonomy', {}), {
-                        'doc': 'The role of the occupant such as captain, crew, passenger.'}),
-
-                    ('contact', ('ps:contact', {}), {
-                        'doc': 'Contact information of the occupant.'}),
-
-                    ('trip', ('transport:trip', {}), {
-                        'doc': 'The trip, such as a flight or train ride, being taken by the occupant.'}),
->>>>>>> e14fa8cf
 
             ('transport:land:license', {}, (
 
@@ -828,6 +470,9 @@
 
                 ('name', ('meta:name', {}), {
                     'doc': 'The name of the vessel.'}),
+
+                ('callsign', ('meta:id', {}), {
+                    'doc': 'The callsign of the vessel.'}),
 
                 ('flag', ('iso:3166:alpha2', {}), {
                     'doc': 'The country the vessel is flagged to.'}),
