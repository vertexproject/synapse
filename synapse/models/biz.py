--- conflicted
+++ resolved
@@ -54,96 +54,6 @@
 
             ('biz:service:type:taxonomy', {}, ()),
 
-<<<<<<< HEAD
-class BizModule(s_module.CoreModule):
-    def getModelDefs(self):
-        modl = {
-            'types': (
-                ('biz:rfp', ('guid', {}), {
-                    'doc': 'An RFP (Request for Proposal) soliciting proposals.',
-                }),
-                ('biz:deal', ('guid', {}), {
-                    'doc': 'A sales or procurement effort in pursuit of a purchase.',
-                }),
-                ('biz:stake', ('guid', {}), {
-                    'doc': 'A stake or partial ownership in a company.',
-                }),
-                ('biz:listing', ('guid', {}), {
-                    'doc': 'A product or service being listed for sale at a given price by a specific seller.',
-                }),
-                ('biz:bundle', ('guid', {}), {
-                    'doc': 'A bundle allows construction of products which bundle instances of other products.',
-                }),
-                ('biz:product', ('guid', {}), {
-                    'doc': 'A product which is available for purchase.',
-                }),
-                ('biz:service', ('guid', {}), {
-                    'doc': 'A service which is performed by a specific organization.',
-                }),
-                ('biz:service:type:taxonomy', ('taxonomy', {}), {
-                    'interfaces': ('meta:taxonomy',),
-                    'doc': 'A hierarchical taxonomy of service types.',
-                }),
-                ('biz:deal:status:taxonomy', ('taxonomy', {}), {
-                    'interfaces': ('meta:taxonomy',),
-                    'doc': 'A hierarchical taxonomy of deal status values.',
-                }),
-                ('biz:deal:type:taxonomy', ('taxonomy', {}), {
-                    'interfaces': ('meta:taxonomy',),
-                    'doc': 'A hierarchical taxonomy of deal types.',
-                }),
-                ('biz:product:type:taxonomy', ('taxonomy', {}), {
-                    'doc': 'A hierarchical taxonomy of product types.',
-                    'interfaces': ('meta:taxonomy',),
-                }),
-            ),
-            'forms': (
-                ('biz:product:type:taxonomy', {}, ()),
-                ('biz:service:type:taxonomy', {}, ()),
-                ('biz:deal:type:taxonomy', {}, ()),
-                ('biz:deal:status:taxonomy', {}, ()),
-                ('biz:rfp', {}, (
-                    ('ext:id', ('str', {}), {
-                        'doc': 'An externally specified identifier for the RFP.',
-                    }),
-                    ('title', ('str', {}), {
-                        'doc': 'The title of the RFP.',
-                    }),
-                    ('summary', ('str', {}), {
-                        'disp': {'hint': 'text'},
-                        'doc': 'A brief summary of the RFP.',
-                    }),
-                    ('status', ('biz:deal:status:taxonomy', {}), {
-                        'doc': 'The status of the RFP.',
-                    }),
-                    ('url', ('inet:url', {}), {
-                        'doc': 'The official URL for the RFP.',
-                    }),
-                    ('file', ('file:bytes', {}), {
-                        'doc': 'The RFP document.',
-                    }),
-                    ('posted', ('time', {}), {
-                        'doc': 'The date/time that the RFP was posted.',
-                    }),
-                    ('quesdue', ('time', {}), {
-                        'doc': 'The date/time that questions are due.',
-                    }),
-                    ('propdue', ('time', {}), {
-                        'doc': 'The date/time that proposals are due.',
-                    }),
-                    ('contact', ('ps:contact', {}), {
-                        'doc': 'The contact information given for the org requesting offers.',
-                    }),
-                    ('purchases', ('array', {'type': 'econ:purchase', 'uniq': True, 'sorted': True}), {
-                        'doc': 'Any known purchases that resulted from the RFP.',
-                    }),
-                    ('requirements', ('array', {'type': 'ou:goal', 'uniq': True, 'sorted': True}), {}),
-                )),
-                ('biz:deal', {}, (
-                    ('id', ('str', {'strip': True}), {
-                        'doc': 'An identifier for the deal.',
-                    }),
-=======
             ('biz:rfp', {}, (
                 ('ext:id', ('str', {}), {
                     'doc': 'An externally specified identifier for the RFP.',
@@ -185,7 +95,6 @@
                 ('id', ('str', {'strip': True}), {
                     'doc': 'An identifier for the deal.',
                 }),
->>>>>>> b722a104
 
                 ('title', ('str', {}), {
                     'doc': 'A title for the deal.',
