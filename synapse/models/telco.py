--- conflicted
+++ resolved
@@ -376,11 +376,6 @@
                     # User related data
                     ('name', ('ps:name', {}), {}),
                     ('email', ('inet:email', {}), {}),
-<<<<<<< HEAD
-=======
-                    ('acct', ('inet:web:acct', {}), {
-                        'deprecated': True}),
->>>>>>> a25aac56
 
                     ('account', ('inet:service:account', {}), {
                         'doc': 'The service account which is associated with the tracked device.'}),
