--- conflicted
+++ resolved
@@ -2846,16 +2846,8 @@
                 ('desc', ('text', {}), {
                     'doc': 'A description of the platform specific application.'}),
 
-<<<<<<< HEAD
                 ('provider', ('ou:org', {}), {
                     'doc': 'The organization which provides the application.'}),
-=======
-                        ('parent', ('inet:service:account', {}), {
-                            'doc': 'A parent account which owns this account.'}),
-
-                        ('email', ('inet:email', {}), {
-                            'doc': 'The current email address associated with the account.'}),
->>>>>>> d85ce119
 
                 ('provider:name', ('meta:name', {}), {
                     'doc': 'The name of the organization which provides the application.'}),
@@ -2864,6 +2856,9 @@
             ('inet:service:account', {}, (
                 ('tenant', ('inet:service:tenant', {}), {
                     'doc': 'The tenant which contains the account.'}),
+
+                ('parent', ('inet:service:account', {}), {
+                    'doc': 'A parent account which owns this account.'}),
             )),
 
             ('inet:service:relationship:type:taxonomy', {}, ()),
