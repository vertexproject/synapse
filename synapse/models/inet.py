from encodings import idna
import re
import socket
import struct
import hashlib

import synapse.compat as s_compat
import synapse.lib.socket as s_socket
import synapse.lib.urlhelp as s_urlhelp

import synapse.lookup.iana as s_l_iana

from synapse.lib.types import DataType

def getDataModel():
    return {
        'prefix':'inet',
        'version':201611251045,

        'types':(
            ('inet:url',    {'ctor':'synapse.models.inet.UrlType','doc':'A Universal Resource Locator (URL)'}),
            ('inet:ipv4',   {'ctor':'synapse.models.inet.IPv4Type','doc':'An IPv4 Address','ex':'1.2.3.4'}),
            ('inet:ipv6',   {'ctor':'synapse.models.inet.IPv6Type','doc':'An IPv6 Address','ex':'2607:f8b0:4004:809::200e'}),
            ('inet:srv4',   {'ctor':'synapse.models.inet.Srv4Type','doc':'An IPv4 Address and Port','ex':'1.2.3.4:80'}),
            ('inet:srv6',   {'ctor':'synapse.models.inet.Srv6Type','doc':'An IPv6 Address and Port','ex':'[2607:f8b0:4004:809::200e]:80'}),
            ('inet:email',  {'ctor':'synapse.models.inet.EmailType','doc':'An e-mail address','ex':'visi@vertex.link'}),
            ('inet:fqdn',   {'ctor':'synapse.models.inet.FqdnType', 'ex':'vertex.link','doc':'A Fully Qualified Domain Name (FQDN)'}),

            ('inet:cidr4',   {'ctor':'synapse.models.inet.CidrType','doc':'An IPv4 CIDR type','ex':'1.2.3.0/24'}),

            ('inet:net4',   {'subof':'sepr','sep':'-','fields':'min,inet:ipv4|max,inet:ipv4','doc':'An IPv4 address range','ex':'1.2.3.4-1.2.3.20'}),
            ('inet:net6',   {'subof':'sepr','sep':'-','fields':'min,inet:ipv6|max,inet:ipv6','doc':'An IPv6 address range','ex':'ff::00-ff::30'}),

            ('inet:asnet4', {'subof':'sepr','sep':'/','fields':'asn,inet:asn|net4,inet:net4','doc':'An IPv4 address range assigned to an autonomous system','ex':'54959/1.2.3.4-1.2.3.20'}),

            ('inet:asn',        {'subof':'int','doc':'An Autonomous System Number (ASN)'}),
            ('inet:user',       {'subof':'str','doc':'A username string'}),
            ('inet:passwd',     {'subof':'str','doc':'A password string'}),

            ('inet:tcp4', {'subof':'inet:srv4', 'doc':'A TCP server listening on IPv4:port'}),
            ('inet:udp4', {'subof':'inet:srv4', 'doc':'A UDP server listening on IPv4:port'}),
            ('inet:tcp6', {'subof':'inet:srv6', 'doc':'A TCP server listening on IPv6:port'}),
            ('inet:udp6', {'subof':'inet:srv6', 'doc':'A UDP server listening on IPv6:port'}),

            ('inet:port', {'subof':'int', 'min':0, 'max':0xffff,'ex':'80'}),
            ('inet:mac',  {'subof':'str', 'regex':'^([0-9a-f]{2}[:]){5}([0-9a-f]{2})$', 'lower':1, 'nullval':'??',
                           'ex':'aa:bb:cc:dd:ee:ff','doc':'A 48 bit mac address'}),

            ('inet:netuser',{'subof':'sepr','sep':'/','fields':'site,inet:fqdn|user,inet:user',
                               'doc':'A user account at a given web address','ex':'twitter.com/invisig0th'}),

            ('inet:netpost',{'subof':'sepr', 'sep':'@', 'fields':'netuser,inet:netuser|time,time',
                             'doc':'A post made by a netuser at a specific time','ex':'twitter.com/invisig0th/20150302225401'}),

            ('inet:netgroup',   {'subof':'sepr','sep':'/','fields':'site,inet:fqdn|name,ou:name','doc':'A group within an online community'}),

            ('inet:netmemb',    {'subof':'comp','fields':'user,inet:netuser|group,inet:netgroup'}),
            ('inet:follows',  {'subof':'comp','fields':'src,inet:netuser|dst,inet:netuser'}),


            ('inet:netmesg',  {'subof':'comp',
                               'fields':'from,inet:netuser|to,inet:netuser|time,time',
                               'doc':'A message sent from one netuser to another',
                               'ex':'twitter.com/invisig0th|twitter.com/gobbles|20041012130220'}),

            ('inet:ssl:tcp4cert',{'subof':'sepr','sep':'/','fields':'tcp4,inet:tcp4|cert,file:bytes','doc':'An SSL cert file served by an IPv4 server'}),

            ('inet:whois:reg',{'subof':'str','doc':'A whois registrant','ex':'Woot Hostmaster'}),
            ('inet:whois:rec',{'subof':'sepr','sep':'@','fields':'fqdn,inet:fqdn|asof,time','doc':'A whois record','ex':''}),
            ('inet:whois:contact',{'subof':'sepr','sep':'/','fields':'type,str|rec,inet:whois:rec','doc':'A whois contact for a specific record'}),
            ('inet:whois:regmail',{'subof':'sepr','sep':'/','fields':'fqdn,inet:fqdn|email,inet:email','doc':'A whois registration fqdn->email link'}),

            # TODO: (port from nucleus etc)
            # inet:cidr6
        ),

        'forms':(

            ('inet:ipv4',{'ptype':'inet:ipv4'},[
                ('cc',{'ptype':'pol:iso2','defval':'??'}),
                ('type',{'defval':'??','doc':'what type of ipv4 address ( uni, multi, priv )'}),
                ('asn',{'ptype':'inet:asn','defval':-1}),
            ]),

            ('inet:cidr4',{'ptype':'inet:cidr4'},[
                ('ipv4',{'ptype':'inet:ipv4','doc':'The CIDR Network Address','ro':1}),
                ('mask',{'ptype':'int','doc':'The CIDR mask','ro':1})
            ]),

            ('inet:ipv6',{'ptype':'inet:ipv6'},[
                ('cc',{'ptype':'pol:iso2','defval':'??'}),
                ('asn',{'ptype':'inet:asn','defval':-1}),
            ]),

            ('inet:url',{'ptype':'inet:url'},[
                ('ipv6',{'ptype':'inet:ipv6','ro':1}),
                ('ipv4',{'ptype':'inet:ipv4','ro':1}),
                ('fqdn',{'ptype':'inet:fqdn','ro':1}),
                ('port',{'ptype':'inet:port','ro':1}),
                ('user',{'ptype':'inet:user','ro':1}),
                ('passwd',{'ptype':'inet:passwd','ro':1}),
            ]),

            ('inet:asn',{'ptype':'inet:asn','doc':'An Autonomous System'},(
                ('name',{'ptype':'str:lwr','defval':'??'}),
            )),

            ('inet:asnet4',{'ptype':'inet:asnet4','doc':'A netblock IPv4 range assigned to an Autonomous System'},[
                ('asn',{'ptype':'inet:asn'}),
                ('net4',{'ptype':'inet:net4'}),
                ('net4:min',{'ptype':'inet:ipv4'}),
                ('net4:max',{'ptype':'inet:ipv4'}),
            ]),

            ('inet:user',{'ptype':'inet:user'},[]),

            ('inet:passwd',{'ptype':'inet:passwd'},[
                ('md5',{'ptype':'hash:md5','doc':'Pre-computed MD5 hash of the passwd'}),
                ('sha1',{'ptype':'hash:sha1','doc':'Pre-computed SHA1 hash of the passwd'}),
                ('sha256',{'ptype':'hash:sha256','doc':'Pre-computed SHA256 hash of the passwd'}),
            ]),

            ('inet:mac',{'ptype':'inet:mac'},[
                ('vendor',{'ptype':'str','defval':'??','doc':'The vendor name registered for the 24 bit prefix'}),
            ]),

            ('inet:fqdn',{'ptype':'inet:fqdn'},[
                ('sfx',{'ptype':'bool','defval':0,'doc':'Set to 1 if this FQDN is considered a "suffix"'}),
                ('zone',{'ptype':'bool','defval':0,'doc':'Set to 1 if this FQDN is a logical zone (under a suffix)'}),
                ('domain',{'ptype':'inet:fqdn','doc':'The parent FQDN of the FQDN'}),
                ('host',{'ptype':'str','doc':'The hostname of the FQDN'}),

                ('created',{'ptype':'time:min'}),
                ('updated',{'ptype':'time:max'}),
                ('expires',{'ptype':'time:max'}),

            ]),

            ('inet:email',{'ptype':'inet:email'},[
                ('fqdn',{'ptype':'inet:fqdn','ro':1}),
                ('user',{'ptype':'inet:user','ro':1}),
            ]),

            ('inet:tcp4',{'ptype':'inet:srv4'},[
                ('ipv4',{'ptype':'inet:ipv4','ro':1}),
                ('port',{'ptype':'inet:port','ro':1}),
            ]),

            ('inet:udp4',{'ptype':'inet:srv4'},[
                ('ipv4',{'ptype':'inet:ipv4','ro':1}),
                ('port',{'ptype':'inet:port','ro':1}),
            ]),

            ('inet:tcp6',{'ptype':'inet:srv6'},[
                ('ipv6',{'ptype':'inet:ipv6','ro':1}),
                ('port',{'ptype':'inet:port','ro':1}),
            ]),

            ('inet:udp6',{'ptype':'inet:srv6'},[
                ('ipv6',{'ptype':'inet:ipv6','ro':1}),
                ('port',{'ptype':'inet:port','ro':1}),
            ]),

            ('inet:netuser',{'ptype':'inet:netuser'},[
                ('site',{'ptype':'inet:fqdn','ro':1}),
                ('user',{'ptype':'inet:user','ro':1}),

                ('dob',{'ptype':'time'}),

                #('bio:bt',{'ptype':'wtf','doc':'The netusers self documented blood type'}),

                ('url',{'ptype':'inet:url'}),
                ('webpage',{'ptype':'inet:url'}),
                ('avatar',{'ptype':'file:bytes'}),

                ('tagline',{'ptype':'str:txt','doc':'A netuser status/tag line text'}),
                ('occupation',{'ptype':'str:txt','doc':'A netuser self declared occupation'}),
                #('gender',{'ptype':'inet:fqdn','ro':1}),

                ('name',{'ptype':'inet:user'}),
                ('realname',{'ptype':'ps:name'}),
                ('email',{'ptype':'inet:email'}),
                ('phone',{'ptype':'tel:phone'}),
                ('signup',{'ptype':'time','defval':0,'doc':'The time the netuser account was registered'}),
                ('signup:ipv4',{'ptype':'inet:ipv4','defval':0,'doc':'The original ipv4 address used to sign up for the account'}),
                ('passwd',{'ptype':'inet:passwd','doc':'The current passwd for the netuser account'}),
                ('seen:min',{'ptype':'time:min'}),
                ('seen:max',{'ptype':'time:max'}),
<<<<<<< HEAD
            ]),

            ('inet:netgroup',{},[
                ('site',{'ptype':'inet:fqdn','ro':1}),
                ('name',{'ptype':'ou:name','ro':1}),

                ('desc',{'ptype':'str:txt'}),

                ('url',{'ptype':'inet:url'}),
                ('webpage',{'ptype':'inet:url'}),
                ('avatar',{'ptype':'file:bytes'}),
=======
>>>>>>> 537822c9
            ]),

            ('inet:netgroup',{},[
                ('site',{'ptype':'inet:fqdn','ro':1}),
                ('name',{'ptype':'ou:name','ro':1}),

                ('desc',{'ptype':'str:txt'}),

                ('url',{'ptype':'inet:url'}),
                ('webpage',{'ptype':'inet:url'}),
                ('avatar',{'ptype':'file:bytes'}),
            ]),

            ('inet:netpost',{},[

                ('netuser',{'ptype':'inet:netuser','ro':1}),

                ('netuser:site',{'ptype':'inet:fqdn','ro':1}),
                ('netuser:user',{'ptype':'inet:user','ro':1}),

                ('time',{'ptype':'time','ro':1}),

                ('replyto',{'ptype':'inet:netpost'}),

                #FIXME how do we deal with this issue both generally and in a non-english-centric way
                ('text',{'ptype':'str:txt','defval':'??','doc':'The text of the post'}),
                ('text:en',{'ptype':'str:txt','doc':'An optional english translation of the post text'}),

                ('url',{'ptype':'inet:url','doc':'The (optional) URL where the post is published/visible'}),
                ('file',{'ptype':'file:bytes','doc':'The (optional) file which was posted'}),
            ]),

            ('inet:netmesg',{},[
                ('from',{'ptype':'inet:netuser','ro':1}),
                ('to',{'ptype':'inet:netuser','ro':1}),
                ('time',{'ptype':'time','ro':1,'doc':'The time at which the message was sent'}),
                ('url',{'ptype':'inet:url','doc':'Optional URL of netmesg'}),
                ('text',{'ptype':'str','doc':'Optional text body of message'}),
                ('file',{'ptype':'file:bytes','doc':'Optional file attachment'}),
            ]),

            ('inet:follows',{},[

                ('src',{'ptype':'inet:netuser','ro':1}),
                ('dst',{'ptype':'inet:netuser','ro':1}),

                ('seen:min',{'ptype':'time:min','doc':'Optional first/earliest following'}),
                ('seen:max',{'ptype':'time:max','doc':'Optional last/end of following'}),

            ]),

            ('inet:netmemb',{},[

                ('user',{'ptype':'inet:netuser','ro':1}),
                ('group',{'ptype':'inet:netgroup','ro':1}),

                ('title',{'ptype':'str:lwr'}),

                ('joined',  {'ptype':'time'}),
                ('seen:min',{'ptype':'time:min'}),
                ('seen:max',{'ptype':'time:max'}),

            ]),

            ('inet:whois:reg',{'ptype':'inet:whois:reg'},[]),

            ('inet:whois:regmail',{'ptype':'inet:whois:regmail'},[
                ('fqdn',{'ptype':'inet:fqdn','ro':1}),
                ('email',{'ptype':'inet:email','ro':1}),
            ]),

            ('inet:whois:rec',{'ptype':'inet:whois:rec'},[
                ('fqdn',{'ptype':'inet:fqdn'}),
                ('asof',{'ptype':'time'}),
                ('text',{'ptype':'str:lwr'}),
                ('created',{'ptype':'time','defval':0,'doc':'The "created" time from the whois record'}),
                ('updated',{'ptype':'time','defval':0,'doc':'The "last updated" time from the whois record'}),
                ('expires',{'ptype':'time','defval':0,'doc':'The "expires" time from the whois record'}),
                ('registrar',{'ptype':'inet:whois:reg','defval':'??'}),
                ('registrant',{'ptype':'inet:whois:reg','defval':'??'}),
                ('ns1',{'ptype':'inet:fqdn'}),
                ('ns2',{'ptype':'inet:fqdn'}),
            ]),

            ('inet:whois:contact',{},[

                ('rec',{'ptype':'inet:whois:rec'}),
                ('rec:fqdn',{'ptype':'inet:fqdn'}),
                ('rec:asof',{'ptype':'time'}),

                ('type',{'ptype':'str:lwr'}),

                ('id',{'ptype':'str:lwr'}),
                ('name',{'ptype':'str:lwr'}),
                ('email',{'ptype':'inet:email'}),

                ('orgname',{'ptype':'ou:name'}),
                ('address',{'ptype':'str:lwr'}), # FIXME street address type
                ('city',{'ptype':'str:lwr'}),
                #('zip',{'ptype':'str:lwr'}),
                ('state',{'ptype':'str:lwr'}),
                ('country',{'ptype':'pol:iso2'}),

                ('phone',{'ptype':'tel:phone'}),
                ('fax',{'ptype':'tel:phone'}),
            ]),

            ('inet:ssl:tcp4cert',{'ptype':'inet:ssl:tcp4cert'},[
                ('tcp4',{'ptype':'inet:tcp4'}),
                ('cert',{'ptype':'file:bytes'}),
                ('tcp4:ipv4',{'ptype':'inet:ipv4'}),
            ]),
        ),
    }

def castInetDeFang(valu):
    return valu.replace('[.]','.')

def addCoreOns(core):

    # add an inet:defang cast to swap [.] to .
    core.addTypeCast('inet:defang',castInetDeFang)

    def onTufoFormPasswd(mesg):
        valu = mesg[1].get('valu')
        props = mesg[1].get('props')
        props['inet:passwd:md5'] = hashlib.md5( valu.encode('utf8') ).hexdigest()
        props['inet:passwd:sha1'] = hashlib.sha1( valu.encode('utf8') ).hexdigest()
        props['inet:passwd:sha256'] = hashlib.sha256( valu.encode('utf8') ).hexdigest()

    def onTufoFormFqdn(mesg):
        valu = mesg[1].get('valu')
        props = mesg[1].get('props')
        parts = valu.split('.',1)
        if len(parts) > 1:
            props['inet:fqdn:domain'] = parts[1]
            pafo = core.formTufoByProp('inet:fqdn',parts[1])
            if pafo[1].get('inet:fqdn:sfx'):
                props['inet:fqdn:zone'] = 1

    def onTufoSetFqdnSfx(mesg):
        sfx = mesg[1].get('valu')
        fqdn = mesg[1].get('tufo')[1].get('inet:fqdn')
        for tufo in core.getTufosByProp('inet:fqdn:domain', fqdn):
            core.setTufoProp(tufo, 'zone', sfx)

    core.on('tufo:form:inet:fqdn',onTufoFormFqdn)
    core.on('tufo:set:inet:fqdn:sfx',onTufoSetFqdnSfx)
    core.on('tufo:form:inet:passwd',onTufoFormPasswd)

def ipv4str(valu):
    byts = struct.pack('>I',valu)
    return socket.inet_ntoa(byts)

def ipv4int(valu):
    byts = socket.inet_aton(valu)
    return struct.unpack('>I', byts)[0]

masks = [ (0xffffffff - ( 2**(32-i) - 1 )) for i in range(33) ]
def ipv4mask(ipv4,mask):
    return ipv4 & masks[mask]

class IPv4Type(DataType):

    def norm(self, valu, oldval=None):
        if s_compat.isstr(valu):
            return self._norm_str(valu,oldval=oldval)

        if not s_compat.isint(valu):
            self._raiseBadValu(valu)

        return valu & 0xffffffff,{}

    def _norm_str(self, valu, oldval=None):
        if valu.isdigit():
            return int(valu,0) & 0xffffffff,{}

        valu = valu.replace('[.]','.')
        return ipv4int(valu),{}

    def repr(self, valu):
        return ipv4str(valu)

fqdnre = re.compile(r'^[\w._-]+$', re.U)
class FqdnType(DataType):

    subprops = (
        ('sfx',{'ptype':'bool'}),
        ('zone',{'ptype':'bool'}),
        ('domain',{'ptype':'inet:fqdn'}),
        ('host',{'ptype':'str'}),
    )

    def norm(self, valu, oldval=None):
        valu = valu.replace('[.]','.')
        if not fqdnre.match(valu):
            self._raiseBadValu(valu)
        if valu.startswith('xn--'):
            valu = idna.ToUnicode(valu)
        valu = valu.lower()

        parts = valu.split('.', 1)
        subs = {'host': parts[0]}
        if len(parts) == 2:
            subs['domain'] = parts[1]
        else:
            subs['sfx'] = 1
        return valu,subs


# RFC5952 compatible
def ipv6norm(text):
    '''
    Normalize an IPv6 address into RFC5952 canonical form.

    Example:

        text = ipv6norm(text)

    '''
    # use inet_ntop / inet_pton from synapse.lib.socket for portability
    return s_socket.inet_ntop( socket.AF_INET6, s_socket.inet_pton( socket.AF_INET6, text ) )

class IPv6Type(DataType):

    def norm(self, valu, oldval=None):
        try:
            return ipv6norm(valu),{}
        except Exception as e:
            self._raiseBadValu(valu)

#class HostPort(DataType):

class Srv4Type(DataType):
    '''
    Base type for <ipv4>:<port> format.
    '''
    subprops = (
        ('port', {'ptype':'inet:port'}),
        ('ipv4', {'ptype':'inet:ipv4'}),
    )

    def repr(self, valu):
        addr = valu >> 16
        port = valu & 0xffff
        return '%s:%d' % ( ipv4str(addr), port )

    def norm(self, valu, oldval=None):
        if s_compat.isstr(valu):
            return self._norm_str(valu,oldval=oldval)

        addr = valu >> 16
        port = valu & 0xffff
        return valu,{'port':port,'ipv4':addr}

    def _norm_str(self, text, oldval=None):
        try:
            astr,pstr = text.split(':')
        except ValueError as e:
            self._raiseBadValu(text)

        addr = ipv4int(astr)
        port = int(pstr,0)
        return ( addr << 16 ) | port,{}

srv6re = re.compile('^\[([a-f0-9:]+)\]:(\d+)$')

class Srv6Type(DataType):
    '''
    Base type for [IPv6]:port format.
    '''
    subprops = (
        ('port', {'ptype':'inet:port'}),
        ('ipv6', {'ptype':'inet:ipv6'}),
    )

    def norm(self, valu, oldval=None):

        valu = valu.lower()
        m = srv6re.match(valu)
        if m == None:
            self._raiseBadValu(valu, ex='[af::2]:80')

        host,portstr = m.groups()

        port = int(portstr,0)
        if port > 0xffff or port < 0:
            self._raiseBadValu(valu, port=port)

        try:
            host = ipv6norm(host)
        except Exception as e:
            self._raiseBadValu(valu)

        valu = '[%s]:%d' % (host,port)
        return valu,{'ipv6':host,'port':port}

class EmailType(DataType):

    subprops = (
        ('user',{'ptype':'inet:user'}),
        ('fqdn',{'ptype':'inet:fqdn'}),
    )

    def norm(self, valu, oldval=None):
        try:
            user,fqdn = valu.split('@',1)
            user,_ = self.tlib.getTypeNorm('inet:user', user)
            fqdn,_ = self.tlib.getTypeNorm('inet:fqdn', fqdn)
            norm = ('%s@%s' % (user, fqdn)).lower()
        except ValueError as e:
            self._raiseBadValu(valu)
        return norm,{'user':user,'fqdn':fqdn}

    def repr(self, valu):
        return valu

urlports = {
    'ftp':21,
    'http':80,
    'https':443,
}
class UrlType(DataType):

    subprops = (
        ('proto',{'ptype':'str'}),
        ('path',{'ptype':'str'}),
        ('fqdn',{'ptype':'inet:fqdn'}),
        ('ipv4',{'ptype':'inet:ipv4'}),
        ('ipv6',{'ptype':'inet:ipv6'}),
        ('port',{'ptype':'inet:port'}),
        ('user',{'ptype':'inet:user'}),
        ('passwd',{'ptype':'inet:passwd'}),
    )

    def norm(self, valu, oldval=None):
        subs = {}
        respath = ''
        resauth = ''

        if valu.find('://') == -1:
            self._raiseBadValu(valu)

        proto,resloc = valu.split('://',1)

        parts = resloc.split('/',1)
        if len(parts) == 2:
            resloc,respath = parts

        if resloc.find('@') != -1:
            resauth,resloc = resloc.split('@',1)

            user = resauth
            passwd = None

            if user.find(':') != None:
                user,passwd = user.rsplit(':',1)

            if user:
                subs['user'] = user

            if passwd:
                subs['passwd'] = passwd

        port = None
        proto = proto.lower()
        hostpart = resloc.lower()

        subs['proto'] = proto

        if hostpart.find(':') != -1:
            host,portstr = hostpart.rsplit(':',1)
            port = self.tlib.getTypeParse('inet:port',portstr)[0]

        # try for a default iana protocol lookup
        if port == None:
            port = s_l_iana.services.get(proto)

        if port != None:
            subs['port'] = port

        if resauth:
            hostpart = '%s@%s' % (resauth,hostpart)

        valu = '%s://%s/%s' % (proto,hostpart,respath)
        return valu,subs

    def repr(self, valu):
        return valu


class CidrType(DataType):

    def norm(self, valu, oldval=None):

        ipstr,maskstr = valu.split('/')

        mask = int(maskstr)
        ipv4 = ipv4int(ipstr)

        if mask > 32 or mask < 0:
            self._raiseBadValu(valu, mesg='Invalid CIDR Mask')

        ipv4 = ipv4mask(ipv4,mask)
        valu = '%s/%d' % ( ipv4str(ipv4), mask )

        return valu,{'ipv4':ipv4,'mask':mask}

    def repr(self, valu):
        return valu<|MERGE_RESOLUTION|>--- conflicted
+++ resolved
@@ -186,20 +186,6 @@
                 ('passwd',{'ptype':'inet:passwd','doc':'The current passwd for the netuser account'}),
                 ('seen:min',{'ptype':'time:min'}),
                 ('seen:max',{'ptype':'time:max'}),
-<<<<<<< HEAD
-            ]),
-
-            ('inet:netgroup',{},[
-                ('site',{'ptype':'inet:fqdn','ro':1}),
-                ('name',{'ptype':'ou:name','ro':1}),
-
-                ('desc',{'ptype':'str:txt'}),
-
-                ('url',{'ptype':'inet:url'}),
-                ('webpage',{'ptype':'inet:url'}),
-                ('avatar',{'ptype':'file:bytes'}),
-=======
->>>>>>> 537822c9
             ]),
 
             ('inet:netgroup',{},[
