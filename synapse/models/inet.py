--- conflicted
+++ resolved
@@ -34,14 +34,10 @@
 
         ip_int = self.modl.type('inet:ipv4').norm(ip_str)[0]
 
-<<<<<<< HEAD
-    def liftPropEq(self, xact, fenc, penc, text):
-=======
         mask = cidrmasks[mask_int]
         network = ip_int & mask[0]
         broadcast = network + mask[1] - 1
         network_str = self.modl.type('inet:ipv4').repr(network)
->>>>>>> 72007063
 
         norm = f'{network_str}/{mask_int}'
         info = {
@@ -63,28 +59,6 @@
 
     def _normPyStr(self, valu):
 
-<<<<<<< HEAD
-            lops = (
-                ('prop:range', {
-                    'form': fenc,
-                    'prop': penc,
-                    'minindx': self.indx(minv),
-                    'maxindx': self.indx(minv + mask[1] - 1)
-                }),
-            )
-            return xact.lift(lops)
-
-        norm, info = self.norm(text)
-        lops = (
-            ('prop:eq', {
-                'form': fenc,
-                'prop': penc,
-                'valu': norm,
-                'indx': self.indx(norm),
-            }),
-        )
-        return xact.lift(lops)
-=======
         user, fqdn = valu.split('@', 1)
 
         fqdnnorm, fqdninfo = self.modl.type('inet:fqdn').norm(fqdn)
@@ -101,7 +75,6 @@
 
     def indx(self, norm):
         return norm.encode('utf8')
->>>>>>> 72007063
 
 class Fqdn(s_types.Type):
 
@@ -538,6 +511,9 @@
 
                     )),
 
+                    ('inet:user', {}, (
+                    )),
+
                     ('inet:email', {}, (
 
                         ('user', ('inet:user', {}), {
@@ -577,301 +553,15 @@
                             'defval': 0,
                         }),
 
-<<<<<<< HEAD
-                    )),
-
-                    ('inet:user', {}, (
-                    )),
-
-
-                    ('inet:email', {}, (
-=======
                         ('updated', ('time', {'ismax': True}), {
                             'doc': 'The last known updated date for the fqdn.'
                         }),
->>>>>>> 72007063
 
                         ('zone', ('inet:fqdn', {}), {
                             'doc': 'The zone level parent for this FQDN.',
                         }),
 
                     )),
-<<<<<<< HEAD
-
-                ),
-            }),
-        )
-
-    @staticmethod
-    def getBaseModels():
-        modl = {
-            'types': (
-                ('inet:url', {
-                    'ctor': 'synapse.models.inet.UrlType',
-                    'doc': 'A Universal Resource Locator (URL).',
-                    'ex': 'http://www.woot.com/files/index.html'}),
-
-                ('inet:addr', {
-                    'ctor': 'synapse.models.inet.AddrType',
-                    'doc': 'A network layer URL-like format to represent tcp/udp/icmp clients and servers.',
-                    'ex': 'tcp://1.2.3.4:80'}),
-
-                ('inet:server', {
-                    'subof': 'inet:addr',
-                    'doc': 'A network server address.'}),
-
-                ('inet:client', {
-                    'subof': 'inet:addr',
-                    'doc': 'A network client address.'}),
-
-                ('inet:ipv4', {
-                    'ctor': 'synapse.models.inet.IPv4Type',
-                    'doc': 'An IPv4 address.',
-                    'ex': '1.2.3.4'}),
-
-                ('inet:ipv6', {
-                    'ctor': 'synapse.models.inet.IPv6Type',
-                    'doc': 'An IPv6 address.',
-                    'ex': '2607:f8b0:4004:809::200e'}),
-
-                ('inet:srv4', {
-                    'ctor': 'synapse.models.inet.Srv4Type',
-                    'doc': 'An IPv4 address and port.',
-                    'ex': '1.2.3.4:80'}),
-
-                ('inet:srv6', {
-                    'ctor': 'synapse.models.inet.Srv6Type',
-                    'doc': 'An IPv6 address and port.',
-                    'ex': '[2607:f8b0:4004:809::200e]:80'}),
-
-                ('inet:wifi:ssid', {
-                    'subof': 'str',
-                    'doc': 'A WiFi service set identifier (SSID) name.',
-                    'ex': 'The Vertex Project'}),
-
-                ('inet:wifi:ap', {
-                    'subof': 'comp',
-                    'fields': 'ssid=inet:wifi:ssid,bssid=inet:mac',
-                    'doc': 'An SSID/MAC address combination for a wireless access point.'}),
-
-                ('inet:email', {
-                    'ctor': 'synapse.models.inet.EmailType',
-                    'doc': 'An email address.',
-                    'ex': 'visi@vertex.link'}),
-
-                ('inet:fqdn', {
-                    'ctor': 'synapse.models.inet.FqdnType',
-                    'doc': 'A fully qualified domain name (FQDN).',
-                    'ex': 'vertex.link'}),
-
-                ('inet:cidr4', {
-                    'ctor': 'synapse.models.inet.CidrType',
-                    'doc': 'An IPv4 address block in Classless Inter-Domain Routing (CIDR) notation.',
-                    'ex': '1.2.3.0/24'}),
-
-                ('inet:urlredir', {
-                    'subof': 'comp',
-                    'fields': 'src=inet:url,dst=inet:url',
-                    'doc': 'A URL that redirects to another URL, such as via a URL shortening service or an HTTP 302 response.',
-                    'ex': '(http://foo.com/,http://bar.com/)'}),
-
-                ('inet:urlfile', {
-                    'subof': 'comp',
-                    'fields': 'url=inet:url, file=file:bytes',
-                    'doc': 'A file hosted at a specific Universal Resource Locator (URL).'}),
-
-                ('inet:net4', {
-                    'subof': 'sepr',
-                    'sep': '-',
-                    'fields': 'min,inet:ipv4|max,inet:ipv4',
-                    'doc': 'An IPv4 address range.',
-                    'ex': '1.2.3.4-1.2.3.20'}),
-
-                ('inet:net6', {
-                    'subof': 'sepr',
-                    'sep': '-',
-                    'fields': 'min,inet:ipv6|max,inet:ipv6',
-                    'doc': 'An IPv6 address range.',
-                    'ex': 'ff::00-ff::30'}),
-
-                ('inet:asnet4', {
-                    'subof': 'sepr',
-                    'sep': '/',
-                    'fields': 'asn,inet:asn|net4,inet:net4',
-                    'doc': 'An Autonomous System Number (ASN) and its associated IPv4 address range.',
-                    'ex': '54959/1.2.3.4-1.2.3.20'}),
-
-                ('inet:iface', {
-                    'subof': 'guid',
-                    'doc': 'A network interface with a set of associated protocol addresses.'}),
-
-                ('inet:asn', {
-                    'subof': 'int',
-                    'doc': 'An Autonomous System Number (ASN).'}),
-
-                ('inet:user', {
-                    'subof': 'str:lwr',
-                    'doc': 'A username string.'}),
-
-                ('inet:group', {
-                    'subof': 'str:lwr',
-                    'doc': 'A group name string.'}),
-
-                ('inet:passwd', {
-                    'subof': 'str',
-                    'doc': 'A password string.'}),
-
-                ('inet:tcp4', {
-                    'subof': 'inet:srv4',
-                    'doc': 'A TCP server listening on an IPv4 address and port.'}),
-
-                ('inet:udp4', {
-                    'subof': 'inet:srv4',
-                    'doc': 'A UDP server listening on an IPv4 address and port.'}),
-
-                ('inet:tcp6', {
-                    'subof': 'inet:srv6',
-                    'doc': 'A TCP server listening on a specific IPv6 address and port.'}),
-
-                ('inet:udp6', {
-                    'subof': 'inet:srv6',
-                    'doc': 'A UDP server listening on a specific IPv6 address and port.'}),
-
-                ('inet:flow', {
-                    'subof': 'guid',
-                    'doc': 'An individual network connection between a given source and destination.'}),
-
-                ('inet:port', {
-                    'subof': 'int',
-                    'min': 0,
-                    'max': 0xffff,
-                    'doc': 'A network port.',
-                    'ex': '80'}),
-
-                ('inet:mac', {
-                    'subof': 'str',
-                    'regex': '^([0-9a-f]{2}[:]){5}([0-9a-f]{2})$',
-                    'lower': 1,
-                    'nullval': '??',
-                    'doc': 'A 48-bit Media Access Control (MAC) address.',
-                    'ex': 'aa:bb:cc:dd:ee:ff'}),
-
-                ('inet:web:acct', {
-                    'subof': 'sepr',
-                    'sep': '/',
-                    'fields': 'site,inet:fqdn|user,inet:user',
-                    'doc': 'An account with a given Internet-based site or service.',
-                    'ex': 'twitter.com/invisig0th'}),
-
-                ('inet:web:logon', {
-                    'subof': 'guid',
-                    'doc': 'An instance of an account authenticating to an Internet-based site or service.'}),
-
-                ('inet:web:action', {
-                    'subof': 'guid',
-                    'doc': 'An instance of an account performing an action at an Internet-based site or service.'}),
-
-                ('inet:web:actref', {
-                    'subof': 'xref',
-                    'source': 'act,inet:web:action',
-                    'doc': 'A web action that references a given node.'}),
-
-                ('inet:web:chprofile', {
-                    'subof': 'guid',
-                    'doc': 'A change to a web account. Used to capture historical properties associated with '
-                        ' an account, as opposed to current data in the inet:web:acct node.'}),
-
-                ('inet:web:group', {
-                    'subof': 'sepr',
-                    'sep': '/',
-                    'fields': 'site,inet:fqdn|id,inet:group',
-                    'doc': 'A group hosted within or registered with a given Internet-based site or service.',
-                    'ex': 'somesite.com/mycoolgroup'}),
-
-                ('inet:web:post', {
-                    'subof': 'comp',
-                    'fields': 'acct,inet:web:acct|text,str:txt',
-                    'doc': 'A post made by a web account.'}),
-
-                ('inet:web:postref', {
-                    'subof': 'xref',
-                    'source': 'post,inet:web:post',
-                    'doc': 'A web post that references a given node.'}),
-
-                ('inet:web:file', {
-                    'subof': 'comp',
-                    'fields': 'acct,inet:web:acct|file,file:bytes',
-                    'doc': 'A file posted by a web account.'}),
-
-                ('inet:web:memb', {
-                    'subof': 'comp',
-                    'fields': 'acct,inet:web:acct|group,inet:web:group',
-                    'doc': 'A web account that is a member of a web group.'}),
-
-                ('inet:web:follows', {
-                    'subof': 'comp',
-                    'fields': 'follower,inet:web:acct|followee,inet:web:acct',
-                    'doc': 'A web account follows or is connected to another web account.'}),
-
-                ('inet:web:mesg', {
-                    'subof': 'comp',
-                    'fields': 'from,inet:web:acct|to,inet:web:acct|time,time',
-                    'doc': 'A message sent from one web account to another web account.',
-                    'ex': 'twitter.com/invisig0th|twitter.com/gobbles|20041012130220'}),
-
-                ('inet:ssl:tcp4cert', {
-                    'subof': 'sepr',
-                    'sep': '/',
-                    'fields': 'tcp4,inet:tcp4|cert,file:bytes',
-                    'doc': 'An SSL certificate file served by an IPv4 TCP server.'}),
-
-                ('inet:whois:rar', {
-                    'subof': 'str:lwr',
-                    'doc': 'A domain registrar.',
-                    'ex': 'godaddy, inc.'}),
-
-                ('inet:whois:reg', {
-                    'subof': 'str:lwr',
-                    'doc': 'A domain registrant.',
-                    'ex': 'woot hostmaster'}),
-
-                ('inet:whois:rec', {
-                    'subof': 'sepr',
-                    'sep': '@',
-                    'fields': 'fqdn,inet:fqdn|asof,time',
-                    'doc': 'A domain whois record'}),
-
-                ('inet:whois:recns', {
-                    'subof': 'comp',
-                    'fields': 'ns,inet:fqdn|rec,inet:whois:rec',
-                    'doc': 'A nameserver associated with a domain whois record.'}),
-
-                ('inet:whois:contact', {
-                    'subof': 'comp',
-                    'fields': 'rec,inet:whois:rec|type,str:lwr',
-                    'doc': 'An individual contact from a domain whois record.'}),
-
-                ('inet:whois:regmail', {
-                    'subof': 'comp',
-                    'fields': 'fqdn,inet:fqdn|email,inet:email',
-                    'doc': 'An association between a domain and a registrant email address.'}),
-
-                ('inet:rfc2822:addr', {
-                    'ctor': 'synapse.models.inet.Rfc2822Addr',
-                    'ex': '"Visi Kenshoto" <visi@vertex.link>',
-                    'doc': 'An RFC 2822 Address field.'}),
-
-                ('inet:http:request', {
-                    'subof': 'guid',
-                    'doc': 'A single client HTTP request.',
-                }),
-                ('inet:http:resphead', {
-                    'subof': 'comp',
-                    'fields': 'response=inet:http:response,header=inet:http:header',
-                    'doc': 'An instance of an HTTP header within a specific HTTP response.',
-                }),
-=======
->>>>>>> 72007063
 
                     ('inet:group', {}, ()),
 
@@ -954,13 +644,6 @@
                         ('user', ('inet:user', {}), {'ro': 1,
                              'doc': 'The optional username used to access the URL.'}),
                     )),
-
-                    ('inet:user', {}, ()),
-
-<<<<<<< HEAD
-        return (('inet', modl),)
-=======
                 ),
             }),
-        )
->>>>>>> 72007063
+        )