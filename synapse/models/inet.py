# stdlib
import socket
import logging
import ipaddress
import email.utils

# third party code
import regex

# custom code
import synapse.exc as s_exc
import synapse.lib.types as s_types
import synapse.lib.module as s_module
import synapse.lookup.iana as s_l_iana

logger = logging.getLogger(__name__)
fqdnre = regex.compile(r'^[\w._-]+$', regex.U)
cidrmasks = [((0xffffffff - (2 ** (32 - i) - 1)), (2 ** (32 - i))) for i in range(33)]


class IPv4(s_types.Type):
    '''
    The base type for an IPv4 address.
    '''
    def postTypeInit(self):
        self.setNormFunc(str, self._normPyStr)
        self.setNormFunc(int, self._normPyInt)

    def _normPyInt(self, valu):
        norm = valu & 0xffffffff
        return norm, {}

    def _normPyStr(self, valu):
        valu = valu.replace('[.]', '.')
        byts = socket.inet_aton(valu)
        norm = int.from_bytes(byts, 'big')
        return self._normPyInt(norm)

    def indx(self, norm):
        return norm.to_bytes(4, 'big')

    def repr(self, norm):
        return socket.inet_ntoa(self.indx(norm))

    def liftPropEq(self, fenc, penc, text):

        if text.find('/') != -1:

            addr, mask = text.split('/', 1)
            norm, info = self.norm(addr)

            mask = cidrmasks[int(mask)]

            minv = norm & mask[0]

            mini = self.indx(minv)
            maxi = self.indx(minv + mask[1])

            lops = (
                ('prop:range', {
                    'prop': prop.encode('utf8'),
                    'form': form.encode('utf8'),
                    'minindx': self.indx(minv),
                    'maxindx': self.indx(minv + mask[1] - 1)
                }),
            )
            return xact.lift(lops)

        norm, info = self.norm(text)
        lops = (
            ('prop:eq', {
                'prop': prop.encode('utf8'),
                'form': form.encode('utf8'),
                'valu': norm,
                'indx': self.indx(norm),
            }),
        )
        return xact.lift(lops)

class Fqdn(s_types.Type):

    def postTypeInit(self):
        self.setNormFunc(str, self._normPyStr)

    def _normPyStr(self, valu):

        valu = valu.replace('[.]', '.')
        if not fqdnre.match(valu):
            self._raiseBadValu(valu)

        try:
            valu = valu.encode('idna').decode('utf8').lower()
        except UnicodeError as e:
            self._raiseBadValu(valu)

        parts = valu.split('.', 1)

        adds = []
        subs = {'host': parts[0]}

        if len(parts) == 2:
            subs['domain'] = parts[1]
        else:
            subs['sfx'] = 1

        return valu, {'subs': subs}

    def indx(self, norm):
        return norm[::-1].encode('utf8')

    def liftPropEq(self, xact, fenc, penc, text):

        valu = str(text).strip().lower()
        if not valu:
            return

        if valu[0] == '*':
            indx = valu[1:][::-1].encode('utf8')
            lops = (
                ('prop:pref', {
                    'form': fenc,
                    'prop': penc,
                    'indx': indx,
                }),
            )
            return xact.lift(lops)

        if valu.find('*') != -1:
            raise s_exc.BadLiftValu(valu=valu, mesg='Wild card may only appear at the beginning.')

        norm, info = self.norm(valu)
        indx = valu[::-1].encode('utf8')

        lops = (
            ('prop:eq', {
                'form': fenc,
                'prop': penc,
                'indx': indx,
                'valu': norm,
            }),
        )

        return xact.lift(lops)

    def repr(self, valu):
        try:
            return valu.encode('utf8').decode('idna')
        except UnicodeError as e:
            if len(valu) >= 4 and valu[0:4] == 'xn--':
                logger.exception(msg='Failed to IDNA decode ACE prefixed inet:fqdn')
                return valu
            raise  # pragma: no cover

class Email(s_types.Type):

    def postTypeInit(self):
        self.setNormFunc(str, self._normPyStr)

    def _normPyStr(self, valu):

        user, fqdn = valu.split('@', 1)

        fqdnnorm, fqdninfo = self.modl.type('inet:fqdn').norm(fqdn)
        usernorm, userinfo = self.modl.type('inet:user').norm(user)

        norm = '%s@%s' % (usernorm, fqdnnorm)
        info = {
            'subs': {
                'fqdn': fqdnnorm,
                'user': usernorm,
            }
        }
        return norm, info

    def indx(self, norm):
        return norm.encode('utf8')

<<<<<<< HEAD
=======
class Url(s_types.Type):
    # FIXME implement

    def postTypeInit(self):
        self.setNormFunc(str, self._normPyStr)

    def indx(self, norm):
        return norm.encode('utf8')

    def _normPyStr(self, valu):
        norm = valu
        info = {
            'subs': {}
        }
        return norm, info
        '''
        urlpath = None
        urlauth = None
        urlhost = None
        urlport = None

        if valu.find('://') == -1:
            self._raiseBadValu(valu)

        proto, resloc = valu.split('://', 1)

        parts = resloc.split('/', 1)
        if len(parts) == 2:
            resloc, respath = parts

        if resloc.find('@') != -1:
            resauth, resloc = resloc.split('@', 1)

            user = resauth
            passwd = None

            if user.find(':') is not None:
                user, passwd = user.rsplit(':', 1)

            if user:
                subs['user'] = user

            if passwd:
                subs['passwd'] = passwd

        port = None
        proto = proto.lower()
        hostpart = resloc.lower().replace('[.]', '.')

        subs['proto'] = proto

        host = hostpart
        if hostpart.find(':') != -1:
            host, portstr = hostpart.rsplit(':', 1)
            port = self.tlib.getTypeParse('inet:port', portstr)[0]

        # use of exception handling logic here is fastest way to both
        # validate and convert the data...  normally wouldnt use....

        ipv4 = None
        try:

            ipv4 = ipv4int(host)
            subs['ipv4'] = ipv4

        except BadTypeValu as e:
            pass

        if ipv4 is None and fqdnre.match(host):
            subs['fqdn'] = host

        # try for a default iana protocol lookup
        if port is None:
            port = s_l_iana.services.get(proto)

        if port is not None:
            subs['port'] = port

        if resauth:
            hostpart = '%s@%s' % (resauth, hostpart)

        valu = '%s://%s/%s' % (proto, hostpart, respath)
        return valu, subs
        '''

#def ipv4mask(ipv4, mask):
    #return ipv4 & masks[mask]

#def ipv4cidr(valu):
    #_ipv4str, cidr = valu.split('/', 1)
    #_ipv4addr = ipv4int(_ipv4str)
    #mask = cidrmasks[int(cidr)]
    #lowerbound = _ipv4addr & mask[0]
    #return lowerbound, lowerbound + mask[1]

#class IPv4Type(DataType):

    #def norm(self, valu, oldval=None):
        #if isinstance(valu, str):
            #return self._norm_str(valu, oldval=oldval)

# FIXME ipv6 stuff..
    #v6addr = ipaddress.IPv6Address(text)
    #v4addr = v6addr.ipv4_mapped
    #if v4addr is not None:
        #return '::ffff:%s' % (v4addr), {'ipv4': ipv4int(str(v4addr))}

    #return v6addr.compressed, {}

        #if not isinstance(valu, int):
            #self._raiseBadValu(valu)

        #return valu & 0xffffffff, {}
    #def norm(self, valu, oldval=None):
        #try:
            #return ipv6norm(valu)
        #except Exception as e:
            #self._raiseBadValu(valu)

    #def _norm_str(self, valu, oldval=None):
        #if valu.isdigit():
            #return int(valu, 0) & 0xffffffff, {}

        #valu = valu.replace('[.]', '.')
        #return ipv4int(valu), {}

    #def repr(self, valu):
        #return ipv4str(valu)


#class FqdnType(DataType):
    #subprops = (
        #('sfx', {'ptype': 'bool'}),
        #('zone', {'ptype': 'bool'}),
        #('domain', {'ptype': 'inet:fqdn'}),
        #('host', {'ptype': 'str'}),
    #)

    #def norm(self, valu, oldval=None):

        #valu = valu.replace('[.]', '.')
        #if not fqdnre.match(valu):
            #self._raiseBadValu(valu)

        #try:
            #valu = valu.encode('idna').decode('utf8').lower()
        #except UnicodeError as e:
            #self._raiseBadValu(valu)

        #parts = valu.split('.', 1)
        #subs = {'host': parts[0]}
        #if len(parts) == 2:
            #subs['domain'] = parts[1]
        #else:
            #subs['sfx'] = 1

        #return valu, subs

    #def repr(self, valu):
        #try:
            #return valu.encode('utf8').decode('idna')
        #except UnicodeError as e:
            #if len(valu) >= 4 and valu[0:4] == 'xn--':
                #logger.exception(msg='Failed to IDNA decode ACE prefixed inet:fqdn')
                #return valu
            #raise  # pragma: no cover

#class Rfc2822Addr(DataType):
    #'''
    #An RFC 2822 compatible email address parser
    #'''
    #def norm(self, valu, oldval=None):

        #if not isinstance(valu, str):
            #self._raiseBadValu(valu, mesg='requires a string')

        # remove quotes for normalized version
        #valu = valu.replace('"', ' ').replace("'", ' ')
        #valu = valu.strip().lower()
        #valu = ' '.join(valu.split())

        #subs = {}

        #try:

            #name, addr = email.utils.parseaddr(valu)

        #except Exception as e: #pragma: no cover
            # not sure we can ever really trigger this with a string as input
            #self._raiseBadValu(valu, mesg='email.utils.parsaddr failed: %s' % (e,))

        #if name:
            #subs['name'] = name

        #try:

            #mail, ssub = self.tlib.getTypeNorm('inet:email', addr)
            #subs['email'] = mail

            #if name:
                #valu = '%s <%s>' % (name, mail)

            #else:
                #valu = mail

        #except BadTypeValu as e:
            #pass # it's all good, we just dont have a valid email addr

        #return valu, subs

# RFC5952 compatible
#def ipv6norm(text):
    #'''
    #Normalize an IPv6 address into RFC5952 canonical form.

    #Example:

        #text = ipv6norm(text)

    #'''
    # This used to use socket.inet_pton for normalizing
    # ipv6 addresses. There's a bug in macOS where it
    # doesn't abbreviate the zeroes properly. See RFC
    # 5952 for IPv6 address text representation

    #v6addr = ipaddress.IPv6Address(text)
    #v4addr = v6addr.ipv4_mapped
    #if v4addr is not None:
        #return '::ffff:%s' % (v4addr)

    #return v6addr.compressed

#class IPv6Type(DataType):
    #def repr(self, valu):
        #return self.norm(valu)[0]

    #def norm(self, valu, oldval=None):
        #try:
            #return ipv6norm(valu), {}
        #except Exception as e:
            #self._raiseBadValu(valu)

# class HostPort(DataType):


#class EmailType(DataType):
    #subprops = (
        #('user', {'ptype': 'inet:user'}),
        #('fqdn', {'ptype': 'inet:fqdn'}),
    #)

    #def norm(self, valu, oldval=None):
        #try:
            #user, fqdn = valu.split('@', 1)
            #user, _ = self.tlib.getTypeNorm('inet:user', user)
            #fqdn, _ = self.tlib.getTypeNorm('inet:fqdn', fqdn)
            #norm = ('%s@%s' % (user, fqdn)).lower()
        #except ValueError as e:
            #self._raiseBadValu(valu)
        #return norm, {'user': user, 'fqdn': fqdn}

    #def repr(self, valu):
        #return valu

#urlports = {
#    'ftp': 21,
#    'http': 80,
#    'https': 443,
#}
#
#
#class CidrType(DataType):
#    def norm(self, valu, oldval=None):
#        ipstr, maskstr = valu.split('/')
#
#        mask = int(maskstr)
#        ipv4 = ipv4int(ipstr)
#
#        if mask > 32 or mask < 0:
#            self._raiseBadValu(valu, mesg='Invalid CIDR Mask')
#
#        ipv4 = ipv4mask(ipv4, mask)
#        valu = '%s/%d' % (ipv4str(ipv4), mask)
#
#        return valu, {'ipv4': ipv4, 'mask': mask}
#
#    def repr(self, valu):
#        return valu

#class AddrType(DataType):

    #def norm(self, valu, oldval=None):

        #subs = {}
        #if valu.find('.') != -1:
            #valu = valu.split(':')[-1]
            #ipv4, subs = self.tlib.getTypeNorm('inet:ipv4', valu)
            #subs['ipv4'] = ipv4

            #valu = '::ffff:' + valu

        #addr, _ = self.tlib.getTypeNorm('inet:ipv6', valu)
        #return addr, subs

# TO MERGE UPDATED INET:ADDR
#        orig = valu
#
#        proto = 'tcp'
#        if valu.find('://') != -1:
#            proto, valu = valu.split('://', 1)
#            proto = proto.lower()
#
#        if proto not in ('tcp', 'udp', 'icmp', 'host'):
#            self._raiseBadValu(valu, mesg='inet:addr protocol must be in: tcp, udp, icmp, host')
#
#        # strip any trailing /
#        valu = valu.strip().strip('/')
#
#        subs = {'proto': proto}
#
#        # handle host proto
#        if proto == 'host':
#            if valu.find(':') != -1:
#
#                valu, portstr = valu.rsplit(':')
#                subs['port'] = port = int(portstr, 0) & 0xffff
#
#                guid, _ = self.tlib.getTypeNorm('guid', valu)
#                subs['host'] = guid
#
#                return 'host://%s:%d' % (guid, port), subs
#
#            guid, _ = self.tlib.getTypeNorm('guid', valu)
#            subs['host'] = guid
#            return 'host://%s' % (guid,), subs
#
#        # check for ipv6
#        if valu.startswith('['): # "[" <ipv6> "]" [:port]
#
#            ipv6, v6sub = self.tlib.getTypeNorm('inet:ipv6', valu[1:].split(']', 1)[0])
#            subs['ipv6'] = ipv6
#
#            text = '[%s]' % (ipv6,)
#
#            ipv4 = v6sub.get('ipv4')
#            if ipv4 is not None:
#                text = ipv4str(ipv4)
#                subs['ipv4'] = ipv4
#
#            if valu.find(']:') != -1:
#
#                if proto not in ('tcp', 'udp'):
#                    self._raiseBadValu(orig, mesg='IPv6 port syntax with non tcp/udp protocol')
#
#                subs['port'] = port = int(valu.rsplit(':', 1)[1], 0)
#                text += ':%d' % (port,)
#
#            norm = '%s://%s' % (proto, text)
#            return norm, subs
#
#        # check for DWIM ipv6 with no []s
#        try:
#
#            ipv6, v6sub = self.tlib.getTypeNorm('inet:ipv6', valu)
#            subs['ipv6'] = ipv6
#
#            text = '[%s]' % (ipv6,)
#
#            ipv4 = v6sub.get('ipv4')
#            if ipv4 is not None:
#                text = ipv4str(ipv4)
#                subs['ipv4'] = ipv4
#
#            norm = proto + '://' + text
#            return norm, subs
#
#        except BadTypeValu as e:
#            pass
#
#        # check for a port
#        port = None
#        if valu.find(':') != -1:
#
#            if proto not in ('tcp', 'udp'):
#                self._raiseBadValu(orig, mesg='IPv6 port syntax with non tcp/udp protocol')
#
#            valu, portstr = valu.rsplit(':', 1)
#            subs['port'] = port = int(portstr, 0) & 0xffff
#
#        # check for ipv4
#        try:
#
#            ipv4 = ipv4int(valu)
#            ipv6 = '::ffff:%s' % (ipv4str(ipv4),)
#
#            text = ipv4str(ipv4)
#
#            subs['ipv4'] = ipv4
#            subs['ipv6'] = ipv6
#
#            if port is not None:
#                text += ':%d' % (port,)
#
#            norm = '%s://%s' % (proto, text)
#            return norm, subs
#
#        except BadTypeValu as e:
#            pass
#
#        self._raiseBadValu(orig, mesg='inet:addr must be a <tcp|udp|icmp|host>://<ipv4|ipv6|guid>[:port]/')

>>>>>>> a0877980
class InetModule(s_module.CoreModule):

    def initCoreModule(self):
        self.model.form('inet:fqdn').onAdd(self._onAddFqdn)
        self.model.prop('inet:fqdn:zone').onSet(self._onSetFqdnZone)
        self.model.prop('inet:fqdn:iszone').onSet(self._onSetFqdnIsZone)
        self.model.prop('inet:fqdn:issuffix').onSet(self._onSetFqdnIsSuffix)

    def _onAddFqdn(self, node):

        fqdn = node.ndef[1]
        domain = node.get('domain')

        if domain is None:
            node.set('issuffix', True)
            return

        # almost certainly in the cache anyway....
        parent = node.xact.getNodeByNdef(('inet:fqdn', domain))

        if parent.get('issuffix'):
            node.set('iszone', True)
            node.set('zone', fqdn)
            return

        if parent.get('iszone'):
            node.set('zone', domain)
            return

        zone = parent.get('zone')
        if zone is not None:
            node.set('zone', zone)

    def _onSetFqdnIsSuffix(self, node, oldv):

        fqdn = node.ndef[1]

        issuffix = node.get('issuffix')
        for child in node.xact.getNodesBy('inet:fqdn:domain', fqdn):
            child.set('iszone', issuffix)

    def _onSetFqdnIsZone(self, node, oldv):

        fqdn = node.ndef[1]

        iszone = node.get('iszone')
        if iszone:
            node.set('zone', fqdn)
            return

        # we are *not* a zone and were...
        domain = node.get('domain')
        if not domain:
            node.set('zone', None)

        parent = node.xact.getNodeByNdef(('inet:fqdn', domain))
        node.set('zone', parent.get('zone'))

    def _onSetFqdnZone(self, node, oldv):

        fqdn = node.ndef[1]
        zone = node.get('zone')

        for child in node.xact.getNodesBy('inet:fqdn:domain', fqdn):

            # if they are their own zone level, skip
            if child.get('iszone'):
                continue

            # the have the same zone we do
            child.set('zone', zone)

    def getModelDefs(self):
        return (

            ('inet', {

                'ctors': (

<<<<<<< HEAD
                    ('inet:ipv4', 'synapse.models.inet.IPv4', {}, {
                        'doc': 'An IPv4 address.',
                        'ex': '1.2.3.4'
                    }),
=======
                    ('inet:email', 'synapse.models.inet.Email', {}, {
                        'doc': 'An e-mail address.'}),
>>>>>>> a0877980

                    ('inet:fqdn', 'synapse.models.inet.Fqdn', {}, {
                        'doc': 'A Fully Qualified Domain Name (FQDN).'}),

                    ('inet:ipv4', 'synapse.models.inet.IPv4', {}, {
                        'doc': 'An IPv4 address.'}),

                    ('inet:url', 'synapse.models.inet.Url', {}, {
                        'doc': 'A Universal Resource Locator (URL).',
                        'ex': 'http://www.woot.com/files/index.html'}),

                ),

                'types': (

                    ('inet:asn', ('int', {}), {
                        'doc': 'An autonomous system number'}),

                    ('inet:passwd', ('str', {}), {
                        'doc': 'A password string.'}),

                    ('inet:port', ('int', {'min': 0, 'max': 0xffff}), {
                        'doc': 'A network port.',
                        'ex': '80'}),

                    ('inet:user', ('str', {'lower': True}), {
                        'doc': 'A user name.'}),

                ),

                # NOTE: tcp4/udp4/tcp6/udp6 are going away
                'forms': (

                    ('inet:url', {}, (
                        # FIXME implement ipv6
                        #('ipv6', ('inet:ipv6', {}), {'ro': 1,
                        #     'doc': 'The IPv6 address used in the URL.'}),
                        ('ipv4', ('inet:ipv4', {}), {'ro': 1,
                             'doc': 'The IPv4 address used in the URL (e.g., http://1.2.3.4/page.html).'}),
                        ('fqdn', ('inet:fqdn', {}), {'ro': 1,
                             'doc': 'The fqdn used in the URL (e.g., http://www.woot.com/page.html).'}),
                        ('port', ('inet:port', {}), {'ro': 1,
                             'doc': 'The port of the URL. URLs prefixed with http will be set to port 80 and '
                                 'URLs prefixed with https will be set to port 443 unless otherwise specified.'}),
                        ('user', ('inet:user', {}), {'ro': 1,
                             'doc': 'The optional username used to access the URL.'}),
                        ('passwd', ('inet:passwd', {}), {'ro': 1,
                             'doc': 'The optional password used to access the URL.'}),
                    )),

                    ('inet:ipv4', {}, (
                        ('asn', ('inet:asn', {}), {
                            'defval': 0,  # FIXME replace with nullval
                            'doc': 'The ASN to which the IPv4 address is currently assigned.'
                        }),
                        # FIXME implement geospace...
                        #('latlong', ('geo:latlong', {}), {
                        #    'doc': 'The last known latitude/longitude for the node'
                        #}),
                        ('loc', ('loc', {}), {
                            'defval': '??',
                            'doc': 'The geo-political location string for the IPv4.'
                        }),
                        ('type', ('str', {}), {
                            'defval': '??',
                            'doc': 'The type of IP address (e.g., private, multicast, etc.).'
                        })
                    )),

                    ('inet:fqdn', {}, (

                        ('domain', ('inet:fqdn', {}), {
                            'doc': 'The parent domain for the FQDN.',
                        }),

                        ('zone', ('inet:fqdn', {}), {
                            'doc': 'The zone level parent for this FQDN.',
                        }),

                        ('iszone', ('bool', {}), {
                            'doc': 'True if the FQDN is considered a zone.',
                            'defval': 0,
                        }),

                        ('issuffix', ('bool', {}), {
                            'doc': 'True if the FQDN is considered a suffix.',
                            'defval': 0,
                        }),

                        ('host', ('str', {'lower': True}), {
                            'doc': 'The host part of the FQDN.',

                        }),

                    )),


                    ('inet:email', {}, (

                        ('user', ('inet:user', {}), {
                            'ro': True,
                            'doc': 'The email address user name.'}),

                        ('fqdn', ('inet:fqdn', {}), {
                            'ro': True,
                            'doc': 'The email address FQDN.'}),
                    )),
                ),
            }),
<<<<<<< HEAD
        )
=======
        )

    @staticmethod
    def getBaseModels():
        modl = {
            'types': (

                ('inet:addr', {
                    'ctor': 'synapse.models.inet.AddrType',
                    'doc': 'A network layer URL-like format to represent tcp/udp/icmp clients and servers.',
                    'ex': 'tcp://1.2.3.4:80'}),

                ('inet:server', {
                    'subof': 'inet:addr',
                    'doc': 'A network server address.'}),

                ('inet:client', {
                    'subof': 'inet:addr',
                    'doc': 'A network client address.'}),

                ('inet:ipv4', {
                    'ctor': 'synapse.models.inet.IPv4Type',
                    'doc': 'An IPv4 address.',
                    'ex': '1.2.3.4'}),

                ('inet:ipv6', {
                    'ctor': 'synapse.models.inet.IPv6Type',
                    'doc': 'An IPv6 address.',
                    'ex': '2607:f8b0:4004:809::200e'}),

                ('inet:srv4', {
                    'ctor': 'synapse.models.inet.Srv4Type',
                    'doc': 'An IPv4 address and port.',
                    'ex': '1.2.3.4:80'}),

                ('inet:srv6', {
                    'ctor': 'synapse.models.inet.Srv6Type',
                    'doc': 'An IPv6 address and port.',
                    'ex': '[2607:f8b0:4004:809::200e]:80'}),

                ('inet:wifi:ssid', {
                    'subof': 'str',
                    'doc': 'A WiFi service set identifier (SSID) name.',
                    'ex': 'The Vertex Project'}),

                ('inet:wifi:ap', {
                    'subof': 'comp',
                    'fields': 'ssid=inet:wifi:ssid,bssid=inet:mac',
                    'doc': 'An SSID/MAC address combination for a wireless access point.'}),

                ('inet:email', {
                    'ctor': 'synapse.models.inet.EmailType',
                    'doc': 'An email address.',
                    'ex': 'visi@vertex.link'}),

                ('inet:fqdn', {
                    'ctor': 'synapse.models.inet.FqdnType',
                    'doc': 'A fully qualified domain name (FQDN).',
                    'ex': 'vertex.link'}),

                ('inet:cidr4', {
                    'ctor': 'synapse.models.inet.CidrType',
                    'doc': 'An IPv4 address block in Classless Inter-Domain Routing (CIDR) notation.',
                    'ex': '1.2.3.0/24'}),

                ('inet:urlredir', {
                    'subof': 'comp',
                    'fields': 'src=inet:url,dst=inet:url',
                    'doc': 'A URL that redirects to another URL, such as via a URL shortening service or an HTTP 302 response.',
                    'ex': '(http://foo.com/,http://bar.com/)'}),

                ('inet:urlfile', {
                    'subof': 'comp',
                    'fields': 'url=inet:url, file=file:bytes',
                    'doc': 'A file hosted at a specific Universal Resource Locator (URL).'}),

                ('inet:net4', {
                    'subof': 'sepr',
                    'sep': '-',
                    'fields': 'min,inet:ipv4|max,inet:ipv4',
                    'doc': 'An IPv4 address range.',
                    'ex': '1.2.3.4-1.2.3.20'}),

                ('inet:net6', {
                    'subof': 'sepr',
                    'sep': '-',
                    'fields': 'min,inet:ipv6|max,inet:ipv6',
                    'doc': 'An IPv6 address range.',
                    'ex': 'ff::00-ff::30'}),

                ('inet:asnet4', {
                    'subof': 'sepr',
                    'sep': '/',
                    'fields': 'asn,inet:asn|net4,inet:net4',
                    'doc': 'An Autonomous System Number (ASN) and its associated IPv4 address range.',
                    'ex': '54959/1.2.3.4-1.2.3.20'}),

                ('inet:iface', {
                    'subof': 'guid',
                    'doc': 'A network interface with a set of associated protocol addresses.'}),

                ('inet:asn', {
                    'subof': 'int',
                    'doc': 'An Autonomous System Number (ASN).'}),

                ('inet:user', {
                    'subof': 'str:lwr',
                    'doc': 'A username string.'}),

                ('inet:group', {
                    'subof': 'str:lwr',
                    'doc': 'A group name string.'}),

                ('inet:passwd', {
                    'subof': 'str',
                    'doc': 'A password string.'}),

                ('inet:tcp4', {
                    'subof': 'inet:srv4',
                    'doc': 'A TCP server listening on an IPv4 address and port.'}),

                ('inet:udp4', {
                    'subof': 'inet:srv4',
                    'doc': 'A UDP server listening on an IPv4 address and port.'}),

                ('inet:tcp6', {
                    'subof': 'inet:srv6',
                    'doc': 'A TCP server listening on a specific IPv6 address and port.'}),

                ('inet:udp6', {
                    'subof': 'inet:srv6',
                    'doc': 'A UDP server listening on a specific IPv6 address and port.'}),

                ('inet:flow', {
                    'subof': 'guid',
                    'doc': 'An individual network connection between a given source and destination.'}),

                ('inet:port', {
                    'subof': 'int',
                    'min': 0,
                    'max': 0xffff,
                    'doc': 'A network port.',
                    'ex': '80'}),

                ('inet:mac', {
                    'subof': 'str',
                    'regex': '^([0-9a-f]{2}[:]){5}([0-9a-f]{2})$',
                    'lower': 1,
                    'nullval': '??',
                    'doc': 'A 48-bit Media Access Control (MAC) address.',
                    'ex': 'aa:bb:cc:dd:ee:ff'}),

                ('inet:web:acct', {
                    'subof': 'sepr',
                    'sep': '/',
                    'fields': 'site,inet:fqdn|user,inet:user',
                    'doc': 'An account with a given Internet-based site or service.',
                    'ex': 'twitter.com/invisig0th'}),

                ('inet:web:logon', {
                    'subof': 'guid',
                    'doc': 'An instance of an account authenticating to an Internet-based site or service.'}),

                ('inet:web:action', {
                    'subof': 'guid',
                    'doc': 'An instance of an account performing an action at an Internet-based site or service.'}),

                ('inet:web:actref', {
                    'subof': 'xref',
                    'source': 'act,inet:web:action',
                    'doc': 'A web action that references a given node.'}),

                ('inet:web:chprofile', {
                    'subof': 'guid',
                    'doc': 'A change to a web account. Used to capture historical properties associated with '
                        ' an account, as opposed to current data in the inet:web:acct node.'}),

                ('inet:web:group', {
                    'subof': 'sepr',
                    'sep': '/',
                    'fields': 'site,inet:fqdn|id,inet:group',
                    'doc': 'A group hosted within or registered with a given Internet-based site or service.',
                    'ex': 'somesite.com/mycoolgroup'}),

                ('inet:web:post', {
                    'subof': 'comp',
                    'fields': 'acct,inet:web:acct|text,str:txt',
                    'doc': 'A post made by a web account.'}),

                ('inet:web:postref', {
                    'subof': 'xref',
                    'source': 'post,inet:web:post',
                    'doc': 'A web post that references a given node.'}),

                ('inet:web:file', {
                    'subof': 'comp',
                    'fields': 'acct,inet:web:acct|file,file:bytes',
                    'doc': 'A file posted by a web account.'}),

                ('inet:web:memb', {
                    'subof': 'comp',
                    'fields': 'acct,inet:web:acct|group,inet:web:group',
                    'doc': 'A web account that is a member of a web group.'}),

                ('inet:web:follows', {
                    'subof': 'comp',
                    'fields': 'follower,inet:web:acct|followee,inet:web:acct',
                    'doc': 'A web account follows or is connected to another web account.'}),

                ('inet:web:mesg', {
                    'subof': 'comp',
                    'fields': 'from,inet:web:acct|to,inet:web:acct|time,time',
                    'doc': 'A message sent from one web account to another web account.',
                    'ex': 'twitter.com/invisig0th|twitter.com/gobbles|20041012130220'}),

                ('inet:ssl:tcp4cert', {
                    'subof': 'sepr',
                    'sep': '/',
                    'fields': 'tcp4,inet:tcp4|cert,file:bytes',
                    'doc': 'An SSL certificate file served by an IPv4 TCP server.'}),

                ('inet:whois:rar', {
                    'subof': 'str:lwr',
                    'doc': 'A domain registrar.',
                    'ex': 'godaddy, inc.'}),

                ('inet:whois:reg', {
                    'subof': 'str:lwr',
                    'doc': 'A domain registrant.',
                    'ex': 'woot hostmaster'}),

                ('inet:whois:rec', {
                    'subof': 'sepr',
                    'sep': '@',
                    'fields': 'fqdn,inet:fqdn|asof,time',
                    'doc': 'A domain whois record'}),

                ('inet:whois:recns', {
                    'subof': 'comp',
                    'fields': 'ns,inet:fqdn|rec,inet:whois:rec',
                    'doc': 'A nameserver associated with a domain whois record.'}),

                ('inet:whois:contact', {
                    'subof': 'comp',
                    'fields': 'rec,inet:whois:rec|type,str:lwr',
                    'doc': 'An individual contact from a domain whois record.'}),

                ('inet:whois:regmail', {
                    'subof': 'comp',
                    'fields': 'fqdn,inet:fqdn|email,inet:email',
                    'doc': 'An association between a domain and a registrant email address.'}),

                ('inet:rfc2822:addr', {
                    'ctor': 'synapse.models.inet.Rfc2822Addr',
                    'ex': '"Visi Kenshoto" <visi@vertex.link>',
                    'doc': 'An RFC 2822 Address field.'}),

                ('inet:http:request', {
                    'subof': 'guid',
                    'doc': 'A single client HTTP request.',
                }),
                ('inet:http:resphead', {
                    'subof': 'comp',
                    'fields': 'response=inet:http:response,header=inet:http:header',
                    'doc': 'An instance of an HTTP header within a specific HTTP response.',
                }),

                ('inet:servfile', {
                    'subof': 'comp',
                    'fields': 'server=inet:server,file=file:bytes',
                    'doc': 'A file hosted on a server for access over a network protocol.',
                }),

                ('inet:download', {
                    'subof': 'guid',
                    'doc': 'An instance of a file downloaded from a server.',
                }),

                ('inet:server', {}, (
                    ('proto', {'ptype': 'str:lwr', 'ro': 1,
                        'doc': 'The network protocol of the server.'}),
                    ('ipv4', {'ptype': 'inet:ipv4', 'ro': 1,
                        'doc': 'The IPv4 of the server.'}),
                    ('ipv6', {'ptype': 'inet:ipv6', 'ro': 1,
                        'doc': 'The IPv6 of the server.'}),
                    ('host', {'ptype': 'it:host', 'ro': 1,
                        'doc': 'The it:host node for the server.'}),
                    ('port', {'ptype': 'inet:port',
                        'doc': 'The server tcp/udp port.'}),
                )),

                ('inet:client', {}, (
                    ('proto', {'ptype': 'str:lwr', 'ro': 1,
                        'doc': 'The network protocol of the client.'}),
                    ('ipv4', {'ptype': 'inet:ipv4', 'ro': 1,
                        'doc': 'The IPv4 of the client.'}),
                    ('ipv6', {'ptype': 'inet:ipv6', 'ro': 1,
                        'doc': 'The IPv6 of the client.'}),
                    ('host', {'ptype': 'it:host', 'ro': 1,
                        'doc': 'The it:host node for the client.'}),
                    ('port', {'ptype': 'inet:port',
                        'doc': 'The client tcp/udp port.'}),
                )),

                ('inet:servfile', {}, (
                    ('file', {'ptype': 'file:bytes', 'req': 1, 'ro': 1,
                        'doc': 'The file hosted by the server.'}),
                    ('server', {'ptype': 'inet:server', 'req': 1, 'ro': 1,
                        'doc': 'The inet:addr of the server.'}),
                    ('server:proto', {'ptype': 'str:lwr', 'ro': 1,
                        'doc': 'The network protocol of the server.'}),
                    ('server:ipv4', {'ptype': 'inet:ipv4', 'ro': 1,
                        'doc': 'The IPv4 of the server.'}),
                    ('server:ipv6', {'ptype': 'inet:ipv6', 'ro': 1,
                        'doc': 'The IPv6 of the server.'}),
                    ('server:host', {'ptype': 'it:host', 'ro': 1,
                        'doc': 'The it:host node for the server.'}),
                    ('server:port', {'ptype': 'inet:port',
                        'doc': 'The server tcp/udp port.'}),
                    ('seen:min', {'ptype': 'time:min',
                        'doc': 'The earliest known time file was hosted on the server.'}),
                    ('seen:max', {'ptype': 'time:max',
                        'doc': 'The last known time the file was hosted on the server.'}),
                )),

                ('inet:download', {}, (

                    ('time', {'ptype': 'time',
                        'doc': 'The time the file was downloaded.'}),

                    ('fqdn', {'ptype': 'inet:fqdn',
                        'doc': 'The FQDN used to resolve the server.'}),

                    ('file', {'ptype': 'file:bytes',
                        'doc': 'The file that was downloaded.'}),

                    ('server', {'ptype': 'inet:server',
                        'doc': 'The inet:addr of the server.'}),
                    ('server:proto', {'ptype': 'str:lwr',
                        'doc': 'The server network layer protocol.'}),
                    ('server:ipv4', {'ptype': 'inet:ipv4',
                        'doc': 'The IPv4 of the server.'}),
                    ('server:ipv6', {'ptype': 'inet:ipv6',
                        'doc': 'The IPv6 of the server.'}),
                    ('server:host', {'ptype': 'it:host',
                        'doc': 'The it:host node for the server.'}),
                    ('server:port', {'ptype': 'inet:port',
                        'doc': 'The server tcp/udp port.'}),

                    ('client', {'ptype': 'inet:client',
                        'doc': 'The inet:addr of the client.'}),
                    ('client:proto', {'ptype': 'str:lwr',
                        'doc': 'The client network layer protocol.'}),
                    ('client:ipv4', {'ptype': 'inet:ipv4',
                        'doc': 'The IPv4 of the client.'}),
                    ('client:ipv6', {'ptype': 'inet:ipv6',
                        'doc': 'The IPv6 of the client.'}),
                    ('client:host', {'ptype': 'it:host',
                        'doc': 'The it:host node for the client.'}),
                    ('client:port', {'ptype': 'inet:port',
                        'doc': 'The client tcp/udp port.'}),

                )),

                ('inet:ipv4', {'ptype': 'inet:ipv4'}, [
                    ('cc', {'ptype': 'pol:iso2', 'defval': '??',
                        'doc': 'The country where the IPv4 address is currently located.'}),
                    ('type', {'ptype': 'str', 'defval': '??',
                        'doc': 'The type of IP address (e.g., private, multicast, etc.).'}),
                    ('asn', {'ptype': 'inet:asn', 'defval': -1,
                        'doc': 'The ASN to which the IPv4 address is currently assigned.'}),
                    ('latlong', {'ptype': 'geo:latlong',
                        'doc': 'The last known latitude/longitude for the node'}),
                ]),

                ('inet:cidr4', {'ptype': 'inet:cidr4'}, [
                    ('ipv4', {'ptype': 'inet:ipv4', 'ro': 1,
                        'doc': 'The IP address from the CIDR notation.'}),
                    ('mask', {'ptype': 'int', 'ro': 1,
                        'doc': 'The mask from the CIDR notation.'})
                ]),

                ('inet:ipv6', {'ptype': 'inet:ipv6'}, [
                    ('cc', {'ptype': 'pol:iso2', 'defval': '??',
                        'doc': 'The country where the IPv6 address is currently located.'}),
                    ('asn', {'ptype': 'inet:asn', 'defval': -1,
                        'doc': 'The ASN to which the IPv6 address is currently assigned.'}),
                    ('latlong', {'ptype': 'geo:latlong',
                        'doc': 'The last known latitude/longitude for the node'}),
                ]),


                ('inet:urlredir', {}, [
                    ('src', {'ptype': 'inet:url', 'ro': 1, 'req': 1,
                        'doc': 'The original/source URL before redirect'}),
                    ('src:fqdn', {'ptype': 'inet:fqdn',
                        'doc': 'The FQDN within the src URL (if present)'}),
                    ('dst', {'ptype': 'inet:url', 'ro': 1, 'req': 1,
                        'doc': 'The redirected/destination URL'}),
                    ('dst:fqdn', {'ptype': 'inet:fqdn',
                        'doc': 'The FQDN within the dst URL (if present)'}),
                    ('seen:min', {'ptype': 'time:min',
                        'doc': 'The earliest known time the URL redirect was active.'}),
                    ('seen:max', {'ptype': 'time:max',
                        'doc': 'The last known time the URL redirect was active.'}),
                ]),

                ('inet:urlfile', {'ptype': 'inet:urlfile'}, [
                    ('url', {'ptype': 'inet:url', 'ro': 1, 'req': 1,
                        'doc': 'The URL where the file was hosted.'}),
                    ('file', {'ptype': 'file:bytes', 'ro': 1, 'req': 1,
                        'doc': 'The file that was hosted at the URL.'}),
                    ('seen:min', {'ptype': 'time:min',
                        'doc': 'The earliest known time the file was hosted at the URL.'}),
                    ('seen:max', {'ptype': 'time:max',
                        'doc': 'The most recent known time the file was hosted at the URL.'}),
                ]),

                ('inet:asn', {'ptype': 'inet:asn'}, (
                    ('name', {'ptype': 'str:lwr', 'defval': '??',
                        'doc': 'The name of the organization currently responsible for the ASN.'}),
                    ('owner', {'ptype': 'ou:org',
                        'doc': 'The guid of the organization currently responsible for the ASN.'}),
                )),

                ('inet:asnet4', {'ptype': 'inet:asnet4'}, [
                     ('asn', {'ptype': 'inet:asn', 'ro': 1,
                         'doc': 'The Autonomous System Number (ASN) of the netblock.'}),
                     ('net4', {'ptype': 'inet:net4', 'ro': 1,
                         'doc': 'The IPv4 address range assigned to the ASN.'}),
                     ('net4:min', {'ptype': 'inet:ipv4', 'ro': 1,
                         'doc': 'The first IPv4 in the range assigned to the ASN.'}),
                     ('net4:max', {'ptype': 'inet:ipv4', 'ro': 1,
                         'doc': 'The last IPv4 in the range assigned to the ASN.'}),
                 ]),

                ('inet:user', {'ptype': 'inet:user'}, []),

                ('inet:group', {'ptype': 'inet:group'}, []),

                ('inet:passwd', {'ptype': 'inet:passwd'}, [
                    ('md5', {'ptype': 'hash:md5', 'ro': 1,
                        'doc': 'The computed MD5 hash of the password.'}),
                    ('sha1', {'ptype': 'hash:sha1', 'ro': 1,
                        'doc': 'The computed SHA1 hash of the password.'}),
                    ('sha256', {'ptype': 'hash:sha256', 'ro': 1,
                        'doc': 'The computed SHA256 hash of the password.'}),
                ]),

                ('inet:mac', {'ptype': 'inet:mac'}, [
                    ('vendor', {'ptype': 'str', 'defval': '??',
                        'doc': 'The vendor associated with the 24-bit prefix of a MAC address.'}),
                ]),

                ('inet:fqdn', {'ptype': 'inet:fqdn'}, [
                    ('sfx', {'ptype': 'bool', 'defval': 0,
                        'doc': 'Set to 1 if the fqdn is considered a "suffix".'}),
                    ('zone', {'ptype': 'bool', 'defval': 0,
                        'doc': 'Set to 1 if the fqdn is a logical zone (under a suffix).'}),
                    ('domain', {'ptype': 'inet:fqdn', 'ro': 1,
                        'doc': 'The parent fqdn of the fqdn.'}),
                    ('host', {'ptype': 'str', 'ro': 1,
                        'doc': 'The host portion of the fqdn.'}),
                    ('created', {'ptype': 'time:min',
                        'doc': 'The earliest known registration (creation) date for the fqdn.'}),
                    ('updated', {'ptype': 'time:max',
                        'doc': 'The last known updated date for the fqdn.'}),
                    ('expires', {'ptype': 'time:max',
                        'doc': 'The current expiration date for the fqdn.'}),
                ]),

                ('inet:email', {'ptype': 'inet:email'}, [
                    ('fqdn', {'ptype': 'inet:fqdn', 'ro': 1,
                        'doc': 'The domain of the email address.'}),
                    ('user', {'ptype': 'inet:user', 'ro': 1,
                        'doc': 'The username of the email address.'}),
                ]),

                ('inet:tcp4', {'ptype': 'inet:srv4'}, [
                    ('ipv4', {'ptype': 'inet:ipv4', 'ro': 1,
                        'doc': 'The IPv4 address of the TCP server.'}),
                    ('port', {'ptype': 'inet:port', 'ro': 1,
                        'doc': 'The port of the IPv4 TCP server.'}),
                ]),

                ('inet:udp4', {'ptype': 'inet:srv4'}, [
                    ('ipv4', {'ptype': 'inet:ipv4', 'ro': 1,
                        'doc': 'The IPv4 address of the UDP server.'}),
                    ('port', {'ptype': 'inet:port', 'ro': 1,
                        'doc': 'The port of the IPv4 UDP server.'}),
                ]),

                ('inet:tcp6', {'ptype': 'inet:srv6'}, [
                    ('ipv6', {'ptype': 'inet:ipv6', 'ro': 1,
                        'doc': 'The IPv6 address of the TCP server.'}),
                    ('port', {'ptype': 'inet:port', 'ro': 1,
                        'doc': 'The port of the IPv6 TCP server.'}),
                ]),

                ('inet:udp6', {'ptype': 'inet:srv6'}, [
                    ('ipv6', {'ptype': 'inet:ipv6', 'ro': 1,
                        'doc': 'The IPv6 address of the UDP server.'}),
                    ('port', {'ptype': 'inet:port', 'ro': 1,
                        'doc': 'The port of the IPv6 UDP server.'}),
                ]),

                ('inet:flow', {}, (
                    ('time', {'ptype': 'time',
                        'doc': 'The time the network connection was initiated.'}),
                    ('duration', {'ptype': 'int',
                        'doc': 'The duration of the flow in seconds.'}),

                    ('dst:host', {'ptype': 'it:host',
                        'doc': 'The guid of the destination host.'}),
                    ('dst:proc', {'ptype': 'it:exec:proc',
                        'doc': 'The guid of the destination process.'}),
                    ('dst:exe', {'ptype': 'file:bytes',
                        'doc': 'The file (executable) that received the connection.'}),
                    ('dst:txbytes', {'ptype': 'int',
                        'doc': 'The number of bytes sent by the destination host / process / file.'}),

                    ('dst:tcp4', {'ptype': 'inet:tcp4',
                        'doc': 'The destination IPv4 address / port for an IPv4 TCP connection.'}),
                    ('dst:tcp4:ipv4', {'ptype': 'inet:ipv4', 'ro': 1,
                        'doc': 'The destination IPv4 address.'}),
                    ('dst:tcp4:port', {'ptype': 'inet:port', 'ro': 1,
                        'doc': 'The destination IPv4 port.'}),

                    ('dst:udp4', {'ptype': 'inet:udp4',
                        'doc': 'The destination IPv4 address / port for an IPv4 UDP connection.'}),
                    ('dst:udp4:ipv4', {'ptype': 'inet:ipv4', 'ro': 1,
                        'doc': 'The destination IPv4 address.'}),
                    ('dst:udp4:port', {'ptype': 'inet:port', 'ro': 1,
                        'doc': 'The destination IPv4 port.'}),

                    ('dst:tcp6', {'ptype': 'inet:tcp6',
                        'doc': 'The destination IPv6 address / port for an IPv6 TCP connection.'}),
                    ('dst:tcp6:ipv6', {'ptype': 'inet:ipv6', 'ro': 1,
                        'doc': 'The destination IPv6 address.'}),
                    ('dst:tcp6:port', {'ptype': 'inet:port', 'ro': 1,
                        'doc': 'The destination IPv6 port.'}),

                    ('dst:udp6', {'ptype': 'inet:udp6',
                        'doc': 'The destination IPv6 address / port for an IPv6 UDP connection.'}),
                    ('dst:udp6:ipv6', {'ptype': 'inet:ipv6', 'ro': 1,
                        'doc': 'The destination IPv6 address.'}),
                    ('dst:udp6:port', {'ptype': 'inet:port', 'ro': 1,
                        'doc': 'The destination IPv6 port.'}),

                    ('src:host', {'ptype': 'it:host',
                        'doc': 'The guid of the source host.'}),
                    ('src:proc', {'ptype': 'it:exec:proc',
                        'doc': 'The guid of the source process.'}),
                    ('src:exe', {'ptype': 'file:bytes',
                        'doc': 'The file (executable) that created the connection.'}),
                    ('src:txbytes', {'ptype': 'int',
                        'doc': 'The number of bytes sent by the source host / process / file.'}),

                    ('src:tcp4', {'ptype': 'inet:tcp4',
                        'doc': 'The source IPv4 address / port for an IPv4 TCP connection.'}),
                    ('src:tcp4:ipv4', {'ptype': 'inet:ipv4', 'ro': 1,
                        'doc': 'The source IPv4 address.'}),
                    ('src:tcp4:port', {'ptype': 'inet:port', 'ro': 1,
                        'doc': 'The source IPv4 port.'}),

                    ('src:udp4', {'ptype': 'inet:udp4',
                        'doc': 'The source IPv4 address / port for an IPv4 UDP connection.'}),
                    ('src:udp4:ipv4', {'ptype': 'inet:ipv4', 'ro': 1,
                        'doc': 'The source IPv4 address.'}),
                    ('src:udp4:port', {'ptype': 'inet:port', 'ro': 1,
                        'doc': 'The source IPv4 port.'}),

                    ('src:tcp6', {'ptype': 'inet:tcp6',
                        'doc': 'The source IPv6 address / port for an IPv6 TCP connection.'}),
                    ('src:tcp6:ipv6', {'ptype': 'inet:ipv6', 'ro': 1,
                        'doc': 'The source IPv6 address.'}),
                    ('src:tcp6:port', {'ptype': 'inet:port', 'ro': 1,
                        'doc': 'The source IPv6 port.'}),

                    ('src:udp6', {'ptype': 'inet:udp6',
                        'doc': 'The source IPv6 address / port for an IPv6 UDP connection.'}),
                    ('src:udp6:ipv6', {'ptype': 'inet:ipv6', 'ro': 1,
                        'doc': 'The source IPv6 address.'}),
                    ('src:udp6:port', {'ptype': 'inet:port', 'ro': 1,
                        'doc': 'The source IPv6 port.'}),

                    ('from', {'ptype': 'guid',
                        'doc': 'The ingest source file/iden. Used for reparsing.'}),
                )),

                ('inet:iface', {}, (
                    ('latlong', {'ptype': 'geo:latlong',
                        'doc': 'The last known latitude/longitude for the node'}),
                    ('host', {'ptype': 'it:host',
                        'doc': 'The guid of the host the interface is associated with.'}),
                    ('type', {'ptype': 'str:lwr',
                        'doc': 'The free-form interface type'}),
                    ('mac', {'ptype': 'inet:mac',
                        'doc': 'The ethernet (MAC) address of the interface.'}),
                    ('ipv4', {'ptype': 'inet:ipv4',
                        'doc': 'The IPv4 address of the interface.'}),
                    ('ipv6', {'ptype': 'inet:ipv6',
                        'doc': 'The IPv6 address of the interface.'}),
                    ('phone', {'ptype': 'tel:phone',
                        'doc': 'The telephone number of the interface.'}),
                    ('wifi:ssid', {'ptype': 'inet:wifi:ssid',
                        'doc': 'The wifi SSID of the interface.'}),
                    ('wifi:bssid', {'ptype': 'inet:mac',
                        'doc': 'The wifi BSSID of the interface.'}),
                    ('mob:imei', {'ptype': 'tel:mob:imei',
                        'doc': 'The IMEI of the interface.'}),
                    ('mob:imsi', {'ptype': 'tel:mob:imsi',
                        'doc': 'The IMSI of the interface.'}),
                )),

                ('inet:wifi:ap', {}, [
                    ('ssid', {'ptype': 'inet:wifi:ssid',
                        'doc': 'The SSID for the wireless access point.'}),
                    ('bssid', {'ptype': 'inet:wifi:ssid',
                        'doc': 'The SSID for the wireless access point.'}),
                ]),

                ('inet:wifi:ssid', {}, []),

                ('inet:web:acct', {'ptype': 'inet:web:acct'}, [

                    ('site', {'ptype': 'inet:fqdn', 'ro': 1,
                        'doc': 'The site or service associated with the account.'}),

                    ('user', {'ptype': 'inet:user', 'ro': 1,
                        'doc': 'The unique identifier for the account (may be different from the common '
                            'name or display name).'}),

                    ('url', {'ptype': 'inet:url',
                        'doc': 'The service provider URL where the account is hosted.'}),

                    ('name', {'ptype': 'inet:user',
                        'doc': 'The localized name associated with the account (may be different from the '
                            'account identifier, e.g., a display name).'}),

                    ('name:en', {'ptype': 'inet:user',
                        'doc': 'The English version of the name associated with the (may be different from '
                            'the account identifier, e.g., a display name).'}),

                    ('avatar', {'ptype': 'file:bytes',
                        'doc': 'The file representing the avatar (e.g., profile picture) for the account.'}),

                    ('tagline', {'ptype': 'str:txt',
                        'doc': 'The text of the account status or tag line.'}),

                    ('webpage', {'ptype': 'inet:url',
                        'doc': 'A related URL specified by the account (e.g., a personal or company web '
                             'page, blog, etc.).'}),

                    ('latlong', {'ptype': 'geo:latlong',
                        'doc': 'The last known latitude/longitude for the node'}),

                    ('loc', {'ptype': 'str:lwr',
                        'doc': 'A self-declared location for the account.'}),

                    ('occupation', {'ptype': 'str:lwr',
                        'doc': 'A self-declared occupation for the account.'}),
                    ('dob', {'ptype': 'time',
                        'doc': 'A self-declared date of birth for the account (if the account belongs to a person).'}),

                    # ('gender',{'ptype':'inet:fqdn','ro':1}),
                    # ('bio:bt',{'ptype':'wtf','doc':'The web account's self documented blood type'}),

                    ('realname', {'ptype': 'ps:name',
                        'doc': 'The localized version of the real name of the account owner / registrant.'}),
                    ('realname:en', {'ptype': 'ps:name',
                        'doc': 'The English version of the real name of the account owner / registrant.'}),
                    ('email', {'ptype': 'inet:email',
                        'doc': 'The email address associated with the account.'}),
                    ('phone', {'ptype': 'tel:phone',
                        'doc': 'The phone number associated with the account.'}),
                    ('signup', {'ptype': 'time',
                        'doc': 'The date and time the account was registered.'}),
                    ('signup:ipv4', {'ptype': 'inet:ipv4',
                        'doc': 'The IPv4 address used to sign up for the account.'}),
                    ('seen:min', {'ptype': 'time:min',
                        'doc': 'The earliest known date of activity for the account.'}),
                    ('seen:max', {'ptype': 'time:max',
                        'doc': 'The most recent known date of activity for the account.'}),
                    ('passwd', {'ptype': 'inet:passwd',
                        'doc': 'The current password for the account.'})
                ]),

                ('inet:web:chprofile', {}, [
                    ('acct', {'ptype': 'inet:web:acct', 'ro': 1, 'req': 1,
                        'doc': 'The web account associated with the change.'}),
                    ('acct:site', {'ptype': 'inet:fqdn', 'ro': 1,
                        'doc': 'The site or service associated with the account.'}),
                    ('acct:user', {'ptype': 'inet:user', 'ro': 1,
                        'doc': 'The unique identifier for the account.'}),
                    ('ipv4', {'ptype': 'inet:ipv4',
                        'doc': 'The source IPv4 address used to make the account change.'}),
                    ('ipv6', {'ptype': 'inet:ipv6',
                        'doc': 'The source IPv6 address used to make the account change.'}),
                    ('time', {'ptype': 'time',
                        'doc': 'The date and time when the account change occurred.'}),
                    ('pv', {'ptype': 'propvalu', 'ro': 1, 'req': 1,
                        'doc': 'The prop=valu of the account property that was changed. Valu should be '
                            'the old / original value, while the new value should be updated on the '
                            'inet:web:acct form.'}),
                    ('pv:prop', {'ptype': 'str', 'ro': 1,
                        'doc': 'The property that was changed.'}),
                    ('pv:intval', {'ptype': 'int', 'ro': 1,
                        'doc': 'The normed value of the property (specified by pv), if the property is an integer.'}),
                    ('pv:strval', {'ptype': 'str', 'ro': 1,
                        'doc': 'The normed value of the property (specified by pv), if the property is a string.'}),
                ]),

                ('inet:web:logon', {'ptype': 'inet:web:logon'}, [
                    ('acct', {'ptype': 'inet:web:acct', 'ro': 1, 'req': 1,
                        'doc': 'The web account associated with the logon event.'}),
                    ('acct:site', {'ptype': 'inet:fqdn', 'ro': 1,
                        'doc': 'The site or service associated with the account.'}),
                    ('acct:user', {'ptype': 'inet:user', 'ro': 1,
                        'doc': 'The unique identifier for the account.'}),
                    ('time', {'ptype': 'time',
                        'doc': 'The date and time the account logged into the service.'}),
                    ('ipv4', {'ptype': 'inet:ipv4',
                        'doc': 'The source IPv4 address of the logon.'}),
                    ('ipv6', {'ptype': 'inet:ipv6',
                        'doc': 'The source IPv6 address of the logon.'}),
                    ('logout', {'ptype': 'time',
                        'doc': 'The date and time the account logged out of the service.'})
                ]),

                ('inet:web:action', {'ptype': 'inet:web:action'}, [
                    ('act', {'ptype': 'str:lwr', 'req': 1,
                        'doc': 'The action performed by the account.'}),
                    ('acct', {'ptype': 'inet:web:acct', 'ro': 1, 'req': 1,
                        'doc': 'The web account associated with the action.'}),
                    ('acct:site', {'ptype': 'inet:fqdn', 'ro': 1,
                        'doc': 'The site or service associated with the account.'}),
                    ('acct:user', {'ptype': 'inet:user', 'ro': 1,
                        'doc': 'The unique identifier for the account.'}),
                    ('info', {'ptype': 'json',
                        'doc': 'Any other data associated with the action.'}),
                    ('time', {'ptype': 'time',
                        'doc': 'The date and time the account performed the action.'}),
                    ('ipv4', {'ptype': 'inet:ipv4',
                        'doc': 'The source IPv4 address of the action.'}),
                    ('ipv6', {'ptype': 'inet:ipv6',
                        'doc': 'The source IPv6 address of the action.'}),
                ]),

                ('inet:web:actref', {}, [
                    ('act', {'ptype': 'inet:web:action', 'ro': 1, 'req': 1,
                        'doc': 'The action that references the given node.'}),
                    ('xref', {'ptype': 'propvalu', 'ro': 1, 'req': 1,
                        'doc': 'The prop=valu that is referenced as part of the action.'}),
                    ('xref:prop', {'ptype': 'str', 'ro': 1,
                        'doc': 'The property (form) of the referenced object, as specified by the propvalu.'}),
                    ('xref:intval', {'ptype': 'int', 'ro': 1,
                        'doc': 'The normed value of the form that was referenced, if the value is an integer.'}),
                    ('xref:strval', {'ptype': 'str', 'ro': 1,
                        'doc': 'The normed value of the form that was referenced, if the value is a string.'}),
                ]),

                ('inet:web:group', {}, [
                    ('site', {'ptype': 'inet:fqdn', 'ro': 1,
                         'doc': 'The site or service associated with the group.'}),
                    ('id', {'ptype': 'inet:group', 'ro': 1,
                         'doc': 'The site-specific unique identifier for the group (may be different from '
                              'the common name or display name).'}),
                    ('name', {'ptype': 'inet:group',
                         'doc': 'The localized name associated with the group (may be different from '
                              'the account identifier, e.g., a display name).'}),
                    ('name:en', {'ptype': 'inet:group',
                         'doc': 'The English version of the name associated with the group (may be different '
                              'from the localized name).'}),
                    ('url', {'ptype': 'inet:url',
                         'doc': 'The service provider URL where the group is hosted.'}),
                    ('avatar', {'ptype': 'file:bytes',
                         'doc': 'The file representing the avatar (e.g., profile picture) for the group.'}),
                    ('desc', {'ptype': 'str:txt',
                         'doc': 'The text of the description of the group.'}),
                    ('webpage', {'ptype': 'inet:url',
                         'doc': 'A related URL specified by the group (e.g., primary web site, etc.).'}),
                    ('loc', {'ptype': 'str:lwr',
                         'doc': 'A self-declared location for the group.'}),
                    ('latlong', {'ptype': 'geo:latlong',
                         'doc': 'The last known latitude/longitude for the node'}),
                    ('signup', {'ptype': 'time',
                         'doc': 'The date and time the group was created on the site.'}),
                    ('signup:ipv4', {'ptype': 'inet:ipv4',
                         'doc': 'The IPv4 address used to create the group.'}),
                    ('signup:ipv6', {'ptype': 'inet:ipv6',
                         'doc': 'The IPv6 address used to create the group.'}),
                    ('seen:min', {'ptype': 'time:min',
                         'doc': 'The earliest known date of activity for the group.'}),
                    ('seen:max', {'ptype': 'time:max',
                         'doc': 'The most recent known date of activity for the group.'}),
                ]),

                ('inet:web:post', {}, [
                    ('acct', {'ptype': 'inet:web:acct', 'ro': 1, 'req': 1,
                        'doc': 'The web account that made the post.'}),
                    ('text', {'ptype': 'str:txt', 'ro': 1,
                        'doc': 'The text of the post.'}),
                    ('acct:site', {'ptype': 'inet:fqdn', 'ro': 1,
                        'doc': 'The site or service associated with the account.'}),
                    ('acct:user', {'ptype': 'inet:user', 'ro': 1,
                        'doc': 'The unique identifier for the account.'}),
                    ('time', {'ptype': 'time',
                        'doc': 'The date and time that the post was made.'}),
                    ('url', {'ptype': 'inet:url',
                        'doc': 'The URL where the post is published / visible.'}),
                    ('file', {'ptype': 'file:bytes',
                        'doc': 'The file that was attached to the post.'}),
                    ('replyto', {'ptype': 'inet:web:post',
                        'doc': 'The post that this post is in reply to.'}),
                    ('repost', {'ptype': 'inet:web:post',
                        'doc': 'The original post that this is a repost of.'}),
                ]),

                ('inet:web:postref', {}, [
                    ('post', {'ptype': 'inet:web:post', 'ro': 1, 'req': 1,
                        'doc': 'The web post that references the given node.'}),
                    ('xref', {'ptype': 'propvalu', 'ro': 1, 'req': 1,
                        'doc': 'The prop=valu that is referenced by the post.'}),
                    ('xref:prop', {'ptype': 'str', 'ro': 1,
                        'doc': 'The property (form) of the referenced object, as specified by the propvalu.'}),
                    ('xref:intval', {'ptype': 'int', 'ro': 1,
                        'doc': 'The normed value of the form that was referenced, if the value is an integer.'}),
                    ('xref:strval', {'ptype': 'str', 'ro': 1,
                        'doc': 'The normed value of the form that was referenced, if the value is a string.'}),
                ]),

                ('inet:web:mesg', {}, [
                    ('from', {'ptype': 'inet:web:acct', 'ro': 1, 'req': 1,
                        'doc': 'The web account that sent the message.'}),
                    ('to', {'ptype': 'inet:web:acct', 'ro': 1, 'req': 1,
                        'doc': 'The web account that received the message.'}),
                    ('time', {'ptype': 'time', 'ro': 1, 'req': 1,
                        'doc': 'The date and time at which the message was sent.'}),
                    ('url', {'ptype': 'inet:url',
                        'doc': 'The URL where the message is posted / visible.'}),
                    ('text', {'ptype': 'str:txt',
                        'doc': 'The text of the message.'}),
                    ('file', {'ptype': 'file:bytes',
                        'doc': 'The file attached to or sent with the message.'}),
                ]),

                ('inet:web:follows', {}, [
                    ('follower', {'ptype': 'inet:web:acct', 'ro': 1, 'req': 1,
                        'doc': 'The account following an account.'}),
                    ('followee', {'ptype': 'inet:web:acct', 'ro': 1, 'req': 1,
                        'doc': 'The account followed by an account.'}),
                    ('seen:min', {'ptype': 'time:min',
                        'doc': 'The earliest known date when the "follows" relationship existed.'}),
                    ('seen:max', {'ptype': 'time:max',
                        'doc': 'The most recent known date when the "follows" relationship existed.'}),
                ]),

                ('inet:web:memb', {}, [
                    ('acct', {'ptype': 'inet:web:acct', 'ro': 1, 'req': 1,
                        'doc': 'The account that is a member of the group.'}),
                    ('group', {'ptype': 'inet:web:group', 'ro': 1, 'req': 1,
                        'doc': 'The group that the account is a member of.'}),
                    ('title', {'ptype': 'str:lwr',
                        'doc': 'The title or status of the member (e.g., admin, new member, etc.).'}),
                    ('joined', {'ptype': 'time',
                        'doc': 'The date / time the account joined the group.'}),
                    ('seen:min', {'ptype': 'time:min',
                        'doc': 'The earliest known date when the account was a member of the group.'}),
                    ('seen:max', {'ptype': 'time:max',
                        'doc': 'The most recent known date when the account was a member of the group.'}),
                ]),

                ('inet:web:file', {}, [
                    ('acct', {'ptype': 'inet:web:acct', 'ro': 1, 'req': 1,
                        'doc': 'The account that owns or is associated with the file.'}),
                    ('acct:site', {'ptype': 'inet:fqdn', 'ro': 1,
                        'doc': 'The site or service associated with the account.'}),
                    ('acct:user', {'ptype': 'inet:user', 'ro': 1,
                        'doc': 'The unique identifier for the account.'}),
                    ('file', {'ptype': 'file:bytes', 'ro': 1, 'req': 1,
                        'doc': 'The file owned by or associated with the account.'}),
                    ('name', {'ptype': 'file:base',
                        'doc': 'The name of the file owned by or associated with the account.'}),
                    ('posted', {'ptype': 'time',
                        'doc': 'The date and time the file was posted / submitted.'}),
                    ('ipv4', {'ptype': 'inet:ipv4',
                        'doc': 'The source IPv4 address used to post or submit the file.'}),
                    ('ipv6', {'ptype': 'inet:ipv6',
                        'doc': 'The source IPv6 address used to post or submit the file.'}),
                    ('seen:min', {'ptype': 'time:min',
                        'doc': 'The earliest known date the file was posted / submitted / associated '
                            'with the account.'}),
                    ('seen:max', {'ptype': 'time:max',
                        'doc': 'The most recent known date the file was posted / submitted / associated'
                            'with the account.'}),
                ]),

                ('inet:whois:reg', {}, []),

                ('inet:whois:rar', {}, []),

                ('inet:whois:regmail', {'ptype': 'inet:whois:regmail'}, [
                    ('fqdn', {'ptype': 'inet:fqdn', 'ro': 1, 'req': 1,
                        'doc': 'The domain associated with the registrant email address.'}),
                    ('email', {'ptype': 'inet:email', 'ro': 1, 'req': 1,
                        'doc': 'The registrant email address associated with the domain.'}),
                    ('seen:min', {'ptype': 'time:min',
                        'doc': 'The earliest known date the registrant email was associated with the domain.'}),
                    ('seen:max', {'ptype': 'time:max',
                        'doc': 'The most recent known date the registrant email was associated with the domain.'}),
                ]),

                ('inet:whois:rec', {'ptype': 'inet:whois:rec'}, [
                    ('fqdn', {'ptype': 'inet:fqdn', 'ro': 1, 'req': 1,
                        'doc': 'The domain associated with the whois record.'}),
                    ('asof', {'ptype': 'time', 'ro': 1, 'req': 1,
                        'doc': 'The date of the whois record.'}),
                    ('text', {'ptype': 'str:lwr',
                        'doc': 'The full text of the whois record.'}),
                    ('created', {'ptype': 'time',
                        'doc': 'The "created" time from the whois record.'}),
                    ('updated', {'ptype': 'time',
                        'doc': 'The "last updated" time from the whois record.'}),
                    ('expires', {'ptype': 'time',
                        'doc': 'The "expires" time from the whois record.'}),
                    ('registrar', {'ptype': 'inet:whois:rar', 'defval': '??',
                        'doc': 'The registrar name from the whois record.'}),
                    ('registrant', {'ptype': 'inet:whois:reg', 'defval': '??',
                        'doc': 'The registrant name from the whois record.'}),
                ]),

                ('inet:whois:recns', {}, [
                    ('ns', {'ptype': 'inet:fqdn', 'ro': 1, 'req': 1,
                        'doc': 'A nameserver for a domain as listed in the domain whois record.'}),
                    ('rec', {'ptype': 'inet:whois:rec', 'ro': 1, 'req': 1,
                        'doc': 'The whois record containing the nameserver data.'}),
                    ('rec:fqdn', {'ptype': 'inet:fqdn', 'ro': 1,
                        'doc': 'The domain associated with the whois record.'}),
                    ('rec:asof', {'ptype': 'time', 'ro': 1,
                        'doc': 'The date of the whois record.'}),
                ]),

                ('inet:whois:contact', {}, [
                    ('rec', {'ptype': 'inet:whois:rec', 'ro': 1, 'req': 1,
                        'doc': 'The whois record containing the contact data.'}),
                    ('rec:fqdn', {'ptype': 'inet:fqdn', 'ro': 1,
                        'doc': 'The domain associated with the whois record.'}),
                    ('rec:asof', {'ptype': 'time', 'ro': 1,
                        'doc': 'The date of the whois record.'}),
                    ('type', {'ptype': 'str:lwr',
                        'doc': 'The contact type (e.g., registrar, registrant, admin, billing, tech, etc.).'}),
                    ('id', {'ptype': 'str:lwr',
                        'doc': 'The ID associated with the contact.'}),
                    ('name', {'ptype': 'str:lwr',
                        'doc': 'The name of the contact.'}),
                    ('email', {'ptype': 'inet:email',
                        'doc': 'The email address of the contact.'}),
                    ('orgname', {'ptype': 'ou:name',
                        'doc': 'The name of the contact organization.'}),
                    ('address', {'ptype': 'str:lwr',
                        'doc': 'The content of the street address field(s) of the contract.'}),  # FIXME street address type
                    ('city', {'ptype': 'str:lwr',
                        'doc': 'The content of the city field of the contact.'}),
                    # ('zip',{'ptype':'str:lwr'}),
                    ('state', {'ptype': 'str:lwr',
                        'doc': 'The content of the state field of the contact.'}),
                    ('country', {'ptype': 'pol:iso2',
                        'doc': 'The two-letter country code of the contact.'}),
                    ('phone', {'ptype': 'tel:phone',
                        'doc': 'The content of the phone field of the contact.'}),
                    ('fax', {'ptype': 'tel:phone',
                        'doc': 'The content of the fax field of the contact.'}),
                    ('url', {'ptype': 'inet:url',
                        'doc': 'The URL specified for the contact'}),
                    ('whois:fqdn', {'ptype': 'inet:fqdn',
                        'doc': 'The whois server FQDN for the given contact (most likely a registrar).'}),
                ]),

                ('inet:ssl:tcp4cert', {'ptype': 'inet:ssl:tcp4cert'}, [
                    ('tcp4', {'ptype': 'inet:tcp4', 'ro': 1, 'req': 1,
                        'doc': 'The IPv4 TCP server where the certificate was observed.'}),
                    ('cert', {'ptype': 'file:bytes', 'ro': 1, 'req': 1,
                        'doc': 'The SSL certificate.'}),
                    ('tcp4:ipv4', {'ptype': 'inet:ipv4', 'ro': 1,
                        'doc': 'The IPv4 address associated with the TCP server.'}),
                ]),

                ('inet:rfc2822:addr', {}, (
                    ('name', {'ptype': 'ps:name', 'ro': 1,
                        'doc': 'The name field parsed from an RFC 2822 address string.'}),
                    ('email', {'ptype': 'inet:email', 'ro': 1,
                        'doc': 'The email field parsed from an RFC 2822 address string.'}),
                )),

                ('inet:http:request', {}, (

                    ('flow', {'ptype': 'inet:flow',
                        'doc': 'The inet:flow which contained the HTTP request.'}),

                    ('host', {'ptype': 'it:host',
                        'doc': 'The it:host which sent the HTTP request.'}),

                    ('time', {'ptype': 'time',
                        'doc': 'The time that the HTTP request was sent.'}),

                    # HTTP protocol specific fields...
                    ('method', {'ptype': 'str',
                        'doc': 'The HTTP request method string.'}),

                    ('path', {'ptype': 'str',
                        'doc': 'The requested HTTP path (without query parameters).'}),

                    ('query', {'ptype': 'str',
                        'doc': 'The HTTP query string which optionally folows the path.'}),

                    ('body', {'ptype': 'file:bytes',
                        'doc': 'The body of the HTTP request.'})
                )),

                ('inet:http:response', {}, (

                    ('flow', {'ptype': 'inet:flow',
                        'doc': 'The inet:flow which contained the HTTP response.'}),

                    ('host', {'ptype': 'it:host',
                        'doc': 'The it:host which sent the HTTP response.'}),

                    ('time', {'ptype': 'time',
                        'doc': 'The time that the HTTP response was sent.'}),

                    ('request', {'ptype': 'inet:http:request',
                        'doc': 'The HTTP request which caused the response.'}),

                    # HTTP response protocol fields....
                    ('code', {'ptype': 'int',
                        'doc': 'The HTTP response code.'}),

                    ('reason', {'ptype': 'str',
                        'doc': 'The HTTP response reason string.'}),

                    ('body', {'ptype': 'file:bytes',
                        'doc': 'The HTTP response body data.'}),

                )),

                ('inet:http:header', {}, (

                    ('name', {'ptype': 'str:lwr', 'ro': 1,
                        'doc': 'The name of the HTTP header.'}),

                    ('value', {'ptype': 'str', 'ro': 1,
                        'doc': 'The value of the HTTP header.'}),
                )),

                ('inet:http:param', {}, (

                    ('name', {'ptype': 'str:lwr', 'ro': 1,
                        'doc': 'The name of the HTTP query parameter.'}),

                    ('value', {'ptype': 'str', 'ro': 1,
                        'doc': 'The value of the HTTP query parameter.'}),
                )),

                ('inet:http:reqhead', {}, (

                    ('request', {'ptype': 'inet:http:request', 'ro': 1,
                        'doc': 'The HTTP request which contained the header.'}),

                    ('header', {'ptype': 'inet:http:header', 'ro': 1,
                        'doc': 'The HTTP header contained in the request.'}),

                    ('header:name', {'ptype': 'str:lwr', 'ro': 1,
                        'doc': 'The HTTP header name'}),

                    ('header:value', {'ptype': 'str', 'ro': 1,
                        'doc': 'The HTTP header value.'}),
                )),

                ('inet:http:reqparam', {}, (

                    ('request', {'ptype': 'inet:http:request', 'ro': 1,
                        'doc': 'The HTTP request which contained the header.'}),

                    ('param', {'ptype': 'inet:http:header', 'ro': 1,
                        'doc': 'The HTTP query parameter contained in the request.'}),

                    ('param:name', {'ptype': 'str:lwr', 'ro': 1,
                        'doc': 'The HTTP query parameter name'}),

                    ('param:value', {'ptype': 'str', 'ro': 1,
                        'doc': 'The HTTP query parameter value.'}),
                )),
            )
        }

        return (('inet', modl),)
>>>>>>> a0877980
<|MERGE_RESOLUTION|>--- conflicted
+++ resolved
@@ -175,8 +175,6 @@
     def indx(self, norm):
         return norm.encode('utf8')
 
-<<<<<<< HEAD
-=======
 class Url(s_types.Type):
     # FIXME implement
 
@@ -192,403 +190,7 @@
             'subs': {}
         }
         return norm, info
-        '''
-        urlpath = None
-        urlauth = None
-        urlhost = None
-        urlport = None
-
-        if valu.find('://') == -1:
-            self._raiseBadValu(valu)
-
-        proto, resloc = valu.split('://', 1)
-
-        parts = resloc.split('/', 1)
-        if len(parts) == 2:
-            resloc, respath = parts
-
-        if resloc.find('@') != -1:
-            resauth, resloc = resloc.split('@', 1)
-
-            user = resauth
-            passwd = None
-
-            if user.find(':') is not None:
-                user, passwd = user.rsplit(':', 1)
-
-            if user:
-                subs['user'] = user
-
-            if passwd:
-                subs['passwd'] = passwd
-
-        port = None
-        proto = proto.lower()
-        hostpart = resloc.lower().replace('[.]', '.')
-
-        subs['proto'] = proto
-
-        host = hostpart
-        if hostpart.find(':') != -1:
-            host, portstr = hostpart.rsplit(':', 1)
-            port = self.tlib.getTypeParse('inet:port', portstr)[0]
-
-        # use of exception handling logic here is fastest way to both
-        # validate and convert the data...  normally wouldnt use....
-
-        ipv4 = None
-        try:
-
-            ipv4 = ipv4int(host)
-            subs['ipv4'] = ipv4
-
-        except BadTypeValu as e:
-            pass
-
-        if ipv4 is None and fqdnre.match(host):
-            subs['fqdn'] = host
-
-        # try for a default iana protocol lookup
-        if port is None:
-            port = s_l_iana.services.get(proto)
-
-        if port is not None:
-            subs['port'] = port
-
-        if resauth:
-            hostpart = '%s@%s' % (resauth, hostpart)
-
-        valu = '%s://%s/%s' % (proto, hostpart, respath)
-        return valu, subs
-        '''
-
-#def ipv4mask(ipv4, mask):
-    #return ipv4 & masks[mask]
-
-#def ipv4cidr(valu):
-    #_ipv4str, cidr = valu.split('/', 1)
-    #_ipv4addr = ipv4int(_ipv4str)
-    #mask = cidrmasks[int(cidr)]
-    #lowerbound = _ipv4addr & mask[0]
-    #return lowerbound, lowerbound + mask[1]
-
-#class IPv4Type(DataType):
-
-    #def norm(self, valu, oldval=None):
-        #if isinstance(valu, str):
-            #return self._norm_str(valu, oldval=oldval)
-
-# FIXME ipv6 stuff..
-    #v6addr = ipaddress.IPv6Address(text)
-    #v4addr = v6addr.ipv4_mapped
-    #if v4addr is not None:
-        #return '::ffff:%s' % (v4addr), {'ipv4': ipv4int(str(v4addr))}
-
-    #return v6addr.compressed, {}
-
-        #if not isinstance(valu, int):
-            #self._raiseBadValu(valu)
-
-        #return valu & 0xffffffff, {}
-    #def norm(self, valu, oldval=None):
-        #try:
-            #return ipv6norm(valu)
-        #except Exception as e:
-            #self._raiseBadValu(valu)
-
-    #def _norm_str(self, valu, oldval=None):
-        #if valu.isdigit():
-            #return int(valu, 0) & 0xffffffff, {}
-
-        #valu = valu.replace('[.]', '.')
-        #return ipv4int(valu), {}
-
-    #def repr(self, valu):
-        #return ipv4str(valu)
-
-
-#class FqdnType(DataType):
-    #subprops = (
-        #('sfx', {'ptype': 'bool'}),
-        #('zone', {'ptype': 'bool'}),
-        #('domain', {'ptype': 'inet:fqdn'}),
-        #('host', {'ptype': 'str'}),
-    #)
-
-    #def norm(self, valu, oldval=None):
-
-        #valu = valu.replace('[.]', '.')
-        #if not fqdnre.match(valu):
-            #self._raiseBadValu(valu)
-
-        #try:
-            #valu = valu.encode('idna').decode('utf8').lower()
-        #except UnicodeError as e:
-            #self._raiseBadValu(valu)
-
-        #parts = valu.split('.', 1)
-        #subs = {'host': parts[0]}
-        #if len(parts) == 2:
-            #subs['domain'] = parts[1]
-        #else:
-            #subs['sfx'] = 1
-
-        #return valu, subs
-
-    #def repr(self, valu):
-        #try:
-            #return valu.encode('utf8').decode('idna')
-        #except UnicodeError as e:
-            #if len(valu) >= 4 and valu[0:4] == 'xn--':
-                #logger.exception(msg='Failed to IDNA decode ACE prefixed inet:fqdn')
-                #return valu
-            #raise  # pragma: no cover
-
-#class Rfc2822Addr(DataType):
-    #'''
-    #An RFC 2822 compatible email address parser
-    #'''
-    #def norm(self, valu, oldval=None):
-
-        #if not isinstance(valu, str):
-            #self._raiseBadValu(valu, mesg='requires a string')
-
-        # remove quotes for normalized version
-        #valu = valu.replace('"', ' ').replace("'", ' ')
-        #valu = valu.strip().lower()
-        #valu = ' '.join(valu.split())
-
-        #subs = {}
-
-        #try:
-
-            #name, addr = email.utils.parseaddr(valu)
-
-        #except Exception as e: #pragma: no cover
-            # not sure we can ever really trigger this with a string as input
-            #self._raiseBadValu(valu, mesg='email.utils.parsaddr failed: %s' % (e,))
-
-        #if name:
-            #subs['name'] = name
-
-        #try:
-
-            #mail, ssub = self.tlib.getTypeNorm('inet:email', addr)
-            #subs['email'] = mail
-
-            #if name:
-                #valu = '%s <%s>' % (name, mail)
-
-            #else:
-                #valu = mail
-
-        #except BadTypeValu as e:
-            #pass # it's all good, we just dont have a valid email addr
-
-        #return valu, subs
-
-# RFC5952 compatible
-#def ipv6norm(text):
-    #'''
-    #Normalize an IPv6 address into RFC5952 canonical form.
-
-    #Example:
-
-        #text = ipv6norm(text)
-
-    #'''
-    # This used to use socket.inet_pton for normalizing
-    # ipv6 addresses. There's a bug in macOS where it
-    # doesn't abbreviate the zeroes properly. See RFC
-    # 5952 for IPv6 address text representation
-
-    #v6addr = ipaddress.IPv6Address(text)
-    #v4addr = v6addr.ipv4_mapped
-    #if v4addr is not None:
-        #return '::ffff:%s' % (v4addr)
-
-    #return v6addr.compressed
-
-#class IPv6Type(DataType):
-    #def repr(self, valu):
-        #return self.norm(valu)[0]
-
-    #def norm(self, valu, oldval=None):
-        #try:
-            #return ipv6norm(valu), {}
-        #except Exception as e:
-            #self._raiseBadValu(valu)
-
-# class HostPort(DataType):
-
-
-#class EmailType(DataType):
-    #subprops = (
-        #('user', {'ptype': 'inet:user'}),
-        #('fqdn', {'ptype': 'inet:fqdn'}),
-    #)
-
-    #def norm(self, valu, oldval=None):
-        #try:
-            #user, fqdn = valu.split('@', 1)
-            #user, _ = self.tlib.getTypeNorm('inet:user', user)
-            #fqdn, _ = self.tlib.getTypeNorm('inet:fqdn', fqdn)
-            #norm = ('%s@%s' % (user, fqdn)).lower()
-        #except ValueError as e:
-            #self._raiseBadValu(valu)
-        #return norm, {'user': user, 'fqdn': fqdn}
-
-    #def repr(self, valu):
-        #return valu
-
-#urlports = {
-#    'ftp': 21,
-#    'http': 80,
-#    'https': 443,
-#}
-#
-#
-#class CidrType(DataType):
-#    def norm(self, valu, oldval=None):
-#        ipstr, maskstr = valu.split('/')
-#
-#        mask = int(maskstr)
-#        ipv4 = ipv4int(ipstr)
-#
-#        if mask > 32 or mask < 0:
-#            self._raiseBadValu(valu, mesg='Invalid CIDR Mask')
-#
-#        ipv4 = ipv4mask(ipv4, mask)
-#        valu = '%s/%d' % (ipv4str(ipv4), mask)
-#
-#        return valu, {'ipv4': ipv4, 'mask': mask}
-#
-#    def repr(self, valu):
-#        return valu
-
-#class AddrType(DataType):
-
-    #def norm(self, valu, oldval=None):
-
-        #subs = {}
-        #if valu.find('.') != -1:
-            #valu = valu.split(':')[-1]
-            #ipv4, subs = self.tlib.getTypeNorm('inet:ipv4', valu)
-            #subs['ipv4'] = ipv4
-
-            #valu = '::ffff:' + valu
-
-        #addr, _ = self.tlib.getTypeNorm('inet:ipv6', valu)
-        #return addr, subs
-
-# TO MERGE UPDATED INET:ADDR
-#        orig = valu
-#
-#        proto = 'tcp'
-#        if valu.find('://') != -1:
-#            proto, valu = valu.split('://', 1)
-#            proto = proto.lower()
-#
-#        if proto not in ('tcp', 'udp', 'icmp', 'host'):
-#            self._raiseBadValu(valu, mesg='inet:addr protocol must be in: tcp, udp, icmp, host')
-#
-#        # strip any trailing /
-#        valu = valu.strip().strip('/')
-#
-#        subs = {'proto': proto}
-#
-#        # handle host proto
-#        if proto == 'host':
-#            if valu.find(':') != -1:
-#
-#                valu, portstr = valu.rsplit(':')
-#                subs['port'] = port = int(portstr, 0) & 0xffff
-#
-#                guid, _ = self.tlib.getTypeNorm('guid', valu)
-#                subs['host'] = guid
-#
-#                return 'host://%s:%d' % (guid, port), subs
-#
-#            guid, _ = self.tlib.getTypeNorm('guid', valu)
-#            subs['host'] = guid
-#            return 'host://%s' % (guid,), subs
-#
-#        # check for ipv6
-#        if valu.startswith('['): # "[" <ipv6> "]" [:port]
-#
-#            ipv6, v6sub = self.tlib.getTypeNorm('inet:ipv6', valu[1:].split(']', 1)[0])
-#            subs['ipv6'] = ipv6
-#
-#            text = '[%s]' % (ipv6,)
-#
-#            ipv4 = v6sub.get('ipv4')
-#            if ipv4 is not None:
-#                text = ipv4str(ipv4)
-#                subs['ipv4'] = ipv4
-#
-#            if valu.find(']:') != -1:
-#
-#                if proto not in ('tcp', 'udp'):
-#                    self._raiseBadValu(orig, mesg='IPv6 port syntax with non tcp/udp protocol')
-#
-#                subs['port'] = port = int(valu.rsplit(':', 1)[1], 0)
-#                text += ':%d' % (port,)
-#
-#            norm = '%s://%s' % (proto, text)
-#            return norm, subs
-#
-#        # check for DWIM ipv6 with no []s
-#        try:
-#
-#            ipv6, v6sub = self.tlib.getTypeNorm('inet:ipv6', valu)
-#            subs['ipv6'] = ipv6
-#
-#            text = '[%s]' % (ipv6,)
-#
-#            ipv4 = v6sub.get('ipv4')
-#            if ipv4 is not None:
-#                text = ipv4str(ipv4)
-#                subs['ipv4'] = ipv4
-#
-#            norm = proto + '://' + text
-#            return norm, subs
-#
-#        except BadTypeValu as e:
-#            pass
-#
-#        # check for a port
-#        port = None
-#        if valu.find(':') != -1:
-#
-#            if proto not in ('tcp', 'udp'):
-#                self._raiseBadValu(orig, mesg='IPv6 port syntax with non tcp/udp protocol')
-#
-#            valu, portstr = valu.rsplit(':', 1)
-#            subs['port'] = port = int(portstr, 0) & 0xffff
-#
-#        # check for ipv4
-#        try:
-#
-#            ipv4 = ipv4int(valu)
-#            ipv6 = '::ffff:%s' % (ipv4str(ipv4),)
-#
-#            text = ipv4str(ipv4)
-#
-#            subs['ipv4'] = ipv4
-#            subs['ipv6'] = ipv6
-#
-#            if port is not None:
-#                text += ':%d' % (port,)
-#
-#            norm = '%s://%s' % (proto, text)
-#            return norm, subs
-#
-#        except BadTypeValu as e:
-#            pass
-#
-#        self._raiseBadValu(orig, mesg='inet:addr must be a <tcp|udp|icmp|host>://<ipv4|ipv6|guid>[:port]/')
-
->>>>>>> a0877980
+
 class InetModule(s_module.CoreModule):
 
     def initCoreModule(self):
@@ -668,21 +270,16 @@
 
                 'ctors': (
 
-<<<<<<< HEAD
+                    ('inet:email', 'synapse.models.inet.Email', {}, {
+                        'doc': 'An e-mail address.'}),
+
+                    ('inet:fqdn', 'synapse.models.inet.Fqdn', {}, {
+                        'doc': 'A Fully Qualified Domain Name (FQDN).'}),
+
                     ('inet:ipv4', 'synapse.models.inet.IPv4', {}, {
                         'doc': 'An IPv4 address.',
                         'ex': '1.2.3.4'
                     }),
-=======
-                    ('inet:email', 'synapse.models.inet.Email', {}, {
-                        'doc': 'An e-mail address.'}),
->>>>>>> a0877980
-
-                    ('inet:fqdn', 'synapse.models.inet.Fqdn', {}, {
-                        'doc': 'A Fully Qualified Domain Name (FQDN).'}),
-
-                    ('inet:ipv4', 'synapse.models.inet.IPv4', {}, {
-                        'doc': 'An IPv4 address.'}),
 
                     ('inet:url', 'synapse.models.inet.Url', {}, {
                         'doc': 'A Universal Resource Locator (URL).',
@@ -786,1104 +383,4 @@
                     )),
                 ),
             }),
-<<<<<<< HEAD
-        )
-=======
-        )
-
-    @staticmethod
-    def getBaseModels():
-        modl = {
-            'types': (
-
-                ('inet:addr', {
-                    'ctor': 'synapse.models.inet.AddrType',
-                    'doc': 'A network layer URL-like format to represent tcp/udp/icmp clients and servers.',
-                    'ex': 'tcp://1.2.3.4:80'}),
-
-                ('inet:server', {
-                    'subof': 'inet:addr',
-                    'doc': 'A network server address.'}),
-
-                ('inet:client', {
-                    'subof': 'inet:addr',
-                    'doc': 'A network client address.'}),
-
-                ('inet:ipv4', {
-                    'ctor': 'synapse.models.inet.IPv4Type',
-                    'doc': 'An IPv4 address.',
-                    'ex': '1.2.3.4'}),
-
-                ('inet:ipv6', {
-                    'ctor': 'synapse.models.inet.IPv6Type',
-                    'doc': 'An IPv6 address.',
-                    'ex': '2607:f8b0:4004:809::200e'}),
-
-                ('inet:srv4', {
-                    'ctor': 'synapse.models.inet.Srv4Type',
-                    'doc': 'An IPv4 address and port.',
-                    'ex': '1.2.3.4:80'}),
-
-                ('inet:srv6', {
-                    'ctor': 'synapse.models.inet.Srv6Type',
-                    'doc': 'An IPv6 address and port.',
-                    'ex': '[2607:f8b0:4004:809::200e]:80'}),
-
-                ('inet:wifi:ssid', {
-                    'subof': 'str',
-                    'doc': 'A WiFi service set identifier (SSID) name.',
-                    'ex': 'The Vertex Project'}),
-
-                ('inet:wifi:ap', {
-                    'subof': 'comp',
-                    'fields': 'ssid=inet:wifi:ssid,bssid=inet:mac',
-                    'doc': 'An SSID/MAC address combination for a wireless access point.'}),
-
-                ('inet:email', {
-                    'ctor': 'synapse.models.inet.EmailType',
-                    'doc': 'An email address.',
-                    'ex': 'visi@vertex.link'}),
-
-                ('inet:fqdn', {
-                    'ctor': 'synapse.models.inet.FqdnType',
-                    'doc': 'A fully qualified domain name (FQDN).',
-                    'ex': 'vertex.link'}),
-
-                ('inet:cidr4', {
-                    'ctor': 'synapse.models.inet.CidrType',
-                    'doc': 'An IPv4 address block in Classless Inter-Domain Routing (CIDR) notation.',
-                    'ex': '1.2.3.0/24'}),
-
-                ('inet:urlredir', {
-                    'subof': 'comp',
-                    'fields': 'src=inet:url,dst=inet:url',
-                    'doc': 'A URL that redirects to another URL, such as via a URL shortening service or an HTTP 302 response.',
-                    'ex': '(http://foo.com/,http://bar.com/)'}),
-
-                ('inet:urlfile', {
-                    'subof': 'comp',
-                    'fields': 'url=inet:url, file=file:bytes',
-                    'doc': 'A file hosted at a specific Universal Resource Locator (URL).'}),
-
-                ('inet:net4', {
-                    'subof': 'sepr',
-                    'sep': '-',
-                    'fields': 'min,inet:ipv4|max,inet:ipv4',
-                    'doc': 'An IPv4 address range.',
-                    'ex': '1.2.3.4-1.2.3.20'}),
-
-                ('inet:net6', {
-                    'subof': 'sepr',
-                    'sep': '-',
-                    'fields': 'min,inet:ipv6|max,inet:ipv6',
-                    'doc': 'An IPv6 address range.',
-                    'ex': 'ff::00-ff::30'}),
-
-                ('inet:asnet4', {
-                    'subof': 'sepr',
-                    'sep': '/',
-                    'fields': 'asn,inet:asn|net4,inet:net4',
-                    'doc': 'An Autonomous System Number (ASN) and its associated IPv4 address range.',
-                    'ex': '54959/1.2.3.4-1.2.3.20'}),
-
-                ('inet:iface', {
-                    'subof': 'guid',
-                    'doc': 'A network interface with a set of associated protocol addresses.'}),
-
-                ('inet:asn', {
-                    'subof': 'int',
-                    'doc': 'An Autonomous System Number (ASN).'}),
-
-                ('inet:user', {
-                    'subof': 'str:lwr',
-                    'doc': 'A username string.'}),
-
-                ('inet:group', {
-                    'subof': 'str:lwr',
-                    'doc': 'A group name string.'}),
-
-                ('inet:passwd', {
-                    'subof': 'str',
-                    'doc': 'A password string.'}),
-
-                ('inet:tcp4', {
-                    'subof': 'inet:srv4',
-                    'doc': 'A TCP server listening on an IPv4 address and port.'}),
-
-                ('inet:udp4', {
-                    'subof': 'inet:srv4',
-                    'doc': 'A UDP server listening on an IPv4 address and port.'}),
-
-                ('inet:tcp6', {
-                    'subof': 'inet:srv6',
-                    'doc': 'A TCP server listening on a specific IPv6 address and port.'}),
-
-                ('inet:udp6', {
-                    'subof': 'inet:srv6',
-                    'doc': 'A UDP server listening on a specific IPv6 address and port.'}),
-
-                ('inet:flow', {
-                    'subof': 'guid',
-                    'doc': 'An individual network connection between a given source and destination.'}),
-
-                ('inet:port', {
-                    'subof': 'int',
-                    'min': 0,
-                    'max': 0xffff,
-                    'doc': 'A network port.',
-                    'ex': '80'}),
-
-                ('inet:mac', {
-                    'subof': 'str',
-                    'regex': '^([0-9a-f]{2}[:]){5}([0-9a-f]{2})$',
-                    'lower': 1,
-                    'nullval': '??',
-                    'doc': 'A 48-bit Media Access Control (MAC) address.',
-                    'ex': 'aa:bb:cc:dd:ee:ff'}),
-
-                ('inet:web:acct', {
-                    'subof': 'sepr',
-                    'sep': '/',
-                    'fields': 'site,inet:fqdn|user,inet:user',
-                    'doc': 'An account with a given Internet-based site or service.',
-                    'ex': 'twitter.com/invisig0th'}),
-
-                ('inet:web:logon', {
-                    'subof': 'guid',
-                    'doc': 'An instance of an account authenticating to an Internet-based site or service.'}),
-
-                ('inet:web:action', {
-                    'subof': 'guid',
-                    'doc': 'An instance of an account performing an action at an Internet-based site or service.'}),
-
-                ('inet:web:actref', {
-                    'subof': 'xref',
-                    'source': 'act,inet:web:action',
-                    'doc': 'A web action that references a given node.'}),
-
-                ('inet:web:chprofile', {
-                    'subof': 'guid',
-                    'doc': 'A change to a web account. Used to capture historical properties associated with '
-                        ' an account, as opposed to current data in the inet:web:acct node.'}),
-
-                ('inet:web:group', {
-                    'subof': 'sepr',
-                    'sep': '/',
-                    'fields': 'site,inet:fqdn|id,inet:group',
-                    'doc': 'A group hosted within or registered with a given Internet-based site or service.',
-                    'ex': 'somesite.com/mycoolgroup'}),
-
-                ('inet:web:post', {
-                    'subof': 'comp',
-                    'fields': 'acct,inet:web:acct|text,str:txt',
-                    'doc': 'A post made by a web account.'}),
-
-                ('inet:web:postref', {
-                    'subof': 'xref',
-                    'source': 'post,inet:web:post',
-                    'doc': 'A web post that references a given node.'}),
-
-                ('inet:web:file', {
-                    'subof': 'comp',
-                    'fields': 'acct,inet:web:acct|file,file:bytes',
-                    'doc': 'A file posted by a web account.'}),
-
-                ('inet:web:memb', {
-                    'subof': 'comp',
-                    'fields': 'acct,inet:web:acct|group,inet:web:group',
-                    'doc': 'A web account that is a member of a web group.'}),
-
-                ('inet:web:follows', {
-                    'subof': 'comp',
-                    'fields': 'follower,inet:web:acct|followee,inet:web:acct',
-                    'doc': 'A web account follows or is connected to another web account.'}),
-
-                ('inet:web:mesg', {
-                    'subof': 'comp',
-                    'fields': 'from,inet:web:acct|to,inet:web:acct|time,time',
-                    'doc': 'A message sent from one web account to another web account.',
-                    'ex': 'twitter.com/invisig0th|twitter.com/gobbles|20041012130220'}),
-
-                ('inet:ssl:tcp4cert', {
-                    'subof': 'sepr',
-                    'sep': '/',
-                    'fields': 'tcp4,inet:tcp4|cert,file:bytes',
-                    'doc': 'An SSL certificate file served by an IPv4 TCP server.'}),
-
-                ('inet:whois:rar', {
-                    'subof': 'str:lwr',
-                    'doc': 'A domain registrar.',
-                    'ex': 'godaddy, inc.'}),
-
-                ('inet:whois:reg', {
-                    'subof': 'str:lwr',
-                    'doc': 'A domain registrant.',
-                    'ex': 'woot hostmaster'}),
-
-                ('inet:whois:rec', {
-                    'subof': 'sepr',
-                    'sep': '@',
-                    'fields': 'fqdn,inet:fqdn|asof,time',
-                    'doc': 'A domain whois record'}),
-
-                ('inet:whois:recns', {
-                    'subof': 'comp',
-                    'fields': 'ns,inet:fqdn|rec,inet:whois:rec',
-                    'doc': 'A nameserver associated with a domain whois record.'}),
-
-                ('inet:whois:contact', {
-                    'subof': 'comp',
-                    'fields': 'rec,inet:whois:rec|type,str:lwr',
-                    'doc': 'An individual contact from a domain whois record.'}),
-
-                ('inet:whois:regmail', {
-                    'subof': 'comp',
-                    'fields': 'fqdn,inet:fqdn|email,inet:email',
-                    'doc': 'An association between a domain and a registrant email address.'}),
-
-                ('inet:rfc2822:addr', {
-                    'ctor': 'synapse.models.inet.Rfc2822Addr',
-                    'ex': '"Visi Kenshoto" <visi@vertex.link>',
-                    'doc': 'An RFC 2822 Address field.'}),
-
-                ('inet:http:request', {
-                    'subof': 'guid',
-                    'doc': 'A single client HTTP request.',
-                }),
-                ('inet:http:resphead', {
-                    'subof': 'comp',
-                    'fields': 'response=inet:http:response,header=inet:http:header',
-                    'doc': 'An instance of an HTTP header within a specific HTTP response.',
-                }),
-
-                ('inet:servfile', {
-                    'subof': 'comp',
-                    'fields': 'server=inet:server,file=file:bytes',
-                    'doc': 'A file hosted on a server for access over a network protocol.',
-                }),
-
-                ('inet:download', {
-                    'subof': 'guid',
-                    'doc': 'An instance of a file downloaded from a server.',
-                }),
-
-                ('inet:server', {}, (
-                    ('proto', {'ptype': 'str:lwr', 'ro': 1,
-                        'doc': 'The network protocol of the server.'}),
-                    ('ipv4', {'ptype': 'inet:ipv4', 'ro': 1,
-                        'doc': 'The IPv4 of the server.'}),
-                    ('ipv6', {'ptype': 'inet:ipv6', 'ro': 1,
-                        'doc': 'The IPv6 of the server.'}),
-                    ('host', {'ptype': 'it:host', 'ro': 1,
-                        'doc': 'The it:host node for the server.'}),
-                    ('port', {'ptype': 'inet:port',
-                        'doc': 'The server tcp/udp port.'}),
-                )),
-
-                ('inet:client', {}, (
-                    ('proto', {'ptype': 'str:lwr', 'ro': 1,
-                        'doc': 'The network protocol of the client.'}),
-                    ('ipv4', {'ptype': 'inet:ipv4', 'ro': 1,
-                        'doc': 'The IPv4 of the client.'}),
-                    ('ipv6', {'ptype': 'inet:ipv6', 'ro': 1,
-                        'doc': 'The IPv6 of the client.'}),
-                    ('host', {'ptype': 'it:host', 'ro': 1,
-                        'doc': 'The it:host node for the client.'}),
-                    ('port', {'ptype': 'inet:port',
-                        'doc': 'The client tcp/udp port.'}),
-                )),
-
-                ('inet:servfile', {}, (
-                    ('file', {'ptype': 'file:bytes', 'req': 1, 'ro': 1,
-                        'doc': 'The file hosted by the server.'}),
-                    ('server', {'ptype': 'inet:server', 'req': 1, 'ro': 1,
-                        'doc': 'The inet:addr of the server.'}),
-                    ('server:proto', {'ptype': 'str:lwr', 'ro': 1,
-                        'doc': 'The network protocol of the server.'}),
-                    ('server:ipv4', {'ptype': 'inet:ipv4', 'ro': 1,
-                        'doc': 'The IPv4 of the server.'}),
-                    ('server:ipv6', {'ptype': 'inet:ipv6', 'ro': 1,
-                        'doc': 'The IPv6 of the server.'}),
-                    ('server:host', {'ptype': 'it:host', 'ro': 1,
-                        'doc': 'The it:host node for the server.'}),
-                    ('server:port', {'ptype': 'inet:port',
-                        'doc': 'The server tcp/udp port.'}),
-                    ('seen:min', {'ptype': 'time:min',
-                        'doc': 'The earliest known time file was hosted on the server.'}),
-                    ('seen:max', {'ptype': 'time:max',
-                        'doc': 'The last known time the file was hosted on the server.'}),
-                )),
-
-                ('inet:download', {}, (
-
-                    ('time', {'ptype': 'time',
-                        'doc': 'The time the file was downloaded.'}),
-
-                    ('fqdn', {'ptype': 'inet:fqdn',
-                        'doc': 'The FQDN used to resolve the server.'}),
-
-                    ('file', {'ptype': 'file:bytes',
-                        'doc': 'The file that was downloaded.'}),
-
-                    ('server', {'ptype': 'inet:server',
-                        'doc': 'The inet:addr of the server.'}),
-                    ('server:proto', {'ptype': 'str:lwr',
-                        'doc': 'The server network layer protocol.'}),
-                    ('server:ipv4', {'ptype': 'inet:ipv4',
-                        'doc': 'The IPv4 of the server.'}),
-                    ('server:ipv6', {'ptype': 'inet:ipv6',
-                        'doc': 'The IPv6 of the server.'}),
-                    ('server:host', {'ptype': 'it:host',
-                        'doc': 'The it:host node for the server.'}),
-                    ('server:port', {'ptype': 'inet:port',
-                        'doc': 'The server tcp/udp port.'}),
-
-                    ('client', {'ptype': 'inet:client',
-                        'doc': 'The inet:addr of the client.'}),
-                    ('client:proto', {'ptype': 'str:lwr',
-                        'doc': 'The client network layer protocol.'}),
-                    ('client:ipv4', {'ptype': 'inet:ipv4',
-                        'doc': 'The IPv4 of the client.'}),
-                    ('client:ipv6', {'ptype': 'inet:ipv6',
-                        'doc': 'The IPv6 of the client.'}),
-                    ('client:host', {'ptype': 'it:host',
-                        'doc': 'The it:host node for the client.'}),
-                    ('client:port', {'ptype': 'inet:port',
-                        'doc': 'The client tcp/udp port.'}),
-
-                )),
-
-                ('inet:ipv4', {'ptype': 'inet:ipv4'}, [
-                    ('cc', {'ptype': 'pol:iso2', 'defval': '??',
-                        'doc': 'The country where the IPv4 address is currently located.'}),
-                    ('type', {'ptype': 'str', 'defval': '??',
-                        'doc': 'The type of IP address (e.g., private, multicast, etc.).'}),
-                    ('asn', {'ptype': 'inet:asn', 'defval': -1,
-                        'doc': 'The ASN to which the IPv4 address is currently assigned.'}),
-                    ('latlong', {'ptype': 'geo:latlong',
-                        'doc': 'The last known latitude/longitude for the node'}),
-                ]),
-
-                ('inet:cidr4', {'ptype': 'inet:cidr4'}, [
-                    ('ipv4', {'ptype': 'inet:ipv4', 'ro': 1,
-                        'doc': 'The IP address from the CIDR notation.'}),
-                    ('mask', {'ptype': 'int', 'ro': 1,
-                        'doc': 'The mask from the CIDR notation.'})
-                ]),
-
-                ('inet:ipv6', {'ptype': 'inet:ipv6'}, [
-                    ('cc', {'ptype': 'pol:iso2', 'defval': '??',
-                        'doc': 'The country where the IPv6 address is currently located.'}),
-                    ('asn', {'ptype': 'inet:asn', 'defval': -1,
-                        'doc': 'The ASN to which the IPv6 address is currently assigned.'}),
-                    ('latlong', {'ptype': 'geo:latlong',
-                        'doc': 'The last known latitude/longitude for the node'}),
-                ]),
-
-
-                ('inet:urlredir', {}, [
-                    ('src', {'ptype': 'inet:url', 'ro': 1, 'req': 1,
-                        'doc': 'The original/source URL before redirect'}),
-                    ('src:fqdn', {'ptype': 'inet:fqdn',
-                        'doc': 'The FQDN within the src URL (if present)'}),
-                    ('dst', {'ptype': 'inet:url', 'ro': 1, 'req': 1,
-                        'doc': 'The redirected/destination URL'}),
-                    ('dst:fqdn', {'ptype': 'inet:fqdn',
-                        'doc': 'The FQDN within the dst URL (if present)'}),
-                    ('seen:min', {'ptype': 'time:min',
-                        'doc': 'The earliest known time the URL redirect was active.'}),
-                    ('seen:max', {'ptype': 'time:max',
-                        'doc': 'The last known time the URL redirect was active.'}),
-                ]),
-
-                ('inet:urlfile', {'ptype': 'inet:urlfile'}, [
-                    ('url', {'ptype': 'inet:url', 'ro': 1, 'req': 1,
-                        'doc': 'The URL where the file was hosted.'}),
-                    ('file', {'ptype': 'file:bytes', 'ro': 1, 'req': 1,
-                        'doc': 'The file that was hosted at the URL.'}),
-                    ('seen:min', {'ptype': 'time:min',
-                        'doc': 'The earliest known time the file was hosted at the URL.'}),
-                    ('seen:max', {'ptype': 'time:max',
-                        'doc': 'The most recent known time the file was hosted at the URL.'}),
-                ]),
-
-                ('inet:asn', {'ptype': 'inet:asn'}, (
-                    ('name', {'ptype': 'str:lwr', 'defval': '??',
-                        'doc': 'The name of the organization currently responsible for the ASN.'}),
-                    ('owner', {'ptype': 'ou:org',
-                        'doc': 'The guid of the organization currently responsible for the ASN.'}),
-                )),
-
-                ('inet:asnet4', {'ptype': 'inet:asnet4'}, [
-                     ('asn', {'ptype': 'inet:asn', 'ro': 1,
-                         'doc': 'The Autonomous System Number (ASN) of the netblock.'}),
-                     ('net4', {'ptype': 'inet:net4', 'ro': 1,
-                         'doc': 'The IPv4 address range assigned to the ASN.'}),
-                     ('net4:min', {'ptype': 'inet:ipv4', 'ro': 1,
-                         'doc': 'The first IPv4 in the range assigned to the ASN.'}),
-                     ('net4:max', {'ptype': 'inet:ipv4', 'ro': 1,
-                         'doc': 'The last IPv4 in the range assigned to the ASN.'}),
-                 ]),
-
-                ('inet:user', {'ptype': 'inet:user'}, []),
-
-                ('inet:group', {'ptype': 'inet:group'}, []),
-
-                ('inet:passwd', {'ptype': 'inet:passwd'}, [
-                    ('md5', {'ptype': 'hash:md5', 'ro': 1,
-                        'doc': 'The computed MD5 hash of the password.'}),
-                    ('sha1', {'ptype': 'hash:sha1', 'ro': 1,
-                        'doc': 'The computed SHA1 hash of the password.'}),
-                    ('sha256', {'ptype': 'hash:sha256', 'ro': 1,
-                        'doc': 'The computed SHA256 hash of the password.'}),
-                ]),
-
-                ('inet:mac', {'ptype': 'inet:mac'}, [
-                    ('vendor', {'ptype': 'str', 'defval': '??',
-                        'doc': 'The vendor associated with the 24-bit prefix of a MAC address.'}),
-                ]),
-
-                ('inet:fqdn', {'ptype': 'inet:fqdn'}, [
-                    ('sfx', {'ptype': 'bool', 'defval': 0,
-                        'doc': 'Set to 1 if the fqdn is considered a "suffix".'}),
-                    ('zone', {'ptype': 'bool', 'defval': 0,
-                        'doc': 'Set to 1 if the fqdn is a logical zone (under a suffix).'}),
-                    ('domain', {'ptype': 'inet:fqdn', 'ro': 1,
-                        'doc': 'The parent fqdn of the fqdn.'}),
-                    ('host', {'ptype': 'str', 'ro': 1,
-                        'doc': 'The host portion of the fqdn.'}),
-                    ('created', {'ptype': 'time:min',
-                        'doc': 'The earliest known registration (creation) date for the fqdn.'}),
-                    ('updated', {'ptype': 'time:max',
-                        'doc': 'The last known updated date for the fqdn.'}),
-                    ('expires', {'ptype': 'time:max',
-                        'doc': 'The current expiration date for the fqdn.'}),
-                ]),
-
-                ('inet:email', {'ptype': 'inet:email'}, [
-                    ('fqdn', {'ptype': 'inet:fqdn', 'ro': 1,
-                        'doc': 'The domain of the email address.'}),
-                    ('user', {'ptype': 'inet:user', 'ro': 1,
-                        'doc': 'The username of the email address.'}),
-                ]),
-
-                ('inet:tcp4', {'ptype': 'inet:srv4'}, [
-                    ('ipv4', {'ptype': 'inet:ipv4', 'ro': 1,
-                        'doc': 'The IPv4 address of the TCP server.'}),
-                    ('port', {'ptype': 'inet:port', 'ro': 1,
-                        'doc': 'The port of the IPv4 TCP server.'}),
-                ]),
-
-                ('inet:udp4', {'ptype': 'inet:srv4'}, [
-                    ('ipv4', {'ptype': 'inet:ipv4', 'ro': 1,
-                        'doc': 'The IPv4 address of the UDP server.'}),
-                    ('port', {'ptype': 'inet:port', 'ro': 1,
-                        'doc': 'The port of the IPv4 UDP server.'}),
-                ]),
-
-                ('inet:tcp6', {'ptype': 'inet:srv6'}, [
-                    ('ipv6', {'ptype': 'inet:ipv6', 'ro': 1,
-                        'doc': 'The IPv6 address of the TCP server.'}),
-                    ('port', {'ptype': 'inet:port', 'ro': 1,
-                        'doc': 'The port of the IPv6 TCP server.'}),
-                ]),
-
-                ('inet:udp6', {'ptype': 'inet:srv6'}, [
-                    ('ipv6', {'ptype': 'inet:ipv6', 'ro': 1,
-                        'doc': 'The IPv6 address of the UDP server.'}),
-                    ('port', {'ptype': 'inet:port', 'ro': 1,
-                        'doc': 'The port of the IPv6 UDP server.'}),
-                ]),
-
-                ('inet:flow', {}, (
-                    ('time', {'ptype': 'time',
-                        'doc': 'The time the network connection was initiated.'}),
-                    ('duration', {'ptype': 'int',
-                        'doc': 'The duration of the flow in seconds.'}),
-
-                    ('dst:host', {'ptype': 'it:host',
-                        'doc': 'The guid of the destination host.'}),
-                    ('dst:proc', {'ptype': 'it:exec:proc',
-                        'doc': 'The guid of the destination process.'}),
-                    ('dst:exe', {'ptype': 'file:bytes',
-                        'doc': 'The file (executable) that received the connection.'}),
-                    ('dst:txbytes', {'ptype': 'int',
-                        'doc': 'The number of bytes sent by the destination host / process / file.'}),
-
-                    ('dst:tcp4', {'ptype': 'inet:tcp4',
-                        'doc': 'The destination IPv4 address / port for an IPv4 TCP connection.'}),
-                    ('dst:tcp4:ipv4', {'ptype': 'inet:ipv4', 'ro': 1,
-                        'doc': 'The destination IPv4 address.'}),
-                    ('dst:tcp4:port', {'ptype': 'inet:port', 'ro': 1,
-                        'doc': 'The destination IPv4 port.'}),
-
-                    ('dst:udp4', {'ptype': 'inet:udp4',
-                        'doc': 'The destination IPv4 address / port for an IPv4 UDP connection.'}),
-                    ('dst:udp4:ipv4', {'ptype': 'inet:ipv4', 'ro': 1,
-                        'doc': 'The destination IPv4 address.'}),
-                    ('dst:udp4:port', {'ptype': 'inet:port', 'ro': 1,
-                        'doc': 'The destination IPv4 port.'}),
-
-                    ('dst:tcp6', {'ptype': 'inet:tcp6',
-                        'doc': 'The destination IPv6 address / port for an IPv6 TCP connection.'}),
-                    ('dst:tcp6:ipv6', {'ptype': 'inet:ipv6', 'ro': 1,
-                        'doc': 'The destination IPv6 address.'}),
-                    ('dst:tcp6:port', {'ptype': 'inet:port', 'ro': 1,
-                        'doc': 'The destination IPv6 port.'}),
-
-                    ('dst:udp6', {'ptype': 'inet:udp6',
-                        'doc': 'The destination IPv6 address / port for an IPv6 UDP connection.'}),
-                    ('dst:udp6:ipv6', {'ptype': 'inet:ipv6', 'ro': 1,
-                        'doc': 'The destination IPv6 address.'}),
-                    ('dst:udp6:port', {'ptype': 'inet:port', 'ro': 1,
-                        'doc': 'The destination IPv6 port.'}),
-
-                    ('src:host', {'ptype': 'it:host',
-                        'doc': 'The guid of the source host.'}),
-                    ('src:proc', {'ptype': 'it:exec:proc',
-                        'doc': 'The guid of the source process.'}),
-                    ('src:exe', {'ptype': 'file:bytes',
-                        'doc': 'The file (executable) that created the connection.'}),
-                    ('src:txbytes', {'ptype': 'int',
-                        'doc': 'The number of bytes sent by the source host / process / file.'}),
-
-                    ('src:tcp4', {'ptype': 'inet:tcp4',
-                        'doc': 'The source IPv4 address / port for an IPv4 TCP connection.'}),
-                    ('src:tcp4:ipv4', {'ptype': 'inet:ipv4', 'ro': 1,
-                        'doc': 'The source IPv4 address.'}),
-                    ('src:tcp4:port', {'ptype': 'inet:port', 'ro': 1,
-                        'doc': 'The source IPv4 port.'}),
-
-                    ('src:udp4', {'ptype': 'inet:udp4',
-                        'doc': 'The source IPv4 address / port for an IPv4 UDP connection.'}),
-                    ('src:udp4:ipv4', {'ptype': 'inet:ipv4', 'ro': 1,
-                        'doc': 'The source IPv4 address.'}),
-                    ('src:udp4:port', {'ptype': 'inet:port', 'ro': 1,
-                        'doc': 'The source IPv4 port.'}),
-
-                    ('src:tcp6', {'ptype': 'inet:tcp6',
-                        'doc': 'The source IPv6 address / port for an IPv6 TCP connection.'}),
-                    ('src:tcp6:ipv6', {'ptype': 'inet:ipv6', 'ro': 1,
-                        'doc': 'The source IPv6 address.'}),
-                    ('src:tcp6:port', {'ptype': 'inet:port', 'ro': 1,
-                        'doc': 'The source IPv6 port.'}),
-
-                    ('src:udp6', {'ptype': 'inet:udp6',
-                        'doc': 'The source IPv6 address / port for an IPv6 UDP connection.'}),
-                    ('src:udp6:ipv6', {'ptype': 'inet:ipv6', 'ro': 1,
-                        'doc': 'The source IPv6 address.'}),
-                    ('src:udp6:port', {'ptype': 'inet:port', 'ro': 1,
-                        'doc': 'The source IPv6 port.'}),
-
-                    ('from', {'ptype': 'guid',
-                        'doc': 'The ingest source file/iden. Used for reparsing.'}),
-                )),
-
-                ('inet:iface', {}, (
-                    ('latlong', {'ptype': 'geo:latlong',
-                        'doc': 'The last known latitude/longitude for the node'}),
-                    ('host', {'ptype': 'it:host',
-                        'doc': 'The guid of the host the interface is associated with.'}),
-                    ('type', {'ptype': 'str:lwr',
-                        'doc': 'The free-form interface type'}),
-                    ('mac', {'ptype': 'inet:mac',
-                        'doc': 'The ethernet (MAC) address of the interface.'}),
-                    ('ipv4', {'ptype': 'inet:ipv4',
-                        'doc': 'The IPv4 address of the interface.'}),
-                    ('ipv6', {'ptype': 'inet:ipv6',
-                        'doc': 'The IPv6 address of the interface.'}),
-                    ('phone', {'ptype': 'tel:phone',
-                        'doc': 'The telephone number of the interface.'}),
-                    ('wifi:ssid', {'ptype': 'inet:wifi:ssid',
-                        'doc': 'The wifi SSID of the interface.'}),
-                    ('wifi:bssid', {'ptype': 'inet:mac',
-                        'doc': 'The wifi BSSID of the interface.'}),
-                    ('mob:imei', {'ptype': 'tel:mob:imei',
-                        'doc': 'The IMEI of the interface.'}),
-                    ('mob:imsi', {'ptype': 'tel:mob:imsi',
-                        'doc': 'The IMSI of the interface.'}),
-                )),
-
-                ('inet:wifi:ap', {}, [
-                    ('ssid', {'ptype': 'inet:wifi:ssid',
-                        'doc': 'The SSID for the wireless access point.'}),
-                    ('bssid', {'ptype': 'inet:wifi:ssid',
-                        'doc': 'The SSID for the wireless access point.'}),
-                ]),
-
-                ('inet:wifi:ssid', {}, []),
-
-                ('inet:web:acct', {'ptype': 'inet:web:acct'}, [
-
-                    ('site', {'ptype': 'inet:fqdn', 'ro': 1,
-                        'doc': 'The site or service associated with the account.'}),
-
-                    ('user', {'ptype': 'inet:user', 'ro': 1,
-                        'doc': 'The unique identifier for the account (may be different from the common '
-                            'name or display name).'}),
-
-                    ('url', {'ptype': 'inet:url',
-                        'doc': 'The service provider URL where the account is hosted.'}),
-
-                    ('name', {'ptype': 'inet:user',
-                        'doc': 'The localized name associated with the account (may be different from the '
-                            'account identifier, e.g., a display name).'}),
-
-                    ('name:en', {'ptype': 'inet:user',
-                        'doc': 'The English version of the name associated with the (may be different from '
-                            'the account identifier, e.g., a display name).'}),
-
-                    ('avatar', {'ptype': 'file:bytes',
-                        'doc': 'The file representing the avatar (e.g., profile picture) for the account.'}),
-
-                    ('tagline', {'ptype': 'str:txt',
-                        'doc': 'The text of the account status or tag line.'}),
-
-                    ('webpage', {'ptype': 'inet:url',
-                        'doc': 'A related URL specified by the account (e.g., a personal or company web '
-                             'page, blog, etc.).'}),
-
-                    ('latlong', {'ptype': 'geo:latlong',
-                        'doc': 'The last known latitude/longitude for the node'}),
-
-                    ('loc', {'ptype': 'str:lwr',
-                        'doc': 'A self-declared location for the account.'}),
-
-                    ('occupation', {'ptype': 'str:lwr',
-                        'doc': 'A self-declared occupation for the account.'}),
-                    ('dob', {'ptype': 'time',
-                        'doc': 'A self-declared date of birth for the account (if the account belongs to a person).'}),
-
-                    # ('gender',{'ptype':'inet:fqdn','ro':1}),
-                    # ('bio:bt',{'ptype':'wtf','doc':'The web account's self documented blood type'}),
-
-                    ('realname', {'ptype': 'ps:name',
-                        'doc': 'The localized version of the real name of the account owner / registrant.'}),
-                    ('realname:en', {'ptype': 'ps:name',
-                        'doc': 'The English version of the real name of the account owner / registrant.'}),
-                    ('email', {'ptype': 'inet:email',
-                        'doc': 'The email address associated with the account.'}),
-                    ('phone', {'ptype': 'tel:phone',
-                        'doc': 'The phone number associated with the account.'}),
-                    ('signup', {'ptype': 'time',
-                        'doc': 'The date and time the account was registered.'}),
-                    ('signup:ipv4', {'ptype': 'inet:ipv4',
-                        'doc': 'The IPv4 address used to sign up for the account.'}),
-                    ('seen:min', {'ptype': 'time:min',
-                        'doc': 'The earliest known date of activity for the account.'}),
-                    ('seen:max', {'ptype': 'time:max',
-                        'doc': 'The most recent known date of activity for the account.'}),
-                    ('passwd', {'ptype': 'inet:passwd',
-                        'doc': 'The current password for the account.'})
-                ]),
-
-                ('inet:web:chprofile', {}, [
-                    ('acct', {'ptype': 'inet:web:acct', 'ro': 1, 'req': 1,
-                        'doc': 'The web account associated with the change.'}),
-                    ('acct:site', {'ptype': 'inet:fqdn', 'ro': 1,
-                        'doc': 'The site or service associated with the account.'}),
-                    ('acct:user', {'ptype': 'inet:user', 'ro': 1,
-                        'doc': 'The unique identifier for the account.'}),
-                    ('ipv4', {'ptype': 'inet:ipv4',
-                        'doc': 'The source IPv4 address used to make the account change.'}),
-                    ('ipv6', {'ptype': 'inet:ipv6',
-                        'doc': 'The source IPv6 address used to make the account change.'}),
-                    ('time', {'ptype': 'time',
-                        'doc': 'The date and time when the account change occurred.'}),
-                    ('pv', {'ptype': 'propvalu', 'ro': 1, 'req': 1,
-                        'doc': 'The prop=valu of the account property that was changed. Valu should be '
-                            'the old / original value, while the new value should be updated on the '
-                            'inet:web:acct form.'}),
-                    ('pv:prop', {'ptype': 'str', 'ro': 1,
-                        'doc': 'The property that was changed.'}),
-                    ('pv:intval', {'ptype': 'int', 'ro': 1,
-                        'doc': 'The normed value of the property (specified by pv), if the property is an integer.'}),
-                    ('pv:strval', {'ptype': 'str', 'ro': 1,
-                        'doc': 'The normed value of the property (specified by pv), if the property is a string.'}),
-                ]),
-
-                ('inet:web:logon', {'ptype': 'inet:web:logon'}, [
-                    ('acct', {'ptype': 'inet:web:acct', 'ro': 1, 'req': 1,
-                        'doc': 'The web account associated with the logon event.'}),
-                    ('acct:site', {'ptype': 'inet:fqdn', 'ro': 1,
-                        'doc': 'The site or service associated with the account.'}),
-                    ('acct:user', {'ptype': 'inet:user', 'ro': 1,
-                        'doc': 'The unique identifier for the account.'}),
-                    ('time', {'ptype': 'time',
-                        'doc': 'The date and time the account logged into the service.'}),
-                    ('ipv4', {'ptype': 'inet:ipv4',
-                        'doc': 'The source IPv4 address of the logon.'}),
-                    ('ipv6', {'ptype': 'inet:ipv6',
-                        'doc': 'The source IPv6 address of the logon.'}),
-                    ('logout', {'ptype': 'time',
-                        'doc': 'The date and time the account logged out of the service.'})
-                ]),
-
-                ('inet:web:action', {'ptype': 'inet:web:action'}, [
-                    ('act', {'ptype': 'str:lwr', 'req': 1,
-                        'doc': 'The action performed by the account.'}),
-                    ('acct', {'ptype': 'inet:web:acct', 'ro': 1, 'req': 1,
-                        'doc': 'The web account associated with the action.'}),
-                    ('acct:site', {'ptype': 'inet:fqdn', 'ro': 1,
-                        'doc': 'The site or service associated with the account.'}),
-                    ('acct:user', {'ptype': 'inet:user', 'ro': 1,
-                        'doc': 'The unique identifier for the account.'}),
-                    ('info', {'ptype': 'json',
-                        'doc': 'Any other data associated with the action.'}),
-                    ('time', {'ptype': 'time',
-                        'doc': 'The date and time the account performed the action.'}),
-                    ('ipv4', {'ptype': 'inet:ipv4',
-                        'doc': 'The source IPv4 address of the action.'}),
-                    ('ipv6', {'ptype': 'inet:ipv6',
-                        'doc': 'The source IPv6 address of the action.'}),
-                ]),
-
-                ('inet:web:actref', {}, [
-                    ('act', {'ptype': 'inet:web:action', 'ro': 1, 'req': 1,
-                        'doc': 'The action that references the given node.'}),
-                    ('xref', {'ptype': 'propvalu', 'ro': 1, 'req': 1,
-                        'doc': 'The prop=valu that is referenced as part of the action.'}),
-                    ('xref:prop', {'ptype': 'str', 'ro': 1,
-                        'doc': 'The property (form) of the referenced object, as specified by the propvalu.'}),
-                    ('xref:intval', {'ptype': 'int', 'ro': 1,
-                        'doc': 'The normed value of the form that was referenced, if the value is an integer.'}),
-                    ('xref:strval', {'ptype': 'str', 'ro': 1,
-                        'doc': 'The normed value of the form that was referenced, if the value is a string.'}),
-                ]),
-
-                ('inet:web:group', {}, [
-                    ('site', {'ptype': 'inet:fqdn', 'ro': 1,
-                         'doc': 'The site or service associated with the group.'}),
-                    ('id', {'ptype': 'inet:group', 'ro': 1,
-                         'doc': 'The site-specific unique identifier for the group (may be different from '
-                              'the common name or display name).'}),
-                    ('name', {'ptype': 'inet:group',
-                         'doc': 'The localized name associated with the group (may be different from '
-                              'the account identifier, e.g., a display name).'}),
-                    ('name:en', {'ptype': 'inet:group',
-                         'doc': 'The English version of the name associated with the group (may be different '
-                              'from the localized name).'}),
-                    ('url', {'ptype': 'inet:url',
-                         'doc': 'The service provider URL where the group is hosted.'}),
-                    ('avatar', {'ptype': 'file:bytes',
-                         'doc': 'The file representing the avatar (e.g., profile picture) for the group.'}),
-                    ('desc', {'ptype': 'str:txt',
-                         'doc': 'The text of the description of the group.'}),
-                    ('webpage', {'ptype': 'inet:url',
-                         'doc': 'A related URL specified by the group (e.g., primary web site, etc.).'}),
-                    ('loc', {'ptype': 'str:lwr',
-                         'doc': 'A self-declared location for the group.'}),
-                    ('latlong', {'ptype': 'geo:latlong',
-                         'doc': 'The last known latitude/longitude for the node'}),
-                    ('signup', {'ptype': 'time',
-                         'doc': 'The date and time the group was created on the site.'}),
-                    ('signup:ipv4', {'ptype': 'inet:ipv4',
-                         'doc': 'The IPv4 address used to create the group.'}),
-                    ('signup:ipv6', {'ptype': 'inet:ipv6',
-                         'doc': 'The IPv6 address used to create the group.'}),
-                    ('seen:min', {'ptype': 'time:min',
-                         'doc': 'The earliest known date of activity for the group.'}),
-                    ('seen:max', {'ptype': 'time:max',
-                         'doc': 'The most recent known date of activity for the group.'}),
-                ]),
-
-                ('inet:web:post', {}, [
-                    ('acct', {'ptype': 'inet:web:acct', 'ro': 1, 'req': 1,
-                        'doc': 'The web account that made the post.'}),
-                    ('text', {'ptype': 'str:txt', 'ro': 1,
-                        'doc': 'The text of the post.'}),
-                    ('acct:site', {'ptype': 'inet:fqdn', 'ro': 1,
-                        'doc': 'The site or service associated with the account.'}),
-                    ('acct:user', {'ptype': 'inet:user', 'ro': 1,
-                        'doc': 'The unique identifier for the account.'}),
-                    ('time', {'ptype': 'time',
-                        'doc': 'The date and time that the post was made.'}),
-                    ('url', {'ptype': 'inet:url',
-                        'doc': 'The URL where the post is published / visible.'}),
-                    ('file', {'ptype': 'file:bytes',
-                        'doc': 'The file that was attached to the post.'}),
-                    ('replyto', {'ptype': 'inet:web:post',
-                        'doc': 'The post that this post is in reply to.'}),
-                    ('repost', {'ptype': 'inet:web:post',
-                        'doc': 'The original post that this is a repost of.'}),
-                ]),
-
-                ('inet:web:postref', {}, [
-                    ('post', {'ptype': 'inet:web:post', 'ro': 1, 'req': 1,
-                        'doc': 'The web post that references the given node.'}),
-                    ('xref', {'ptype': 'propvalu', 'ro': 1, 'req': 1,
-                        'doc': 'The prop=valu that is referenced by the post.'}),
-                    ('xref:prop', {'ptype': 'str', 'ro': 1,
-                        'doc': 'The property (form) of the referenced object, as specified by the propvalu.'}),
-                    ('xref:intval', {'ptype': 'int', 'ro': 1,
-                        'doc': 'The normed value of the form that was referenced, if the value is an integer.'}),
-                    ('xref:strval', {'ptype': 'str', 'ro': 1,
-                        'doc': 'The normed value of the form that was referenced, if the value is a string.'}),
-                ]),
-
-                ('inet:web:mesg', {}, [
-                    ('from', {'ptype': 'inet:web:acct', 'ro': 1, 'req': 1,
-                        'doc': 'The web account that sent the message.'}),
-                    ('to', {'ptype': 'inet:web:acct', 'ro': 1, 'req': 1,
-                        'doc': 'The web account that received the message.'}),
-                    ('time', {'ptype': 'time', 'ro': 1, 'req': 1,
-                        'doc': 'The date and time at which the message was sent.'}),
-                    ('url', {'ptype': 'inet:url',
-                        'doc': 'The URL where the message is posted / visible.'}),
-                    ('text', {'ptype': 'str:txt',
-                        'doc': 'The text of the message.'}),
-                    ('file', {'ptype': 'file:bytes',
-                        'doc': 'The file attached to or sent with the message.'}),
-                ]),
-
-                ('inet:web:follows', {}, [
-                    ('follower', {'ptype': 'inet:web:acct', 'ro': 1, 'req': 1,
-                        'doc': 'The account following an account.'}),
-                    ('followee', {'ptype': 'inet:web:acct', 'ro': 1, 'req': 1,
-                        'doc': 'The account followed by an account.'}),
-                    ('seen:min', {'ptype': 'time:min',
-                        'doc': 'The earliest known date when the "follows" relationship existed.'}),
-                    ('seen:max', {'ptype': 'time:max',
-                        'doc': 'The most recent known date when the "follows" relationship existed.'}),
-                ]),
-
-                ('inet:web:memb', {}, [
-                    ('acct', {'ptype': 'inet:web:acct', 'ro': 1, 'req': 1,
-                        'doc': 'The account that is a member of the group.'}),
-                    ('group', {'ptype': 'inet:web:group', 'ro': 1, 'req': 1,
-                        'doc': 'The group that the account is a member of.'}),
-                    ('title', {'ptype': 'str:lwr',
-                        'doc': 'The title or status of the member (e.g., admin, new member, etc.).'}),
-                    ('joined', {'ptype': 'time',
-                        'doc': 'The date / time the account joined the group.'}),
-                    ('seen:min', {'ptype': 'time:min',
-                        'doc': 'The earliest known date when the account was a member of the group.'}),
-                    ('seen:max', {'ptype': 'time:max',
-                        'doc': 'The most recent known date when the account was a member of the group.'}),
-                ]),
-
-                ('inet:web:file', {}, [
-                    ('acct', {'ptype': 'inet:web:acct', 'ro': 1, 'req': 1,
-                        'doc': 'The account that owns or is associated with the file.'}),
-                    ('acct:site', {'ptype': 'inet:fqdn', 'ro': 1,
-                        'doc': 'The site or service associated with the account.'}),
-                    ('acct:user', {'ptype': 'inet:user', 'ro': 1,
-                        'doc': 'The unique identifier for the account.'}),
-                    ('file', {'ptype': 'file:bytes', 'ro': 1, 'req': 1,
-                        'doc': 'The file owned by or associated with the account.'}),
-                    ('name', {'ptype': 'file:base',
-                        'doc': 'The name of the file owned by or associated with the account.'}),
-                    ('posted', {'ptype': 'time',
-                        'doc': 'The date and time the file was posted / submitted.'}),
-                    ('ipv4', {'ptype': 'inet:ipv4',
-                        'doc': 'The source IPv4 address used to post or submit the file.'}),
-                    ('ipv6', {'ptype': 'inet:ipv6',
-                        'doc': 'The source IPv6 address used to post or submit the file.'}),
-                    ('seen:min', {'ptype': 'time:min',
-                        'doc': 'The earliest known date the file was posted / submitted / associated '
-                            'with the account.'}),
-                    ('seen:max', {'ptype': 'time:max',
-                        'doc': 'The most recent known date the file was posted / submitted / associated'
-                            'with the account.'}),
-                ]),
-
-                ('inet:whois:reg', {}, []),
-
-                ('inet:whois:rar', {}, []),
-
-                ('inet:whois:regmail', {'ptype': 'inet:whois:regmail'}, [
-                    ('fqdn', {'ptype': 'inet:fqdn', 'ro': 1, 'req': 1,
-                        'doc': 'The domain associated with the registrant email address.'}),
-                    ('email', {'ptype': 'inet:email', 'ro': 1, 'req': 1,
-                        'doc': 'The registrant email address associated with the domain.'}),
-                    ('seen:min', {'ptype': 'time:min',
-                        'doc': 'The earliest known date the registrant email was associated with the domain.'}),
-                    ('seen:max', {'ptype': 'time:max',
-                        'doc': 'The most recent known date the registrant email was associated with the domain.'}),
-                ]),
-
-                ('inet:whois:rec', {'ptype': 'inet:whois:rec'}, [
-                    ('fqdn', {'ptype': 'inet:fqdn', 'ro': 1, 'req': 1,
-                        'doc': 'The domain associated with the whois record.'}),
-                    ('asof', {'ptype': 'time', 'ro': 1, 'req': 1,
-                        'doc': 'The date of the whois record.'}),
-                    ('text', {'ptype': 'str:lwr',
-                        'doc': 'The full text of the whois record.'}),
-                    ('created', {'ptype': 'time',
-                        'doc': 'The "created" time from the whois record.'}),
-                    ('updated', {'ptype': 'time',
-                        'doc': 'The "last updated" time from the whois record.'}),
-                    ('expires', {'ptype': 'time',
-                        'doc': 'The "expires" time from the whois record.'}),
-                    ('registrar', {'ptype': 'inet:whois:rar', 'defval': '??',
-                        'doc': 'The registrar name from the whois record.'}),
-                    ('registrant', {'ptype': 'inet:whois:reg', 'defval': '??',
-                        'doc': 'The registrant name from the whois record.'}),
-                ]),
-
-                ('inet:whois:recns', {}, [
-                    ('ns', {'ptype': 'inet:fqdn', 'ro': 1, 'req': 1,
-                        'doc': 'A nameserver for a domain as listed in the domain whois record.'}),
-                    ('rec', {'ptype': 'inet:whois:rec', 'ro': 1, 'req': 1,
-                        'doc': 'The whois record containing the nameserver data.'}),
-                    ('rec:fqdn', {'ptype': 'inet:fqdn', 'ro': 1,
-                        'doc': 'The domain associated with the whois record.'}),
-                    ('rec:asof', {'ptype': 'time', 'ro': 1,
-                        'doc': 'The date of the whois record.'}),
-                ]),
-
-                ('inet:whois:contact', {}, [
-                    ('rec', {'ptype': 'inet:whois:rec', 'ro': 1, 'req': 1,
-                        'doc': 'The whois record containing the contact data.'}),
-                    ('rec:fqdn', {'ptype': 'inet:fqdn', 'ro': 1,
-                        'doc': 'The domain associated with the whois record.'}),
-                    ('rec:asof', {'ptype': 'time', 'ro': 1,
-                        'doc': 'The date of the whois record.'}),
-                    ('type', {'ptype': 'str:lwr',
-                        'doc': 'The contact type (e.g., registrar, registrant, admin, billing, tech, etc.).'}),
-                    ('id', {'ptype': 'str:lwr',
-                        'doc': 'The ID associated with the contact.'}),
-                    ('name', {'ptype': 'str:lwr',
-                        'doc': 'The name of the contact.'}),
-                    ('email', {'ptype': 'inet:email',
-                        'doc': 'The email address of the contact.'}),
-                    ('orgname', {'ptype': 'ou:name',
-                        'doc': 'The name of the contact organization.'}),
-                    ('address', {'ptype': 'str:lwr',
-                        'doc': 'The content of the street address field(s) of the contract.'}),  # FIXME street address type
-                    ('city', {'ptype': 'str:lwr',
-                        'doc': 'The content of the city field of the contact.'}),
-                    # ('zip',{'ptype':'str:lwr'}),
-                    ('state', {'ptype': 'str:lwr',
-                        'doc': 'The content of the state field of the contact.'}),
-                    ('country', {'ptype': 'pol:iso2',
-                        'doc': 'The two-letter country code of the contact.'}),
-                    ('phone', {'ptype': 'tel:phone',
-                        'doc': 'The content of the phone field of the contact.'}),
-                    ('fax', {'ptype': 'tel:phone',
-                        'doc': 'The content of the fax field of the contact.'}),
-                    ('url', {'ptype': 'inet:url',
-                        'doc': 'The URL specified for the contact'}),
-                    ('whois:fqdn', {'ptype': 'inet:fqdn',
-                        'doc': 'The whois server FQDN for the given contact (most likely a registrar).'}),
-                ]),
-
-                ('inet:ssl:tcp4cert', {'ptype': 'inet:ssl:tcp4cert'}, [
-                    ('tcp4', {'ptype': 'inet:tcp4', 'ro': 1, 'req': 1,
-                        'doc': 'The IPv4 TCP server where the certificate was observed.'}),
-                    ('cert', {'ptype': 'file:bytes', 'ro': 1, 'req': 1,
-                        'doc': 'The SSL certificate.'}),
-                    ('tcp4:ipv4', {'ptype': 'inet:ipv4', 'ro': 1,
-                        'doc': 'The IPv4 address associated with the TCP server.'}),
-                ]),
-
-                ('inet:rfc2822:addr', {}, (
-                    ('name', {'ptype': 'ps:name', 'ro': 1,
-                        'doc': 'The name field parsed from an RFC 2822 address string.'}),
-                    ('email', {'ptype': 'inet:email', 'ro': 1,
-                        'doc': 'The email field parsed from an RFC 2822 address string.'}),
-                )),
-
-                ('inet:http:request', {}, (
-
-                    ('flow', {'ptype': 'inet:flow',
-                        'doc': 'The inet:flow which contained the HTTP request.'}),
-
-                    ('host', {'ptype': 'it:host',
-                        'doc': 'The it:host which sent the HTTP request.'}),
-
-                    ('time', {'ptype': 'time',
-                        'doc': 'The time that the HTTP request was sent.'}),
-
-                    # HTTP protocol specific fields...
-                    ('method', {'ptype': 'str',
-                        'doc': 'The HTTP request method string.'}),
-
-                    ('path', {'ptype': 'str',
-                        'doc': 'The requested HTTP path (without query parameters).'}),
-
-                    ('query', {'ptype': 'str',
-                        'doc': 'The HTTP query string which optionally folows the path.'}),
-
-                    ('body', {'ptype': 'file:bytes',
-                        'doc': 'The body of the HTTP request.'})
-                )),
-
-                ('inet:http:response', {}, (
-
-                    ('flow', {'ptype': 'inet:flow',
-                        'doc': 'The inet:flow which contained the HTTP response.'}),
-
-                    ('host', {'ptype': 'it:host',
-                        'doc': 'The it:host which sent the HTTP response.'}),
-
-                    ('time', {'ptype': 'time',
-                        'doc': 'The time that the HTTP response was sent.'}),
-
-                    ('request', {'ptype': 'inet:http:request',
-                        'doc': 'The HTTP request which caused the response.'}),
-
-                    # HTTP response protocol fields....
-                    ('code', {'ptype': 'int',
-                        'doc': 'The HTTP response code.'}),
-
-                    ('reason', {'ptype': 'str',
-                        'doc': 'The HTTP response reason string.'}),
-
-                    ('body', {'ptype': 'file:bytes',
-                        'doc': 'The HTTP response body data.'}),
-
-                )),
-
-                ('inet:http:header', {}, (
-
-                    ('name', {'ptype': 'str:lwr', 'ro': 1,
-                        'doc': 'The name of the HTTP header.'}),
-
-                    ('value', {'ptype': 'str', 'ro': 1,
-                        'doc': 'The value of the HTTP header.'}),
-                )),
-
-                ('inet:http:param', {}, (
-
-                    ('name', {'ptype': 'str:lwr', 'ro': 1,
-                        'doc': 'The name of the HTTP query parameter.'}),
-
-                    ('value', {'ptype': 'str', 'ro': 1,
-                        'doc': 'The value of the HTTP query parameter.'}),
-                )),
-
-                ('inet:http:reqhead', {}, (
-
-                    ('request', {'ptype': 'inet:http:request', 'ro': 1,
-                        'doc': 'The HTTP request which contained the header.'}),
-
-                    ('header', {'ptype': 'inet:http:header', 'ro': 1,
-                        'doc': 'The HTTP header contained in the request.'}),
-
-                    ('header:name', {'ptype': 'str:lwr', 'ro': 1,
-                        'doc': 'The HTTP header name'}),
-
-                    ('header:value', {'ptype': 'str', 'ro': 1,
-                        'doc': 'The HTTP header value.'}),
-                )),
-
-                ('inet:http:reqparam', {}, (
-
-                    ('request', {'ptype': 'inet:http:request', 'ro': 1,
-                        'doc': 'The HTTP request which contained the header.'}),
-
-                    ('param', {'ptype': 'inet:http:header', 'ro': 1,
-                        'doc': 'The HTTP query parameter contained in the request.'}),
-
-                    ('param:name', {'ptype': 'str:lwr', 'ro': 1,
-                        'doc': 'The HTTP query parameter name'}),
-
-                    ('param:value', {'ptype': 'str', 'ro': 1,
-                        'doc': 'The HTTP query parameter value.'}),
-                )),
-            )
-        }
-
-        return (('inet', modl),)
->>>>>>> a0877980
+        )