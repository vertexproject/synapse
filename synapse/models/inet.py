--- conflicted
+++ resolved
@@ -362,9 +362,11 @@
         s_types.Str.postTypeInit(self)
         self.setNormFunc(str, self._normPyStr)
 
-<<<<<<< HEAD
         self.iptype = self.modl.type('inet:ip')
         self.porttype = self.modl.type('inet:port')
+
+        self.defport = self.opts.get('defport', None)
+        self.defproto = self.opts.get('defproto', 'tcp')
 
         self.virtindx |= {
             'ip': 'ip',
@@ -395,13 +397,6 @@
         return valu[0]
 
     def _normPort(self, valu):
-=======
-        self.defport = self.opts.get('defport', None)
-        self.defproto = self.opts.get('defproto', 'tcp')
-
-    def _getPort(self, valu):
-
->>>>>>> 380275b2
         parts = valu.split(':', 1)
         if len(parts) == 2:
             valu, port = parts
