import socket
import asyncio
import hashlib
import logging
import urllib.parse

import idna
import regex
import collections
import unicodedata

import synapse.exc as s_exc
import synapse.common as s_common
import synapse.lib.chop as s_chop
import synapse.lib.layer as s_layer
import synapse.lib.types as s_types
import synapse.lib.scrape as s_scrape
import synapse.lookup.iana as s_l_iana

import synapse.vendor.cpython.lib.email.utils as s_v_email_utils

logger = logging.getLogger(__name__)

ipaddress = s_common.ipaddress

drivre = regex.compile(r'^\w[:|]')
fqdnre = regex.compile(r'^[\w._-]+$', regex.U)
srv6re = regex.compile(r'^\[([a-f0-9\.:]+)\](?::(\d+))?$', regex.IGNORECASE)

udots = regex.compile(r'[\u3002\uff0e\uff61]')

cidrmasks = [((0xffffffff - (2 ** (32 - i) - 1)), (2 ** (32 - i))) for i in range(33)]
ipv4max = 2 ** 32 - 1

rfc6598 = ipaddress.IPv4Network('100.64.0.0/10')

urlfangs = regex.compile('^(hxxp|hxxps)$')

# defined from https://x.com/4A4133/status/1887269972545839559
ja4_regex = r'^([tqd])([sd\d]\d)([di])(\d{2})(\d{2})([a-zA-Z0-9]{2})_([0-9a-f]{12})_([0-9a-f]{12})$'
ja4s_regex = r'^([tq])([sd\d]\d)(\d{2})([a-zA-Z0-9]{2})_([0-9a-f]{4})_([0-9a-f]{12})$'

def getAddrType(ip):

    if ip.is_multicast:
        return 'multicast'

    if ip.is_loopback:
        return 'loopback'

    if ip.is_link_local:
        return 'linklocal'

    if ip.is_private:
        return 'private'

    if ip.is_reserved:
        return 'reserved'

    if ip in rfc6598:
        return 'shared'

    return 'unicast'

# https://en.wikipedia.org/wiki/IPv6_address#Address_scopes
ipv6_multicast_scopes = {
    'ff00:': 'reserved',
    'ff01:': 'interface-local',
    'ff02:': 'link-local',
    'ff03:': 'realm-local',
    'ff04:': 'admin-local',
    'ff05:': 'site-local',
    'ff08:': 'organization-local',
    'ff0e:': 'global',
    'ff0f:': 'reserved',
}

scopes_enum = 'reserved,interface-local,link-local,realm-local,admin-local,site-local,organization-local,global,unassigned'

svcobjstatus = (
    (10, 'draft'),
    (30, 'available'),
    (40, 'offline'),
    (50, 'removed'),
)

svcaccesstypes = (
    (10, 'create'),
    (30, 'read'),
    (40, 'update'),
    (50, 'delete'),
    (60, 'list'),
    (70, 'execute'),
)

def getAddrScope(ipv6):

    if ipv6.is_loopback:
        return 'link-local'

    if ipv6.is_link_local:
        return 'link-local'

    if ipv6.is_multicast:
        pref = ipv6.compressed[:5]
        return ipv6_multicast_scopes.get(pref, 'unassigned')

    return 'global'

class IPAddr(s_types.Type):

    stortype = s_layer.STOR_TYPE_IPADDR

    def postTypeInit(self):

        self.setCmprCtor('>=', self._ctorCmprGe)
        self.setCmprCtor('<=', self._ctorCmprLe)
        self.setCmprCtor('>', self._ctorCmprGt)
        self.setCmprCtor('<', self._ctorCmprLt)

        self.setNormFunc(str, self._normPyStr)
        self.setNormFunc(list, self._normPyTuple)
        self.setNormFunc(tuple, self._normPyTuple)

        self.storlifts.update({
            '=': self._storLiftEq,
            '<': self._storLiftNorm,
            '>': self._storLiftNorm,
            '<=': self._storLiftNorm,
            '>=': self._storLiftNorm,
        })

        self.reqvers = self.opts.get('version')

    def _ctorCmprEq(self, valu):

        if isinstance(valu, str):

            if valu.find('/') != -1:
                minv, maxv = self.getCidrRange(valu)

                def cmpr(norm):
                    return norm >= minv and norm <= maxv
                return cmpr

            if valu.find('-') != -1:
                minv, maxv = self.getNetRange(valu)

                def cmpr(norm):
                    return norm >= minv and norm <= maxv
                return cmpr

        return s_types.Type._ctorCmprEq(self, valu)

    def getTypeVals(self, valu):

        if isinstance(valu, str):

            if valu.find('/') != -1:

                minv, maxv = self.getCidrRange(valu)
                while minv <= maxv:
                    yield minv
                    minv = (minv[0], minv[1] + 1)

                return

            if valu.find('-') != -1:

                minv, maxv = self.getNetRange(valu)
                while minv <= maxv:
                    yield minv
                    minv = (minv[0], minv[1] + 1)

                return

        yield valu

    def _normPyTuple(self, valu):

        if any((len(valu) != 2,
                type(valu[0]) is not int,
                type(valu[1]) is not int)):

            mesg = f'Invalid IP address tuple: {valu}'
            raise s_exc.BadTypeValu(mesg=mesg)

        vers = valu[0]

        if self.reqvers is not None and vers != self.reqvers:
            mesg = f'Invalid IP address version: got {vers} expected {self.reqvers}'
            raise s_exc.BadTypeValu(mesg=mesg)

        subs = {'version': vers}

        if vers == 4:
            try:
                ipaddr = ipaddress.IPv4Address(valu[1])
            except ValueError as e:
                mesg = f'Invalid IP address tuple: {valu}'
                raise s_exc.BadTypeValu(mesg=mesg)

        elif vers == 6:
            try:
                ipaddr = ipaddress.IPv6Address(valu[1])
                subs['scope'] = getAddrScope(ipaddr)
            except ValueError as e:
                mesg = f'Invalid IP address tuple: {valu}'
                raise s_exc.BadTypeValu(mesg=mesg)

        else:
            mesg = f'Invalid IP address tuple: {valu}'
            raise s_exc.BadTypeValu(mesg=mesg)

        subs['type'] = getAddrType(ipaddr)

        return valu, {'subs': subs}

    def _normPyStr(self, text):

        valu = text.replace('[.]', '.')
        valu = valu.replace('(.)', '.')

        valu = s_chop.printables(valu)

        subs = {}

        if valu.find(':') != -1:
            if self.reqvers is not None and self.reqvers != 6:
                mesg = f'Invalid IP address version, expected an IPv4, got: {text}'
                raise s_exc.BadTypeValu(mesg=mesg)

            try:
                byts = socket.inet_pton(socket.AF_INET6, valu)
                addr = (6, int.from_bytes(byts, 'big'))
                ipaddr = ipaddress.IPv6Address(addr[1])
                subs |= {'version': 6, 'scope': getAddrScope(ipaddr)}
                # v4 = v6.ipv4_mapped
            except OSError as e:
                mesg = f'Invalid IP address: {text}'
                raise s_exc.BadTypeValu(mesg=mesg) from None
        else:
            if self.reqvers is not None and self.reqvers != 4:
                mesg = f'Invalid IP address version, expected an IPv6, got: {text}'
                raise s_exc.BadTypeValu(mesg=mesg)

            try:
                byts = socket.inet_pton(socket.AF_INET, valu)
            except OSError:
                try:
                    byts = socket.inet_aton(valu)
                except OSError as e:
                    mesg = f'Invalid IP address: {text}'
                    raise s_exc.BadTypeValu(mesg=mesg) from None

            addr = (4, int.from_bytes(byts, 'big'))
            ipaddr = ipaddress.IPv4Address(addr[1])
            subs['version'] = 4

        subs['type'] = getAddrType(ipaddr)

        return addr, {'subs': subs}

    def repr(self, norm):

        vers, addr = norm

        if vers == 4:
            byts = addr.to_bytes(4, 'big')
            return socket.inet_ntop(socket.AF_INET, byts)

        if vers == 6:
            byts = addr.to_bytes(16, 'big')
            return socket.inet_ntop(socket.AF_INET6, byts)

        mesg = 'IP proto version {vers} is not supported!'
        raise s_exc.BadTypeValu(mesg=mesg)

    def getNetRange(self, text):
        minstr, maxstr = text.split('-', 1)
        minv, info = self.norm(minstr)
        maxv, info = self.norm(maxstr)

        if minv[0] != maxv[0]:
            raise s_exc.BadTypeValu(valu=text, name=self.name,
                                    mesg=f'IP address version mismatch in range "{text}"')

        return minv, maxv

    def getCidrRange(self, text):
        addr, mask_str = text.split('/', 1)
        (vers, addr), info = self.norm(addr)

        if vers == 4:
            try:
                mask_int = int(mask_str)
            except ValueError:
                raise s_exc.BadTypeValu(valu=text, name=self.name,
                                        mesg=f'Invalid CIDR Mask "{text}"')

            if mask_int > 32 or mask_int < 0:
                raise s_exc.BadTypeValu(valu=text, name=self.name,
                                        mesg=f'Invalid CIDR Mask "{text}"')

            mask = cidrmasks[mask_int]

            minv = addr & mask[0]
            return (vers, minv), (vers, minv + mask[1] - 1)

        else:
            try:
                netw = ipaddress.IPv6Network(text, strict=False)
            except Exception as e:
                raise s_exc.BadTypeValu(valu=text, name=self.name, mesg=str(e)) from None

            minv = int(netw[0])
            maxv = int(netw[-1])
            return (6, minv), (6, maxv)

    def _storLiftEq(self, cmpr, valu):

        if isinstance(valu, str):

            if valu.find('/') != -1:
                minv, maxv = self.getCidrRange(valu)
                maxv = (maxv[0], maxv[1])
                return (
                    ('range=', (minv, maxv), self.stortype),
                )

            if valu.find('-') != -1:
                minv, maxv = self.getNetRange(valu)
                return (
                    ('range=', (minv, maxv), self.stortype),
                )

        return self._storLiftNorm(cmpr, valu)

    def _ctorCmprGe(self, text):
        norm, info = self.norm(text)

        def cmpr(valu):
            return valu >= norm
        return cmpr

    def _ctorCmprLe(self, text):
        norm, info = self.norm(text)

        def cmpr(valu):
            return valu <= norm
        return cmpr

    def _ctorCmprGt(self, text):
        norm, info = self.norm(text)

        def cmpr(valu):
            return valu > norm
        return cmpr

    def _ctorCmprLt(self, text):
        norm, info = self.norm(text)

        def cmpr(valu):
            return valu < norm
        return cmpr

class SockAddr(s_types.Str):

    def postTypeInit(self):
        s_types.Str.postTypeInit(self)
        self.setNormFunc(str, self._normPyStr)
        self.setNormFunc(list, self._normPyTuple)
        self.setNormFunc(tuple, self._normPyTuple)

        self.iptype = self.modl.type('inet:ip')
        self.porttype = self.modl.type('inet:port')

        self.defport = self.opts.get('defport', None)
        self.defproto = self.opts.get('defproto', 'tcp')

        self.virtindx |= {
            'ip': 'ip',
            'port': 'port',
        }

        self.virts |= {
            'ip': (self.iptype, self._getIP),
            'port': (self.porttype, self._getPort),
        }

    def _getIP(self, valu):
        if (virts := valu[2]) is None:
            return None

        if (valu := virts.get('ip')) is None:
            return None

        return valu[0]

    def _getPort(self, valu):
        if (virts := valu[2]) is None:
            return None

        if (valu := virts.get('port')) is None:
            return None

        return valu[0]

    def _normPort(self, valu):
        parts = valu.split(':', 1)
        if len(parts) == 2:
            valu, port = parts
            port = self.porttype.norm(port)[0]
            return valu, port, f':{port}'

        if self.defport:
            return valu, self.defport, f':{self.defport}'

        return valu, None, ''

    def _normPyStr(self, valu):
        orig = valu
        subs = {}
        virts = {}

        # no protos use case sensitivity yet...
        valu = valu.lower()

        proto = self.defproto
        parts = valu.split('://', 1)
        if len(parts) == 2:
            proto, valu = parts

        if proto not in ('tcp', 'udp', 'icmp', 'host'):
            raise s_exc.BadTypeValu(valu=orig, name=self.name,
                                    mesg='inet:sockaddr protocol must be in: tcp, udp, icmp, host')
        subs['proto'] = proto

        valu = valu.strip().strip('/')

        # Treat as host if proto is host
        if proto == 'host':

            valu, port, pstr = self._normPort(valu)
            if port:
                subs['port'] = port

            host = s_common.guid(valu)
            subs['host'] = host

            return f'host://{host}{pstr}', {'subs': subs}

        # Treat as IPv6 if starts with [ or contains multiple :
        if valu.startswith('['):
            match = srv6re.match(valu)
            if match:
                ipv6, port = match.groups()

                ipv6 = self.iptype.norm(ipv6)[0]
                host = self.iptype.repr(ipv6)
                subs['ip'] = ipv6
                virts['ip'] = (ipv6, self.iptype.stortype)

                portstr = ''
                if port is not None:
                    port = self.porttype.norm(port)[0]
                    subs['port'] = port
                    virts['port'] = (port, self.porttype.stortype)
                    portstr = f':{port}'

                elif self.defport:
                    subs['port'] = self.defport
                    virts['port'] = (self.defport, self.porttype.stortype)
                    portstr = f':{self.defport}'

                return f'{proto}://[{host}]{portstr}', {'subs': subs, 'virts': virts}

            mesg = f'Invalid IPv6 w/port ({orig})'
            raise s_exc.BadTypeValu(valu=orig, name=self.name, mesg=mesg)

        elif valu.count(':') >= 2:
            ipv6 = self.iptype.norm(valu)[0]
            host = self.iptype.repr(ipv6)
            subs['ip'] = ipv6
            virts['ip'] = (ipv6, self.iptype.stortype)

            if self.defport:
                subs['port'] = self.defport
                virts['port'] = (self.defport, self.porttype.stortype)
                return f'{proto}://[{host}]:{self.defport}', {'subs': subs, 'virts': virts}

            return f'{proto}://{host}', {'subs': subs, 'virts': virts}

        # Otherwise treat as IPv4
        valu, port, pstr = self._normPort(valu)
        if port:
            subs['port'] = port
            virts['port'] = (port, self.porttype.stortype)

        ipv4 = self.iptype.norm(valu)[0]
        ipv4_repr = self.iptype.repr(ipv4)
        subs['ip'] = ipv4
        virts['ip'] = (ipv4, self.iptype.stortype)

        return f'{proto}://{ipv4_repr}{pstr}', {'subs': subs, 'virts': virts}

    def _normPyTuple(self, valu):
        ipaddr = self.iptype.norm(valu)[0]

        (vers, ip_int) = ipaddr
        ip_repr = self.iptype.repr(ipaddr)
        subs = {}
        virts = {}
        proto = self.defproto

        if self.defport:
            subs['port'] = self.defport
            virts['port'] = (self.defport, self.porttype.stortype)
            if vers == 6:
                return f'{proto}://[{ip_repr}]:{self.defport}', {'subs': subs, 'virts': virts}
            else:
                return f'{proto}://{ip_repr}:{self.defport}', {'subs': subs, 'virts': virts}

        return f'{proto}://{ip_repr}', {'subs': subs, 'virts': virts}

class Cidr(s_types.Str):

    def postTypeInit(self):
        s_types.Str.postTypeInit(self)
        self.setNormFunc(str, self._normPyStr)

        self.iptype = self.modl.type('inet:ip')

        self.pivs |= {
            'inet:ip': ('range=', self.iptype.getCidrRange),
        }

    def _normPyStr(self, valu):

        try:
            ip_str, mask_str = valu.split('/', 1)
            mask_int = int(mask_str)
        except ValueError:
            raise s_exc.BadTypeValu(valu=valu, name=self.name,
                                    mesg='Invalid/Missing CIDR Mask')

        (vers, ip_int) = self.iptype.norm(ip_str)[0]

        if vers == 4:
            if mask_int > 32 or mask_int < 0:
                raise s_exc.BadTypeValu(valu=valu, name=self.name,
                                        mesg='Invalid CIDR Mask')

            mask = cidrmasks[mask_int]
            network = ip_int & mask[0]
            broadcast = network + mask[1] - 1
            network_str = self.iptype.repr((4, network))

            norm = f'{network_str}/{mask_int}'
            info = {
                'subs': {
                    'broadcast': (4, broadcast),
                    'mask': mask_int,
                    'network': (4, network),
                }
            }

        else:
            try:
                netw = ipaddress.IPv6Network(valu)
            except Exception as e:
                raise s_exc.BadTypeValu(valu=valu, name=self.name, mesg=str(e)) from None

            norm = str(netw)
            info = {
                'subs': {
                    'broadcast': (6, int(netw.broadcast_address)),
                    'mask': netw.prefixlen,
                    'network': (6, int(netw.network_address)),
                }
            }

        return norm, info

class Email(s_types.Str):

    def postTypeInit(self):
        s_types.Str.postTypeInit(self)
        self.setNormFunc(str, self._normPyStr)

        self.fqdntype = self.modl.type('inet:fqdn')
        self.usertype = self.modl.type('inet:user')

    def _normPyStr(self, valu):

        try:
            user, fqdn = valu.split('@', 1)
        except ValueError:
            mesg = f'Email address expected in <user>@<fqdn> format, got "{valu}"'
            raise s_exc.BadTypeValu(valu=valu, name=self.name, mesg=mesg) from None

        try:
            fqdnnorm, fqdninfo = self.fqdntype.norm(fqdn)
            usernorm, userinfo = self.usertype.norm(user)
        except Exception as e:
            raise s_exc.BadTypeValu(valu=valu, name=self.name, mesg=str(e)) from None

        norm = f'{usernorm}@{fqdnnorm}'
        info = {
            'subs': {
                'fqdn': fqdnnorm,
                'user': usernorm,
            }
        }
        return norm, info

class Fqdn(s_types.Type):

    stortype = s_layer.STOR_TYPE_FQDN

    def postTypeInit(self):
        self.setNormFunc(str, self._normPyStr)
        self.storlifts.update({
            '=': self._storLiftEq,
        })

    def _storLiftEq(self, cmpr, valu):

        if isinstance(valu, str):

            if valu == '':
                mesg = 'Cannot generate fqdn index bytes for a empty string.'
                raise s_exc.BadLiftValu(valu=valu, name=self.name, mesg=mesg)

            if valu == '*':
                return (
                    ('=', '*', self.stortype),
                )

            if valu.startswith('*.'):
                norm, info = self.norm(valu[2:])
                return (
                    ('=', f'*.{norm}', self.stortype),
                )

            if valu.startswith('*'):
                norm, info = self.norm(valu[1:])
                return (
                    ('=', f'*{norm}', self.stortype),
                )

            if '*' in valu:
                mesg = 'Wild card may only appear at the beginning.'
                raise s_exc.BadLiftValu(valu=valu, name=self.name, mesg=mesg)

        return self._storLiftNorm(cmpr, valu)

    def _ctorCmprEq(self, text):
        if text == '':
            # Asking if a +inet:fqdn='' is a odd filter, but
            # the intuitive answer for that filter is to return False
            def cmpr(valu):
                return False
            return cmpr

        if text[0] == '*':
            cval = text[1:]
            def cmpr(valu):
                return valu.endswith(cval)
            return cmpr

        norm, info = self.norm(text)

        def cmpr(valu):
            return norm == valu
        return cmpr

    def _normPyStr(self, valu):

        valu = unicodedata.normalize('NFKC', valu)

        valu = regex.sub(udots, '.', valu)
        valu = valu.replace('[.]', '.')
        valu = valu.replace('(.)', '.')

        # strip leading/trailing .
        valu = valu.strip().strip('.')

        try:
            valu = idna.encode(valu, uts46=True).decode('utf8')
        except idna.IDNAError:
            try:
                valu = valu.encode('idna').decode('utf8').lower()
            except UnicodeError:
                mesg = 'Failed to encode/decode the value with idna/utf8.'
                raise s_exc.BadTypeValu(valu=valu, name=self.name,
                                        mesg=mesg) from None

        if not fqdnre.match(valu):
            raise s_exc.BadTypeValu(valu=valu, name=self.name,
                                    mesg=f'FQDN failed to match fqdnre [{fqdnre.pattern}]')

        # Make sure we *don't* get an IP address
        try:
            socket.inet_pton(socket.AF_INET, valu)
            raise s_exc.BadTypeValu(valu=valu, name=self.name,
                                    mesg='FQDN Got an IP address instead')
        except OSError:
            pass

        parts = valu.split('.', 1)
        subs = {'host': parts[0]}

        if len(parts) == 2:
            subs['domain'] = parts[1]
        else:
            subs['issuffix'] = 1

        return valu, {'subs': subs}

    def repr(self, valu):
        try:
            return idna.decode(valu.encode('utf8'), uts46=True)
        except idna.IDNAError:
            try:
                return valu.encode('utf8').decode('idna')
            except UnicodeError:
                return valu

class HttpCookie(s_types.Str):

    def _normPyStr(self, text):

        text = text.strip()
        parts = text.split('=', 1)

        name = parts[0].split(';', 1)[0].strip()
        if len(parts) == 1:
            return text, {'subs': {'name': name}}

        valu = parts[1].split(';', 1)[0].strip()
        return text, {'subs': {'name': name, 'value': valu}}

    def getTypeVals(self, valu):

        if isinstance(valu, str):
            cookies = valu.split(';')
            for cookie in [c.strip() for c in cookies]:
                if not cookie:
                    continue

                yield cookie

            return

        if isinstance(valu, (list, tuple)):

            for cookie in valu:
                if not cookie:
                    continue

                yield cookie

            return

        yield valu

class IPRange(s_types.Range):

    def postTypeInit(self):
        self.opts['type'] = ('inet:ip', {})
        s_types.Range.postTypeInit(self)
        self.setNormFunc(str, self._normPyStr)
        self.cidrtype = self.modl.type('inet:cidr')

        self.pivs |= {
            'inet:ip': ('range=', lambda valu: valu),
        }

    def _normPyStr(self, valu):
        if '-' in valu:
            return super()._normPyStr(valu)
        cidrnorm = self.cidrtype._normPyStr(valu)
        tupl = cidrnorm[1]['subs']['network'], cidrnorm[1]['subs']['broadcast']
        return self._normPyTuple(tupl)

    def _normPyTuple(self, valu):
        if len(valu) != 2:
            raise s_exc.BadTypeValu(numitems=len(valu), name=self.name,
                                    mesg=f'Must be a 2-tuple of type {self.subtype.name}: {s_common.trimText(repr(valu))}')

        minv = self.subtype.norm(valu[0])[0]
        maxv = self.subtype.norm(valu[1])[0]

        if minv[0] != maxv[0]:
            raise s_exc.BadTypeValu(valu=valu, name=self.name,
                                    mesg=f'IP address version mismatch in range "{valu}"')

        if ipaddress.ip_address(minv[1]) > ipaddress.ip_address(maxv[1]):
            raise s_exc.BadTypeValu(valu=valu, name=self.name,
                                    mesg='minval cannot be greater than maxval')

        return (minv, maxv), {'subs': {'min': minv, 'max': maxv}}

class Rfc2822Addr(s_types.Str):
    '''
    An RFC 2822 compatible email address parser
    '''

    def postTypeInit(self):
        s_types.Str.postTypeInit(self)
        self.setNormFunc(str, self._normPyStr)

        self.emailtype = self.modl.type('inet:email')

    def _normPyStr(self, valu):

        # remove quotes for normalized version
        valu = valu.replace('"', ' ').replace("'", ' ')
        valu = valu.strip().lower()
        valu = ' '.join(valu.split())

        try:
            name, addr = s_v_email_utils.parseaddr(valu, strict=True)
        except Exception as e:  # pragma: no cover
            # not sure we can ever really trigger this with a string as input
            mesg = f'email.utils.parsaddr failed: {str(e)}'
            raise s_exc.BadTypeValu(valu=valu, name=self.name,
                                    mesg=mesg) from None

        if not name and not addr:
            raise s_exc.BadTypeValu(valu=valu, name=self.name,
                                    mesg=f'No name or email parsed from {valu}')

        subs = {}
        if name:
            subs['name'] = name

        try:
            data = self.emailtype.norm(addr)
            if len(data) == 2:
                mail = data[0]

            subs['email'] = mail
            if name:
                valu = '%s <%s>' % (name, mail)
            else:
                valu = mail
        except s_exc.BadTypeValu as e:
            pass  # it's all good, we just dont have a valid email addr

        return valu, {'subs': subs}

class Url(s_types.Str):

    def postTypeInit(self):
        s_types.Str.postTypeInit(self)
        self.setNormFunc(str, self._normPyStr)

        self.iptype = self.modl.type('inet:ip')
        self.fqdntype = self.modl.type('inet:fqdn')
        self.porttype = self.modl.type('inet:port')

    def _ctorCmprEq(self, text):
        if text == '':
            # Asking if a +inet:url='' is a odd filter, but
            # the intuitive answer for that filter is to return False
            def cmpr(valu):
                return False
            return cmpr

        norm, info = self.norm(text)

        def cmpr(valu):
            return norm == valu

        return cmpr

    def _normPyStr(self, valu):
        valu = valu.strip()
        orig = valu
        subs = {}
        proto = ''
        authparts = None
        hostparts = ''
        pathpart = ''
        parampart = ''
        local = False
        isUNC = False

        if valu.startswith('\\\\'):
            orig = s_chop.uncnorm(valu)
            # Fall through to original norm logic

        # Protocol
        for splitter in ('://///', ':////'):
            try:
                proto, valu = orig.split(splitter, 1)
                proto = proto.lower()
                assert proto == 'file'
                isUNC = True
                break
            except Exception:
                proto = valu = ''

        if not proto:
            try:
                proto, valu = orig.split('://', 1)
                proto = proto.lower()
            except Exception:
                pass

        if not proto:
            try:
                proto, valu = orig.split(':', 1)
                proto = proto.lower()
                assert proto == 'file'
                assert valu
                local = True
            except Exception:
                proto = valu = ''

        if not proto or not valu:
            raise s_exc.BadTypeValu(valu=orig, name=self.name,
                                    mesg='Invalid/Missing protocol') from None

        proto = urlfangs.sub(lambda match: 'http' + match.group(0)[4:], proto)

        subs['proto'] = proto
        # Query params first
        queryrem = ''
        if '?' in valu:
            valu, queryrem = valu.split('?', 1)
            # TODO break out query params separately

        # Resource Path
        parts = valu.split('/', 1)
        subs['path'] = ''
        if len(parts) == 2:
            valu, pathpart = parts
            if local:
                if drivre.match(valu):
                    pathpart = '/'.join((valu, pathpart))
                    valu = ''
            # Ordering here matters due to the differences between how windows and linux filepaths are encoded
            # *nix paths: file://<host>/some/chosen/path
            # for windows path: file://<host>/c:/some/chosen/path
            # the split above will rip out the starting slash on *nix, so we need it back before making the path
            # sub, but for windows we need to only when constructing the full url (and not the path sub)
            if proto == 'file' and drivre.match(pathpart):
                # make the path sub before adding in the slash separator so we don't end up with "/c:/foo/bar"
                # as part of the subs
                # per the rfc, only do this for things that start with a drive letter
                subs['path'] = pathpart
                pathpart = f'/{pathpart}'
            else:
                pathpart = f'/{pathpart}'
                subs['path'] = pathpart

        if queryrem:
            parampart = f'?{queryrem}'
        subs['params'] = parampart

        # Optional User/Password
        parts = valu.rsplit('@', 1)
        if len(parts) == 2:
            authparts, valu = parts
            userpass = authparts.split(':', 1)
            subs['user'] = urllib.parse.unquote(userpass[0])
            if len(userpass) == 2:
                subs['passwd'] = urllib.parse.unquote(userpass[1])

        # Host (FQDN, IPv4, or IPv6)
        host = None
        port = None

        # Treat as IPv6 if starts with [ or contains multiple :
        if valu.startswith('[') or valu.count(':') >= 2:
            try:
                match = srv6re.match(valu)
                if match:
                    valu, port = match.groups()

                ipv6 = self.iptype.norm(valu)[0]
                host = self.iptype.repr(ipv6)
                subs['ip'] = ipv6

                if match:
                    host = f'[{host}]'

            except Exception:
                pass

        else:
            # FQDN and IPv4 handle ports the same way
            fqdnipv4_parts = valu.split(':', 1)
            part = fqdnipv4_parts[0]
            if len(fqdnipv4_parts) == 2:
                port = fqdnipv4_parts[1]

            # IPv4
            try:
                # Norm and repr to handle fangs
                ipv4 = self.iptype.norm(part)[0]
                host = self.iptype.repr(ipv4)
                subs['ip'] = ipv4
            except Exception:
                pass

            # FQDN
            if host is None:
                try:
                    host = self.fqdntype.norm(part)[0]
                    subs['fqdn'] = host
                except Exception:
                    pass

            # allow MSFT specific wild card syntax
            # https://learn.microsoft.com/en-us/windows/win32/http/urlprefix-strings
            if host is None and part == '+':
                host = '+'

        if host and local:
            raise s_exc.BadTypeValu(valu=orig, name=self.name,
                                    mesg='Host specified on local-only file URI') from None

        # Optional Port
        if port is not None:
            port = self.porttype.norm(port)[0]
            subs['port'] = port
        else:
            # Look up default port for protocol, but don't add it back into the url
            defport = s_l_iana.services.get(proto)
            if defport:
                subs['port'] = self.porttype.norm(defport)[0]

        # Set up Normed URL
        if isUNC:
            hostparts += '//'

        if authparts:
            hostparts = f'{authparts}@'

        if host is not None:
            hostparts = f'{hostparts}{host}'
            if port is not None:
                hostparts = f'{hostparts}:{port}'

        if proto != 'file' and host is None:
            raise s_exc.BadTypeValu(valu=orig, name=self.name, mesg='Missing address/url')

        if not hostparts and not pathpart:
            raise s_exc.BadTypeValu(valu=orig, name=self.name,
                                    mesg='Missing address/url') from None

        base = f'{proto}://{hostparts}{pathpart}'
        subs['base'] = base
        norm = f'{base}{parampart}'
        return norm, {'subs': subs}

async def _onAddFqdn(node):

    fqdn = node.ndef[1]
    domain = node.get('domain')

    async with node.view.getEditor() as editor:
        protonode = editor.loadNode(node)
        if domain is None:
            await protonode.set('iszone', False)
            await protonode.set('issuffix', True)
            return

        if protonode.get('issuffix') is None:
            await protonode.set('issuffix', False)

        parent = await node.view.getNodeByNdef(('inet:fqdn', domain))
        if parent is None:
            parent = await editor.addNode('inet:fqdn', domain)

        if parent.get('issuffix'):
            await protonode.set('iszone', True)
            await protonode.set('zone', fqdn)
            return

        await protonode.set('iszone', False)

        if parent.get('iszone'):
            await protonode.set('zone', domain)
            return

        zone = parent.get('zone')
        if zone is not None:
            await protonode.set('zone', zone)

async def _onSetFqdnIsSuffix(node, oldv):

    fqdn = node.ndef[1]

    issuffix = node.get('issuffix')

    async with node.view.getEditor() as editor:
        async for child in node.view.nodesByPropValu('inet:fqdn:domain', '=', fqdn):
            await asyncio.sleep(0)

            if child.get('iszone') == issuffix:
                continue

            protonode = editor.loadNode(child)
            await protonode.set('iszone', issuffix)

async def _onSetFqdnIsZone(node, oldv):

    fqdn = node.ndef[1]

    iszone = node.get('iszone')
    if iszone:
        await node.set('zone', fqdn)
        return

    # we are not a zone...

    domain = node.get('domain')
    if not domain:
        await node.pop('zone')
        return

    parent = await node.view.addNode('inet:fqdn', domain)

    zone = parent.get('zone')
    if zone is None:
        await node.pop('zone')
        return

    await node.set('zone', zone)

async def _onSetFqdnZone(node, oldv):

    todo = collections.deque([node.ndef[1]])
    zone = node.get('zone')

    async with node.view.getEditor() as editor:
        while todo:
            fqdn = todo.pop()
            async for child in node.view.nodesByPropValu('inet:fqdn:domain', '=', fqdn):
                await asyncio.sleep(0)

                # if they are their own zone level, skip
                if child.get('iszone') or child.get('zone') == zone:
                    continue

                # the have the same zone we do
                protonode = editor.loadNode(child)
                await protonode.set('zone', zone)

                todo.append(child.ndef[1])

async def _onAddPasswd(node):
    byts = node.ndef[1].encode('utf8')
    await node.set('md5', hashlib.md5(byts, usedforsecurity=False).hexdigest())
    await node.set('sha1', hashlib.sha1(byts, usedforsecurity=False).hexdigest())
    await node.set('sha256', hashlib.sha256(byts).hexdigest())

async def _onSetWhoisText(node, oldv):

    text = node.get('text')
    fqdn = node.get('fqdn')
    asof = node.get('asof')

    for form, valu in s_scrape.scrape(text):

        if form == 'inet:email':

            whomail = await node.view.addNode('inet:whois:email', (fqdn, valu))

modeldefs = (
    ('inet', {
        'ctors': (

            ('inet:ip', 'synapse.models.inet.IPAddr', {}, {
                'ex': '1.2.3.4',
                'doc': 'An IPv4 or IPv6 address.'}),

            ('inet:iprange', 'synapse.models.inet.IPRange', {}, {
                'ex': '1.2.3.4-1.2.3.8',
                'doc': 'An IPv4 or IPv6 address range.'}),

            ('inet:sockaddr', 'synapse.models.inet.SockAddr', {}, {
                'ex': 'tcp://1.2.3.4:80',
                'doc': 'A network layer URL-like format to represent tcp/udp/icmp clients and servers.'}),

            ('inet:cidr', 'synapse.models.inet.Cidr', {}, {
                'ex': '1.2.3.0/24',
                'doc': 'An IP address block in Classless Inter-Domain Routing (CIDR) notation.'}),

            ('inet:email', 'synapse.models.inet.Email', {}, {
                'doc': 'An e-mail address.'}),

            ('inet:fqdn', 'synapse.models.inet.Fqdn', {}, {
                'ex': 'vertex.link',
                'doc': 'A Fully Qualified Domain Name (FQDN).'}),

            ('inet:rfc2822:addr', 'synapse.models.inet.Rfc2822Addr', {}, {
                'ex': '"Visi Kenshoto" <visi@vertex.link>',
                'doc': 'An RFC 2822 Address field.'}),

            ('inet:url', 'synapse.models.inet.Url', {}, {
                'ex': 'http://www.woot.com/files/index.html',
                'doc': 'A Universal Resource Locator (URL).'}),

            ('inet:http:cookie', 'synapse.models.inet.HttpCookie', {}, {
                'ex': 'PHPSESSID=el4ukv0kqbvoirg7nkp4dncpk3',
                'doc': 'An individual HTTP cookie string.'}),
        ),

        'edges': (
            (('inet:whois:iprecord', 'has', 'inet:ip'), {
                'doc': 'The IP whois record describes the IP address.'}),

            (('inet:cidr', 'has', 'inet:ip'), {
                'doc': 'The CIDR block contains the IP address.'}),
        ),

        'types': (

            ('inet:ipv4', ('inet:ip', {'version': 4}), {
                'doc': 'An IPv4 address.'}),

            ('inet:ipv6', ('inet:ip', {'version': 6}), {
                'doc': 'An IPv4 address.'}),

            ('inet:asn', ('int', {}), {
                'doc': 'An Autonomous System Number (ASN).'}),

            ('inet:proto', ('str', {'lower': True, 'regex': '^[a-z0-9+-]+$'}), {
                'doc': 'A network protocol name.'}),

            ('inet:asnet', ('comp', {'fields': (('asn', 'inet:asn'), ('net', 'inet:net'))}), {
                'ex': '(54959, (1.2.3.4, 1.2.3.20))',
                'doc': 'An Autonomous System Number (ASN) and its associated IP address range.'}),

            ('inet:client', ('inet:sockaddr', {}), {
                'doc': 'A network client address.'}),

            ('inet:download', ('guid', {}), {
                'doc': 'An instance of a file downloaded from a server.'}),

            ('inet:flow', ('guid', {}), {
                'interfaces': (
                    ('inet:proto:link', {'template': {'link': 'flow'}}),
                ),
                'doc': 'A network connection between a client and server.'}),

            ('inet:tunnel:type:taxonomy', ('taxonomy', {}), {
                'interfaces': (
                    ('meta:taxonomy', {}),
                ),
                'doc': 'A hierarchical taxonomy of tunnel types.'}),

            ('inet:tunnel', ('guid', {}), {
                'doc': 'A specific sequence of hosts forwarding connections such as a VPN or proxy.'}),

            ('inet:egress', ('guid', {}), {
                'doc': 'A host using a specific network egress client address.'}),

            ('inet:group', ('str', {}), {
                'doc': 'A group name string.'}),

            ('inet:http:header:name', ('str', {'lower': True}), {}),

            ('inet:http:header', ('comp', {'fields': (('name', 'inet:http:header:name'), ('value', 'str'))}), {
                'doc': 'An HTTP protocol header key/value.'}),

            ('inet:http:request:header', ('inet:http:header', {}), {
                'doc': 'An HTTP request header.'}),

            ('inet:http:response:header', ('inet:http:header', {}), {
                'doc': 'An HTTP response header.'}),

            ('inet:http:param', ('comp', {'fields': (('name', 'str'), ('value', 'str'))}), {
                'doc': 'An HTTP request path query parameter.'}),

            ('inet:http:session', ('guid', {}), {
                'doc': 'An HTTP session.'}),

            ('inet:http:request', ('guid', {}), {
                'interfaces': (
                    ('inet:proto:request', {}),
                ),
                'doc': 'A single HTTP request.'}),

            ('inet:iface:type:taxonomy', ('taxonomy', {}), {
                'interfaces': (
                    ('meta:taxonomy', {}),
                ),
                'doc': 'A hierarchical taxonomy of network interface types.'}),

            ('inet:iface', ('guid', {}), {
                'doc': 'A network interface with a set of associated protocol addresses.'}),

            ('inet:mac', ('str', {'lower': True, 'regex': '^([0-9a-f]{2}[:]){5}([0-9a-f]{2})$'}), {
                'ex': 'aa:bb:cc:dd:ee:ff',
                'doc': 'A 48-bit Media Access Control (MAC) address.'}),

            ('inet:net', ('inet:iprange', {}), {
                'ex': '(1.2.3.4, 1.2.3.20)',
                'doc': 'An IP address range.'}),

            ('inet:passwd', ('str', {'strip': False}), {
                'interfaces': (
                    ('auth:credential', {}),
                    ('crypto:hashable', {}),
                ),
                'doc': 'A password string.'}),

            ('inet:port', ('int', {'min': 0, 'max': 0xffff}), {
                'ex': '80',
                'doc': 'A network port.'}),

            ('inet:server', ('inet:sockaddr', {}), {
                'doc': 'A network server address.'}),

            ('inet:banner', ('comp', {'fields': (('server', 'inet:server'), ('text', 'it:dev:str'))}), {
                'doc': 'A network protocol banner string presented by a server.'}),

            ('inet:servfile', ('comp', {'fields': (('server', 'inet:server'), ('file', 'file:bytes'))}), {
                'doc': 'A file hosted on a server for access over a network protocol.'}),

            ('inet:urlfile', ('comp', {'fields': (('url', 'inet:url'), ('file', 'file:bytes'))}), {
                'interfaces': (
                    ('meta:observable', {'template': {'observable': 'the hosted file and URL'}}),
                ),
                'doc': 'A file hosted at a specific Universal Resource Locator (URL).'}),

            ('inet:urlredir', ('comp', {'fields': (('src', 'inet:url'), ('dst', 'inet:url'))}), {
                'ex': '(http://foo.com/,http://bar.com/)',
                'doc': 'A URL that redirects to another URL, such as via a URL shortening service '
                       'or an HTTP 302 response.'}),

            ('inet:url:mirror', ('comp', {'fields': (('of', 'inet:url'), ('at', 'inet:url'))}), {
                'doc': 'A URL mirror site.'}),

            ('inet:user', ('str', {'lower': True}), {
                'doc': 'A username string.'}),

            ('inet:service:object', ('ndef', {'interfaces': ('inet:service:object',)}), {
                'doc': 'An ndef type including all forms which implement the inet:service:object interface.'}),

            ('inet:search:query', ('guid', {}), {
                'interfaces': (
                    ('inet:service:action', {}),
                ),
                'doc': 'An instance of a search query issued to a search engine.'}),

            ('inet:search:result', ('guid', {}), {
                'doc': 'A single result from a web search.'}),

            ('inet:whois:record', ('guid', {}), {
                'prevnames': ('inet:whois:rec',),
                'doc': 'An FQDN whois registration record.'}),

            ('inet:whois:email', ('comp', {'fields': (('fqdn', 'inet:fqdn'), ('email', 'inet:email'))}), {
                'doc': 'An email address associated with an FQDN via whois registration text.'}),

            ('inet:whois:ipquery', ('guid', {}), {
                'doc': 'Query details used to retrieve an IP record.'}),

            ('inet:whois:iprecord', ('guid', {}), {
                'doc': 'An IPv4/IPv6 block registration record.'}),

            # FIXME de-comp
            ('inet:wifi:ap', ('comp', {'fields': (('ssid', 'inet:wifi:ssid'), ('bssid', 'inet:mac'))}), {
                'doc': 'An SSID/MAC address combination for a wireless access point.'}),

            ('inet:wifi:ssid', ('str', {'strip': False}), {
                'ex': 'The Vertex Project',
                'doc': 'A WiFi service set identifier (SSID) name.'}),

            ('inet:email:message', ('guid', {}), {
                'doc': 'An individual email message delivered to an inbox.'}),

            ('inet:email:header:name', ('str', {'lower': True}), {
                'ex': 'subject',
                'doc': 'An email header name.'}),

            ('inet:email:header', ('comp', {'fields': (('name', 'inet:email:header:name'), ('value', 'str'))}), {
                'doc': 'A unique email message header.'}),

            ('inet:email:message:attachment', ('guid', {}), {
                'doc': 'A file which was attached to an email message.'}),

            ('inet:email:message:link', ('guid', {}), {
                'doc': 'A url/link embedded in an email message.'}),

            ('inet:tls:jarmhash', ('str', {'lower': True, 'strip': True, 'regex': '^(?<ciphers>[0-9a-f]{30})(?<extensions>[0-9a-f]{32})$'}), {
                'doc': 'A TLS JARM fingerprint hash.'}),

            ('inet:tls:jarmsample', ('comp', {'fields': (('server', 'inet:server'), ('jarmhash', 'inet:tls:jarmhash'))}), {
                'doc': 'A JARM hash sample taken from a server.'}),

            ('inet:service:platform', ('guid', {}), {
                'doc': 'A network platform which provides services.'}),

            ('inet:service:app', ('guid', {}), {
                'interfaces': (
                    ('inet:service:object', {'template': {'service:base': 'application'}}),
                ),
                'doc': 'A platform specific application.'}),

            ('inet:service:instance', ('guid', {}), {
                'doc': 'An instance of the platform such as Slack or Discord instances.'}),

            ('inet:service:object:status', ('int', {'enums': svcobjstatus}), {
                'doc': 'An object status enumeration.'}),

            ('inet:service:account', ('guid', {}), {
                'interfaces': (
                    ('inet:service:subscriber', {
                        'template': {'service:base': 'account', 'contactable': 'account'}}),
                ),
                'doc': 'An account within a service platform. Accounts may be instance specific.'}),

            ('inet:service:relationship:type:taxonomy', ('taxonomy', {}), {
                'interfaces': (
                    ('meta:taxonomy', {}),
                ),
                'doc': 'A service object relationship type taxonomy.'}),

            ('inet:service:relationship', ('guid', {}), {
                'interfaces': (
                    ('inet:service:object', {
                        'template': {'service:base': 'relationship'}}),
                ),
                'doc': 'A relationship between two service objects.'}),

            ('inet:service:permission:type:taxonomy', ('taxonomy', {}), {
                'interfaces': (
                    ('meta:taxonomy', {}),
                ),
                'doc': 'A hierarchical taxonomy of service permission types.'}),

            ('inet:service:permission', ('guid', {}), {
                'interfaces': (
                    ('inet:service:object', {
                        'template': {'service:base': 'permission'}}),
                ),
                'doc': 'A permission which may be granted to a service account or role.'}),

            ('inet:service:rule', ('guid', {}), {
                'interfaces': (
                    ('inet:service:object', {
                        'template': {'service:base': 'rule'}}),
                ),
                'doc': 'A rule which grants or denies a permission to a service account or role.'}),

            ('inet:service:login', ('guid', {}), {
                'interfaces': (
                    ('inet:service:action', {}),
                ),
                'doc': 'A login event for a service account.'}),

            ('inet:service:login:method:taxonomy', ('taxonomy', {}), {
                'interfaces': (
                    ('meta:taxonomy', {}),
                ),
                'doc': 'A hierarchical taxonomy of service login methods.'}),

            ('inet:service:session', ('guid', {}), {
                'interfaces': (
                    ('inet:service:object', {
                        'template': {'service:base': 'session'}}),
                ),
                'doc': 'An authenticated session.'}),

            ('inet:service:group', ('guid', {}), {
                'interfaces': (
                    ('inet:service:object', {
                        'template': {'service:base': 'group'}}),
                ),
                'doc': 'A group or role which contains member accounts.'}),

            ('inet:service:group:member', ('guid', {}), {
                'interfaces': (
                    ('inet:service:object', {
                        'template': {'service:base': 'group membership'}}),
                ),
                'doc': 'Represents a service account being a member of a group.'}),

            ('inet:service:channel', ('guid', {}), {
                'interfaces': (
                    ('inet:service:object', {
                        'template': {'service:base': 'channel'}}),
                ),
                'doc': 'A channel used to distribute messages.'}),

            ('inet:service:thread', ('guid', {}), {
                'interfaces': (
                    ('inet:service:object', {
                        'template': {'service:base': 'thread'}}),
                ),
                'doc': 'A message thread.'}),

            ('inet:service:channel:member', ('guid', {}), {
                'interfaces': (
                    ('inet:service:object', {
                        'template': {'service:base': 'channel membership'}}),
                ),
                'doc': 'Represents a service account being a member of a channel.'}),

            ('inet:service:message', ('guid', {}), {
                'interfaces': (
                    ('inet:service:action', {}),
                ),
                'doc': 'A message or post created by an account.'}),

            ('inet:service:message:link', ('guid', {}), {
                'doc': 'A URL link included within a message.'}),

            ('inet:service:message:attachment', ('guid', {}), {
                'doc': 'A file attachment included within a message.'}),

            ('inet:service:message:type:taxonomy', ('taxonomy', {}), {
                'interfaces': (
                    ('meta:taxonomy', {}),
                ),
                'doc': 'A hierarchical taxonomy of message types.'}),

            ('inet:service:emote', ('guid', {}), {
                'interfaces': (
                    ('inet:service:object', {
                        'template': {'service:base': 'emote'}}),
                ),
                'doc': 'An emote or reaction by an account.'}),

            ('inet:service:access:action:taxonomy', ('taxonomy', {}), {
                'interfaces': ('meta:taxonomy',),
                'doc': 'A hierarchical taxonomy of service actions.'}),

            ('inet:service:access', ('guid', {}), {
                'interfaces': (
                    ('inet:service:action', {}),
                ),
                'doc': 'Represents a user access request to a service resource.'}),

            ('inet:service:tenant', ('guid', {}), {
                'interfaces': (
                    ('inet:service:subscriber', {
                        'template': {'service:base': 'tenant', 'contactable': 'tenant'}}),
                ),
                'doc': 'A tenant which groups accounts and instances.'}),

            ('inet:service:subscription:level:taxonomy', ('taxonomy', {}), {
                'interfaces': (
                    ('meta:taxonomy', {}),
                ),
                'doc': 'A taxonomy of platform specific subscription levels.'}),

            ('inet:service:subscription', ('guid', {}), {
                'interfaces': (
                    ('inet:service:object', {
                        'template': {'service:base': 'subscription'}}),
                ),
                'doc': 'A subscription to a service platform or instance.'}),

            ('inet:service:subscriber', ('ndef', {'interface': 'inet:service:subscriber'}), {
                'doc': 'A node which may subscribe to a service subscription.'}),

            ('inet:service:resource:type:taxonomy', ('taxonomy', {}), {
                'interfaces': (
                    ('meta:taxonomy', {}),
                ),
                'doc': 'A hierarchical taxonomy of service resource types.'}),

            ('inet:service:resource', ('guid', {}), {
                'interfaces': (
                    ('inet:service:object', {
                        'template': {'service:base': 'resource'}}),
                ),
                'doc': 'A generic resource provided by the service architecture.'}),

            ('inet:service:bucket', ('guid', {}), {
                'interfaces': (
                    ('inet:service:object', {
                        'template': {'service:base': 'bucket'}}),
                ),
                'doc': 'A file/blob storage object within a service architecture.'}),

            ('inet:service:bucket:item', ('guid', {}), {
                'interfaces': (
                    ('inet:service:object', {
                        'template': {'service:base': 'bucket item'}}),
                ),
                'doc': 'An individual file stored within a bucket.'}),

            ('inet:rdp:handshake', ('guid', {}), {
                'interfaces': (
                    ('inet:proto:request', {}),
                ),
                'doc': 'An instance of a RDP handshake between a client and server.'}),

            ('inet:ssh:handshake', ('guid', {}), {
                'interfaces': (
                    ('inet:proto:request', {}),
                ),
                'doc': 'An instance of a SSH handshake between a client and server.'}),

            ('inet:tls:handshake', ('guid', {}), {
                'interfaces': (
                    ('inet:proto:request', {}),
                ),
                'doc': 'An instance of a TLS handshake between a client and server.'}),

            ('inet:tls:ja4', ('str', {'strip': True, 'regex': ja4_regex}), {
                'doc': 'A JA4 TLS client fingerprint.'}),

            ('inet:tls:ja4s', ('str', {'strip': True, 'regex': ja4s_regex}), {
                'doc': 'A JA4S TLS server fingerprint.'}),

            ('inet:tls:ja4:sample', ('comp', {'fields': (('client', 'inet:client'), ('ja4', 'inet:tls:ja4'))}), {
                'doc': 'A JA4 TLS client fingerprint used by a client.'}),

            ('inet:tls:ja4s:sample', ('comp', {'fields': (('server', 'inet:server'), ('ja4s', 'inet:tls:ja4s'))}), {
                'doc': 'A JA4S TLS server fingerprint used by a server.'}),

            ('inet:tls:ja3s:sample', ('comp', {'fields': (('server', 'inet:server'), ('ja3s', 'crypto:hash:md5'))}), {
                'doc': 'A JA3 sample taken from a server.'}),

            ('inet:tls:ja3:sample', ('comp', {'fields': (('client', 'inet:client'), ('ja3', 'crypto:hash:md5'))}), {
                'doc': 'A JA3 sample taken from a client.'}),

            ('inet:tls:servercert', ('comp', {'fields': (('server', 'inet:server'), ('cert', 'crypto:x509:cert'))}), {
                'ex': '(1.2.3.4:443, c7437790af01ae1bb2f8f3b684c70bf8)',
                'doc': 'An x509 certificate sent by a server for TLS.'}),

            ('inet:tls:clientcert', ('comp', {'fields': (('client', 'inet:client'), ('cert', 'crypto:x509:cert'))}), {
                'ex': '(1.2.3.4:443, 3fdf364e081c14997b291852d1f23868)',
                'doc': 'An x509 certificate sent by a client for TLS.'}),

        ),

        'interfaces': (

            ('inet:proto:link', {

                'doc': 'Properties common to network protocol requests and transports.',
                'template': {'link': 'link'},
                'props': (

                    ('flow', ('inet:flow', {}), {
                        'doc': 'The network flow which contained the {link}.'}),

                    ('client', ('inet:client', {}), {
                        'doc': 'The socket address of the client.'}),

                    ('client:host', ('it:host', {}), {
                        'doc': 'The client host which initiated the {link}.'}),

                    ('client:proc', ('it:exec:proc', {}), {
                        'doc': 'The client process which initiated the {link}.'}),

                    ('client:exe', ('file:bytes', {}), {
                        'doc': 'The client executable which initiated the {link}.'}),

                    ('server', ('inet:server', {}), {
                        'doc': 'The socket address of the server.'}),

                    ('server:host', ('it:host', {}), {
                        'doc': 'The server host which received the {link}.'}),

                    ('server:proc', ('it:exec:proc', {}), {
                        'doc': 'The server process which received the {link}.'}),

                    ('server:exe', ('file:bytes', {}), {
                        'doc': 'The server executable which received the {link}.'}),

                    ('sandbox:file', ('file:bytes', {}), {
                        'doc': 'The initial sample given to a sandbox environment to analyze.'}),
                ),
            }),

            ('inet:proto:request', {

                'doc': 'Properties common to network protocol requests and responses.',
                'interfaces': (
                    ('inet:proto:link', {'template': {'link': 'request'}}),
                ),

                'props': (
                    ('time', ('time', {}), {
                        'doc': 'The time the request was sent.'}),
                ),
            }),

            ('inet:service:base', {
                'doc': 'Properties common to most forms within a service platform.',
                'template': {'service:base': 'node'},
                'props': (

                    ('id', ('meta:id', {}), {
                        'doc': 'A platform specific ID which identifies the {service:base}.'}),

                    ('platform', ('inet:service:platform', {}), {
                        'doc': 'The platform which defines the {service:base}.'}),

                    ('instance', ('inet:service:instance', {}), {
                        'doc': 'The platform instance which defines the {service:base}.'}),
                ),
            }),

            ('inet:service:object', {

                'doc': 'Properties common to objects within a service platform.',
                'interfaces': (
                    ('inet:service:base', {
                        'template': {'service:base': 'object'}}),
                ),
                'props': (

                    ('url', ('inet:url', {}), {
                        'doc': 'The primary URL associated with the {service:base}.'}),

                    ('status', ('inet:service:object:status', {}), {
                        'doc': 'The status of the {service:base}.'}),

                    ('period', ('ival', {}), {
                        'doc': 'The period when the {service:base} existed.'}),

                    ('creator', ('inet:service:account', {}), {
                        'doc': 'The service account which created the {service:base}.'}),

                    ('remover', ('inet:service:account', {}), {
                        'doc': 'The service account which removed or decommissioned the {service:base}.'}),

                ),
            }),

            ('inet:service:subscriber', {
                'doc': 'Properties common to the nodes which subscribe to services.',
                'interfaces': (
                    ('inet:service:object', {
                        'template': {'service:base': 'subscriber'}}),

                    ('entity:actor', {
                        'template': {'contactable': 'subscriber'}}),

                    ('entity:abstract', {
                        'template': {'contactable': 'subscriber'}}),
                ),
                'props': (
                    ('banner', ('file:bytes', {}), {
                        'doc': 'A banner or hero image used on the subscriber profile page.'}),
                ),
            }),

            ('inet:service:action', {

                'doc': 'Properties common to events within a service platform.',
                'interfaces': (
                    ('inet:service:base', {}),
                ),
                'props': (

                    ('app', ('inet:service:app', {}), {
                        'doc': 'The app which handled the action.'}),

                    ('time', ('time', {}), {
                        'doc': 'The time that the account initiated the action.'}),

                    ('account', ('inet:service:account', {}), {
                        'doc': 'The account which initiated the action.'}),

                    ('success', ('bool', {}), {
                        'doc': 'Set to true if the action was successful.'}),

                    ('rule', ('inet:service:rule', {}), {
                        'doc': 'The rule which allowed or denied the action.'}),

                    ('error:code', ('str', {'strip': True}), {
                        'doc': 'The platform specific error code if the action was unsuccessful.'}),

                    ('error:reason', ('str', {'strip': True}), {
                        'doc': 'The platform specific friendly error reason if the action was unsuccessful.'}),

                    ('platform', ('inet:service:platform', {}), {
                        'doc': 'The platform where the action was initiated.'}),

                    ('instance', ('inet:service:instance', {}), {
                        'doc': 'The platform instance where the action was initiated.'}),

                    ('session', ('inet:service:session', {}), {
                        'doc': 'The session which initiated the action.'}),

                    ('client', ('inet:client', {}), {
                        'doc': 'The network address of the client which initiated the action.'}),

                    ('client:app', ('inet:service:app', {}), {
                        'doc': 'The client service app which initiated the action.'}),

                    ('client:host', ('it:host', {}), {
                        'doc': 'The client host which initiated the action.'}),

                    ('server', ('inet:server', {}), {
                        'doc': 'The network address of the server which handled the action.'}),

                    ('server:host', ('it:host', {}), {
                        'doc': 'The server host which handled the action.'}),

                ),
            }),
        ),

        'forms': (

            ('inet:proto', {}, (
                ('port', ('inet:port', {}), {
                    'doc': 'The default port this protocol typically uses if applicable.'}),
            )),

            ('inet:email:message', {}, (

                ('id', ('meta:id', {}), {
                    'doc': 'The ID parsed from the "message-id" header.'}),

                ('to', ('inet:email', {}), {
                    'doc': 'The email address of the recipient.'}),

                ('from', ('inet:email', {}), {
                    'doc': 'The email address of the sender.'}),

                ('replyto', ('inet:email', {}), {
                    'doc': 'The email address parsed from the "reply-to" header.'}),

                ('cc', ('array', {'type': 'inet:email', 'uniq': True, 'sorted': True}), {
                    'doc': 'Email addresses parsed from the "cc" header.'}),

                ('subject', ('str', {}), {
                    'doc': 'The email message subject parsed from the "subject" header.'}),

                ('body', ('text', {}), {
                    'doc': 'The body of the email message.'}),

                ('date', ('time', {}), {
                    'doc': 'The time the email message was delivered.'}),

                ('bytes', ('file:bytes', {}), {
                    'doc': 'The file bytes which contain the email message.'}),

                ('headers', ('array', {'type': 'inet:email:header'}), {
                    'doc': 'An array of email headers from the message.'}),

                ('received:from:ip', ('inet:ip', {}), {
                    'doc': 'The sending SMTP server IP, potentially from the Received: header.',
                    'prevnames': ('received:from:ipv4', 'received:from:ipv6')}),

                ('received:from:fqdn', ('inet:fqdn', {}), {
                    'doc': 'The sending server FQDN, potentially from the Received: header.'}),

                ('flow', ('inet:flow', {}), {
                    'doc': 'The inet:flow which delivered the message.'}),

                ('links', ('array', {'type': 'inet:email:message:link', 'sorted': True, 'uniq': True}), {
                    'doc': 'An array of links embedded in the email message.'}),

                ('attachments', ('array', {'type': 'inet:email:message:attachment', 'sorted': True, 'uniq': True}), {
                    'doc': 'An array of files attached to the email message.'}),
            )),

            ('inet:email:header', {}, (
                ('name', ('inet:email:header:name', {}), {
                    'ro': True,
                    'doc': 'The name of the email header.'}),
                ('value', ('str', {}), {
                    'ro': True,
                    'doc': 'The value of the email header.'}),
            )),

            ('inet:email:message:attachment', {}, (
                ('file', ('file:bytes', {}), {
                    'doc': 'The attached file.'}),
                ('name', ('file:path', {}), {
                    'doc': 'The name of the attached file.'}),
            )),

            ('inet:email:message:link', {}, (
                ('url', ('inet:url', {}), {
                    'doc': 'The url contained within the email message.'}),
                ('text', ('str', {}), {
                    'doc': 'The displayed hyperlink text if it was not the URL.'}),
            )),

            ('inet:asn', {}, (
                ('name', ('str', {'lower': True}), {
                    'doc': 'The name of the organization currently responsible for the ASN.'
                }),
                ('owner', ('ou:org', {}), {
                    'doc': 'The guid of the organization currently responsible for the ASN.'
                }),
            )),

            ('inet:asnet', {
                'prevnames': ('inet:asnet4', 'inet:asnet6')}, (

                ('asn', ('inet:asn', {}), {
                    'ro': True,
                    'doc': 'The Autonomous System Number (ASN) of the netblock.'
                }),
                ('net', ('inet:net', {}), {
                    'ro': True,
                    'doc': 'The IP address range assigned to the ASN.',
                    'prevnames': ('net4', 'net6')}),

                ('net:min', ('inet:ip', {}), {
                    'ro': True,
                    'doc': 'The first IP in the range assigned to the ASN.',
                    'prevnames': ('net4:min', 'net6:min')}),

                ('net:max', ('inet:ip', {}), {
                    'ro': True,
                    'doc': 'The last IP in the range assigned to the ASN.',
                    'prevnames': ('net4:max', 'net6:max')}),
            )),

            ('inet:cidr', {
                'prevnames': ('inet:cidr4', 'inet:cidr6')}, (

                ('broadcast', ('inet:ip', {}), {
                    'ro': True,
                    'doc': 'The broadcast IP address from the CIDR notation.'}),

                ('mask', ('int', {}), {
                    'ro': True,
                    'doc': 'The mask from the CIDR notation.'}),

                ('network', ('inet:ip', {}), {
                    'ro': True,
                    'doc': 'The network IP address from the CIDR notation.'}),
            )),

            ('inet:client', {}, (
                ('proto', ('str', {'lower': True}), {
                    'ro': True,
                    'doc': 'The network protocol of the client.'
                }),
                ('ip', ('inet:ip', {}), {
                    'ro': True,
                    'doc': 'The IP of the client.',
                    'prevnames': ('ipv4', 'ipv6')}),

                ('host', ('it:host', {}), {
                    'ro': True,
                    'doc': 'The it:host node for the client.'
                }),
                ('port', ('inet:port', {}), {
                    'doc': 'The client tcp/udp port.'
                }),
            )),

            ('inet:download', {}, (
                ('time', ('time', {}), {
                    'doc': 'The time the file was downloaded.'
                }),
                ('fqdn', ('inet:fqdn', {}), {
                    'doc': 'The FQDN used to resolve the server.'
                }),
                ('file', ('file:bytes', {}), {
                    'doc': 'The file that was downloaded.'
                }),
                ('server', ('inet:server', {}), {
                    'doc': 'The socket address of the server.'
                }),
                ('server:host', ('it:host', {}), {
                    'doc': 'The it:host node for the server.'
                }),
                ('client', ('inet:client', {}), {
                    'doc': 'The socket address of the client.'
                }),
                ('client:host', ('it:host', {}), {
                    'doc': 'The it:host node for the client.'
                }),
            )),

            ('inet:email', {}, (
                ('user', ('inet:user', {}), {
                    'ro': True,
                    'doc': 'The username of the email address.'}),
                ('fqdn', ('inet:fqdn', {}), {
                    'ro': True,
                    'doc': 'The domain of the email address.'}),
            )),

            ('inet:flow', {}, (

                ('period', ('ival', {}), {
                    'doc': 'The period when the flow was active.'}),

                ('server:txfiles', ('array', {'type': 'file:attachment', 'sorted': True, 'uniq': True}), {
                    'doc': 'An array of files sent by the destination host.'}),

                ('server:txcount', ('int', {}), {
                    'doc': 'The number of packets sent by the destination host.'}),

                ('server:txbytes', ('int', {}), {
                    'doc': 'The number of bytes sent by the destination host.'}),

                ('server:handshake', ('text', {}), {
                    'doc': 'A text representation of the initial handshake sent by the server.'}),

                ('client:txfiles', ('array', {'type': 'file:attachment', 'sorted': True, 'uniq': True}), {
                    'doc': 'An array of files sent by the source host.'}),

                ('client:txcount', ('int', {}), {
                    'doc': 'The number of packets sent by the source host.'}),

                ('client:txbytes', ('int', {}), {
                    'doc': 'The number of bytes sent by the source host.'}),

                ('client:handshake', ('text', {}), {
                    'doc': 'A text representation of the initial handshake sent by the client.'}),

                ('tot:txcount', ('int', {}), {
                    'doc': 'The number of packets sent in both directions.'}),

                ('tot:txbytes', ('int', {}), {
                    'doc': 'The number of bytes sent in both directions.'}),

                ('server:cpes', ('array', {'type': 'it:sec:cpe', 'uniq': True, 'sorted': True}), {
                    'doc': 'An array of NIST CPEs identified on the destination host.'}),

                ('server:softnames', ('array', {'type': 'meta:name', 'uniq': True, 'sorted': True}), {
                    'doc': 'An array of software names identified on the destination host.'}),

                ('client:cpes', ('array', {'type': 'it:sec:cpe', 'uniq': True, 'sorted': True}), {
                    'doc': 'An array of NIST CPEs identified on the source host.'}),

                ('client:softnames', ('array', {'type': 'meta:name', 'uniq': True, 'sorted': True}), {
                    'doc': 'An array of software names identified on the source host.'}),

                ('ip:proto', ('int', {'min': 0, 'max': 0xff}), {
                    'doc': 'The IP protocol number of the flow.'}),
<<<<<<< HEAD
=======

                ('ip:tcp:flags', ('int', {'min': 0, 'max': 0xff}), {
                    'doc': 'An aggregation of observed TCP flags commonly provided by flow APIs.'}),

                ('sandbox:file', ('file:bytes', {}), {
                    'doc': 'The initial sample given to a sandbox environment to analyze.'}),

                ('src:ssl:cert', ('crypto:x509:cert', {}), {
                    'doc': 'The x509 certificate sent by the client as part of an SSL/TLS negotiation.'}),

                ('dst:ssl:cert', ('crypto:x509:cert', {}), {
                    'doc': 'The x509 certificate sent by the server as part of an SSL/TLS negotiation.'}),

                ('src:rdp:hostname', ('it:hostname', {}), {
                    'doc': 'The hostname sent by the client as part of an RDP session setup.'}),

                ('src:rdp:keyboard:layout', ('str', {'lower': True, 'onespace': True}), {
                    'doc': 'The keyboard layout sent by the client as part of an RDP session setup.'}),
>>>>>>> f594ec24

                ('ip:tcp:flags', ('int', {'min': 0, 'max': 0xff}), {
                    'doc': 'An aggregation of observed TCP flags commonly provided by flow APIs.'}),

                ('capture:host', ('it:host', {}), {
                    'doc': 'The host which captured the flow.'}),
            )),

            ('inet:tunnel:type:taxonomy', {}, ()),
            ('inet:tunnel', {}, (

                ('anon', ('bool', {}), {
                    'doc': 'Indicates that this tunnel provides anonymization.'}),

                ('type', ('inet:tunnel:type:taxonomy', {}), {
                    'doc': 'The type of tunnel such as vpn or proxy.'}),

                ('ingress', ('inet:server', {}), {
                    'doc': 'The server where client traffic enters the tunnel.'}),

                ('egress', ('inet:server', {}), {
                    'doc': 'The server where client traffic leaves the tunnel.'}),

                ('operator', ('entity:actor', {}), {
                    'doc': 'The contact information for the tunnel operator.'}),
            )),

            ('inet:egress', {}, (

                ('host', ('it:host', {}), {
                    'doc': 'The host that used the network egress.'}),

                ('host:iface', ('inet:iface', {}), {
                    'doc': 'The interface which the host used to connect out via the egress.'}),

                ('account', ('inet:service:account', {}), {
                    'doc': 'The service account which used the client address to egress.'}),

                ('client', ('inet:client', {}), {
                    'doc': 'The client address the host used as a network egress.'}),
            )),

            ('inet:fqdn', {}, (
                ('domain', ('inet:fqdn', {}), {
                    'ro': True,
                    'doc': 'The parent domain for the FQDN.',
                }),
                ('host', ('str', {'lower': True}), {
                    'ro': True,
                    'doc': 'The host part of the FQDN.',
                }),
                ('issuffix', ('bool', {}), {
                    'doc': 'True if the FQDN is considered a suffix.',
                }),
                ('iszone', ('bool', {}), {
                    'doc': 'True if the FQDN is considered a zone.',
                }),
                ('zone', ('inet:fqdn', {}), {
                    'doc': 'The zone level parent for this FQDN.',
                }),
            )),

            ('inet:group', {}, ()),

            ('inet:http:request:header', {}, (

                ('name', ('inet:http:header:name', {}), {'ro': True,
                    'doc': 'The name of the HTTP request header.'}),

                ('value', ('str', {}), {'ro': True,
                    'doc': 'The value of the HTTP request header.'}),

            )),

            ('inet:http:response:header', {}, (

                ('name', ('inet:http:header:name', {}), {'ro': True,
                    'doc': 'The name of the HTTP response header.'}),

                ('value', ('str', {}), {'ro': True,
                    'doc': 'The value of the HTTP response header.'}),

            )),

            ('inet:http:param', {}, (

                ('name', ('str', {'lower': True}), {'ro': True,
                    'doc': 'The name of the HTTP query parameter.'}),

                ('value', ('str', {}), {'ro': True,
                    'doc': 'The value of the HTTP query parameter.'}),

            )),

            ('inet:http:cookie', {}, (
                ('name', ('str', {}), {
                    'doc': 'The name of the cookie preceding the equal sign.'}),
                ('value', ('str', {}), {
                    'doc': 'The value of the cookie after the equal sign if present.'}),
            )),

            ('inet:http:request', {}, (


                ('method', ('str', {}), {
                    'doc': 'The HTTP request method string.'}),

                ('path', ('str', {}), {
                    'doc': 'The requested HTTP path (without query parameters).'}),

                ('url', ('inet:url', {}), {
                    'doc': 'The reconstructed URL for the request if known.'}),

                ('query', ('str', {}), {
                    'doc': 'The HTTP query string which optionally follows the path.'}),

                ('headers', ('array', {'type': 'inet:http:request:header'}), {
                    'doc': 'An array of HTTP headers from the request.'}),

                ('body', ('file:bytes', {}), {
                    'doc': 'The body of the HTTP request.'}),

                ('referer', ('inet:url', {}), {
                    'doc': 'The referer URL parsed from the "Referer:" header in the request.'}),

                ('cookies', ('array', {'type': 'inet:http:cookie', 'sorted': True, 'uniq': True}), {
                    'doc': 'An array of HTTP cookie values parsed from the "Cookies:" header in the request.'}),

                ('response:time', ('time', {}), {}),
                ('response:code', ('int', {}), {}),
                ('response:reason', ('str', {}), {}),
                ('response:headers', ('array', {'type': 'inet:http:response:header'}), {
                    'doc': 'An array of HTTP headers from the response.'}),
                ('response:body', ('file:bytes', {}), {}),
                ('session', ('inet:http:session', {}), {
                    'doc': 'The HTTP session this request was part of.'}),
            )),

            ('inet:http:session', {}, (

                ('contact', ('entity:contact', {}), {
                    'doc': 'The entity contact which owns the session.'}),

                ('cookies', ('array', {'type': 'inet:http:cookie', 'sorted': True, 'uniq': True}), {
                    'doc': 'An array of cookies used to identify this specific session.'}),
            )),

            ('inet:iface:type:taxonomy', {}, ()),
            ('inet:iface', {}, (
                ('host', ('it:host', {}), {
                    'doc': 'The guid of the host the interface is associated with.'}),

                ('name', ('str', {'strip': True}), {
                    'ex': 'eth0',
                    'doc': 'The interface name.'}),

                ('network', ('it:network', {}), {
                    'doc': 'The guid of the it:network the interface connected to.'}),

                ('type', ('inet:iface:type:taxonomy', {}), {
                    'doc': 'The interface type.'}),

                ('mac', ('inet:mac', {}), {
                    'doc': 'The ethernet (MAC) address of the interface.'}),

                ('ip', ('inet:ip', {}), {
                    'doc': 'The IP address of the interface.',
                    'prevnames': ('ipv4', 'ipv6')}),

                ('phone', ('tel:phone', {}), {
                    'doc': 'The telephone number of the interface.'}),

                ('wifi:ap:ssid', ('inet:wifi:ssid', {}), {
                    'doc': 'The SSID of the wifi AP the interface connected to.'}),

                ('wifi:ap:bssid', ('inet:mac', {}), {
                    'doc': 'The BSSID of the wifi AP the interface connected to.'}),

                ('adid', ('it:adid', {}), {
                    'doc': 'An advertising ID associated with the interface.'}),

                ('mob:imei', ('tel:mob:imei', {}), {
                    'doc': 'The IMEI of the interface.'}),

                ('mob:imsi', ('tel:mob:imsi', {}), {
                    'doc': 'The IMSI of the interface.'}),
            )),

            ('inet:ip', {
                'prevnames': ('inet:ipv4', 'inet:ipv6')}, (

                ('asn', ('inet:asn', {}), {
                    'doc': 'The ASN to which the IP address is currently assigned.'}),

                ('latlong', ('geo:latlong', {}), {
                    'doc': 'The best known latitude/longitude for the node.'}),

                ('loc', ('loc', {}), {
                    'doc': 'The geo-political location string for the IP.'}),

                ('place', ('geo:place', {}), {
                    'doc': 'The geo:place associated with the latlong property.'}),

                ('type', ('str', {}), {
                    'doc': 'The type of IP address (e.g., private, multicast, etc.).'}),

                ('dns:rev', ('inet:fqdn', {}), {
                    'doc': 'The most current DNS reverse lookup for the IP.'}),

                ('scope', ('str', {'enums': scopes_enum}), {
                    'doc': 'The IPv6 scope of the address (e.g., global, link-local, etc.).'}),

                ('version', ('int', {'enums': ((4, '4'), (6, '6'))}), {
                    'doc': 'The IP version of the address.'}),
            )),


            ('inet:mac', {}, (
                ('vendor', ('str', {}), {
                    'doc': 'The vendor associated with the 24-bit prefix of a MAC address.'
                }),
            )),

            ('inet:passwd', {}, (
                ('md5', ('crypto:hash:md5', {}), {
                    'ro': True,
                    'doc': 'The MD5 hash of the password.'
                }),
                ('sha1', ('crypto:hash:sha1', {}), {
                    'ro': True,
                    'doc': 'The SHA1 hash of the password.'
                }),
                ('sha256', ('crypto:hash:sha256', {}), {
                    'ro': True,
                    'doc': 'The SHA256 hash of the password.'
                }),
            )),

            ('inet:rfc2822:addr', {}, (
                ('name', ('meta:name', {}), {
                    'ro': True,
                    'doc': 'The name field parsed from an RFC 2822 address string.'
                }),
                ('email', ('inet:email', {}), {
                    'ro': True,
                    'doc': 'The email field parsed from an RFC 2822 address string.'
                }),
            )),

            ('inet:server', {}, (
                ('proto', ('str', {'lower': True}), {
                    'ro': True,
                    'doc': 'The network protocol of the server.'
                }),
                ('ip', ('inet:ip', {}), {
                    'ro': True,
                    'doc': 'The IP of the server.',
                    'prevnames': ('ipv4', 'ipv6')}),

                ('host', ('it:host', {}), {
                    'ro': True,
                    'doc': 'The it:host node for the server.'
                }),
                ('port', ('inet:port', {}), {
                    'doc': 'The server tcp/udp port.'
                }),
            )),

            ('inet:banner', {}, (

                ('server', ('inet:server', {}), {'ro': True,
                    'doc': 'The server which presented the banner string.'}),

                ('text', ('it:dev:str', {}), {'ro': True,
                    'doc': 'The banner text.'}),
            )),

            # FIXME dedup with urlfile?
            ('inet:servfile', {}, (
                ('file', ('file:bytes', {}), {
                    'ro': True,
                    'doc': 'The file hosted by the server.'
                }),
                ('server', ('inet:server', {}), {
                    'ro': True,
                    'doc': 'The listening socket address of the server.'
                }),
                ('server:host', ('it:host', {}), {
                    'ro': True,
                    'doc': 'The it:host node for the server.'
                }),
            )),

            ('inet:url', {}, (
                ('fqdn', ('inet:fqdn', {}), {
                    'ro': True,
                    'doc': 'The fqdn used in the URL (e.g., http://www.woot.com/page.html).'
                }),
                ('ip', ('inet:ip', {}), {
                    'ro': True,
                    'doc': 'The IP address used in the URL (e.g., http://1.2.3.4/page.html).',
                    'prevnames': ('ipv4', 'ipv6')}),

                ('passwd', ('inet:passwd', {}), {
                    'ro': True,
                    'doc': 'The optional password used to access the URL.'}),

                ('base', ('str', {}), {
                    'ro': True,
                    'doc': 'The base scheme, user/pass, fqdn, port and path w/o parameters.'}),

                ('path', ('str', {}), {
                    'ro': True,
                    'doc': 'The path in the URL w/o parameters.'}),

                ('params', ('str', {}), {
                    'ro': True,
                    'doc': 'The URL parameter string.'}),

                ('port', ('inet:port', {}), {
                    'ro': True,
                    'doc': 'The port of the URL. URLs prefixed with http will be set to port 80 and '
                           'URLs prefixed with https will be set to port 443 unless otherwise specified.'}),

                ('proto', ('str', {'lower': True}), {
                    'ro': True,
                    'doc': 'The protocol in the URL.'}),

                ('user', ('inet:user', {}), {
                    'ro': True,
                    'doc': 'The optional username used to access the URL.'}),

            )),

            ('inet:urlfile', {}, (

                ('url', ('inet:url', {}), {
                    'ro': True,
                    'doc': 'The URL where the file was hosted.'}),

                ('file', ('file:bytes', {}), {
                    'ro': True,
                    'doc': 'The file that was hosted at the URL.'}),
            )),

            ('inet:urlredir', {}, (
                ('src', ('inet:url', {}), {
                    'ro': True,
                    'doc': 'The original/source URL before redirect.'}),

                ('src:fqdn', ('inet:fqdn', {}), {
                    'ro': True,
                    'doc': 'The FQDN within the src URL (if present).'}),

                ('dst', ('inet:url', {}), {
                    'ro': True,
                    'doc': 'The redirected/destination URL.'}),

                ('dst:fqdn', ('inet:fqdn', {}), {
                    'ro': True,
                    'doc': 'The FQDN within the dst URL (if present).'}),
            )),

            # FIXME used anywhere?
            ('inet:url:mirror', {}, (
                ('of', ('inet:url', {}), {
                    'ro': True,
                    'doc': 'The URL being mirrored.',
                }),
                ('at', ('inet:url', {}), {
                    'ro': True,
                    'doc': 'The URL of the mirror.',
                }),
            )),

            ('inet:user', {}, ()),

            ('inet:search:query', {}, (

                ('text', ('text', {}), {
                    'doc': 'The search query text.'}),

                ('time', ('time', {}), {
                    'doc': 'The time the web search was issued.'}),

                ('host', ('it:host', {}), {
                    'doc': 'The host that issued the query.'}),

                # FIXME software name? ( runs software interface?!?! )
                ('engine', ('str', {'lower': True}), {
                    'ex': 'google',
                    'doc': 'A simple name for the search engine used.'}),

                ('request', ('inet:http:request', {}), {
                    'doc': 'The HTTP request used to issue the query.'}),
            )),

            ('inet:search:result', {}, (

                ('query', ('inet:search:query', {}), {
                    'doc': 'The search query that produced the result.'}),

                ('title', ('str', {'lower': True}), {
                    'doc': 'The title of the matching web page.'}),

                ('rank', ('int', {}), {
                    'doc': 'The rank/order of the query result.'}),

                ('url', ('inet:url', {}), {
                    'doc': 'The URL hosting the matching content.'}),

                ('text', ('str', {'lower': True}), {
                    'doc': 'Extracted/matched text from the matched content.'}),
            )),

            ('inet:whois:record', {}, (

                ('fqdn', ('inet:fqdn', {}), {
                    'doc': 'The domain associated with the whois record.'}),

                ('text', ('text', {'lower': True}), {
                    'doc': 'The full text of the whois record.'}),

                ('created', ('time', {}), {
                    'doc': 'The "created" time from the whois record.'}),

                ('updated', ('time', {}), {
                    'doc': 'The "last updated" time from the whois record.'}),

                ('expires', ('time', {}), {
                    'doc': 'The "expires" time from the whois record.'}),

                ('registrar', ('meta:name', {}), {
                    'doc': 'The registrar name from the whois record.'}),

                ('registrant', ('meta:name', {}), {
                    'doc': 'The registrant name from the whois record.'}),

                ('contacts', ('array', {'type': 'entity:contact', 'uniq': True, 'sorted': True}), {
                    'doc': 'The whois registration contacts.'}),

                ('nameservers', ('array', {'type': 'inet:fqdn'}), {
                    'doc': 'The DNS nameserver FQDNs for the registered FQDN.'}),

            )),

            ('inet:whois:email', {}, (

                ('fqdn', ('inet:fqdn', {}), {'ro': True,
                    'doc': 'The domain with a whois record containing the email address.'}),

                ('email', ('inet:email', {}), {'ro': True,
                    'doc': 'The email address associated with the domain whois record.'}),
            )),

            ('inet:whois:ipquery', {}, (

                ('time', ('time', {}), {
                    'doc': 'The time the request was made.'}),

                ('url', ('inet:url', {}), {
                    'doc': 'The query URL when using the HTTP RDAP Protocol.'}),

                ('fqdn', ('inet:fqdn', {}), {
                    'doc': 'The FQDN of the host server when using the legacy WHOIS Protocol.'}),

                ('ip', ('inet:ip', {}), {
                    'doc': 'The IP address queried.',
                    'prevnames': ('ipv4', 'ipv6')}),

                ('success', ('bool', {}), {
                    'doc': 'Whether the host returned a valid response for the query.'}),

                ('rec', ('inet:whois:iprecord', {}), {
                    'doc': 'The resulting record from the query.'}),
            )),

            ('inet:whois:iprecord', {}, (

                ('net', ('inet:net', {}), {
                    'prevnames': ('net4', 'net6'),
                    'doc': 'The IP address range assigned.'}),

                ('desc', ('text', {}), {
                    'doc': 'The description of the network from the whois record.'}),

                ('created', ('time', {}), {
                    'doc': 'The "created" time from the record.'}),

                ('updated', ('time', {}), {
                    'doc': 'The "last updated" time from the record.'}),

                ('text', ('text', {'lower': True}), {
                    'doc': 'The full text of the record.'}),

                ('asn', ('inet:asn', {}), {
                    'doc': 'The associated Autonomous System Number (ASN).'}),

                ('id', ('meta:id', {}), {
                    'doc': 'The registry unique identifier (e.g. NET-74-0-0-0-1).'}),

                ('parentid', ('meta:id', {}), {
                    'doc': 'The registry unique identifier of the parent whois record (e.g. NET-74-0-0-0-0).'}),

                ('name', ('meta:id', {}), {
                    'doc': 'The name ID assigned to the network by the registrant.'}),

                ('country', ('pol:iso2', {}), {
                    'doc': 'The two-letter ISO 3166 country code.'}),

                ('status', ('str', {'lower': True}), {
                    'doc': 'The state of the registered network.'}),

                ('type', ('str', {'lower': True}), {
                    'doc': 'The classification of the registered network (e.g. direct allocation).'}),

                # FIXME is this legit?
                ('links', ('array', {'type': 'inet:url', 'uniq': True, 'sorted': True}), {
                    'doc': 'URLs provided with the record.'}),

                ('contacts', ('array', {'type': 'entity:contact', 'uniq': True, 'sorted': True}), {
                    'doc': 'The whois registration contacts.'}),
            )),

            ('inet:wifi:ap', {}, (

                ('ssid', ('inet:wifi:ssid', {}), {
                    'doc': 'The SSID for the wireless access point.', 'ro': True, }),

                ('bssid', ('inet:mac', {}), {
                    'doc': 'The MAC address for the wireless access point.', 'ro': True, }),

                # FIXME locatable
                ('latlong', ('geo:latlong', {}), {
                    'doc': 'The best known latitude/longitude for the wireless access point.'}),

                ('accuracy', ('geo:dist', {}), {
                    'doc': 'The reported accuracy of the latlong telemetry reading.',
                }),
                ('channel', ('int', {}), {
                    'doc': 'The WIFI channel that the AP was last observed operating on.'}),

                ('encryption', ('str', {'lower': True, 'strip': True}), {
                    'doc': 'The type of encryption used by the WIFI AP such as "wpa2".'}),

                ('place', ('geo:place', {}), {
                    'doc': 'The geo:place associated with the latlong property.'}),

                ('loc', ('loc', {}), {
                    'doc': 'The geo-political location string for the wireless access point.'}),

                # FIXME ownable interface?
                ('org', ('ou:org', {}), {
                    'doc': 'The organization that owns/operates the access point.'}),
            )),

            ('inet:wifi:ssid', {}, ()),

            ('inet:tls:jarmhash', {}, (
                ('ciphers', ('str', {'lower': True, 'strip': True, 'regex': '^[0-9a-f]{30}$'}), {
                    'ro': True,
                    'doc': 'The encoded cipher and TLS version of the server.'}),
                ('extensions', ('str', {'lower': True, 'strip': True, 'regex': '^[0-9a-f]{32}$'}), {
                    'ro': True,
                    'doc': 'The truncated SHA256 of the TLS server extensions.'}),
            )),
            ('inet:tls:jarmsample', {}, (
                ('jarmhash', ('inet:tls:jarmhash', {}), {
                    'ro': True,
                    'doc': 'The JARM hash computed from the server responses.'}),
                ('server', ('inet:server', {}), {
                    'ro': True,
                    'doc': 'The server that was sampled to compute the JARM hash.'}),
            )),

            ('inet:tls:ja4', {}, ()),
            ('inet:tls:ja4s', {}, ()),

            ('inet:tls:ja4:sample', {}, (

                ('ja4', ('inet:tls:ja4', {}), {
                    'ro': True,
                    'doc': 'The JA4 TLS client fingerprint.'}),

                ('client', ('inet:client', {}), {
                    'ro': True,
                    'doc': 'The client which initiated the TLS handshake with a JA4 fingerprint.'}),
            )),

            ('inet:tls:ja4s:sample', {}, (

                ('ja4s', ('inet:tls:ja4s', {}), {
                    'ro': True,
                    'doc': 'The JA4S TLS server fingerprint.'}),

                ('server', ('inet:server', {}), {
                    'ro': True,
                    'doc': 'The server which responded to the TLS handshake with a JA4S fingerprint.'}),
            )),

            ('inet:rdp:handshake', {}, (

                ('client:hostname', ('it:hostname', {}), {
                    'doc': 'The hostname sent by the client as part of an RDP session setup.'}),

                ('client:keyboard:layout', ('str', {'lower': True, 'onespace': True}), {
                    'doc': 'The keyboard layout sent by the client as part of an RDP session setup.'}),
            )),

            ('inet:ssh:handshake', {}, (

                ('server:key', ('crypto:key', {}), {
                    'doc': 'The key used by the SSH server.'}),

                ('client:key', ('crypto:key', {}), {
                    'doc': 'The key used by the SSH client.'}),
            )),

            ('inet:tls:handshake', {}, (

                ('server:cert', ('crypto:x509:cert', {}), {
                    'doc': 'The x509 certificate sent by the server during the handshake.'}),

                ('server:ja3s', ('crypto:hash:md5', {}), {
                    'doc': 'The JA3S fingerprint of the server response.'}),

                ('server:ja4s', ('inet:tls:ja4s', {}), {
                    'doc': 'The JA4S fingerprint of the server response.'}),

                ('client:cert', ('crypto:x509:cert', {}), {
                    'doc': 'The x509 certificate sent by the client during the handshake.'}),

                ('client:ja3', ('crypto:hash:md5', {}), {
                    'doc': 'The JA3 fingerprint of the client request.'}),

                ('client:ja4', ('inet:tls:ja4', {}), {
                    'doc': 'The JA4 fingerprint of the client request.'}),
            )),

            ('inet:tls:ja3s:sample', {}, (

                ('server', ('inet:server', {}), {
                    'ro': True,
                    'doc': 'The server that was sampled to produce the JA3S hash.'}),

                ('ja3s', ('crypto:hash:md5', {}), {
                    'ro': True,
                    'doc': "The JA3S hash computed from the server's TLS hello packet."})
            )),

            ('inet:tls:ja3:sample', {}, (

                ('client', ('inet:client', {}), {
                    'ro': True,
                    'doc': 'The client that was sampled to produce the JA3 hash.'}),

                ('ja3', ('crypto:hash:md5', {}), {
                    'ro': True,
                    'doc': "The JA3 hash computed from the client's TLS hello packet."})
            )),

            ('inet:tls:servercert', {}, (

                ('server', ('inet:server', {}), {
                    'ro': True,
                    'doc': 'The server associated with the x509 certificate.'}),

                ('cert', ('crypto:x509:cert', {}), {
                    'ro': True,
                    'doc': 'The x509 certificate sent by the server.'})
            )),

            ('inet:tls:clientcert', {}, (

                ('client', ('inet:client', {}), {
                    'ro': True,
                    'doc': 'The client associated with the x509 certificate.'}),

                ('cert', ('crypto:x509:cert', {}), {
                    'ro': True,
                    'doc': 'The x509 certificate sent by the client.'})
            )),
            ('inet:service:platform', {}, (

                ('url', ('inet:url', {}), {
                    'ex': 'https://twitter.com',
                    'alts': ('urls',),
                    'doc': 'The primary URL of the platform.'}),

                ('urls', ('array', {'type': 'inet:url', 'sorted': True, 'uniq': True}), {
                    'doc': 'An array of alternate URLs for the platform.'}),

                ('name', ('str', {'onespace': True, 'lower': True}), {
                    'ex': 'twitter',
                    'alts': ('names',),
                    'doc': 'A friendly name for the platform.'}),

                ('names', ('array', {'type': 'str',
                                     'typeopts': {'onespace': True, 'lower': True},
                                     'sorted': True, 'uniq': True}), {
                    'doc': 'An array of alternate names for the platform.'}),

                ('desc', ('text', {}), {
                    'doc': 'A description of the service platform.'}),

                ('provider', ('ou:org', {}), {
                    'doc': 'The organization which operates the platform.'}),

                ('provider:name', ('meta:name', {}), {
                    'doc': 'The name of the organization which operates the platform.'}),
            )),

            ('inet:service:instance', {}, (

                ('id', ('meta:id', {}), {
                    'ex': 'B8ZS2',
                    'doc': 'A platform specific ID to identify the service instance.'}),

                ('platform', ('inet:service:platform', {}), {
                    'doc': 'The platform which defines the service instance.'}),

                ('url', ('inet:url', {}), {
                    'ex': 'https://v.vtx.lk/slack',
                    'doc': 'The primary URL which identifies the service instance.'}),

                ('name', ('str', {'lower': True, 'onespace': True}), {
                    'ex': 'synapse users slack',
                    'doc': 'The name of the service instance.'}),

                ('desc', ('text', {}), {
                    'doc': 'A description of the service instance.'}),

                ('period', ('ival', {}), {
                    'doc': 'The time period where the instance existed.'}),

                ('status', ('inet:service:object:status', {}), {
                    'doc': 'The status of this instance.'}),

                ('creator', ('inet:service:account', {}), {
                    'doc': 'The service account which created the instance.'}),

                ('owner', ('inet:service:account', {}), {
                    'doc': 'The service account which owns the instance.'}),

                ('tenant', ('inet:service:tenant', {}), {
                    'doc': 'The tenant which contains the instance.'}),
            )),

            ('inet:service:app', {}, (

                ('name', ('str', {'lower': True, 'onespace': True}), {
                    'alts': ('names',),
                    'doc': 'The name of the platform specific application.'}),

                ('names', ('array', {'type': 'str',
                                     'typeopts': {'onespace': True, 'lower': True},
                                     'sorted': True, 'uniq': True}), {
                    'doc': 'An array of alternate names for the application.'}),

                ('desc', ('text', {}), {
                    'doc': 'A description of the platform specific application.'}),
            )),

            ('inet:service:account', {}, (
                ('tenant', ('inet:service:tenant', {}), {
                    'doc': 'The tenant which contains the account.'}),
            )),

            ('inet:service:relationship:type:taxonomy', {}, ()),
            ('inet:service:relationship', {}, (

                ('source', ('inet:service:object', {}), {
                    'doc': 'The source object.'}),

                ('target', ('inet:service:object', {}), {
                    'doc': 'The target object.'}),

                ('type', ('inet:service:relationship:type:taxonomy', {}), {
                    'ex': 'follows',
                    'doc': 'The type of relationship between the source and the target.'}),
            )),

            ('inet:service:group', {}, (

                ('name', ('inet:group', {}), {
                    'doc': 'The name of the group on this platform.'}),

                ('profile', ('entity:contact', {}), {
                    'doc': 'Current detailed contact information for this group.'}),
            )),

            ('inet:service:group:member', {}, (

                ('account', ('inet:service:account', {}), {
                    'doc': 'The account that is a member of the group.'}),

                ('group', ('inet:service:group', {}), {
                    'doc': 'The group that the account is a member of.'}),

                ('period', ('ival', {}), {
                    'doc': 'The time period when the account was a member of the group.'}),
            )),

            ('inet:service:permission:type:taxonomy', {}, ()),

            ('inet:service:permission', {}, (

                ('name', ('str', {'onespace': True, 'lower': True}), {
                    'doc': 'The name of the permission.'}),

                ('type', ('inet:service:permission:type:taxonomy', {}), {
                    'doc': 'The type of permission.'}),

            )),

            ('inet:service:rule', {}, (

                ('permission', ('inet:service:permission', {}), {
                    'doc': 'The permission which is granted.'}),

                ('denied', ('bool', {}), {
                    'doc': 'Set to (true) to denote that the rule is an explicit deny.'}),

                ('object', ('ndef', {'interface': 'inet:service:object'}), {
                    'doc': 'The object that the permission controls access to.'}),

                ('grantee', ('ndef', {'forms': ('inet:service:account', 'inet:service:group')}), {
                    'doc': 'The user or role which is granted the permission.'}),
            )),

            ('inet:service:session', {}, (

                ('creator', ('inet:service:account', {}), {
                    'doc': 'The account which authenticated to create the session.'}),

                ('period', ('ival', {}), {
                    'doc': 'The period where the session was valid.'}),

                ('http:session', ('inet:http:session', {}), {
                    'doc': 'The HTTP session associated with the service session.'}),
            )),

            ('inet:service:login:method:taxonomy', {}, ()),
            ('inet:service:login', {}, (

                ('method', ('inet:service:login:method:taxonomy', {}), {
                    'doc': 'The type of authentication used for the login. For example "password" or "multifactor.sms".'}),

                ('creds', ('array', {'type': 'auth:credential', 'sorted': True, 'uniq': True}), {
                    'doc': 'The credentials that were used to login.'}),

                # TODO ndef based auth proto details
            )),

            ('inet:service:message:type:taxonomy', {}, ()),
            ('inet:service:message', {}, (

                ('account', ('inet:service:account', {}), {
                    'doc': 'The account which sent the message.'}),

                ('to', ('inet:service:account', {}), {
                    'doc': 'The destination account. Used for direct messages.'}),

                ('url', ('inet:url', {}), {
                    'doc': 'The URL where the message may be viewed.'}),

                ('group', ('inet:service:group', {}), {
                    'doc': 'The group that the message was sent to.'}),

                ('channel', ('inet:service:channel', {}), {
                    'doc': 'The channel that the message was sent to.'}),

                ('thread', ('inet:service:thread', {}), {
                    'doc': 'The thread which contains the message.'}),

                ('public', ('bool', {}), {
                    'doc': 'Set to true if the message is publicly visible.'}),

                ('title', ('str', {'lower': True, 'onespace': True}), {
                    'doc': 'The message title.'}),

                ('text', ('text', {}), {
                    'doc': 'The text body of the message.'}),

                ('status', ('inet:service:object:status', {}), {
                    'doc': 'The message status.'}),

                ('replyto', ('inet:service:message', {}), {
                    'doc': 'The message that this message was sent in reply to. Used for message threading.'}),

                ('repost', ('inet:service:message', {}), {
                    'doc': 'The original message reposted by this message.'}),

                ('links', ('array', {'type': 'inet:service:message:link', 'uniq': True, 'sorted': True}), {
                    'doc': 'An array of links contained within the message.'}),

                ('attachments', ('array', {'type': 'inet:service:message:attachment', 'uniq': True, 'sorted': True}), {
                    'doc': 'An array of files attached to the message.'}),

                ('hashtags', ('array', {'type': 'media:hashtag', 'uniq': True, 'sorted': True, 'split': ','}), {
                    'doc': 'An array of hashtags mentioned within the message.'}),

                ('place', ('geo:place', {}), {
                    'doc': 'The place that the message was sent from.'}),

                ('place:name', ('meta:name', {}), {
                    'doc': 'The name of the place that the message was sent from.'}),

                ('client:software', ('it:software', {}), {
                    'doc': 'The client software version used to send the message.'}),

                ('client:software:name', ('meta:name', {}), {
                    'doc': 'The name of the client software used to send the message.'}),

                ('file', ('file:bytes', {}), {
                    'doc': 'The raw file that the message was extracted from.'}),

                ('type', ('inet:service:message:type:taxonomy', {}), {
                    'doc': 'The type of message.'}),

                ('mentions', ('array', {'type': 'ndef',
                                        'typeopts': {'forms': ('inet:service:account', 'inet:service:group')},
                                        'uniq': True, 'sorted': True}), {
                    'doc': 'Contactable entities mentioned within the message.'}),
            )),

            ('inet:service:message:link', {}, (

                ('title', ('str', {'strip': True}), {
                    'doc': 'The displayed hyperlink text if it was not the URL.'}),

                ('url', ('inet:url', {}), {
                    'doc': 'The URL contained within the message.'}),
            )),

            ('inet:service:message:attachment', {}, (

                ('name', ('file:path', {}), {
                    'doc': 'The name of the attached file.'}),

                ('text', ('str', {}), {
                    'doc': 'Any text associated with the file such as alt-text for images.'}),

                ('file', ('file:bytes', {}), {
                    'doc': 'The file which was attached to the message.'}),
            )),

            ('inet:service:emote', {}, (

                ('about', ('inet:service:object', {}), {
                    'doc': 'The node that the emote is about.'}),

                ('text', ('str', {'strip': True}), {
                    'ex': ':partyparrot:',
                    'doc': 'The unicode or emote text of the reaction.'}),
            )),

            ('inet:service:channel', {}, (

                ('name', ('str', {'onespace': True, 'lower': True}), {
                    'doc': 'The name of the channel.'}),

                ('period', ('ival', {}), {
                    'doc': 'The time period where the channel was available.'}),

                ('topic', ('media:topic', {}), {
                    'doc': 'The visible topic of the channel.'}),
            )),

            ('inet:service:thread', {}, (

                ('title', ('str', {'lower': True, 'onespace': True}), {
                    'doc': 'The title of the thread.'}),

                ('channel', ('inet:service:channel', {}), {
                    'doc': 'The channel that contains the thread.'}),

                ('message', ('inet:service:message', {}), {
                    'doc': 'The message which initiated the thread.'}),
            )),

            ('inet:service:channel:member', {}, (

                ('channel', ('inet:service:channel', {}), {
                    'doc': 'The channel that the account was a member of.'}),

                ('account', ('inet:service:account', {}), {
                    'doc': 'The account that was a member of the channel.'}),

                ('period', ('ival', {}), {
                    'doc': 'The time period where the account was a member of the channel.'}),
            )),

            ('inet:service:resource:type:taxonomy', {}, {}),
            ('inet:service:resource', {}, (

                ('name', ('str', {'onespace': True, 'lower': True}), {
                    'doc': 'The name of the service resource.'}),

                ('desc', ('text', {}), {
                    'doc': 'A description of the service resource.'}),

                ('url', ('inet:url', {}), {
                    'doc': 'The primary URL where the resource is available from the service.'}),

                ('type', ('inet:service:resource:type:taxonomy', {}), {
                    'doc': 'The resource type. For example "rpc.endpoint".'}),
            )),

            ('inet:service:bucket', {}, (

                ('name', ('str', {'onespace': True, 'lower': True}), {
                    'doc': 'The name of the service resource.'}),
            )),

            ('inet:service:bucket:item', {}, (

                ('bucket', ('inet:service:bucket', {}), {
                    'doc': 'The bucket which contains the item.'}),

                ('file', ('file:bytes', {}), {
                    'doc': 'The bytes stored within the bucket item.'}),

                ('file:name', ('file:path', {}), {
                    'doc': 'The name of the file stored in the bucket item.'}),
            )),

            ('inet:service:access', {}, (

                ('action', ('inet:service:access:action:taxonomy', {}), {
                    'doc': 'The platform specific action which this access records.'}),

                ('resource', ('inet:service:resource', {}), {
                    'doc': 'The resource which the account attempted to access.'}),

                ('type', ('int', {'enums': svcaccesstypes}), {
                    'doc': 'The type of access requested.'}),
            )),

            ('inet:service:tenant', {}, ()),

            ('inet:service:subscription:level:taxonomy', {}, ()),

            ('inet:service:subscription', {}, (

                ('level', ('inet:service:subscription:level:taxonomy', {}), {
                    'doc': 'A platform specific subscription level.'}),

                ('pay:instrument', ('econ:pay:instrument', {}), {
                    'doc': 'The primary payment instrument used to pay for the subscription.'}),

                ('subscriber', ('inet:service:subscriber', {}), {
                    'doc': 'The subscriber who owns the subscription.'}),
            )),
        ),
        'hooks': {
            'post': {
                'forms': (
                    ('inet:fqdn', _onAddFqdn),
                    ('inet:passwd', _onAddPasswd),
                ),
                'props': (
                    ('inet:fqdn:zone', _onSetFqdnZone),
                    ('inet:fqdn:iszone', _onSetFqdnIsZone),
                    ('inet:fqdn:issuffix', _onSetFqdnIsSuffix),
                    ('inet:whois:record:text', _onSetWhoisText),
                )
            }
        },
    }),
)<|MERGE_RESOLUTION|>--- conflicted
+++ resolved
@@ -2036,27 +2036,6 @@
 
                 ('ip:proto', ('int', {'min': 0, 'max': 0xff}), {
                     'doc': 'The IP protocol number of the flow.'}),
-<<<<<<< HEAD
-=======
-
-                ('ip:tcp:flags', ('int', {'min': 0, 'max': 0xff}), {
-                    'doc': 'An aggregation of observed TCP flags commonly provided by flow APIs.'}),
-
-                ('sandbox:file', ('file:bytes', {}), {
-                    'doc': 'The initial sample given to a sandbox environment to analyze.'}),
-
-                ('src:ssl:cert', ('crypto:x509:cert', {}), {
-                    'doc': 'The x509 certificate sent by the client as part of an SSL/TLS negotiation.'}),
-
-                ('dst:ssl:cert', ('crypto:x509:cert', {}), {
-                    'doc': 'The x509 certificate sent by the server as part of an SSL/TLS negotiation.'}),
-
-                ('src:rdp:hostname', ('it:hostname', {}), {
-                    'doc': 'The hostname sent by the client as part of an RDP session setup.'}),
-
-                ('src:rdp:keyboard:layout', ('str', {'lower': True, 'onespace': True}), {
-                    'doc': 'The keyboard layout sent by the client as part of an RDP session setup.'}),
->>>>>>> f594ec24
 
                 ('ip:tcp:flags', ('int', {'min': 0, 'max': 0xff}), {
                     'doc': 'An aggregation of observed TCP flags commonly provided by flow APIs.'}),
