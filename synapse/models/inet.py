--- conflicted
+++ resolved
@@ -441,20 +441,12 @@
         if len(parts) == 2:
             proto, valu = parts
 
-<<<<<<< HEAD
-        if proto not in ('tcp', 'udp', 'icmp', 'host'):
-            raise s_exc.BadTypeValu(valu=orig, name=self.name,
-                                    mesg='inet:sockaddr protocol must be in: tcp, udp, icmp, host')
-
-        subs['proto'] = (self.prototype.typehash, proto, {})
-=======
         if proto not in self.protos:
             protostr = ','.join(self.protos)
             mesg = f'inet:sockaddr protocol must be one of: {protostr}'
             raise s_exc.BadTypeValu(mesg=mesg, valu=orig, name=self.name)
 
-        subs['proto'] = proto
->>>>>>> 81b8dcb1
+        subs['proto'] = (self.prototype.typehash, proto, {})
 
         valu = valu.strip().strip('/')
 
@@ -521,15 +513,11 @@
             subs['port'] = (self.porttype.typehash, port, {})
             virts['port'] = (port, self.porttype.stortype)
 
-<<<<<<< HEAD
-        ipv4, norminfo = await self.iptype.norm(valu)
-=======
         if port and proto in self.noports:
             mesg = f'Protocol {proto} does not allow specifying ports.'
             raise s_exc.BadTypeValu(mesg=mesg, valu=orig)
 
-        ipv4 = (await self.iptype.norm(valu))[0]
->>>>>>> 81b8dcb1
+        ipv4, norminfo = await self.iptype.norm(valu)
         ipv4_repr = self.iptype.repr(ipv4)
         subs['ip'] = (self.iptype.typehash, ipv4, norminfo)
         virts['ip'] = (ipv4, self.iptype.stortype)
