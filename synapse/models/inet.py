import socket
import asyncio
import logging
import urllib.parse

import idna
import regex
import collections
import unicodedata

import synapse.exc as s_exc
import synapse.common as s_common
import synapse.lib.chop as s_chop
import synapse.lib.layer as s_layer
import synapse.lib.types as s_types
import synapse.lib.scrape as s_scrape
import synapse.lookup.iana as s_l_iana

import synapse.vendor.cpython.lib.email.utils as s_v_email_utils

logger = logging.getLogger(__name__)

ipaddress = s_common.ipaddress

drivre = regex.compile(r'^\w[:|]')
fqdnre = regex.compile(r'^[\w._-]+$', regex.U)
srv6re = regex.compile(r'^\[([a-f0-9\.:]+)\](?::(\d+))?$', regex.IGNORECASE)

udots = regex.compile(r'[\u3002\uff0e\uff61]')

cidrmasks = [((0xffffffff - (2 ** (32 - i) - 1)), (2 ** (32 - i))) for i in range(33)]
ipv4max = 2 ** 32 - 1

rfc6598 = ipaddress.IPv4Network('100.64.0.0/10')

urlfangs = regex.compile('^(hxxp|hxxps)$')

# defined from https://x.com/4A4133/status/1887269972545839559
ja4_regex = r'^([tqd])([sd\d]\d)([di])(\d{2})(\d{2})([a-zA-Z0-9]{2})_([0-9a-f]{12})_([0-9a-f]{12})$'
ja4s_regex = r'^([tq])([sd\d]\d)(\d{2})([a-zA-Z0-9]{2})_([0-9a-f]{4})_([0-9a-f]{12})$'

def getAddrType(ip):

    if ip.is_multicast:
        return 'multicast'

    if ip.is_loopback:
        return 'loopback'

    if ip.is_link_local:
        return 'linklocal'

    if ip.is_private:
        return 'private'

    if ip.is_reserved:
        return 'reserved'

    if ip in rfc6598:
        return 'shared'

    return 'unicast'

# https://en.wikipedia.org/wiki/IPv6_address#Address_scopes
ipv6_multicast_scopes = {
    'ff00:': 'reserved',
    'ff01:': 'interface-local',
    'ff02:': 'link-local',
    'ff03:': 'realm-local',
    'ff04:': 'admin-local',
    'ff05:': 'site-local',
    'ff08:': 'organization-local',
    'ff0e:': 'global',
    'ff0f:': 'reserved',
}

scopes_enum = 'reserved,interface-local,link-local,realm-local,admin-local,site-local,organization-local,global,unassigned'

svcobjstatus = (
    (10, 'draft'),
    (30, 'available'),
    (40, 'offline'),
    (50, 'removed'),
)

svcaccesstypes = (
    (10, 'create'),
    (30, 'read'),
    (40, 'update'),
    (50, 'delete'),
    (60, 'list'),
    (70, 'execute'),
)

def getAddrScope(ipv6):

    if ipv6.is_loopback:
        return 'link-local'

    if ipv6.is_link_local:
        return 'link-local'

    if ipv6.is_multicast:
        pref = ipv6.compressed[:5]
        return ipv6_multicast_scopes.get(pref, 'unassigned')

    return 'global'

class IPAddr(s_types.Type):

    stortype = s_layer.STOR_TYPE_IPADDR

    def postTypeInit(self):

        self.setCmprCtor('>=', self._ctorCmprGe)
        self.setCmprCtor('<=', self._ctorCmprLe)
        self.setCmprCtor('>', self._ctorCmprGt)
        self.setCmprCtor('<', self._ctorCmprLt)

        self.setNormFunc(str, self._normPyStr)
        self.setNormFunc(list, self._normPyTuple)
        self.setNormFunc(tuple, self._normPyTuple)

        self.storlifts.update({
            '=': self._storLiftEq,
            '<': self._storLiftNorm,
            '>': self._storLiftNorm,
            '<=': self._storLiftNorm,
            '>=': self._storLiftNorm,
        })

        self.reqvers = self.opts.get('version')

        self.typetype = self.modl.type('str')
        self.verstype = self.modl.type('int').clone({'enums': ((4, '4'), (6, '6'))})
        self.scopetype = self.typetype.clone({'enums': scopes_enum})

    async def _ctorCmprEq(self, valu):

        if isinstance(valu, str):

            if valu.find('/') != -1:
                minv, maxv = await self.getCidrRange(valu)

                async def cmpr(norm):
                    return norm >= minv and norm <= maxv
                return cmpr

            if valu.find('-') != -1:
                minv, maxv = await self.getNetRange(valu)

                async def cmpr(norm):
                    return norm >= minv and norm <= maxv
                return cmpr

        return await s_types.Type._ctorCmprEq(self, valu)

    async def getTypeVals(self, valu):

        if isinstance(valu, str):

            if valu.find('/') != -1:

                minv, maxv = await self.getCidrRange(valu)
                while minv <= maxv:
                    yield minv
                    minv = (minv[0], minv[1] + 1)

                return

            if valu.find('-') != -1:

                minv, maxv = await self.getNetRange(valu)
                while minv <= maxv:
                    yield minv
                    minv = (minv[0], minv[1] + 1)

                return

        yield valu

    async def _normPyTuple(self, valu, view=None):

        if any((len(valu) != 2,
                type(valu[0]) is not int,
                type(valu[1]) is not int)):

            mesg = f'Invalid IP address tuple: {valu}'
            raise s_exc.BadTypeValu(mesg=mesg)

        vers = valu[0]

        if self.reqvers is not None and vers != self.reqvers:
            mesg = f'Invalid IP address version: got {vers} expected {self.reqvers}'
            raise s_exc.BadTypeValu(mesg=mesg)

        subs = {'version': (self.verstype.typehash, vers, {})}

        if vers == 4:
            try:
                ipaddr = ipaddress.IPv4Address(valu[1])
            except ValueError as e:
                mesg = f'Invalid IP address tuple: {valu}'
                raise s_exc.BadTypeValu(mesg=mesg)

        elif vers == 6:
            try:
                ipaddr = ipaddress.IPv6Address(valu[1])
                subs['scope'] = (self.scopetype.typehash, getAddrScope(ipaddr), {})
            except ValueError as e:
                mesg = f'Invalid IP address tuple: {valu}'
                raise s_exc.BadTypeValu(mesg=mesg)

        else:
            mesg = f'Invalid IP address tuple: {valu}'
            raise s_exc.BadTypeValu(mesg=mesg)

        subs['type'] = (self.typetype.typehash, getAddrType(ipaddr), {})

        return valu, {'subs': subs}

    async def _normPyStr(self, text, view=None):

        valu = text.replace('[.]', '.')
        valu = valu.replace('(.)', '.')

        valu = s_chop.printables(valu)

        subs = {}

        if valu.find(':') != -1:
            if self.reqvers is not None and self.reqvers != 6:
                mesg = f'Invalid IP address version, expected an IPv4, got: {text}'
                raise s_exc.BadTypeValu(mesg=mesg)

            try:
                byts = socket.inet_pton(socket.AF_INET6, valu)
                addr = (6, int.from_bytes(byts, 'big'))
                ipaddr = ipaddress.IPv6Address(addr[1])
                subs |= {'version': (self.verstype.typehash, 6, {}),
                         'scope': (self.scopetype.typehash, getAddrScope(ipaddr), {})}
                # v4 = v6.ipv4_mapped
            except OSError as e:
                mesg = f'Invalid IP address: {text}'
                raise s_exc.BadTypeValu(mesg=mesg) from None
        else:
            if self.reqvers is not None and self.reqvers != 4:
                mesg = f'Invalid IP address version, expected an IPv6, got: {text}'
                raise s_exc.BadTypeValu(mesg=mesg)

            try:
                byts = socket.inet_pton(socket.AF_INET, valu)
            except OSError:
                try:
                    byts = socket.inet_aton(valu)
                except OSError as e:
                    mesg = f'Invalid IP address: {text}'
                    raise s_exc.BadTypeValu(mesg=mesg) from None

            addr = (4, int.from_bytes(byts, 'big'))
            ipaddr = ipaddress.IPv4Address(addr[1])
            subs['version'] = (self.verstype.typehash, 4, {})

        subs['type'] = (self.typetype.typehash, getAddrType(ipaddr), {})

        return addr, {'subs': subs}

    def repr(self, norm):

        vers, addr = norm

        if vers == 4:
            byts = addr.to_bytes(4, 'big')
            return socket.inet_ntop(socket.AF_INET, byts)

        if vers == 6:
            byts = addr.to_bytes(16, 'big')
            return socket.inet_ntop(socket.AF_INET6, byts)

        mesg = 'IP proto version {vers} is not supported!'
        raise s_exc.BadTypeValu(mesg=mesg)

    async def getNetRange(self, text):
        minstr, maxstr = text.split('-', 1)
        minv, info = await self.norm(minstr)
        maxv, info = await self.norm(maxstr)

        if minv[0] != maxv[0]:
            raise s_exc.BadTypeValu(valu=text, name=self.name,
                                    mesg=f'IP address version mismatch in range "{text}"')

        return minv, maxv

    async def getCidrRange(self, text):
        addr, mask_str = text.split('/', 1)
        (vers, addr), info = await self.norm(addr)

        if vers == 4:
            try:
                mask_int = int(mask_str)
            except ValueError:
                raise s_exc.BadTypeValu(valu=text, name=self.name,
                                        mesg=f'Invalid CIDR Mask "{text}"')

            if mask_int > 32 or mask_int < 0:
                raise s_exc.BadTypeValu(valu=text, name=self.name,
                                        mesg=f'Invalid CIDR Mask "{text}"')

            mask = cidrmasks[mask_int]

            minv = addr & mask[0]
            return (vers, minv), (vers, minv + mask[1] - 1)

        else:
            try:
                netw = ipaddress.IPv6Network(text, strict=False)
            except Exception as e:
                raise s_exc.BadTypeValu(valu=text, name=self.name, mesg=str(e)) from None

            minv = int(netw[0])
            maxv = int(netw[-1])
            return (6, minv), (6, maxv)

    async def _storLiftEq(self, cmpr, valu):

        if isinstance(valu, str):

            if valu.find('/') != -1:
                minv, maxv = await self.getCidrRange(valu)
                maxv = (maxv[0], maxv[1])
                return (
                    ('range=', (minv, maxv), self.stortype),
                )

            if valu.find('-') != -1:
                minv, maxv = await self.getNetRange(valu)
                return (
                    ('range=', (minv, maxv), self.stortype),
                )

        return await self._storLiftNorm(cmpr, valu)

    async def _ctorCmprGe(self, text):
        norm, info = await self.norm(text)

        async def cmpr(valu):
            return valu >= norm
        return cmpr

    async def _ctorCmprLe(self, text):
        norm, info = await self.norm(text)

        async def cmpr(valu):
            return valu <= norm
        return cmpr

    async def _ctorCmprGt(self, text):
        norm, info = await self.norm(text)

        async def cmpr(valu):
            return valu > norm
        return cmpr

    async def _ctorCmprLt(self, text):
        norm, info = await self.norm(text)

        async def cmpr(valu):
            return valu < norm
        return cmpr

class SockAddr(s_types.Str):

    protos = ('tcp', 'udp', 'icmp', 'host', 'gre')
    # TODO: this should include icmp and host but requires a migration
    noports = ('gre',)

    def postTypeInit(self):
        s_types.Str.postTypeInit(self)
        self.setNormFunc(str, self._normPyStr)
        self.setNormFunc(list, self._normPyTuple)
        self.setNormFunc(tuple, self._normPyTuple)

        self.iptype = self.modl.type('inet:ip')
        self.hosttype = self.modl.type('it:host')
        self.porttype = self.modl.type('inet:port')
        self.prototype = self.modl.type('str').clone({'lower': True})

        self.defport = self.opts.get('defport', None)
        self.defproto = self.opts.get('defproto', 'tcp')

        self.virtindx |= {
            'ip': 'ip',
            'port': 'port',
        }

        self.virts |= {
            'ip': (self.iptype, self._getIP),
            'port': (self.porttype, self._getPort),
        }

    def _getIP(self, valu):
        if (virts := valu[2]) is None:
            return None

        if (valu := virts.get('ip')) is None:
            return None

        return valu[0]

    def _getPort(self, valu):
        if (virts := valu[2]) is None:
            return None

        if (valu := virts.get('port')) is None:
            return None

        return valu[0]

    async def _normPort(self, valu):
        parts = valu.split(':', 1)
        if len(parts) == 2:
            valu, port = parts
            port = (await self.porttype.norm(port))[0]
            return valu, port, f':{port}'

        if self.defport:
            return valu, self.defport, f':{self.defport}'

        return valu, None, ''

    async def _normPyStr(self, valu, view=None):
        orig = valu
        subs = {}
        virts = {}

        # no protos use case sensitivity yet...
        valu = valu.lower()

        proto = self.defproto
        parts = valu.split('://', 1)
        if len(parts) == 2:
            proto, valu = parts

        if proto not in self.protos:
            protostr = ','.join(self.protos)
            mesg = f'inet:sockaddr protocol must be one of: {protostr}'
            raise s_exc.BadTypeValu(mesg=mesg, valu=orig, name=self.name)

        subs['proto'] = (self.prototype.typehash, proto, {})

        valu = valu.strip().strip('/')

        # Treat as host if proto is host
        if proto == 'host':

            valu, port, pstr = await self._normPort(valu)
            if port:
                subs['port'] = (self.porttype.typehash, port, {})

            host = s_common.guid(valu)
            subs['host'] = (self.hosttype.typehash, host, {})

            return f'host://{host}{pstr}', {'subs': subs}

        # Treat as IPv6 if starts with [ or contains multiple :
        if valu.startswith('['):
            match = srv6re.match(valu)
            if match:
                ipv6, port = match.groups()

                ipv6, norminfo = await self.iptype.norm(ipv6)
                host = self.iptype.repr(ipv6)
                subs['ip'] = (self.iptype.typehash, ipv6, norminfo)
                virts['ip'] = (ipv6, self.iptype.stortype)

                portstr = ''
                if port is not None:
                    port, norminfo = await self.porttype.norm(port)
                    subs['port'] = (self.porttype.typehash, port, norminfo)
                    virts['port'] = (port, self.porttype.stortype)
                    portstr = f':{port}'

                elif self.defport:
                    subs['port'] = (self.porttype.typehash, self.defport, {})
                    virts['port'] = (self.defport, self.porttype.stortype)
                    portstr = f':{self.defport}'

                if port and proto in self.noports:
                    mesg = f'Protocol {proto} does not allow specifying ports.'
                    raise s_exc.BadTypeValu(mesg=mesg, valu=orig)

                return f'{proto}://[{host}]{portstr}', {'subs': subs, 'virts': virts}

            mesg = f'Invalid IPv6 w/port ({orig})'
            raise s_exc.BadTypeValu(valu=orig, name=self.name, mesg=mesg)

        elif valu.count(':') >= 2:
            ipv6, norminfo = await self.iptype.norm(valu)
            host = self.iptype.repr(ipv6)
            subs['ip'] = (self.iptype.typehash, ipv6, norminfo)
            virts['ip'] = (ipv6, self.iptype.stortype)

            if self.defport:
                subs['port'] = (self.porttype.typehash, self.defport, {})
                virts['port'] = (self.defport, self.porttype.stortype)
                return f'{proto}://[{host}]:{self.defport}', {'subs': subs, 'virts': virts}

            return f'{proto}://{host}', {'subs': subs, 'virts': virts}

        # Otherwise treat as IPv4
        valu, port, pstr = await self._normPort(valu)
        if port:
            subs['port'] = (self.porttype.typehash, port, {})
            virts['port'] = (port, self.porttype.stortype)

        if port and proto in self.noports:
            mesg = f'Protocol {proto} does not allow specifying ports.'
            raise s_exc.BadTypeValu(mesg=mesg, valu=orig)

        ipv4, norminfo = await self.iptype.norm(valu)
        ipv4_repr = self.iptype.repr(ipv4)
        subs['ip'] = (self.iptype.typehash, ipv4, norminfo)
        virts['ip'] = (ipv4, self.iptype.stortype)

        return f'{proto}://{ipv4_repr}{pstr}', {'subs': subs, 'virts': virts}

    async def _normPyTuple(self, valu, view=None):
        ipaddr = (await self.iptype.norm(valu))[0]

        (vers, ip_int) = ipaddr
        ip_repr = self.iptype.repr(ipaddr)
        subs = {}
        virts = {}
        proto = self.defproto

        if self.defport:
            subs['port'] = (self.porttype.typehash, self.defport, {})
            virts['port'] = (self.defport, self.porttype.stortype)
            if vers == 6:
                return f'{proto}://[{ip_repr}]:{self.defport}', {'subs': subs, 'virts': virts}
            else:
                return f'{proto}://{ip_repr}:{self.defport}', {'subs': subs, 'virts': virts}

        return f'{proto}://{ip_repr}', {'subs': subs, 'virts': virts}

class Cidr(s_types.Str):

    def postTypeInit(self):
        s_types.Str.postTypeInit(self)
        self.setNormFunc(str, self._normPyStr)

        self.iptype = self.modl.type('inet:ip')
        self.inttype = self.modl.type('int')

        self.pivs |= {
            'inet:ip': ('range=', self.iptype.getCidrRange),
        }

    async def _normPyStr(self, valu, view=None):

        try:
            ip_str, mask_str = valu.split('/', 1)
            mask_int = int(mask_str)
        except ValueError:
            raise s_exc.BadTypeValu(valu=valu, name=self.name,
                                    mesg='Invalid/Missing CIDR Mask')

        (vers, ip_int) = (await self.iptype.norm(ip_str))[0]

        if vers == 4:
            if mask_int > 32 or mask_int < 0:
                raise s_exc.BadTypeValu(valu=valu, name=self.name,
                                        mesg='Invalid CIDR Mask')

            mask = cidrmasks[mask_int]
            network, netinfo = await self.iptype.norm((4, ip_int & mask[0]))
            broadcast, binfo = await self.iptype.norm((4, network[1] + mask[1] - 1))
            network_str = self.iptype.repr(network)

            norm = f'{network_str}/{mask_int}'
            info = {
                'subs': {
                    'broadcast': (self.iptype.typehash, broadcast, binfo),
                    'mask': (self.inttype.typehash, mask_int, {}),
                    'network': (self.iptype.typehash, network, netinfo),
                }
            }

        else:
            try:
                netw = ipaddress.IPv6Network(valu)
            except Exception as e:
                raise s_exc.BadTypeValu(valu=valu, name=self.name, mesg=str(e)) from None

            network, netinfo = await self.iptype.norm((6, int(netw.network_address)))
            broadcast, binfo = await self.iptype.norm((6, int(netw.broadcast_address)))

            norm = str(netw)
            info = {
                'subs': {
                    'broadcast': (self.iptype.typehash, broadcast, binfo),
                    'mask': (self.inttype.typehash, netw.prefixlen, {}),
                    'network': (self.iptype.typehash, network, netinfo),
                }
            }

        return norm, info

class Email(s_types.Str):

    def postTypeInit(self):
        s_types.Str.postTypeInit(self)
        self.setNormFunc(str, self._normPyStr)

        self.fqdntype = self.modl.type('inet:fqdn')
        self.usertype = self.modl.type('inet:user')

    async def _normPyStr(self, valu, view=None):

        try:
            user, fqdn = valu.split('@', 1)
        except ValueError:
            mesg = f'Email address expected in <user>@<fqdn> format, got "{valu}"'
            raise s_exc.BadTypeValu(valu=valu, name=self.name, mesg=mesg) from None

        try:
            fqdnnorm, fqdninfo = await self.fqdntype.norm(fqdn)
            usernorm, userinfo = await self.usertype.norm(user)
        except Exception as e:
            raise s_exc.BadTypeValu(valu=valu, name=self.name, mesg=str(e)) from None

        norm = f'{usernorm}@{fqdnnorm}'
        info = {
            'subs': {
                'fqdn': (self.fqdntype.typehash, fqdnnorm, fqdninfo),
                'user': (self.usertype.typehash, usernorm, userinfo),
            }
        }
        return norm, info

class Fqdn(s_types.Type):

    stortype = s_layer.STOR_TYPE_FQDN

    def postTypeInit(self):
        self.setNormFunc(str, self._normPyStr)
        self.storlifts.update({
            '=': self._storLiftEq,
        })

        self.hosttype = self.modl.type('str').clone({'lower': True})
        self.booltype = self.modl.type('bool')

    async def _storLiftEq(self, cmpr, valu):

        if isinstance(valu, str):

            if valu == '':
                mesg = 'Cannot generate fqdn index bytes for a empty string.'
                raise s_exc.BadLiftValu(valu=valu, name=self.name, mesg=mesg)

            if valu == '*':
                return (
                    ('=', '*', self.stortype),
                )

            if valu.startswith('*.'):
                norm, info = await self.norm(valu[2:])
                return (
                    ('=', f'*.{norm}', self.stortype),
                )

            if valu.startswith('*'):
                norm, info = await self.norm(valu[1:])
                return (
                    ('=', f'*{norm}', self.stortype),
                )

            if '*' in valu:
                mesg = 'Wild card may only appear at the beginning.'
                raise s_exc.BadLiftValu(valu=valu, name=self.name, mesg=mesg)

        return await self._storLiftNorm(cmpr, valu)

    async def _ctorCmprEq(self, text):
        if text == '':
            # Asking if a +inet:fqdn='' is a odd filter, but
            # the intuitive answer for that filter is to return False
            async def cmpr(valu):
                return False
            return cmpr

        if text[0] == '*':
            cval = text[1:]
            async def cmpr(valu):
                return valu.endswith(cval)
            return cmpr

        norm, info = await self.norm(text)

        async def cmpr(valu):
            return norm == valu
        return cmpr

    async def _normPyStr(self, valu, view=None):

        valu = unicodedata.normalize('NFKC', valu)

        valu = regex.sub(udots, '.', valu)
        valu = valu.replace('[.]', '.')
        valu = valu.replace('(.)', '.')

        # strip leading/trailing .
        valu = valu.strip().strip('.')

        try:
            valu = idna.encode(valu, uts46=True).decode('utf8')
        except idna.IDNAError:
            try:
                valu = valu.encode('idna').decode('utf8').lower()
            except UnicodeError:
                mesg = 'Failed to encode/decode the value with idna/utf8.'
                raise s_exc.BadTypeValu(valu=valu, name=self.name,
                                        mesg=mesg) from None

        if not fqdnre.match(valu):
            raise s_exc.BadTypeValu(valu=valu, name=self.name,
                                    mesg=f'FQDN failed to match fqdnre [{fqdnre.pattern}]')

        # Make sure we *don't* get an IP address
        try:
            socket.inet_pton(socket.AF_INET, valu)
            raise s_exc.BadTypeValu(valu=valu, name=self.name,
                                    mesg='FQDN Got an IP address instead')
        except OSError:
            pass

        parts = valu.split('.', 1)
        subs = pinfo = {'host': (self.hosttype.typehash, parts[0], {})}

        while len(parts) == 2:
            nextfo = {}
            domain = parts[1]
            pinfo['domain'] = (self.typehash, domain, {'subs': nextfo})

            parts = domain.split('.', 1)
            nextfo['host'] = (self.hosttype.typehash, parts[0], {})

            pinfo = nextfo
            await asyncio.sleep(0)

        pinfo['issuffix'] = (self.booltype.typehash, 1, {})

        return valu, {'subs': subs}

    def repr(self, valu):
        try:
            return idna.decode(valu.encode('utf8'), uts46=True)
        except idna.IDNAError:
            try:
                return valu.encode('utf8').decode('idna')
            except UnicodeError:
                return valu

class HttpCookie(s_types.Str):

    def postTypeInit(self):
        s_types.Str.postTypeInit(self)
        self.strtype = self.modl.type('str')

    async def _normPyStr(self, text, view=None):

        text = text.strip()
        parts = text.split('=', 1)

        name = parts[0].split(';', 1)[0].strip()
        if len(parts) == 1:
            return text, {'subs': {'name': (self.strtype.typehash, name, {})}}

        valu = parts[1].split(';', 1)[0].strip()
        return text, {'subs': {'name': (self.strtype.typehash, name, {}), 'value': (self.strtype.typehash, valu, {})}}

    async def getTypeVals(self, valu):

        if isinstance(valu, str):
            cookies = valu.split(';')
            for cookie in [c.strip() for c in cookies]:
                if not cookie:
                    continue

                yield cookie

            return

        if isinstance(valu, (list, tuple)):

            for cookie in valu:
                if not cookie:
                    continue

                yield cookie

            return

        yield valu

class IPRange(s_types.Range):

    def postTypeInit(self):
        self.opts['type'] = ('inet:ip', {})
        s_types.Range.postTypeInit(self)
        self.setNormFunc(str, self._normPyStr)
        self.cidrtype = self.modl.type('inet:cidr')

        self.pivs |= {
            'inet:ip': ('range=', None),
        }

    async def _normPyStr(self, valu, view=None):
        if '-' in valu:
            return await super()._normPyStr(valu)
        cidrnorm = await self.cidrtype._normPyStr(valu)
        tupl = cidrnorm[1]['subs']['network'][1], cidrnorm[1]['subs']['broadcast'][1]
        return await self._normPyTuple(tupl)

    async def _normPyTuple(self, valu, view=None):
        if len(valu) != 2:
            raise s_exc.BadTypeValu(numitems=len(valu), name=self.name,
                                    mesg=f'Must be a 2-tuple of type {self.subtype.name}: {s_common.trimText(repr(valu))}')

        minv, minfo = await self.subtype.norm(valu[0])
        maxv, maxfo = await self.subtype.norm(valu[1])

        if minv[0] != maxv[0]:
            raise s_exc.BadTypeValu(valu=valu, name=self.name,
                                    mesg=f'IP address version mismatch in range "{valu}"')

        if ipaddress.ip_address(minv[1]) > ipaddress.ip_address(maxv[1]):
            raise s_exc.BadTypeValu(valu=valu, name=self.name,
                                    mesg='minval cannot be greater than maxval')

        return (minv, maxv), {'subs': {'min': (self.subtype.typehash, minv, minfo),
                                       'max': (self.subtype.typehash, maxv, maxfo)}}

class Rfc2822Addr(s_types.Str):
    '''
    An RFC 2822 compatible email address parser
    '''

    def postTypeInit(self):
        s_types.Str.postTypeInit(self)
        self.setNormFunc(str, self._normPyStr)

        self.metatype = self.modl.type('meta:name')
        self.emailtype = self.modl.type('inet:email')

    async def _normPyStr(self, valu, view=None):

        # remove quotes for normalized version
        valu = valu.replace('"', ' ').replace("'", ' ')
        valu = valu.strip().lower()
        valu = ' '.join(valu.split())

        try:
            name, addr = s_v_email_utils.parseaddr(valu, strict=True)
        except Exception as e:  # pragma: no cover
            # not sure we can ever really trigger this with a string as input
            mesg = f'email.utils.parsaddr failed: {str(e)}'
            raise s_exc.BadTypeValu(valu=valu, name=self.name,
                                    mesg=mesg) from None

        if not name and not addr:
            raise s_exc.BadTypeValu(valu=valu, name=self.name,
                                    mesg=f'No name or email parsed from {valu}')

        subs = {}
        if name:
            subs['name'] = (self.metatype.typehash, name, {})

        try:
            mail, norminfo = await self.emailtype.norm(addr)

            subs['email'] = (self.emailtype.typehash, mail, norminfo)
            if name:
                valu = '%s <%s>' % (name, mail)
            else:
                valu = mail
        except s_exc.BadTypeValu as e:
            pass  # it's all good, we just dont have a valid email addr

        return valu, {'subs': subs}

class Url(s_types.Str):

    def postTypeInit(self):
        s_types.Str.postTypeInit(self)
        self.setNormFunc(str, self._normPyStr)

        self.iptype = self.modl.type('inet:ip')
        self.fqdntype = self.modl.type('inet:fqdn')
        self.porttype = self.modl.type('inet:port')
        self.passtype = self.modl.type('auth:passwd')
        self.strtype = self.modl.type('str')
        self.lowstrtype = self.modl.type('str').clone({'lower': True})

    async def _ctorCmprEq(self, text):
        if text == '':
            # Asking if a +inet:url='' is a odd filter, but
            # the intuitive answer for that filter is to return False
            async def cmpr(valu):
                return False
            return cmpr

        norm, info = await self.norm(text)

        async def cmpr(valu):
            return norm == valu

        return cmpr

    async def _normPyStr(self, valu, view=None):
        valu = valu.strip()
        orig = valu
        subs = {}
        proto = ''
        authparts = None
        hostparts = ''
        pathpart = ''
        parampart = ''
        local = False
        isUNC = False

        if valu.startswith('\\\\'):
            orig = s_chop.uncnorm(valu)
            # Fall through to original norm logic

        # Protocol
        for splitter in ('://///', ':////'):
            try:
                proto, valu = orig.split(splitter, 1)
                proto = proto.lower()
                assert proto == 'file'
                isUNC = True
                break
            except Exception:
                proto = valu = ''

        if not proto:
            try:
                proto, valu = orig.split('://', 1)
                proto = proto.lower()
            except Exception:
                pass

        if not proto:
            try:
                proto, valu = orig.split(':', 1)
                proto = proto.lower()
                assert proto == 'file'
                assert valu
                local = True
            except Exception:
                proto = valu = ''

        if not proto or not valu:
            raise s_exc.BadTypeValu(valu=orig, name=self.name,
                                    mesg='Invalid/Missing protocol') from None

        proto = urlfangs.sub(lambda match: 'http' + match.group(0)[4:], proto)

        subs['proto'] = (self.lowstrtype.typehash, proto, {})
        # Query params first
        queryrem = ''
        if '?' in valu:
            valu, queryrem = valu.split('?', 1)
            # TODO break out query params separately

        # Resource Path
        parts = valu.split('/', 1)
        subs['path'] = (self.strtype.typehash, '', {})
        if len(parts) == 2:
            valu, pathpart = parts
            if local:
                if drivre.match(valu):
                    pathpart = '/'.join((valu, pathpart))
                    valu = ''
            # Ordering here matters due to the differences between how windows and linux filepaths are encoded
            # *nix paths: file://<host>/some/chosen/path
            # for windows path: file://<host>/c:/some/chosen/path
            # the split above will rip out the starting slash on *nix, so we need it back before making the path
            # sub, but for windows we need to only when constructing the full url (and not the path sub)
            if proto == 'file' and drivre.match(pathpart):
                # make the path sub before adding in the slash separator so we don't end up with "/c:/foo/bar"
                # as part of the subs
                # per the rfc, only do this for things that start with a drive letter
                subs['path'] = (self.strtype.typehash, pathpart, {})
                pathpart = f'/{pathpart}'
            else:
                pathpart = f'/{pathpart}'
                subs['path'] = (self.strtype.typehash, pathpart, {})

        if queryrem:
            parampart = f'?{queryrem}'
        subs['params'] = (self.strtype.typehash, parampart, {})

        # Optional User/Password
        parts = valu.rsplit('@', 1)
        if len(parts) == 2:
            authparts, valu = parts
            userpass = authparts.split(':', 1)
            subs['user'] = (self.lowstrtype.typehash, urllib.parse.unquote(userpass[0].lower()), {})
            if len(userpass) == 2:
                passnorm, passinfo = await self.passtype.norm(urllib.parse.unquote(userpass[1]))
                subs['passwd'] = (self.passtype.typehash, passnorm, passinfo)

        # Host (FQDN, IPv4, or IPv6)
        host = None
        port = None

        # Treat as IPv6 if starts with [ or contains multiple :
        if valu.startswith('[') or valu.count(':') >= 2:
            try:
                match = srv6re.match(valu)
                if match:
                    valu, port = match.groups()

                ipv6, norminfo = await self.iptype.norm(valu)
                host = self.iptype.repr(ipv6)
                subs['ip'] = (self.iptype.typehash, ipv6, norminfo)

                if match:
                    host = f'[{host}]'

            except Exception:
                pass

        else:
            # FQDN and IPv4 handle ports the same way
            fqdnipv4_parts = valu.split(':', 1)
            part = fqdnipv4_parts[0]
            if len(fqdnipv4_parts) == 2:
                port = fqdnipv4_parts[1]

            # IPv4
            try:
                # Norm and repr to handle fangs
                ipv4, norminfo = await self.iptype.norm(part)
                host = self.iptype.repr(ipv4)
                subs['ip'] = (self.iptype.typehash, ipv4, norminfo)
            except Exception:
                pass

            # FQDN
            if host is None:
                try:
                    host, norminfo = await self.fqdntype.norm(part)
                    subs['fqdn'] = (self.fqdntype.typehash, host, norminfo)
                except Exception:
                    pass

            # allow MSFT specific wild card syntax
            # https://learn.microsoft.com/en-us/windows/win32/http/urlprefix-strings
            if host is None and part == '+':
                host = '+'

        if host and local:
            raise s_exc.BadTypeValu(valu=orig, name=self.name,
                                    mesg='Host specified on local-only file URI') from None

        # Optional Port
        if port is not None:
            port, norminfo = await self.porttype.norm(port)
            subs['port'] = (self.porttype.typehash, port, norminfo)
        else:
            # Look up default port for protocol, but don't add it back into the url
            defport = s_l_iana.services.get(proto)
            if defport:
                subs['port'] = (self.porttype.typehash, *(await self.porttype.norm(defport)))

        # Set up Normed URL
        if isUNC:
            hostparts += '//'

        if authparts:
            hostparts = f'{authparts}@'

        if host is not None:
            hostparts = f'{hostparts}{host}'
            if port is not None:
                hostparts = f'{hostparts}:{port}'

        if proto != 'file' and host is None:
            raise s_exc.BadTypeValu(valu=orig, name=self.name, mesg='Missing address/url')

        if not hostparts and not pathpart:
            raise s_exc.BadTypeValu(valu=orig, name=self.name,
                                    mesg='Missing address/url') from None

        base = f'{proto}://{hostparts}{pathpart}'
        subs['base'] = (self.strtype.typehash, base, {})
        norm = f'{base}{parampart}'
        return norm, {'subs': subs}

async def _onAddFqdn(node):

    fqdn = node.ndef[1]
    domain = node.get('domain')

    async with node.view.getEditor() as editor:
        protonode = editor.loadNode(node)
        if domain is None:
            await protonode.set('iszone', False)
            await protonode.set('issuffix', True)
            return

        if protonode.get('issuffix') is None:
            await protonode.set('issuffix', False)

        parent = await node.view.getNodeByNdef(('inet:fqdn', domain))
        if parent is None:
            parent = await editor.addNode('inet:fqdn', domain)

        if parent.get('issuffix'):
            await protonode.set('iszone', True)
            await protonode.set('zone', fqdn)
            return

        await protonode.set('iszone', False)

        if parent.get('iszone'):
            await protonode.set('zone', domain)
            return

        zone = parent.get('zone')
        if zone is not None:
            await protonode.set('zone', zone)

async def _onSetFqdnIsSuffix(node):

    fqdn = node.ndef[1]

    issuffix = node.get('issuffix')

    async with node.view.getEditor() as editor:
        async for child in node.view.nodesByPropValu('inet:fqdn:domain', '=', fqdn):
            await asyncio.sleep(0)

            if child.get('iszone') == issuffix:
                continue

            protonode = editor.loadNode(child)
            await protonode.set('iszone', issuffix)

async def _onSetFqdnIsZone(node):

    fqdn = node.ndef[1]

    iszone = node.get('iszone')
    if iszone:
        await node.set('zone', fqdn)
        return

    # we are not a zone...

    domain = node.get('domain')
    if not domain:
        await node.pop('zone')
        return

    parent = await node.view.addNode('inet:fqdn', domain)

    zone = parent.get('zone')
    if zone is None:
        await node.pop('zone')
        return

    await node.set('zone', zone)

async def _onSetFqdnZone(node):

    todo = collections.deque([node.ndef[1]])
    zone = node.get('zone')

    async with node.view.getEditor() as editor:
        while todo:
            fqdn = todo.pop()
            async for child in node.view.nodesByPropValu('inet:fqdn:domain', '=', fqdn):
                await asyncio.sleep(0)

                # if they are their own zone level, skip
                if child.get('iszone') or child.get('zone') == zone:
                    continue

                # the have the same zone we do
                protonode = editor.loadNode(child)
                await protonode.set('zone', zone)

                todo.append(child.ndef[1])

async def _onSetWhoisText(node):

    text = node.get('text')
    if (fqdn := node.get('fqdn')) is None:
        return

    for form, valu in s_scrape.scrape(text):

        if form == 'inet:email':
            await node.view.addNode('inet:whois:email', (fqdn, valu))

modeldefs = (
    ('inet', {
        'ctors': (

            ('inet:ip', 'synapse.models.inet.IPAddr', {}, {
                'interfaces': (
                    ('meta:observable', {'template': {'title': 'IP address'}}),
                    ('geo:locatable', {'template': {'title': 'IP address'}}),
                ),
                'ex': '1.2.3.4',
                'doc': 'An IPv4 or IPv6 address.'}),

            ('inet:iprange', 'synapse.models.inet.IPRange', {}, {
                'ex': '1.2.3.4-1.2.3.8',
                'doc': 'An IPv4 or IPv6 address range.'}),

            ('inet:sockaddr', 'synapse.models.inet.SockAddr', {}, {
                'ex': 'tcp://1.2.3.4:80',
                'virts': (
                    ('ip', ('inet:ip', {}), {
                        'ro': True,
                        'doc': 'The IP address contained in the socket address URL.'}),

                    ('port', ('inet:port', {}), {
                        'ro': True,
                        'doc': 'The port contained in the socket address URL.'}),
                ),
                'doc': 'A network layer URL-like format to represent tcp/udp/icmp clients and servers.'}),

            ('inet:cidr', 'synapse.models.inet.Cidr', {}, {
                'ex': '1.2.3.0/24',
                'doc': 'An IP address block in Classless Inter-Domain Routing (CIDR) notation.'}),

            ('inet:email', 'synapse.models.inet.Email', {}, {
                'interfaces': (
                    ('meta:observable', {'template': {'title': 'email address'}}),
                ),
                'doc': 'An email address.'}),

            ('inet:fqdn', 'synapse.models.inet.Fqdn', {}, {
                'interfaces': (
                    ('meta:observable', {'template': {'title': 'FQDN'}}),
                ),
                'ex': 'vertex.link',
                'doc': 'A Fully Qualified Domain Name (FQDN).'}),

            ('inet:rfc2822:addr', 'synapse.models.inet.Rfc2822Addr', {}, {
                'interfaces': (
                    ('meta:observable', {'template': {'title': 'RFC 2822 address'}}),
                ),
                'ex': '"Visi Kenshoto" <visi@vertex.link>',
                'doc': 'An RFC 2822 Address field.'}),

            ('inet:url', 'synapse.models.inet.Url', {}, {
                'interfaces': (
                    ('meta:observable', {'template': {'title': 'URL'}}),
                ),
                'ex': 'http://www.woot.com/files/index.html',
                'doc': 'A Universal Resource Locator (URL).'}),

            ('inet:http:cookie', 'synapse.models.inet.HttpCookie', {}, {
                'ex': 'PHPSESSID=el4ukv0kqbvoirg7nkp4dncpk3',
                'doc': 'An individual HTTP cookie string.'}),
        ),

        'edges': (
            (('inet:whois:iprecord', 'has', 'inet:ip'), {
                'doc': 'The IP whois record describes the IP address.'}),

            (('inet:cidr', 'has', 'inet:ip'), {
                'doc': 'The CIDR block contains the IP address.'}),
        ),

        'types': (

            ('inet:ipv4', ('inet:ip', {'version': 4}), {
                'doc': 'An IPv4 address.'}),

            ('inet:ipv6', ('inet:ip', {'version': 6}), {
                'doc': 'An IPv4 address.'}),

            ('inet:asn', ('int', {}), {
                'doc': 'An Autonomous System Number (ASN).'}),

            ('inet:proto', ('str', {'lower': True, 'regex': '^[a-z0-9+-]+$'}), {
                'doc': 'A network protocol name.'}),

            ('inet:asnet', ('comp', {'fields': (('asn', 'inet:asn'), ('net', 'inet:net'))}), {
                'ex': '(54959, (1.2.3.4, 1.2.3.20))',
                'doc': 'An Autonomous System Number (ASN) and its associated IP address range.'}),

            ('inet:client', ('inet:sockaddr', {}), {
                'virts': (
                    ('ip', None, {'doc': 'The IP address of the client.'}),
                    ('port', None, {'doc': 'The port the client connected from.'}),
                ),
                'interfaces': (
                    ('meta:observable', {'template': {'title': 'network client'}}),
                ),
                'doc': 'A network client address.'}),

            ('inet:download', ('guid', {}), {
                'doc': 'An instance of a file downloaded from a server.'}),

            ('inet:flow', ('guid', {}), {
                'interfaces': (
                    ('inet:proto:link', {'template': {'link': 'flow'}}),
                ),
                'doc': 'A network connection between a client and server.'}),

            ('inet:tunnel:type:taxonomy', ('taxonomy', {}), {
                'interfaces': (
                    ('meta:taxonomy', {}),
                ),
                'doc': 'A hierarchical taxonomy of tunnel types.'}),

            ('inet:tunnel', ('guid', {}), {
                'interfaces': (
                    ('meta:observable', {'template': {'title': 'tunnel'}}),
                ),
                'doc': 'A specific sequence of hosts forwarding connections such as a VPN or proxy.'}),

            ('inet:egress', ('guid', {}), {
                'interfaces': (
                    ('meta:observable', {'template': {'title': 'egress client'}}),
                ),
                'doc': 'A host using a specific network egress client address.'}),

            ('inet:group', ('str', {}), {
                'doc': 'A group name string.'}),

            ('inet:http:header:name', ('str', {'lower': True}), {}),

            ('inet:http:header', ('comp', {'fields': (('name', 'inet:http:header:name'), ('value', 'str'))}), {
                'doc': 'An HTTP protocol header key/value.'}),

            ('inet:http:request:header', ('inet:http:header', {}), {
                'doc': 'An HTTP request header.'}),

            ('inet:http:response:header', ('inet:http:header', {}), {
                'doc': 'An HTTP response header.'}),

            ('inet:http:param', ('comp', {'fields': (('name', 'str'), ('value', 'str'))}), {
                'doc': 'An HTTP request path query parameter.'}),

            ('inet:http:session', ('guid', {}), {
                'doc': 'An HTTP session.'}),

            ('inet:http:request', ('guid', {}), {
                'interfaces': (
                    ('inet:proto:request', {}),
                ),
                'doc': 'A single HTTP request.'}),

            ('inet:iface:type:taxonomy', ('taxonomy', {}), {
                'interfaces': (
                    ('meta:taxonomy', {}),
                ),
                'doc': 'A hierarchical taxonomy of network interface types.'}),

            ('inet:iface', ('guid', {}), {
                'doc': 'A network interface with a set of associated protocol addresses.'}),

            ('inet:mac', ('str', {'lower': True, 'regex': '^([0-9a-f]{2}[:]){5}([0-9a-f]{2})$'}), {
                'interfaces': (
                    ('meta:observable', {'template': {'title': 'MAC address'}}),
                ),
                'ex': 'aa:bb:cc:dd:ee:ff',
                'doc': 'A 48-bit Media Access Control (MAC) address.'}),

            ('inet:net', ('inet:iprange', {}), {
                'ex': '(1.2.3.4, 1.2.3.20)',
                'doc': 'An IP address range.'}),

            ('inet:port', ('int', {'min': 0, 'max': 0xffff}), {
                'ex': '80',
                'doc': 'A network port.'}),

            ('inet:server', ('inet:sockaddr', {}), {
                'virts': (
                    ('ip', None, {'doc': 'The IP address of the server.'}),
                    ('port', None, {'doc': 'The port the server is listening on.'}),
                ),
                'interfaces': (
                    ('meta:observable', {'template': {'title': 'network server'}}),
                ),
                'doc': 'A network server address.'}),

            ('inet:banner', ('comp', {'fields': (('server', 'inet:server'), ('text', 'it:dev:str'))}), {
                'interfaces': (
                    ('meta:observable', {'template': {'title': 'banner'}}),
                ),
                'doc': 'A network protocol banner string presented by a server.'}),

            ('inet:urlfile', ('comp', {'fields': (('url', 'inet:url'), ('file', 'file:bytes'))}), {
                'interfaces': (
                    ('meta:observable', {'template': {'title': 'the hosted file and URL'}}),
                ),
                'doc': 'A file hosted at a specific Universal Resource Locator (URL).'}),

            ('inet:url:redir', ('comp', {'fields': (('source', 'inet:url'), ('target', 'inet:url'))}), {
                'template': {'title': 'URL redirection'},
                'interfaces': (
                    ('meta:observable', {}),
                ),
                'ex': '(http://foo.com/,http://bar.com/)',
                'doc': 'A URL that redirects to another URL, such as via a URL shortening service '
                       'or an HTTP 302 response.'}),

            ('inet:url:mirror', ('comp', {'fields': (('of', 'inet:url'), ('at', 'inet:url'))}), {
                'template': {'title': 'URL mirror'},
                'interfaces': (
                    ('meta:observable', {}),
                ),
                'doc': 'A URL mirror site.'}),

            ('inet:user', ('str', {'lower': True}), {
                'interfaces': (
                    ('meta:observable', {'template': {'title': 'username'}}),
                ),
                'doc': 'A username string.'}),

            ('inet:service:object', ('ndef', {'interface': 'inet:service:object'}), {
                'doc': 'A node which inherits the inet:service:object interface.'}),

            ('inet:search:query', ('guid', {}), {
                'interfaces': (
                    ('inet:service:action', {}),
                ),
                'doc': 'An instance of a search query issued to a search engine.'}),

            ('inet:search:result', ('guid', {}), {
                'doc': 'A single result from a web search.'}),

            ('inet:whois:record', ('guid', {}), {
                'prevnames': ('inet:whois:rec',),
                'doc': 'An FQDN whois registration record.'}),

            ('inet:whois:email', ('comp', {'fields': (('fqdn', 'inet:fqdn'), ('email', 'inet:email'))}), {
                'interfaces': (
                    ('meta:observable', {'template': {'title': 'whois email address'}}),
                ),
                'doc': 'An email address associated with an FQDN via whois registration text.'}),

            ('inet:whois:ipquery', ('guid', {}), {
                'doc': 'Query details used to retrieve an IP record.'}),

            ('inet:whois:iprecord', ('guid', {}), {
                'doc': 'An IPv4/IPv6 block registration record.'}),

            ('inet:wifi:ap', ('guid', {}), {
                'template': {'title': 'Wi-Fi access point'},
                'interfaces': (
                    ('meta:havable', {}),
                    ('geo:locatable', {}),
                    ('meta:observable', {}),
                ),
                'doc': 'An SSID/MAC address combination for a wireless access point.'}),

            ('inet:wifi:ssid', ('str', {'strip': False}), {
                'template': {'title': 'Wi-Fi SSID'},
                'interfaces': (
                    ('meta:observable', {}),
                ),
                'ex': 'The Vertex Project',
                'doc': 'A Wi-Fi service set identifier (SSID) name.'}),

            ('inet:email:message', ('guid', {}), {
                'doc': 'An individual email message delivered to an inbox.'}),

            ('inet:email:header:name', ('str', {'lower': True}), {
                'ex': 'subject',
                'doc': 'An email header name.'}),

            ('inet:email:header', ('comp', {'fields': (('name', 'inet:email:header:name'), ('value', 'str'))}), {
                'doc': 'A unique email message header.'}),

            ('inet:email:message:attachment', ('guid', {}), {
                'doc': 'A file which was attached to an email message.'}),

            ('inet:email:message:link', ('guid', {}), {
                'doc': 'A url/link embedded in an email message.'}),

            ('inet:tls:jarmhash', ('str', {'lower': True, 'strip': True, 'regex': '^(?<ciphers>[0-9a-f]{30})(?<extensions>[0-9a-f]{32})$'}), {
                'interfaces': (
                    ('meta:observable', {'template': {'title': 'JARM fingerprint'}}),
                ),
                'doc': 'A TLS JARM fingerprint hash.'}),

            ('inet:tls:jarmsample', ('comp', {'fields': (('server', 'inet:server'), ('jarmhash', 'inet:tls:jarmhash'))}), {
                'interfaces': (
                    ('meta:observable', {'template': {'title': 'JARM sample'}}),
                ),
                'doc': 'A JARM hash sample taken from a server.'}),

            ('inet:service:platform', ('guid', {}), {
                'doc': 'A network platform which provides services.'}),

            ('inet:service:app', ('guid', {}), {
                'template': {'title': 'service application'},
                'interfaces': (
                    ('meta:usable', {}),
                    ('inet:service:object', {}),
                ),
                'doc': 'An application which is part of a service architecture.'}),

            ('inet:service:instance', ('guid', {}), {
                'doc': 'An instance of the platform such as Slack or Discord instances.'}),

            ('inet:service:object:status', ('int', {'enums': svcobjstatus}), {
                'doc': 'An object status enumeration.'}),

            ('inet:service:account', ('guid', {}), {
                'template': {'title': 'service account'},
                'interfaces': (
                    ('entity:singular', {}),
                    ('entity:multiple', {}),
                    ('econ:pay:instrument', {}),
                    ('inet:service:subscriber', {}),
                ),
                'doc': 'An account within a service platform. Accounts may be instance specific.'}),

            ('inet:service:relationship:type:taxonomy', ('taxonomy', {}), {
                'interfaces': (
                    ('meta:taxonomy', {}),
                ),
                'doc': 'A service object relationship type taxonomy.'}),

            ('inet:service:relationship', ('guid', {}), {
                'template': {'title': 'relationship'},
                'interfaces': (
                    ('inet:service:object', {}),
                ),
                'doc': 'A relationship between two service objects.'}),

            ('inet:service:permission:type:taxonomy', ('taxonomy', {}), {
                'interfaces': (
                    ('meta:taxonomy', {}),
                ),
                'doc': 'A hierarchical taxonomy of service permission types.'}),

            ('inet:service:permission', ('guid', {}), {
                'template': {'title': 'permission'},
                'interfaces': (
                    ('inet:service:object', {}),
                ),
                'doc': 'A permission which may be granted to a service account or role.'}),

            ('inet:service:rule', ('guid', {}), {
                'template': {'title': 'rule'},
                'interfaces': (
                    ('inet:service:object', {}),
                ),
                'doc': 'A rule which grants or denies a permission to a service account or role.'}),

            ('inet:service:login', ('guid', {}), {
                'interfaces': (
                    ('inet:service:action', {}),
                ),
                'doc': 'A login event for a service account.'}),

            ('inet:service:login:method:taxonomy', ('taxonomy', {}), {
                'interfaces': (
                    ('meta:taxonomy', {}),
                ),
                'doc': 'A hierarchical taxonomy of service login methods.'}),

            ('inet:service:session', ('guid', {}), {
                'template': {'title': 'session'},
                'interfaces': (
                    ('inet:service:object', {}),
                ),
                'doc': 'An authenticated session.'}),

            ('inet:service:group', ('guid', {}), {
                'template': {'title': 'service group'},
                'interfaces': (
                    ('inet:service:object', {}),
                ),
                'doc': 'A group or role which contains member accounts.'}),

            ('inet:service:group:member', ('guid', {}), {
                'template': {'title': 'group membership'},
                'interfaces': (
                    ('inet:service:object', {}),
                ),
                'doc': 'Represents a service account being a member of a group.'}),

            ('inet:service:channel', ('guid', {}), {
                'template': {'title': 'channel'},
                'interfaces': (
                    ('inet:service:object', {}),
                ),
                'doc': 'A channel used to distribute messages.'}),

            ('inet:service:thread', ('guid', {}), {
                'template': {'title': 'thread'},
                'interfaces': (
                    ('inet:service:object', {}),
                ),
                'doc': 'A message thread.'}),

            ('inet:service:channel:member', ('guid', {}), {
                'template': {'title': 'channel membership'},
                'interfaces': (
                    ('inet:service:object', {}),
                ),
                'doc': 'Represents a service account being a member of a channel.'}),

            ('inet:service:message', ('guid', {}), {
                'interfaces': (
                    ('inet:service:action', {}),
                ),
                'doc': 'A message or post created by an account.'}),

            ('inet:service:message:link', ('guid', {}), {
                'doc': 'A URL link included within a message.'}),

            ('inet:service:message:attachment', ('guid', {}), {
                'doc': 'A file attachment included within a message.'}),

            ('inet:service:message:type:taxonomy', ('taxonomy', {}), {
                'interfaces': (
                    ('meta:taxonomy', {}),
                ),
                'doc': 'A hierarchical taxonomy of message types.'}),

            ('inet:service:emote', ('guid', {}), {
                'template': {'title': 'emote'},
                'interfaces': (
                    ('inet:service:object', {}),
                ),
                'doc': 'An emote or reaction by an account.'}),

            ('inet:service:access:action:taxonomy', ('taxonomy', {}), {
                'interfaces': ('meta:taxonomy',),
                'doc': 'A hierarchical taxonomy of service actions.'}),

            ('inet:service:access', ('guid', {}), {
                'interfaces': (
                    ('inet:service:action', {}),
                ),
                'doc': 'Represents a user access request to a service resource.'}),

            ('inet:service:tenant', ('guid', {}), {
                'template': {'title': 'tenant'},
                'interfaces': (
                    ('inet:service:subscriber', {}),
                ),
                'doc': 'A tenant which groups accounts and instances.'}),

            ('inet:service:subscription:level:taxonomy', ('taxonomy', {}), {
                'interfaces': (
                    ('meta:taxonomy', {}),
                ),
                'doc': 'A taxonomy of platform specific subscription levels.'}),

            ('inet:service:subscription', ('guid', {}), {
                'template': {'title': 'subscription'},
                'interfaces': (
                    ('inet:service:object', {}),
                ),
                'doc': 'A subscription to a service platform or instance.'}),

            ('inet:service:subscriber', ('ndef', {'interface': 'inet:service:subscriber'}), {
                'doc': 'A node which may subscribe to a service subscription.'}),

            ('inet:service:resource:type:taxonomy', ('taxonomy', {}), {
                'interfaces': (
                    ('meta:taxonomy', {}),
                ),
                'doc': 'A hierarchical taxonomy of service resource types.'}),

            ('inet:service:resource', ('guid', {}), {
                'template': {'title': 'resource'},
                'interfaces': (
                    ('inet:service:object', {}),
                ),
                'doc': 'A generic resource provided by the service architecture.'}),

            ('inet:service:bucket', ('guid', {}), {
                'template': {'title': 'bucket'},
                'interfaces': (
                    ('inet:service:object', {}),
                ),
                'doc': 'A file/blob storage object within a service architecture.'}),

            ('inet:service:bucket:item', ('guid', {}), {
                'template': {'title': 'bucket item'},
                'interfaces': (
                    ('inet:service:object', {}),
                ),
                'doc': 'An individual file stored within a bucket.'}),

            ('inet:rdp:handshake', ('guid', {}), {
                'interfaces': (
                    ('inet:proto:request', {}),
                ),
                'doc': 'An instance of an RDP handshake between a client and server.'}),

            ('inet:ssh:handshake', ('guid', {}), {
                'interfaces': (
                    ('inet:proto:request', {}),
                ),
                'doc': 'An instance of an SSH handshake between a client and server.'}),

            ('inet:tls:handshake', ('guid', {}), {
                'interfaces': (
                    ('inet:proto:request', {}),
                ),
                'doc': 'An instance of a TLS handshake between a client and server.'}),

            ('inet:tls:ja4', ('str', {'strip': True, 'regex': ja4_regex}), {
                'interfaces': (
                    ('meta:observable', {'template': {'title': 'JA4 fingerprint'}}),
                ),
                'doc': 'A JA4 TLS client fingerprint.'}),

            ('inet:tls:ja4s', ('str', {'strip': True, 'regex': ja4s_regex}), {
                'interfaces': (
                    ('meta:observable', {'template': {'title': 'JA4S fingerprint'}}),
                ),
                'doc': 'A JA4S TLS server fingerprint.'}),

            ('inet:tls:ja4:sample', ('comp', {'fields': (('client', 'inet:client'), ('ja4', 'inet:tls:ja4'))}), {
                'interfaces': (
                    ('meta:observable', {'template': {'title': 'JA4 sample'}}),
                ),
                'doc': 'A JA4 TLS client fingerprint used by a client.'}),

            ('inet:tls:ja4s:sample', ('comp', {'fields': (('server', 'inet:server'), ('ja4s', 'inet:tls:ja4s'))}), {
                'interfaces': (
                    ('meta:observable', {'template': {'title': 'JA4S sample'}}),
                ),
                'doc': 'A JA4S TLS server fingerprint used by a server.'}),

            ('inet:tls:ja3s:sample', ('comp', {'fields': (('server', 'inet:server'), ('ja3s', 'crypto:hash:md5'))}), {
                'interfaces': (
                    ('meta:observable', {'template': {'title': 'JA3S sample'}}),
                ),
                'doc': 'A JA3 sample taken from a server.'}),

            ('inet:tls:ja3:sample', ('comp', {'fields': (('client', 'inet:client'), ('ja3', 'crypto:hash:md5'))}), {
                'interfaces': (
                    ('meta:observable', {'template': {'title': 'JA3 sample'}}),
                ),
                'doc': 'A JA3 sample taken from a client.'}),

            ('inet:tls:servercert', ('comp', {'fields': (('server', 'inet:server'), ('cert', 'crypto:x509:cert'))}), {
                'interfaces': (
                    ('meta:observable', {'template': {'title': 'TLS server certificate'}}),
                ),
                'ex': '(1.2.3.4:443, c7437790af01ae1bb2f8f3b684c70bf8)',
                'doc': 'An x509 certificate sent by a server for TLS.'}),

            ('inet:tls:clientcert', ('comp', {'fields': (('client', 'inet:client'), ('cert', 'crypto:x509:cert'))}), {
                'interfaces': (
                    ('meta:observable', {'template': {'title': 'TLS client certificate'}}),
                ),
                'ex': '(1.2.3.4:443, 3fdf364e081c14997b291852d1f23868)',
                'doc': 'An x509 certificate sent by a client for TLS.'}),

        ),

        'interfaces': (

            ('inet:proto:link', {

                'doc': 'Properties common to network protocol requests and transports.',
                'template': {'link': 'link'},
                'props': (

                    ('flow', ('inet:flow', {}), {
                        'doc': 'The network flow which contained the {link}.'}),

                    ('client', ('inet:client', {}), {
                        'doc': 'The socket address of the client.'}),

                    ('client:host', ('it:host', {}), {
                        'doc': 'The client host which initiated the {link}.'}),

                    ('client:proc', ('it:exec:proc', {}), {
                        'doc': 'The client process which initiated the {link}.'}),

                    ('client:exe', ('file:bytes', {}), {
                        'doc': 'The client executable which initiated the {link}.'}),

                    ('server', ('inet:server', {}), {
                        'doc': 'The socket address of the server.'}),

                    ('server:host', ('it:host', {}), {
                        'doc': 'The server host which received the {link}.'}),

                    ('server:proc', ('it:exec:proc', {}), {
                        'doc': 'The server process which received the {link}.'}),

                    ('server:exe', ('file:bytes', {}), {
                        'doc': 'The server executable which received the {link}.'}),

                    ('sandbox:file', ('file:bytes', {}), {
                        'doc': 'The initial sample given to a sandbox environment to analyze.'}),
                ),
            }),

            ('inet:proto:request', {

                'doc': 'Properties common to network protocol requests and responses.',
                'interfaces': (
                    ('inet:proto:link', {'template': {'link': 'request'}}),
                ),

                'props': (
                    ('time', ('time', {}), {
                        'doc': 'The time the request was sent.'}),
                ),
            }),

            ('inet:service:base', {
                'doc': 'Properties common to most forms within a service platform.',
                'template': {'title': 'node'},
                'props': (

                    ('id', ('meta:id', {}), {
                        'doc': 'A platform specific ID which identifies the {title}.'}),

                    ('platform', ('inet:service:platform', {}), {
                        'doc': 'The platform which defines the {title}.'}),

                    ('instance', ('inet:service:instance', {}), {
                        'doc': 'The platform instance which defines the {title}.'}),
                ),
            }),

            ('inet:service:object', {

                'doc': 'Properties common to objects within a service platform.',
                'template': {'title': 'object'},
                'interfaces': (
                    ('inet:service:base', {}),
                    ('meta:observable', {}),
                ),
                'props': (

                    ('url', ('inet:url', {}), {
                        'doc': 'The primary URL associated with the {title}.'}),

                    ('status', ('inet:service:object:status', {}), {
                        'doc': 'The status of the {title}.'}),

                    ('period', ('ival', {}), {
                        'doc': 'The period when the {title} existed.'}),

                    ('creator', ('inet:service:account', {}), {
                        'doc': 'The service account which created the {title}.'}),

                    ('remover', ('inet:service:account', {}), {
                        'doc': 'The service account which removed or decommissioned the {title}.'}),

                    ('app', ('inet:service:app', {}), {
                        'doc': 'The app which contains the {title}.'}),
                ),
            }),

            ('inet:service:subscriber', {
                'doc': 'Properties common to the nodes which subscribe to services.',
                'template': {'title': 'subscriber'},
                'interfaces': (
                    ('entity:actor', {}),
                    ('entity:abstract', {}),
                    ('inet:service:object', {}),
                ),
                'props': (
                    ('banner', ('file:bytes', {}), {
                        'doc': 'A banner or hero image used on the subscriber profile page.'}),
                ),
            }),

            ('inet:service:action', {

                'doc': 'Properties common to events within a service platform.',
                'interfaces': (
                    ('inet:service:base', {}),
                ),
                'props': (

                    ('app', ('inet:service:app', {}), {
                        'doc': 'The app which handled the action.'}),

                    ('time', ('time', {}), {
                        'doc': 'The time that the account initiated the action.'}),

                    ('account', ('inet:service:account', {}), {
                        'doc': 'The account which initiated the action.'}),

                    ('success', ('bool', {}), {
                        'doc': 'Set to true if the action was successful.'}),

                    ('rule', ('inet:service:rule', {}), {
                        'doc': 'The rule which allowed or denied the action.'}),

                    ('error:code', ('str', {'strip': True}), {
                        'doc': 'The platform specific error code if the action was unsuccessful.'}),

                    ('error:reason', ('str', {'strip': True}), {
                        'doc': 'The platform specific friendly error reason if the action was unsuccessful.'}),

                    ('platform', ('inet:service:platform', {}), {
                        'doc': 'The platform where the action was initiated.'}),

                    ('instance', ('inet:service:instance', {}), {
                        'doc': 'The platform instance where the action was initiated.'}),

                    ('session', ('inet:service:session', {}), {
                        'doc': 'The session which initiated the action.'}),

                    ('client', ('inet:client', {}), {
                        'doc': 'The network address of the client which initiated the action.'}),

                    ('client:app', ('inet:service:app', {}), {
                        'doc': 'The client service app which initiated the action.'}),

                    ('client:host', ('it:host', {}), {
                        'doc': 'The client host which initiated the action.'}),

                    ('server', ('inet:server', {}), {
                        'doc': 'The network address of the server which handled the action.'}),

                    ('server:host', ('it:host', {}), {
                        'doc': 'The server host which handled the action.'}),

                ),
            }),
        ),

        'forms': (

            ('inet:proto', {}, (
                ('port', ('inet:port', {}), {
                    'doc': 'The default port this protocol typically uses if applicable.'}),
            )),

            ('inet:email:message', {}, (

                ('id', ('meta:id', {}), {
                    'doc': 'The ID parsed from the "message-id" header.'}),

                ('to', ('inet:email', {}), {
                    'doc': 'The email address of the recipient.'}),

                ('from', ('inet:email', {}), {
                    'doc': 'The email address of the sender.'}),

                ('replyto', ('inet:email', {}), {
                    'doc': 'The email address parsed from the "reply-to" header.'}),

                ('cc', ('array', {'type': 'inet:email'}), {
                    'doc': 'Email addresses parsed from the "cc" header.'}),

                ('subject', ('str', {}), {
                    'doc': 'The email message subject parsed from the "subject" header.'}),

                ('body', ('text', {}), {
                    'doc': 'The body of the email message.'}),

                ('date', ('time', {}), {
                    'doc': 'The time the email message was delivered.'}),

                ('bytes', ('file:bytes', {}), {
                    'doc': 'The file bytes which contain the email message.'}),

                ('headers', ('array', {'type': 'inet:email:header', 'uniq': False, 'sorted': False}), {
                    'doc': 'An array of email headers from the message.'}),

                ('received:from:ip', ('inet:ip', {}), {
                    'doc': 'The sending SMTP server IP, potentially from the Received: header.',
                    'prevnames': ('received:from:ipv4', 'received:from:ipv6')}),

                ('received:from:fqdn', ('inet:fqdn', {}), {
                    'doc': 'The sending server FQDN, potentially from the Received: header.'}),

                ('flow', ('inet:flow', {}), {
                    'doc': 'The inet:flow which delivered the message.'}),

                ('links', ('array', {'type': 'inet:email:message:link'}), {
                    'doc': 'An array of links embedded in the email message.'}),

                ('attachments', ('array', {'type': 'inet:email:message:attachment'}), {
                    'doc': 'An array of files attached to the email message.'}),
            )),

            ('inet:email:header', {}, (
                ('name', ('inet:email:header:name', {}), {
                    'ro': True,
                    'doc': 'The name of the email header.'}),
                ('value', ('str', {}), {
                    'ro': True,
                    'doc': 'The value of the email header.'}),
            )),

            ('inet:email:message:attachment', {}, (
                ('file', ('file:bytes', {}), {
                    'doc': 'The attached file.'}),
                ('name', ('file:path', {}), {
                    'doc': 'The name of the attached file.'}),
            )),

            ('inet:email:message:link', {}, (
                ('url', ('inet:url', {}), {
                    'doc': 'The url contained within the email message.'}),
                ('text', ('str', {}), {
                    'doc': 'The displayed hyperlink text if it was not the URL.'}),
            )),

            ('inet:asn', {}, (

                ('owner', ('entity:actor', {}), {
                    'doc': 'The entity which registered the ASN.'}),

                ('owner:name', ('meta:name', {}), {
                    'doc': 'The name of the entity which registered the ASN.'}),
            )),

            ('inet:asnet', {
                'prevnames': ('inet:asnet4', 'inet:asnet6')}, (

                ('asn', ('inet:asn', {}), {
                    'ro': True,
                    'doc': 'The Autonomous System Number (ASN) of the netblock.'
                }),
                ('net', ('inet:net', {}), {
                    'ro': True,
                    'doc': 'The IP address range assigned to the ASN.',
                    'prevnames': ('net4', 'net6')}),

                ('net:min', ('inet:ip', {}), {
                    'ro': True,
                    'doc': 'The first IP in the range assigned to the ASN.',
                    'prevnames': ('net4:min', 'net6:min')}),

                ('net:max', ('inet:ip', {}), {
                    'ro': True,
                    'doc': 'The last IP in the range assigned to the ASN.',
                    'prevnames': ('net4:max', 'net6:max')}),
            )),

            ('inet:cidr', {
                'prevnames': ('inet:cidr4', 'inet:cidr6')}, (

                ('broadcast', ('inet:ip', {}), {
                    'ro': True,
                    'doc': 'The broadcast IP address from the CIDR notation.'}),

                ('mask', ('int', {}), {
                    'ro': True,
                    'doc': 'The mask from the CIDR notation.'}),

                ('network', ('inet:ip', {}), {
                    'ro': True,
                    'doc': 'The network IP address from the CIDR notation.'}),
            )),

            ('inet:client', {}, (
                ('proto', ('str', {'lower': True}), {
                    'ro': True,
                    'doc': 'The network protocol of the client.'
                }),
                ('ip', ('inet:ip', {}), {
                    'ro': True,
                    'doc': 'The IP of the client.',
                    'prevnames': ('ipv4', 'ipv6')}),

                ('host', ('it:host', {}), {
                    'ro': True,
                    'doc': 'The it:host node for the client.'
                }),
                ('port', ('inet:port', {}), {
                    'doc': 'The client tcp/udp port.'
                }),
            )),

            ('inet:download', {}, (
                ('time', ('time', {}), {
                    'doc': 'The time the file was downloaded.'
                }),
                ('fqdn', ('inet:fqdn', {}), {
                    'doc': 'The FQDN used to resolve the server.'
                }),
                ('file', ('file:bytes', {}), {
                    'doc': 'The file that was downloaded.'
                }),
                ('server', ('inet:server', {}), {
                    'doc': 'The socket address of the server.'
                }),
                ('server:host', ('it:host', {}), {
                    'doc': 'The it:host node for the server.'
                }),
                ('client', ('inet:client', {}), {
                    'doc': 'The socket address of the client.'
                }),
                ('client:host', ('it:host', {}), {
                    'doc': 'The it:host node for the client.'
                }),
            )),

            ('inet:email', {}, (
                ('user', ('inet:user', {}), {
                    'ro': True,
                    'doc': 'The username of the email address.'}),
                ('fqdn', ('inet:fqdn', {}), {
                    'ro': True,
                    'doc': 'The domain of the email address.'}),
            )),

            ('inet:flow', {}, (

                ('period', ('ival', {}), {
                    'doc': 'The period when the flow was active.'}),

                ('server:txfiles', ('array', {'type': 'file:attachment'}), {
                    'doc': 'An array of files sent by the server.'}),

                ('server:txcount', ('int', {}), {
                    'doc': 'The number of packets sent by the server.'}),

                ('server:txbytes', ('int', {}), {
                    'doc': 'The number of bytes sent by the server.'}),

                ('server:handshake', ('text', {}), {
                    'doc': 'A text representation of the initial handshake sent by the server.'}),

                ('client:txfiles', ('array', {'type': 'file:attachment'}), {
                    'doc': 'An array of files sent by the client.'}),

                ('client:txcount', ('int', {}), {
                    'doc': 'The number of packets sent by the client.'}),

                ('client:txbytes', ('int', {}), {
                    'doc': 'The number of bytes sent by the client.'}),

                ('client:handshake', ('text', {}), {
                    'doc': 'A text representation of the initial handshake sent by the client.'}),

                ('tot:txcount', ('int', {}), {
                    'doc': 'The number of packets sent in both directions.'}),

                ('tot:txbytes', ('int', {}), {
                    'doc': 'The number of bytes sent in both directions.'}),

                ('server:cpes', ('array', {'type': 'it:sec:cpe'}), {
                    'doc': 'An array of NIST CPEs identified on the server.'}),

                ('server:softnames', ('array', {'type': 'meta:name'}), {
                    'doc': 'An array of software names identified on the server.'}),

                ('client:cpes', ('array', {'type': 'it:sec:cpe'}), {
                    'doc': 'An array of NIST CPEs identified on the client.'}),

                ('client:softnames', ('array', {'type': 'meta:name'}), {
                    'doc': 'An array of software names identified on the client.'}),

                ('ip:proto', ('int', {'min': 0, 'max': 0xff}), {
                    'doc': 'The IP protocol number of the flow.'}),

                ('ip:tcp:flags', ('int', {'min': 0, 'max': 0xff}), {
                    'doc': 'An aggregation of observed TCP flags commonly provided by flow APIs.'}),

                ('capture:host', ('it:host', {}), {
                    'doc': 'The host which captured the flow.'}),
            )),

            ('inet:tunnel:type:taxonomy', {}, ()),
            ('inet:tunnel', {}, (

                ('anon', ('bool', {}), {
                    'doc': 'Indicates that this tunnel provides anonymization.'}),

                ('type', ('inet:tunnel:type:taxonomy', {}), {
                    'doc': 'The type of tunnel such as vpn or proxy.'}),

                ('ingress', ('inet:server', {}), {
                    'doc': 'The server where client traffic enters the tunnel.'}),

                ('egress', ('inet:server', {}), {
                    'doc': 'The server where client traffic leaves the tunnel.'}),

                ('operator', ('entity:actor', {}), {
                    'doc': 'The contact information for the tunnel operator.'}),
            )),

            ('inet:egress', {}, (

                ('host', ('it:host', {}), {
                    'doc': 'The host that used the network egress.'}),

                ('host:iface', ('inet:iface', {}), {
                    'doc': 'The interface which the host used to connect out via the egress.'}),

                ('account', ('inet:service:account', {}), {
                    'doc': 'The service account which used the client address to egress.'}),

                ('client', ('inet:client', {}), {
                    'doc': 'The client address the host used as a network egress.'}),
            )),

            ('inet:fqdn', {}, (
                ('domain', ('inet:fqdn', {}), {
                    'ro': True,
                    'doc': 'The parent domain for the FQDN.',
                }),
                ('host', ('str', {'lower': True}), {
                    'ro': True,
                    'doc': 'The host part of the FQDN.',
                }),
                ('issuffix', ('bool', {}), {
                    'doc': 'True if the FQDN is considered a suffix.',
                }),
                ('iszone', ('bool', {}), {
                    'doc': 'True if the FQDN is considered a zone.',
                }),
                ('zone', ('inet:fqdn', {}), {
                    'doc': 'The zone level parent for this FQDN.',
                }),
            )),

            ('inet:group', {}, ()),

            ('inet:http:request:header', {}, (

                ('name', ('inet:http:header:name', {}), {'ro': True,
                    'doc': 'The name of the HTTP request header.'}),

                ('value', ('str', {}), {'ro': True,
                    'doc': 'The value of the HTTP request header.'}),

            )),

            ('inet:http:response:header', {}, (

                ('name', ('inet:http:header:name', {}), {'ro': True,
                    'doc': 'The name of the HTTP response header.'}),

                ('value', ('str', {}), {'ro': True,
                    'doc': 'The value of the HTTP response header.'}),

            )),

            ('inet:http:param', {}, (

                ('name', ('str', {'lower': True}), {'ro': True,
                    'doc': 'The name of the HTTP query parameter.'}),

                ('value', ('str', {}), {'ro': True,
                    'doc': 'The value of the HTTP query parameter.'}),

            )),

            ('inet:http:cookie', {}, (
                ('name', ('str', {}), {
                    'doc': 'The name of the cookie preceding the equal sign.'}),
                ('value', ('str', {}), {
                    'doc': 'The value of the cookie after the equal sign if present.'}),
            )),

            ('inet:http:request', {}, (


                ('method', ('str', {}), {
                    'doc': 'The HTTP request method string.'}),

                ('path', ('str', {}), {
                    'doc': 'The requested HTTP path (without query parameters).'}),

                ('url', ('inet:url', {}), {
                    'doc': 'The reconstructed URL for the request if known.'}),

                ('query', ('str', {}), {
                    'doc': 'The HTTP query string which optionally follows the path.'}),

                ('headers', ('array', {'type': 'inet:http:request:header', 'uniq': False, 'sorted': False}), {
                    'doc': 'An array of HTTP headers from the request.'}),

                ('body', ('file:bytes', {}), {
                    'doc': 'The body of the HTTP request.'}),

                ('referer', ('inet:url', {}), {
                    'doc': 'The referer URL parsed from the "Referer:" header in the request.'}),

                ('cookies', ('array', {'type': 'inet:http:cookie'}), {
                    'doc': 'An array of HTTP cookie values parsed from the "Cookies:" header in the request.'}),

                ('response:time', ('time', {}), {}),
                ('response:code', ('int', {}), {}),
                ('response:reason', ('str', {}), {}),
                ('response:headers', ('array', {'type': 'inet:http:response:header', 'uniq': False, 'sorted': False}), {
                    'doc': 'An array of HTTP headers from the response.'}),
                ('response:body', ('file:bytes', {}), {}),
                ('session', ('inet:http:session', {}), {
                    'doc': 'The HTTP session this request was part of.'}),
            )),

            ('inet:http:session', {}, (

                ('contact', ('entity:contact', {}), {
                    'doc': 'The entity contact which owns the session.'}),

                ('cookies', ('array', {'type': 'inet:http:cookie'}), {
                    'doc': 'An array of cookies used to identify this specific session.'}),
            )),

            ('inet:iface:type:taxonomy', {}, ()),
            ('inet:iface', {}, (
                ('host', ('it:host', {}), {
                    'doc': 'The guid of the host the interface is associated with.'}),

                ('name', ('str', {'strip': True}), {
                    'ex': 'eth0',
                    'doc': 'The interface name.'}),

                ('network', ('it:network', {}), {
                    'doc': 'The guid of the it:network the interface connected to.'}),

                ('type', ('inet:iface:type:taxonomy', {}), {
                    'doc': 'The interface type.'}),

                ('mac', ('inet:mac', {}), {
                    'doc': 'The ethernet (MAC) address of the interface.'}),

                ('ip', ('inet:ip', {}), {
                    'doc': 'The IP address of the interface.',
                    'prevnames': ('ipv4', 'ipv6')}),

                ('phone', ('tel:phone', {}), {
                    'doc': 'The telephone number of the interface.'}),

                ('wifi:ap:ssid', ('inet:wifi:ssid', {}), {
                    'doc': 'The SSID of the Wi-Fi AP the interface connected to.'}),

                ('wifi:ap:bssid', ('inet:mac', {}), {
                    'doc': 'The BSSID of the Wi-Fi AP the interface connected to.'}),

                ('adid', ('it:adid', {}), {
                    'doc': 'An advertising ID associated with the interface.'}),

                ('mob:imei', ('tel:mob:imei', {}), {
                    'doc': 'The IMEI of the interface.'}),

                ('mob:imsi', ('tel:mob:imsi', {}), {
                    'doc': 'The IMSI of the interface.'}),
            )),

            ('inet:ip', {
                'prevnames': ('inet:ipv4', 'inet:ipv6')}, (

                ('asn', ('inet:asn', {}), {
                    'doc': 'The ASN to which the IP address is currently assigned.'}),

                ('type', ('str', {}), {
                    'doc': 'The type of IP address (e.g., private, multicast, etc.).'}),

                ('dns:rev', ('inet:fqdn', {}), {
                    'doc': 'The most current DNS reverse lookup for the IP.'}),

                ('scope', ('str', {'enums': scopes_enum}), {
                    'doc': 'The IPv6 scope of the address (e.g., global, link-local, etc.).'}),

                ('version', ('int', {'enums': ((4, '4'), (6, '6'))}), {
                    'doc': 'The IP version of the address.'}),
            )),


            ('inet:mac', {}, (

                ('vendor', ('ou:org', {}), {
                    'doc': 'The vendor associated with the 24-bit prefix of a MAC address.'}),

                ('vendor:name', ('meta:name', {}), {
                    'doc': 'The name of the vendor associated with the 24-bit prefix of a MAC address.'}),
            )),

            ('inet:rfc2822:addr', {}, (
                ('name', ('meta:name', {}), {
                    'ro': True,
                    'doc': 'The name field parsed from an RFC 2822 address string.'
                }),
                ('email', ('inet:email', {}), {
                    'ro': True,
                    'doc': 'The email field parsed from an RFC 2822 address string.'
                }),
            )),

            ('inet:server', {}, (
                ('proto', ('str', {'lower': True}), {
                    'ro': True,
                    'doc': 'The network protocol of the server.'
                }),
                ('ip', ('inet:ip', {}), {
                    'ro': True,
                    'doc': 'The IP of the server.',
                    'prevnames': ('ipv4', 'ipv6')}),

                ('host', ('it:host', {}), {
                    'ro': True,
                    'doc': 'The it:host node for the server.'
                }),
                ('port', ('inet:port', {}), {
                    'doc': 'The server tcp/udp port.'
                }),
            )),

            ('inet:banner', {}, (

                ('server', ('inet:server', {}), {'ro': True,
                    'doc': 'The server which presented the banner string.'}),

                ('text', ('it:dev:str', {}), {'ro': True,
                    'doc': 'The banner text.'}),
            )),

            ('inet:url', {}, (

                ('fqdn', ('inet:fqdn', {}), {
                    'ro': True,
                    'doc': 'The fqdn used in the URL (e.g., http://www.woot.com/page.html).'}),

                ('ip', ('inet:ip', {}), {
                    'ro': True,
                    'doc': 'The IP address used in the URL (e.g., http://1.2.3.4/page.html).',
                    'prevnames': ('ipv4', 'ipv6')}),

                ('passwd', ('auth:passwd', {}), {
                    'ro': True,
                    'doc': 'The optional password used to access the URL.'}),

                ('base', ('str', {}), {
                    'ro': True,
                    'doc': 'The base scheme, user/pass, fqdn, port and path w/o parameters.'}),

                ('path', ('str', {}), {
                    'ro': True,
                    'doc': 'The path in the URL w/o parameters.'}),

                ('params', ('str', {}), {
                    'ro': True,
                    'doc': 'The URL parameter string.'}),

                ('port', ('inet:port', {}), {
                    'ro': True,
                    'doc': 'The port of the URL. URLs prefixed with http will be set to port 80 and '
                           'URLs prefixed with https will be set to port 443 unless otherwise specified.'}),

                ('proto', ('str', {'lower': True}), {
                    'ro': True,
                    'doc': 'The protocol in the URL.'}),

                ('user', ('inet:user', {}), {
                    'ro': True,
                    'doc': 'The optional username used to access the URL.'}),

            )),

            ('inet:urlfile', {}, (

                ('url', ('inet:url', {}), {
                    'ro': True,
                    'doc': 'The URL where the file was hosted.'}),

                ('file', ('file:bytes', {}), {
                    'ro': True,
                    'doc': 'The file that was hosted at the URL.'}),
            )),

            ('inet:url:redir', {}, (
                ('source', ('inet:url', {}), {
                    'ro': True,
                    'doc': 'The original/source URL before redirect.'}),

                ('target', ('inet:url', {}), {
                    'ro': True,
                    'doc': 'The redirected/destination URL.'}),
            )),

            ('inet:url:mirror', {}, (

                ('of', ('inet:url', {}), {
                    'ro': True,
                    'doc': 'The URL being mirrored.'}),

                ('at', ('inet:url', {}), {
                    'ro': True,
                    'doc': 'The URL of the mirror.'}),
            )),

            ('inet:user', {}, ()),

            ('inet:search:query', {}, (

                ('text', ('text', {}), {
                    'doc': 'The search query text.'}),

                ('time', ('time', {}), {
                    'doc': 'The time the web search was issued.'}),

                ('host', ('it:host', {}), {
                    'doc': 'The host that issued the query.'}),

                ('engine', ('base:name', {}), {
                    'ex': 'google',
                    'doc': 'A simple name for the search engine used.'}),

                ('request', ('inet:http:request', {}), {
                    'doc': 'The HTTP request used to issue the query.'}),
            )),

            ('inet:search:result', {}, (

                ('query', ('inet:search:query', {}), {
                    'doc': 'The search query that produced the result.'}),

                ('title', ('str', {'lower': True}), {
                    'doc': 'The title of the matching web page.'}),

                ('rank', ('int', {}), {
                    'doc': 'The rank/order of the query result.'}),

                ('url', ('inet:url', {}), {
                    'doc': 'The URL hosting the matching content.'}),

                ('text', ('str', {'lower': True}), {
                    'doc': 'Extracted/matched text from the matched content.'}),
            )),

            ('inet:whois:record', {}, (

                ('fqdn', ('inet:fqdn', {}), {
                    'doc': 'The domain associated with the whois record.'}),

                ('text', ('text', {'lower': True}), {
                    'doc': 'The full text of the whois record.'}),

                ('created', ('time', {}), {
                    'doc': 'The "created" time from the whois record.'}),

                ('updated', ('time', {}), {
                    'doc': 'The "last updated" time from the whois record.'}),

                ('expires', ('time', {}), {
                    'doc': 'The "expires" time from the whois record.'}),

                ('registrar', ('meta:name', {}), {
                    'doc': 'The registrar name from the whois record.'}),

                ('registrant', ('meta:name', {}), {
                    'doc': 'The registrant name from the whois record.'}),

                ('contacts', ('array', {'type': 'entity:contact'}), {
                    'doc': 'The whois registration contacts.'}),

                ('nameservers', ('array', {'type': 'inet:fqdn', 'uniq': False, 'sorted': False}), {
                    'doc': 'The DNS nameserver FQDNs for the registered FQDN.'}),

            )),

            ('inet:whois:email', {}, (

                ('fqdn', ('inet:fqdn', {}), {'ro': True,
                    'doc': 'The domain with a whois record containing the email address.'}),

                ('email', ('inet:email', {}), {'ro': True,
                    'doc': 'The email address associated with the domain whois record.'}),
            )),

            ('inet:whois:ipquery', {}, (

                ('time', ('time', {}), {
                    'doc': 'The time the request was made.'}),

                ('url', ('inet:url', {}), {
                    'doc': 'The query URL when using the HTTP RDAP Protocol.'}),

                ('fqdn', ('inet:fqdn', {}), {
                    'doc': 'The FQDN of the host server when using the legacy WHOIS Protocol.'}),

                ('ip', ('inet:ip', {}), {
                    'doc': 'The IP address queried.',
                    'prevnames': ('ipv4', 'ipv6')}),

                ('success', ('bool', {}), {
                    'doc': 'Whether the host returned a valid response for the query.'}),

                ('rec', ('inet:whois:iprecord', {}), {
                    'doc': 'The resulting record from the query.'}),
            )),

            ('inet:whois:iprecord', {}, (

                ('net', ('inet:net', {}), {
                    'prevnames': ('net4', 'net6'),
                    'doc': 'The IP address range assigned.'}),

                ('desc', ('text', {}), {
                    'doc': 'The description of the network from the whois record.'}),

                ('created', ('time', {}), {
                    'doc': 'The "created" time from the record.'}),

                ('updated', ('time', {}), {
                    'doc': 'The "last updated" time from the record.'}),

                ('text', ('text', {'lower': True}), {
                    'doc': 'The full text of the record.'}),

                ('asn', ('inet:asn', {}), {
                    'doc': 'The associated Autonomous System Number (ASN).'}),

                ('id', ('meta:id', {}), {
                    'doc': 'The registry unique identifier (e.g. NET-74-0-0-0-1).'}),

                ('parentid', ('meta:id', {}), {
                    'doc': 'The registry unique identifier of the parent whois record (e.g. NET-74-0-0-0-0).'}),

                ('name', ('meta:id', {}), {
                    'doc': 'The name ID assigned to the network by the registrant.'}),

                ('country', ('iso:3166:alpha2', {}), {
                    'doc': 'The ISO 3166 Alpha-2 country code.'}),

                ('status', ('str', {'lower': True}), {
                    'doc': 'The state of the registered network.'}),

                ('type', ('str', {'lower': True}), {
                    'doc': 'The classification of the registered network (e.g. direct allocation).'}),

                ('links', ('array', {'type': 'inet:url'}), {
                    'doc': 'URLs provided with the record.'}),

                ('contacts', ('array', {'type': 'entity:contact'}), {
                    'doc': 'The whois registration contacts.'}),
            )),

            ('inet:wifi:ap', {}, (

                ('ssid', ('inet:wifi:ssid', {}), {
                    'doc': 'The SSID for the wireless access point.', 'ro': True, }),

                ('bssid', ('inet:mac', {}), {
                    'doc': 'The MAC address for the wireless access point.', 'ro': True, }),

                ('channel', ('int', {}), {
                    'doc': 'The WIFI channel that the AP was last observed operating on.'}),

                ('encryption', ('str', {'lower': True, 'strip': True}), {
                    'doc': 'The type of encryption used by the WIFI AP such as "wpa2".'}),

                # FIXME ownable interface?
                ('org', ('ou:org', {}), {
                    'doc': 'The organization that owns/operates the access point.'}),
            )),

            ('inet:wifi:ssid', {}, ()),

            ('inet:tls:jarmhash', {}, (
                ('ciphers', ('str', {'lower': True, 'strip': True, 'regex': '^[0-9a-f]{30}$'}), {
                    'ro': True,
                    'doc': 'The encoded cipher and TLS version of the server.'}),
                ('extensions', ('str', {'lower': True, 'strip': True, 'regex': '^[0-9a-f]{32}$'}), {
                    'ro': True,
                    'doc': 'The truncated SHA256 of the TLS server extensions.'}),
            )),
            ('inet:tls:jarmsample', {}, (
                ('jarmhash', ('inet:tls:jarmhash', {}), {
                    'ro': True,
                    'doc': 'The JARM hash computed from the server responses.'}),
                ('server', ('inet:server', {}), {
                    'ro': True,
                    'doc': 'The server that was sampled to compute the JARM hash.'}),
            )),

            ('inet:tls:ja4', {}, ()),
            ('inet:tls:ja4s', {}, ()),

            ('inet:tls:ja4:sample', {}, (

                ('ja4', ('inet:tls:ja4', {}), {
                    'ro': True,
                    'doc': 'The JA4 TLS client fingerprint.'}),

                ('client', ('inet:client', {}), {
                    'ro': True,
                    'doc': 'The client which initiated the TLS handshake with a JA4 fingerprint.'}),
            )),

            ('inet:tls:ja4s:sample', {}, (

                ('ja4s', ('inet:tls:ja4s', {}), {
                    'ro': True,
                    'doc': 'The JA4S TLS server fingerprint.'}),

                ('server', ('inet:server', {}), {
                    'ro': True,
                    'doc': 'The server which responded to the TLS handshake with a JA4S fingerprint.'}),
            )),

            ('inet:rdp:handshake', {}, (

                ('client:hostname', ('it:hostname', {}), {
                    'doc': 'The hostname sent by the client as part of an RDP session setup.'}),

                ('client:keyboard:layout', ('str', {'lower': True, 'onespace': True}), {
                    'doc': 'The keyboard layout sent by the client as part of an RDP session setup.'}),
            )),

            ('inet:ssh:handshake', {}, (

                ('server:key', ('crypto:key', {}), {
                    'doc': 'The key used by the SSH server.'}),

                ('client:key', ('crypto:key', {}), {
                    'doc': 'The key used by the SSH client.'}),
            )),

            ('inet:tls:handshake', {}, (

                ('server:cert', ('crypto:x509:cert', {}), {
                    'doc': 'The x509 certificate sent by the server during the handshake.'}),

                ('server:ja3s', ('crypto:hash:md5', {}), {
                    'doc': 'The JA3S fingerprint of the server response.'}),

                ('server:ja4s', ('inet:tls:ja4s', {}), {
                    'doc': 'The JA4S fingerprint of the server response.'}),

                ('server:jarmhash', ('inet:tls:jarmhash', {}), {
                    'doc': 'The JARM hash computed from the server response.'}),

                ('client:cert', ('crypto:x509:cert', {}), {
                    'doc': 'The x509 certificate sent by the client during the handshake.'}),

                ('client:ja3', ('crypto:hash:md5', {}), {
                    'doc': 'The JA3 fingerprint of the client request.'}),

                ('client:ja4', ('inet:tls:ja4', {}), {
                    'doc': 'The JA4 fingerprint of the client request.'}),
            )),

            ('inet:tls:ja3s:sample', {}, (

                ('server', ('inet:server', {}), {
                    'ro': True,
                    'doc': 'The server that was sampled to produce the JA3S hash.'}),

                ('ja3s', ('crypto:hash:md5', {}), {
                    'ro': True,
                    'doc': "The JA3S hash computed from the server's TLS hello packet."})
            )),

            ('inet:tls:ja3:sample', {}, (

                ('client', ('inet:client', {}), {
                    'ro': True,
                    'doc': 'The client that was sampled to produce the JA3 hash.'}),

                ('ja3', ('crypto:hash:md5', {}), {
                    'ro': True,
                    'doc': "The JA3 hash computed from the client's TLS hello packet."})
            )),

            ('inet:tls:servercert', {}, (

                ('server', ('inet:server', {}), {
                    'ro': True,
                    'doc': 'The server associated with the x509 certificate.'}),

<<<<<<< HEAD
                ('cert', ('crypto:x509:cert', {}), {
                    'ro': True,
                    'doc': 'The x509 certificate sent by the server.'})
            )),
=======
                        ('id', ('str', {'strip': True}), {
                            'doc': 'An ID which identifies the platform.'}),

                        ('url', ('inet:url', {}), {
                            'ex': 'https://twitter.com',
                            'alts': ('urls',),
                            'doc': 'The primary URL of the platform.'}),
>>>>>>> 4b176cf4

            ('inet:tls:clientcert', {}, (

<<<<<<< HEAD
                ('client', ('inet:client', {}), {
                    'ro': True,
                    'doc': 'The client associated with the x509 certificate.'}),
=======
                        ('zone', ('inet:fqdn', {}), {
                            'alts': ('zones',),
                            'doc': 'The primary zone for the platform.'}),

                        ('zones', ('array', {'type': 'inet:fqdn', 'sorted': True, 'uniq': True}), {
                            'doc': 'An array of alternate zones for the platform.'}),

                        ('name', ('str', {'onespace': True, 'lower': True}), {
                            'ex': 'twitter',
                            'alts': ('names',),
                            'doc': 'A friendly name for the platform.'}),
>>>>>>> 4b176cf4

                ('cert', ('crypto:x509:cert', {}), {
                    'ro': True,
                    'doc': 'The x509 certificate sent by the client.'})
            )),
            ('inet:service:platform', {}, (

                ('url', ('inet:url', {}), {
                    'ex': 'https://twitter.com',
                    'alts': ('urls',),
                    'doc': 'The primary URL of the platform.'}),

<<<<<<< HEAD
                ('urls', ('array', {'type': 'inet:url'}), {
                    'doc': 'An array of alternate URLs for the platform.'}),
=======
                        ('parent', ('inet:service:platform', {}), {
                            'doc': 'A parent platform which owns this platform.'}),

                        ('status', ('inet:service:object:status', {}), {
                            'doc': 'The status of the platform.'}),

                        ('period', ('ival', {}), {
                            'doc': 'The period when the platform existed.'}),

                        ('creator', ('inet:service:account', {}), {
                            'doc': 'The service account which created the platform.'}),

                        ('remover', ('inet:service:account', {}), {
                            'doc': 'The service account which removed or decommissioned the platform.'}),

                        ('provider', ('ou:org', {}), {
                            'doc': 'The organization which operates the platform.'}),
>>>>>>> 4b176cf4

                ('name', ('str', {'onespace': True, 'lower': True}), {
                    'ex': 'twitter',
                    'alts': ('names',),
                    'doc': 'A friendly name for the platform.'}),

                ('names', ('array', {'type': 'str',
                                     'typeopts': {'onespace': True, 'lower': True}}), {
                    'doc': 'An array of alternate names for the platform.'}),

                ('desc', ('text', {}), {
                    'doc': 'A description of the service platform.'}),

                ('provider', ('ou:org', {}), {
                    'doc': 'The organization which operates the platform.'}),

                ('provider:name', ('meta:name', {}), {
                    'doc': 'The name of the organization which operates the platform.'}),
            )),

            ('inet:service:instance', {}, (

                ('id', ('meta:id', {}), {
                    'ex': 'B8ZS2',
                    'doc': 'A platform specific ID to identify the service instance.'}),

                ('platform', ('inet:service:platform', {}), {
                    'doc': 'The platform which defines the service instance.'}),

                ('url', ('inet:url', {}), {
                    'ex': 'https://v.vtx.lk/slack',
                    'doc': 'The primary URL which identifies the service instance.'}),

                ('name', ('str', {'lower': True, 'onespace': True}), {
                    'ex': 'synapse users slack',
                    'doc': 'The name of the service instance.'}),

                ('desc', ('text', {}), {
                    'doc': 'A description of the service instance.'}),

                ('period', ('ival', {}), {
                    'doc': 'The time period where the instance existed.'}),

                ('status', ('inet:service:object:status', {}), {
                    'doc': 'The status of this instance.'}),

                ('creator', ('inet:service:account', {}), {
                    'doc': 'The service account which created the instance.'}),

                ('owner', ('inet:service:account', {}), {
                    'doc': 'The service account which owns the instance.'}),

                ('tenant', ('inet:service:tenant', {}), {
                    'doc': 'The tenant which contains the instance.'}),

                ('app', ('inet:service:app', {}), {
                    'doc': 'The app which contains the instance.'}),
            )),

            ('inet:service:app', {}, (

                ('name', ('str', {'lower': True, 'onespace': True}), {
                    'alts': ('names',),
                    'doc': 'The name of the platform specific application.'}),

                ('names', ('array', {'type': 'str',
                                     'typeopts': {'onespace': True, 'lower': True}}), {
                    'doc': 'An array of alternate names for the application.'}),

                ('desc', ('text', {}), {
                    'doc': 'A description of the platform specific application.'}),

                ('provider', ('ou:org', {}), {
                    'doc': 'The organization which provides the application.'}),

                ('provider:name', ('meta:name', {}), {
                    'doc': 'The name of the organization which provides the application.'}),
            )),

            ('inet:service:account', {}, (
                ('tenant', ('inet:service:tenant', {}), {
                    'doc': 'The tenant which contains the account.'}),

                ('parent', ('inet:service:account', {}), {
                    'doc': 'A parent account which owns this account.'}),
            )),

            ('inet:service:relationship:type:taxonomy', {}, ()),
            ('inet:service:relationship', {}, (

                ('source', ('inet:service:object', {}), {
                    'doc': 'The source object.'}),

                ('target', ('inet:service:object', {}), {
                    'doc': 'The target object.'}),

                ('type', ('inet:service:relationship:type:taxonomy', {}), {
                    'ex': 'follows',
                    'doc': 'The type of relationship between the source and the target.'}),
            )),

            ('inet:service:group', {}, (

                ('name', ('inet:group', {}), {
                    'doc': 'The name of the group on this platform.'}),

                ('profile', ('entity:contact', {}), {
                    'doc': 'Current detailed contact information for this group.'}),
            )),

            ('inet:service:group:member', {}, (

                ('account', ('inet:service:account', {}), {
                    'doc': 'The account that is a member of the group.'}),

                ('group', ('inet:service:group', {}), {
                    'doc': 'The group that the account is a member of.'}),

                ('period', ('ival', {}), {
                    'doc': 'The time period when the account was a member of the group.'}),
            )),

            ('inet:service:permission:type:taxonomy', {}, ()),

            ('inet:service:permission', {}, (

                ('name', ('str', {'onespace': True, 'lower': True}), {
                    'doc': 'The name of the permission.'}),

                ('type', ('inet:service:permission:type:taxonomy', {}), {
                    'doc': 'The type of permission.'}),

            )),

            ('inet:service:rule', {}, (

                ('permission', ('inet:service:permission', {}), {
                    'doc': 'The permission which is granted.'}),

                ('denied', ('bool', {}), {
                    'doc': 'Set to (true) to denote that the rule is an explicit deny.'}),

                ('object', ('ndef', {'interface': 'inet:service:object'}), {
                    'doc': 'The object that the permission controls access to.'}),

                ('grantee', ('ndef', {'forms': ('inet:service:account', 'inet:service:group')}), {
                    'doc': 'The user or role which is granted the permission.'}),
            )),

            ('inet:service:session', {}, (

                ('creator', ('inet:service:account', {}), {
                    'doc': 'The account which authenticated to create the session.'}),

                ('period', ('ival', {}), {
                    'doc': 'The period where the session was valid.'}),

                ('http:session', ('inet:http:session', {}), {
                    'doc': 'The HTTP session associated with the service session.'}),
            )),

            ('inet:service:login:method:taxonomy', {}, ()),
            ('inet:service:login', {}, (

                ('method', ('inet:service:login:method:taxonomy', {}), {
                    'doc': 'The type of authentication used for the login. For example "password" or "multifactor.sms".'}),

                ('creds', ('array', {'type': 'auth:credential'}), {
                    'doc': 'The credentials that were used to login.'}),
            )),

            ('inet:service:message:type:taxonomy', {}, ()),
            ('inet:service:message', {}, (

                ('account', ('inet:service:account', {}), {
                    'doc': 'The account which sent the message.'}),

                ('to', ('inet:service:account', {}), {
                    'doc': 'The destination account. Used for direct messages.'}),

                ('url', ('inet:url', {}), {
                    'doc': 'The URL where the message may be viewed.'}),

                ('group', ('inet:service:group', {}), {
                    'doc': 'The group that the message was sent to.'}),

                ('channel', ('inet:service:channel', {}), {
                    'doc': 'The channel that the message was sent to.'}),

                ('thread', ('inet:service:thread', {}), {
                    'doc': 'The thread which contains the message.'}),

                ('public', ('bool', {}), {
                    'doc': 'Set to true if the message is publicly visible.'}),

                ('title', ('str', {'lower': True, 'onespace': True}), {
                    'doc': 'The message title.'}),

                ('text', ('text', {}), {
                    'doc': 'The text body of the message.'}),

                ('status', ('inet:service:object:status', {}), {
                    'doc': 'The message status.'}),

                ('replyto', ('inet:service:message', {}), {
                    'doc': 'The message that this message was sent in reply to. Used for message threading.'}),

                ('repost', ('inet:service:message', {}), {
                    'doc': 'The original message reposted by this message.'}),

                ('links', ('array', {'type': 'inet:service:message:link'}), {
                    'doc': 'An array of links contained within the message.'}),

                ('attachments', ('array', {'type': 'inet:service:message:attachment'}), {
                    'doc': 'An array of files attached to the message.'}),

                ('hashtags', ('array', {'type': 'lang:hashtag', 'split': ','}), {
                    'doc': 'An array of hashtags mentioned within the message.'}),

                ('place', ('geo:place', {}), {
                    'doc': 'The place that the message was sent from.'}),

                ('place:name', ('meta:name', {}), {
                    'doc': 'The name of the place that the message was sent from.'}),

                ('client:software', ('it:software', {}), {
                    'doc': 'The client software version used to send the message.'}),

                ('client:software:name', ('meta:name', {}), {
                    'doc': 'The name of the client software used to send the message.'}),

                ('file', ('file:bytes', {}), {
                    'doc': 'The raw file that the message was extracted from.'}),

                ('type', ('inet:service:message:type:taxonomy', {}), {
                    'doc': 'The type of message.'}),

                ('mentions', ('array', {'type': 'ndef',
                                        'typeopts': {'forms': ('inet:service:account', 'inet:service:group')}}), {
                    'doc': 'Contactable entities mentioned within the message.'}),
            )),

            ('inet:service:message:link', {}, (

                ('title', ('str', {'strip': True}), {
                    'doc': 'The displayed hyperlink text if it was not the URL.'}),

                ('url', ('inet:url', {}), {
                    'doc': 'The URL contained within the message.'}),
            )),

            ('inet:service:message:attachment', {}, (

                ('name', ('file:path', {}), {
                    'doc': 'The name of the attached file.'}),

                ('text', ('str', {}), {
                    'doc': 'Any text associated with the file such as alt-text for images.'}),

                ('file', ('file:bytes', {}), {
                    'doc': 'The file which was attached to the message.'}),
            )),

            ('inet:service:emote', {}, (

                ('about', ('inet:service:object', {}), {
                    'doc': 'The node that the emote is about.'}),

                ('text', ('str', {'strip': True}), {
                    'ex': ':partyparrot:',
                    'doc': 'The unicode or emote text of the reaction.'}),
            )),

            ('inet:service:channel', {}, (

                ('name', ('str', {'onespace': True, 'lower': True}), {
                    'doc': 'The name of the channel.'}),

                ('period', ('ival', {}), {
                    'doc': 'The time period where the channel was available.'}),

                ('topic', ('base:name', {}), {
                    'doc': 'The visible topic of the channel.'}),
            )),

            ('inet:service:thread', {}, (

                ('title', ('str', {'lower': True, 'onespace': True}), {
                    'doc': 'The title of the thread.'}),

                ('channel', ('inet:service:channel', {}), {
                    'doc': 'The channel that contains the thread.'}),

                ('message', ('inet:service:message', {}), {
                    'doc': 'The message which initiated the thread.'}),
            )),

            ('inet:service:channel:member', {}, (

                ('channel', ('inet:service:channel', {}), {
                    'doc': 'The channel that the account was a member of.'}),

                ('account', ('inet:service:account', {}), {
                    'doc': 'The account that was a member of the channel.'}),

                ('period', ('ival', {}), {
                    'doc': 'The time period where the account was a member of the channel.'}),
            )),

            ('inet:service:resource:type:taxonomy', {}, {}),
            ('inet:service:resource', {}, (

                ('name', ('str', {'onespace': True, 'lower': True}), {
                    'doc': 'The name of the service resource.'}),

                ('desc', ('text', {}), {
                    'doc': 'A description of the service resource.'}),

                ('url', ('inet:url', {}), {
                    'doc': 'The primary URL where the resource is available from the service.'}),

                ('type', ('inet:service:resource:type:taxonomy', {}), {
                    'doc': 'The resource type. For example "rpc.endpoint".'}),
            )),

            ('inet:service:bucket', {}, (

                ('name', ('str', {'onespace': True, 'lower': True}), {
                    'doc': 'The name of the service resource.'}),
            )),

            ('inet:service:bucket:item', {}, (

                ('bucket', ('inet:service:bucket', {}), {
                    'doc': 'The bucket which contains the item.'}),

                ('file', ('file:bytes', {}), {
                    'doc': 'The bytes stored within the bucket item.'}),

                ('file:name', ('file:path', {}), {
                    'doc': 'The name of the file stored in the bucket item.'}),
            )),

            ('inet:service:access', {}, (

                ('action', ('inet:service:access:action:taxonomy', {}), {
                    'doc': 'The platform specific action which this access records.'}),

                ('resource', ('inet:service:resource', {}), {
                    'doc': 'The resource which the account attempted to access.'}),

                ('type', ('int', {'enums': svcaccesstypes}), {
                    'doc': 'The type of access requested.'}),
            )),

            ('inet:service:tenant', {}, ()),

            ('inet:service:subscription:level:taxonomy', {}, ()),

            ('inet:service:subscription', {}, (

                ('level', ('inet:service:subscription:level:taxonomy', {}), {
                    'doc': 'A platform specific subscription level.'}),

                ('pay:instrument', ('econ:pay:instrument', {}), {
                    'doc': 'The primary payment instrument used to pay for the subscription.'}),

                ('subscriber', ('inet:service:subscriber', {}), {
                    'doc': 'The subscriber who owns the subscription.'}),
            )),
        ),
        'hooks': {
            'post': {
                'forms': (
                    ('inet:fqdn', _onAddFqdn),
                ),
                'props': (
                    ('inet:fqdn:zone', _onSetFqdnZone),
                    ('inet:fqdn:iszone', _onSetFqdnIsZone),
                    ('inet:fqdn:issuffix', _onSetFqdnIsSuffix),
                    ('inet:whois:record:text', _onSetWhoisText),
                )
            }
        },
    }),
)<|MERGE_RESOLUTION|>--- conflicted
+++ resolved
@@ -2780,74 +2780,40 @@
                     'ro': True,
                     'doc': 'The server associated with the x509 certificate.'}),
 
-<<<<<<< HEAD
                 ('cert', ('crypto:x509:cert', {}), {
                     'ro': True,
                     'doc': 'The x509 certificate sent by the server.'})
             )),
-=======
-                        ('id', ('str', {'strip': True}), {
-                            'doc': 'An ID which identifies the platform.'}),
-
-                        ('url', ('inet:url', {}), {
-                            'ex': 'https://twitter.com',
-                            'alts': ('urls',),
-                            'doc': 'The primary URL of the platform.'}),
->>>>>>> 4b176cf4
 
             ('inet:tls:clientcert', {}, (
 
-<<<<<<< HEAD
                 ('client', ('inet:client', {}), {
                     'ro': True,
                     'doc': 'The client associated with the x509 certificate.'}),
-=======
-                        ('zone', ('inet:fqdn', {}), {
-                            'alts': ('zones',),
-                            'doc': 'The primary zone for the platform.'}),
-
-                        ('zones', ('array', {'type': 'inet:fqdn', 'sorted': True, 'uniq': True}), {
-                            'doc': 'An array of alternate zones for the platform.'}),
-
-                        ('name', ('str', {'onespace': True, 'lower': True}), {
-                            'ex': 'twitter',
-                            'alts': ('names',),
-                            'doc': 'A friendly name for the platform.'}),
->>>>>>> 4b176cf4
 
                 ('cert', ('crypto:x509:cert', {}), {
                     'ro': True,
                     'doc': 'The x509 certificate sent by the client.'})
             )),
             ('inet:service:platform', {}, (
+
+                ('id', ('str', {'strip': True}), {
+                    'doc': 'An ID which identifies the platform.'}),
 
                 ('url', ('inet:url', {}), {
                     'ex': 'https://twitter.com',
                     'alts': ('urls',),
                     'doc': 'The primary URL of the platform.'}),
 
-<<<<<<< HEAD
                 ('urls', ('array', {'type': 'inet:url'}), {
                     'doc': 'An array of alternate URLs for the platform.'}),
-=======
-                        ('parent', ('inet:service:platform', {}), {
-                            'doc': 'A parent platform which owns this platform.'}),
-
-                        ('status', ('inet:service:object:status', {}), {
-                            'doc': 'The status of the platform.'}),
-
-                        ('period', ('ival', {}), {
-                            'doc': 'The period when the platform existed.'}),
-
-                        ('creator', ('inet:service:account', {}), {
-                            'doc': 'The service account which created the platform.'}),
-
-                        ('remover', ('inet:service:account', {}), {
-                            'doc': 'The service account which removed or decommissioned the platform.'}),
-
-                        ('provider', ('ou:org', {}), {
-                            'doc': 'The organization which operates the platform.'}),
->>>>>>> 4b176cf4
+
+                ('zone', ('inet:fqdn', {}), {
+                    'alts': ('zones',),
+                    'doc': 'The primary zone for the platform.'}),
+
+                ('zones', ('array', {'type': 'inet:fqdn'}), {
+                    'doc': 'An array of alternate zones for the platform.'}),
 
                 ('name', ('str', {'onespace': True, 'lower': True}), {
                     'ex': 'twitter',
@@ -2860,6 +2826,21 @@
 
                 ('desc', ('text', {}), {
                     'doc': 'A description of the service platform.'}),
+
+                ('parent', ('inet:service:platform', {}), {
+                    'doc': 'A parent platform which owns this platform.'}),
+
+                ('status', ('inet:service:object:status', {}), {
+                    'doc': 'The status of the platform.'}),
+
+                ('period', ('ival', {}), {
+                    'doc': 'The period when the platform existed.'}),
+
+                ('creator', ('inet:service:account', {}), {
+                    'doc': 'The service account which created the platform.'}),
+
+                ('remover', ('inet:service:account', {}), {
+                    'doc': 'The service account which removed or decommissioned the platform.'}),
 
                 ('provider', ('ou:org', {}), {
                     'doc': 'The organization which operates the platform.'}),
