--- conflicted
+++ resolved
@@ -2740,16 +2740,12 @@
                     'alts': ('names',),
                     'doc': 'A friendly name for the platform.'}),
 
-<<<<<<< HEAD
-                ('desc', ('text', {}), {
-=======
                 ('names', ('array', {'type': 'str',
                                      'typeopts': {'onespace': True, 'lower': True},
                                      'sorted': True, 'uniq': True}), {
                     'doc': 'An array of alternate names for the platform.'}),
 
-                ('desc', ('str', {}), {
->>>>>>> 869726e2
+                ('desc', ('text', {}), {
                     'disp': {'hint': 'text'},
                     'doc': 'A description of the service platform.'}),
 
