--- conflicted
+++ resolved
@@ -1411,7 +1411,7 @@
                 'interfaces': (
                     ('inet:service:object', {'template': {'service:base': 'application'}}),
                 ),
-                'doc': 'A platform specific application.'}),
+                'doc': 'An application which is part of a service architecture.'}),
 
             ('inet:service:instance', ('guid', {}), {
                 'doc': 'An instance of the platform such as Slack or Discord instances.'}),
@@ -2532,273 +2532,8 @@
                 ('asn', ('inet:asn', {}), {
                     'doc': 'The associated Autonomous System Number (ASN).'}),
 
-<<<<<<< HEAD
                 ('id', ('meta:id', {}), {
                     'doc': 'The registry unique identifier (e.g. NET-74-0-0-0-1).'}),
-=======
-                    ('inet:net4', ('inet:ipv4range', {}), {
-                        'doc': 'An IPv4 address range.',
-                        'ex': '(1.2.3.4, 1.2.3.20)'
-                    }),
-
-                    ('inet:net6', ('inet:ipv6range', {}), {
-                        'doc': 'An IPv6 address range.',
-                        'ex': "('ff::00', 'ff::30')"
-                    }),
-
-                    ('inet:passwd', ('str', {}), {
-                        'doc': 'A password string.'
-                    }),
-
-                    ('inet:ssl:cert', ('comp', {'fields': (('server', 'inet:server'), ('file', 'file:bytes'))}), {
-                        'deprecated': True,
-                        'doc': 'Deprecated. Please use inet:tls:servercert or inet:tls:clientcert.',
-                    }),
-
-                    ('inet:port', ('int', {'min': 0, 'max': 0xffff}), {
-                        'doc': 'A network port.',
-                        'ex': '80'
-                    }),
-
-                    ('inet:server', ('inet:addr', {}), {
-                        'doc': 'A network server address.'
-                    }),
-
-                    ('inet:banner', ('comp', {'fields': (('server', 'inet:server'), ('text', 'it:dev:str'))}), {
-                        'doc': 'A network protocol banner string presented by a server.',
-                    }),
-
-                    ('inet:servfile', ('comp', {'fields': (('server', 'inet:server'), ('file', 'file:bytes'))}), {
-                        'doc': 'A file hosted on a server for access over a network protocol.',
-                    }),
-
-                    ('inet:urlfile', ('comp', {'fields': (('url', 'inet:url'), ('file', 'file:bytes'))}), {
-                        'doc': 'A file hosted at a specific Universal Resource Locator (URL).'
-                    }),
-
-                    ('inet:urlredir', ('comp', {'fields': (('src', 'inet:url'), ('dst', 'inet:url'))}), {
-                        'doc': 'A URL that redirects to another URL, such as via a URL shortening service '
-                               'or an HTTP 302 response.',
-                        'ex': '(http://foo.com/,http://bar.com/)'
-                    }),
-
-                    ('inet:url:mirror', ('comp', {'fields': (('of', 'inet:url'), ('at', 'inet:url'))}), {
-                        'doc': 'A URL mirror site.',
-                    }),
-                    ('inet:user', ('str', {'lower': True}), {
-                        'doc': 'A username string.'
-                    }),
-
-                    ('inet:service:object', ('ndef', {'interfaces': ('inet:service:object',)}), {
-                        'doc': 'An ndef type including all forms which implement the inet:service:object interface.'}),
-
-                    ('inet:search:query', ('guid', {}), {
-                        'interfaces': ('inet:service:action',),
-                        'doc': 'An instance of a search query issued to a search engine.',
-                    }),
-
-                    ('inet:search:result', ('guid', {}), {
-                        'doc': 'A single result from a web search.',
-                    }),
-
-                    ('inet:web:acct', ('comp', {'fields': (('site', 'inet:fqdn'), ('user', 'inet:user')), 'sepr': '/'}), {
-                        'doc': 'An account with a given Internet-based site or service.',
-                        'ex': 'twitter.com/invisig0th'
-                    }),
-
-                    ('inet:web:action', ('guid', {}), {
-                        'doc': 'An instance of an account performing an action at an Internet-based site or service.'
-                    }),
-
-                    ('inet:web:chprofile', ('guid', {}), {
-                        'doc': 'A change to a web account. Used to capture historical properties associated with '
-                               ' an account, as opposed to current data in the inet:web:acct node.'
-                    }),
-
-                    ('inet:web:file', ('comp', {'fields': (('acct', 'inet:web:acct'), ('file', 'file:bytes'))}), {
-                        'doc': 'A file posted by a web account.'
-                    }),
-
-                    ('inet:web:attachment', ('guid', {}), {
-                        'doc': 'An instance of a file being sent to a web service by an account.'}),
-
-                    ('inet:web:follows', ('comp', {'fields': (('follower', 'inet:web:acct'), ('followee', 'inet:web:acct'))}), {
-                        'doc': 'A web account follows or is connected to another web account.'
-                    }),
-
-                    ('inet:web:group', ('comp', {'fields': (('site', 'inet:fqdn'), ('id', 'inet:group')), 'sepr': '/'}), {
-                        'doc': 'A group hosted within or registered with a given Internet-based site or service.',
-                        'ex': 'somesite.com/mycoolgroup'
-                    }),
-
-                    ('inet:web:logon', ('guid', {}), {
-                        'doc': 'An instance of an account authenticating to an Internet-based site or service.'
-                    }),
-                    ('inet:web:memb', ('comp', {'fields': (('acct', 'inet:web:acct'), ('group', 'inet:web:group'))}), {
-                        'deprecated': True,
-                        'doc': 'Deprecated. Please use inet:web:member.'
-                    }),
-                    ('inet:web:member', ('guid', {}), {
-                        'doc': 'Represents a web account membership in a channel or group.',
-                    }),
-                    ('inet:web:mesg', ('comp', {'fields': (('from', 'inet:web:acct'), ('to', 'inet:web:acct'), ('time', 'time'))}), {
-                        'doc': 'A message sent from one web account to another web account or channel.',
-                        'ex': '((twitter.com, invisig0th), (twitter.com, gobbles), 20041012130220)'
-                    }),
-
-                    ('inet:web:post', ('guid', {}), {
-                        'doc': 'A post made by a web account.'
-                    }),
-
-                    ('inet:web:post:link', ('guid', {}), {
-                        'doc': 'A link contained within post text.'
-                    }),
-
-                    ('inet:web:instance', ('guid', {}), {
-                        'doc': 'An instance of a web service such as slack or discord.'
-                    }),
-
-                    ('inet:web:channel', ('guid', {}), {
-                        'doc': 'A channel within a web service or instance such as slack or discord.'
-                    }),
-
-                    ('inet:web:hashtag', ('str', {'lower': True, 'strip': True, 'regex': r'^#[^\p{Z}#]+$'}), {
-                        # regex explanation:
-                        # - starts with pound
-                        # - one or more non-whitespace/non-pound character
-                        # The minimum hashtag is a pound with a single non-whitespace character
-                        'doc': 'A hashtag used in a web post.',
-                    }),
-
-                    ('inet:whois:contact', ('comp', {'fields': (('rec', 'inet:whois:rec'), ('type', ('str', {'lower': True})))}), {
-                        'doc': 'An individual contact from a domain whois record.'
-                    }),
-
-                    ('inet:whois:rar', ('str', {'lower': True}), {
-                        'doc': 'A domain registrar.',
-                        'ex': 'godaddy, inc.'
-                    }),
-
-                    ('inet:whois:rec', ('comp', {'fields': (('fqdn', 'inet:fqdn'), ('asof', 'time'))}), {
-                        'doc': 'A domain whois record.'
-                    }),
-
-                    ('inet:whois:recns', ('comp', {'fields': (('ns', 'inet:fqdn'), ('rec', 'inet:whois:rec'))}), {
-                        'doc': 'A nameserver associated with a domain whois record.'
-                    }),
-
-                    ('inet:whois:reg', ('str', {'lower': True}), {
-                        'doc': 'A domain registrant.',
-                        'ex': 'woot hostmaster'
-                    }),
-
-                    ('inet:whois:email', ('comp', {'fields': (('fqdn', 'inet:fqdn'), ('email', 'inet:email'))}), {
-                        'doc': 'An email address associated with an FQDN via whois registration text.',
-                    }),
-
-                    ('inet:whois:ipquery', ('guid', {}), {
-                        'doc': 'Query details used to retrieve an IP record.'
-                    }),
-
-                    ('inet:whois:iprec', ('guid', {}), {
-                        'doc': 'An IPv4/IPv6 block registration record.'
-                    }),
-
-                    ('inet:whois:ipcontact', ('guid', {}), {
-                        'doc': 'An individual contact from an IP block record.'
-                    }),
-
-                    ('inet:whois:regid', ('str', {}), {
-                        'doc': 'The registry unique identifier of the registration record.',
-                        'ex': 'NET-10-0-0-0-1'
-                    }),
-
-                    ('inet:wifi:ap', ('comp', {'fields': (('ssid', 'inet:wifi:ssid'), ('bssid', 'inet:mac'))}), {
-                        'doc': 'An SSID/MAC address combination for a wireless access point.'
-                    }),
-
-                    ('inet:wifi:ssid', ('str', {}), {
-                        'doc': 'A WiFi service set identifier (SSID) name.',
-                        'ex': 'The Vertex Project'
-                    }),
-
-                    ('inet:email:message', ('guid', {}), {
-                        'doc': 'An individual email message delivered to an inbox.'}),
-
-                    ('inet:email:header:name', ('str', {'lower': True}), {
-                        'ex': 'subject',
-                        'doc': 'An email header name.'}),
-
-                    ('inet:email:header', ('comp', {'fields': (('name', 'inet:email:header:name'), ('value', 'str'))}), {
-                        'doc': 'A unique email message header.'}),
-
-                    ('inet:email:message:attachment', ('comp', {'fields': (('message', 'inet:email:message'), ('file', 'file:bytes'))}), {
-                        'doc': 'A file which was attached to an email message.'}),
-
-                    ('inet:email:message:link', ('comp', {'fields': (('message', 'inet:email:message'), ('url', 'inet:url'))}), {
-                        'doc': 'A url/link embedded in an email message.'}),
-
-                    ('inet:ssl:jarmhash', ('str', {'lower': True, 'strip': True, 'regex': '^(?<ciphers>[0-9a-f]{30})(?<extensions>[0-9a-f]{32})$'}), {
-                        'doc': 'A TLS JARM fingerprint hash.'}),
-
-                    ('inet:ssl:jarmsample', ('comp', {'fields': (('server', 'inet:server'), ('jarmhash', 'inet:ssl:jarmhash'))}), {
-                        'doc': 'A JARM hash sample taken from a server.'}),
-
-                    ('inet:service:platform', ('guid', {}), {
-                        'doc': 'A network platform which provides services.'}),
-
-                    ('inet:service:app', ('guid', {}), {
-                        'interfaces': ('inet:service:object',),
-                        'template': {'service:base': 'application'},
-                        'doc': 'An application which is part of a service architecture.'}),
-
-                    ('inet:service:instance', ('guid', {}), {
-                        'doc': 'An instance of the platform such as Slack or Discord instances.'}),
-
-                    ('inet:service:object:status', ('int', {'enums': svcobjstatus}), {
-                        'doc': 'An object status enumeration.'}),
-
-                    ('inet:service:account', ('guid', {}), {
-                        'interfaces': ('inet:service:subscriber',),
-                        'template': {'service:base': 'account'},
-                        'doc': 'An account within a service platform. Accounts may be instance specific.'}),
-
-                    ('inet:service:relationship:type:taxonomy', ('taxonomy', {}), {
-                        'interfaces': ('meta:taxonomy',),
-                        'doc': 'A service object relationship type taxonomy.'}),
-
-                    ('inet:service:relationship', ('guid', {}), {
-                        'interfaces': ('inet:service:object',),
-                        'template': {'service:base': 'relationship'},
-                        'doc': 'A relationship between two service objects.'}),
-
-                    ('inet:service:permission:type:taxonomy', ('taxonomy', {}), {
-                        'interfaces': ('meta:taxonomy',),
-                        'doc': 'A permission type taxonomy.'}),
-
-                    ('inet:service:permission', ('guid', {}), {
-                        'interfaces': ('inet:service:object',),
-                        'template': {'service:base': 'permission'},
-                        'doc': 'A permission which may be granted to a service account or role.'}),
-
-                    ('inet:service:rule', ('guid', {}), {
-                        'interfaces': ('inet:service:object',),
-                        'template': {'service:base': 'rule'},
-                        'doc': 'A rule which grants or denies a permission to a service account or role.'}),
-
-                    ('inet:service:login', ('guid', {}), {
-                        'interfaces': ('inet:service:action',),
-                        'doc': 'A login event for a service account.'}),
-
-                    ('inet:service:login:method:taxonomy', ('taxonomy', {}), {
-                        'interfaces': ('meta:taxonomy',),
-                        'doc': 'A taxonomy of inet service login methods.'}),
-
-                    ('inet:service:session', ('guid', {}), {
-                        'interfaces': ('inet:service:object',),
-                        'template': {'service:base': 'session'},
-                        'doc': 'An authenticated session.'}),
->>>>>>> 968985e7
 
                 ('parentid', ('meta:id', {}), {
                     'doc': 'The registry unique identifier of the parent whois record (e.g. NET-74-0-0-0-0).'}),
@@ -3048,22 +2783,9 @@
                 ('tenant', ('inet:service:tenant', {}), {
                     'doc': 'The tenant which contains the instance.'}),
 
-<<<<<<< HEAD
                 ('app', ('inet:service:app', {}), {
                     'doc': 'The app which contains the instance.'}),
             )),
-=======
-                        ('desc', ('str', {}), {
-                            'disp': {'hint': 'text'},
-                            'doc': 'A description of the platform specific application.'}),
-
-                        ('provider', ('ou:org', {}), {
-                            'doc': 'The organization which provides the application.'}),
-
-                        ('provider:name', ('ou:name', {}), {
-                            'doc': 'The name of the organization which provides the application.'}),
-                    )),
->>>>>>> 968985e7
 
             ('inet:service:app', {}, (
 
@@ -3078,6 +2800,12 @@
 
                 ('desc', ('text', {}), {
                     'doc': 'A description of the platform specific application.'}),
+
+                ('provider', ('ou:org', {}), {
+                    'doc': 'The organization which provides the application.'}),
+
+                ('provider:name', ('meta:name', {}), {
+                    'doc': 'The name of the organization which provides the application.'}),
             )),
 
             ('inet:service:account', {}, (
