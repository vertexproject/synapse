--- conflicted
+++ resolved
@@ -1703,13 +1703,7 @@
 
                     ('inet:service:base', {
                         'doc': 'Properties common to most forms within a service platform.',
-<<<<<<< HEAD
-                        'template': {'servive:base': 'node'},
-=======
-                        'template': {
-                            'service:base': 'node',
-                        },
->>>>>>> 622beb11
+                        'template': {'service:base': 'node'},
                         'props': (
 
                             ('id', ('str', {'strip': True}), {
