--- conflicted
+++ resolved
@@ -1730,6 +1730,8 @@
                     ('remover', ('inet:service:account', {}), {
                         'doc': 'The service account which removed or decommissioned the {service:base}.'}),
 
+                    ('app', ('inet:service:app', {}), {
+                        'doc': 'The app which contains the {service:base}.'}),
                 ),
             }),
 
@@ -2636,14 +2638,7 @@
                     'doc': 'The server which responded to the TLS handshake with a JA4S fingerprint.'}),
             )),
 
-<<<<<<< HEAD
             ('inet:rdp:handshake', {}, (
-=======
-                            ('app', ('inet:service:app', {}), {
-                                'doc': 'The app which contains the {service:base}.'}),
-                        ),
-                    }),
->>>>>>> 757cf67d
 
                 ('client:hostname', ('it:hostname', {}), {
                     'doc': 'The hostname sent by the client as part of an RDP session setup.'}),
@@ -2781,17 +2776,8 @@
                 ('period', ('ival', {}), {
                     'doc': 'The time period where the instance existed.'}),
 
-<<<<<<< HEAD
                 ('status', ('inet:service:object:status', {}), {
                     'doc': 'The status of this instance.'}),
-=======
-                        ('tenant', ('inet:service:tenant', {}), {
-                            'doc': 'The tenant which contains the instance.'}),
-
-                        ('app', ('inet:service:app', {}), {
-                            'doc': 'The app which contains the instance.'}),
-                    )),
->>>>>>> 757cf67d
 
                 ('creator', ('inet:service:account', {}), {
                     'doc': 'The service account which created the instance.'}),
@@ -2801,6 +2787,9 @@
 
                 ('tenant', ('inet:service:tenant', {}), {
                     'doc': 'The tenant which contains the instance.'}),
+
+                ('app', ('inet:service:app', {}), {
+                    'doc': 'The app which contains the instance.'}),
             )),
 
             ('inet:service:app', {}, (
