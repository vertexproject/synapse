--- conflicted
+++ resolved
@@ -4,86 +4,12 @@
         modl = {
             'types': (
 
-<<<<<<< HEAD
                 TYPES that dont extend builtins =======================================================================
                 # FIXME relies on it model
                 ('inet:http:request', {
                     'subof': 'guid',
                     'doc': 'A single client HTTP request.',
                 }),
-=======
-                ('inet:whois:rar', {
-                    'subof': 'str:lwr',
-                    'doc': 'A domain registrar.',
-                    'ex': 'godaddy, inc.'}),
-
-                ('inet:whois:reg', {
-                    'subof': 'str:lwr',
-                    'doc': 'A domain registrant.',
-                    'ex': 'woot hostmaster'}),
-
-                ('inet:mac', {
-                    'subof': 'str',
-                    'regex': '^([0-9a-f]{2}[:]){5}([0-9a-f]{2})$',
-                    'lower': 1,
-                    'nullval': '??',
-                    'doc': 'A 48-bit Media Access Control (MAC) address.',
-                    'ex': 'aa:bb:cc:dd:ee:ff'}),
-
-                ('inet:addr', {
-                    'ctor': 'synapse.models.inet.AddrType',
-                    'doc': 'A network layer URL-like format to represent tcp/udp/icmp clients and servers.',
-                    'ex': 'tcp://1.2.3.4:80'}),
-
-                ('inet:srv4', {
-                    'ctor': 'synapse.models.inet.Srv4Type',
-                    'doc': 'An IPv4 address and port.',
-                    'ex': '1.2.3.4:80'}),
-
-                ('inet:srv6', {
-                    'ctor': 'synapse.models.inet.Srv6Type',
-                    'doc': 'An IPv6 address and port.',
-                    'ex': '[2607:f8b0:4004:809::200e]:80'}),
-
-                ('inet:server', {
-                    'subof': 'inet:addr',
-                    'doc': 'A network server address.'}),
-
-                ('inet:client', {
-                    'subof': 'inet:addr',
-                    'doc': 'A network client address.'}),
-
-
-                ('inet:wifi:ap', {
-                    'subof': 'comp',
-                    'fields': 'ssid=inet:wifi:ssid,bssid=inet:mac',
-                    'doc': 'An SSID/MAC address combination for a wireless access point.'}),
-
-                ('inet:urlredir', {
-                    'subof': 'comp',
-                    'fields': 'src=inet:url,dst=inet:url',
-                    'doc': 'A URL that redirects to another URL, such as via a URL shortening service or an HTTP 302 response.',
-                    'ex': '(http://foo.com/,http://bar.com/)'}),
-
-                ('inet:urlfile', {
-                    'subof': 'comp',
-                    'fields': 'url=inet:url, file=file:bytes',
-                    'doc': 'A file hosted at a specific Universal Resource Locator (URL).'}),
-
-                ('inet:net4', {
-                    'subof': 'sepr',
-                    'sep': '-',
-                    'fields': 'min,inet:ipv4|max,inet:ipv4',
-                    'doc': 'An IPv4 address range.',
-                    'ex': '1.2.3.4-1.2.3.20'}),
-
-                ('inet:net6', {
-                    'subof': 'sepr',
-                    'sep': '-',
-                    'fields': 'min,inet:ipv6|max,inet:ipv6',
-                    'doc': 'An IPv6 address range.',
-                    'ex': 'ff::00-ff::30'}),
->>>>>>> 3a7ea77f
 
                 # FIXME relies on it model on inet:server
                 ('inet:download', {
