ex_md5 = 'd41d8cd98f00b204e9800998ecf8427e'
ex_sha1 = 'da39a3ee5e6b4b0d3255bfef95601890afd80709'
ex_sha256 = 'ad9f4fe922b61e674a09530831759843b1880381de686a43460a76864ca0340c'
ex_sha384 = 'd425f1394e418ce01ed1579069a8bfaa1da8f32cf823982113ccbef531fa36bda9987f389c5af05b5e28035242efab6c'
ex_sha512 = 'ca74fe2ff2d03b29339ad7d08ba21d192077fece1715291c7b43c20c9136cd132788239189f3441a87eb23ce2660aa243f334295902c904b5520f6e80ab91f11'

x509vers = (
    (0, 'v1'),
    (2, 'v3'),
)

modeldefs = (
    ('crypto', {
        'types': (

            ('crypto:currency:transaction', ('guid', {}), {
                'doc': 'An individual crypto currency transaction recorded on the blockchain.'}),

            ('crypto:currency:block', ('comp', {'fields': (
                                                    ('coin', 'crypto:currency:coin'),
                                                    ('offset', 'int'),
                                               ), 'sepr': '/'}), {
                'doc': 'An individual crypto currency block record on the blockchain.'}),

            ('crypto:smart:contract', ('guid', {}), {
                'doc': 'A smart contract.'}),

            ('crypto:smart:effect:transfertoken', ('guid', {}), {
                'interfaces': (
                    ('crypto:smart:effect', {}),
                ),
                'doc': 'A smart contract effect which transfers ownership of a non-fungible token.'}),

            ('crypto:smart:effect:transfertokens', ('guid', {}), {
                'interfaces': (
                    ('crypto:smart:effect', {}),
                ),
                'doc': 'A smart contract effect which transfers fungible tokens.'}),

            ('crypto:smart:effect:edittokensupply', ('guid', {}), {
                'interfaces': (
                    ('crypto:smart:effect', {}),
                ),
                'doc': 'A smart contract effect which increases or decreases the supply of a fungible token.'}),

            ('crypto:smart:effect:minttoken', ('guid', {}), {
                'interfaces': (
                    ('crypto:smart:effect', {}),
                ),
                'doc': 'A smart contract effect which creates a new non-fungible token.'}),

            ('crypto:smart:effect:burntoken', ('guid', {}), {
                'interfaces': (
                    ('crypto:smart:effect', {}),
                ),
                'doc': 'A smart contract effect which destroys a non-fungible token.'}),

            ('crypto:smart:effect:proxytoken', ('guid', {}), {
                'interfaces': (
                    ('crypto:smart:effect', {}),
                ),
                'doc': 'A smart contract effect which grants a non-owner address the ability to manipulate a specific non-fungible token.'}),

            ('crypto:smart:effect:proxytokenall', ('guid', {}), {
                'interfaces': (
                    ('crypto:smart:effect', {}),
                ),
                'doc': 'A smart contract effect which grants a non-owner address the ability to manipulate all non-fungible tokens of the owner.'}),

            ('crypto:smart:effect:proxytokens', ('guid', {}), {
                'interfaces': (
                    ('crypto:smart:effect', {}),
                ),
                'doc': 'A smart contract effect which grants a non-owner address the ability to manipulate fungible tokens.'}),

            # TODO crypto:smart:effect:call - call another smart contract
            # TODO crypto:smart:effect:giveproxy - grant your proxy for a token based vote
            ('crypto:payment:input', ('guid', {}), {
                'doc': 'A payment made into a transaction.'}),

            ('crypto:payment:output', ('guid', {}), {
                'doc': 'A payment received from a transaction.'}),

            ('crypto:smart:token', ('comp', {'fields': (('contract', 'crypto:smart:contract'), ('tokenid', 'hugenum'))}), {
                'doc': 'A token managed by a smart contract.'}),

            ('crypto:currency:coin', ('str', {'lower': True}), {
                'ex': 'btc',
                'doc': 'An individual crypto currency type.'}),

            ('crypto:currency:address', ('comp', {'fields': (('coin', 'crypto:currency:coin'), ('iden', 'str')), 'sepr': '/'}), {

                'interfaces': (
                    ('econ:pay:instrument', {}),
                ),
                'template': {
                    'instrument': 'crypto currency address'},

                'ex': 'btc/1BvBMSEYstWetqTFn5Au4m4GFg7xJaNVN2',
                'doc': 'An individual crypto currency address.'}),

            ('crypto:currency:client', ('comp', {'fields': (
                                                    ('inetaddr', 'inet:client'),
                                                    ('coinaddr', 'crypto:currency:address')
                                                )}), {
                'ex': '(1.2.3.4, (btc, 1BvBMSEYstWetqTFn5Au4m4GFg7xJaNVN2))',
                'doc': 'A fused node representing a crypto currency address used by an Internet client.'}),

            ('crypto:hash', ('ndef', {'interface': 'crypto:hash'}), {
                'doc': 'A cryptographic hash.'}),
<<<<<<< HEAD

            ('crypto:hashable', ('ndef', {'interface': 'crypto:hashable'}), {
                'doc': 'A node which can be cryptographically hashed.'}),

            ('crypto:hash:md5', ('hex', {'size': 32}), {
                'ex': ex_md5,
                'interfaces': (
                    ('crypto:hash', {}),
                ),
                'doc': 'A hex encoded MD5 hash.'}),

            ('crypto:hash:sha1', ('hex', {'size': 40}), {
                'ex': ex_sha1,
                'interfaces': (
                    ('crypto:hash', {}),
                ),
                'doc': 'A hex encoded SHA1 hash.'}),

            ('crypto:hash:sha256', ('hex', {'size': 64}), {
                'ex': ex_sha256,
                'interfaces': (
                    ('crypto:hash', {}),
                ),
                'doc': 'A hex encoded SHA256 hash.'}),

            ('crypto:hash:sha384', ('hex', {'size': 96}), {
                'ex': ex_sha384,
                'interfaces': (
                    ('crypto:hash', {}),
                ),
                'doc': 'A hex encoded SHA384 hash.'}),

            ('crypto:hash:sha512', ('hex', {'size': 128}), {
                'ex': ex_sha512,
                'interfaces': (
                    ('crypto:hash', {}),
                ),
                'doc': 'A hex encoded SHA512 hash.'}),

            ('crypto:salthash', ('guid', {}), {
                'doc': 'A salted hash computed for a value.'}),

            # FIXME interface for various key types?
            ('crypto:key', ('guid', {}), {
                'doc': 'A cryptographic key and algorithm.'}),

=======

            ('crypto:hashable', ('ndef', {'interface': 'crypto:hashable'}), {
                'doc': 'A node which can be cryptographically hashed.'}),

            ('crypto:hash:md5', ('hex', {'size': 32}), {
                'ex': ex_md5,
                'interfaces': (
                    ('crypto:hash', {}),
                ),
                'doc': 'A hex encoded MD5 hash.'}),

            ('crypto:hash:sha1', ('hex', {'size': 40}), {
                'ex': ex_sha1,
                'interfaces': (
                    ('crypto:hash', {}),
                ),
                'doc': 'A hex encoded SHA1 hash.'}),

            ('crypto:hash:sha256', ('hex', {'size': 64}), {
                'ex': ex_sha256,
                'interfaces': (
                    ('crypto:hash', {}),
                ),
                'doc': 'A hex encoded SHA256 hash.'}),

            ('crypto:hash:sha384', ('hex', {'size': 96}), {
                'ex': ex_sha384,
                'interfaces': (
                    ('crypto:hash', {}),
                ),
                'doc': 'A hex encoded SHA384 hash.'}),

            ('crypto:hash:sha512', ('hex', {'size': 128}), {
                'ex': ex_sha512,
                'interfaces': (
                    ('crypto:hash', {}),
                ),
                'doc': 'A hex encoded SHA512 hash.'}),

            ('crypto:salthash', ('guid', {}), {
                'doc': 'A salted hash computed for a value.'}),

            ('crypto:key', ('ndef', {'interface': 'crypto:key'}), {
                'doc': 'A cryptographic key and algorithm.'}),

            # TODO DH / ECDH / ECDHE
            ('crypto:key:rsa', ('guid', {}), {
                'interfaces': (
                    ('crypto:key', {}),
                ),
                'doc': 'An RSA public/private key pair.'}),

            ('crypto:key:dsa', ('guid', {}), {
                'interfaces': (
                    ('crypto:key', {}),
                ),
                'doc': 'A DSA public/private key pair.'}),

            ('crypto:key:secret', ('guid', {}), {
                'interfaces': (
                    ('crypto:key', {}),
                ),
                'doc': 'A secret key with an optional initialiation vector.'}),

>>>>>>> 598bd2cf
            ('crypto:algorithm', ('str', {'lower': True, 'onespace': True}), {
                'ex': 'aes256',
                'doc': 'A cryptographic algorithm name.'}),

            ('crypto:x509:cert', ('guid', {}), {
                'doc': 'A unique X.509 certificate.'}),

            ('crypto:x509:san', ('comp', {'fields': (('type', 'str'), ('value', 'str'))}), {
                'doc': 'An X.509 Subject Alternative Name (SAN).'}),

            ('crypto:x509:crl', ('guid', {}), {
                'doc': 'A unique X.509 Certificate Revocation List.'}),

            ('crypto:x509:revoked', ('comp', {'fields': (('crl', 'crypto:x509:crl'), ('cert', 'crypto:x509:cert'))}), {
                'doc': 'A revocation relationship between a CRL and an X.509 certificate.'}),

            ('crypto:x509:signedfile', ('comp', {'fields': (('cert', 'crypto:x509:cert'), ('file', 'file:bytes'))}), {
                'doc': 'A digital signature relationship between an X.509 certificate and a file.'}),
        ),

        'interfaces': (

<<<<<<< HEAD
=======
            ('crypto:key', {
                'props': (
                    ('algorithm', ('crypto:algorithm', {}), {
                        'ex': 'aes256',
                        'doc': 'The cryptographic algorithm which uses the key material.'}),
                ),
                'doc': 'An interface inherited by all cryptographic keys.'}),

>>>>>>> 598bd2cf
            ('crypto:hash', {
                'doc': 'An interface inherited by all cryptographic hashes.'}),

            ('crypto:hashable', {
                'doc': 'An interface inherited by types which are frequently hashed.'}),

            ('crypto:smart:effect', {
                'doc': 'Properties common to the effects of a crypto smart contract transaction.',
                'props': (
                    ('index', ('int', {}), {
                        'doc': 'The order of the effect within the effects of one transaction.'}),
                    ('transaction', ('crypto:currency:transaction', {}), {
                        'doc': 'The transaction where the smart contract was called.'}),
                ),
            }),
        ),

        'forms': (

            ('crypto:payment:input', {}, (
                ('transaction', ('crypto:currency:transaction', {}), {
                    'doc': 'The transaction the payment was input to.'}),
                ('address', ('crypto:currency:address', {}), {
                    'doc': 'The address which paid into the transaction.'}),
                ('value', ('econ:price', {}), {
                    'doc': 'The value of the currency paid into the transaction.'}),
            )),
            ('crypto:payment:output', {}, (
                ('transaction', ('crypto:currency:transaction', {}), {
                    'doc': 'The transaction the payment was output from.'}),
                ('address', ('crypto:currency:address', {}), {
                    'doc': 'The address which received payment from the transaction.'}),
                ('value', ('econ:price', {}), {
                    'doc': 'The value of the currency received from the transaction.'}),
            )),
            ('crypto:currency:transaction', {}, (
                ('hash', ('hex', {}), {
                    'doc': 'The unique transaction hash for the transaction.'}),
                ('desc', ('str', {}), {
                    'doc': 'An analyst specified description of the transaction.'}),
                ('block', ('crypto:currency:block', {}), {
                    'doc': 'The block which records the transaction.'}),
                ('block:coin', ('crypto:currency:coin', {}), {
                    'doc': 'The coin/blockchain of the block which records this transaction.'}),
                ('block:offset', ('int', {}), {
                    'doc': 'The offset of the block which records this transaction.'}),

                ('success', ('bool', {}), {
                    'doc': 'Set to true if the transaction was successfully executed and recorded.'}),
                ('status:code', ('int', {}), {
                    'doc': 'A coin specific status code which may represent an error reason.'}),
                ('status:message', ('str', {}), {
                    'doc': 'A coin specific status message which may contain an error reason.'}),

                ('to', ('crypto:currency:address', {}), {
                    'doc': 'The destination address of the transaction.'}),
                ('from', ('crypto:currency:address', {}), {
                    'doc': 'The source address of the transaction.'}),
                ('fee', ('econ:price', {}), {
                    'doc': 'The total fee paid to execute the transaction.'}),
                ('value', ('econ:price', {}), {
                    'doc': 'The total value of the transaction.'}),
                ('time', ('time', {}), {
                    'doc': 'The time this transaction was initiated.'}),

                ('eth:gasused', ('int', {}), {
                    'doc': 'The amount of gas used to execute this transaction.'}),
                ('eth:gaslimit', ('int', {}), {
                    'doc': 'The ETH gas limit specified for this transaction.'}),
                ('eth:gasprice', ('econ:price', {}), {
                    'doc': 'The gas price (in ETH) specified for this transaction.'}),

                ('contract:input', ('file:bytes', {}), {
                    'doc': 'Input value to a smart contract call.'}),
                ('contract:output', ('file:bytes', {}), {
                    'doc': 'Output value of a smart contract call.'}),
                # TODO break out args/retvals and maybe make humon repr?
            )),

            ('crypto:currency:block', {}, (
                ('coin', ('crypto:currency:coin', {}), {
                    'doc': 'The coin/blockchain this block resides on.', 'ro': True, }),
                ('offset', ('int', {}), {
                    'doc': 'The index of this block.', 'ro': True, }),
                ('hash', ('hex', {}), {
                    'doc': 'The unique hash for the block.'}),
                ('minedby', ('crypto:currency:address', {}), {
                    'doc': 'The address which mined the block.'}),
                ('time', ('time', {}), {
                    'doc': 'Time timestamp embedded in the block by the miner.'}),
            )),

            ('crypto:smart:contract', {}, (
                ('transaction', ('crypto:currency:transaction', {}), {
                    'doc': 'The transaction which created the contract.'}),
                ('address', ('crypto:currency:address', {}), {
                    'doc': 'The address of the contract.'}),
                ('bytecode', ('file:bytes', {}), {
                    'doc': 'The bytecode which implements the contract.'}),
                ('token:name', ('str', {}), {
                    'doc': 'The ERC-20 token name.'}),
                ('token:symbol', ('str', {}), {
                    'doc': 'The ERC-20 token symbol.'}),
                ('token:totalsupply', ('hugenum', {}), {
                    'doc': 'The ERC-20 totalSupply value.'}),
                # TODO methods, ABI conventions, source/disassembly
            )),
            ('crypto:smart:token', {}, (

                ('contract', ('crypto:smart:contract', {}), {
                    'ro': True,
                    'doc': 'The smart contract which defines and manages the token.'}),

                ('tokenid', ('hugenum', {}), {
                    'ro': True,
                    'doc': 'The token ID.'}),

                ('owner', ('crypto:currency:address', {}), {
                    'doc': 'The address which currently owns the token.'}),

                ('nft:url', ('inet:url', {}), {
                    'doc': 'The URL which hosts the NFT metadata.'}),

                ('nft:meta', ('data', {}), {
                    'doc': 'The raw NFT metadata.'}),

                ('nft:meta:name', ('base:name', {}), {
                    'doc': 'The name field from the NFT metadata.'}),

                ('nft:meta:description', ('text', {}), {
                    'doc': 'The description field from the NFT metadata.'}),

                ('nft:meta:image', ('inet:url', {}), {
                    'doc': 'The image URL from the NFT metadata.'}),
            )),
            ('crypto:currency:coin', {}, (

                ('name', ('meta:name', {}), {
                    'doc': 'The full name of the crypto coin.'}),
            )),

            ('crypto:smart:effect:transfertoken', {}, (

                ('token', ('crypto:smart:token', {}), {
                    'doc': 'The non-fungible token that was transferred.'}),

                ('from', ('crypto:currency:address', {}), {
                    'doc': 'The address the NFT was transferred from.'}),

                ('to', ('crypto:currency:address', {}), {
                    'doc': 'The address the NFT was transferred to.'}),
            )),

            ('crypto:smart:effect:transfertokens', {}, (

                ('contract', ('crypto:smart:contract', {}), {
                    'doc': 'The contract which defines the tokens.'}),

                ('from', ('crypto:currency:address', {}), {
                    'doc': 'The address the tokens were transferred from.'}),

                ('to', ('crypto:currency:address', {}), {
                    'doc': 'The address the tokens were transferred to.'}),

                ('amount', ('hugenum', {}), {
                    'doc': 'The number of tokens transferred.'}),
            )),

            ('crypto:smart:effect:edittokensupply', {}, (

                ('contract', ('crypto:smart:contract', {}), {
                    'doc': 'The contract which defines the tokens.'}),

                ('amount', ('hugenum', {}), {
                    'doc': 'The number of tokens added or removed if negative.'}),

                ('totalsupply', ('hugenum', {}), {
                    'doc': 'The total supply of tokens after this modification.'}),
            )),

            ('crypto:smart:effect:minttoken', {}, (
                ('token', ('crypto:smart:token', {}), {
                    'doc': 'The non-fungible token that was created.'}),
            )),

            ('crypto:smart:effect:burntoken', {}, (
                ('token', ('crypto:smart:token', {}), {
                    'doc': 'The non-fungible token that was destroyed.'}),
            )),

            ('crypto:smart:effect:proxytoken', {}, (

                ('owner', ('crypto:currency:address', {}), {
                    'doc': 'The address granting proxy authority to manipulate non-fungible tokens.'}),

                ('proxy', ('crypto:currency:address', {}), {
                    'doc': 'The address granted proxy authority to manipulate non-fungible tokens.'}),

                ('token', ('crypto:smart:token', {}), {
                    'doc': 'The specific token being granted access to.'}),
            )),

            ('crypto:smart:effect:proxytokenall', {}, (

                ('contract', ('crypto:smart:contract', {}), {
                    'doc': 'The contract which defines the tokens.'}),

                ('owner', ('crypto:currency:address', {}), {
                    'doc': 'The address granting/denying proxy authority to manipulate all non-fungible tokens of the owner.'}),

                ('proxy', ('crypto:currency:address', {}), {
                    'doc': 'The address granted/denied proxy authority to manipulate all non-fungible tokens of the owner.'}),

                ('approval', ('bool', {}), {
                    'doc': 'The approval status.'}),
            )),

            ('crypto:smart:effect:proxytokens', {}, (

                ('contract', ('crypto:smart:contract', {}), {
                    'doc': 'The contract which defines the tokens.'}),

                ('owner', ('crypto:currency:address', {}), {
                    'doc': 'The address granting proxy authority to manipulate fungible tokens.'}),

                ('proxy', ('crypto:currency:address', {}), {
                    'doc': 'The address granted proxy authority to manipulate fungible tokens.'}),

                ('amount', ('hex', {}), {
                    'doc': 'The hex encoded amount of tokens the proxy is allowed to manipulate.'}),
            )),

            ('crypto:currency:address', {}, (

                ('coin', ('crypto:currency:coin', {}), {
                    'doc': 'The crypto coin to which the address belongs.', 'ro': True, }),

                ('seed', ('crypto:key', {}), {
                    'doc': 'The cryptographic key and or password used to generate the address.'}),

                ('iden', ('str', {}), {
                    'doc': 'The coin specific address identifier.', 'ro': True, }),

                ('desc', ('str', {}), {
                    'doc': 'A free-form description of the address.'}),
            )),

            ('crypto:algorithm', {}, ()),

            # FIXME $lib.crypto.pem.decode()
            # FIXME interface for public/private keys?
            ('crypto:key:rsa', {}, (

                ('public', ('file:bytes', {}), {
                    'doc': 'The DER encoded bytes of the public key.'}),

<<<<<<< HEAD
                ('public:md5', ('crypto:hash:md5', {}), {
                    'doc': 'The MD5 hash of the public key in raw binary form.'}),

                ('public:sha1', ('crypto:hash:sha1', {}), {
                    'doc': 'The SHA1 hash of the public key in raw binary form.'}),

                ('public:sha256', ('crypto:hash:sha256', {}), {
                    'doc': 'The SHA256 hash of the public key in raw binary form.'}),
=======
                ('private', ('file:bytes', {}), {
                    'doc': 'The DER encoded bytes of the private key.'}),
            )),

            ('crypto:key:dsa', {}, (

                ('public', ('file:bytes', {}), {
                    'doc': 'The DER encoded bytes of the public key.'}),
>>>>>>> 598bd2cf

                ('private', ('file:bytes', {}), {
                    'doc': 'The DER encoded bytes of the private key.'}),
            )),

            ('crypto:key:secret', {}, (

<<<<<<< HEAD
                ('private:md5', ('crypto:hash:md5', {}), {
                    'doc': 'The MD5 hash of the private key in raw binary form.'}),

                ('private:sha1', ('crypto:hash:sha1', {}), {
                    'doc': 'The SHA1 hash of the private key in raw binary form.'}),

                ('private:sha256', ('crypto:hash:sha256', {}), {
                    'doc': 'The SHA256 hash of the private key in raw binary form.'}),
=======
                ('iv', ('file:bytes', {}), {
                    'doc': 'The bytes of the initialization vector.'}),

                ('mode', ('str', {'lower': True, 'onespace': True}), {
                    'doc': 'The algorithm specific mode in use.'}),

                ('bytes', ('file:bytes', {}), {
                    'doc': 'The bytes of the secret key.'}),
>>>>>>> 598bd2cf

                ('seed:passwd', ('inet:passwd', {}), {
                    'doc': 'The seed password used to generate the key material.'}),

                ('seed:algorithm', ('crypto:algorithm', {}), {
                    'ex': 'pbkdf2',
                    'doc': 'The algorithm used to generate the key from the seed password.'})
            )),

            ('crypto:currency:client', {}, (

                ('inetaddr', ('inet:client', {}), {
                    'doc': 'The Internet client address observed using the crypto currency address.', 'ro': True, }),

                ('coinaddr', ('crypto:currency:address', {}), {
                    'doc': 'The crypto currency address observed in use by the Internet client.', 'ro': True, }),
            )),

            ('crypto:hash:md5', {}, ()),
            ('crypto:hash:sha1', {}, ()),
            ('crypto:hash:sha256', {}, ()),
            ('crypto:hash:sha384', {}, ()),
            ('crypto:hash:sha512', {}, ()),

            ('crypto:salthash', {}, (

                ('salt', ('hex', {}), {
                    'doc': 'The salt value encoded as a hexadecimal string.'}),

                ('hash', ('crypto:hash', {}), {
                    'doc': 'The hash value.'}),

                ('value', ('crypto:hashable', {}), {
                    'doc': 'The value that was used to compute the salted hash.'}),
            )),

            ('crypto:x509:signedfile', {}, (
                ('cert', ('crypto:x509:cert', {}), {
                    'doc': 'The certificate for the key which signed the file.', 'ro': True, }),
                ('file', ('file:bytes', {}), {
                    'doc': 'The file which was signed by the certificates key.', 'ro': True, }),
            )),

            ('crypto:x509:crl', {}, (
                ('file', ('file:bytes', {}), {
                    'doc': 'The file containing the CRL.'}),
                ('url', ('inet:url', {}), {
                    'doc': 'The URL where the CRL was published.'}),
            )),

            ('crypto:x509:revoked', {}, (
                ('crl', ('crypto:x509:crl', {}), {
                    'doc': 'The CRL which revoked the certificate.', 'ro': True, }),
                ('cert', ('crypto:x509:cert', {}), {
                    'doc': 'The certificate revoked by the CRL.', 'ro': True, }),
            )),

            ('crypto:x509:cert', {}, (

                ('file', ('file:bytes', {}), {
                    'doc': 'The file that the certificate metadata was parsed from.',
                }),

                ('subject', ('str', {}), {
                    'doc': 'The subject identifier, commonly in X.500/LDAP format, to which the certificate was issued.',
                }),

                ('issuer', ('str', {}), {
                    'doc': 'The Distinguished Name (DN) of the Certificate Authority (CA) which issued the certificate.',
                }),

                ('issuer:cert', ('crypto:x509:cert', {}), {
                    'doc': 'The certificate used by the issuer to sign this certificate.',
                }),

                ('serial', ('hex', {'zeropad': 40}), {
                    'doc': 'The certificate serial number as a big endian hex value.',
                }),

                ('version', ('int', {'enums': x509vers}), {
                    'doc': 'The version integer in the certificate. (ex. 2 == v3 ).',
                }),

                ('validity:notbefore', ('time', {}), {
                    'doc': 'The timestamp for the beginning of the certificate validity period.',
                }),

                ('validity:notafter', ('time', {}), {
                    'doc': 'The timestamp for the end of the certificate validity period.',
                }),

                ('md5', ('crypto:hash:md5', {}), {
                    'doc': 'The MD5 fingerprint for the certificate.',
                }),

                ('sha1', ('crypto:hash:sha1', {}), {
                    'doc': 'The SHA1 fingerprint for the certificate.',
                }),

                ('sha256', ('crypto:hash:sha256', {}), {
                    'doc': 'The SHA256 fingerprint for the certificate.',
                }),

                ('algo', ('iso:oid', {}), {
                    'doc': 'The X.509 signature algorithm OID.',
                }),

                ('signature', ('hex', {}), {
                    'doc': 'The hexadecimal representation of the digital signature.',
                }),

                ('ext:sans', ('array', {'type': 'crypto:x509:san', 'uniq': True, 'sorted': True}), {
                    'doc': 'The Subject Alternate Names (SANs) listed in the certificate.',
                }),

                ('ext:crls', ('array', {'type': 'crypto:x509:san', 'uniq': True, 'sorted': True}), {
                    'doc': 'A list of Subject Alternate Names (SANs) for Distribution Points.',
                }),

                ('identities:fqdns', ('array', {'type': 'inet:fqdn', 'uniq': True, 'sorted': True}), {
                    'doc': 'The fused list of FQDNs identified by the cert CN and SANs.',
                }),

                ('identities:emails', ('array', {'type': 'inet:email', 'uniq': True, 'sorted': True}), {
                    'doc': 'The fused list of e-mail addresses identified by the cert CN and SANs.',
                }),

                ('identities:ips', ('array', {'type': 'inet:ip', 'uniq': True, 'sorted': True}), {
                    'doc': 'The fused list of IP addresses identified by the cert CN and SANs.',
                    'prevnames': ('identities:ipv4s', 'identities:ipv6s')}),

                ('identities:urls', ('array', {'type': 'inet:url', 'uniq': True, 'sorted': True}), {
                    'doc': 'The fused list of URLs identified by the cert CN and SANs.',
                }),

                ('crl:urls', ('array', {'type': 'inet:url', 'uniq': True, 'sorted': True}), {
                    'doc': 'The extracted URL values from the CRLs extension.',
                }),

                ('selfsigned', ('bool', {}), {
                    'doc': 'Whether this is a self-signed certificate.',
                }),

            )),
        )
    }),
)<|MERGE_RESOLUTION|>--- conflicted
+++ resolved
@@ -108,7 +108,6 @@
 
             ('crypto:hash', ('ndef', {'interface': 'crypto:hash'}), {
                 'doc': 'A cryptographic hash.'}),
-<<<<<<< HEAD
 
             ('crypto:hashable', ('ndef', {'interface': 'crypto:hashable'}), {
                 'doc': 'A node which can be cryptographically hashed.'}),
@@ -151,53 +150,6 @@
             ('crypto:salthash', ('guid', {}), {
                 'doc': 'A salted hash computed for a value.'}),
 
-            # FIXME interface for various key types?
-            ('crypto:key', ('guid', {}), {
-                'doc': 'A cryptographic key and algorithm.'}),
-
-=======
-
-            ('crypto:hashable', ('ndef', {'interface': 'crypto:hashable'}), {
-                'doc': 'A node which can be cryptographically hashed.'}),
-
-            ('crypto:hash:md5', ('hex', {'size': 32}), {
-                'ex': ex_md5,
-                'interfaces': (
-                    ('crypto:hash', {}),
-                ),
-                'doc': 'A hex encoded MD5 hash.'}),
-
-            ('crypto:hash:sha1', ('hex', {'size': 40}), {
-                'ex': ex_sha1,
-                'interfaces': (
-                    ('crypto:hash', {}),
-                ),
-                'doc': 'A hex encoded SHA1 hash.'}),
-
-            ('crypto:hash:sha256', ('hex', {'size': 64}), {
-                'ex': ex_sha256,
-                'interfaces': (
-                    ('crypto:hash', {}),
-                ),
-                'doc': 'A hex encoded SHA256 hash.'}),
-
-            ('crypto:hash:sha384', ('hex', {'size': 96}), {
-                'ex': ex_sha384,
-                'interfaces': (
-                    ('crypto:hash', {}),
-                ),
-                'doc': 'A hex encoded SHA384 hash.'}),
-
-            ('crypto:hash:sha512', ('hex', {'size': 128}), {
-                'ex': ex_sha512,
-                'interfaces': (
-                    ('crypto:hash', {}),
-                ),
-                'doc': 'A hex encoded SHA512 hash.'}),
-
-            ('crypto:salthash', ('guid', {}), {
-                'doc': 'A salted hash computed for a value.'}),
-
             ('crypto:key', ('ndef', {'interface': 'crypto:key'}), {
                 'doc': 'A cryptographic key and algorithm.'}),
 
@@ -220,7 +172,6 @@
                 ),
                 'doc': 'A secret key with an optional initialiation vector.'}),
 
->>>>>>> 598bd2cf
             ('crypto:algorithm', ('str', {'lower': True, 'onespace': True}), {
                 'ex': 'aes256',
                 'doc': 'A cryptographic algorithm name.'}),
@@ -243,8 +194,6 @@
 
         'interfaces': (
 
-<<<<<<< HEAD
-=======
             ('crypto:key', {
                 'props': (
                     ('algorithm', ('crypto:algorithm', {}), {
@@ -253,7 +202,6 @@
                 ),
                 'doc': 'An interface inherited by all cryptographic keys.'}),
 
->>>>>>> 598bd2cf
             ('crypto:hash', {
                 'doc': 'An interface inherited by all cryptographic hashes.'}),
 
@@ -510,16 +458,6 @@
                 ('public', ('file:bytes', {}), {
                     'doc': 'The DER encoded bytes of the public key.'}),
 
-<<<<<<< HEAD
-                ('public:md5', ('crypto:hash:md5', {}), {
-                    'doc': 'The MD5 hash of the public key in raw binary form.'}),
-
-                ('public:sha1', ('crypto:hash:sha1', {}), {
-                    'doc': 'The SHA1 hash of the public key in raw binary form.'}),
-
-                ('public:sha256', ('crypto:hash:sha256', {}), {
-                    'doc': 'The SHA256 hash of the public key in raw binary form.'}),
-=======
                 ('private', ('file:bytes', {}), {
                     'doc': 'The DER encoded bytes of the private key.'}),
             )),
@@ -528,7 +466,6 @@
 
                 ('public', ('file:bytes', {}), {
                     'doc': 'The DER encoded bytes of the public key.'}),
->>>>>>> 598bd2cf
 
                 ('private', ('file:bytes', {}), {
                     'doc': 'The DER encoded bytes of the private key.'}),
@@ -536,16 +473,6 @@
 
             ('crypto:key:secret', {}, (
 
-<<<<<<< HEAD
-                ('private:md5', ('crypto:hash:md5', {}), {
-                    'doc': 'The MD5 hash of the private key in raw binary form.'}),
-
-                ('private:sha1', ('crypto:hash:sha1', {}), {
-                    'doc': 'The SHA1 hash of the private key in raw binary form.'}),
-
-                ('private:sha256', ('crypto:hash:sha256', {}), {
-                    'doc': 'The SHA256 hash of the private key in raw binary form.'}),
-=======
                 ('iv', ('file:bytes', {}), {
                     'doc': 'The bytes of the initialization vector.'}),
 
@@ -554,7 +481,6 @@
 
                 ('bytes', ('file:bytes', {}), {
                     'doc': 'The bytes of the secret key.'}),
->>>>>>> 598bd2cf
 
                 ('seed:passwd', ('inet:passwd', {}), {
                     'doc': 'The seed password used to generate the key material.'}),
