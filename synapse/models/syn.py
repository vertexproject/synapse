import logging

import synapse.exc as s_exc

import synapse.lib.types as s_types

logger = logging.getLogger(__name__)

class SynUser(s_types.Guid):

    async def _normPyStr(self, text, view=None):

        core = self.modl.core
        if core is not None:

            # direct use of an iden takes precedence...
            user = core.auth.user(text)
            if user is not None:
                return user.iden, {}

            user = core.auth._getUserByName(text)
            if user is not None:
                return user.iden, {}

        if text == '*':
            mesg = f'{self.name} values must be a valid username or a guid.'
            raise s_exc.BadTypeValu(mesg=mesg, name=self.name, valu=text)

        try:
            return await s_types.Guid._normPyStr(self, text)
        except s_exc.BadTypeValu:
            mesg = f'No user named {text} and value is not a guid.'
            raise s_exc.BadTypeValu(mesg=mesg, name=self.name, valu=text) from None

    def repr(self, iden):

        core = self.modl.core
        if core is not None:
            user = core.auth.user(iden)
            if user is not None:
                return user.name

        return iden

class SynRole(s_types.Guid):

    async def _normPyStr(self, text, view=None):

        core = self.modl.core
        if core is not None:

            # direct use of an iden takes precedence...
            role = core.auth.role(text)
            if role is not None:
                return role.iden, {}

            role = core.auth._getRoleByName(text)
            if role is not None:
                return role.iden, {}

        if text == '*':
            mesg = f'{self.name} values must be a valid rolename or a guid.'
            raise s_exc.BadTypeValu(mesg=mesg, name=self.name, valu=text)

        try:
            return await s_types.Guid._normPyStr(self, text)
        except s_exc.BadTypeValu:
            mesg = f'No role named {text} and value is not a guid.'
            raise s_exc.BadTypeValu(mesg=mesg, name=self.name, valu=text) from None

    def repr(self, iden):

        core = self.modl.core
        if core is not None:
            role = core.auth.role(iden)
            if role is not None:
                return role.name

        return iden

async def _liftRuntSynCmd(view, prop, cmprvalu=None):

    if prop.isform and cmprvalu is not None and cmprvalu[0] == '=':
        item = view.core.stormcmds.get(cmprvalu[1])
        if item is not None:
            yield item.getRuntPode()
        return

    for item in view.core.getStormCmds():
        yield item[1].getRuntPode()

async def _liftRuntSynForm(view, prop, cmprvalu=None):

    if prop.isform and cmprvalu is not None and cmprvalu[0] == '=':
        item = prop.modl.form(cmprvalu[1])
        if item is not None:
            yield item.getRuntPode()
        return

    for item in list(prop.modl.forms.values()):
        yield item.getRuntPode()

async def _liftRuntSynProp(view, prop, cmprvalu=None):

    if prop.isform and cmprvalu is not None and cmprvalu[0] == '=':
        item = prop.modl.prop(cmprvalu[1])
        if item is not None:
            if item.isform:
                yield item.getRuntPropPode()
            else:
                yield item.getRuntPode()
        return

    for item in prop.modl.getProps():
        if item.isform:
            yield item.getRuntPropPode()
        else:
<<<<<<< HEAD
            yield item.getRuntPode()

async def _liftRuntSynType(view, prop, cmprvalu=None):

    if prop.isform and cmprvalu is not None and cmprvalu[0] == '=':
        item = prop.modl.type(cmprvalu[1])
        if item is not None:
            yield item.getRuntPode()
        return

    for item in list(prop.modl.types.values()):
        yield item.getRuntPode()

async def _liftRuntSynTagProp(view, prop, cmprvalu=None):

    if prop.isform and cmprvalu is not None and cmprvalu[0] == '=':
        item = prop.modl.tagprops.get(cmprvalu[1])
        if item is not None:
            yield item.getRuntPode()
        return

    for item in list(prop.modl.tagprops.values()):
        yield item.getRuntPode()


modeldefs = (
    ('syn', {

        'ctors': (
            ('syn:user', 'synapse.models.syn.SynUser', {}, {
                'doc': 'A Synapse user.'}),

            ('syn:role', 'synapse.models.syn.SynRole', {}, {
                'doc': 'A Synapse role.'}),
        ),
        'types': (
            ('syn:type', ('str', {'strip': True}), {
                'doc': 'A Synapse type used for normalizing nodes and properties.',
            }),
            ('syn:form', ('str', {'strip': True}), {
                'doc': 'A Synapse form used for representing nodes in the graph.',
            }),
            ('syn:prop', ('str', {'strip': True}), {
                'doc': 'A Synapse property.'
            }),
            ('syn:tagprop', ('str', {'strip': True}), {
                'doc': 'A user defined tag property.'
            }),
            ('syn:cmd', ('str', {'strip': True}), {
                'doc': 'A Synapse storm command.'
            }),
            ('syn:deleted', ('ndef', {}), {
                'doc': 'A node present below the write layer which has been deleted.'
            }),
        ),

        'forms': (

            ('syn:tag', {}, (

                ('up', ('syn:tag', {}), {'ro': True,
                    'doc': 'The parent tag for the tag.'}),

                ('isnow', ('syn:tag', {}), {
                    'doc': 'Set to an updated tag if the tag has been renamed.'}),

                ('doc', ('text', {}), {
                    'doc': 'A short definition for the tag.'}),

                ('doc:url', ('inet:url', {}), {
                    'doc': 'A URL link to additional documentation about the tag.'}),

                ('depth', ('int', {}), {'ro': True,
                    'doc': 'How deep the tag is in the hierarchy.'}),

                ('title', ('str', {}), {'doc': 'A display title for the tag.'}),

                ('base', ('str', {}), {'ro': True,
                    'doc': 'The tag base name. Eg baz for foo.bar.baz .'}),
            )),
            ('syn:type', {'runt': True, 'liftfunc': 'synapse.models.syn._liftRuntSynType'}, (
                ('doc', ('str', {'strip': True}), {
                    'doc': 'The docstring for the type.', 'ro': True}),
                ('ctor', ('str', {'strip': True}), {
                    'doc': 'The python ctor path for the type object.', 'ro': True}),
                ('subof', ('syn:type', {}), {
                    'doc': 'Type which this inherits from.', 'ro': True}),
                ('opts', ('data', {}), {
                    'doc': 'Arbitrary type options.', 'ro': True})
            )),
            ('syn:form', {'runt': True, 'liftfunc': 'synapse.models.syn._liftRuntSynForm'}, (
                ('doc', ('str', {'strip': True}), {
                    'doc': 'The docstring for the form.', 'ro': True}),
                ('type', ('syn:type', {}), {
                    'doc': 'Synapse type for this form.', 'ro': True}),
                ('runt', ('bool', {}), {
                    'doc': 'Whether or not the form is runtime only.', 'ro': True})
            )),
            ('syn:prop', {'runt': True, 'liftfunc': 'synapse.models.syn._liftRuntSynProp'}, (
                ('doc', ('str', {'strip': True}), {
                    'doc': 'Description of the property definition.'}),
                ('form', ('syn:form', {}), {
                    'doc': 'The form of the property.', 'ro': True}),
                ('type', ('syn:type', {}), {
                    'doc': 'The synapse type for this property.', 'ro': True}),
                ('relname', ('str', {'strip': True}), {
                    'doc': 'Relative property name.', 'ro': True}),
                ('univ', ('bool', {}), {
                    'doc': 'Specifies if a prop is universal.', 'ro': True}),
                ('base', ('str', {'strip': True}), {
                    'doc': 'Base name of the property.', 'ro': True}),
                ('ro', ('bool', {}), {
                    'doc': 'If the property is read-only after being set.', 'ro': True}),
                ('extmodel', ('bool', {}), {
                    'doc': 'If the property is an extended model property or not.', 'ro': True}),
            )),
            ('syn:tagprop', {'runt': True, 'liftfunc': 'synapse.models.syn._liftRuntSynTagProp'}, (
                ('doc', ('str', {'strip': True}), {
                    'doc': 'Description of the tagprop definition.'}),
                ('type', ('syn:type', {}), {
                    'doc': 'The synapse type for this tagprop.', 'ro': True}),
            )),
            ('syn:cmd', {'runt': True, 'liftfunc': 'synapse.models.syn._liftRuntSynCmd'}, (

                ('doc', ('text', {'strip': True}), {
                    'doc': 'Description of the command.'}),

                ('package', ('str', {'strip': True}), {
                    'doc': 'Storm package which provided the command.'}),

                ('svciden', ('guid', {'strip': True}), {
                    'doc': 'Storm service iden which provided the package.'}),
            )),
            ('syn:deleted', {'runt': True}, (
                ('nid', ('int', {}), {
                    'doc': 'The nid for the node that was deleted.', 'ro': True}),
                ('sodes', ('data', {}), {
                    'doc': 'The layer storage nodes for the node that was deleted.', 'ro': True}),
            )),
        ),
    }),
)
=======
            for obj in genr():
                sode = obj.getStorNode(fullprop.form)
                propval = sode[1]['props'].get(fullprop.name)

                if propval is not None and (cmpr is None or filt(propval)):
                    yield sode

    def getModelDefs(self):

        return (('syn', {

            'ctors': (
                ('syn:user', 'synapse.models.syn.SynUser', {}, {
                    'doc': 'A Synapse user.'}),

                ('syn:role', 'synapse.models.syn.SynRole', {}, {
                    'doc': 'A Synapse role.'}),
            ),
            'types': (
                ('syn:type', ('str', {'strip': True}), {
                    'doc': 'A Synapse type used for normalizing nodes and properties.',
                }),
                ('syn:form', ('str', {'strip': True}), {
                    'doc': 'A Synapse form used for representing nodes in the graph.',
                }),
                ('syn:prop', ('str', {'strip': True}), {
                    'doc': 'A Synapse property.'
                }),
                ('syn:tagprop', ('str', {'strip': True}), {
                    'doc': 'A user defined tag property.'
                }),
                ('syn:cron', ('guid', {}), {
                    'doc': 'A Cortex cron job.',
                }),
                ('syn:trigger', ('guid', {}), {
                    'doc': 'A Cortex trigger.'
                }),
                ('syn:cmd', ('str', {'strip': True}), {
                    'doc': 'A Synapse storm command.'
                }),
                ('syn:nodedata', ('comp', {'fields': (('key', 'str'), ('form', 'syn:form'))}), {
                    'doc': 'A nodedata key and the form it may be present on.',
                }),
            ),

            'forms': (

                ('syn:tag', {}, (

                    ('up', ('syn:tag', {}), {'ro': True,
                        'doc': 'The parent tag for the tag.'}),

                    ('isnow', ('syn:tag', {}), {
                        'doc': 'Set to an updated tag if the tag has been renamed.'}),

                    ('doc', ('str', {}), {
                        'doc': 'A short definition for the tag.',
                        'disp': {'hint': 'text'},
                    }),

                    ('doc:url', ('inet:url', {}), {
                        'doc': 'A URL link to additional documentation about the tag.'}),

                    ('depth', ('int', {}), {'ro': True,
                        'doc': 'How deep the tag is in the hierarchy.'}),

                    ('title', ('str', {}), {'doc': 'A display title for the tag.'}),

                    ('base', ('str', {}), {'ro': True,
                        'doc': 'The tag base name. Eg baz for foo.bar.baz .'}),
                )),
                ('syn:type', {'runt': True}, (
                    ('doc', ('str', {'strip': True}), {
                        'doc': 'The docstring for the type.', 'ro': True}),
                    ('ctor', ('str', {'strip': True}), {
                        'doc': 'The python ctor path for the type object.', 'ro': True}),
                    ('subof', ('syn:type', {}), {
                        'doc': 'Type which this inherits from.', 'ro': True}),
                    ('opts', ('data', {}), {
                        'doc': 'Arbitrary type options.', 'ro': True})
                )),
                ('syn:form', {'runt': True}, (
                    ('doc', ('str', {'strip': True}), {
                        'doc': 'The docstring for the form.', 'ro': True}),
                    ('type', ('syn:type', {}), {
                        'doc': 'Synapse type for this form.', 'ro': True}),
                    ('runt', ('bool', {}), {
                        'doc': 'Whether or not the form is runtime only.', 'ro': True})
                )),
                ('syn:prop', {'runt': True}, (
                    ('doc', ('str', {'strip': True}), {
                        'doc': 'Description of the property definition.'}),
                    ('form', ('syn:form', {}), {
                        'doc': 'The form of the property.', 'ro': True}),
                    ('type', ('syn:type', {}), {
                        'doc': 'The synapse type for this property.', 'ro': True}),
                    ('relname', ('str', {'strip': True}), {
                        'doc': 'Relative property name.', 'ro': True}),
                    ('univ', ('bool', {}), {
                        'doc': 'Specifies if a prop is universal.', 'ro': True}),
                    ('base', ('str', {'strip': True}), {
                        'doc': 'Base name of the property.', 'ro': True}),
                    ('ro', ('bool', {}), {
                        'doc': 'If the property is read-only after being set.', 'ro': True}),
                    ('extmodel', ('bool', {}), {
                        'doc': 'If the property is an extended model property or not.', 'ro': True}),
                )),
                ('syn:tagprop', {'runt': True}, (
                    ('doc', ('str', {'strip': True}), {
                        'doc': 'Description of the tagprop definition.'}),
                    ('type', ('syn:type', {}), {
                        'doc': 'The synapse type for this tagprop.', 'ro': True}),
                )),
                ('syn:trigger', {'runt': True}, (
                    ('vers', ('int', {}), {
                        'doc': 'Trigger version.', 'ro': True,
                    }),
                    ('doc', ('str', {}), {
                        'doc': 'A documentation string describing the trigger.',
                        'disp': {'hint': 'text'},
                    }),
                    ('name', ('str', {}), {
                        'doc': 'A user friendly name/alias for the trigger.',
                    }),
                    ('cond', ('str', {'strip': True, 'lower': True}), {
                        'doc': 'The trigger condition.', 'ro': True,
                    }),
                    ('user', ('str', {}), {
                        'doc': 'User who owns the trigger.', 'ro': True,
                    }),
                    ('storm', ('str', {}), {
                        'doc': 'The Storm query for the trigger.', 'ro': True,
                        'disp': {'hint': 'text'},
                    }),
                    ('enabled', ('bool', {}), {
                        'doc': 'Trigger enabled status.', 'ro': True,
                    }),
                    ('form', ('str', {'lower': True, 'strip': True}), {
                        'doc': 'Form the trigger is watching for.'
                    }),
                    ('verb', ('str', {'lower': True, 'strip': True}), {
                        'doc': 'Edge verb the trigger is watching for.'
                    }),
                    ('n2form', ('str', {'lower': True, 'strip': True}), {
                        'doc': 'N2 form the trigger is watching for.'
                    }),
                    ('prop', ('str', {'lower': True, 'strip': True}), {
                        'doc': 'Property the trigger is watching for.'
                    }),
                    ('tag', ('str', {'lower': True, 'strip': True}), {
                        'doc': 'Tag the trigger is watching for.'
                    }),
                )),
                ('syn:cron', {'runt': True}, (

                    ('doc', ('str', {}), {
                        'doc': 'A description of the cron job.',
                        'disp': {'hint': 'text'},
                    }),

                    ('name', ('str', {}), {
                        'doc': 'A user friendly name/alias for the cron job.'}),

                    ('storm', ('str', {}), {
                        'ro': True,
                        'doc': 'The storm query executed by the cron job.',
                        'disp': {'hint': 'text'},
                    }),

                )),
                ('syn:cmd', {'runt': True}, (
                    ('doc', ('str', {'strip': True}), {
                        'doc': 'Description of the command.',
                        'disp': {'hint': 'text'},
                    }),
                    ('package', ('str', {'strip': True}), {
                        'doc': 'Storm package which provided the command.'}),
                    ('svciden', ('guid', {'strip': True}), {
                        'doc': 'Storm service iden which provided the package.'}),
                    ('input', ('array', {'type': 'syn:form'}), {
                        'deprecated': True,
                        'doc': 'The list of forms accepted by the command as input.', 'uniq': True, 'sorted': True, 'ro': True}),
                    ('output', ('array', {'type': 'syn:form'}), {
                        'deprecated': True,
                        'doc': 'The list of forms produced by the command as output.', 'uniq': True, 'sorted': True, 'ro': True}),
                    ('nodedata', ('array', {'type': 'syn:nodedata'}), {
                        'deprecated': True,
                        'doc': 'The list of nodedata that may be added by the command.', 'uniq': True, 'sorted': True, 'ro': True}),
                    ('deprecated', ('bool', {}), {
                        'doc': 'Set to true if this command is scheduled to be removed.'}),
                    ('deprecated:version', ('it:semver', {}), {
                        'doc': 'The Synapse version when this command will be removed.'}),
                    ('deprecated:date', ('time', {}), {
                        'doc': 'The date when this command will be removed.'}),
                    ('deprecated:mesg', ('str', {}), {
                        'doc': 'Optional description of this deprecation.'}),
                )),
            ),
        }),)
>>>>>>> 4b176cf4
<|MERGE_RESOLUTION|>--- conflicted
+++ resolved
@@ -115,7 +115,6 @@
         if item.isform:
             yield item.getRuntPropPode()
         else:
-<<<<<<< HEAD
             yield item.getRuntPode()
 
 async def _liftRuntSynType(view, prop, cmprvalu=None):
@@ -248,6 +247,18 @@
 
                 ('svciden', ('guid', {'strip': True}), {
                     'doc': 'Storm service iden which provided the package.'}),
+
+                ('deprecated', ('bool', {}), {
+                    'doc': 'Set to true if this command is scheduled to be removed.'}),
+
+                ('deprecated:version', ('it:semver', {}), {
+                    'doc': 'The Synapse version when this command will be removed.'}),
+
+                ('deprecated:date', ('time', {}), {
+                    'doc': 'The date when this command will be removed.'}),
+
+                ('deprecated:mesg', ('str', {}), {
+                    'doc': 'Optional description of this deprecation.'}),
             )),
             ('syn:deleted', {'runt': True}, (
                 ('nid', ('int', {}), {
@@ -257,205 +268,4 @@
             )),
         ),
     }),
-)
-=======
-            for obj in genr():
-                sode = obj.getStorNode(fullprop.form)
-                propval = sode[1]['props'].get(fullprop.name)
-
-                if propval is not None and (cmpr is None or filt(propval)):
-                    yield sode
-
-    def getModelDefs(self):
-
-        return (('syn', {
-
-            'ctors': (
-                ('syn:user', 'synapse.models.syn.SynUser', {}, {
-                    'doc': 'A Synapse user.'}),
-
-                ('syn:role', 'synapse.models.syn.SynRole', {}, {
-                    'doc': 'A Synapse role.'}),
-            ),
-            'types': (
-                ('syn:type', ('str', {'strip': True}), {
-                    'doc': 'A Synapse type used for normalizing nodes and properties.',
-                }),
-                ('syn:form', ('str', {'strip': True}), {
-                    'doc': 'A Synapse form used for representing nodes in the graph.',
-                }),
-                ('syn:prop', ('str', {'strip': True}), {
-                    'doc': 'A Synapse property.'
-                }),
-                ('syn:tagprop', ('str', {'strip': True}), {
-                    'doc': 'A user defined tag property.'
-                }),
-                ('syn:cron', ('guid', {}), {
-                    'doc': 'A Cortex cron job.',
-                }),
-                ('syn:trigger', ('guid', {}), {
-                    'doc': 'A Cortex trigger.'
-                }),
-                ('syn:cmd', ('str', {'strip': True}), {
-                    'doc': 'A Synapse storm command.'
-                }),
-                ('syn:nodedata', ('comp', {'fields': (('key', 'str'), ('form', 'syn:form'))}), {
-                    'doc': 'A nodedata key and the form it may be present on.',
-                }),
-            ),
-
-            'forms': (
-
-                ('syn:tag', {}, (
-
-                    ('up', ('syn:tag', {}), {'ro': True,
-                        'doc': 'The parent tag for the tag.'}),
-
-                    ('isnow', ('syn:tag', {}), {
-                        'doc': 'Set to an updated tag if the tag has been renamed.'}),
-
-                    ('doc', ('str', {}), {
-                        'doc': 'A short definition for the tag.',
-                        'disp': {'hint': 'text'},
-                    }),
-
-                    ('doc:url', ('inet:url', {}), {
-                        'doc': 'A URL link to additional documentation about the tag.'}),
-
-                    ('depth', ('int', {}), {'ro': True,
-                        'doc': 'How deep the tag is in the hierarchy.'}),
-
-                    ('title', ('str', {}), {'doc': 'A display title for the tag.'}),
-
-                    ('base', ('str', {}), {'ro': True,
-                        'doc': 'The tag base name. Eg baz for foo.bar.baz .'}),
-                )),
-                ('syn:type', {'runt': True}, (
-                    ('doc', ('str', {'strip': True}), {
-                        'doc': 'The docstring for the type.', 'ro': True}),
-                    ('ctor', ('str', {'strip': True}), {
-                        'doc': 'The python ctor path for the type object.', 'ro': True}),
-                    ('subof', ('syn:type', {}), {
-                        'doc': 'Type which this inherits from.', 'ro': True}),
-                    ('opts', ('data', {}), {
-                        'doc': 'Arbitrary type options.', 'ro': True})
-                )),
-                ('syn:form', {'runt': True}, (
-                    ('doc', ('str', {'strip': True}), {
-                        'doc': 'The docstring for the form.', 'ro': True}),
-                    ('type', ('syn:type', {}), {
-                        'doc': 'Synapse type for this form.', 'ro': True}),
-                    ('runt', ('bool', {}), {
-                        'doc': 'Whether or not the form is runtime only.', 'ro': True})
-                )),
-                ('syn:prop', {'runt': True}, (
-                    ('doc', ('str', {'strip': True}), {
-                        'doc': 'Description of the property definition.'}),
-                    ('form', ('syn:form', {}), {
-                        'doc': 'The form of the property.', 'ro': True}),
-                    ('type', ('syn:type', {}), {
-                        'doc': 'The synapse type for this property.', 'ro': True}),
-                    ('relname', ('str', {'strip': True}), {
-                        'doc': 'Relative property name.', 'ro': True}),
-                    ('univ', ('bool', {}), {
-                        'doc': 'Specifies if a prop is universal.', 'ro': True}),
-                    ('base', ('str', {'strip': True}), {
-                        'doc': 'Base name of the property.', 'ro': True}),
-                    ('ro', ('bool', {}), {
-                        'doc': 'If the property is read-only after being set.', 'ro': True}),
-                    ('extmodel', ('bool', {}), {
-                        'doc': 'If the property is an extended model property or not.', 'ro': True}),
-                )),
-                ('syn:tagprop', {'runt': True}, (
-                    ('doc', ('str', {'strip': True}), {
-                        'doc': 'Description of the tagprop definition.'}),
-                    ('type', ('syn:type', {}), {
-                        'doc': 'The synapse type for this tagprop.', 'ro': True}),
-                )),
-                ('syn:trigger', {'runt': True}, (
-                    ('vers', ('int', {}), {
-                        'doc': 'Trigger version.', 'ro': True,
-                    }),
-                    ('doc', ('str', {}), {
-                        'doc': 'A documentation string describing the trigger.',
-                        'disp': {'hint': 'text'},
-                    }),
-                    ('name', ('str', {}), {
-                        'doc': 'A user friendly name/alias for the trigger.',
-                    }),
-                    ('cond', ('str', {'strip': True, 'lower': True}), {
-                        'doc': 'The trigger condition.', 'ro': True,
-                    }),
-                    ('user', ('str', {}), {
-                        'doc': 'User who owns the trigger.', 'ro': True,
-                    }),
-                    ('storm', ('str', {}), {
-                        'doc': 'The Storm query for the trigger.', 'ro': True,
-                        'disp': {'hint': 'text'},
-                    }),
-                    ('enabled', ('bool', {}), {
-                        'doc': 'Trigger enabled status.', 'ro': True,
-                    }),
-                    ('form', ('str', {'lower': True, 'strip': True}), {
-                        'doc': 'Form the trigger is watching for.'
-                    }),
-                    ('verb', ('str', {'lower': True, 'strip': True}), {
-                        'doc': 'Edge verb the trigger is watching for.'
-                    }),
-                    ('n2form', ('str', {'lower': True, 'strip': True}), {
-                        'doc': 'N2 form the trigger is watching for.'
-                    }),
-                    ('prop', ('str', {'lower': True, 'strip': True}), {
-                        'doc': 'Property the trigger is watching for.'
-                    }),
-                    ('tag', ('str', {'lower': True, 'strip': True}), {
-                        'doc': 'Tag the trigger is watching for.'
-                    }),
-                )),
-                ('syn:cron', {'runt': True}, (
-
-                    ('doc', ('str', {}), {
-                        'doc': 'A description of the cron job.',
-                        'disp': {'hint': 'text'},
-                    }),
-
-                    ('name', ('str', {}), {
-                        'doc': 'A user friendly name/alias for the cron job.'}),
-
-                    ('storm', ('str', {}), {
-                        'ro': True,
-                        'doc': 'The storm query executed by the cron job.',
-                        'disp': {'hint': 'text'},
-                    }),
-
-                )),
-                ('syn:cmd', {'runt': True}, (
-                    ('doc', ('str', {'strip': True}), {
-                        'doc': 'Description of the command.',
-                        'disp': {'hint': 'text'},
-                    }),
-                    ('package', ('str', {'strip': True}), {
-                        'doc': 'Storm package which provided the command.'}),
-                    ('svciden', ('guid', {'strip': True}), {
-                        'doc': 'Storm service iden which provided the package.'}),
-                    ('input', ('array', {'type': 'syn:form'}), {
-                        'deprecated': True,
-                        'doc': 'The list of forms accepted by the command as input.', 'uniq': True, 'sorted': True, 'ro': True}),
-                    ('output', ('array', {'type': 'syn:form'}), {
-                        'deprecated': True,
-                        'doc': 'The list of forms produced by the command as output.', 'uniq': True, 'sorted': True, 'ro': True}),
-                    ('nodedata', ('array', {'type': 'syn:nodedata'}), {
-                        'deprecated': True,
-                        'doc': 'The list of nodedata that may be added by the command.', 'uniq': True, 'sorted': True, 'ro': True}),
-                    ('deprecated', ('bool', {}), {
-                        'doc': 'Set to true if this command is scheduled to be removed.'}),
-                    ('deprecated:version', ('it:semver', {}), {
-                        'doc': 'The Synapse version when this command will be removed.'}),
-                    ('deprecated:date', ('time', {}), {
-                        'doc': 'The date when this command will be removed.'}),
-                    ('deprecated:mesg', ('str', {}), {
-                        'doc': 'Optional description of this deprecation.'}),
-                )),
-            ),
-        }),)
->>>>>>> 4b176cf4
+)