import logging
import collections

import synapse.exc as s_exc
import synapse.common as s_common
import synapse.datamodel as s_datamodel

import synapse.lib.module as s_module

logger = logging.getLogger(__name__)

class SynModule(s_module.CoreModule):

    def initCoreModule(self):

        self.core.addRuntLift('syn:cmd', self._liftRuntSynCmd)
        self.core.addRuntLift('syn:type', self._liftRuntSynType)
        self.core.addRuntLift('syn:form', self._liftRuntSynForm)
        self.core.addRuntLift('syn:prop', self._liftRuntSynProp)
        self.core.addRuntLift('syn:tagprop', self._liftRuntSynTagProp)

        self.core.addRuntLift('syn:prop:ro', self._liftRuntSynPropRo)
        self.core.addRuntLift('syn:prop:base', self._liftRuntSynPropBase)

        # Static runt data for model data
        #self._modelRuntsByBuid = {}
        #self._modelRuntsByPropValu = collections.defaultdict(list)

        # Static runt data for triggers
        #self._triggerRuntsByBuid = {}
        #self._triggerRuntsByPropValu = collections.defaultdict(list)

        # Static runt data for commands
        #self._cmdRuntsByBuid = {}
        #self._cmdRuntsByPropValu = collections.defaultdict(list)

        # Add runt lift helpers
<<<<<<< HEAD
        #for form, lifter in (('syn:type', self._synModelLift),
                             #('syn:form', self._synModelLift),
                             #('syn:prop', self._synModelLift),
                             #('syn:tagprop', self._synModelLift),
                             #('syn:trigger', self._synTriggerLift),
                             #('syn:cmd', self._synCmdLift),
                             #):
            #form = self.model.form(form)
            #self.core.addRuntLift(form.full, lifter)
            #for name, prop in form.props.items():
                #pfull = prop.full
                #self.core.addRuntLift(pfull, lifter)
=======
        for form, lifter in (('syn:type', self._synModelLift),
                             ('syn:form', self._synModelLift),
                             ('syn:prop', self._synModelLift),
                             ('syn:tagprop', self._synModelLift),
                             ('syn:trigger', self._synTriggerLift),
                             ('syn:cmd', self._synCmdLift),
                             ('syn:splice', self._nullLift),
                             ):
            form = self.model.form(form)
            self.core.addRuntLift(form.full, lifter)
            for name, prop in form.props.items():
                pfull = prop.full
                self.core.addRuntLift(pfull, lifter)
>>>>>>> 6b9b7c9f

        # add event registration for model changes to allow for new models to reset the runtime model data
        #self.core.on('core:module:load', self._onCoreModelChange)
        #self.core.on('core:tagprop:change', self._onCoreModelChange)
        #self.core.on('core:extmodel:change', self._onCoreModelChange)
        #self.core.on('core:trigger:action', self._onCoreTriggerMod)
        #self.core.on('core:cmd:change', self._onCoreCmdChange)

    #def _onCoreCmdChange(self, event):
        #'''
        #Clear the cached command rows.
        #'''
        #if not self._cmdRuntsByBuid:
            #return
        ## Discard previously cached data. It will be computed upon the next
        ## lift that needs it.
        #self._cmdRuntsByBuid.clear()
        #self._cmdRuntsByPropValu.clear()

    #def _onCoreTriggerMod(self, event):
        #'''
        #Clear the cached trigger rows.
        #'''
        #if not self._triggerRuntsByBuid:
            #return
        ## Discard previously cached data. It will be computed upon the next
        ## lift that needs it.
        #self._triggerRuntsByBuid.clear()
        #self._triggerRuntsByPropValu.clear()

    #def _onCoreModelChange(self, event):
        #'''
        #Clear the cached model rows.
        #'''
        #if not self._modelRuntsByBuid:
            #return
        ## Discard previously cached data. It will be computed upon the next
        ## lift that needs it.
        #self._modelRuntsByBuid.clear()
        #self._modelRuntsByPropValu.clear()

    #async def _synCmdLift(self, full, valu=None, cmpr=None):
        #if not self._cmdRuntsByBuid:
            #await self._initCmdRunts()

        #if cmpr is not None and cmpr != '=':
            #raise s_exc.BadCmprValu(mesg='Command runtime nodes only support equality comparator.',
                                    #cmpr=cmpr)

        #if valu is None:
            #buids = self._cmdRuntsByPropValu.get(full, ())
        #else:
            #prop = self.model.prop(full)
            #valu, _ = prop.type.norm(valu)
            #buids = self._cmdRuntsByPropValu.get((full, valu), ())

        #rowsets = [(buid, self._cmdRuntsByBuid.get(buid, ())) for buid in buids]
        #for buid, rows in rowsets:
            #yield buid, rows

    #async def _synTriggerLift(self, full, valu=None, cmpr=None):
        #if not self._triggerRuntsByBuid:
            #await self._initTriggerRunts()

        #if cmpr is not None and cmpr != '=':
            #raise s_exc.BadCmprValu(mesg='Trigger runtime nodes only support equality comparator.',
                                    #cmpr=cmpr)

        #if valu is None:
            #buids = self._triggerRuntsByPropValu.get(full, ())
        #else:
            #prop = self.model.prop(full)
            #valu, _ = prop.type.norm(valu)
            #buids = self._triggerRuntsByPropValu.get((full, valu), ())

        #rowsets = [(buid, self._triggerRuntsByBuid.get(buid, ())) for buid in buids]
        #for buid, rows in rowsets:
            #yield buid, rows

    async def _liftRuntSynPropRo(self, full, valu=None, cmpr=None):

        if cmpr is None:
            for prop in self.mode.props.values():
                yield prop.getStorNode()
            return

        ctor = self.model.prop('syn:prop:ro').type.getCmprCtor(cmpr)
        if ctor is None:
            raise s_exc.BadCmprValu(cmpr=cmpr)

        filt = ctor(valu)
        for prop in self.model.getProps():

            ro = int(prop.info.get('ro', False))
            if not filt(ro):
                continue

            yield prop.getStorNode()

    async def _liftRuntSynPropBase(self, full, valu=None, cmpr=None):

        if cmpr is None:
            for prop in self.mode.props.values():
                yield prop.getStorNode()
            return

        ctor = self.model.prop('syn:prop:base').type.getCmprCtor(cmpr)
        if ctor is None:
            raise s_exc.BadCmprValu(cmpr=cmpr)

        filt = ctor(valu)
        for prop in self.model.getProps():
            base = prop.name.split(':')[-1]
            if not filt(base):
                continue

            yield prop.getStorNode()

    async def _liftRuntSynForm(self, full, valu=None, cmpr=None):

        if cmpr is None:
            for form in self.model.forms.values():
                yield form.getStorNode()
            return
<<<<<<< HEAD

        # optimize the equality case since we have an index
        if cmpr == '=':
            form = self.model.form(valu)
            if form is not None:
                yield form.getStorNode()
=======
        # Discard previously cached data. It will be computed upon the next
        # lift that needs it.
        self._modelRuntsByBuid.clear()
        self._modelRuntsByPropValu.clear()

    async def _nullLift(self, full, valu=None, cmpr=None):
        # Null lift implementation.  Detected as generator for lift purposes
        # but it yields no buid, rows sets.
        if None:  # pragma: no cover
            yield None

    async def _synCmdLift(self, full, valu=None, cmpr=None):
        if not self._cmdRuntsByBuid:
            await self._initCmdRunts()

        if cmpr is not None and cmpr != '=':
            raise s_exc.BadCmprValu(mesg='Command runtime nodes only support equality comparator.',
                                    cmpr=cmpr)

        if valu is None:
            buids = self._cmdRuntsByPropValu.get(full, ())
        else:
            prop = self.model.prop(full)
            valu, _ = prop.type.norm(valu)
            buids = self._cmdRuntsByPropValu.get((full, valu), ())

        rowsets = [(buid, self._cmdRuntsByBuid.get(buid, ())) for buid in buids]
        for buid, rows in rowsets:
            yield buid, rows

    async def _synTriggerLift(self, full, valu=None, cmpr=None):
        if not self._triggerRuntsByBuid:
            await self._initTriggerRunts()

        if cmpr is not None and cmpr != '=':
            raise s_exc.BadCmprValu(mesg='Trigger runtime nodes only support equality comparator.',
                                    cmpr=cmpr)

        if valu is None:
            buids = self._triggerRuntsByPropValu.get(full, ())
        else:
            prop = self.model.prop(full)
            valu, _ = prop.type.norm(valu)
            buids = self._triggerRuntsByPropValu.get((full, valu), ())

        rowsets = [(buid, self._triggerRuntsByBuid.get(buid, ())) for buid in buids]
        for buid, rows in rowsets:
            yield buid, rows

    async def _synModelLift(self, full, valu=None, cmpr=None):
        if not self._modelRuntsByBuid:
            self._initModelRunts()

        if cmpr is not None and cmpr != '=':
            raise s_exc.BadCmprValu(mesg='Model runtime nodes only support equality comparator.',
                                    cmpr=cmpr)

        if valu is None:
            buids = self._modelRuntsByPropValu.get(full, ())
        else:
            prop = self.model.prop(full)
            valu, _ = prop.type.norm(valu)
            buids = self._modelRuntsByPropValu.get((full, valu), ())

        rowsets = [(buid, self._modelRuntsByBuid.get(buid, ())) for buid in buids]
        for buid, rows in rowsets:
            yield buid, rows

    def _addRuntRows(self, form, valu, props, buidcache, propcache):
        buid = s_common.buid((form, valu))
        if buid in buidcache:
>>>>>>> 6b9b7c9f
            return

        filt = self.model.type('syn:form').getCmprCtor(cmpr)(valu)
        if filt is None:
            raise s_exc.BadCmprValu(cmpr=cmpr)

        for form in self.model.forms.values():

            if not filt(form.name):
                continue

            yield form.getStorNode()

    async def _liftRuntSynProp(self, full, valu=None, cmpr=None):

        if cmpr is None:
            for prop in self.model.props.values():
                yield prop.getStorNode()
            return

        # optimize the equality case since we have an index
        if cmpr == '=':
            prop = self.model.prop(valu)
            if prop is not None:
                yield prop.getStorNode()
            return

        filt = self.model.type('syn:prop').getCmprCtor(cmpr)(valu)
        if filt is None:
            raise s_exc.BadCmprValu(cmpr=cmpr)

        for prop in self.model.getProps():

            if not filt(prop.full):
                continue

            yield prop.getStorNode()

    async def _liftRuntSynType(self, full, valu=None, cmpr=None):

        if cmpr is None:
            for tobj in self.model.types.values():
                yield tobj.getStorNode()
            return

        # optimize the equality case since we have an index
        if cmpr == '=':
            tobj = self.model.type(valu)
            if tobj is not None:
                yield tobj.getStorNode()
            return

        filt = self.model.type('syn:type').getCmprCtor(cmpr)(valu)
        if filt is None:
            raise s_exc.BadCmprValu(cmpr=cmpr)

        for tobj in self.model.forms.values():

            if not filt(tobj.name):
                continue

            yield tobj.getStorNode()

    async def _liftRuntSynTagProp(self, full, valu=None, cmpr=None):

        def genr():
            for prop in self.model.tagprops.values():
                yield prop.getStorNode()

        for item in self.filtRuntGenr(genr(), full, cmpr, valu):
            yield item

        #if cmpr is None:
            #for prop in self.model.tagprops.values():
                #yield prop.getStorNode()
            #return

        # optimize the equality case since we have an index
        #if cmpr == '=':
            #prop = self.model.tagprop(valu)
            #if prop is not None:
                #yield prop.getStorNode()
            #return

        #filt = self.model.type('syn:tagprop').getCmprCtor(cmpr)(valu)
        #if filt is None:
            #raise s_exc.BadCmprValu(cmpr=cmpr)

        #for prop in self.model.getTagProps():

            #if not filt(prop.full):
                #continue

            #yield prop.getStorNode()

    def _getCmdStorNode(self, name, cls):

        buid = s_common.buid(('syn:cmd', name))

        props = {}

        inpt = cls.forms.get('input')
        outp = cls.forms.get('output')

        if inpt:
            props['input'] = tuple(inpt)

        if outp:
            props['output'] = tuple(inpt)

        if cls.svciden:
            props['svciden'] = cls.svciden

        if cls.pkgname:
            props['package'] = cls.pkgname

        return (buid, {
            'ndef': ('syn:cmd', name),
            'props': props
        })

        return cls.__doc__.strip().split('\n')[0]

    async def _liftRuntSynCmd(self, full, valu=None, cmpr=None):

        def genr():
            for name, clas in self.core.getStormCmds():
                yield self._getCmdStorNode(name, clas)
                #print(repr(clas))
                #yield clas.getStorNode()

        for item in self.filtRuntGenr(genr(), full, cmpr, valu):
            yield item

    def filtRuntGenr(self, genr, full, cmpr, valu):

        if cmpr is None:
            for item in genr:
                yield item

        prop = self.model.prop(full)

        filt = prop.type.getCmprCtor(cmpr)(valu)

        if prop.isform:

            for item in genr:
                if not filt(item[1]['ndef'][1]):
                    continue

                yield item

            return

        for item in genr:

            propvalu = item[1]['props'].get(prop.name)
            if propvalu is None:
                continue

            if not filt(propvalu):
                continue

            yield item

    #async def _initCmdRunts(self):
        #now = s_common.now()
        #typeform = self.model.form('syn:cmd')

        #for name, ctor in self.core.getStormCmds():
            #tnorm, _ = typeform.type.norm(name)

            #props = {'.created': now,
                     #'doc': ctor.getCmdBrief(),
                     #}

            #forms = ctor.forms

            #inputs = forms.get('input')
            #if inputs:
                #props['input'] = tuple(inputs)

            #outputs = forms.get('output')
            #if outputs:
                #props['output'] = tuple(outputs)

            #if ctor.svciden:
                #props['svciden'] = ctor.svciden

            #if ctor.pkgname:
                #props['package'] = ctor.pkgname

            #self._addRuntRows('syn:cmd', tnorm, props,
                              #self._cmdRuntsByBuid, self._cmdRuntsByPropValu)

    #async def _synModelLift(self, full, valu=None, cmpr=None):
        #if not self._modelRuntsByBuid:
            #self._initModelRunts()

        #if cmpr is not None and cmpr != '=':
            #raise s_exc.BadCmprValu(mesg='Model runtime nodes only support equality comparator.',
                                    #cmpr=cmpr)

        #if valu is None:
            #buids = self._modelRuntsByPropValu.get(full, ())
        #else:
            #prop = self.model.prop(full)
            #valu, _ = prop.type.norm(valu)
            #buids = self._modelRuntsByPropValu.get((full, valu), ())

        #rowsets = [(buid, self._modelRuntsByBuid.get(buid, ())) for buid in buids]
        #for buid, rows in rowsets:
            #yield buid, rows

    #def _addRuntRows(self, form, valu, props, buidcache, propcache):
        #buid = s_common.buid((form, valu))
        #if buid in buidcache:
            #return

        #rows = [('*' + form, valu)]
        #props.setdefault('.created', s_common.now())
        #for k, v in props.items():
            #rows.append((k, v))

        #buidcache[buid] = rows

        #propcache[form].append(buid)
        #propcache[(form, valu)].append(buid)

        #for k, propvalu in props.items():
            #prop = form + ':' + k
            #if k.startswith('.'):
                #prop = form + k
            #propcache[prop].append(buid)

            # Can the secondary property be indexed for lift?
            #if self.model.prop(prop).type.indx(propvalu):
            #propcache[(prop, propvalu)].append(buid)

    #async def _initCmdRunts(self):
        #now = s_common.now()
        #typeform = self.model.form('syn:cmd')

        #for name, ctor in self.core.getStormCmds():
            #tnorm, _ = typeform.type.norm(name)

            #props = {'.created': now,
                     #'doc': ctor.getCmdBrief(),
                     #}

            #forms = ctor.forms

            #inputs = forms.get('input')
            #if inputs:
                #props['input'] = tuple(inputs)

            #outputs = forms.get('output')
            #if outputs:
                #props['output'] = tuple(outputs)

            #if ctor.svciden:
                #props['svciden'] = ctor.svciden

            #if ctor.pkgname:
                #props['package'] = ctor.pkgname

            #self._addRuntRows('syn:cmd', tnorm, props,
                              #self._cmdRuntsByBuid, self._cmdRuntsByPropValu)

    #async def _initTriggerRunts(self):
        #now = s_common.now()
        #typeform = self.model.form('syn:trigger')
        #for iden, trig in await self.core.listTriggers():

            #tnorm, _ = typeform.type.norm(iden)

            #props = {'.created': now,
                     #'doc': trig.doc,
                     #'name': trig.name,
                     #'vers': trig.ver,
                     #'cond': trig.cond,
                     #'storm': trig.storm,
                     #'enabled': trig.enabled,
                     #'user': self.core.getUserName(trig.useriden),
                     #}

            #if trig.tag is not None:
                #props['tag'] = trig.tag
            #if trig.form is not None:
                #props['form'] = trig.form
            #if trig.prop is not None:
                #props['prop'] = trig.prop

            #self._addRuntRows('syn:trigger', tnorm, props,
                              #self._triggerRuntsByBuid, self._triggerRuntsByPropValu)

    #def _initModelRunts(self):

        #tdocs = {}

        #now = s_common.now()
        #typeform = self.model.form('syn:type')
        #for tname, tobj in self.model.types.items():
            #tnorm, _ = typeform.type.norm(tname)
            #ctor = '.'.join([tobj.__class__.__module__, tobj.__class__.__qualname__])
            #ctor, _ = self.model.prop('syn:type:ctor').type.norm(ctor)

            #doc = tobj.info.get('doc', 'no docstring')
            #doc, _ = self.model.prop('syn:type:doc').type.norm(doc)
            #tdocs[tname] = doc
            #opts = {k: v for k, v in tobj.opts.items()}

            #props = {'doc': doc,
                     #'ctor': ctor,
                     #'.created': now}
            #if opts:
                #opts, _ = self.model.prop('syn:type:opts').type.norm(opts)
                #props['opts'] = opts
            #subof = tobj.subof
            #if subof is not None:
                #subof, _ = self.model.prop('syn:type:subof').type.norm(subof)
                #props['subof'] = subof
            #self._addRuntRows('syn:type', tnorm, props,
                              #self._modelRuntsByBuid, self._modelRuntsByPropValu)

        #formform = self.model.form('syn:form')
        #for fname, fobj in self.model.forms.items():
            #fnorm, _ = formform.type.norm(fname)

            #runt, _ = self.model.prop('syn:form:runt').type.norm(fobj.isrunt)

            #ptype, _ = self.model.prop('syn:form:type').type.norm(fobj.type.name)

            #doc = fobj.info.get('doc', tdocs.get(ptype))
            #doc, _ = self.model.prop('syn:form:doc').type.norm(doc)
            #tdocs[fnorm] = doc

            #props = {'doc': doc,
                     #'runt': runt,
                     #'type': ptype,
                     #'.created': now,
                     #}

            #self._addRuntRows('syn:form', fnorm, props,
                              #self._modelRuntsByBuid, self._modelRuntsByPropValu)

        #propform = self.model.form('syn:prop')

        #for pname, pobj in self.model.props.items():
            #if isinstance(pname, tuple):
                #continue

            #pnorm, _ = propform.type.norm(pname)

            #ro, _ = self.model.prop('syn:prop:ro').type.norm(pobj.info.get('ro', False))

            #ptype, _ = self.model.prop('syn:prop:type').type.norm(pobj.type.name)

            #univ = False
            #extmodel = False

            #doc = pobj.info.get('doc', 'no docstring')
            #doc, _ = self.model.prop('syn:prop:doc').type.norm(doc)

            #props = {'doc': doc,
                     #'type': ptype,
                     #'.created': now,
                     #}

            #defval = pobj.info.get('defval', s_common.novalu)
            #if defval is not s_common.novalu:
                #if not isinstance(defval, (str, int)):
                    #defval = repr(defval)
                #defval, _ = self.model.prop('syn:prop:defval').type.norm(defval)
                #props['defval'] = defval

            #if isinstance(pobj, s_datamodel.Univ):
                #univ = True
                #props['ro'] = ro
                #if pobj.name.startswith('._'):
                    #extmodel = True

            #elif isinstance(pobj, s_datamodel.Form):
                #fnorm, _ = self.model.prop('syn:prop:form').type.norm(pobj.full)
                #props['form'] = fnorm
                ## All smashing a docstring in for a prop which is a form
                #if doc == 'no docstring':
                    #doc = tdocs.get(ptype, 'no docstring')
                    #doc, _ = self.model.prop('syn:prop:doc').type.norm(doc)
                    #props['doc'] = doc

            #else:
                #fnorm, _ = self.model.prop('syn:prop:form').type.norm(pobj.form.full)
                #relname, _ = self.model.prop('syn:prop:relname').type.norm(pobj.name)
                #base, _ = self.model.prop('syn:prop:base').type.norm(pobj.name.rsplit(':', 1)[-1])
                #props['ro'] = ro
                #props['form'] = fnorm
                #props['base'] = base
                #props['relname'] = relname
                #univ = pobj.storinfo.get('univ', False)
                #if relname.startswith(('_', '._')):
                    #extmodel = True

            #univ, _ = self.model.prop('syn:prop:univ').type.norm(univ)
            #extmodel, _ = self.model.prop('syn:prop:extmodel').type.norm(extmodel)
            #props['univ'] = univ
            #props['extmodel'] = extmodel

            #self._addRuntRows('syn:prop', pnorm, props,
                              #self._modelRuntsByBuid, self._modelRuntsByPropValu)

        #tpform = self.model.form('syn:tagprop')
        #for tpname, tpobj in self.model.tagprops.items():
            #tpnorm, _ = tpform.type.norm(tpname)
            #tptype, _ = self.model.prop('syn:tagprop:type').type.norm(tpobj.type.name)
            #doc = tpobj.info.get('doc', 'no docstring')

            #props = {'doc': doc, 'type': tptype}
            #self._addRuntRows('syn:tagprop', tpnorm, props,
                              #self._modelRuntsByBuid, self._modelRuntsByPropValu)

    def getModelDefs(self):

        return (('syn', {

            'types': (
                ('syn:type', ('str', {'strip': True}), {
                    'doc': 'A Synapse type used for normalizing nodes and properties.',
                }),
                ('syn:form', ('str', {'strip': True}), {
                    'doc': 'A Synapse form used for representing nodes in the graph.',
                }),
                ('syn:prop', ('str', {'strip': True}), {
                    'doc': 'A Synapse property.'
                }),
                ('syn:tagprop', ('str', {'strip': True}), {
                    'doc': 'A user defined tag property.'
                }),
                ('syn:cron', ('guid', {}), {
                    'doc': 'A Cortex cron job.',
                }),
                ('syn:trigger', ('guid', {}), {
                    'doc': 'A Cortex trigger.'
                }),
                ('syn:cmd', ('str', {'strip': True}), {
                    'doc': 'A Synapse storm command.'
                }),
                ('syn:splice', ('guid', {'strip': True}), {
                    'doc': 'A splice from a layer.'
                }),
            ),

            'forms': (

                ('syn:tag', {}, (

                    ('up', ('syn:tag', {}), {'ro': 1,
                        'doc': 'The parent tag for the tag.'}),

                    ('isnow', ('syn:tag', {}), {
                        'doc': 'Set to an updated tag if the tag has been renamed.'}),

                    ('doc', ('str', {}), {'defval': '',
                        'doc': 'A short definition for the tag.'}),

                    ('depth', ('int', {}), {'ro': 1,
                        'doc': 'How deep the tag is in the hierarchy.'}),

                    ('title', ('str', {}), {'defval': '',
                        'doc': 'A display title for the tag.'}),

                    ('base', ('str', {}), {'ro': 1,
                        'doc': 'The tag base name. Eg baz for foo.bar.baz'}),
                )),
                ('syn:type', {'runt': True}, (
                    ('doc', ('str', {'strip': True}), {
                        'doc': 'The docstring for the type.', 'ro': True}),
                    ('ctor', ('str', {'strip': True}), {
                        'doc': 'The python ctor path for the type object.', 'ro': True}),
                    ('subof', ('syn:type', {}), {
                        'doc': 'Type which this inherits from.', 'ro': True}),
                    ('opts', ('data', {}), {
                        'doc': 'Arbitrary type options.', 'ro': True})
                )),
                ('syn:form', {'runt': True}, (
                    ('doc', ('str', {'strip': True}), {
                        'doc': 'The docstring for the form.', 'ro': True}),
                    ('type', ('syn:type', {}), {
                        'doc': 'Synapse type for this form.', 'ro': True}),
                    ('runt', ('bool', {}), {
                        'doc': 'Whether or not the form is runtime only.', 'ro': True})
                )),
                ('syn:prop', {'runt': True}, (
                    ('doc', ('str', {'strip': True}), {
                        'doc': 'Description of the property definition.'}),
                    ('form', ('syn:form', {}), {
                        'doc': 'The form of the property.', 'ro': True}),
                    ('type', ('syn:type', {}), {
                        'doc': 'The synapse type for this property.', 'ro': True}),
                    ('relname', ('str', {'strip': True}), {
                        'doc': 'Relative property name.', 'ro': True}),
                    ('univ', ('bool', {}), {
                        'doc': 'Specifies if a prop is universal.', 'ro': True}),
                    ('base', ('str', {'strip': True}), {
                        'doc': 'Base name of the property', 'ro': True}),
                    ('ro', ('bool', {}), {
                        'doc': 'If the property is read-only after being set.', 'ro': True}),
                    ('extmodel', ('bool', {}), {
                        'doc': 'If the property is an extended model property or not.', 'ro': True}),
                )),
                ('syn:tagprop', {'runt': True}, (
                    ('doc', ('str', {'strip': True}), {
                        'doc': 'Description of the tagprop definition.'}),
                    ('type', ('syn:type', {}), {
                        'doc': 'The synapse type for this tagprop.', 'ro': True}),
                )),
                ('syn:trigger', {'runt': True}, (
                    ('vers', ('int', {}), {
                        'doc': 'Trigger version', 'ro': True,
                    }),
                    ('doc', ('str', {}), {
                        'doc': 'A documentation string describing the trigger.',
                    }),
                    ('name', ('str', {}), {
                        'doc': 'A user friendly name/alias for the trigger.',
                    }),
                    ('cond', ('str', {'strip': True, 'lower': True}), {
                        'doc': 'The trigger condition', 'ro': True,
                    }),
                    ('user', ('str', {}), {
                        'doc': 'User who owns the trigger', 'ro': True,
                    }),
                    ('storm', ('str', {}), {
                        'doc': 'The Storm query for the trigger.', 'ro': True,
                    }),
                    ('enabled', ('bool', {}), {
                        'doc': 'Trigger enabled status', 'ro': True,
                    }),
                    ('form', ('str', {'lower': True, 'strip': True}), {
                        'doc': 'Form the trigger is watching for.'
                    }),
                    ('prop', ('str', {'lower': True, 'strip': True}), {
                        'doc': 'Property the trigger is watching for.'
                    }),
                    ('tag', ('str', {'lower': True, 'strip': True}), {
                        'doc': 'Tag the trigger is watching for.'
                    }),
                )),
                ('syn:cron', {'runt': True}, (

                    ('doc', ('str', {}), {
                        'doc': 'A description of the cron job.'}),

                    ('name', ('str', {}), {
                        'doc': 'A user friendly name/alias for the cron job.'}),

                    ('storm', ('str', {}), {
                        'ro': True,
                        'doc': 'The storm query executed by the cron job.'}),

                )),
                ('syn:cmd', {'runt': True}, (
                    ('doc', ('str', {'strip': True}), {
                        'doc': 'Description of the command.'}),
                    ('package', ('str', {'strip': True}), {
                        'doc': 'Storm package which provided the command.'}),
                    ('svciden', ('guid', {'strip': True}), {
                        'doc': 'Storm service iden which provided the package.'}),
                    ('input', ('array', {'type': 'syn:form'}), {
                        'doc': 'The list of forms accepted by the command as input.', 'ro': True}),
                    ('output', ('array', {'type': 'syn:form'}), {
                        'doc': 'The list of forms produced by the command as output.', 'ro': True}),
                )),
                ('syn:splice', {'runt': True}, (
                    ('type', ('str', {'strip': True}), {
                        'doc': 'Type of splice.', 'ro': True
                    }),
                    ('iden', ('str', {}), {
                        'doc': 'The iden of the node involved in the splice.', 'ro': True,
                    }),
                    ('form', ('syn:form', {'strip': True}), {
                        'doc': 'The form involved in the splice.', 'ro': True
                    }),
                    ('prop', ('syn:prop', {'strip': True}), {
                        'doc': 'Property modified in the splice.', 'ro': True
                    }),
                    ('tag', ('syn:tag', {'strip': True}), {
                        'doc': 'Tag modified in the splice.', 'ro': True
                    }),
                    ('valu', ('data', {}), {
                        'doc': 'The value being set in the splice.', 'ro': True
                    }),
                    ('oldv', ('data', {}), {
                        'doc': 'The value before the splice.', 'ro': True
                    }),
                    ('user', ('guid', {}), {
                        'doc': 'The user who caused the splice.', 'ro': True,
                    }),
                    ('prov', ('guid', {}), {
                        'doc': 'The provenance stack of the splice.', 'ro': True,
                    }),
                    ('time', ('time', {}), {
                        'doc': 'The time the splice occurred.', 'ro': True,
                    }),
                    ('splice', ('str', {'strip': True}), {
                        'doc': 'The splice.', 'ro': True
                    }),
                )),
            ),
        }),)<|MERGE_RESOLUTION|>--- conflicted
+++ resolved
@@ -18,6 +18,7 @@
         self.core.addRuntLift('syn:form', self._liftRuntSynForm)
         self.core.addRuntLift('syn:prop', self._liftRuntSynProp)
         self.core.addRuntLift('syn:tagprop', self._liftRuntSynTagProp)
+        # FIXME addRuntLift('syn:splice')
 
         self.core.addRuntLift('syn:prop:ro', self._liftRuntSynPropRo)
         self.core.addRuntLift('syn:prop:base', self._liftRuntSynPropBase)
@@ -35,7 +36,6 @@
         #self._cmdRuntsByPropValu = collections.defaultdict(list)
 
         # Add runt lift helpers
-<<<<<<< HEAD
         #for form, lifter in (('syn:type', self._synModelLift),
                              #('syn:form', self._synModelLift),
                              #('syn:prop', self._synModelLift),
@@ -48,21 +48,6 @@
             #for name, prop in form.props.items():
                 #pfull = prop.full
                 #self.core.addRuntLift(pfull, lifter)
-=======
-        for form, lifter in (('syn:type', self._synModelLift),
-                             ('syn:form', self._synModelLift),
-                             ('syn:prop', self._synModelLift),
-                             ('syn:tagprop', self._synModelLift),
-                             ('syn:trigger', self._synTriggerLift),
-                             ('syn:cmd', self._synCmdLift),
-                             ('syn:splice', self._nullLift),
-                             ):
-            form = self.model.form(form)
-            self.core.addRuntLift(form.full, lifter)
-            for name, prop in form.props.items():
-                pfull = prop.full
-                self.core.addRuntLift(pfull, lifter)
->>>>>>> 6b9b7c9f
 
         # add event registration for model changes to allow for new models to reset the runtime model data
         #self.core.on('core:module:load', self._onCoreModelChange)
@@ -187,86 +172,12 @@
             for form in self.model.forms.values():
                 yield form.getStorNode()
             return
-<<<<<<< HEAD
 
         # optimize the equality case since we have an index
         if cmpr == '=':
             form = self.model.form(valu)
             if form is not None:
                 yield form.getStorNode()
-=======
-        # Discard previously cached data. It will be computed upon the next
-        # lift that needs it.
-        self._modelRuntsByBuid.clear()
-        self._modelRuntsByPropValu.clear()
-
-    async def _nullLift(self, full, valu=None, cmpr=None):
-        # Null lift implementation.  Detected as generator for lift purposes
-        # but it yields no buid, rows sets.
-        if None:  # pragma: no cover
-            yield None
-
-    async def _synCmdLift(self, full, valu=None, cmpr=None):
-        if not self._cmdRuntsByBuid:
-            await self._initCmdRunts()
-
-        if cmpr is not None and cmpr != '=':
-            raise s_exc.BadCmprValu(mesg='Command runtime nodes only support equality comparator.',
-                                    cmpr=cmpr)
-
-        if valu is None:
-            buids = self._cmdRuntsByPropValu.get(full, ())
-        else:
-            prop = self.model.prop(full)
-            valu, _ = prop.type.norm(valu)
-            buids = self._cmdRuntsByPropValu.get((full, valu), ())
-
-        rowsets = [(buid, self._cmdRuntsByBuid.get(buid, ())) for buid in buids]
-        for buid, rows in rowsets:
-            yield buid, rows
-
-    async def _synTriggerLift(self, full, valu=None, cmpr=None):
-        if not self._triggerRuntsByBuid:
-            await self._initTriggerRunts()
-
-        if cmpr is not None and cmpr != '=':
-            raise s_exc.BadCmprValu(mesg='Trigger runtime nodes only support equality comparator.',
-                                    cmpr=cmpr)
-
-        if valu is None:
-            buids = self._triggerRuntsByPropValu.get(full, ())
-        else:
-            prop = self.model.prop(full)
-            valu, _ = prop.type.norm(valu)
-            buids = self._triggerRuntsByPropValu.get((full, valu), ())
-
-        rowsets = [(buid, self._triggerRuntsByBuid.get(buid, ())) for buid in buids]
-        for buid, rows in rowsets:
-            yield buid, rows
-
-    async def _synModelLift(self, full, valu=None, cmpr=None):
-        if not self._modelRuntsByBuid:
-            self._initModelRunts()
-
-        if cmpr is not None and cmpr != '=':
-            raise s_exc.BadCmprValu(mesg='Model runtime nodes only support equality comparator.',
-                                    cmpr=cmpr)
-
-        if valu is None:
-            buids = self._modelRuntsByPropValu.get(full, ())
-        else:
-            prop = self.model.prop(full)
-            valu, _ = prop.type.norm(valu)
-            buids = self._modelRuntsByPropValu.get((full, valu), ())
-
-        rowsets = [(buid, self._modelRuntsByBuid.get(buid, ())) for buid in buids]
-        for buid, rows in rowsets:
-            yield buid, rows
-
-    def _addRuntRows(self, form, valu, props, buidcache, propcache):
-        buid = s_common.buid((form, valu))
-        if buid in buidcache:
->>>>>>> 6b9b7c9f
             return
 
         filt = self.model.type('syn:form').getCmprCtor(cmpr)(valu)
