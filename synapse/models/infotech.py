import copy
import string
import asyncio
import logging

import regex

import synapse.exc as s_exc
import synapse.data as s_data

import synapse.common as s_common

import synapse.lib.chop as s_chop
import synapse.lib.types as s_types
import synapse.lib.module as s_module
import synapse.lib.scrape as s_scrape
import synapse.lib.version as s_version

logger = logging.getLogger(__name__)

# This is the regular expression pattern for CPE 2.2. It's kind of a hybrid
# between compatible binding and preferred binding. Differences are here:
# - Use only the list of percent encoded values specified by preferred binding.
#   This is to ensure it converts properly to CPE 2.3.
# - Add tilde (~) to the UNRESERVED list which removes the need to specify the
#   PACKED encoding specifically.
ALPHA = '[A-Za-z]'
DIGIT = '[0-9]'
UNRESERVED = r'[A-Za-z0-9\-\.\_~]'
SPEC1 = '%01'
SPEC2 = '%02'
# This is defined in the ABNF but not actually referenced
# SPECIAL = f'(?:{SPEC1}|{SPEC2})'
SPEC_CHRS = f'(?:{SPEC1}+|{SPEC2})'
PCT_ENCODED = '%(?:21|22|23|24|25|26|27|28|28|29|2a|2b|2c|2f|3a|3b|3c|3d|3e|3f|40|5b|5c|5d|5e|60|7b|7c|7d|7e)'
STR_WO_SPECIAL = f'(?:{UNRESERVED}|{PCT_ENCODED})*'
STR_W_SPECIAL = f'{SPEC_CHRS}? (?:{UNRESERVED}|{PCT_ENCODED})+ {SPEC_CHRS}?'
STRING = f'(?:{STR_W_SPECIAL}|{STR_WO_SPECIAL})'
REGION = f'(?:{ALPHA}{{2}}|{DIGIT}{{3}})'
LANGTAG = rf'(?:{ALPHA}{{2,3}}(?:\-{REGION})?)'
PART = '[hoa]?'
VENDOR = STRING
PRODUCT = STRING
VERSION = STRING
UPDATE = STRING
EDITION = STRING
LANG = f'{LANGTAG}?'
COMPONENT_LIST = f'''
    (?:
        {PART}:{VENDOR}:{PRODUCT}:{VERSION}:{UPDATE}:{EDITION}:{LANG} |
        {PART}:{VENDOR}:{PRODUCT}:{VERSION}:{UPDATE}:{EDITION} |
        {PART}:{VENDOR}:{PRODUCT}:{VERSION}:{UPDATE} |
        {PART}:{VENDOR}:{PRODUCT}:{VERSION} |
        {PART}:{VENDOR}:{PRODUCT} |
        {PART}:{VENDOR} |
        {PART}
    )
'''

cpe22_regex = regex.compile(f'cpe:/{COMPONENT_LIST}', regex.VERBOSE | regex.IGNORECASE)
cpe23_regex = regex.compile(s_scrape._cpe23_regex, regex.VERBOSE | regex.IGNORECASE)

def isValidCpe22(text):
    rgx = cpe22_regex.fullmatch(text)
    return rgx is not None

def isValidCpe23(text):
    rgx = cpe23_regex.fullmatch(text)
    return rgx is not None

def cpesplit(text):
    part = ''
    parts = []

    genr = iter(text)
    try:
        while True:

            c = next(genr)

            if c == '\\':
                c += next(genr)

            if c == ':':
                parts.append(part)
                part = ''
                continue

            part += c

    except StopIteration:
        parts.append(part)

    return [part.strip() for part in parts]

# Formatted String Binding characters that need to be escaped
FSB_ESCAPE_CHARS = [
    '!', '"', '#', '$', '%', '&', "'", '(', ')',
    '+', ',', '/', ':', ';', '<', '=', '>', '@',
    '[', ']', '^', '`', '{', '|', '}', '~',
    '\\', '?', '*'
]

FSB_VALID_CHARS = ['-', '.', '_']
FSB_VALID_CHARS.extend(string.ascii_letters)
FSB_VALID_CHARS.extend(string.digits)
FSB_VALID_CHARS.extend(FSB_ESCAPE_CHARS)

def fsb_escape(text):
    ret = ''
    if text in ('*', '-'):
        return text

    # Check validity of text first
    if (invalid := [char for char in text if char not in FSB_VALID_CHARS]):
        badchars = ', '.join(invalid)
        mesg = f'Invalid CPE 2.3 character(s) ({badchars}) detected.'
        raise s_exc.BadTypeValu(mesg=mesg, valu=text)

    textlen = len(text)

    for idx, char in enumerate(text):
        if char not in FSB_ESCAPE_CHARS:
            ret += char
            continue

        escchar = f'\\{char}'

        # The only character in the string
        if idx == 0 and idx == textlen - 1:
            ret += escchar
            continue

        # Handle the backslash as a special case
        if char == '\\':
            if idx == 0:
                # Its the first character and escaping another special character
                if text[idx + 1] in FSB_ESCAPE_CHARS:
                    ret += char
                else:
                    ret += escchar

                continue

            if idx == textlen - 1:
                # Its the last character and being escaped
                if text[idx - 1] == '\\':
                    ret += char
                else:
                    ret += escchar

                continue

            # The backslash is in the middle somewhere

            # It's already escaped or it's escaping a special char
            if text[idx - 1] == '\\' or text[idx + 1] in FSB_ESCAPE_CHARS:
                ret += char
                continue

            # Lone backslash, escape it and move on
            ret += escchar
            continue

        # First char, no look behind
        if idx == 0:
            # Escape the first character and go around
            ret += escchar
            continue

        escaped = text[idx - 1] == '\\'

        if not escaped:
            ret += escchar
            continue

        ret += char

    return ret

def fsb_unescape(text):
    ret = ''
    textlen = len(text)

    for idx, char in enumerate(text):
        # The last character so we can't look ahead
        if idx == textlen - 1:
            ret += char
            continue

        if char == '\\' and text[idx + 1] in FSB_ESCAPE_CHARS:
            continue

        ret += char

    return ret

# URI Binding characters that can be encoded in percent format
URI_PERCENT_CHARS = [
    # Do the percent first so we don't double encode by accident
    ('%25', '%'),
    ('%21', '!'), ('%22', '"'), ('%23', '#'), ('%24', '$'), ('%26', '&'), ('%27', "'"),
    ('%28', '('), ('%29', ')'), ('%2a', '*'), ('%2b', '+'), ('%2c', ','), ('%2f', '/'), ('%3a', ':'),
    ('%3b', ';'), ('%3c', '<'), ('%3d', '='), ('%3e', '>'), ('%3f', '?'), ('%40', '@'), ('%5b', '['),
    ('%5c', '\\'), ('%5d', ']'), ('%5e', '^'), ('%60', '`'), ('%7b', '{'), ('%7c', '|'), ('%7d', '}'),
    ('%7e', '~'),
]

def uri_quote(text):
    for (pct, char) in URI_PERCENT_CHARS:
        text = text.replace(char, pct)
    return text

def uri_unquote(text):
    # iterate backwards so we do the % last to avoid double unquoting
    # example: "%2521" would turn into "%21" which would then replace into "!"
    for (pct, char) in URI_PERCENT_CHARS[::-1]:
        text = text.replace(pct, char)
    return text

UNSPECIFIED = ('', '*')
def uri_pack(edition, sw_edition, target_sw, target_hw, other):
    # If the four extended attributes are unspecified, only return the edition value
    if (sw_edition in UNSPECIFIED and target_sw in UNSPECIFIED and target_hw in UNSPECIFIED and other in UNSPECIFIED):
        return edition

    ret = [edition, '', '', '', '']

    if sw_edition not in UNSPECIFIED:
        ret[1] = sw_edition

    if target_sw not in UNSPECIFIED:
        ret[2] = target_sw

    if target_hw not in UNSPECIFIED:
        ret[3] = target_hw

    if other not in UNSPECIFIED:
        ret[4] = other

    return '~' + '~'.join(ret)

def uri_unpack(edition):
    if edition.startswith('~') and edition.count('~') == 5:
        return edition[1:].split('~', 5)
    return None

class Cpe22Str(s_types.Str):
    '''
    CPE 2.2 Formatted String
    https://cpe.mitre.org/files/cpe-specification_2.2.pdf
    '''
    def postTypeInit(self):
        self.opts['lower'] = True
        s_types.Str.postTypeInit(self)
        self.setNormFunc(list, self._normPyList)
        self.setNormFunc(tuple, self._normPyList)

    def _normPyStr(self, valu):

        text = valu.lower()

        if text.startswith('cpe:/'):

            if not isValidCpe22(text):
                mesg = 'CPE 2.2 string appears to be invalid.'
                raise s_exc.BadTypeValu(mesg=mesg, valu=valu)

            parts = chopCpe22(text)
        elif text.startswith('cpe:2.3:'):

            if not isValidCpe23(text):
                mesg = 'CPE 2.3 string appears to be invalid.'
                raise s_exc.BadTypeValu(mesg=mesg, valu=valu)

            parts = cpesplit(text[8:])
        else:
            mesg = 'CPE 2.2 string is expected to start with "cpe:/"'
            raise s_exc.BadTypeValu(valu=valu, mesg=mesg)

        v2_2 = zipCpe22(parts)

        if not isValidCpe22(v2_2): # pragma: no cover
            mesg = 'CPE 2.2 string appears to be invalid.'
            raise s_exc.BadTypeValu(mesg=mesg, valu=valu)

        return v2_2, {}

    def _normPyList(self, parts):
        return zipCpe22(parts), {}

def zipCpe22(parts):
    parts = list(parts)
    while parts and parts[-1] in ('', '*'):
        parts.pop()
    text = ':'.join(parts[:7])
    return f'cpe:/{text}'

def chopCpe22(text):
    '''
    CPE 2.2 Formatted String
    https://cpe.mitre.org/files/cpe-specification_2.2.pdf
    '''
    if not text.startswith('cpe:/'): # pragma: no cover
        mesg = 'CPE 2.2 string is expected to start with "cpe:/"'
        raise s_exc.BadTypeValu(valu=text, mesg=mesg)

    _, text = text.split(':/', 1)
    parts = cpesplit(text)
    if len(parts) > 7:
        mesg = f'CPE 2.2 string has {len(parts)} parts, expected <= 7.'
        raise s_exc.BadTypeValu(valu=text, mesg=mesg)

    return parts

PART_IDX_PART = 0
PART_IDX_VENDOR = 1
PART_IDX_PRODUCT = 2
PART_IDX_VERSION = 3
PART_IDX_UPDATE = 4
PART_IDX_EDITION = 5
PART_IDX_LANG = 6
PART_IDX_SW_EDITION = 7
PART_IDX_TARGET_SW = 8
PART_IDX_TARGET_HW = 9
PART_IDX_OTHER = 10

class Cpe23Str(s_types.Str):
    '''
    CPE 2.3 Formatted String

    ::

        https://nvlpubs.nist.gov/nistpubs/Legacy/IR/nistir7695.pdf

        (Section 6.2)

        cpe:2.3: part : vendor : product : version : update : edition :
            language : sw_edition : target_sw : target_hw : other

        * = "any"
        - = N/A
    '''
    def postTypeInit(self):
        self.opts['lower'] = True
        s_types.Str.postTypeInit(self)

    def _normPyStr(self, valu):
        text = valu.lower()
        if text.startswith('cpe:2.3:'):

            # Validate the CPE 2.3 string immediately
            if not isValidCpe23(text):
                mesg = 'CPE 2.3 string appears to be invalid.'
                raise s_exc.BadTypeValu(mesg=mesg, valu=valu)

            parts = cpesplit(text[8:])
            if len(parts) > 11:
                mesg = f'CPE 2.3 string has {len(parts)} fields, expected up to 11.'
                raise s_exc.BadTypeValu(valu=valu, mesg=mesg)

            extsize = 11 - len(parts)
            parts.extend(['*' for _ in range(extsize)])

            v2_3 = 'cpe:2.3:' + ':'.join(parts)

            v2_2 = copy.copy(parts)
            for idx, part in enumerate(v2_2):
                if part == '*':
                    v2_2[idx] = ''
                    continue

                if idx in (PART_IDX_PART, PART_IDX_LANG) and part == '-':
                    v2_2[idx] = ''
                    continue

                part = fsb_unescape(part)
                v2_2[idx] = uri_quote(part)

            v2_2[PART_IDX_EDITION] = uri_pack(
                v2_2[PART_IDX_EDITION],
                v2_2[PART_IDX_SW_EDITION],
                v2_2[PART_IDX_TARGET_SW],
                v2_2[PART_IDX_TARGET_HW],
                v2_2[PART_IDX_OTHER]
            )

            v2_2 = zipCpe22(v2_2[:7])

            # Now validate the downconvert
            if not isValidCpe22(v2_2): # pragma: no cover
                mesg = 'Invalid CPE 2.3 to CPE 2.2 conversion.'
                raise s_exc.BadTypeValu(mesg=mesg, valu=valu, v2_2=v2_2)

            parts = [fsb_unescape(k) for k in parts]

        elif text.startswith('cpe:/'):

            # Validate the CPE 2.2 string immediately
            if not isValidCpe22(text):
                mesg = 'CPE 2.2 string appears to be invalid.'
                raise s_exc.BadTypeValu(mesg=mesg, valu=valu)

            v2_2 = text
            # automatically normalize CPE 2.2 format to CPE 2.3
            parts = chopCpe22(text)

            # Account for blank fields
            for idx, part in enumerate(parts):
                if not part:
                    parts[idx] = '*'

            extsize = 11 - len(parts)
            parts.extend(['*' for _ in range(extsize)])

            # URI bindings can pack extended attributes into the
            # edition field, handle that here.
            unpacked = uri_unpack(parts[PART_IDX_EDITION])
            if unpacked:
                (edition, sw_edition, target_sw, target_hw, other) = unpacked

                if edition:
                    parts[PART_IDX_EDITION] = edition
                else:
                    parts[PART_IDX_EDITION] = '*'

                if sw_edition:
                    parts[PART_IDX_SW_EDITION] = sw_edition

                if target_sw:
                    parts[PART_IDX_TARGET_SW] = target_sw

                if target_hw:
                    parts[PART_IDX_TARGET_HW] = target_hw

                if other:
                    parts[PART_IDX_OTHER] = other

            parts = [uri_unquote(part) for part in parts]

            # This feels a little uninuitive to escape parts for "escaped" and
            # unescape parts for "parts" but values in parts could be incorrectly
            # escaped or incorrectly unescaped so just do both.
            escaped = [fsb_escape(part) for part in parts]
            parts = [fsb_unescape(part) for part in parts]

            v2_3 = 'cpe:2.3:' + ':'.join(escaped)

            # Now validate the upconvert
            if not isValidCpe23(v2_3): # pragma: no cover
                mesg = 'Invalid CPE 2.2 to CPE 2.3 conversion.'
                raise s_exc.BadTypeValu(mesg=mesg, valu=valu, v2_3=v2_3)

        else:
            mesg = 'CPE 2.3 string is expected to start with "cpe:2.3:"'
            raise s_exc.BadTypeValu(valu=valu, mesg=mesg)

        subs = {
            'part': parts[PART_IDX_PART],
            'vendor': parts[PART_IDX_VENDOR],
            'product': parts[PART_IDX_PRODUCT],
            'version': parts[PART_IDX_VERSION],
            'update': parts[PART_IDX_UPDATE],
            'edition': parts[PART_IDX_EDITION],
            'language': parts[PART_IDX_LANG],
            'sw_edition': parts[PART_IDX_SW_EDITION],
            'target_sw': parts[PART_IDX_TARGET_SW],
            'target_hw': parts[PART_IDX_TARGET_HW],
            'other': parts[PART_IDX_OTHER],
            'v2_2': v2_2,
        }

        return v2_3, {'subs': subs}

class SemVer(s_types.Int):
    '''
    Provides support for parsing a semantic version string into its component
    parts. This normalizes a version string into an integer to allow version
    ordering.  Prerelease information is disregarded for integer comparison
    purposes, as we cannot map an arbitrary pre-release version into a integer
    value

    Major, minor and patch levels are represented as integers, with a max
    width of 20 bits.  The comparable integer value representing the semver
    is the bitwise concatenation of the major, minor and patch levels.

    Prerelease and build information will be parsed out and available as
    strings if that information is present.
    '''
    def postTypeInit(self):
        s_types.Int.postTypeInit(self)
        self.setNormFunc(str, self._normPyStr)
        self.setNormFunc(int, self._normPyInt)

    def _normPyStr(self, valu):
        valu = valu.strip()
        if not valu:
            raise s_exc.BadTypeValu(valu=valu, name=self.name,
                                    mesg='No text left after stripping whitespace')

        subs = s_version.parseSemver(valu)
        if subs is None:
            subs = s_version.parseVersionParts(valu)
            if subs is None:
                raise s_exc.BadTypeValu(valu=valu, name=self.name,
                                        mesg='Unable to parse string as a semver.')

        subs.setdefault('minor', 0)
        subs.setdefault('patch', 0)
        valu = s_version.packVersion(subs.get('major'), subs.get('minor'), subs.get('patch'))

        return valu, {'subs': subs}

    def _normPyInt(self, valu):
        if valu < 0:
            raise s_exc.BadTypeValu(valu=valu, name=self.name,
                                    mesg='Cannot norm a negative integer as a semver.')
        if valu > s_version.mask60:
            raise s_exc.BadTypeValu(valu=valu, name=self.name,
                                    mesg='Cannot norm a integer larger than 1152921504606846975 as a semver.')
        major, minor, patch = s_version.unpackVersion(valu)
        valu = s_version.packVersion(major, minor, patch)
        subs = {'major': major,
                'minor': minor,
                'patch': patch}
        return valu, {'subs': subs}

    def repr(self, valu):
        major, minor, patch = s_version.unpackVersion(valu)
        valu = s_version.fmtVersion(major, minor, patch)
        return valu

loglevels = (
    (10, 'debug'),
    (20, 'info'),
    (30, 'notice'),
    (40, 'warning'),
    (50, 'err'),
    (60, 'crit'),
    (70, 'alert'),
    (80, 'emerg'),
)

tlplevels = (
    (10, 'clear'),
    (20, 'green'),
    (30, 'amber'),
    (40, 'amber-strict'),
    (50, 'red'),
)

suslevels = (
    (10, 'benign'),
    (20, 'unknown'),
    (30, 'suspicious'),
    (40, 'malicious'),
)

# The published Attack Flow json schema at the below URL is horribly
# broken. It depends on some custom python scripting to validate each
# object individually against the schema for each object's type instead
# of validating the document as a whole. Instead, the
# attack-flow-schema-2.0.0 file that is published in the synapse data
# directory is a heavily modified version of the official schema that
# actually works as a json schema should.
# https://raw.githubusercontent.com/center-for-threat-informed-defense/attack-flow/main/stix/attack-flow-schema-2.0.0.json

attack_flow_schema_2_0_0 = s_data.getJSON('attack-flow/attack-flow-schema-2.0.0')

class ItModule(s_module.CoreModule):
    async def initCoreModule(self):
        self.model.form('it:dev:str').onAdd(self._onFormItDevStr)
        self.model.prop('it:prod:softver:vers').onSet(self._onPropSoftverVers)

    async def _onFormItDevStr(self, node):
        await node.set('norm', node.ndef[1])

    async def _onPropSoftverVers(self, node, oldv):
        # Set vers:norm and make its normed valu
        prop = node.get('vers')
        if not prop:
            return

        await node.set('vers:norm', prop)

        # form the semver properly or bruteforce parts
        try:
            valu, info = self.core.model.type('it:semver').norm(prop)
            subs = info.get('subs')
            await node.set('semver', valu)
            for k, v in subs.items():
                await node.set(f'semver:{k}', v)
        except asyncio.CancelledError:  # pragma: no cover
            raise
        except Exception:
            logger.exception('Failed to brute force version string [%s]', prop)

    def getModelDefs(self):
        modl = {
            'ctors': (
                ('it:semver', 'synapse.models.infotech.SemVer', {}, {
                    'doc': 'Semantic Version type.',
                }),
                ('it:sec:cpe', 'synapse.models.infotech.Cpe23Str', {}, {
                    'doc': 'A NIST CPE 2.3 Formatted String',
                }),
                ('it:sec:cpe:v2_2', 'synapse.models.infotech.Cpe22Str', {}, {
                    'doc': 'A NIST CPE 2.2 Formatted String',
                }),
            ),
            'types': (

                ('it:hostname', ('str', {'strip': True, 'lower': True}), {
                    'doc': 'The name of a host or system.'}),

                ('it:host', ('guid', {}), {
                    'interfaces': ('inet:service:object', 'phys:object'),
                    'template': {'service:base': 'host', 'phys:object': 'physical host'},
                    'doc': 'A GUID that represents a host or system.'}),

                ('it:log:event:type:taxonomy', ('taxonomy', {}), {
                    'interfaces': ('meta:taxonomy',),
                    'doc': 'A hierarchical taxonomy of log event types.',
                }),
                ('it:log:event', ('guid', {}), {
                    'doc': 'A GUID representing an individual log event.',
                    'interfaces': ('it:host:activity',),
                }),
                ('it:network', ('guid', {}), {
                    'doc': 'A GUID that represents a logical network.'}),

                ('it:network:type:taxonomy', ('taxonomy', {}), {
                    'interfaces': ('meta:taxonomy',),
                    'doc': 'A hierarchical taxonomy of network types.'}),

                ('it:domain', ('guid', {}), {
                    'doc': 'A logical boundary of authentication and configuration such as a windows domain.'
                }),
                ('it:account', ('guid', {}), {
                    'doc': 'A GUID that represents an account on a host or network.'
                }),
                ('it:group', ('guid', {}), {
                    'doc': 'A GUID that represents a group on a host or network.'
                }),
                ('it:logon', ('guid', {}), {
                    'doc': 'A GUID that represents an individual logon/logoff event.'
                }),
                ('it:hosturl', ('comp', {'fields': (('host', 'it:host'), ('url', 'inet:url'))}), {
                    'doc': 'A url hosted on or served by a host or system.',
                }),
                ('it:screenshot', ('guid', {}), {
                    'doc': 'A screenshot of a host.',
                    'interfaces': ('it:host:activity',),
                }),
                ('it:sec:cve', ('str', {'lower': True, 'replace': s_chop.unicode_dashes_replace,
                                        'regex': r'(?i)^CVE-[0-9]{4}-[0-9]{4,}$'}), {
                    'doc': 'A vulnerability as designated by a Common Vulnerabilities and Exposures (CVE) number.',
                    'ex': 'cve-2012-0158'
                }),
                ('it:sec:cwe', ('str', {'regex': r'^CWE-[0-9]{1,8}$'}), {
                    'doc': 'NIST NVD Common Weaknesses Enumeration Specification',
                    'ex': 'CWE-120',
                }),

                ('it:sec:tlp', ('int', {'enums': tlplevels}), {
                    'doc': 'The US CISA Traffic-Light-Protocol used to designate information sharing boundaries.',
                    'ex': 'green'}),

                ('it:sec:metrics', ('guid', {}), {
                    'doc': "A node used to track metrics of an organization's infosec program."}),

                ('it:sec:vuln:scan', ('guid', {}), {
                    'doc': "An instance of running a vulnerability scan."}),

                ('it:sec:vuln:scan:result', ('guid', {}), {
                    'doc': "A vulnerability scan result for an asset."}),

                ('it:mitre:attack:status', ('str', {'enums': 'current,deprecated,withdrawn'}), {
                    'doc': 'A MITRE ATT&CK element status.',
                    'ex': 'current',
                }),
                ('it:mitre:attack:matrix', ('str', {'enums': 'enterprise,mobile,ics'}), {
                    'doc': 'An enumeration of ATT&CK matrix values.',
                    'ex': 'enterprise',
                }),
                ('it:mitre:attack:group', ('str', {'regex': r'^G[0-9]{4}$'}), {
                    'doc': 'A MITRE ATT&CK Group ID.',
                    'ex': 'G0100',
                }),
                ('it:mitre:attack:tactic', ('str', {'regex': r'^TA[0-9]{4}$'}), {
                    'doc': 'A MITRE ATT&CK Tactic ID.',
                    'ex': 'TA0040',
                }),
                ('it:mitre:attack:technique', ('str', {'regex': r'^T[0-9]{4}(.[0-9]{3})?$'}), {
                    'doc': 'A MITRE ATT&CK Technique ID.',
                    'ex': 'T1548',
                }),
                ('it:mitre:attack:mitigation', ('str', {'regex': r'^M[0-9]{4}$'}), {
                    'doc': 'A MITRE ATT&CK Mitigation ID.',
                    'ex': 'M1036',
                }),
                ('it:mitre:attack:software', ('str', {'regex': r'^S[0-9]{4}$'}), {
                    'doc': 'A MITRE ATT&CK Software ID.',
                    'ex': 'S0154',
                }),
                ('it:mitre:attack:campaign', ('str', {'regex': r'^C[0-9]{4}$'}), {
                    'doc': 'A MITRE ATT&CK Campaign ID.',
                    'ex': 'C0028',
                }),
                ('it:mitre:attack:datasource', ('str', {'regex': r'^DS[0-9]{4}$'}), {
                    'doc': 'A MITRE ATT&CK Datasource ID.',
                    'ex': 'DS0026',
                }),
                ('it:mitre:attack:data:component', ('guid', {}), {
                        'doc': 'A MITRE ATT&CK data component.',
                }),
                ('it:mitre:attack:flow', ('guid', {}), {
                    'doc': 'A MITRE ATT&CK Flow diagram.',
                }),
                ('it:dev:str', ('str', {}), {
                    'doc': 'A developer selected string.'
                }),
                ('it:dev:pipe', ('str', {}), {
                    'doc': 'A string representing a named pipe.',
                }),
                ('it:dev:mutex', ('str', {}), {
                    'doc': 'A string representing a mutex.',
                }),
                ('it:dev:int', ('int', {}), {
                    'doc': 'A developer selected integer constant.',
                }),
                ('it:dev:regkey', ('str', {}), {
                    'doc': 'A Windows registry key.',
                    'ex': 'HKEY_LOCAL_MACHINE\\SOFTWARE\\Microsoft\\Windows\\CurrentVersion\\Run',
                }),
                ('it:dev:regval', ('guid', {}), {
                    'doc': 'A Windows registry key/value pair.',
                }),
                ('it:dev:repo:type:taxonomy', ('taxonomy', {}), {
                    'interfaces': ('meta:taxonomy',),
                    'doc': 'A hierarchical taxonomy of repository types.',
                }),
                ('it:dev:repo:label', ('guid', {}), {
                    'doc': 'A developer selected label.',
                }),
                ('it:dev:repo', ('guid', {}), {
                    'interfaces': ('inet:service:object',),
                    'template': {'service:base': 'repository'},
                    'doc': 'A version control system instance.',
                }),
                ('it:dev:repo:remote', ('guid', {}), {
                    'doc': 'A remote repo that is tracked for changes/branches/etc.',
                }),
                ('it:dev:repo:branch', ('guid', {}), {
                    'interfaces': ('inet:service:object',),
                    'template': {'service:base': 'repository branch'},
                    'doc': 'A branch in a version control system instance.',
                }),
                ('it:dev:repo:commit', ('guid', {}), {
                    'interfaces': ('inet:service:object',),
                    'template': {'service:base': 'repository commit'},
                    'doc': 'A commit to a repository.',
                }),
                ('it:dev:repo:diff', ('guid', {}), {
                    'doc': 'A diff of a file being applied in a single commit.',
                }),
                ('it:dev:repo:issue:label', ('guid', {}), {
                    'interfaces': ('inet:service:object',),
                    'template': {'service:base': 'repository issue label'},
                    'doc': 'A label applied to a repository issue.',
                }),
                ('it:dev:repo:issue', ('guid', {}), {
                    'interfaces': ('inet:service:object',),
                    'template': {'service:base': 'repository issue'},
                    'doc': 'An issue raised in a repository.',
                }),
                ('it:dev:repo:issue:comment', ('guid', {}), {
                    'interfaces': ('inet:service:object',),
                    'template': {'service:base': 'repository issue comment'},
                    'doc': 'A comment on an issue in a repository.',
                }),
                ('it:dev:repo:diff:comment', ('guid', {}), {
                    'interfaces': ('inet:service:object',),
                    'template': {'service:base': 'repository diff comment'},
                    'doc': 'A comment on a diff in a repository.',
                }),
                ('it:prod:soft', ('guid', {}), {
                    'doc': 'A software product.',
                }),
                ('it:prod:softname', ('str', {'onespace': True, 'lower': True}), {
                    'doc': 'A software product name.',
                }),
                ('it:prod:soft:taxonomy', ('taxonomy', {}), {
                    'interfaces': ('meta:taxonomy',),
                    'doc': 'A hierarchical taxonomy of software types.',
                }),
                ('it:prod:softid', ('guid', {}), {
                    'doc': 'An identifier issued to a given host by a specific software application.'}),

                ('it:prod:hardware', ('guid', {}), {
                    'doc': 'A specification for a piece of IT hardware.',
                }),
                ('it:prod:component', ('guid', {}), {
                    'doc': 'A specific instance of an it:prod:hardware most often as part of an it:host.',
                }),
                ('it:prod:hardware:type:taxonomy', ('taxonomy', {}), {
                    'interfaces': ('meta:taxonomy',),
                    'doc': 'A hierarchical taxonomy of IT hardware types.',
                }),
                ('it:adid', ('str', {'lower': True, 'strip': True}), {
                    'doc': 'An advertising identification string.'}),

                # https://learn.microsoft.com/en-us/openspecs/windows_protocols/ms-dtyp/c92a27b1-c772-4fa7-a432-15df5f1b66a1
                ('it:os:windows:sid', ('str', {'regex': r'^S-1-(?:\d{1,10}|0x[0-9a-fA-F]{12})(?:-(?:\d+|0x[0-9a-fA-F]{2,}))*$'}), {
                    'doc': 'A Microsoft Windows Security Identifier.',
                    'ex': 'S-1-5-21-1220945662-1202665555-839525555-5555',
                }),

                ('it:os:android:perm', ('str', {}), {
                    'doc': 'An android permission string.'}),

                ('it:os:android:intent', ('str', {}), {
                    'doc': 'An android intent string.'}),

                ('it:os:android:reqperm', ('comp', {'fields': (
                                                        ('app', 'it:prod:soft'),
                                                        ('perm', 'it:os:android:perm'))}), {
                    'doc': 'The given software requests the android permission.'}),

                ('it:os:android:ilisten', ('comp', {'fields': (
                                                        ('app', 'it:prod:soft'),
                                                        ('intent', 'it:os:android:intent'))}), {
                    'doc': 'The given software listens for an android intent.'}),

                ('it:os:android:ibroadcast', ('comp', {'fields': (
                                                        ('app', 'it:prod:soft'),
                                                        ('intent', 'it:os:android:intent')
                                              )}), {
                    'doc': 'The given software broadcasts the given Android intent.'}),

                ('it:prod:softver', ('guid', {}), {
                    'doc': 'A specific version of a software product.'}),

                ('it:prod:softfile', ('comp', {'fields': (
                                            ('soft', 'it:prod:softver'),
                                            ('file', 'file:bytes'))}), {
                    'doc': 'A file is distributed by a specific software version.'}),

                ('it:prod:softreg', ('comp', {'fields': (
                                            ('softver', 'it:prod:softver'),
                                            ('regval', 'it:dev:regval'))}), {
                    'doc': 'A registry entry is created by a specific software version.'}),

                ('it:prod:softlib', ('comp', {'fields': (
                                            ('soft', 'it:prod:softver'),
                                            ('lib', 'it:prod:softver'))}), {
                    'doc': 'A software version contains a library software version.'}),

                ('it:prod:softos', ('comp', {'fields': (
                                            ('soft', 'it:prod:softver'),
                                            ('os', 'it:prod:softver'))}), {
                    'doc': 'The software version is known to be compatible with the given os software version.'}),

                ('it:hostsoft', ('comp', {'fields': (('host', 'it:host'), ('softver', 'it:prod:softver'))}), {
                   'doc': 'A version of a software product which is present on a given host.',
                }),

                ('it:av:signame', ('str', {'lower': True}), {
                    'doc': 'An antivirus signature name.'}),

                ('it:av:scan:result', ('guid', {}), {
                    'doc': 'The result of running an antivirus scanner.'}),

                ('it:auth:passwdhash', ('guid', {}), {
                    'doc': 'An instance of a password hash.',
                }),
                ('it:exec:proc', ('guid', {}), {
                    'interfaces': ('it:host:activity',),
                    'doc': 'A process executing on a host. May be an actual (e.g., endpoint) or virtual (e.g., malware sandbox) host.',
                }),
                ('it:exec:thread', ('guid', {}), {
                    'interfaces': ('it:host:activity',),
                    'doc': 'A thread executing in a process.',
                }),
                ('it:exec:loadlib', ('guid', {}), {
                    'interfaces': ('it:host:activity',),
                    'doc': 'A library load event in a process.',
                }),
                ('it:exec:mmap', ('guid', {}), {
                    'interfaces': ('it:host:activity',),
                    'doc': 'A memory mapped segment located in a process.',
                }),
                ('it:cmd', ('str', {'strip': True}), {
                    'doc': 'A unique command-line string.',
                    'ex': 'foo.exe --dostuff bar'}),

                ('it:cmd:session', ('guid', {}), {
                    'doc': 'A command line session with multiple commands run over time.'}),

                ('it:cmd:history', ('guid', {}), {
                    'doc': 'A single command executed within a session.'}),

                ('it:query', ('str', {'strip': True}), {
                    'doc': 'A unique query string.',
                }),
                ('it:exec:query', ('guid', {}), {
                    'interfaces': ('it:host:activity',),
                    'doc': 'An instance of an executed query.',
                }),
                ('it:exec:mutex', ('guid', {}), {
                    'interfaces': ('it:host:activity',),
                    'doc': 'A mutex created by a process at runtime.',
                }),
                ('it:exec:pipe', ('guid', {}), {
                    'interfaces': ('it:host:activity',),
                    'doc': 'A named pipe created by a process at runtime.'}),

                ('it:exec:url', ('guid', {}), {
                    'interfaces': ('it:host:activity',),
                    'doc': 'An instance of a host requesting a URL using any protocol scheme.'}),

                ('it:exec:bind', ('guid', {}), {
                    'interfaces': ('it:host:activity',),
                    'doc': 'An instance of a host binding a listening port.',
                }),
                ('it:fs:file', ('guid', {}), {
                    'doc': 'A file on a host.'
                }),
                ('it:exec:file:add', ('guid', {}), {
                    'interfaces': ('it:host:activity',),
                    'doc': 'An instance of a host adding a file to a filesystem.',
                }),
                ('it:exec:file:del', ('guid', {}), {
                    'interfaces': ('it:host:activity',),
                    'doc': 'An instance of a host deleting a file from a filesystem.',
                }),
                ('it:exec:file:read', ('guid', {}), {
                    'interfaces': ('it:host:activity',),
                    'doc': 'An instance of a host reading a file from a filesystem.',
                }),
                ('it:exec:file:write', ('guid', {}), {
                    'interfaces': ('it:host:activity',),
                    'doc': 'An instance of a host writing a file to a filesystem.',
                }),
                ('it:exec:reg:get', ('guid', {}), {
                    'interfaces': ('it:host:activity',),
                    'doc': 'An instance of a host getting a registry key.',
                }),
                ('it:exec:reg:set', ('guid', {}), {
                    'interfaces': ('it:host:activity',),
                    'doc': 'An instance of a host creating or setting a registry key.',
                }),
                ('it:exec:reg:del', ('guid', {}), {
                    'interfaces': ('it:host:activity',),
                    'doc': 'An instance of a host deleting a registry key.',
                }),
                ('it:app:yara:rule', ('guid', {}), {
                    'doc': 'A YARA rule unique identifier.',
                }),
                ('it:sec:stix:bundle', ('guid', {}), {
                    'doc': 'A STIX bundle.',
                }),
                ('it:sec:stix:indicator', ('guid', {}), {
                    'doc': 'A STIX indicator pattern.',
                }),
                ('it:app:yara:match', ('comp', {'fields': (('rule', 'it:app:yara:rule'), ('file', 'file:bytes'))}), {
                    'doc': 'A YARA rule match to a file.',
                }),
                ('it:app:yara:netmatch', ('guid', {}), {
                    'doc': 'An instance of a YARA rule network hunting match.',
                }),
                ('it:app:yara:procmatch', ('guid', {}), {
                    'doc': 'An instance of a YARA rule match to a process.',
                }),
                ('it:app:snort:rule', ('guid', {}), {
                    'doc': 'A snort rule.',
                }),
                ('it:app:snort:hit', ('guid', {}), {
                    'doc': 'An instance of a snort rule hit.',
                }),
                ('it:reveng:function', ('guid', {}), {
                    'doc': 'A function inside an executable.',
                }),
                ('it:reveng:filefunc', ('comp', {'fields': (('file', 'file:bytes'), ('function', 'it:reveng:function'))}), {
                    'doc': 'An instance of a function in an executable.',
                }),
                ('it:reveng:impfunc', ('str', {'lower': 1}), {
                    'doc': 'A function from an imported library.',
                }),
                ('it:sec:c2:config', ('guid', {}), {
                    'doc': 'An extracted C2 config from an executable.'}),

                ('it:host:tenancy', ('guid', {}), {
                    'interfaces': ('inet:service:object',),
                    'template': {'service:base': 'host tenancy'},
                    'doc': 'A time window where a host was a tenant run by another host.'}),

                ('it:software:image:type:taxonomy', ('taxonomy', {}), {
                    'interfaces': ('meta:taxonomy',),
                    'doc': 'A hierarchical taxonomy of software image types.'}),

                ('it:software:image', ('guid', {}), {
                    'interfaces': ('inet:service:object',),
                    'template': {'service:base': 'software image'},
                    'doc': 'The base image used to create a container or OS.'}),

                ('it:storage:mount', ('guid', {}), {
                    'doc': 'A storage volume that has been attached to an image.'}),

                ('it:storage:volume', ('guid', {}), {
                    'doc': 'A physical or logical storage volume that can be attached to a physical/virtual machine or container.'}),

                ('it:storage:volume:type:taxonomy', ('taxonomy', {}), {
                    'ex': 'network.smb',
                    'interfaces': ('meta:taxonomy',),
                    'doc': 'A hierarchical taxonomy of storage volume types.',
                }),
            ),
            'interfaces': (
                ('it:host:activity', {
                    'doc': 'Properties common to instances of activity on a host.',
                    'props': (
                        ('exe', ('file:bytes', {}), {
                            'doc': 'The executable file which caused the activity.'}),
                        ('proc', ('it:exec:proc', {}), {
                            'doc': 'The host process which caused the activity.'}),
                        ('thread', ('it:exec:thread', {}), {
                            'doc': 'The host thread which caused the activity.'}),
                        ('host', ('it:host', {}), {
                            'doc': 'The host on which the activity occurred.'}),
                        ('time', ('time', {}), {
                            'doc': 'The time that the activity started.'}),
                        ('sandbox:file', ('file:bytes', {}), {
                            'doc': 'The initial sample given to a sandbox environment to analyze.'}),
                    ),
                }),
            ),
            'edges': (
                (('it:prod:soft', 'uses', 'ou:technique'), {
                    'doc': 'The software uses the technique.'}),
                (('it:exec:query', 'found', None), {
                    'doc': 'The target node was returned as a result of running the query.'}),
                (('it:app:snort:rule', 'detects', None), {
                    'doc': 'The snort rule is intended for use in detecting the target node.'}),
                (('it:app:yara:rule', 'detects', None), {
                    'doc': 'The YARA rule is intended for use in detecting the target node.'}),
                (('it:dev:repo', 'has', 'inet:url'), {
                    'doc': 'The repo has content hosted at the URL.'}),
            ),
            'forms': (
                ('it:hostname', {}, ()),

                ('it:host', {}, (
                    ('name', ('it:hostname', {}), {
                        'doc': 'The name of the host or system.'}),

                    ('desc', ('str', {}), {
                        'doc': 'A free-form description of the host.'}),

                    ('domain', ('it:domain', {}), {
                        'doc': 'The authentication domain that the host is a member of.'}),

                    ('ip', ('inet:ip', {}), {
                        'doc': 'The last known IP address for the host.',
                        'prevnames': ('ipv4',)}),

                    ('latlong', ('geo:latlong', {}), {
                        'doc': 'The last known location for the host.'}),

                    ('place', ('geo:place', {}), {
                        'doc': 'The place where the host resides.'}),

                    ('loc', ('loc', {}), {
                        'doc': 'The geo-political location string for the node.'}),

                    ('os', ('it:prod:softver', {}), {
                        'doc': 'The operating system of the host.'}),

                    ('os:name', ('it:prod:softname', {}), {
                        'doc': 'A software product name for the host operating system. Used for entity resolution.'}),

                    ('hardware', ('it:prod:hardware', {}), {
                        'doc': 'The hardware specification for this host.'}),

                    ('serial', ('str', {}), {
                        'doc': 'The serial number of the host.'}),

                    ('operator', ('ps:contact', {}), {
                        'doc': 'The operator of the host.'}),

                    ('org', ('ou:org', {}), {
                        'doc': 'The org that operates the given host.'}),

                    ('ext:id', ('str', {}), {
                        'doc': 'An external identifier for the host.'}),

                    ('keyboard:layout', ('str', {'lower': True, 'onespace': True}), {
                        'doc': 'The primary keyboard layout configured on the host.'}),

                    ('keyboard:language', ('lang:language', {}), {
                        'doc': 'The primary keyboard input language configured on the host.'}),

                    ('image', ('it:software:image', {}), {
                        'doc': 'The container image or OS image running on the host.'}),
                )),

                ('it:host:tenancy', {}, (

                    ('lessor', ('it:host', {}), {
                        'doc': 'The host which provides runtime resources to the tenant host.'}),

                    ('tenant', ('it:host', {}), {
                        'doc': 'The host which is run within the resources provided by the lessor.'}),

                )),

                ('it:software:image:type:taxonomy', {}, ()),
                ('it:software:image', {}, (

                    ('name', ('str', {'lower': True, 'onespace': True}), {
                        'doc': 'The name of the image.'}),

                    ('type', ('it:software:image:type:taxonomy', {}), {
                        'doc': 'The type of software image.'}),

                    ('published', ('time', {}), {
                        'doc': 'The time the image was published.'}),

                    ('publisher', ('ps:contact', {}), {
                        'doc': 'The contact information of the org or person who published the image.'}),

                    ('parents', ('array', {'type': 'it:software:image'}), {
                        'doc': 'An array of parent images in precedence order.'}),
                )),

                ('it:storage:volume:type:taxonomy', {}, ()),
                ('it:storage:volume', {}, (

                    ('id', ('str', {'strip': True}), {
                        'doc': 'The unique volume ID.'}),

                    ('name', ('str', {'lower': True, 'onespace': True}), {
                        'doc': 'The name of the volume.'}),

                    ('type', ('it:storage:volume:type:taxonomy', {}), {
                        'doc': 'The type of storage volume.'}),

                    ('size', ('int', {'min': 0}), {
                        'doc': 'The size of the volume in bytes.'}),
                )),

                ('it:storage:mount', {}, (

                    ('host', ('it:host', {}), {
                        'doc': 'The host that has mounted the volume.'}),

                    ('volume', ('it:storage:volume', {}), {
                        'doc': 'The volume that the host has mounted.'}),

                    ('path', ('file:path', {}), {
                        'doc': 'The path where the volume is mounted in the host filesystem.'}),
                )),

                ('it:log:event:type:taxonomy', {}, ()),
                ('it:log:event', {}, (

                    ('mesg', ('str', {}), {
                        'doc': 'The log message text.'}),

                    ('type', ('it:log:event:type:taxonomy', {}), {
                        'ex': 'windows.eventlog.securitylog',
                        'doc': 'The type of log event.'}),

                    ('severity', ('int', {'enums': loglevels}), {
                        'doc': 'A log level integer that increases with severity.'}),

                    ('data', ('data', {}), {
                        'doc': 'A raw JSON record of the log event.'}),

                    ('ext:id', ('str', {}), {
                        'doc': 'An external id that uniquely identifies this log entry.'}),

                    ('product', ('it:prod:softver', {}), {
                        'doc': 'The software which produced the log entry.'}),

                )),
                ('it:domain', {}, (
                    ('name', ('str', {'lower': True, 'onespace': True}), {
                        'doc': 'The name of the domain.',
                    }),
                    ('desc', ('str', {}), {
                        'doc': 'A brief description of the domain.',
                    }),
                    ('org', ('ou:org', {}), {
                        'doc': 'The org that operates the given domain.',
                    }),
                )),
                ('it:network:type:taxonomy', {}, ()),
                ('it:network', {}, (

                    ('name', ('str', {'lower': True, 'onespace': True}), {
                        'doc': 'The name of the network.'}),

                    ('desc', ('str', {}), {
                        'doc': 'A brief description of the network.'}),

                    ('type', ('it:network:type:taxonomy', {}), {
                        'doc': 'The type of network.'}),

                    ('org', ('ou:org', {}), {
                        'doc': 'The org that owns/operates the network.'}),

                    ('net', ('inet:net', {}), {
                        'doc': 'The optional contiguous IP address range of this network.',
                        'prevnames': ('net4', 'net6')}),
                )),
                ('it:account', {}, (
                    ('user', ('inet:user', {}), {
                        'doc': 'The username associated with the account',
                    }),
                    ('contact', ('ps:contact', {}), {
                        'doc': 'Additional contact information associated with this account.',
                    }),
                    ('host', ('it:host', {}), {
                        'doc': 'The host where the account is registered.',
                    }),
                    ('domain', ('it:domain', {}), {
                        'doc': 'The authentication domain where the account is registered.',
                    }),
                    ('posix:uid', ('int', {}), {
                        'doc': 'The user ID of the account.',
                        'ex': '1001',
                    }),
                    ('posix:gid', ('int', {}), {
                        'doc': 'The primary group ID of the account.',
                        'ex': '1001',
                    }),
                    ('posix:gecos', ('int', {}), {
                        'doc': 'The GECOS field for the POSIX account.',
                    }),
                    ('posix:home', ('file:path', {}), {
                        'doc': "The path to the POSIX account's home directory.",
                        'ex': '/home/visi',
                    }),
                    ('posix:shell', ('file:path', {}), {
                        'doc': "The path to the POSIX account's default shell.",
                        'ex': '/bin/bash',
                    }),
                    ('windows:sid', ('it:os:windows:sid', {}), {
                        'doc': 'The Microsoft Windows Security Identifier of the account.',
                    }),
                    ('groups', ('array', {'type': 'it:group', 'uniq': True, 'sorted': True}), {
                        'doc': 'An array of groups that the account is a member of.',
                    }),
                )),
                ('it:group', {}, (
                    ('name', ('str', {'lower': True, 'onespace': True}), {
                        'doc': 'The name of the group.',
                    }),
                    ('desc', ('str', {}), {
                        'doc': 'A brief description of the group.',
                    }),
                    ('host', ('it:host', {}), {
                        'doc': 'The host where the group is registered.',
                    }),
                    ('domain', ('it:domain', {}), {
                        'doc': 'The authentication domain where the group is registered.',
                    }),
                    ('groups', ('array', {'type': 'it:group', 'uniq': True, 'sorted': True}), {
                        'doc': 'Groups that are a member of this group.',
                    }),
                    ('posix:gid', ('int', {}), {
                        'doc': 'The primary group ID of the account.',
                        'ex': '1001',
                    }),
                    ('windows:sid', ('it:os:windows:sid', {}), {
                        'doc': 'The Microsoft Windows Security Identifier of the group.',
                    }),
                )),
                ('it:logon', {}, (
                    ('time', ('time', {}), {
                        'doc': 'The time the logon occurred.',
                    }),
                    ('success', ('bool', {}), {
                        'doc': 'Set to false to indicate an unsuccessful logon attempt.',
                    }),
                    ('logoff:time', ('time', {}), {
                        'doc': 'The time the logon session ended.',
                    }),
                    ('host', ('it:host', {}), {
                        'doc': 'The host that the account logged in to.',
                    }),
                    ('account', ('it:account', {}), {
                        'doc': 'The account that logged in.',
                    }),
                    ('creds', ('auth:creds', {}), {
                        'doc': 'The credentials that were used for the logon.',
                    }),
                    ('duration', ('duration', {}), {
                        'doc': 'The duration of the logon session.',
                    }),
                    ('client:host', ('it:host', {}), {
                        'doc': 'The host where the logon originated.',
                    }),
                    ('client:ip', ('inet:ip', {}), {
                        'doc': 'The IP where the logon originated.',
                        'prevnames': ('client:ipv4', 'client:ipv6')}),
                )),
                ('it:hosturl', {}, (
                    ('host', ('it:host', {}), {
                        'ro': True,
                        'doc': 'Host serving a url.',
                    }),
                    ('url', ('inet:url', {}), {
                        'ro': True,
                        'doc': 'URL available on the host.',
                    }),
                )),
                ('it:screenshot', {}, (
                    ('image', ('file:bytes', {}), {
                        'doc': 'The image file.'}),
                    ('desc', ('str', {}), {
                        'disp': {'hint': 'text'},
                        'doc': 'A brief description of the screenshot.'})
                )),
                ('it:dev:str', {}, (
                    ('norm', ('str', {'lower': True}), {
                        'doc': 'Lower case normalized version of the it:dev:str.',
                    }),
                )),
<<<<<<< HEAD
                ('it:sec:cve', {}, ()),
=======
                ('it:sec:cve', {}, (

                    ('desc', ('str', {}), {
                        'deprecated': True,
                        'doc': 'Deprecated. Please use risk:vuln:cve:desc.'}),

                    ('url', ('inet:url', {}), {
                        'deprecated': True,
                        'doc': 'Deprecated. Please use risk:vuln:cve:url.'}),

                    ('references', ('array', {'type': 'inet:url', 'uniq': True, 'sorted': True}), {
                        'deprecated': True,
                        'doc': 'Deprecated. Please use risk:vuln:cve:references.'}),

                    ('nist:nvd:source', ('ou:name', {}), {
                        'doc': 'The name of the organization which reported the vulnerability to NIST.'}),

                    ('nist:nvd:published', ('time', {}), {
                        'doc': 'The date the vulnerability was first published in the NVD.'}),

                    ('nist:nvd:modified', ('time', {"ismax": True}), {
                        'doc': 'The date the vulnerability was last modified in the NVD.'}),

                    ('cisa:kev:name', ('str', {}), {
                        'doc': 'The name of the vulnerability according to the CISA KEV database.'}),

                    ('cisa:kev:desc', ('str', {}), {
                        'doc': 'The description of the vulnerability according to the CISA KEV database.'}),

                    ('cisa:kev:action', ('str', {}), {
                        'doc': 'The action to mitigate the vulnerability according to the CISA KEV database.'}),

                    ('cisa:kev:vendor', ('ou:name', {}), {
                        'doc': 'The vendor name listed in the CISA KEV database.'}),

                    ('cisa:kev:product', ('it:prod:softname', {}), {
                        'doc': 'The product name listed in the CISA KEV database.'}),

                    ('cisa:kev:added', ('time', {}), {
                        'doc': 'The date the vulnerability was added to the CISA KEV database.'}),

                    ('cisa:kev:duedate', ('time', {}), {
                        'doc': 'The date the action is due according to the CISA KEV database.'}),

                )),
>>>>>>> 22bdd493
                ('it:sec:cpe', {}, (
                    ('v2_2', ('it:sec:cpe:v2_2', {}), {
                        'doc': 'The CPE 2.2 string which is equivalent to the primary property.',
                    }),
                    ('part', ('str', {'lower': True, 'strip': True}), {
                        'ro': True,
                        'doc': 'The "part" field from the CPE 2.3 string.'}),
                    ('vendor', ('ou:name', {}), {
                        'ro': True,
                        'doc': 'The "vendor" field from the CPE 2.3 string.'}),
                    ('product', ('str', {'lower': True, 'strip': True}), {
                        'ro': True,
                        'doc': 'The "product" field from the CPE 2.3 string.'}),
                    ('version', ('str', {'lower': True, 'strip': True}), {
                        'ro': True,
                        'doc': 'The "version" field from the CPE 2.3 string.'}),
                    ('update', ('str', {'lower': True, 'strip': True}), {
                        'ro': True,
                        'doc': 'The "update" field from the CPE 2.3 string.'}),
                    ('edition', ('str', {'lower': True, 'strip': True}), {
                        'ro': True,
                        'doc': 'The "edition" field from the CPE 2.3 string.'}),
                    ('language', ('str', {'lower': True, 'strip': True}), {
                        'ro': True,
                        'doc': 'The "language" field from the CPE 2.3 string.'}),
                    ('sw_edition', ('str', {'lower': True, 'strip': True}), {
                        'ro': True,
                        'doc': 'The "sw_edition" field from the CPE 2.3 string.'}),
                    ('target_sw', ('str', {'lower': True, 'strip': True}), {
                        'ro': True,
                        'doc': 'The "target_sw" field from the CPE 2.3 string.'}),
                    ('target_hw', ('str', {'lower': True, 'strip': True}), {
                        'ro': True,
                        'doc': 'The "target_hw" field from the CPE 2.3 string.'}),
                    ('other', ('str', {'lower': True, 'strip': True}), {
                        'ro': True,
                        'doc': 'The "other" field from the CPE 2.3 string.'}),
                )),
                ('it:sec:cwe', {}, (
                    ('name', ('str', {}), {
                        'doc': 'The CWE description field.',
                        'ex': 'Buffer Copy without Checking Size of Input (Classic Buffer Overflow)',
                    }),
                    ('desc', ('str', {}), {
                        'doc': 'The CWE description field.',
                        'disp': {'hint': 'text'},
                    }),
                    ('url', ('inet:url', {}), {
                        'doc': 'A URL linking this CWE to a full description.',
                    }),
                    ('parents', ('array', {'type': 'it:sec:cwe',
                                           'uniq': True, 'sorted': True, 'split': ','}), {
                        'doc': 'An array of ChildOf CWE Relationships.'
                    }),
                )),

                ('it:sec:metrics', {}, (

                    ('org', ('ou:org', {}), {
                        'doc': 'The organization whose security program is being measured.'}),

                    ('org:name', ('ou:name', {}), {
                        'doc': 'The organization name. Used for entity resolution.'}),

                    ('org:fqdn', ('inet:fqdn', {}), {
                        'doc': 'The organization FQDN. Used for entity resolution.'}),

                    ('period', ('ival', {}), {
                        'doc': 'The time period used to compute the metrics.'}),

                    ('alerts:meantime:triage', ('duration', {}), {
                        'doc': 'The mean time to triage alerts generated within the time period.'}),

                    ('alerts:count', ('int', {}), {
                        'doc': 'The total number of alerts generated within the time period.'}),

                    ('alerts:falsepos', ('int', {}), {
                        'doc': 'The number of alerts generated within the time period that were determined to be false positives.'}),

                    ('assets:hosts', ('int', {}), {
                        'doc': 'The total number of hosts within scope for the information security program.'}),

                    ('assets:users', ('int', {}), {
                        'doc': 'The total number of users within scope for the information security program.'}),

                    ('assets:vulns:count', ('int', {}), {
                        'doc': 'The number of asset vulnerabilities being tracked at the end of the time period.'}),

                    ('assets:vulns:preexisting', ('int', {}), {
                        'doc': 'The number of asset vulnerabilities being tracked at the beginning of the time period.'}),

                    ('assets:vulns:discovered', ('int', {}), {
                        'doc': 'The number of asset vulnerabilities discovered during the time period.'}),

                    ('assets:vulns:mitigated', ('int', {}), {
                        'doc': 'The number of asset vulnerabilities mitigated during the time period.'}),

                    ('assets:vulns:meantime:mitigate', ('duration', {}), {
                        'doc': 'The mean time to mitigate for vulnerable assets mitigated during the time period.'}),

                )),

                ('it:sec:vuln:scan', {}, (

                    ('time', ('time', {}), {
                        'doc': 'The time that the scan was started.'}),

                    ('desc', ('str', {}), {
                        'disp': {'hint': 'text'},
                        'doc': 'Description of the scan and scope.'}),

                    ('ext:id', ('str', {}), {
                        'doc': 'An externally generated ID for the scan.'}),

                    ('ext:url', ('inet:url', {}), {
                        'doc': 'An external URL which documents the scan.'}),

                    ('software', ('it:prod:softver', {}), {
                        'doc': 'The scanning software used.'}),

                    ('software:name', ('it:prod:softname', {}), {
                        'doc': 'The name of the scanner software.'}),

                    ('operator', ('ps:contact', {}), {
                        'doc': 'Contact information for the scan operator.'}),

                )),

                ('it:sec:vuln:scan:result', {}, (

                    ('scan', ('it:sec:vuln:scan', {}), {
                        'doc': 'The scan that discovered the vulnerability in the asset.'}),

                    ('vuln', ('risk:vuln', {}), {
                        'doc': 'The vulnerability detected in the asset.'}),

                    ('asset', ('ndef', {}), {
                        'doc': 'The node which is vulnerable.'}),

                    ('desc', ('str', {}), {
                        'doc': 'A description of the vulnerability and how it was detected in the asset.'}),

                    ('time', ('time', {}), {
                        'doc': 'The time that the scan result was produced.'}),

                    ('ext:id', ('str', {}), {
                        'doc': 'An externally generated ID for the scan result.'}),

                    ('ext:url', ('inet:url', {}), {
                        'doc': 'An external URL which documents the scan result.'}),

                    ('mitigation', ('risk:mitigation', {}), {
                        'doc': 'The mitigation used to address this asset vulnerability.'}),

                    ('mitigated', ('time', {}), {
                        'doc': 'The time that the vulnerability in the asset was mitigated.'}),

                    ('priority', ('meta:priority', {}), {
                        'doc': 'The priority of mitigating the vulnerability.'}),

                    ('severity', ('meta:severity', {}), {
                        'doc': 'The severity of the vulnerability in the asset. Use "none" for no vulnerability discovered.'}),
                )),

                ('it:mitre:attack:group', {}, (
                    ('org', ('ou:org', {}), {
                        'doc': 'Used to map an ATT&CK group to a synapse ou:org.',
                    }),
                    ('name', ('ou:name', {}), {
                        'doc': 'The primary name for the ATT&CK group.',
                    }),
                    ('names', ('array', {'type': 'ou:name', 'uniq': True, 'sorted': True}), {
                        'doc': 'An array of alternate names for the ATT&CK group.',
                    }),
                    ('desc', ('str', {}), {
                        'doc': 'A description of the ATT&CK group.',
                        'disp': {'hint': 'text'},
                    }),
                    ('isnow', ('it:mitre:attack:group', {}), {
                        'doc': 'If deprecated, this field may contain the current value for the group.',
                    }),
                    ('url', ('inet:url', {}), {
                        'doc': 'The URL that documents the ATT&CK group.',
                    }),

                    ('references', ('array', {'type': 'inet:url', 'uniq': True}), {
                        'doc': 'An array of URLs that document the ATT&CK group.',
                    }),
                    ('techniques', ('array', {'type': 'it:mitre:attack:technique',
                                              'uniq': True, 'sorted': True, 'split': ','}), {
                        'doc': 'An array of ATT&CK technique IDs used by the group.',
                    }),
                    ('software', ('array', {'type': 'it:mitre:attack:software',
                                            'uniq': True, 'sorted': True, 'split': ','}), {
                        'doc': 'An array of ATT&CK software IDs used by the group.',
                    }),
                )),
                ('it:mitre:attack:tactic', {}, (
                    ('name', ('str', {'strip': True}), {
                        'doc': 'The primary name for the ATT&CK tactic.',
                    }),
                    ('matrix', ('it:mitre:attack:matrix', {}), {
                        'doc': 'The ATT&CK matrix which defines the tactic.',
                    }),
                    ('desc', ('str', {}), {
                        'doc': 'A description of the ATT&CK tactic.',
                        'disp': {'hint': 'text'},
                    }),
                    ('url', ('inet:url', {}), {
                        'doc': 'The URL that documents the ATT&CK tactic.'}),

                    ('references', ('array', {'type': 'inet:url', 'uniq': True}), {
                        'doc': 'An array of URLs that document the ATT&CK tactic.',
                    }),
                )),
                ('it:mitre:attack:technique', {}, (
                    ('name', ('str', {'lower': True, 'onespace': True}), {
                        'doc': 'The primary name for the ATT&CK technique.',
                    }),
                    ('matrix', ('it:mitre:attack:matrix', {}), {
                        'doc': 'The ATT&CK matrix which defines the technique.',
                    }),
                    ('status', ('it:mitre:attack:status', {}), {
                        'doc': 'The status of this ATT&CK technique.',
                    }),
                    ('isnow', ('it:mitre:attack:technique', {}), {
                        'doc': 'If deprecated, this field may contain the current value for the technique.',
                    }),
                    ('desc', ('str', {'strip': True}), {
                        'doc': 'A description of the ATT&CK technique.',
                        'disp': {'hint': 'text'},
                    }),
                    ('url', ('inet:url', {}), {
                        'doc': 'The URL that documents the ATT&CK technique.'}),

                    ('references', ('array', {'type': 'inet:url', 'uniq': True}), {
                        'doc': 'An array of URLs that document the ATT&CK technique.',
                    }),
                    ('parent', ('it:mitre:attack:technique', {}), {
                        'doc': 'The parent ATT&CK technique on this sub-technique.',
                    }),
                    ('tactics', ('array', {'type': 'it:mitre:attack:tactic',
                                           'uniq': True, 'sorted': True, 'split': ','}), {
                        'doc': 'An array of ATT&CK tactics that include this technique.',
                    }),
                    ('data:components', ('array', {'type': 'it:mitre:attack:data:component',
                                                   'uniq': True, 'sorted': True}), {
                        'doc': 'An array of MITRE ATT&CK data components that detect the ATT&CK technique.',
                    }),
                )),
                ('it:mitre:attack:software', {}, (
                    ('software', ('it:prod:soft', {}), {
                        'doc': 'Used to map an ATT&CK software to a synapse it:prod:soft.',
                    }),
                    ('name', ('it:prod:softname', {}), {
                        'doc': 'The primary name for the ATT&CK software.',
                    }),
                    ('names', ('array', {'type': 'it:prod:softname', 'uniq': True, 'sorted': True}), {
                        'doc': 'Associated names for the ATT&CK software.',
                    }),
                    ('desc', ('str', {'strip': True}), {
                        'doc': 'A description of the ATT&CK software.',
                        'disp': {'hint': 'text'},
                    }),
                    ('isnow', ('it:mitre:attack:software', {}), {
                        'doc': 'If deprecated, this field may contain the current value for the software.',
                    }),
                    ('url', ('inet:url', {}), {
                        'doc': 'The URL that documents the ATT&CK software.'}),

                    ('references', ('array', {'type': 'inet:url', 'uniq': True}), {
                        'doc': 'An array of URLs that document the ATT&CK software.',
                    }),
                    ('techniques', ('array', {'type': 'it:mitre:attack:technique',
                                              'uniq': True, 'sorted': True, 'split': ','}), {
                        'doc': 'An array of techniques used by the software.',
                    }),
                )),
                ('it:mitre:attack:mitigation', {}, (
                    # TODO map to an eventual risk:mitigation
                    ('name', ('str', {'lower': True, 'onespace': True}), {
                        'doc': 'The primary name for the ATT&CK mitigation.',
                    }),
                    ('matrix', ('it:mitre:attack:matrix', {}), {
                        'doc': 'The ATT&CK matrix which defines the mitigation.',
                    }),
                    ('desc', ('str', {'strip': True}), {
                        'doc': 'A description of the ATT&CK mitigation.',
                        'disp': {'hint': 'text'},
                    }),
                    ('url', ('inet:url', {}), {
                        'doc': 'The URL that documents the ATT&CK mitigation.'}),

                    ('references', ('array', {'type': 'inet:url', 'uniq': True}), {
                        'doc': 'An array of URLs that document the ATT&CK mitigation.',
                    }),
                    ('addresses', ('array', {'type': 'it:mitre:attack:technique',
                                             'uniq': True, 'sorted': True, 'split': ','}), {
                        'doc': 'An array of ATT&CK technique IDs addressed by the mitigation.',
                    }),
                )),
                ('it:mitre:attack:campaign', {}, (
                    ('name', ('ou:campname', {}), {
                        'doc': 'The primary name for the ATT&CK campaign.',
                    }),
                    ('names', ('array', {'type': 'ou:campname', 'uniq': True, 'sorted': True}), {
                        'doc': 'An array of alternate names for the ATT&CK campaign.',
                    }),
                    ('desc', ('str', {'strip': True}), {
                        'doc': 'A description of the ATT&CK campaign.',
                        'disp': {'hint': 'text'},
                    }),
                    ('url', ('inet:url', {}), {
                        'doc': 'The URL that documents the ATT&CK campaign.',
                    }),
                    ('groups', ('array', {'type': 'it:mitre:attack:group',
                                             'uniq': True, 'sorted': True, 'split': ','}), {
                        'doc': 'An array of ATT&CK group IDs attributed to the campaign.',
                    }),
                    ('software', ('array', {'type': 'it:mitre:attack:software',
                                             'uniq': True, 'sorted': True, 'split': ','}), {
                        'doc': 'An array of ATT&CK software IDs used in the campaign.',
                    }),
                    ('techniques', ('array', {'type': 'it:mitre:attack:technique',
                                             'uniq': True, 'sorted': True, 'split': ','}), {
                        'doc': 'An array of ATT&CK technique IDs used in the campaign.',
                    }),
                    ('matrices', ('array', {'type': 'it:mitre:attack:matrix',
                                            'uniq': True, 'sorted': True, 'split': ','}), {
                        'doc': 'The ATT&CK matrices which define the campaign.',
                    }),
                    ('references', ('array', {'type': 'inet:url', 'uniq': True}), {
                        'doc': 'An array of URLs that document the ATT&CK campaign.',
                    }),
                    ('period', ('ival', {}), {
                        'doc': 'The time interval when the campaign was active.'}),
                    ('created', ('time', {}), {
                        'doc': 'The time that the campaign was created by MITRE.'}),
                    ('updated', ('time', {}), {
                        'doc': 'The time that the campaign was last updated by MITRE.'}),
                )),
                ('it:mitre:attack:flow', {}, (
                    ('name', ('str', {}), {
                        'doc': 'The name of the attack-flow diagram.'}),
                    ('data', ('data', {'schema': attack_flow_schema_2_0_0}), {
                        'doc': 'The ATT&CK Flow diagram. Schema version 2.0.0 enforced.'}),
                    ('created', ('time', {}), {
                        'doc': 'The time that the diagram was created.'}),
                    ('updated', ('time', {}), {
                        'doc': 'The time that the diagram was last updated.'}),
                    ('author:user', ('syn:user', {}), {
                        'doc': 'The Synapse user that created the node.'}),
                    ('author:contact', ('ps:contact', {}), {
                        'doc': 'The contact information for the author of the ATT&CK Flow diagram.'}),
                )),
                ('it:mitre:attack:datasource', {}, (
                    ('name', ('str', {'lower': True, 'onespace': True}), {
                        'doc': 'The name of the datasource.'}),
                    ('description', ('str', {}), {
                        'disp': {'hint': 'text'},
                        'doc': 'A description of the datasource.'}),
                    ('references', ('array', {'type': 'inet:url', 'uniq': True, 'sorted': True}), {
                        'doc': 'An array of URLs that document the datasource.',
                    }),
                )),
                ('it:mitre:attack:data:component', {}, (
                    ('name', ('str', {'lower': True, 'onespace': True}), {
                        'ro': True,
                        'doc': 'The name of the data component.'}),
                    ('description', ('str', {}), {
                        'disp': {'hint': 'text'},
                        'doc': 'A description of the data component.'}),
                    ('datasource', ('it:mitre:attack:datasource', {}), {
                        'ro': True,
                        'doc': 'The datasource this data component belongs to.'}),
                )),
                ('it:dev:int', {}, ()),
                ('it:dev:pipe', {}, ()),
                ('it:dev:mutex', {}, ()),
                ('it:dev:regkey', {}, ()),
                ('it:dev:regval', {}, (
                    ('key', ('it:dev:regkey', {}), {
                        'doc': 'The Windows registry key.',
                    }),
                    ('str', ('it:dev:str', {}), {
                        'doc': 'The value of the registry key, if the value is a string.',
                    }),
                    ('int', ('it:dev:int', {}), {
                        'doc': 'The value of the registry key, if the value is an integer.',
                    }),
                    ('bytes', ('file:bytes', {}), {
                        'doc': 'The file representing the value of the registry key, if the value is binary data.',
                    }),
                )),

                # TODO: all of the `id:dev:repo` forms need to be tied to the TBD inet:service model
                ('it:dev:repo:type:taxonomy', {}, ()),
                ('it:dev:repo', {}, (
                    ('name', ('str', {'lower': True, 'strip': True}), {
                        'doc': 'The name of the repository.',
                    }),
                    ('desc', ('str', {}), {
                        'disp': {'hint': 'text'},
                        'doc': 'A free-form description of the repository.'}),

                    ('url', ('inet:url', {}), {
                        'doc': 'The URL where the repository is hosted.'}),

                    ('type', ('it:dev:repo:type:taxonomy', {}), {
                        'doc': 'The type of the version control system used.',
                        'ex': 'svn'}),

                    ('submodules', ('array', {'type': 'it:dev:repo:commit'}), {
                        'doc': "An array of other repos that this repo has as submodules, pinned at specific commits."}),

                )),

                ('it:dev:repo:remote', {}, (
                    ('name', ('str', {'lower': True, 'onespace': True}), {
                        'doc': 'The name the repo is using for the remote repo.',
                        'ex': 'origin'
                    }),
                    ('url', ('inet:url', {}), {
                        'doc': 'The URL the repo is using to access the remote repo.',
                    }),
                    ('repo', ('it:dev:repo', {}), {
                        'doc': 'The repo that is tracking the remote repo.',
                    }),
                    ('remote', ('it:dev:repo', {}), {
                        'doc': 'The instance of the remote repo.',
                    }),
                )),

                ('it:dev:repo:branch', {}, (

                    ('parent', ('it:dev:repo:branch', {}), {
                        'doc': 'The branch this branch was branched from.'}),

                    ('start', ('it:dev:repo:commit', {}), {
                        'doc': 'The commit in the parent branch this branch was created at.'}),

                    ('name', ('str', {'strip': True}), {
                        'doc': 'The name of the branch.'}),

                    ('url', ('inet:url', {}), {
                        'doc': 'The URL where the branch is hosted.'}),

                    ('merged', ('time', {}), {
                        'doc': 'The time this branch was merged back into its parent.'}),
                )),

                ('it:dev:repo:commit', {}, (
                    ('repo', ('it:dev:repo', {}), {
                        'doc': 'The repository the commit lives in.'}),

                    ('parents', ('array', {'type': 'it:dev:repo:commit'}), {
                        'doc': 'The commit or commits this commit is immediately based on.'}),

                    ('branch', ('it:dev:repo:branch', {}), {
                        'doc': 'The name of the branch the commit was made to.'}),

                    ('mesg', ('str', {}), {
                        'disp': {'hint': 'text'},
                        'doc': 'The commit message describing the changes in the commit.'}),

                    # we mirror the interface type options...
                    ('id', ('str', {'strip': True}), {
                        'doc': 'The version control system specific commit identifier.'}),

                    ('url', ('inet:url', {}), {
                        'doc': 'The URL where the commit is hosted.'}),
                )),

                ('it:dev:repo:diff', {}, (

                    ('commit', ('it:dev:repo:commit', {}), {
                        'doc': 'The commit that produced this diff.'}),

                    ('file', ('file:bytes', {}), {
                        'doc': 'The file after the commit has been applied'}),

                    ('path', ('file:path', {}), {
                        'doc': 'The path to the file in the repo that the diff is being applied to.'}),

                    ('url', ('inet:url', {}), {
                        'doc': 'The URL where the diff is hosted.'}),
                )),

                ('it:dev:repo:issue', {}, (

                    ('repo', ('it:dev:repo', {}), {
                        'doc': 'The repo where the issue was logged.'}),

                    ('title', ('str', {'lower': True, 'strip': True}), {
                        'doc': 'The title of the issue.'}),

                    ('desc', ('str', {}), {
                        'disp': {'hint': 'text'},
                        'doc': 'The text describing the issue.'}),

                    ('updated', ('time', {}), {
                        'doc': 'The time the issue was updated.'}),

                    ('url', ('inet:url', {}), {
                        'doc': 'The URL where the issue is hosted.'}),

                    ('id', ('str', {'strip': True}), {
                        'doc': 'The ID of the issue in the repository system.'}),
                )),

                ('it:dev:repo:label', {}, (

                    ('id', ('str', {'strip': True}), {
                        'doc': 'The ID of the label.'}),

                    ('title', ('str', {'lower': True, 'strip': True}), {
                        'doc': 'The human friendly name of the label.'}),

                    ('desc', ('str', {}), {
                        'disp': {'hint': 'text'},
                        'doc': 'The description of the label.'}),

                )),

                ('it:dev:repo:issue:label', {}, (

                    ('issue', ('it:dev:repo:issue', {}), {
                        'doc': 'The issue the label was applied to.'}),

                    ('label', ('it:dev:repo:label', {}), {
                        'doc': 'The label that was applied to the issue.'}),
                )),

                ('it:dev:repo:issue:comment', {}, (
                    ('issue', ('it:dev:repo:issue', {}), {
                        'doc': 'The issue thread that the comment was made in.',
                    }),
                    ('text', ('str', {}), {
                        'disp': {'hint': 'text'},
                        'doc': 'The body of the comment.',
                    }),
                    ('replyto', ('it:dev:repo:issue:comment', {}), {
                        'doc': 'The comment that this comment is replying to.',
                    }),
                    ('url', ('inet:url', {}), {
                        'doc': 'The URL where the comment is hosted.',
                    }),
                    ('updated', ('time', {}), {
                        'doc': 'The time the comment was updated.',
                    }),
                )),

                ('it:dev:repo:diff:comment', {}, (

                    ('diff', ('it:dev:repo:diff', {}), {
                        'doc': 'The diff the comment is being added to.'}),

                    ('text', ('str', {}), {
                        'disp': {'hint': 'text'},
                        'doc': 'The body of the comment.'}),

                    ('replyto', ('it:dev:repo:diff:comment', {}), {
                        'doc': 'The comment that this comment is replying to.'}),

                    ('line', ('int', {}), {
                        'doc': 'The line in the file that is being commented on.'}),

                    ('offset', ('int', {}), {
                        'doc': 'The offset in the line in the file that is being commented on.'}),

                    ('url', ('inet:url', {}), {
                        'doc': 'The URL where the comment is hosted.'}),

                    ('updated', ('time', {}), {
                        'doc': 'The time the comment was updated.'}),

                )),

                ('it:prod:hardware:type:taxonomy', {
                    'prevnames': ('it:prod:hardwaretype',)}, ()),

                ('it:prod:hardware', {}, (
                    ('name', ('str', {'lower': True, 'onespace': True}), {
                        'doc': 'The display name for this hardware specification.'}),
                    ('type', ('it:prod:hardware:type:taxonomy', {}), {
                        'doc': 'The type of hardware.'}),
                    ('desc', ('str', {}), {
                        'disp': {'hint': 'text'},
                        'doc': 'A brief description of the hardware.'}),
                    ('cpe', ('it:sec:cpe', {}), {
                        'doc': 'The NIST CPE 2.3 string specifying this hardware.'}),
                    ('manufacturer', ('ou:org', {}), {
                        'doc': 'The organization that manufactures this hardware.'}),
                    ('manufacturer:name', ('ou:name', {}), {
                        'doc': 'The name of the organization that manufactures this hardware.'}),
                    ('model', ('str', {'lower': True, 'onespace': True}), {
                        'doc': 'The model name or number for this hardware specification.'}),
                    ('version', ('str', {'lower': True, 'onespace': True}), {
                        'doc': 'Version string associated with this hardware specification.'}),
                    ('released', ('time', {}), {
                        'doc': 'The initial release date for this hardware.'}),
                    ('parts', ('array', {'type': 'it:prod:hardware', 'uniq': True, 'sorted': True}), {
                        'doc': 'An array of it:prod:hardware parts included in this hardware specification.'}),
                )),
                ('it:prod:component', {}, (
                    ('hardware', ('it:prod:hardware', {}), {
                        'doc': 'The hardware specification of this component.'}),
                    ('serial', ('str', {}), {
                        'doc': 'The serial number of this component.'}),
                    ('host', ('it:host', {}), {
                        'doc': 'The it:host which has this component installed.'}),
                )),
                ('it:prod:soft:taxonomy', {}, ()),
                ('it:prod:soft', {}, (

                    ('id', ('str', {'strip': True}), {
                        'doc': 'An ID for the software.'}),

                    ('name', ('it:prod:softname', {}), {
                        'alts': ('names',),
                        'doc': 'Name of the software.',
                    }),
                    ('type', ('it:prod:soft:taxonomy', {}), {
                        'doc': 'The software type.'}),
                    ('names', ('array', {'type': 'it:prod:softname', 'uniq': True, 'sorted': True}), {
                        'doc': 'Observed/variant names for this software.',
                    }),
                    ('desc', ('str', {}), {
                        'doc': 'A description of the software.',
                        'disp': {'hint': 'text'},
                    }),
                    ('desc:short', ('str', {'lower': True}), {
                        'doc': 'A short description of the software.',
                    }),
                    ('cpe', ('it:sec:cpe', {}), {
                        'doc': 'The NIST CPE 2.3 string specifying this software.',
                    }),
                    ('author', ('ps:contact', {}), {
                        'doc': 'The contact information of the org or person who authored the software.',
                    }),
                    ('url', ('inet:url', {}), {
                        'doc': 'URL relevant for the software.',
                    }),

                    ('isos', ('bool', {}), {
                        'doc': 'Set to True if the software is an operating system.'}),

                    ('islib', ('bool', {}), {
                        'doc': 'Set to True if the software is a library.'}),
                )),

                ('it:prod:softname', {}, ()),
                ('it:prod:softid', {}, (

                    ('id', ('str', {}), {
                        'doc': 'The ID issued by the software to the host.'}),

                    ('host', ('it:host', {}), {
                        'doc': 'The host which was issued the ID by the software.'}),

                    ('soft', ('it:prod:softver', {}), {
                        'doc': 'The software which issued the ID to the host.'}),

                    ('soft:name', ('it:prod:softname', {}), {
                        'doc': 'The name of the software which issued the ID to the host.'}),
                )),

                ('it:adid', {}, ()),
                ('it:os:android:perm', {}, ()),
                ('it:os:android:intent', {}, ()),

                ('it:os:android:reqperm', {}, (

                    ('app', ('it:prod:softver', {}), {'ro': True,
                        'doc': 'The android app which requests the permission.'}),

                    ('perm', ('it:os:android:perm', {}), {'ro': True,
                        'doc': 'The android permission requested by the app.'}),
                )),

                ('it:prod:softos', {}, (

                    ('soft', ('it:prod:softver', {}), {'ro': True,
                        'doc': 'The software which can run on the operating system.'}),

                    ('os', ('it:prod:softver', {}), {'ro': True,
                        'doc': 'The operating system which the software can run on.'}),
                )),

                ('it:os:android:ilisten', {}, (

                    ('app', ('it:prod:softver', {}), {'ro': True,
                        'doc': 'The app software which listens for the android intent.'}),

                    ('intent', ('it:os:android:intent', {}), {'ro': True,
                        'doc': 'The android intent which is listened for by the app.'}),
                )),

                ('it:os:android:ibroadcast', {}, (

                    ('app', ('it:prod:softver', {}), {'ro': True,
                        'doc': 'The app software which broadcasts the android intent.'}),

                    ('intent', ('it:os:android:intent', {}), {'ro': True,
                        'doc': 'The android intent which is broadcast by the app.'}),

                )),

                ('it:prod:softver', {}, (

                    ('software', ('it:prod:soft', {}), {
                        'doc': 'Software associated with this version instance.',
                    }),
                    ('name', ('it:prod:softname', {}), {
                        'alts': ('names',),
                        'doc': 'Name of the software version.',
                    }),
                    ('names', ('array', {'type': 'it:prod:softname', 'uniq': True, 'sorted': True}), {
                        'doc': 'Observed/variant names for this software version.',
                    }),
                    ('desc', ('str', {}), {
                        'doc': 'A description of the software.',
                        'disp': {'hint': 'text'},
                    }),
                    ('cpe', ('it:sec:cpe', {}), {
                        'doc': 'The NIST CPE 2.3 string specifying this software version',
                    }),
                    ('cves', ('array', {'type': 'it:sec:cve', 'uniq': True, 'sorted': True}), {
                        'doc': 'A list of CVEs that apply to this software version.',
                    }),
                    ('vers', ('it:dev:str', {}), {
                        'doc': 'Version string associated with this version instance.',
                    }),
                    ('vers:norm', ('str', {'lower': True}), {
                        'doc': 'Normalized version of the version string.',
                    }),
                    ('arch', ('it:dev:str', {}), {
                        'doc': 'Software architecture.',
                    }),
                    ('released', ('time', {}), {
                        'doc': 'Timestamp for when this version of the software was released.'}),

                    ('semver', ('it:semver', {}), {
                        'doc': 'System normalized semantic version number.'}),

                    ('semver:major', ('int', {}), {
                        'deprecated': True,
                        'doc': 'Deprecated. Please use semver range queries.'}),

                    ('semver:minor', ('int', {}), {
                        'deprecated': True,
                        'doc': 'Deprecated. Please use semver range queries.'}),

                    ('semver:patch', ('int', {}), {
                        'deprecated': True,
                        'doc': 'Deprecated. Please use semver range queries.'}),

                    ('semver:pre', ('str', {}), {
                        'deprecated': True,
                        'doc': 'Deprecated.'}),

                    ('semver:build', ('str', {}), {
                        'deprecated': True,
                        'doc': 'Deprecated.'}),

                    ('url', ('inet:url', {}), {
                        'doc': 'URL where a specific version of the software is available from.'}),

                )),

                ('it:prod:softlib', {}, (

                    ('soft', ('it:prod:softver', {}), {'ro': True,
                        'doc': 'The software version that contains the library.'}),

                    ('lib', ('it:prod:softver', {}), {'ro': True,
                        'doc': 'The library software version.'}),
                )),

                ('it:prod:softfile', {}, (

                    ('soft', ('it:prod:softver', {}), {'ro': True,
                        'doc': 'The software which distributes the file.'}),

                    ('file', ('file:bytes', {}), {'ro': True,
                        'doc': 'The file distributed by the software.'}),
                    ('path', ('file:path', {}), {
                        'doc': 'The default installation path of the file.'}),
                )),

                ('it:prod:softreg', {}, (

                    ('softver', ('it:prod:softver', {}), {'ro': True,
                        'doc': 'The software which creates the registry entry.'}),

                    ('regval', ('it:dev:regval', {}), {'ro': True,
                        'doc': 'The registry entry created by the software.'}),
                )),

                ('it:hostsoft', {}, (

                    ('host', ('it:host', {}), {'ro': True,
                        'doc': 'Host with the software.'}),

                    ('softver', ('it:prod:softver', {}), {'ro': True,
                        'doc': 'Software on the host.'})

                )),
                ('it:av:signame', {}, ()),

                ('it:av:scan:result', {}, (

                    ('time', ('time', {}), {
                        'doc': 'The time the scan was run.'}),

                    ('verdict', ('int', {'enums': suslevels}), {
                        'doc': 'The scanner provided verdict for the scan.'}),

                    ('scanner', ('it:prod:softver', {}), {
                        'doc': 'The scanner software used to produce the result.'}),

                    ('scanner:name', ('it:prod:softname', {}), {
                        'doc': 'The name of the scanner software.'}),

                    ('signame', ('it:av:signame', {}), {
                        'doc': 'The name of the signature returned by the scanner.'}),

                    ('categories', ('array', {'sorted': True, 'uniq': True,
                            'type': 'str', 'typeopts': {'lower': True, 'onespace': True}}), {
                        'doc': 'A list of categories for the result returned by the scanner.'}),

                    ('target:file', ('file:bytes', {}), {
                        'doc': 'The file that was scanned to produce the result.'}),

                    ('target:proc', ('it:exec:proc', {}), {
                        'doc': 'The process that was scanned to produce the result.'}),

                    ('target:host', ('it:host', {}), {
                        'doc': 'The host that was scanned to produce the result.'}),

                    ('target:fqdn', ('inet:fqdn', {}), {
                        'doc': 'The FQDN that was scanned to produce the result.'}),

                    ('target:url', ('inet:url', {}), {
                        'doc': 'The URL that was scanned to produce the result.'}),

                    ('target:ip', ('inet:ip', {}), {
                        'doc': 'The IP address that was scanned to produce the result.',
                        'prevnames': ('target:ipv4', 'target:ipv6')}),

                    ('multi:scan', ('it:av:scan:result', {}), {
                        'doc': 'Set if this result was part of running multiple scanners.'}),

                    ('multi:count', ('int', {'min': 0}), {
                        'doc': 'The total number of scanners which were run by a multi-scanner'}),

                    ('multi:count:benign', ('int', {'min': 0}), {
                        'doc': 'The number of scanners which returned a benign verdict.'}),

                    ('multi:count:unknown', ('int', {'min': 0}), {
                        'doc': 'The number of scanners which returned a unknown/unsupported verdict.'}),

                    ('multi:count:suspicious', ('int', {'min': 0}), {
                        'doc': 'The number of scanners which returned a suspicious verdict.'}),

                    ('multi:count:malicious', ('int', {'min': 0}), {
                        'doc': 'The number of scanners which returned a malicious verdict.'}),
                )),

                ('it:auth:passwdhash', {}, (
                    ('salt', ('hex', {}), {
                        'doc': 'The (optional) hex encoded salt value used to calculate the password hash.',
                    }),
                    ('hash:md5', ('hash:md5', {}), {
                        'doc': 'The MD5 password hash value.',
                    }),
                    ('hash:sha1', ('hash:sha1', {}), {
                        'doc': 'The SHA1 password hash value.',
                    }),
                    ('hash:sha256', ('hash:sha256', {}), {
                        'doc': 'The SHA256 password hash value.',
                    }),
                    ('hash:sha512', ('hash:sha512', {}), {
                        'doc': 'The SHA512 password hash value.',
                    }),
                    ('hash:lm', ('hash:lm', {}), {
                        'doc': 'The LM password hash value.',
                    }),
                    ('hash:ntlm', ('hash:ntlm', {}), {
                        'doc': 'The NTLM password hash value.',
                    }),
                    ('passwd', ('inet:passwd', {}), {
                        'doc': 'The (optional) clear text password for this password hash.',
                    }),
                )),
                ('it:cmd', {}, ()),
                ('it:cmd:session', {}, (

                    ('host', ('it:host', {}), {
                        'doc': 'The host where the command line session was executed.'}),

                    ('proc', ('it:exec:proc', {}), {
                        'doc': 'The process which was interpreting this command line session.'}),

                    ('period', ('ival', {}), {
                        'doc': 'The period over which the command line session was running.'}),

                    ('file', ('file:bytes', {}), {
                        'doc': 'The file containing the command history such as a .bash_history file.'}),
                )),
                ('it:cmd:history', {}, (

                    ('cmd', ('it:cmd', {}), {
                        'doc': 'The command that was executed.'}),

                    ('session', ('it:cmd:session', {}), {
                        'doc': 'The session that contains this history entry.'}),

                    ('time', ('time', {}), {
                        'doc': 'The time that the command was executed.'}),

                    ('index', ('int', {}), {
                        'doc': 'Used to order the commands when times are not available.'}),
                )),
                ('it:exec:proc', {}, (
                    ('host', ('it:host', {}), {
                        'doc': 'The host that executed the process. May be an actual or a virtual / notional host.',
                    }),
                    ('exe', ('file:bytes', {}), {
                        'doc': 'The file considered the "main" executable for the process. For example, rundll32.exe may be considered the "main" executable for DLLs loaded by that program.',
                    }),
                    ('cmd', ('it:cmd', {}), {
                        'disp': {'hint': 'text'},
                        'doc': 'The command string used to launch the process, including any command line parameters.'}),

                    ('cmd:history', ('it:cmd:history', {}), {
                        'doc': 'The command history entry which caused this process to be run.'}),

                    ('pid', ('int', {}), {
                        'doc': 'The process ID.',
                    }),
                    ('time', ('time', {}), {
                        'doc': 'The start time for the process.',
                    }),
                    ('name', ('str', {}), {
                        'doc': 'The display name specified by the process.',
                    }),
                    ('exited', ('time', {}), {
                        'doc': 'The time the process exited.',
                    }),
                    ('exitcode', ('int', {}), {
                        'doc': 'The exit code for the process.',
                    }),
                    ('account', ('it:account', {}), {
                        'doc': 'The account of the process owner.',
                    }),
                    ('path', ('file:path', {}), {
                        'doc': 'The path to the executable of the process.',
                    }),
                    ('src:proc', ('it:exec:proc', {}), {
                        'doc': 'The process which created the process.'
                    }),
                    ('killedby', ('it:exec:proc', {}), {
                        'doc': 'The process which killed this process.',
                    }),
                    ('sandbox:file', ('file:bytes', {}), {
                        'doc': 'The initial sample given to a sandbox environment to analyze.'
                    }),
                )),
                ('it:query', {}, ()),
                ('it:exec:query', {}, (

                    ('text', ('it:query', {}), {
                        'doc': 'The query string that was executed.'}),

                    ('opts', ('data', {}), {
                        'doc': 'An opaque JSON object containing query parameters and options.'}),

                    ('api:url', ('inet:url', {}), {
                        'doc': 'The URL of the API endpoint the query was sent to.'}),

                    ('language', ('str', {'lower': True, 'onespace': True}), {
                        'doc': 'The name of the language that the query is expressed in.'}),

                    ('offset', ('int', {}), {
                        'doc': 'The offset of the last record consumed from the query.'}),

                    ('synuser', ('syn:user', {}), {
                        'doc': 'The synapse user who executed the query.'}),
                )),
                ('it:exec:thread', {}, (
                    ('proc', ('it:exec:proc', {}), {
                        'doc': 'The process which contains the thread.',
                    }),
                    ('created', ('time', {}), {
                        'doc': 'The time the thread was created.',
                    }),
                    ('exited', ('time', {}), {
                        'doc': 'The time the thread exited.',
                    }),
                    ('exitcode', ('int', {}), {
                        'doc': 'The exit code or return value for the thread.',
                    }),
                    ('src:proc', ('it:exec:proc', {}), {
                        'doc': 'An external process which created the thread.',
                    }),
                    ('src:thread', ('it:exec:thread', {}), {
                        'doc': 'The thread which created this thread.',
                    }),
                    ('sandbox:file', ('file:bytes', {}), {
                        'doc': 'The initial sample given to a sandbox environment to analyze.'
                    }),
                )),
                ('it:exec:loadlib', {}, (
                    ('proc', ('it:exec:proc', {}), {
                        'doc': 'The process where the library was loaded.',
                    }),
                    ('va', ('int', {}), {
                        'doc': 'The base memory address where the library was loaded in the process.',
                    }),
                    ('loaded', ('time', {}), {
                        'doc': 'The time the library was loaded.',
                    }),
                    ('unloaded', ('time', {}), {
                        'doc': 'The time the library was unloaded.',
                    }),
                    ('path', ('file:path', {}), {
                        'doc': 'The path that the library was loaded from.',
                    }),
                    ('file', ('file:bytes', {}), {
                        'doc': 'The library file that was loaded.',
                    }),
                    ('sandbox:file', ('file:bytes', {}), {
                        'doc': 'The initial sample given to a sandbox environment to analyze.'
                    }),
                )),
                ('it:exec:mmap', {}, (
                    ('proc', ('it:exec:proc', {}), {
                        'doc': 'The process where the memory was mapped.',
                    }),
                    ('va', ('int', {}), {
                        'doc': 'The base memory address where the map was created in the process.',
                    }),
                    ('size', ('int', {}), {
                        'doc': 'The size of the memory map in bytes.',
                    }),
                    ('perms:read', ('bool', {}), {
                        'doc': 'True if the mmap is mapped with read permissions.',
                    }),
                    ('perms:write', ('bool', {}), {
                        'doc': 'True if the mmap is mapped with write permissions.',
                    }),
                    ('perms:execute', ('bool', {}), {
                        'doc': 'True if the mmap is mapped with execute permissions.',
                    }),
                    ('created', ('time', {}), {
                        'doc': 'The time the memory map was created.',
                    }),
                    ('deleted', ('time', {}), {
                        'doc': 'The time the memory map was deleted.',
                    }),
                    ('path', ('file:path', {}), {
                        'doc': 'The file path if the mmap is a mapped view of a file.',
                    }),
                    ('hash:sha256', ('hash:sha256', {}), {
                        'doc': 'A SHA256 hash of the memory map. Bytes may optionally be present in the axon.',
                    }),
                    ('sandbox:file', ('file:bytes', {}), {
                        'doc': 'The initial sample given to a sandbox environment to analyze.'
                    }),
                )),
                ('it:exec:mutex', {}, (
                    ('proc', ('it:exec:proc', {}), {
                        'doc': 'The main process executing code that created the mutex.',
                    }),
                    ('host', ('it:host', {}), {
                        'doc': 'The host running the process that created the mutex. Typically the same host referenced in :proc, if present.',
                    }),
                    ('exe', ('file:bytes', {}), {
                        'doc': 'The specific file containing code that created the mutex. May or may not be the same :exe specified in :proc, if present.',
                    }),
                    ('time', ('time', {}), {
                        'doc': 'The time the mutex was created.',
                    }),
                    ('name', ('it:dev:mutex', {}), {
                        'doc': 'The mutex string.',
                    }),
                    ('sandbox:file', ('file:bytes', {}), {
                        'doc': 'The initial sample given to a sandbox environment to analyze.'
                    }),
                )),
                ('it:exec:pipe', {}, (
                    ('proc', ('it:exec:proc', {}), {
                        'doc': 'The main process executing code that created the named pipe.',
                    }),
                    ('host', ('it:host', {}), {
                        'doc': 'The host running the process that created the named pipe. Typically the same host referenced in :proc, if present.',
                    }),
                    ('exe', ('file:bytes', {}), {
                        'doc': 'The specific file containing code that created the named pipe. May or may not be the same :exe specified in :proc, if present.',
                    }),
                    ('time', ('time', {}), {
                        'doc': 'The time the named pipe was created.',
                    }),
                    ('name', ('it:dev:pipe', {}), {
                        'doc': 'The named pipe string.',
                    }),
                    ('sandbox:file', ('file:bytes', {}), {
                        'doc': 'The initial sample given to a sandbox environment to analyze.'
                    }),
                )),
                ('it:exec:url', {}, (
                    ('proc', ('it:exec:proc', {}), {
                        'doc': 'The main process executing code that requested the URL.',
                    }),
                    ('browser', ('it:prod:softver', {}), {
                        'doc': 'The software version of the browser.',
                    }),
                    ('host', ('it:host', {}), {
                        'doc': 'The host running the process that requested the URL. Typically the same host referenced in :proc, if present.',
                    }),
                    ('exe', ('file:bytes', {}), {
                        'doc': 'The specific file containing code that requested the URL. May or may not be the same :exe specified in :proc, if present.',
                    }),
                    ('time', ('time', {}), {
                        'doc': 'The time the URL was requested.',
                    }),
                    ('url', ('inet:url', {}), {
                        'doc': 'The URL that was requested.',
                    }),
                    ('page:pdf', ('file:bytes', {}), {
                        'doc': 'The rendered DOM saved as a PDF file.',
                    }),
                    ('page:html', ('file:bytes', {}), {
                        'doc': 'The rendered DOM saved as an HTML file.',
                    }),
                    ('page:image', ('file:bytes', {}), {
                        'doc': 'The rendered DOM saved as an image.',
                    }),
                    ('http:request', ('inet:http:request', {}), {
                        'doc': 'The HTTP request made to retrieve the initial URL contents.',
                    }),
                    ('client', ('inet:client', {}), {
                        'doc': 'The address of the client during the URL retrieval.'
                    }),
                    ('sandbox:file', ('file:bytes', {}), {
                        'doc': 'The initial sample given to a sandbox environment to analyze.'
                    }),
                )),
                ('it:exec:bind', {}, (
                    ('proc', ('it:exec:proc', {}), {
                        'doc': 'The main process executing code that bound the listening port.',
                    }),
                    ('host', ('it:host', {}), {
                        'doc': 'The host running the process that bound the listening port. Typically the same host referenced in :proc, if present.',
                    }),
                    ('exe', ('file:bytes', {}), {
                        'doc': 'The specific file containing code that bound the listening port. May or may not be the same :exe specified in :proc, if present.',
                    }),
                    ('time', ('time', {}), {
                        'doc': 'The time the port was bound.',
                    }),
                    ('server', ('inet:server', {}), {
                        'doc': 'The socket address of the server when binding the port.'
                    }),
                    ('sandbox:file', ('file:bytes', {}), {
                        'doc': 'The initial sample given to a sandbox environment to analyze.'
                    }),
                )),
                ('it:fs:file', {}, (
                    ('host', ('it:host', {}), {
                        'doc': 'The host containing the file.',
                    }),
                    ('path', ('file:path', {}), {
                        'doc': 'The path for the file.',
                    }),
                    ('file', ('file:bytes', {}), {
                        'doc': 'The file on the host.',
                    }),
                    ('ctime', ('time', {}), {
                        'doc': 'The file creation time.',
                    }),
                    ('mtime', ('time', {}), {
                        'doc': 'The file modification time.',
                    }),
                    ('atime', ('time', {}), {
                        'doc': 'The file access time.',
                    }),
                    ('user', ('inet:user', {}), {
                        'doc': 'The owner of the file.',
                    }),
                    ('group', ('inet:user', {}), {
                        'doc': 'The group owner of the file.',
                    }),
                )),
                ('it:exec:file:add', {}, (
                    ('proc', ('it:exec:proc', {}), {
                        'doc': 'The main process executing code that created the new file.',
                     }),
                    ('host', ('it:host', {}), {
                        'doc': 'The host running the process that created the new file. Typically the same host referenced in :proc, if present.',
                    }),
                    ('exe', ('file:bytes', {}), {
                        'doc': 'The specific file containing code that created the new file. May or may not be the same :exe specified in :proc, if present.'}),
                    ('time', ('time', {}), {
                        'doc': 'The time the file was created.',
                    }),
                    ('path', ('file:path', {}), {
                        'doc': 'The path where the file was created.',
                    }),
                    ('file', ('file:bytes', {}), {
                        'doc': 'The file that was created.',
                    }),
                    ('sandbox:file', ('file:bytes', {}), {
                        'doc': 'The initial sample given to a sandbox environment to analyze.'
                    }),
                )),
                ('it:exec:file:del', {}, (
                    ('proc', ('it:exec:proc', {}), {
                        'doc': 'The main process executing code that deleted the file.',
                    }),
                    ('host', ('it:host', {}), {
                        'doc': 'The host running the process that deleted the file. Typically the same host referenced in :proc, if present.',
                    }),
                    ('exe', ('file:bytes', {}), {
                        'doc': 'The specific file containing code that deleted the file. May or may not be the same :exe specified in :proc, if present.'}),
                    ('time', ('time', {}), {
                        'doc': 'The time the file was deleted.',
                    }),
                    ('path', ('file:path', {}), {
                        'doc': 'The path where the file was deleted.',
                    }),
                    ('file', ('file:bytes', {}), {
                        'doc': 'The file that was deleted.',
                    }),
                    ('sandbox:file', ('file:bytes', {}), {
                        'doc': 'The initial sample given to a sandbox environment to analyze.'
                    }),
                )),
                ('it:exec:file:read', {}, (
                    ('proc', ('it:exec:proc', {}), {
                        'doc': 'The main process executing code that read the file.',
                    }),
                    ('host', ('it:host', {}), {
                        'doc': 'The host running the process that read the file. Typically the same host referenced in :proc, if present.',
                    }),
                    ('exe', ('file:bytes', {}), {
                        'doc': 'The specific file containing code that read the file. May or may not be the same :exe specified in :proc, if present.'}),
                    ('time', ('time', {}), {
                        'doc': 'The time the file was read.',
                    }),
                    ('path', ('file:path', {}), {
                        'doc': 'The path where the file was read.',
                    }),
                    ('file', ('file:bytes', {}), {
                        'doc': 'The file that was read.',
                    }),
                    ('sandbox:file', ('file:bytes', {}), {
                        'doc': 'The initial sample given to a sandbox environment to analyze.'
                    }),
                )),
                ('it:exec:file:write', {}, (
                    ('proc', ('it:exec:proc', {}), {
                        'doc': 'The main process executing code that wrote to / modified the existing file.',
                    }),
                    ('host', ('it:host', {}), {
                        'doc': 'The host running the process that wrote to the file. Typically the same host referenced in :proc, if present.',
                    }),
                    ('exe', ('file:bytes', {}), {
                        'doc': 'The specific file containing code that wrote to the file. May or may not be the same :exe specified in :proc, if present.'}),
                    ('time', ('time', {}), {
                        'doc': 'The time the file was written to/modified.',
                    }),
                    ('path', ('file:path', {}), {
                        'doc': 'The path where the file was written to/modified.',
                    }),
                    ('file', ('file:bytes', {}), {
                        'doc': 'The file that was modified.',
                    }),
                    ('sandbox:file', ('file:bytes', {}), {
                        'doc': 'The initial sample given to a sandbox environment to analyze.'
                    }),
                )),
                ('it:exec:reg:get', {}, (
                    ('proc', ('it:exec:proc', {}), {
                        'doc': 'The main process executing code that read the registry.',
                    }),
                    ('host', ('it:host', {}), {
                        'doc': 'The host running the process that read the registry. Typically the same host referenced in :proc, if present.',
                    }),
                    ('exe', ('file:bytes', {}), {
                        'doc': 'The specific file containing code that read the registry. May or may not be the same :exe referenced in :proc, if present.',
                    }),
                    ('time', ('time', {}), {
                        'doc': 'The time the registry was read.',
                    }),
                    ('reg', ('it:dev:regval', {}), {
                        'doc': 'The registry key or value that was read.',
                    }),
                    ('sandbox:file', ('file:bytes', {}), {
                        'doc': 'The initial sample given to a sandbox environment to analyze.'
                    }),
                )),
                ('it:exec:reg:set', {}, (
                    ('proc', ('it:exec:proc', {}), {
                        'doc': 'The main process executing code that wrote to the registry.',
                    }),
                    ('host', ('it:host', {}), {
                        'doc': 'The host running the process that wrote to the registry. Typically the same host referenced in :proc, if present.',
                    }),
                    ('exe', ('file:bytes', {}), {
                        'doc': 'The specific file containing code that wrote to the registry. May or may not be the same :exe referenced in :proc, if present.',
                    }),
                    ('time', ('time', {}), {
                        'doc': 'The time the registry was written to.',
                    }),
                    ('reg', ('it:dev:regval', {}), {
                        'doc': 'The registry key or value that was written to.',
                    }),
                    ('sandbox:file', ('file:bytes', {}), {
                        'doc': 'The initial sample given to a sandbox environment to analyze.'
                    }),
                )),
                ('it:exec:reg:del', {}, (
                    ('proc', ('it:exec:proc', {}), {
                        'doc': 'The main process executing code that deleted data from the registry.',
                    }),
                    ('host', ('it:host', {}), {
                        'doc': 'The host running the process that deleted data from the registry. Typically the same host referenced in :proc, if present.',
                    }),
                    ('exe', ('file:bytes', {}), {
                        'doc': 'The specific file containing code that deleted data from the registry. May or may not be the same :exe referenced in :proc, if present.',
                    }),
                    ('time', ('time', {}), {
                        'doc': 'The time the data from the registry was deleted.',
                    }),
                    ('reg', ('it:dev:regval', {}), {
                        'doc': 'The registry key or value that was deleted.',
                    }),
                    ('sandbox:file', ('file:bytes', {}), {
                        'doc': 'The initial sample given to a sandbox environment to analyze.'
                    }),
                )),

                ('it:app:snort:rule', {}, (

                    ('id', ('str', {}), {
                        'doc': 'The snort rule id.'}),

                    ('text', ('str', {}), {
                        'disp': {'hint': 'text'},
                        'doc': 'The snort rule text.'}),

                    ('name', ('str', {}), {
                        'doc': 'The name of the snort rule.'}),

                    ('desc', ('str', {}), {
                        'disp': {'hint': 'text'},
                        'doc': 'A brief description of the snort rule.'}),

                    ('engine', ('int', {}), {
                        'doc': 'The snort engine ID which can parse and evaluate the rule text.'}),

                    ('version', ('it:semver', {}), {
                        'doc': 'The current version of the rule.'}),

                    ('author', ('ps:contact', {}), {
                        'doc': 'Contact info for the author of the rule.'}),

                    ('created', ('time', {}), {
                        'doc': 'The time the rule was initially created.'}),

                    ('updated', ('time', {}), {
                        'doc': 'The time the rule was most recently modified.'}),

                    ('enabled', ('bool', {}), {
                        'doc': 'The rule enabled status to be used for snort evaluation engines.'}),

                    ('family', ('it:prod:softname', {}), {
                        'doc': 'The name of the software family the rule is designed to detect.'}),
                )),

                ('it:app:snort:hit', {}, (
                    ('rule', ('it:app:snort:rule', {}), {
                        'doc': 'The snort rule that matched the file.'}),
                    ('flow', ('inet:flow', {}), {
                        'doc': 'The inet:flow that matched the snort rule.'}),
                    ('src', ('inet:sockaddr', {}), {
                        'doc': 'The source address of flow that caused the hit.'}),
                    ('dst', ('inet:sockaddr', {}), {
                        'doc': 'The destination address of the trigger.'}),
                    ('time', ('time', {}), {
                        'doc': 'The time of the network flow that caused the hit.'}),
                    ('sensor', ('it:host', {}), {
                        'doc': 'The sensor host node that produced the hit.'}),
                    ('version', ('it:semver', {}), {
                        'doc': 'The version of the rule at the time of match.'}),

                    ('dropped', ('bool', {}), {
                        'doc': 'Set to true if the network traffic was dropped due to the match.'}),
                )),

                ('it:sec:stix:bundle', {}, (
                    ('id', ('str', {}), {
                        'doc': 'The id field from the STIX bundle.'}),
                )),

                ('it:sec:stix:indicator', {}, (
                    ('id', ('str', {}), {
                        'doc': 'The STIX id field from the indicator pattern.'}),
                    ('name', ('str', {}), {
                        'doc': 'The name of the STIX indicator pattern.'}),
                    ('confidence', ('int', {'min': 0, 'max': 100}), {
                        'doc': 'The confidence field from the STIX indicator.'}),
                    ('revoked', ('bool', {}), {
                        'doc': 'The revoked field from the STIX indicator.'}),
                    ('description', ('str', {}), {
                        'doc': 'The description field from the STIX indicator.'}),
                    ('pattern', ('str', {}), {
                        'doc': 'The STIX indicator pattern text.'}),
                    ('pattern_type', ('str', {'strip': True, 'lower': True,
                                              'enums': 'stix,pcre,sigma,snort,suricata,yara'}), {
                        'doc': 'The STIX indicator pattern type.'}),
                    ('created', ('time', {}), {
                        'doc': 'The time that the indicator pattern was first created.'}),
                    ('updated', ('time', {}), {
                        'doc': 'The time that the indicator pattern was last modified.'}),
                    ('labels', ('array', {'type': 'str', 'uniq': True, 'sorted': True}), {
                        'doc': 'The label strings embedded in the STIX indicator pattern.'}),
                    ('valid_from', ('time', {}), {
                        'doc': 'The valid_from field from the STIX indicator.'}),
                    ('valid_until', ('time', {}), {
                        'doc': 'The valid_until field from the STIX indicator.'}),
                )),

                ('it:app:yara:rule', {}, (

                    ('text', ('str', {}), {
                        'disp': {'hint': 'text', 'syntax': 'yara'},
                        'doc': 'The YARA rule text.'}),

                    ('ext:id', ('str', {}), {
                        'doc': 'The YARA rule ID from an external system.'}),

                    ('url', ('inet:url', {}), {
                        'doc': 'A URL which documents the YARA rule.'}),

                    ('name', ('str', {}), {
                        'doc': 'The name of the YARA rule.'}),

                    ('author', ('ps:contact', {}), {
                        'doc': 'Contact info for the author of the YARA rule.'}),

                    ('version', ('it:semver', {}), {
                        'doc': 'The current version of the rule.'}),

                    ('created', ('time', {}), {
                        'doc': 'The time the YARA rule was initially created.'}),

                    ('updated', ('time', {}), {
                        'doc': 'The time the YARA rule was most recently modified.'}),

                    ('enabled', ('bool', {}), {
                        'doc': 'The rule enabled status to be used for YARA evaluation engines.'}),

                    ('family', ('it:prod:softname', {}), {
                        'doc': 'The name of the software family the rule is designed to detect.'}),
                )),

                ('it:app:yara:match', {}, (
                    ('rule', ('it:app:yara:rule', {}), {
                        'ro': True,
                        'doc': 'The YARA rule that matched the file.'}),
                    ('file', ('file:bytes', {}), {
                        'ro': True,
                        'doc': 'The file that matched the YARA rule.'}),
                    ('version', ('it:semver', {}), {
                        'doc': 'The most recent version of the rule evaluated as a match.'}),
                )),

                ('it:app:yara:netmatch', {}, (
                    ('rule', ('it:app:yara:rule', {}), {
                        'doc': 'The YARA rule that triggered the match.'}),
                    ('version', ('it:semver', {}), {
                        'doc': 'The most recent version of the rule evaluated as a match.'}),
                    ('node', ('ndef', {'forms': ('inet:fqdn', 'inet:ip', 'inet:url')}), {
                        'doc': 'The node which matched the rule.'}),
                )),

                ('it:app:yara:procmatch', {}, (
                    ('rule', ('it:app:yara:rule', {}), {
                        'doc': 'The YARA rule that matched the process.'}),
                    ('proc', ('it:exec:proc', {}), {
                        'doc': 'The process that matched the YARA rule.'}),
                    ('time', ('time', {}), {
                        'doc': 'The time that the YARA engine matched the process to the rule.'}),
                    ('version', ('it:semver', {}), {
                        'doc': 'The most recent version of the rule evaluated as a match.'}),
                )),

                ('it:reveng:function', {}, (
                    ('name', ('str', {}), {
                        'doc': 'The name of the function.'}),
                    ('description', ('str', {}), {
                        'doc': 'Notes concerning the function.'}),
                    ('impcalls', ('array', {'type': 'it:reveng:impfunc', 'uniq': True, 'sorted': True}), {
                        'doc': 'Calls to imported library functions within the scope of the function.',
                    }),
                    ('strings', ('array', {'type': 'it:dev:str', 'uniq': True}), {
                        'doc': 'An array of strings referenced within the function.',
                    }),
                )),

                ('it:reveng:filefunc', {}, (
                    ('function', ('it:reveng:function', {}), {
                        'ro': True,
                        'doc': 'The guid matching the function.'}),
                    ('file', ('file:bytes', {}), {
                        'ro': True,
                        'doc': 'The file that contains the function.'}),
                    ('va', ('int', {}), {
                        'doc': 'The virtual address of the first codeblock of the function.'}),
                    ('rank', ('int', {}), {
                        'doc': 'The function rank score used to evaluate if it exhibits interesting behavior.'}),
                    ('complexity', ('int', {}), {
                        'doc': 'The complexity of the function.'}),
                    ('funccalls', ('array', {'type': 'it:reveng:filefunc', 'uniq': True, 'sorted': True}), {
                        'doc': 'Other function calls within the scope of the function.',
                    }),
                )),

                ('it:reveng:impfunc', {}, ()),

                ('it:sec:c2:config', {}, (
                    ('family', ('it:prod:softname', {}), {
                        'doc': 'The name of the software family which uses the config.'}),
                    ('file', ('file:bytes', {}), {
                        'doc': 'The file that the C2 config was extracted from.'}),
                    ('decoys', ('array', {'type': 'inet:url'}), {
                        'doc': 'An array of URLs used as decoy connections to obfuscate the C2 servers.'}),
                    ('servers', ('array', {'type': 'inet:url'}), {
                        'doc': 'An array of connection URLs built from host/port/passwd combinations.'}),
                    ('proxies', ('array', {'type': 'inet:url'}), {
                        'doc': 'An array of proxy URLs used to communicate with the C2 server.'}),
                    ('listens', ('array', {'type': 'inet:url'}), {
                        'doc': 'An array of listen URLs that the software should bind.'}),
                    ('dns:resolvers', ('array', {'type': 'inet:server'}), {
                        'doc': 'An array of inet:servers to use when resolving DNS names.'}),
                    ('mutex', ('it:dev:mutex', {}), {
                        'doc': 'The mutex that the software uses to prevent multiple-installations.'}),
                    ('campaigncode', ('it:dev:str', {}), {
                        'doc': 'The operator selected string used to identify the campaign or group of targets.'}),
                    ('crypto:key', ('crypto:key', {}), {
                        'doc': 'Static key material used to encrypt C2 communications.'}),
                    ('connect:delay', ('duration', {}), {
                        'doc': 'The time delay from first execution to connecting to the C2 server.'}),
                    ('connect:interval', ('duration', {}), {
                        'doc': 'The configured duration to sleep between connections to the C2 server.'}),
                    ('raw', ('data', {}), {
                        'doc': 'A JSON blob containing the raw config extracted from the binary.'}),
                    ('http:headers', ('array', {'type': 'inet:http:header'}), {
                        'doc': 'An array of HTTP headers that the sample should transmit to the C2 server.'}),
                )),
            ),
        }
        name = 'it'
        return ((name, modl), )<|MERGE_RESOLUTION|>--- conflicted
+++ resolved
@@ -1328,22 +1328,7 @@
                         'doc': 'Lower case normalized version of the it:dev:str.',
                     }),
                 )),
-<<<<<<< HEAD
-                ('it:sec:cve', {}, ()),
-=======
                 ('it:sec:cve', {}, (
-
-                    ('desc', ('str', {}), {
-                        'deprecated': True,
-                        'doc': 'Deprecated. Please use risk:vuln:cve:desc.'}),
-
-                    ('url', ('inet:url', {}), {
-                        'deprecated': True,
-                        'doc': 'Deprecated. Please use risk:vuln:cve:url.'}),
-
-                    ('references', ('array', {'type': 'inet:url', 'uniq': True, 'sorted': True}), {
-                        'deprecated': True,
-                        'doc': 'Deprecated. Please use risk:vuln:cve:references.'}),
 
                     ('nist:nvd:source', ('ou:name', {}), {
                         'doc': 'The name of the organization which reported the vulnerability to NIST.'}),
@@ -1376,7 +1361,6 @@
                         'doc': 'The date the action is due according to the CISA KEV database.'}),
 
                 )),
->>>>>>> 22bdd493
                 ('it:sec:cpe', {}, (
                     ('v2_2', ('it:sec:cpe:v2_2', {}), {
                         'doc': 'The CPE 2.2 string which is equivalent to the primary property.',
@@ -2122,26 +2106,6 @@
                     ('semver', ('it:semver', {}), {
                         'doc': 'System normalized semantic version number.'}),
 
-                    ('semver:major', ('int', {}), {
-                        'deprecated': True,
-                        'doc': 'Deprecated. Please use semver range queries.'}),
-
-                    ('semver:minor', ('int', {}), {
-                        'deprecated': True,
-                        'doc': 'Deprecated. Please use semver range queries.'}),
-
-                    ('semver:patch', ('int', {}), {
-                        'deprecated': True,
-                        'doc': 'Deprecated. Please use semver range queries.'}),
-
-                    ('semver:pre', ('str', {}), {
-                        'deprecated': True,
-                        'doc': 'Deprecated.'}),
-
-                    ('semver:build', ('str', {}), {
-                        'deprecated': True,
-                        'doc': 'Deprecated.'}),
-
                     ('url', ('inet:url', {}), {
                         'doc': 'URL where a specific version of the software is available from.'}),
 
