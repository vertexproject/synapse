import copy
import string
import asyncio
import logging

import regex

import synapse.exc as s_exc
import synapse.data as s_data

import synapse.common as s_common

import synapse.lib.chop as s_chop
import synapse.lib.types as s_types
import synapse.lib.scrape as s_scrape
import synapse.lib.version as s_version

logger = logging.getLogger(__name__)

# This is the regular expression pattern for CPE 2.2. It's kind of a hybrid
# between compatible binding and preferred binding. Differences are here:
# - Use only the list of percent encoded values specified by preferred binding.
#   This is to ensure it converts properly to CPE 2.3.
# - Add tilde (~) to the UNRESERVED list which removes the need to specify the
#   PACKED encoding specifically.
ALPHA = '[A-Za-z]'
DIGIT = '[0-9]'
UNRESERVED = r'[A-Za-z0-9\-\.\_~]'
SPEC1 = '%01'
SPEC2 = '%02'
# This is defined in the ABNF but not actually referenced
# SPECIAL = f'(?:{SPEC1}|{SPEC2})'
SPEC_CHRS = f'(?:{SPEC1}+|{SPEC2})'
PCT_ENCODED = '%(?:21|22|23|24|25|26|27|28|28|29|2a|2b|2c|2f|3a|3b|3c|3d|3e|3f|40|5b|5c|5d|5e|60|7b|7c|7d|7e)'
STR_WO_SPECIAL = f'(?:{UNRESERVED}|{PCT_ENCODED})*'
STR_W_SPECIAL = f'{SPEC_CHRS}? (?:{UNRESERVED}|{PCT_ENCODED})+ {SPEC_CHRS}?'
STRING = f'(?:{STR_W_SPECIAL}|{STR_WO_SPECIAL})'
REGION = f'(?:{ALPHA}{{2}}|{DIGIT}{{3}})'
LANGTAG = rf'(?:{ALPHA}{{2,3}}(?:\-{REGION})?)'
PART = '[hoa]?'
VENDOR = STRING
PRODUCT = STRING
VERSION = STRING
UPDATE = STRING
EDITION = STRING
LANG = f'{LANGTAG}?'
COMPONENT_LIST = f'''
    (?:
        {PART}:{VENDOR}:{PRODUCT}:{VERSION}:{UPDATE}:{EDITION}:{LANG} |
        {PART}:{VENDOR}:{PRODUCT}:{VERSION}:{UPDATE}:{EDITION} |
        {PART}:{VENDOR}:{PRODUCT}:{VERSION}:{UPDATE} |
        {PART}:{VENDOR}:{PRODUCT}:{VERSION} |
        {PART}:{VENDOR}:{PRODUCT} |
        {PART}:{VENDOR} |
        {PART}
    )
'''

cpe22_regex = regex.compile(f'cpe:/{COMPONENT_LIST}', regex.VERBOSE | regex.IGNORECASE)
cpe23_regex = regex.compile(s_scrape._cpe23_regex, regex.VERBOSE | regex.IGNORECASE)

def isValidCpe22(text):
    rgx = cpe22_regex.fullmatch(text)
    return rgx is not None

def isValidCpe23(text):
    rgx = cpe23_regex.fullmatch(text)
    return rgx is not None

def cpesplit(text):
    part = ''
    parts = []

    genr = iter(text)
    try:
        while True:

            c = next(genr)

            if c == '\\':
                c += next(genr)

            if c == ':':
                parts.append(part)
                part = ''
                continue

            part += c

    except StopIteration:
        parts.append(part)

    return [part.strip() for part in parts]

# Formatted String Binding characters that need to be escaped
FSB_ESCAPE_CHARS = [
    '!', '"', '#', '$', '%', '&', "'", '(', ')',
    '+', ',', '/', ':', ';', '<', '=', '>', '@',
    '[', ']', '^', '`', '{', '|', '}', '~',
    '\\', '?', '*'
]

FSB_VALID_CHARS = ['-', '.', '_']
FSB_VALID_CHARS.extend(string.ascii_letters)
FSB_VALID_CHARS.extend(string.digits)
FSB_VALID_CHARS.extend(FSB_ESCAPE_CHARS)

def fsb_escape(text):
    ret = ''
    if text in ('*', '-'):
        return text

    # Check validity of text first
    if (invalid := [char for char in text if char not in FSB_VALID_CHARS]):
        badchars = ', '.join(invalid)
        mesg = f'Invalid CPE 2.3 character(s) ({badchars}) detected.'
        raise s_exc.BadTypeValu(mesg=mesg, valu=text)

    textlen = len(text)

    for idx, char in enumerate(text):
        if char not in FSB_ESCAPE_CHARS:
            ret += char
            continue

        escchar = f'\\{char}'

        # The only character in the string
        if idx == 0 and idx == textlen - 1:
            ret += escchar
            continue

        # Handle the backslash as a special case
        if char == '\\':
            if idx == 0:
                # Its the first character and escaping another special character
                if text[idx + 1] in FSB_ESCAPE_CHARS:
                    ret += char
                else:
                    ret += escchar

                continue

            if idx == textlen - 1:
                # Its the last character and being escaped
                if text[idx - 1] == '\\':
                    ret += char
                else:
                    ret += escchar

                continue

            # The backslash is in the middle somewhere

            # It's already escaped or it's escaping a special char
            if text[idx - 1] == '\\' or text[idx + 1] in FSB_ESCAPE_CHARS:
                ret += char
                continue

            # Lone backslash, escape it and move on
            ret += escchar
            continue

        # First char, no look behind
        if idx == 0:
            # Escape the first character and go around
            ret += escchar
            continue

        escaped = text[idx - 1] == '\\'

        if not escaped:
            ret += escchar
            continue

        ret += char

    return ret

def fsb_unescape(text):
    ret = ''
    textlen = len(text)

    for idx, char in enumerate(text):
        # The last character so we can't look ahead
        if idx == textlen - 1:
            ret += char
            continue

        if char == '\\' and text[idx + 1] in FSB_ESCAPE_CHARS:
            continue

        ret += char

    return ret

# URI Binding characters that can be encoded in percent format
URI_PERCENT_CHARS = [
    # Do the percent first so we don't double encode by accident
    ('%25', '%'),
    ('%21', '!'), ('%22', '"'), ('%23', '#'), ('%24', '$'), ('%26', '&'), ('%27', "'"),
    ('%28', '('), ('%29', ')'), ('%2a', '*'), ('%2b', '+'), ('%2c', ','), ('%2f', '/'), ('%3a', ':'),
    ('%3b', ';'), ('%3c', '<'), ('%3d', '='), ('%3e', '>'), ('%3f', '?'), ('%40', '@'), ('%5b', '['),
    ('%5c', '\\'), ('%5d', ']'), ('%5e', '^'), ('%60', '`'), ('%7b', '{'), ('%7c', '|'), ('%7d', '}'),
    ('%7e', '~'),
]

def uri_quote(text):
    for (pct, char) in URI_PERCENT_CHARS:
        text = text.replace(char, pct)
    return text

def uri_unquote(text):
    # iterate backwards so we do the % last to avoid double unquoting
    # example: "%2521" would turn into "%21" which would then replace into "!"
    for (pct, char) in URI_PERCENT_CHARS[::-1]:
        text = text.replace(pct, char)
    return text

UNSPECIFIED = ('', '*')
def uri_pack(edition, sw_edition, target_sw, target_hw, other):
    # If the four extended attributes are unspecified, only return the edition value
    if (sw_edition in UNSPECIFIED and target_sw in UNSPECIFIED and target_hw in UNSPECIFIED and other in UNSPECIFIED):
        return edition

    ret = [edition, '', '', '', '']

    if sw_edition not in UNSPECIFIED:
        ret[1] = sw_edition

    if target_sw not in UNSPECIFIED:
        ret[2] = target_sw

    if target_hw not in UNSPECIFIED:
        ret[3] = target_hw

    if other not in UNSPECIFIED:
        ret[4] = other

    return '~' + '~'.join(ret)

def uri_unpack(edition):
    if edition.startswith('~') and edition.count('~') == 5:
        return edition[1:].split('~', 5)
    return None

class Cpe22Str(s_types.Str):
    '''
    CPE 2.2 Formatted String
    https://cpe.mitre.org/files/cpe-specification_2.2.pdf
    '''
    def postTypeInit(self):
        self.opts['lower'] = True
        s_types.Str.postTypeInit(self)
        self.setNormFunc(list, self._normPyList)
        self.setNormFunc(tuple, self._normPyList)

    async def _normPyStr(self, valu, view=None):

        text = valu.lower()

        if text.startswith('cpe:/'):

            if not isValidCpe22(text):
                mesg = 'CPE 2.2 string appears to be invalid.'
                raise s_exc.BadTypeValu(mesg=mesg, valu=valu)

            parts = chopCpe22(text)
        elif text.startswith('cpe:2.3:'):

            if not isValidCpe23(text):
                mesg = 'CPE 2.3 string appears to be invalid.'
                raise s_exc.BadTypeValu(mesg=mesg, valu=valu)

            parts = cpesplit(text[8:])
        else:
            mesg = 'CPE 2.2 string is expected to start with "cpe:/"'
            raise s_exc.BadTypeValu(valu=valu, mesg=mesg)

        v2_2 = zipCpe22(parts)

        if not isValidCpe22(v2_2): # pragma: no cover
            mesg = 'CPE 2.2 string appears to be invalid.'
            raise s_exc.BadTypeValu(mesg=mesg, valu=valu)

        return v2_2, {}

    async def _normPyList(self, parts, view=None):
        return zipCpe22(parts), {}

def zipCpe22(parts):
    parts = list(parts)
    while parts and parts[-1] in ('', '*'):
        parts.pop()
    text = ':'.join(parts[:7])
    return f'cpe:/{text}'

def chopCpe22(text):
    '''
    CPE 2.2 Formatted String
    https://cpe.mitre.org/files/cpe-specification_2.2.pdf
    '''
    if not text.startswith('cpe:/'): # pragma: no cover
        mesg = 'CPE 2.2 string is expected to start with "cpe:/"'
        raise s_exc.BadTypeValu(valu=text, mesg=mesg)

    _, text = text.split(':/', 1)
    parts = cpesplit(text)
    if len(parts) > 7:
        mesg = f'CPE 2.2 string has {len(parts)} parts, expected <= 7.'
        raise s_exc.BadTypeValu(valu=text, mesg=mesg)

    return parts

PART_IDX_PART = 0
PART_IDX_VENDOR = 1
PART_IDX_PRODUCT = 2
PART_IDX_VERSION = 3
PART_IDX_UPDATE = 4
PART_IDX_EDITION = 5
PART_IDX_LANG = 6
PART_IDX_SW_EDITION = 7
PART_IDX_TARGET_SW = 8
PART_IDX_TARGET_HW = 9
PART_IDX_OTHER = 10

class Cpe23Str(s_types.Str):
    '''
    CPE 2.3 Formatted String

    ::

        https://nvlpubs.nist.gov/nistpubs/Legacy/IR/nistir7695.pdf

        (Section 6.2)

        cpe:2.3: part : vendor : product : version : update : edition :
            language : sw_edition : target_sw : target_hw : other

        * = "any"
        - = N/A
    '''
    def postTypeInit(self):
        self.opts['lower'] = True
        s_types.Str.postTypeInit(self)

    async def _normPyStr(self, valu, view=None):
        text = valu.lower()
        if text.startswith('cpe:2.3:'):

            # Validate the CPE 2.3 string immediately
            if not isValidCpe23(text):
                mesg = 'CPE 2.3 string appears to be invalid.'
                raise s_exc.BadTypeValu(mesg=mesg, valu=valu)

            parts = cpesplit(text[8:])
            if len(parts) > 11:
                mesg = f'CPE 2.3 string has {len(parts)} fields, expected up to 11.'
                raise s_exc.BadTypeValu(valu=valu, mesg=mesg)

            extsize = 11 - len(parts)
            parts.extend(['*' for _ in range(extsize)])

            v2_3 = 'cpe:2.3:' + ':'.join(parts)

            v2_2 = copy.copy(parts)
            for idx, part in enumerate(v2_2):
                if part == '*':
                    v2_2[idx] = ''
                    continue

                if idx in (PART_IDX_PART, PART_IDX_LANG) and part == '-':
                    v2_2[idx] = ''
                    continue

                part = fsb_unescape(part)
                v2_2[idx] = uri_quote(part)

            v2_2[PART_IDX_EDITION] = uri_pack(
                v2_2[PART_IDX_EDITION],
                v2_2[PART_IDX_SW_EDITION],
                v2_2[PART_IDX_TARGET_SW],
                v2_2[PART_IDX_TARGET_HW],
                v2_2[PART_IDX_OTHER]
            )

            v2_2 = zipCpe22(v2_2[:7])

            # Now validate the downconvert
            if not isValidCpe22(v2_2): # pragma: no cover
                mesg = 'Invalid CPE 2.3 to CPE 2.2 conversion.'
                raise s_exc.BadTypeValu(mesg=mesg, valu=valu, v2_2=v2_2)

            parts = [fsb_unescape(k) for k in parts]

        elif text.startswith('cpe:/'):

            # Validate the CPE 2.2 string immediately
            if not isValidCpe22(text):
                mesg = 'CPE 2.2 string appears to be invalid.'
                raise s_exc.BadTypeValu(mesg=mesg, valu=valu)

            v2_2 = text
            # automatically normalize CPE 2.2 format to CPE 2.3
            parts = chopCpe22(text)

            # Account for blank fields
            for idx, part in enumerate(parts):
                if not part:
                    parts[idx] = '*'

            extsize = 11 - len(parts)
            parts.extend(['*' for _ in range(extsize)])

            # URI bindings can pack extended attributes into the
            # edition field, handle that here.
            unpacked = uri_unpack(parts[PART_IDX_EDITION])
            if unpacked:
                (edition, sw_edition, target_sw, target_hw, other) = unpacked

                if edition:
                    parts[PART_IDX_EDITION] = edition
                else:
                    parts[PART_IDX_EDITION] = '*'

                if sw_edition:
                    parts[PART_IDX_SW_EDITION] = sw_edition

                if target_sw:
                    parts[PART_IDX_TARGET_SW] = target_sw

                if target_hw:
                    parts[PART_IDX_TARGET_HW] = target_hw

                if other:
                    parts[PART_IDX_OTHER] = other

            parts = [uri_unquote(part) for part in parts]

            # This feels a little uninuitive to escape parts for "escaped" and
            # unescape parts for "parts" but values in parts could be incorrectly
            # escaped or incorrectly unescaped so just do both.
            escaped = [fsb_escape(part) for part in parts]
            parts = [fsb_unescape(part) for part in parts]

            v2_3 = 'cpe:2.3:' + ':'.join(escaped)

            # Now validate the upconvert
            if not isValidCpe23(v2_3): # pragma: no cover
                mesg = 'Invalid CPE 2.2 to CPE 2.3 conversion.'
                raise s_exc.BadTypeValu(mesg=mesg, valu=valu, v2_3=v2_3)

        else:
            mesg = 'CPE 2.3 string is expected to start with "cpe:2.3:"'
            raise s_exc.BadTypeValu(valu=valu, mesg=mesg)

        subs = {
            'part': parts[PART_IDX_PART],
            'vendor': parts[PART_IDX_VENDOR],
            'product': parts[PART_IDX_PRODUCT],
            'version': parts[PART_IDX_VERSION],
            'update': parts[PART_IDX_UPDATE],
            'edition': parts[PART_IDX_EDITION],
            'language': parts[PART_IDX_LANG],
            'sw_edition': parts[PART_IDX_SW_EDITION],
            'target_sw': parts[PART_IDX_TARGET_SW],
            'target_hw': parts[PART_IDX_TARGET_HW],
            'other': parts[PART_IDX_OTHER],
            'v2_2': v2_2,
        }

        return v2_3, {'subs': subs}

class SemVer(s_types.Int):
    '''
    Provides support for parsing a semantic version string into its component
    parts. This normalizes a version string into an integer to allow version
    ordering.  Prerelease information is disregarded for integer comparison
    purposes, as we cannot map an arbitrary pre-release version into a integer
    value

    Major, minor and patch levels are represented as integers, with a max
    width of 20 bits.  The comparable integer value representing the semver
    is the bitwise concatenation of the major, minor and patch levels.

    Prerelease and build information will be parsed out and available as
    strings if that information is present.
    '''
    def postTypeInit(self):
        s_types.Int.postTypeInit(self)
        self.setNormFunc(str, self._normPyStr)
        self.setNormFunc(int, self._normPyInt)

    async def _normPyStr(self, valu, view=None):
        valu = valu.strip()
        if not valu:
            raise s_exc.BadTypeValu(valu=valu, name=self.name,
                                    mesg='No text left after stripping whitespace')

        subs = s_version.parseSemver(valu)
        if subs is None:
            subs = s_version.parseVersionParts(valu)
            if subs is None:
                raise s_exc.BadTypeValu(valu=valu, name=self.name,
                                        mesg='Unable to parse string as a semver.')

        subs.setdefault('minor', 0)
        subs.setdefault('patch', 0)
        valu = s_version.packVersion(subs.get('major'), subs.get('minor'), subs.get('patch'))

        return valu, {'subs': subs}

    async def _normPyInt(self, valu, view=None):
        if valu < 0:
            raise s_exc.BadTypeValu(valu=valu, name=self.name,
                                    mesg='Cannot norm a negative integer as a semver.')
        if valu > s_version.mask60:
            raise s_exc.BadTypeValu(valu=valu, name=self.name,
                                    mesg='Cannot norm a integer larger than 1152921504606846975 as a semver.')
        major, minor, patch = s_version.unpackVersion(valu)
        valu = s_version.packVersion(major, minor, patch)
        subs = {'major': major,
                'minor': minor,
                'patch': patch}
        return valu, {'subs': subs}

    def repr(self, valu):
        major, minor, patch = s_version.unpackVersion(valu)
        valu = s_version.fmtVersion(major, minor, patch)
        return valu

loglevels = (
    (10, 'debug'),
    (20, 'info'),
    (30, 'notice'),
    (40, 'warning'),
    (50, 'err'),
    (60, 'crit'),
    (70, 'alert'),
    (80, 'emerg'),
)

tlplevels = (
    (10, 'clear'),
    (20, 'green'),
    (30, 'amber'),
    (40, 'amber-strict'),
    (50, 'red'),
)

suslevels = (
    (10, 'benign'),
    (20, 'unknown'),
    (30, 'suspicious'),
    (40, 'malicious'),
)

# The published Attack Flow json schema at the below URL is horribly
# broken. It depends on some custom python scripting to validate each
# object individually against the schema for each object's type instead
# of validating the document as a whole. Instead, the
# attack-flow-schema-2.0.0 file that is published in the synapse data
# directory is a heavily modified version of the official schema that
# actually works as a json schema should.
# https://raw.githubusercontent.com/center-for-threat-informed-defense/attack-flow/main/stix/attack-flow-schema-2.0.0.json

attack_flow_schema_2_0_0 = s_data.getJSON('attack-flow/attack-flow-schema-2.0.0')

async def _onFormItDevStr(node):
    await node.set('norm', node.ndef[1])

# async def _onPropSoftverVers(node, oldv):
#     # Set vers:norm and make its normed valu
#     prop = node.get('vers')
#     if not prop:
#         return
#
#     await node.set('vers:norm', prop)
#
#     # form the semver properly or bruteforce parts
#     try:
#         valu, info = node.view.core.model.type('it:semver').norm(prop)
#         await node.set('semver', valu)
#     except Exception:
#         logger.exception('Failed to brute force version string [%s]', prop)

modeldefs = (
    ('it', {
        'ctors': (
            ('it:semver', 'synapse.models.infotech.SemVer', {}, {
                'doc': 'Semantic Version type.',
            }),
            ('it:sec:cpe', 'synapse.models.infotech.Cpe23Str', {}, {
                'doc': 'A NIST CPE 2.3 Formatted String.',
            }),
            ('it:sec:cpe:v2_2', 'synapse.models.infotech.Cpe22Str', {}, {
                'doc': 'A NIST CPE 2.2 Formatted String.',
            }),
        ),
        'types': (

            ('it:hostname', ('str', {'strip': True, 'lower': True}), {
                'interfaces': (
                    ('meta:observable', {'template': {'observable': 'hostname'}}),
                ),
                'doc': 'The name of a host or system.'}),

            ('it:host', ('guid', {}), {
                'template': {'title': 'host'},
                'interfaces': (
                    ('phys:object', {}),
                    ('inet:service:object', {'template': {'service:base': 'host'}}),
                ),
                'doc': 'A GUID that represents a host or system.'}),

            ('it:log:event:type:taxonomy', ('taxonomy', {}), {
                'interfaces': (
                    ('meta:taxonomy', {}),
                ),
                'doc': 'A hierarchical taxonomy of log event types.'}),

            ('it:log:event', ('guid', {}), {
                'interfaces': (
                    ('it:host:activity', {}),
                ),
                'doc': 'A GUID representing an individual log event.'}),

            ('it:network', ('guid', {}), {
                'doc': 'A GUID that represents a logical network.'}),

            ('it:network:type:taxonomy', ('taxonomy', {}), {
                'interfaces': (
                    ('meta:taxonomy', {}),
                ),
                'doc': 'A hierarchical taxonomy of network types.'}),

            ('it:host:account', ('guid', {}), {
                'prevnames': ('it:account',),
                'doc': 'A local account on a host.'}),

            ('it:host:group', ('guid', {}), {
                'prevnames': ('it:group',),
                'doc': 'A local group on a host.'}),

            ('it:host:login', ('guid', {}), {
                'prevnames': ('it:logon',),
                'doc': 'A host specific login session.'}),

            ('it:host:url', ('comp', {'fields': (('host', 'it:host'), ('url', 'inet:url'))}), {
                'interfaces': (
                    ('meta:observable', {'template': {'observable': 'host at this URL'}}),
                ),
                'doc': 'A URL hosted on or served by a specific host.'}),

            ('it:host:installed', ('guid', {}), {
                'doc': 'Software installed on a specific host.'}),

            ('it:exec:screenshot', ('guid', {}), {
                'interfaces': (
                    ('it:host:activity', {}),
                ),
                'doc': 'A screenshot of a host.'}),

            ('it:sec:cve', ('str', {'lower': True, 'replace': s_chop.unicode_dashes_replace,
                                    'regex': r'(?i)^CVE-[0-9]{4}-[0-9]{4,}$'}), {
                'ex': 'cve-2012-0158',
                'doc': 'A vulnerability as designated by a Common Vulnerabilities and Exposures (CVE) number.'}),

            ('it:sec:cwe', ('str', {'regex': r'^CWE-[0-9]{1,8}$'}), {
                'ex': 'CWE-120',
                'doc': 'NIST NVD Common Weaknesses Enumeration Specification.'}),

            ('it:sec:tlp', ('int', {'enums': tlplevels}), {
                'doc': 'The US CISA Traffic-Light-Protocol used to designate information sharing boundaries.',
                'ex': 'green'}),

            ('it:sec:metrics', ('guid', {}), {
                'doc': "A node used to track metrics of an organization's infosec program."}),

            ('it:sec:vuln:scan', ('guid', {}), {
                'doc': "An instance of running a vulnerability scan."}),

            ('it:sec:vuln:scan:result', ('guid', {}), {
                'doc': "A vulnerability scan result for an asset."}),

            ('it:dev:str', ('str', {'strip': False}), {
                'interfaces': (
                    ('meta:observable', {'template': {'observable': 'string'}}),
                ),
                'doc': 'A developer selected string.'}),

            ('it:dev:int', ('int', {}), {
                'doc': 'A developer selected integer constant.'}),

            ('it:os:windows:registry:key', ('str', {}), {
                'prevnames': ('it:dev:regkey',),
                'ex': 'HKEY_LOCAL_MACHINE\\SOFTWARE\\Microsoft\\Windows\\CurrentVersion\\Run',
                'doc': 'A Windows registry key.'}),

            ('it:os:windows:registry:entry', ('guid', {}), {
                'prevnames': ('it:dev:regval',),
                'doc': 'A Windows registry key, name, and value.'}),

            ('it:dev:repo:type:taxonomy', ('taxonomy', {}), {
                'interfaces': (
                    ('meta:taxonomy', {}),
                ),
                'doc': 'A hierarchical taxonomy of repository types.'}),

            ('it:dev:repo:label', ('guid', {}), {
                'doc': 'A developer selected label.'}),

            ('it:dev:repo', ('guid', {}), {
                'interfaces': (
                    ('inet:service:object', {
                        'template': {'service:base': 'repository'}}),
                ),
                'doc': 'A version control system instance.'}),

            ('it:dev:repo:remote', ('guid', {}), {
                'doc': 'A remote repo that is tracked for changes/branches/etc.'}),

            ('it:dev:repo:branch', ('guid', {}), {
                'interfaces': (
                    ('inet:service:object', {
                        'template': {'service:base': 'repository branch'}}),
                ),
                'doc': 'A branch in a version control system instance.'}),

            ('it:dev:repo:commit', ('guid', {}), {
                'interfaces': (
                    ('inet:service:object', {
                        'template': {'service:base': 'repository commit'}}),
                ),
                'doc': 'A commit to a repository.'}),

            ('it:dev:repo:diff', ('guid', {}), {
                'doc': 'A diff of a file being applied in a single commit.'}),

            ('it:dev:repo:issue:label', ('guid', {}), {
                'interfaces': (
                    ('inet:service:object', {
                        'template': {'service:base': 'repository issue label'}}),
                ),
                'doc': 'A label applied to a repository issue.'}),

            ('it:dev:repo:issue', ('guid', {}), {
                'interfaces': (
                    ('inet:service:object', {
                        'template': {'service:base': 'repository issue'}}),
                ),
                'doc': 'An issue raised in a repository.'}),

            ('it:dev:repo:issue:comment', ('guid', {}), {
                'interfaces': (
                    ('inet:service:object', {
                        'template': {'service:base': 'repository issue comment'}}),
                ),
                'doc': 'A comment on an issue in a repository.'}),

            ('it:dev:repo:diff:comment', ('guid', {}), {
                'interfaces': (
                    ('inet:service:object', {
                        'template': {'service:base': 'repository diff comment'}}),
                ),
                'doc': 'A comment on a diff in a repository.'}),

            ('it:software', ('guid', {}), {
                'prevnames': ('it:prod:soft', 'it:prod:softver'),
                'interfaces': (
                    ('meta:usable', {}),
                    ('doc:authorable', {'template': {'title': 'software'}}),
                ),
                'doc': 'A software product.'}),

            ('it:software:type:taxonomy', ('taxonomy', {}), {
                'prevnames': ('it:prod:soft:taxonomy',),
                'interfaces': (
                    ('meta:taxonomy', {}),
                ),
                'doc': 'A hierarchical taxonomy of software types.'}),

<<<<<<< HEAD
            ('it:softid', ('guid', {}), {
                'prevnames': ('it:prod:softid',),
=======
            ('it:prod:softid', ('guid', {}), {
                'interfaces': (
                    ('meta:observable', {'template': {'observable': 'software identifier'}}),
                ),
>>>>>>> 6335b711
                'doc': 'An identifier issued to a given host by a specific software application.'}),

            ('it:hardware', ('guid', {}), {
                'prevnames': ('it:prod:hardware',),
                'doc': 'A specification for a piece of IT hardware.'}),

            ('it:host:component', ('guid', {}), {
                'doc': 'Hardware components which are part of a host.'}),

            ('it:hardware:type:taxonomy', ('taxonomy', {}), {
                'prevnames': ('it:prod:hardwaretype',),
                'interfaces': (
                    ('meta:taxonomy', {}),
                ),
                'doc': 'A hierarchical taxonomy of IT hardware types.'}),

            ('it:adid', ('meta:id', {}), {
                'interfaces': (
                    ('entity:identifier', {}),
                    ('meta:observable', {'template': {'observable': 'advertising ID'}}),
                ),
                'doc': 'An advertising identification string.'}),

            # https://learn.microsoft.com/en-us/windows-hardware/drivers/install/hklm-system-currentcontrolset-services-registry-tree
            ('it:os:windows:service', ('guid', {}), {
                'doc': 'A Microsoft Windows service configuration on a host.'}),

            # TODO
            # ('it:os:windows:task', ('guid', {}), {
            #     'doc': 'A Microsoft Windows scheduled task configuration.'}),

            # https://learn.microsoft.com/en-us/openspecs/windows_protocols/ms-dtyp/c92a27b1-c772-4fa7-a432-15df5f1b66a1
            ('it:os:windows:sid', ('str', {'regex': r'^S-1-(?:\d{1,10}|0x[0-9a-fA-F]{12})(?:-(?:\d+|0x[0-9a-fA-F]{2,}))*$'}), {
                'ex': 'S-1-5-21-1220945662-1202665555-839525555-5555',
                'doc': 'A Microsoft Windows Security Identifier.'}),

            ('it:os:android:perm', ('str', {}), {
                'doc': 'An android permission string.'}),

            ('it:os:android:intent', ('str', {}), {
                'doc': 'An android intent string.'}),

            ('it:os:android:reqperm', ('comp', {'fields': (
                                                    ('app', 'it:software'),
                                                    ('perm', 'it:os:android:perm'))}), {
                'doc': 'The given software requests the android permission.'}),

            ('it:os:android:ilisten', ('comp', {'fields': (
                                                    ('app', 'it:software'),
                                                    ('intent', 'it:os:android:intent'))}), {
                'doc': 'The given software listens for an android intent.'}),

            ('it:os:android:ibroadcast', ('comp', {'fields': (
                                                    ('app', 'it:software'),
                                                    ('intent', 'it:os:android:intent')
                                          )}), {
                'doc': 'The given software broadcasts the given Android intent.'}),

            ('it:av:signame', ('base:name', {}), {
                'doc': 'An antivirus signature name.'}),

            ('it:av:scan:result', ('guid', {}), {
                'doc': 'The result of running an antivirus scanner.'}),

            ('it:exec:proc', ('guid', {}), {
                'interfaces': (
                    ('it:host:activity', {}),
                ),
                'doc': 'A process executing on a host. May be an actual (e.g., endpoint) or virtual (e.g., malware sandbox) host.'}),

            ('it:exec:thread', ('guid', {}), {
                'interfaces': (
                    ('it:host:activity', {}),
                ),
                'doc': 'A thread executing in a process.'}),

            ('it:exec:loadlib', ('guid', {}), {
                'interfaces': (
                    ('it:host:activity', {}),
                ),
                'doc': 'A library load event in a process.'}),

            ('it:exec:mmap', ('guid', {}), {
                'interfaces': (
                    ('it:host:activity', {}),
                ),
                'doc': 'A memory mapped segment located in a process.'}),

            ('it:cmd', ('str', {'strip': True}), {
                'doc': 'A unique command-line string.',
                'ex': 'foo.exe --dostuff bar'}),

            ('it:cmd:session', ('guid', {}), {
                'doc': 'A command line session with multiple commands run over time.'}),

            ('it:cmd:history', ('guid', {}), {
                'doc': 'A single command executed within a session.'}),

            ('it:query', ('str', {'strip': True}), {
                'doc': 'A unique query string.'}),

            ('it:exec:query', ('guid', {}), {
                'interfaces': (
                    ('it:host:activity', {}),
                ),
                'doc': 'An instance of an executed query.'}),

            ('it:exec:mutex', ('guid', {}), {
                'interfaces': (
                    ('it:host:activity', {}),
                ),
                'doc': 'A mutex created by a process at runtime.'}),

            ('it:exec:pipe', ('guid', {}), {
                'interfaces': (
                    ('it:host:activity', {}),
                ),
                'doc': 'A named pipe created by a process at runtime.'}),

            ('it:exec:fetch', ('guid', {}), {
                'prevnames': ('it:hosturl',),
                'interfaces': (
                    ('it:host:activity', {}),
                ),
                'doc': 'An instance of a host requesting a URL using any protocol scheme.'}),

            ('it:exec:bind', ('guid', {}), {
                'interfaces': (
                    ('it:host:activity', {}),
                ),
                'doc': 'An instance of a host binding a listening port.'}),

             ('it:host:filepath', ('guid', {}), {
                'prevnames': ('it:fs:file',),
                 'doc': 'A file on a host.'}),

            ('it:exec:file:add', ('guid', {}), {
                'interfaces': (
                    ('it:host:activity', {}),
                ),
                'doc': 'An instance of a host adding a file to a filesystem.'}),

            ('it:exec:file:del', ('guid', {}), {
                'interfaces': (
                    ('it:host:activity', {}),
                ),
                'doc': 'An instance of a host deleting a file from a filesystem.'}),

            ('it:exec:file:read', ('guid', {}), {
                'interfaces': (
                    ('it:host:activity', {}),
                ),
                'doc': 'An instance of a host reading a file from a filesystem.'}),

            ('it:exec:file:write', ('guid', {}), {
                'interfaces': (
                    ('it:host:activity', {}),
                ),
                'doc': 'An instance of a host writing a file to a filesystem.'}),

            ('it:exec:windows:registry:get', ('guid', {}), {
                'prevnames': ('it:exec:reg:get',),
                'interfaces': (
                    ('it:host:activity', {}),
                ),
                'doc': 'An instance of a host getting a registry key.', }),

            ('it:exec:windows:registry:set', ('guid', {}), {
                'prevnames': ('it:exec:reg:set',),
                'interfaces': (
                    ('it:host:activity', {}),
                ),
                'doc': 'An instance of a host creating or setting a registry key.', }),

            ('it:exec:windows:registry:del', ('guid', {}), {
                'prevnames': ('it:exec:reg:del',),
                'interfaces': (
                    ('it:host:activity', {}),
                ),
                'doc': 'An instance of a host deleting a registry key.', }),

            ('it:app:yara:rule', ('guid', {}), {

                'interfaces': (
                    ('meta:ruleish', {'template': {
                        'document': 'YARA rule', 'syntax': 'yara'}}),
                ),
                'doc': 'A YARA rule unique identifier.'}),

            ('it:app:yara:target', ('ndef', {'forms': ('file:bytes', 'it:exec:proc',
                                                          'inet:ip', 'inet:fqdn', 'inet:url')}), {
                'doc': 'An ndef type which is limited to forms which YARA rules can match.'}),

            ('it:app:yara:match', ('guid', {}), {
                'interfaces': (
                    ('meta:matchish', {'template': {'rule': 'YARA rule',
                                                    'rule:type': 'it:app:yara:rule',
                                                    'match:type': 'it:app:yara:target'}}),
                ),
                'doc': 'A YARA rule which can match files, processes, or network traffic.'}),

            ('it:sec:stix:bundle', ('guid', {}), {
                'doc': 'A STIX bundle.'}),

            ('it:sec:stix:indicator', ('guid', {}), {
                'doc': 'A STIX indicator pattern.'}),

            ('it:app:snort:rule', ('guid', {}), {
                'interfaces': (
                    ('meta:ruleish', {'template': {'document': 'snort rule'}}),
                ),
                'doc': 'A snort rule.'}),

            ('it:app:snort:match', ('guid', {}), {
                'prevnames': ('it:app:snort:hit',),
                'interfaces': (
                    ('meta:matchish', {'template': {'rule': 'Snort rule',
                                       'rule:type': 'it:app:snort:rule',
                                       'target:type': 'it:app:snort:target'}}),
                ),
                'doc': 'An instance of a snort rule hit.'}),

            ('it:app:snort:target', ('ndef', {'forms': ('inet:flow',)}), {
                'doc': 'An ndef type which is limited to forms which snort rules can match.'}),

            ('it:dev:function', ('guid', {}), {
                'doc': 'A function inside an executable file.'}),

            ('it:dev:function:sample', ('guid', {}), {
                'interfaces': (
                    ('file:mime:meta', {'template': {'metadata': 'function'}}),
                ),
                'doc': 'An instance of a function in an executable.'}),

            ('it:sec:c2:config', ('guid', {}), {
                'doc': 'An extracted C2 config from an executable.'}),

            ('it:host:tenancy', ('guid', {}), {
                'interfaces': (
                    ('inet:service:object', {
                        'template': {'service:base': 'host tenancy'}}),
                ),
                'doc': 'A time window where a host was a tenant run by another host.'}),

            ('it:software:image:type:taxonomy', ('taxonomy', {}), {
                'interfaces': (
                    ('meta:taxonomy', {}),
                ),
                'doc': 'A hierarchical taxonomy of software image types.'}),

            ('it:software:image', ('guid', {}), {
                'interfaces': (
                    ('inet:service:object', {
                        'template': {'service:base': 'software image'}}),
                ),
                'doc': 'The base image used to create a container or OS.'}),

            ('it:storage:mount', ('guid', {}), {
                'doc': 'A storage volume that has been attached to an image.'}),

            ('it:storage:volume', ('guid', {}), {
                'doc': 'A physical or logical storage volume that can be attached to a physical/virtual machine or container.'}),

            ('it:storage:volume:type:taxonomy', ('taxonomy', {}), {
                'ex': 'network.smb',
                'interfaces': (
                    ('meta:taxonomy', {}),
                ),
                'doc': 'A hierarchical taxonomy of storage volume types.'}),
        ),
        'interfaces': (

            ('it:host:activity', {
                'doc': 'Properties common to instances of activity on a host.',
                'props': (

                    ('exe', ('file:bytes', {}), {
                        'doc': 'The executable file which caused the activity.'}),

                    ('proc', ('it:exec:proc', {}), {
                        'doc': 'The host process which caused the activity.'}),

                    ('thread', ('it:exec:thread', {}), {
                        'doc': 'The host thread which caused the activity.'}),

                    ('host', ('it:host', {}), {
                        'doc': 'The host on which the activity occurred.'}),

                    ('time', ('time', {}), {
                        'doc': 'The time that the activity started.'}),

                    ('sandbox:file', ('file:bytes', {}), {
                        'doc': 'The initial sample given to a sandbox environment to analyze.'}),
                ),
            }),
        ),
        'edges': (

            (('it:software', 'uses', 'entity:technique'), {
                'doc': 'The software uses the technique.'}),

            (('it:software', 'uses', 'risk:vuln'), {
                'doc': 'The software uses the vulnerability.'}),

            (('it:software', 'creates', 'file:filepath'), {
                'doc': 'The software creates the file path.'}),

            (('it:software', 'creates', 'it:os:windows:registry:entry'), {
                'doc': 'The software creates the Microsoft Windows registry entry.'}),

            (('it:software', 'creates', 'it:os:windows:service'), {
                'doc': 'The software creates the Microsoft Windows service.'}),

            (('it:exec:query', 'found', None), {
                'doc': 'The target node was returned as a result of running the query.'}),

            (('it:app:snort:rule', 'detects', 'risk:vuln'), {
                'doc': 'The snort rule detects use of the vulnerability.'}),

            (('it:app:snort:rule', 'detects', 'it:software'), {
                'doc': 'The snort rule detects use of the software.'}),

            (('it:app:snort:rule', 'detects', 'risk:tool:software'), {
                'doc': 'The snort rule detects use of the tool.'}),

            (('it:app:snort:rule', 'detects', 'entity:technique'), {
                'doc': 'The snort rule detects use of the technique.'}),

            (('it:app:yara:rule', 'detects', 'it:software'), {
                'doc': 'The YARA rule detects the software.'}),

            (('it:app:yara:rule', 'detects', 'risk:tool:software'), {
                'doc': 'The YARA rule detects the tool.'}),

            (('it:app:yara:rule', 'detects', 'entity:technique'), {
                'doc': 'The YARA rule detects the technique.'}),

            (('it:app:yara:rule', 'detects', 'risk:vuln'), {
                'doc': 'The YARA rule detects the vulnerability.'}),

            (('it:dev:repo', 'has', 'inet:url'), {
                'doc': 'The repo has content hosted at the URL.'}),

            (('it:software', 'uses', 'it:software'), {
                'doc': 'The source software uses the target software.'}),

            (('it:software', 'has', 'it:software'), {
                'doc': 'The source software directly includes the target software.'}),
        ),
        'forms': (
            ('it:hostname', {}, ()),

            ('it:host', {}, (

                ('name', ('it:hostname', {}), {
                    'doc': 'The name of the host or system.'}),

                ('desc', ('str', {}), {
                    'doc': 'A free-form description of the host.'}),

                ('ip', ('inet:ip', {}), {
                    'doc': 'The last known IP address for the host.',
                    'prevnames': ('ipv4',)}),

                ('os', ('it:software', {}), {
                    'doc': 'The operating system of the host.'}),

                ('os:name', ('meta:name', {}), {
                    'doc': 'A software product name for the host operating system. Used for entity resolution.'}),

                ('hardware', ('it:hardware', {}), {
                    'doc': 'The hardware specification for this host.'}),

                ('serial', ('base:id', {}), {
                    'doc': 'The serial number of the host.'}),

                ('operator', ('entity:contact', {}), {
                    'doc': 'The operator of the host.'}),

                ('org', ('ou:org', {}), {
                    'doc': 'The org that operates the given host.'}),

                ('id', ('str', {}), {
                    'doc': 'An external identifier for the host.'}),

                ('keyboard:layout', ('str', {'lower': True, 'onespace': True}), {
                    'doc': 'The primary keyboard layout configured on the host.'}),

                ('keyboard:language', ('lang:language', {}), {
                    'doc': 'The primary keyboard input language configured on the host.'}),

                ('image', ('it:software:image', {}), {
                    'doc': 'The container image or OS image running on the host.'}),
            )),

            ('it:host:tenancy', {}, (

                ('lessor', ('it:host', {}), {
                    'doc': 'The host which provides runtime resources to the tenant host.'}),

                ('tenant', ('it:host', {}), {
                    'doc': 'The host which is run within the resources provided by the lessor.'}),

            )),

            ('it:software:image:type:taxonomy', {}, ()),
            ('it:software:image', {}, (

                ('name', ('meta:name', {}), {
                    'doc': 'The name of the image.'}),

                ('type', ('it:software:image:type:taxonomy', {}), {
                    'doc': 'The type of software image.'}),

                ('published', ('time', {}), {
                    'doc': 'The time the image was published.'}),

                ('publisher', ('entity:contact', {}), {
                    'doc': 'The contact information of the org or person who published the image.'}),

                ('parents', ('array', {'type': 'it:software:image'}), {
                    'doc': 'An array of parent images in precedence order.'}),
            )),

            ('it:storage:volume:type:taxonomy', {}, ()),
            ('it:storage:volume', {}, (

                ('id', ('meta:id', {}), {
                    'doc': 'The unique volume ID.'}),

                ('name', ('meta:name', {}), {
                    'doc': 'The name of the volume.'}),

                ('type', ('it:storage:volume:type:taxonomy', {}), {
                    'doc': 'The type of storage volume.'}),

                ('size', ('int', {'min': 0}), {
                    'doc': 'The size of the volume in bytes.'}),
            )),

            ('it:storage:mount', {}, (

                ('host', ('it:host', {}), {
                    'doc': 'The host that has mounted the volume.'}),

                ('volume', ('it:storage:volume', {}), {
                    'doc': 'The volume that the host has mounted.'}),

                ('path', ('file:path', {}), {
                    'doc': 'The path where the volume is mounted in the host filesystem.'}),
            )),

            ('it:log:event:type:taxonomy', {}, ()),
            ('it:log:event', {}, (

                ('mesg', ('str', {}), {
                    'doc': 'The log message text.'}),

                ('type', ('it:log:event:type:taxonomy', {}), {
                    'ex': 'windows.eventlog.securitylog',
                    'doc': 'The type of log event.'}),

                ('severity', ('int', {'enums': loglevels}), {
                    'doc': 'A log level integer that increases with severity.'}),

                ('data', ('data', {}), {
                    'doc': 'A raw JSON record of the log event.'}),

                ('id', ('str', {}), {
                    'doc': 'An external id that uniquely identifies this log entry.'}),

                ('product', ('it:software', {}), {
                    'doc': 'The software which produced the log entry.'}),

                ('service:platform', ('inet:service:platform', {}), {
                    'doc': 'The service platform which generated the log event.'}),

                ('service:instance', ('inet:service:instance', {}), {
                    'doc': 'The service instance which generated the log event.'}),

                ('service:account', ('inet:service:account', {}), {
                    'doc': 'The service account which generated the log event.'}),

            )),

            ('it:network:type:taxonomy', {}, ()),
            ('it:network', {}, (

                ('name', ('meta:name', {}), {
                    'doc': 'The name of the network.'}),

                ('desc', ('text', {}), {
                    'doc': 'A brief description of the network.'}),

                ('type', ('it:network:type:taxonomy', {}), {
                    'doc': 'The type of network.'}),

                ('period', ('ival', {}), {
                    'doc': 'The period when the network existed.'}),

                # FIXME ownable / owner / operatable?
                ('org', ('ou:org', {}), {
                    'doc': 'The org that owns/operates the network.'}),

                ('net', ('inet:net', {}), {
                    'doc': 'The optional contiguous IP address range of this network.',
                    'prevnames': ('net4', 'net6')}),

                ('dns:resolvers', ('array', {'type': 'inet:server',
                                             'typeopts': {'defport': 53, 'defproto': 'udp'},
                                             'sorted': True, 'uniq': True}), {
                    'doc': 'An array of DNS servers configured to resolve requests for hosts on the network.'})

            )),

            ('it:host:account', {}, (

                ('user', ('inet:user', {}), {
                    'doc': 'The username associated with the account.'}),

                ('contact', ('entity:contact', {}), {
                    'doc': 'Additional contact information associated with this account.'}),

                ('host', ('it:host', {}), {
                    'doc': 'The host where the account is registered.'}),

                ('posix:uid', ('int', {}), {
                    'ex': '1001',
                    'doc': 'The user ID of the account.'}),

                ('posix:gid', ('int', {}), {
                    'ex': '1001',
                    'doc': 'The primary group ID of the account.'}),

                ('posix:gecos', ('int', {}), {
                    'doc': 'The GECOS field for the POSIX account.'}),

                ('posix:home', ('file:path', {}), {
                    'ex': '/home/visi',
                    'doc': "The path to the POSIX account's home directory."}),

                ('posix:shell', ('file:path', {}), {
                    'ex': '/bin/bash',
                    'doc': "The path to the POSIX account's default shell."}),

                ('windows:sid', ('it:os:windows:sid', {}), {
                    'doc': 'The Microsoft Windows Security Identifier of the account.'}),

                ('service:account', ('inet:service:account', {}), {
                    'doc': 'The optional service account which the local account maps to.'}),

                ('groups', ('array', {'type': 'it:host:group', 'uniq': True, 'sorted': True}), {
                    'doc': 'Groups that the account is a member of.'}),
            )),
            ('it:host:group', {}, (

                ('name', ('meta:name', {}), {
                    'doc': 'The name of the group.'}),

                ('desc', ('text', {}), {
                    'doc': 'A brief description of the group.'}),

                ('host', ('it:host', {}), {
                    'doc': 'The host where the group was created.'}),

                ('posix:gid', ('int', {}), {
                    'ex': '1001',
                    'doc': 'The primary group ID of the account.'}),

                ('windows:sid', ('it:os:windows:sid', {}), {
                    'doc': 'The Microsoft Windows Security Identifier of the group.'}),

                ('service:group', ('inet:service:group', {}), {
                    'doc': 'The optional service group which the local group maps to.'}),

                ('groups', ('array', {'type': 'it:host:group', 'uniq': True, 'sorted': True}), {
                    'doc': 'Groups that are a member of this group.'}),
            )),
            ('it:host:login', {}, (

                ('host', ('it:host', {}), {
                    'doc': 'The host on which the activity occurred.'}),

                ('period', ('ival', {}), {
                    'doc': 'The period when the login session was active.'}),

                ('success', ('bool', {}), {
                    'doc': 'Set to false to indicate an unsuccessful logon attempt.'}),

                ('account', ('it:host:account', {}), {
                    'doc': 'The account that logged in.'}),

                ('creds', ('array', {'type': 'auth:credential', 'sorted': True, 'uniq': True}), {
                    'doc': 'The credentials that were used to login.'}),

                ('flow', ('inet:flow', {}), {
                    'doc': 'The network flow which initiated the login.'}),
            )),
            ('it:host:url', {}, (

                ('host', ('it:host', {}), {
                    'ro': True,
                    'doc': 'Host serving a url.'}),

                ('url', ('inet:url', {}), {
                    'ro': True,
                    'doc': 'URL available on the host.'}),
            )),
            ('it:exec:screenshot', {}, (

                ('image', ('file:bytes', {}), {
                    'doc': 'The image file.'}),

                ('desc', ('text', {}), {
                    'doc': 'A brief description of the screenshot.'})
            )),
            ('it:dev:str', {}, (

                ('norm', ('str', {'lower': True}), {
                    'doc': 'Lower case normalized version of the it:dev:str.'}),

            )),
            ('it:sec:cve', {}, (

                ('nist:nvd:source', ('meta:name', {}), {
                    'doc': 'The name of the organization which reported the vulnerability to NIST.'}),

                ('nist:nvd:published', ('time', {}), {
                    'doc': 'The date the vulnerability was first published in the NVD.'}),

                ('nist:nvd:modified', ('time', {"ismax": True}), {
                    'doc': 'The date the vulnerability was last modified in the NVD.'}),

                ('cisa:kev:name', ('str', {}), {
                    'doc': 'The name of the vulnerability according to the CISA KEV database.'}),

                ('cisa:kev:desc', ('str', {}), {
                    'doc': 'The description of the vulnerability according to the CISA KEV database.'}),

                ('cisa:kev:action', ('str', {}), {
                    'doc': 'The action to mitigate the vulnerability according to the CISA KEV database.'}),

                ('cisa:kev:vendor', ('meta:name', {}), {
                    'doc': 'The vendor name listed in the CISA KEV database.'}),

                ('cisa:kev:product', ('meta:name', {}), {
                    'doc': 'The product name listed in the CISA KEV database.'}),

                ('cisa:kev:added', ('time', {}), {
                    'doc': 'The date the vulnerability was added to the CISA KEV database.'}),

                ('cisa:kev:duedate', ('time', {}), {
                    'doc': 'The date the action is due according to the CISA KEV database.'}),
            )),
            ('it:sec:cpe', {}, (

                ('v2_2', ('it:sec:cpe:v2_2', {}), {
                    'doc': 'The CPE 2.2 string which is equivalent to the primary property.'}),

                ('part', ('str', {'lower': True, 'strip': True}), {
                    'ro': True,
                    'doc': 'The "part" field from the CPE 2.3 string.'}),

                ('vendor', ('meta:name', {}), {
                    'ro': True,
                    'doc': 'The "vendor" field from the CPE 2.3 string.'}),

                ('product', ('str', {'lower': True, 'strip': True}), {
                    'ro': True,
                    'doc': 'The "product" field from the CPE 2.3 string.'}),

                ('version', ('str', {'lower': True, 'strip': True}), {
                    'ro': True,
                    'doc': 'The "version" field from the CPE 2.3 string.'}),

                ('update', ('str', {'lower': True, 'strip': True}), {
                    'ro': True,
                    'doc': 'The "update" field from the CPE 2.3 string.'}),

                ('edition', ('str', {'lower': True, 'strip': True}), {
                    'ro': True,
                    'doc': 'The "edition" field from the CPE 2.3 string.'}),

                ('language', ('str', {'lower': True, 'strip': True}), {
                    'ro': True,
                    'doc': 'The "language" field from the CPE 2.3 string.'}),

                ('sw_edition', ('str', {'lower': True, 'strip': True}), {
                    'ro': True,
                    'doc': 'The "sw_edition" field from the CPE 2.3 string.'}),

                ('target_sw', ('str', {'lower': True, 'strip': True}), {
                    'ro': True,
                    'doc': 'The "target_sw" field from the CPE 2.3 string.'}),

                ('target_hw', ('str', {'lower': True, 'strip': True}), {
                    'ro': True,
                    'doc': 'The "target_hw" field from the CPE 2.3 string.'}),

                ('other', ('str', {'lower': True, 'strip': True}), {
                    'ro': True,
                    'doc': 'The "other" field from the CPE 2.3 string.'}),
            )),
            ('it:sec:cwe', {}, (

                ('name', ('str', {}), {
                    'doc': 'The CWE description field.',
                    'ex': 'Buffer Copy without Checking Size of Input (Classic Buffer Overflow)'}),

                ('desc', ('text', {}), {
                    'doc': 'The CWE description field.'}),

                ('url', ('inet:url', {}), {
                    'doc': 'A URL linking this CWE to a full description.'}),

                ('parents', ('array', {'type': 'it:sec:cwe',
                                       'uniq': True, 'sorted': True, 'split': ','}), {
                    'doc': 'An array of ChildOf CWE Relationships.'}),
            )),

            ('it:sec:metrics', {}, (

                ('org', ('ou:org', {}), {
                    'doc': 'The organization whose security program is being measured.'}),

                ('org:name', ('meta:name', {}), {
                    'doc': 'The organization name. Used for entity resolution.'}),

                ('org:fqdn', ('inet:fqdn', {}), {
                    'doc': 'The organization FQDN. Used for entity resolution.'}),

                ('period', ('ival', {}), {
                    'doc': 'The time period used to compute the metrics.'}),

                ('alerts:meantime:triage', ('duration', {}), {
                    'doc': 'The mean time to triage alerts generated within the time period.'}),

                ('alerts:count', ('int', {}), {
                    'doc': 'The total number of alerts generated within the time period.'}),

                ('alerts:falsepos', ('int', {}), {
                    'doc': 'The number of alerts generated within the time period that were determined to be false positives.'}),

                ('assets:hosts', ('int', {}), {
                    'doc': 'The total number of hosts within scope for the information security program.'}),

                ('assets:users', ('int', {}), {
                    'doc': 'The total number of users within scope for the information security program.'}),

                ('assets:vulns:count', ('int', {}), {
                    'doc': 'The number of asset vulnerabilities being tracked at the end of the time period.'}),

                ('assets:vulns:preexisting', ('int', {}), {
                    'doc': 'The number of asset vulnerabilities being tracked at the beginning of the time period.'}),

                ('assets:vulns:discovered', ('int', {}), {
                    'doc': 'The number of asset vulnerabilities discovered during the time period.'}),

                ('assets:vulns:mitigated', ('int', {}), {
                    'doc': 'The number of asset vulnerabilities mitigated during the time period.'}),

                ('assets:vulns:meantime:mitigate', ('duration', {}), {
                    'doc': 'The mean time to mitigate for vulnerable assets mitigated during the time period.'}),

            )),

            ('it:sec:vuln:scan', {}, (

                ('time', ('time', {}), {
                    'doc': 'The time that the scan was started.'}),

                ('desc', ('text', {}), {
                    'doc': 'Description of the scan and scope.'}),

                ('id', ('str', {}), {
                    'doc': 'An externally generated ID for the scan.'}),

                ('ext:url', ('inet:url', {}), {
                    'doc': 'An external URL which documents the scan.'}),

                ('software', ('it:software', {}), {
                    'doc': 'The scanning software used.'}),

                ('software:name', ('meta:name', {}), {
                    'doc': 'The name of the scanner software.'}),

                ('operator', ('entity:contact', {}), {
                    'doc': 'Contact information for the scan operator.'}),

            )),

            ('it:sec:vuln:scan:result', {}, (

                ('scan', ('it:sec:vuln:scan', {}), {
                    'doc': 'The scan that discovered the vulnerability in the asset.'}),

                ('vuln', ('risk:vuln', {}), {
                    'doc': 'The vulnerability detected in the asset.'}),

                ('asset', ('ndef', {}), {
                    'doc': 'The node which is vulnerable.'}),

                ('desc', ('str', {}), {
                    'doc': 'A description of the vulnerability and how it was detected in the asset.'}),

                ('time', ('time', {}), {
                    'doc': 'The time that the scan result was produced.'}),

                ('id', ('str', {}), {
                    'doc': 'An externally generated ID for the scan result.'}),

                ('ext:url', ('inet:url', {}), {
                    'doc': 'An external URL which documents the scan result.'}),

                ('mitigation', ('risk:mitigation', {}), {
                    'doc': 'The mitigation used to address this asset vulnerability.'}),

                ('mitigated', ('time', {}), {
                    'doc': 'The time that the vulnerability in the asset was mitigated.'}),

                ('priority', ('meta:priority', {}), {
                    'doc': 'The priority of mitigating the vulnerability.'}),

                ('severity', ('meta:severity', {}), {
                    'doc': 'The severity of the vulnerability in the asset. Use "none" for no vulnerability discovered.'}),
            )),

            ('it:dev:int', {}, ()),
            ('it:os:windows:registry:key', {}, (
                ('parent', ('it:os:windows:registry:key', {}), {
                    'doc': 'The parent key.'}),
            )),
            ('it:os:windows:registry:entry', {}, (

                ('key', ('it:os:windows:registry:key', {}), {
                    'doc': 'The Windows registry key.'}),

                ('name', ('it:dev:str', {}), {
                    'doc': 'The name of the registry value within the key.'}),

                ('value', ('str', {}), {
                    'prevnames': ('str', 'int', 'bytes'),
                    'doc': 'The value assigned to the name within the key.'}),
            )),

            ('it:dev:repo:type:taxonomy', {}, ()),
            ('it:dev:repo', {}, (

                ('name', ('str', {'lower': True, 'strip': True}), {
                    'doc': 'The name of the repository.'}),

                ('desc', ('text', {}), {
                    'doc': 'A free-form description of the repository.'}),

                ('url', ('inet:url', {}), {
                    'doc': 'The URL where the repository is hosted.'}),

                ('type', ('it:dev:repo:type:taxonomy', {}), {
                    'doc': 'The type of the version control system used.',
                    'ex': 'svn'}),

                ('submodules', ('array', {'type': 'it:dev:repo:commit'}), {
                    'doc': "An array of other repos that this repo has as submodules, pinned at specific commits."}),

            )),

            ('it:dev:repo:remote', {}, (

                ('name', ('meta:name', {}), {
                    'ex': 'origin',
                    'doc': 'The name the repo is using for the remote repo.'}),

                ('url', ('inet:url', {}), {
                    'doc': 'The URL the repo is using to access the remote repo.'}),

                ('repo', ('it:dev:repo', {}), {
                    'doc': 'The repo that is tracking the remote repo.'}),

                ('remote', ('it:dev:repo', {}), {
                    'doc': 'The instance of the remote repo.'}),
            )),

            ('it:dev:repo:branch', {}, (

                ('parent', ('it:dev:repo:branch', {}), {
                    'doc': 'The branch this branch was branched from.'}),

                ('start', ('it:dev:repo:commit', {}), {
                    'doc': 'The commit in the parent branch this branch was created at.'}),

                ('name', ('str', {'strip': True}), {
                    'doc': 'The name of the branch.'}),

                ('url', ('inet:url', {}), {
                    'doc': 'The URL where the branch is hosted.'}),

                ('merged', ('time', {}), {
                    'doc': 'The time this branch was merged back into its parent.'}),
            )),

            ('it:dev:repo:commit', {}, (

                ('repo', ('it:dev:repo', {}), {
                    'doc': 'The repository the commit lives in.'}),

                ('parents', ('array', {'type': 'it:dev:repo:commit'}), {
                    'doc': 'The commit or commits this commit is immediately based on.'}),

                ('branch', ('it:dev:repo:branch', {}), {
                    'doc': 'The name of the branch the commit was made to.'}),

                ('mesg', ('text', {}), {
                    'doc': 'The commit message describing the changes in the commit.'}),

                ('id', ('meta:id', {}), {
                    'doc': 'The version control system specific commit identifier.'}),

                ('url', ('inet:url', {}), {
                    'doc': 'The URL where the commit is hosted.'}),
            )),

            ('it:dev:repo:diff', {}, (

                ('commit', ('it:dev:repo:commit', {}), {
                    'doc': 'The commit that produced this diff.'}),

                ('file', ('file:bytes', {}), {
                    'doc': 'The file after the commit has been applied.'}),

                ('path', ('file:path', {}), {
                    'doc': 'The path to the file in the repo that the diff is being applied to.'}),

                ('url', ('inet:url', {}), {
                    'doc': 'The URL where the diff is hosted.'}),
            )),

            ('it:dev:repo:issue', {}, (

                ('repo', ('it:dev:repo', {}), {
                    'doc': 'The repo where the issue was logged.'}),

                ('title', ('str', {'lower': True, 'strip': True}), {
                    'doc': 'The title of the issue.'}),

                ('desc', ('text', {}), {
                    'doc': 'The text describing the issue.'}),

                ('updated', ('time', {}), {
                    'doc': 'The time the issue was updated.'}),

                ('url', ('inet:url', {}), {
                    'doc': 'The URL where the issue is hosted.'}),

                ('id', ('meta:id', {}), {
                    'doc': 'The ID of the issue in the repository system.'}),
            )),

            ('it:dev:repo:label', {}, (

                ('id', ('meta:id', {}), {
                    'doc': 'The ID of the label.'}),

                ('title', ('str', {'lower': True, 'strip': True}), {
                    'doc': 'The human friendly name of the label.'}),

                ('desc', ('text', {}), {
                    'doc': 'The description of the label.'}),

            )),

            ('it:dev:repo:issue:label', {}, (

                ('issue', ('it:dev:repo:issue', {}), {
                    'doc': 'The issue the label was applied to.'}),

                ('label', ('it:dev:repo:label', {}), {
                    'doc': 'The label that was applied to the issue.'}),
            )),

            ('it:dev:repo:issue:comment', {}, (
                ('issue', ('it:dev:repo:issue', {}), {
                    'doc': 'The issue thread that the comment was made in.',
                }),
                ('text', ('text', {}), {
                    'doc': 'The body of the comment.',
                }),
                ('replyto', ('it:dev:repo:issue:comment', {}), {
                    'doc': 'The comment that this comment is replying to.',
                }),
                ('url', ('inet:url', {}), {
                    'doc': 'The URL where the comment is hosted.',
                }),
                ('updated', ('time', {}), {
                    'doc': 'The time the comment was updated.',
                }),
            )),

            ('it:dev:repo:diff:comment', {}, (

                ('diff', ('it:dev:repo:diff', {}), {
                    'doc': 'The diff the comment is being added to.'}),

                ('text', ('text', {}), {
                    'doc': 'The body of the comment.'}),

                ('replyto', ('it:dev:repo:diff:comment', {}), {
                    'doc': 'The comment that this comment is replying to.'}),

                ('line', ('int', {}), {
                    'doc': 'The line in the file that is being commented on.'}),

                ('offset', ('int', {}), {
                    'doc': 'The offset in the line in the file that is being commented on.'}),

                ('url', ('inet:url', {}), {
                    'doc': 'The URL where the comment is hosted.'}),

                ('updated', ('time', {}), {
                    'doc': 'The time the comment was updated.'}),

            )),

            ('it:hardware:type:taxonomy', {
                'prevnames': ('it:hardwaretype',)}, ()),

            ('it:hardware', {}, (

                ('name', ('meta:name', {}), {
                    'doc': 'The name of this hardware specification.'}),

                ('type', ('it:hardware:type:taxonomy', {}), {
                    'doc': 'The type of hardware.'}),

                ('desc', ('text', {}), {
                    'doc': 'A brief description of the hardware.'}),

                ('cpe', ('it:sec:cpe', {}), {
                    'doc': 'The NIST CPE 2.3 string specifying this hardware.'}),

                ('manufacturer', ('entity:actor', {}), {
                    'doc': 'The organization that manufactures this hardware.'}),

                ('manufacturer:name', ('meta:name', {}), {
                    'doc': 'The name of the organization that manufactures this hardware.'}),

                ('model', ('base:name', {}), {
                    'doc': 'The model name or number for this hardware specification.'}),

                ('version', ('it:semver', {}), {
                    'doc': 'Version string associated with this hardware specification.'}),

                ('released', ('time', {}), {
                    'doc': 'The initial release date for this hardware.'}),

                ('parts', ('array', {'type': 'it:hardware', 'uniq': True, 'sorted': True}), {
                    'doc': 'An array of it:hardware parts included in this hardware specification.'}),
            )),
            ('it:host:component', {}, (

                ('hardware', ('it:hardware', {}), {
                    'doc': 'The hardware specification of this component.'}),

                ('serial', ('meta:id', {}), {
                    'doc': 'The serial number of this component.'}),

                ('host', ('it:host', {}), {
                    'doc': 'The it:host which has this component installed.'}),
            )),

            ('it:softid', {}, (

                ('id', ('meta:id', {}), {
                    'doc': 'The ID issued by the software to the host.'}),

                ('host', ('it:host', {}), {
                    'doc': 'The host which was issued the ID by the software.'}),

                ('software', ('it:software', {}), {
                    'prevnames': ('soft',),
                    'doc': 'The software which issued the ID to the host.'}),

                ('software:name', ('meta:name', {}), {
                    'prevnames': ('soft:name',),
                    'doc': 'The name of the software which issued the ID to the host.'}),
            )),

            ('it:adid', {}, ()),
            ('it:os:android:perm', {}, ()),
            ('it:os:android:intent', {}, ()),

            ('it:os:android:reqperm', {}, (

                ('app', ('it:software', {}), {'ro': True,
                    'doc': 'The android app which requests the permission.'}),

                ('perm', ('it:os:android:perm', {}), {'ro': True,
                    'doc': 'The android permission requested by the app.'}),
            )),

            ('it:os:android:ilisten', {}, (

                ('app', ('it:software', {}), {'ro': True,
                    'doc': 'The app software which listens for the android intent.'}),

                ('intent', ('it:os:android:intent', {}), {'ro': True,
                    'doc': 'The android intent which is listened for by the app.'}),
            )),

            ('it:os:android:ibroadcast', {}, (

                ('app', ('it:software', {}), {'ro': True,
                    'doc': 'The app software which broadcasts the android intent.'}),

                ('intent', ('it:os:android:intent', {}), {'ro': True,
                    'doc': 'The android intent which is broadcast by the app.'}),

            )),

            ('it:software:type:taxonomy', {}, ()),
            ('it:software', {}, (

                ('type', ('it:software:type:taxonomy', {}), {
                    'doc': 'The type of software.'}),

                ('parent', ('it:software', {}), {
                    'doc': 'The parent software version or family.'}),

                ('name', ('meta:name', {}), {
                    'alts': ('names',),
                    'doc': 'The name of the software.'}),

                ('names', ('array', {'type': 'meta:name', 'uniq': True, 'sorted': True}), {
                    'doc': 'Observed/variant names for this software version.'}),

                ('released', ('time', {}), {
                    'doc': 'Timestamp for when the software was released.'}),

                ('cpe', ('it:sec:cpe', {}), {
                    'doc': 'The NIST CPE 2.3 string specifying this software version.'}),

            )),

            ('it:host:installed', {}, (

                ('host', ('it:host', {}), {
                    'doc': 'The host which the software was installed on.'}),

                ('software', ('it:software', {}), {
                    'doc': 'The software installed on the host.'}),

                ('period', ('ival', {}), {
                    'doc': 'The period when the software was installed on the host.'}),
            )),

            ('it:av:signame', {}, ()),

            ('it:av:scan:result', {}, (

                ('time', ('time', {}), {
                    'doc': 'The time the scan was run.'}),

                ('verdict', ('int', {'enums': suslevels}), {
                    'doc': 'The scanner provided verdict for the scan.'}),

                ('scanner', ('it:software', {}), {
                    'doc': 'The scanner software used to produce the result.'}),

                ('scanner:name', ('meta:name', {}), {
                    'doc': 'The name of the scanner software.'}),

                ('signame', ('it:av:signame', {}), {
                    'doc': 'The name of the signature returned by the scanner.'}),

                ('categories', ('array', {'sorted': True, 'uniq': True,
                        'type': 'str', 'typeopts': {'lower': True, 'onespace': True}}), {
                    'doc': 'A list of categories for the result returned by the scanner.'}),

                ('target', ('ndef', {'forms': ('file:bytes', 'it:exec:proc', 'it:host',
                                               'inet:fqdn', 'inet:url', 'inet:ip')}), {
                    'doc': 'The target of the scan.'}),

                ('multi:scan', ('it:av:scan:result', {}), {
                    'doc': 'Set if this result was part of running multiple scanners.'}),

                ('multi:count', ('int', {'min': 0}), {
                    'doc': 'The total number of scanners which were run by a multi-scanner.'}),

                ('multi:count:benign', ('int', {'min': 0}), {
                    'doc': 'The number of scanners which returned a benign verdict.'}),

                ('multi:count:unknown', ('int', {'min': 0}), {
                    'doc': 'The number of scanners which returned a unknown/unsupported verdict.'}),

                ('multi:count:suspicious', ('int', {'min': 0}), {
                    'doc': 'The number of scanners which returned a suspicious verdict.'}),

                ('multi:count:malicious', ('int', {'min': 0}), {
                    'doc': 'The number of scanners which returned a malicious verdict.'}),
            )),

            ('it:cmd', {}, ()),
            ('it:cmd:session', {}, (

                ('host', ('it:host', {}), {
                    'doc': 'The host where the command line session was executed.'}),

                ('proc', ('it:exec:proc', {}), {
                    'doc': 'The process which was interpreting this command line session.'}),

                ('period', ('ival', {}), {
                    'doc': 'The period over which the command line session was running.'}),

                ('file', ('file:bytes', {}), {
                    'doc': 'The file containing the command history such as a .bash_history file.'}),
            )),
            ('it:cmd:history', {}, (

                ('cmd', ('it:cmd', {}), {
                    'doc': 'The command that was executed.'}),

                ('session', ('it:cmd:session', {}), {
                    'doc': 'The session that contains this history entry.'}),

                ('time', ('time', {}), {
                    'doc': 'The time that the command was executed.'}),

                ('index', ('int', {}), {
                    'doc': 'Used to order the commands when times are not available.'}),
            )),
            ('it:exec:proc', {}, (

                ('host', ('it:host', {}), {
                    'doc': 'The host that executed the process. May be an actual or a virtual / notional host.'}),

                ('exe', ('file:bytes', {}), {
                    'doc': 'The file considered the "main" executable for the process. For example, rundll32.exe may be considered the "main" executable for DLLs loaded by that program.'}),

                ('cmd', ('it:cmd', {}), {
                    'doc': 'The command string used to launch the process, including any command line parameters.'}),

                ('cmd:history', ('it:cmd:history', {}), {
                    'doc': 'The command history entry which caused this process to be run.'}),

                ('pid', ('int', {}), {
                    'doc': 'The process ID.'}),

                ('time', ('time', {}), {
                    'doc': 'The start time for the process.'}),

                ('name', ('str', {}), {
                    'doc': 'The display name specified by the process.'}),

                ('exited', ('time', {}), {
                    'doc': 'The time the process exited.'}),

                ('exitcode', ('int', {}), {
                    'doc': 'The exit code for the process.'}),

                ('account', ('it:host:account', {}), {
                    'doc': 'The account of the process owner.'}),

                ('path', ('file:path', {}), {
                    'doc': 'The path to the executable of the process.'}),

                ('src:proc', ('it:exec:proc', {}), {
                    'doc': 'The process which created the process.'}),

                ('killedby', ('it:exec:proc', {}), {
                    'doc': 'The process which killed this process.'}),

                ('sandbox:file', ('file:bytes', {}), {
                    'doc': 'The initial sample given to a sandbox environment to analyze.'}),

                # TODO
                # ('windows:task', ('it:os:windows:task', {}), {
                #     'doc': 'The Microsoft Windows scheduled task responsible for starting the process.'}),

                ('windows:service', ('it:os:windows:service', {}), {
                    'doc': 'The Microsoft Windows service responsible for starting the process.'}),
            )),

            ('it:os:windows:service', {}, (

                ('host', ('it:host', {}), {
                    'doc': 'The host that the service was configured on.'}),

                ('name', ('str', {'lower': True, 'onespace': True}), {
                    'doc': 'The name of the service from the registry key within Services.'}),

                # TODO flags...
                ('type', ('int', {'min': 0}), {
                    'doc': 'The type of service from the Type registry key.'}),

                ('start', ('int', {'min': 0}), {
                    'doc': 'The start configuration of the service from the Start registry key.'}),

                ('errorcontrol', ('int', {'min': 0}), {
                    'doc': 'The service error handling behavior from the ErrorControl registry key.'}),

                ('displayname', ('str', {'lower': True, 'onespace': True}), {
                    'doc': 'The friendly name of the service from the DisplayName registry key.'}),

                ('description', ('text', {}), {
                    'doc': 'The description of the service from the Description registry key.'}),

                ('imagepath', ('file:path', {}), {
                    'doc': 'The path to the service binary from the ImagePath registry key.'}),
            )),

            ('it:query', {}, ()),
            ('it:exec:query', {}, (

                ('text', ('it:query', {}), {
                    'doc': 'The query string that was executed.'}),

                ('opts', ('data', {}), {
                    'doc': 'An opaque JSON object containing query parameters and options.'}),

                ('api:url', ('inet:url', {}), {
                    'doc': 'The URL of the API endpoint the query was sent to.'}),

                ('language', ('str', {'lower': True, 'onespace': True}), {
                    'doc': 'The name of the language that the query is expressed in.'}),

                ('offset', ('int', {}), {
                    'doc': 'The offset of the last record consumed from the query.'}),

                ('synuser', ('syn:user', {}), {
                    'doc': 'The synapse user who executed the query.'}),

                ('service:platform', ('inet:service:platform', {}), {
                    'doc': 'The service platform which was queried.'}),

                ('service:instance', ('inet:service:instance', {}), {
                    'doc': 'The service instance which was queried.'}),

                ('service:account', ('inet:service:account', {}), {
                    'doc': 'The service account which ran the query.'}),
            )),
            ('it:exec:thread', {}, (

                ('proc', ('it:exec:proc', {}), {
                    'doc': 'The process which contains the thread.'}),

                ('created', ('time', {}), {
                    'doc': 'The time the thread was created.'}),

                ('exited', ('time', {}), {
                    'doc': 'The time the thread exited.'}),

                ('exitcode', ('int', {}), {
                    'doc': 'The exit code or return value for the thread.'}),

                ('src:proc', ('it:exec:proc', {}), {
                    'doc': 'An external process which created the thread.'}),

                ('src:thread', ('it:exec:thread', {}), {
                    'doc': 'The thread which created this thread.'}),

                ('sandbox:file', ('file:bytes', {}), {
                    'doc': 'The initial sample given to a sandbox environment to analyze.'}),
            )),
            ('it:exec:loadlib', {}, (

                ('proc', ('it:exec:proc', {}), {
                    'doc': 'The process where the library was loaded.'}),

                ('va', ('int', {}), {
                    'doc': 'The base memory address where the library was loaded in the process.'}),

                ('loaded', ('time', {}), {
                    'doc': 'The time the library was loaded.'}),

                ('unloaded', ('time', {}), {
                    'doc': 'The time the library was unloaded.'}),

                ('path', ('file:path', {}), {
                    'doc': 'The path that the library was loaded from.'}),

                ('file', ('file:bytes', {}), {
                    'doc': 'The library file that was loaded.'}),

                ('sandbox:file', ('file:bytes', {}), {
                    'doc': 'The initial sample given to a sandbox environment to analyze.'}),
            )),
            ('it:exec:mmap', {}, (

                ('proc', ('it:exec:proc', {}), {
                    'doc': 'The process where the memory was mapped.'}),

                ('va', ('int', {}), {
                    'doc': 'The base memory address where the map was created in the process.'}),

                ('size', ('int', {}), {
                    'doc': 'The size of the memory map in bytes.'}),

                ('perms:read', ('bool', {}), {
                    'doc': 'True if the mmap is mapped with read permissions.'}),

                ('perms:write', ('bool', {}), {
                    'doc': 'True if the mmap is mapped with write permissions.'}),

                ('perms:execute', ('bool', {}), {
                    'doc': 'True if the mmap is mapped with execute permissions.'}),

                ('created', ('time', {}), {
                    'doc': 'The time the memory map was created.'}),

                ('deleted', ('time', {}), {
                    'doc': 'The time the memory map was deleted.'}),

                ('path', ('file:path', {}), {
                    'doc': 'The file path if the mmap is a mapped view of a file.'}),

                ('hash:sha256', ('crypto:hash:sha256', {}), {
                    'doc': 'A SHA256 hash of the memory map.'}),

                ('sandbox:file', ('file:bytes', {}), {
                    'doc': 'The initial sample given to a sandbox environment to analyze.'}),
            )),
            ('it:exec:mutex', {}, (

                ('proc', ('it:exec:proc', {}), {
                    'doc': 'The main process executing code that created the mutex.'}),

                ('host', ('it:host', {}), {
                    'doc': 'The host running the process that created the mutex.'}),

                ('exe', ('file:bytes', {}), {
                    'doc': 'The specific file containing code that created the mutex.'}),

                ('time', ('time', {}), {
                    'doc': 'The time the mutex was created.'}),

                ('name', ('it:dev:str', {}), {
                    'doc': 'The mutex string.'}),

                ('sandbox:file', ('file:bytes', {}), {
                    'doc': 'The initial sample given to a sandbox environment to analyze.'}),
            )),
            ('it:exec:pipe', {}, (

                ('proc', ('it:exec:proc', {}), {
                    'doc': 'The main process executing code that created the named pipe.'}),

                ('host', ('it:host', {}), {
                    'doc': 'The host running the process that created the named pipe.'}),

                ('exe', ('file:bytes', {}), {
                    'doc': 'The specific file containing code that created the named pipe.'}),

                ('time', ('time', {}), {
                    'doc': 'The time the named pipe was created.'}),

                ('name', ('it:dev:str', {}), {
                    'doc': 'The named pipe string.'}),

                ('sandbox:file', ('file:bytes', {}), {
                    'doc': 'The initial sample given to a sandbox environment to analyze.'}),
            )),
            ('it:exec:fetch', {}, (

                ('proc', ('it:exec:proc', {}), {
                    'doc': 'The main process executing code that requested the URL.'}),

                ('browser', ('it:software', {}), {
                    'doc': 'The software version of the browser.'}),

                ('host', ('it:host', {}), {
                    'doc': 'The host running the process that requested the URL.'}),

                ('exe', ('file:bytes', {}), {
                    'doc': 'The specific file containing code that requested the URL.'}),

                ('time', ('time', {}), {
                    'doc': 'The time the URL was requested.'}),

                ('url', ('inet:url', {}), {
                    'doc': 'The URL that was requested.'}),

                ('page:pdf', ('file:bytes', {}), {
                    'doc': 'The rendered DOM saved as a PDF file.'}),

                ('page:html', ('file:bytes', {}), {
                    'doc': 'The rendered DOM saved as an HTML file.'}),

                ('page:image', ('file:bytes', {}), {
                    'doc': 'The rendered DOM saved as an image.'}),

                ('http:request', ('inet:http:request', {}), {
                    'doc': 'The HTTP request made to retrieve the initial URL contents.'}),

                ('client', ('inet:client', {}), {
                    'doc': 'The address of the client during the URL retrieval.'}),

                ('sandbox:file', ('file:bytes', {}), {
                    'doc': 'The initial sample given to a sandbox environment to analyze.'}),
            )),
            ('it:exec:bind', {}, (

                ('proc', ('it:exec:proc', {}), {
                    'doc': 'The main process executing code that bound the listening port.'}),

                ('host', ('it:host', {}), {
                    'doc': 'The host running the process that bound the listening port.'}),

                ('exe', ('file:bytes', {}), {
                    'doc': 'The specific file containing code that bound the listening port.'}),

                ('time', ('time', {}), {
                    'doc': 'The time the port was bound.'}),

                ('server', ('inet:server', {}), {
                    'doc': 'The socket address of the server when binding the port.'}),

                ('sandbox:file', ('file:bytes', {}), {
                    'doc': 'The initial sample given to a sandbox environment to analyze.'}),
            )),
            ('it:host:filepath', {}, (

                ('host', ('it:host', {}), {
                    'doc': 'The host containing the file.'}),

                ('path', ('file:path', {}), {
                    'doc': 'The path for the file.'}),

                ('file', ('file:bytes', {}), {
                    'doc': 'The file on the host.'}),

                ('created', ('time', {}), {
                    'prevnames': ('ctime',),
                    'doc': 'The file creation time.'}),

                ('modified', ('time', {}), {
                    'prevnames': ('mtime',),
                    'doc': 'The file modification time.'}),

                ('accessed', ('time', {}), {
                    'prevnames': ('atime',),
                    'doc': 'The file access time.'}),

                ('user', ('it:host:account', {}), {
                    'doc': 'The owner of the file.'}),

                ('group', ('it:host:group', {}), {
                    'doc': 'The group owner of the file.'}),
            )),
            ('it:exec:file:add', {}, (

                ('proc', ('it:exec:proc', {}), {
                    'doc': 'The main process executing code that created the new file.'}),

                ('host', ('it:host', {}), {
                    'doc': 'The host running the process that created the new file.'}),

                ('exe', ('file:bytes', {}), {
                    'doc': 'The specific file containing code that created the new file.'}),

                ('time', ('time', {}), {
                    'doc': 'The time the file was created.'}),

                ('path', ('file:path', {}), {
                    'doc': 'The path where the file was created.'}),

                ('file', ('file:bytes', {}), {
                    'doc': 'The file that was created.'}),

                ('sandbox:file', ('file:bytes', {}), {
                    'doc': 'The initial sample given to a sandbox environment to analyze.'}),
            )),
            ('it:exec:file:del', {}, (

                ('proc', ('it:exec:proc', {}), {
                    'doc': 'The main process executing code that deleted the file.', }),

                ('host', ('it:host', {}), {
                    'doc': 'The host running the process that deleted the file.'}),

                ('exe', ('file:bytes', {}), {
                    'doc': 'The specific file containing code that deleted the file.'}),

                ('time', ('time', {}), {
                    'doc': 'The time the file was deleted.'}),

                ('path', ('file:path', {}), {
                    'doc': 'The path where the file was deleted.'}),

                ('file', ('file:bytes', {}), {
                    'doc': 'The file that was deleted.'}),

                ('sandbox:file', ('file:bytes', {}), {
                    'doc': 'The initial sample given to a sandbox environment to analyze.'}),
            )),
            ('it:exec:file:read', {}, (

                ('proc', ('it:exec:proc', {}), {
                    'doc': 'The main process executing code that read the file.'}),

                ('host', ('it:host', {}), {
                    'doc': 'The host running the process that read the file.'}),

                ('exe', ('file:bytes', {}), {
                    'doc': 'The specific file containing code that read the file.'}),

                ('time', ('time', {}), {
                    'doc': 'The time the file was read.'}),

                ('path', ('file:path', {}), {
                    'doc': 'The path where the file was read.'}),

                ('file', ('file:bytes', {}), {
                    'doc': 'The file that was read.'}),

                ('sandbox:file', ('file:bytes', {}), {
                    'doc': 'The initial sample given to a sandbox environment to analyze.'}),
            )),
            ('it:exec:file:write', {}, (

                ('proc', ('it:exec:proc', {}), {
                    'doc': 'The main process executing code that wrote to / modified the existing file.'}),

                ('host', ('it:host', {}), {
                    'doc': 'The host running the process that wrote to the file.'}),

                ('exe', ('file:bytes', {}), {
                    'doc': 'The specific file containing code that wrote to the file.'}),

                ('time', ('time', {}), {
                    'doc': 'The time the file was written to/modified.'}),

                ('path', ('file:path', {}), {
                    'doc': 'The path where the file was written to/modified.'}),

                ('file', ('file:bytes', {}), {
                    'doc': 'The file that was modified.'}),

                ('sandbox:file', ('file:bytes', {}), {
                    'doc': 'The initial sample given to a sandbox environment to analyze.'}),
            )),
            ('it:exec:windows:registry:get', {}, (

                ('proc', ('it:exec:proc', {}), {
                    'doc': 'The main process executing code that read the registry.'}),

                ('host', ('it:host', {}), {
                    'doc': 'The host running the process that read the registry.'}),

                ('exe', ('file:bytes', {}), {
                    'doc': 'The specific file containing code that read the registry.'}),

                ('time', ('time', {}), {
                    'doc': 'The time the registry was read.'}),

                ('entry', ('it:os:windows:registry:entry', {}), {
                    'prevnames': ('reg',),
                    'doc': 'The registry key or value that was read.'}),

                ('sandbox:file', ('file:bytes', {}), {
                    'doc': 'The initial sample given to a sandbox environment to analyze.'}),
            )),
            ('it:exec:windows:registry:set', {}, (

                ('proc', ('it:exec:proc', {}), {
                    'doc': 'The main process executing code that wrote to the registry.'}),

                ('host', ('it:host', {}), {
                    'doc': 'The host running the process that wrote to the registry.'}),

                ('exe', ('file:bytes', {}), {
                    'doc': 'The specific file containing code that wrote to the registry.'}),

                ('time', ('time', {}), {
                    'doc': 'The time the registry was written to.'}),

                ('entry', ('it:os:windows:registry:entry', {}), {
                    'prevnames': ('reg',),
                    'doc': 'The registry key or value that was written to.'}),

                ('sandbox:file', ('file:bytes', {}), {
                    'doc': 'The initial sample given to a sandbox environment to analyze.'}),
            )),
            ('it:exec:windows:registry:del', {}, (

                ('proc', ('it:exec:proc', {}), {
                    'doc': 'The main process executing code that deleted data from the registry.'}),

                ('host', ('it:host', {}), {
                    'doc': 'The host running the process that deleted data from the registry.'}),

                ('exe', ('file:bytes', {}), {
                    'doc': 'The specific file containing code that deleted data from the registry.'}),

                ('time', ('time', {}), {
                    'doc': 'The time the data from the registry was deleted.'}),

                ('entry', ('it:os:windows:registry:entry', {}), {
                    'prevnames': ('reg',),
                    'doc': 'The registry entry that was deleted.'}),

                ('sandbox:file', ('file:bytes', {}), {
                    'doc': 'The initial sample given to a sandbox environment to analyze.'}),
            )),

            ('it:app:snort:rule', {}, (
                ('engine', ('int', {}), {
                    'doc': 'The snort engine ID which can parse and evaluate the rule text.'}),
            )),

            ('it:app:snort:match', {}, (

                ('target', ('ndef', {'forms': ('inet:flow',)}), {
                    'doc': 'The node which matched the snort rule.'}),

                ('sensor', ('it:host', {}), {
                    'doc': 'The sensor host node that produced the match.'}),

                ('dropped', ('bool', {}), {
                    'doc': 'Set to true if the network traffic was dropped due to the match.'}),
            )),

            ('it:sec:stix:bundle', {}, (
                ('id', ('meta:id', {}), {
                    'doc': 'The id field from the STIX bundle.'}),
            )),

            ('it:sec:stix:indicator', {}, (

                ('id', ('meta:id', {}), {
                    'doc': 'The STIX id field from the indicator pattern.'}),

                ('name', ('str', {}), {
                    'doc': 'The name of the STIX indicator pattern.'}),

                ('confidence', ('int', {'min': 0, 'max': 100}), {
                    'doc': 'The confidence field from the STIX indicator.'}),

                ('revoked', ('bool', {}), {
                    'doc': 'The revoked field from the STIX indicator.'}),

                ('desc', ('str', {}), {
                    'doc': 'The description field from the STIX indicator.'}),

                ('pattern', ('str', {}), {
                    'doc': 'The STIX indicator pattern text.'}),

                ('pattern_type', ('str', {'strip': True, 'lower': True,
                                          'enums': 'stix,pcre,sigma,snort,suricata,yara'}), {
                    'doc': 'The STIX indicator pattern type.'}),

                ('created', ('time', {}), {
                    'doc': 'The time that the indicator pattern was first created.'}),

                ('updated', ('time', {}), {
                    'doc': 'The time that the indicator pattern was last modified.'}),

                ('labels', ('array', {'type': 'str', 'uniq': True, 'sorted': True}), {
                    'doc': 'The label strings embedded in the STIX indicator pattern.'}),

                ('valid_from', ('time', {}), {
                    'doc': 'The valid_from field from the STIX indicator.'}),

                ('valid_until', ('time', {}), {
                    'doc': 'The valid_until field from the STIX indicator.'}),
            )),

            ('it:app:yara:rule', {}, ()),
            ('it:app:yara:match', {}, (
                ('target', ('ndef', {'forms': ('file:bytes', 'it:host:proc', 'inet:ip',
                                               'inet:fqdn', 'inet:url')}), {
                    'doc': 'The node which matched the YARA rule.'}),
            )),

            ('it:dev:function', {}, (

                ('id', ('meta:id', {}), {
                    'doc': 'An identifier for the function.'}),

                ('name', ('it:dev:str', {}), {
                    'doc': 'The name of the function.'}),

                ('desc', ('text', {}), {
                    'doc': 'A description of the function.'}),

                ('impcalls', ('array', {
                        'type': 'it:dev:str',
                        'typeopts': {'lower': True},
                        'uniq': True, 'sorted': True}), {
                    'doc': 'Calls to imported library functions within the scope of the function.'}),

                ('strings', ('array', {'type': 'it:dev:str', 'uniq': True, 'sorted': True}), {
                    'doc': 'An array of strings referenced within the function.'}),
            )),

            ('it:dev:function:sample', {}, (

                ('file', ('file:bytes', {}), {
                    'doc': 'The file which contains the function.'}),

                ('function', ('it:dev:function', {}), {
                    'doc': 'The function contained within the file.'}),

                ('va', ('int', {}), {
                    'doc': 'The virtual address of the first codeblock of the function.'}),

                ('complexity', ('meta:priority', {}), {
                    'doc': 'The complexity of the function.'}),

                ('calls', ('array', {'type': 'it:dev:function:sample', 'uniq': True, 'sorted': True}), {
                    'doc': 'Other function calls within the scope of the function.'}),
            )),

            ('it:sec:c2:config', {}, (

                ('family', ('meta:name', {}), {
                    'doc': 'The name of the software family which uses the config.'}),

                ('file', ('file:bytes', {}), {
                    'doc': 'The file that the C2 config was extracted from.'}),

                ('decoys', ('array', {'type': 'inet:url'}), {
                    'doc': 'An array of URLs used as decoy connections to obfuscate the C2 servers.'}),

                ('servers', ('array', {'type': 'inet:url'}), {
                    'doc': 'An array of connection URLs built from host/port/passwd combinations.'}),

                ('proxies', ('array', {'type': 'inet:url'}), {
                    'doc': 'An array of proxy URLs used to communicate with the C2 server.'}),

                ('listens', ('array', {'type': 'inet:url'}), {
                    'doc': 'An array of listen URLs that the software should bind.'}),

                ('dns:resolvers', ('array', {'type': 'inet:server'}), {
                    'doc': 'An array of inet:servers to use when resolving DNS names.'}),

                ('mutex', ('it:dev:str', {}), {
                    'doc': 'The mutex that the software uses to prevent multiple-installations.'}),

                ('campaigncode', ('it:dev:str', {}), {
                    'doc': 'The operator selected string used to identify the campaign or group of targets.'}),

                ('crypto:key', ('crypto:key', {}), {
                    'doc': 'Static key material used to encrypt C2 communications.'}),

                ('connect:delay', ('duration', {}), {
                    'doc': 'The time delay from first execution to connecting to the C2 server.'}),

                ('connect:interval', ('duration', {}), {
                    'doc': 'The configured duration to sleep between connections to the C2 server.'}),

                ('raw', ('data', {}), {
                    'doc': 'A JSON blob containing the raw config extracted from the binary.'}),

                ('http:headers', ('array', {'type': 'inet:http:header'}), {
                    'doc': 'An array of HTTP headers that the sample should transmit to the C2 server.'}),
            )),
        ),
    }),
)<|MERGE_RESOLUTION|>--- conflicted
+++ resolved
@@ -780,15 +780,11 @@
                 ),
                 'doc': 'A hierarchical taxonomy of software types.'}),
 
-<<<<<<< HEAD
             ('it:softid', ('guid', {}), {
-                'prevnames': ('it:prod:softid',),
-=======
-            ('it:prod:softid', ('guid', {}), {
-                'interfaces': (
-                    ('meta:observable', {'template': {'observable': 'software identifier'}}),
-                ),
->>>>>>> 6335b711
+                'template': {'title': 'software identifier'},
+                'interfaces': (
+                    ('meta:observable', {}),
+                ),
                 'doc': 'An identifier issued to a given host by a specific software application.'}),
 
             ('it:hardware', ('guid', {}), {
