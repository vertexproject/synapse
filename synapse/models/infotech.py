--- conflicted
+++ resolved
@@ -1098,14 +1098,10 @@
                 'doc': 'The software creates the file path.'}),
 
             (('it:software', 'creates', 'it:os:windows:registry:entry'), {
-<<<<<<< HEAD
-                'doc': 'The software creates the windows registry entry.'}),
-=======
                 'doc': 'The software creates the Microsoft Windows registry entry.'}),
 
             (('it:software', 'creates', 'it:os:windows:service'), {
                 'doc': 'The software creates the Microsoft Windows service.'}),
->>>>>>> 6335b711
 
             (('it:exec:query', 'found', None), {
                 'doc': 'The target node was returned as a result of running the query.'}),
@@ -1634,11 +1630,7 @@
                 ('name', ('it:dev:str', {}), {
                     'doc': 'The name of the registry value within the key.'}),
 
-<<<<<<< HEAD
-                ('value', ('data', {}), {
-=======
                 ('value', ('str', {}), {
->>>>>>> 6335b711
                     'prevnames': ('str', 'int', 'bytes'),
                     'doc': 'The value assigned to the name within the key.'}),
             )),
@@ -1942,41 +1934,8 @@
 
             ('it:host:installed', {}, (
 
-<<<<<<< HEAD
-            #     ('soft', ('it:software', {}), {'ro': True,
-            #         'doc': 'The software version that contains the library.'}),
-
-            #     ('lib', ('it:software', {}), {'ro': True,
-            #         'doc': 'The library software version.'}),
-            # )),
-
-            # # FIXME has?
-            # ('it:prod:softfile', {}, (
-
-            #     ('soft', ('it:software', {}), {'ro': True,
-            #         'doc': 'The software which distributes the file.'}),
-
-            #     ('file', ('file:bytes', {}), {'ro': True,
-            #         'doc': 'The file distributed by the software.'}),
-            #     ('path', ('file:path', {}), {
-            #         'doc': 'The default installation path of the file.'}),
-            # )),
-
-            # ('it:prod:softreg', {}, (
-
-            #     ('softver', ('it:software', {}), {'ro': True,
-            #         'doc': 'The software which creates the registry entry.'}),
-
-            #     ('regval', ('it:os:windows:registry:entry', {}), {'ro': True,
-            #         'doc': 'The registry entry created by the software.'}),
-            # )),
-
-            #  FIXME - it:host:installed?
-            # ('it:hostsoft', {}, (
-=======
                 ('host', ('it:host', {}), {
                     'doc': 'The host which the software was installed on.'}),
->>>>>>> 6335b711
 
                 ('software', ('it:software', {}), {
                     'doc': 'The software installed on the host.'}),
