--- conflicted
+++ resolved
@@ -99,7 +99,7 @@
                 }),
 
                 ('risk:threat:type:taxonomy', ('taxonomy', {}), {
-<<<<<<< HEAD
+                    'interfaces': ('taxonomy',),
                     'doc': 'A taxonomy of threat types.'}),
 
                 ('risk:leak', ('guid', {}), {
@@ -115,11 +115,6 @@
                 ('risk:extortion:type:taxonomy', ('taxonomy', {}), {
                     'interfaces': ('taxonomy',),
                     'doc': 'A taxonomy of extortion event types.'}),
-=======
-                    'doc': 'A taxonomy of threat types.',
-                    'interfaces': ('taxonomy',),
-                }),
->>>>>>> f4ab53a4
             ),
             'edges': (
                 # some explicit examples...
