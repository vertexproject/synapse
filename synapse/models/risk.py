import synapse.exc as s_exc

import synapse.lib.chop as s_chop
import synapse.lib.types as s_types


class CvssV2(s_types.Str):

    async def _normPyStr(self, text, view=None):
        try:
            return s_chop.cvss2_normalize(text), {}
        except s_exc.BadDataValu as exc:
            mesg = exc.get('mesg')
            raise s_exc.BadTypeValu(name=self.name, valu=text, mesg=mesg) from None

class CvssV3(s_types.Str):

    async def _normPyStr(self, text, view=None):
        try:
            return s_chop.cvss3x_normalize(text), {}
        except s_exc.BadDataValu as exc:
            mesg = exc.get('mesg')
            raise s_exc.BadTypeValu(name=self.name, valu=text, mesg=mesg) from None

alertstatus = (
    (0, 'new'),
    (10, 'enrichment'),
    (20, 'todo'),
    (30, 'analysis'),
    (40, 'remediation'),
    (50, 'done'),
)

<<<<<<< HEAD
modeldefs = (
    ('risk', {
        'ctors': (
            ('cvss:v2', 'synapse.models.risk.CvssV2', {}, {
                'doc': 'A CVSS v2 vector string.', 'ex': '(AV:L/AC:L/Au:M/C:P/I:C/A:N)'
            }),
            ('cvss:v3', 'synapse.models.risk.CvssV3', {}, {
                'doc': 'A CVSS v3.x vector string.', 'ex': 'AV:N/AC:H/PR:L/UI:R/S:U/C:L/I:L/A:L'
            }),
        ),
        'types': (
            ('risk:vuln', ('guid', {}), {
                'interfaces': (
                    ('meta:sourced', {'template': {'sourced': 'vulnerability'}}),
                ),
                'doc': 'A unique vulnerability.'}),

            # FIXME meta:name
            ('risk:vulnname', ('str', {'lower': True, 'onespace': True}), {
                'doc': 'A vulnerability name such as log4j or rowhammer.'}),

            ('risk:vuln:type:taxonomy', ('taxonomy', {}), {
                'interfaces': (
                    ('meta:taxonomy', {}),
                ),
                'doc': 'A hierarchical taxonomy of vulnerability types.'}),

            ('risk:vuln:soft:range', ('guid', {}), {
                'doc': 'A contiguous range of software versions which contain a vulnerability.'}),

            ('risk:vulnerable', ('guid', {}), {
                'doc': 'Indicates that a node is susceptible to a vulnerability.'}),

            ('risk:threat', ('guid', {}), {
                'interfaces': (
                    ('meta:sourced', {'template': {'sourced': 'threat'}}),
                    ('entity:actor', {'template': {'contactable': 'threat'}}),
                    ('entity:abstract', {'template': {'contactable': 'threat'}}),
                ),
                'doc': 'A threat cluster or subgraph of threat activity, as defined by a specific source.',
                'display': {
                    'columns': (
                        {'type': 'prop', 'opts': {'name': 'name'}},
                        {'type': 'prop', 'opts': {'name': 'names'}},
                        {'type': 'prop', 'opts': {'name': 'source:name'}},
                        {'type': 'prop', 'opts': {'name': 'tag'}},
                    ),
                },
            }),
            ('risk:attack', ('guid', {}), {
                'interfaces': (
                    ('meta:sourced', {'template': {'sourced': 'attack'}}),
                ),
                'doc': 'An instance of an actor attacking a target.'}),

            ('risk:alert:type:taxonomy', ('taxonomy', {}), {
                'interfaces': (
                    ('meta:taxonomy', {}),
                ),
                'doc': 'A hierarchical taxonomy of alert types.'}),

            ('risk:alert', ('guid', {}), {
                'doc': 'An alert which indicates the presence of a risk.'}),

            ('risk:compromise', ('guid', {}), {
                'interfaces': (
                    ('meta:sourced', {
                        'template': {'sourced': 'compromise'}}),
                ),
                'display': {
                    'columns': (
                        {'type': 'prop', 'opts': {'name': 'name'}},
                        {'type': 'prop', 'opts': {'name': 'source:name'}},
                    ),
                },
                'doc': 'A compromise and its aggregate impact. The compromise is the result of a successful attack.'}),

            ('risk:mitigation:type:taxonomy', ('taxonomy', {}), {
                'interfaces': (
                    ('meta:taxonomy', {}),
                ),
                'doc': 'A taxonomy of mitigation types.'}),

            ('risk:mitigation', ('guid', {}), {
                'interfaces': (
                    ('meta:sourced', {
                        'template': {'sourced': 'mitigation'}}),
                ),
                'display': {
                    'columns': (
                        {'type': 'prop', 'opts': {'name': 'name'}},
                        {'type': 'prop', 'opts': {'name': 'source:name'}},
                        {'type': 'prop', 'opts': {'name': 'type'}},
                        {'type': 'prop', 'opts': {'name': 'tag'}},
                    ),
                },
                'doc': 'A mitigation for a specific risk:vuln.'}),

            ('risk:attack:type:taxonomy', ('taxonomy', {}), {
                'interfaces': (
                    ('meta:taxonomy', {}),
                ),
                'doc': 'A hierarchical taxonomy of attack types.'}),

            ('risk:compromise:type:taxonomy', ('taxonomy', {}), {
                'ex': 'cno.breach',
                'interfaces': (
                    ('meta:taxonomy', {}),
                ),
                'doc': 'A hierarchical taxonomy of compromise types.'}),

            ('risk:tool:software:type:taxonomy', ('taxonomy', {}), {
                'interfaces': (
                    ('meta:taxonomy', {}),
                ),
                'doc': 'A hierarchical taxonomy of software tool types.'}),

            ('risk:availability', ('taxonomy', {}), {
                'interfaces': (
                    ('meta:taxonomy', {}),
                ),
                'doc': 'A taxonomy of availability status values.'}),

            ('risk:tool:software', ('guid', {}), {
                'interfaces': (
                    ('meta:sourced', {
                        'template': {'sourced': 'tool'}}),
                ),
                'display': {
                    'columns': (
                        {'type': 'prop', 'opts': {'name': 'software:name'}},
                        {'type': 'prop', 'opts': {'name': 'software:names'}},
                        {'type': 'prop', 'opts': {'name': 'source:name'}},
                        {'type': 'prop', 'opts': {'name': 'tag'}},
                    ),
                },
                'doc': 'A software tool used in threat activity, as defined by a specific source.'}),

            ('risk:alert:verdict:taxonomy', ('taxonomy', {}), {
                'interfaces': (
                    ('meta:taxonomy', {}),
                ),
                'doc': 'A hierarchical taxonomy of alert verdicts.'}),

            ('risk:threat:type:taxonomy', ('taxonomy', {}), {
                'interfaces': (
                    ('meta:taxonomy', {}),
                ),
                'doc': 'A hierarchical taxonomy of threat types.'}),

            ('risk:leak', ('guid', {}), {
                'interfaces': (
                    ('meta:sourced', {
                        'template': {'sourced': 'leak'}}),
                ),
                'doc': 'An event where information was disclosed without permission.'}),

            ('risk:leak:type:taxonomy', ('taxonomy', {}), {
                'interfaces': (
                    ('meta:taxonomy', {}),
                ),
                'doc': 'A hierarchical taxonomy of leak event types.'}),

            ('risk:extortion', ('guid', {}), {
                'interfaces': (
                    ('meta:sourced', {
                        'template': {'sourced': 'extortion'}}),
                ),
                'doc': 'An event where an attacker attempted to extort a victim.'}),

            ('risk:outage:cause:taxonomy', ('taxonomy', {}), {
                'interfaces': (
                    ('meta:taxonomy', {}),
                ),
                'doc': 'An outage cause taxonomy.'}),

            ('risk:outage:type:taxonomy', ('taxonomy', {}), {
                'interfaces': (
                    ('meta:taxonomy', {}),
                ),
                'doc': 'An outage type taxonomy.'}),

            ('risk:outage', ('guid', {}), {
                'interfaces': (
                    ('meta:sourced', {
                        'template': {'sourced': 'outage'}}),
                ),
                'display': {
                    'columns': (
                        {'type': 'prop', 'opts': {'name': 'name'}},
                        {'type': 'prop', 'opts': {'name': 'type'}},
                        {'type': 'prop', 'opts': {'name': 'cause'}},
                        {'type': 'prop', 'opts': {'name': 'period'}},
                        {'type': 'prop', 'opts': {'name': 'provider:name'}},
                        {'type': 'prop', 'opts': {'name': 'source:name'}},
                    ),
                },
                'doc': 'An outage event which affected resource availability.'}),

            ('risk:extortion:type:taxonomy', ('taxonomy', {}), {
                'interfaces': (
                    ('meta:taxonomy', {}),
                ),
                'doc': 'A hierarchical taxonomy of extortion event types.'}),

            ('risk:technique:masquerade', ('guid', {}), {
                'doc': 'Represents the assessment that a node is designed to resemble another in order to mislead.'}),
        ),
        'edges': (
            # some explicit examples...

            (('risk:attack', 'uses', 'ou:technique'), {
                'doc': 'The attacker used the technique in the attack.'}),

            (('risk:threat', 'uses', 'ou:technique'), {
                'doc': 'The threat cluster uses the technique.'}),

            (('risk:tool:software', 'uses', 'ou:technique'), {
                'doc': 'The tool uses the technique.'}),

            (('risk:compromise', 'used', 'ou:technique'), {
                'doc': 'The attacker used the technique in the compromise.'}),

            (('risk:extortion', 'used', 'ou:technique'), {
                'doc': 'The attacker used the technique to extort the victim.'}),

            (('risk:attack', 'used', 'risk:vuln'), {
                'doc': 'The attack used the vulnerability.'}),
=======
class RiskModule(s_module.CoreModule):

    def getModelDefs(self):

        modl = {
            'ctors': (
                ('cvss:v2', 'synapse.models.risk.CvssV2', {}, {
                    'doc': 'A CVSS v2 vector string.', 'ex': '(AV:L/AC:L/Au:M/C:P/I:C/A:N)'
                }),
                ('cvss:v3', 'synapse.models.risk.CvssV3', {}, {
                    'doc': 'A CVSS v3.x vector string.', 'ex': 'AV:N/AC:H/PR:L/UI:R/S:U/C:L/I:L/A:L'
                }),
            ),
            'types': (
                ('risk:vuln', ('guid', {}), {
                    'doc': 'A unique vulnerability.'}),

                ('risk:vulnname', ('str', {'lower': True, 'onespace': True}), {
                    'doc': 'A vulnerability name such as log4j or rowhammer.'}),

                ('risk:vuln:type:taxonomy', ('taxonomy', {}), {
                    'interfaces': ('meta:taxonomy',),
                    'doc': 'A taxonomy of vulnerability types.'}),

                ('risk:vuln:soft:range', ('guid', {}), {
                    'doc': 'A contiguous range of software versions which contain a vulnerability.'}),

                ('risk:hasvuln', ('guid', {}), {
                    'deprecated': True,
                    'doc': 'Deprecated. Please use risk:vulnerable.'}),

                ('risk:vulnerable', ('guid', {}), {
                    'doc': 'Indicates that a node is susceptible to a vulnerability.'}),

                ('risk:threat', ('guid', {}), {
                    'doc': 'A threat cluster or subgraph of threat activity, as reported by a specific organization.',
                    'display': {
                        'columns': (
                            {'type': 'prop', 'opts': {'name': 'org:name'}},
                            {'type': 'prop', 'opts': {'name': 'org:names'}},
                            {'type': 'prop', 'opts': {'name': 'reporter:name'}},
                            {'type': 'prop', 'opts': {'name': 'tag'}},
                        ),
                    },
                }),
                ('risk:attack', ('guid', {}), {
                    'doc': 'An instance of an actor attacking a target.',
                }),
                ('risk:alert:taxonomy', ('taxonomy', {}), {
                    'doc': 'A taxonomy of alert types.',
                    'interfaces': ('meta:taxonomy',),
                }),
                ('risk:alert', ('guid', {}), {
                    'doc': 'An instance of an alert which indicates the presence of a risk.',
                }),
                ('risk:compromise', ('guid', {}), {
                    'doc': 'A compromise and its aggregate impact. The compromise is the result of a successful attack.',
                    'display': {
                        'columns': (
                            {'type': 'prop', 'opts': {'name': 'name'}},
                            {'type': 'prop', 'opts': {'name': 'reporter:name'}},
                        ),
                    },
                }),
                ('risk:mitigation:type:taxonomy', ('taxonomy', {}), {
                    'interfaces': ('meta:taxonomy',),
                    'doc': 'A taxonomy of mitigation types.',
                }),
                ('risk:mitigation', ('guid', {}), {
                    'doc': 'A mitigation for a specific risk:vuln.',
                    'display': {
                        'columns': (
                            {'type': 'prop', 'opts': {'name': 'name'}},
                            {'type': 'prop', 'opts': {'name': 'reporter:name'}},
                            {'type': 'prop', 'opts': {'name': 'type'}},
                            {'type': 'prop', 'opts': {'name': 'tag'}},
                        ),
                    },
                }),
                ('risk:attacktype', ('taxonomy', {}), {
                    'doc': 'A taxonomy of attack types.',
                    'interfaces': ('meta:taxonomy',),
                }),
                ('risk:compromisetype', ('taxonomy', {}), {
                    'doc': 'A taxonomy of compromise types.',
                    'ex': 'cno.breach',
                    'interfaces': ('meta:taxonomy',),
                }),
                ('risk:tool:software:taxonomy', ('taxonomy', {}), {
                    'doc': 'A taxonomy of software / tool types.',
                    'interfaces': ('meta:taxonomy',),
                }),
                ('risk:availability', ('taxonomy', {}), {
                    'interfaces': ('meta:taxonomy',),
                    'doc': 'A taxonomy of availability status values.',
                }),
                ('risk:tool:software', ('guid', {}), {
                    'doc': 'A software tool used in threat activity, as reported by a specific organization.',
                    'display': {
                        'columns': (
                            {'type': 'prop', 'opts': {'name': 'soft:name'}},
                            {'type': 'prop', 'opts': {'name': 'soft:names'}},
                            {'type': 'prop', 'opts': {'name': 'reporter:name'}},
                            {'type': 'prop', 'opts': {'name': 'tag'}},
                        ),
                    },
                }),

                ('risk:alert:verdict:taxonomy', ('taxonomy', {}), {
                    'doc': 'A taxonomy of verdicts for the origin and validity of the alert.',
                    'interfaces': ('meta:taxonomy',),
                }),

                ('risk:threat:type:taxonomy', ('taxonomy', {}), {
                    'interfaces': ('meta:taxonomy',),
                    'doc': 'A taxonomy of threat types.'}),

                ('risk:leak', ('guid', {}), {
                    'doc': 'An event where information was disclosed without permission.'}),

                ('risk:leak:type:taxonomy', ('taxonomy', {}), {
                    'interfaces': ('meta:taxonomy',),
                    'doc': 'A taxonomy of leak event types.'}),

                ('risk:extortion', ('guid', {}), {
                    'doc': 'An event where an attacker attempted to extort a victim.'}),

                ('risk:outage:cause:taxonomy', ('taxonomy', {}), {
                    'interfaces': ('meta:taxonomy',),
                    'doc': 'An outage cause taxonomy.'}),

                ('risk:outage:type:taxonomy', ('taxonomy', {}), {
                    'interfaces': ('meta:taxonomy',),
                    'doc': 'An outage type taxonomy.'}),

                ('risk:outage', ('guid', {}), {
                    'display': {
                        'columns': (
                            {'type': 'prop', 'opts': {'name': 'name'}},
                            {'type': 'prop', 'opts': {'name': 'type'}},
                            {'type': 'prop', 'opts': {'name': 'cause'}},
                            {'type': 'prop', 'opts': {'name': 'period'}},
                            {'type': 'prop', 'opts': {'name': 'provider:name'}},
                            {'type': 'prop', 'opts': {'name': 'reporter:name'}},
                        ),
                    },
                    'doc': 'An outage event which affected resource availability.'}),

                ('risk:extortion:type:taxonomy', ('taxonomy', {}), {
                    'interfaces': ('meta:taxonomy',),
                    'doc': 'A taxonomy of extortion event types.'}),

                ('risk:technique:masquerade', ('guid', {}), {
                    'doc': 'Represents the assessment that a node is designed to resemble another in order to mislead.'}),
            ),
            'edges': (
                # some explicit examples...
                (('risk:attack', 'uses', 'ou:technique'), {
                    'doc': 'The attacker used the technique in the attack.'}),
                (('risk:threat', 'uses', 'ou:technique'), {
                    'doc': 'The threat cluster uses the technique.'}),
                (('risk:tool:software', 'uses', 'ou:technique'), {
                    'doc': 'The tool uses the technique.'}),
                (('risk:compromise', 'uses', 'ou:technique'), {
                    'doc': 'The attacker used the technique in the compromise.'}),
                (('risk:extortion', 'uses', 'ou:technique'), {
                    'doc': 'The attacker used the technique to extort the victim.'}),

                (('risk:attack', 'uses', 'risk:vuln'), {
                    'doc': 'The attack used the vulnerability.'}),
                (('risk:threat', 'uses', 'risk:vuln'), {
                    'doc': 'The threat cluster uses the vulnerability.'}),
                (('risk:tool:software', 'uses', 'risk:vuln'), {
                    'doc': 'The tool uses the vulnerability.'}),
                (('ou:technique', 'uses', 'risk:vuln'), {
                    'doc': 'The technique uses the vulnerability.'}),

                (('risk:attack', 'targets', 'ou:industry'), {
                    'doc': 'The attack targeted the industry.'}),
                (('risk:compromise', 'targets', 'ou:industry'), {
                    'doc': "The compromise was assessed to be based on the victim's role in the industry."}),
                (('risk:threat', 'targets', 'ou:industry'), {
                    'doc': 'The threat cluster targets the industry.'}),

                (('risk:threat', 'targets', None), {
                    'doc': 'The threat cluster targeted the target node.'}),
                (('risk:threat', 'uses', None), {
                    'doc': 'The threat cluster uses the target node.'}),
                (('risk:threat', 'uses', 'inet:service:app'), {
                    'doc': 'The threat cluster uses the online application.'}),
                (('risk:attack', 'targets', None), {
                    'doc': 'The attack targeted the target node.'}),
                (('risk:attack', 'uses', None), {
                    'doc': 'The attack used the target node to facilitate the attack.'}),
                (('risk:tool:software', 'uses', None), {
                    'doc': 'The tool uses the target node.'}),
                (('risk:compromise', 'stole', None), {
                    'doc': 'The target node was stolen or copied as a result of the compromise.'}),

                (('risk:mitigation', 'addresses', 'ou:technique'), {
                    'doc': 'The mitigation addresses the technique.'}),

                (('risk:mitigation', 'uses', 'meta:rule'), {
                    'doc': 'The mitigation uses the rule.'}),

                (('risk:mitigation', 'uses', 'it:app:yara:rule'), {
                    'doc': 'The mitigation uses the YARA rule.'}),

                (('risk:mitigation', 'uses', 'it:app:snort:rule'), {
                    'doc': 'The mitigation uses the Snort rule.'}),

                (('risk:mitigation', 'uses', 'inet:service:rule'), {
                    'doc': 'The mitigation uses the service rule.'}),

                (('risk:mitigation', 'uses', 'it:prod:softver'), {
                    'doc': 'The mitigation uses the software version.'}),

                (('risk:mitigation', 'uses', 'it:prod:hardware'), {
                    'doc': 'The mitigation uses the hardware.'}),

                (('risk:leak', 'leaked', None), {
                    'doc': 'The leak included the disclosure of the target node.'}),

                (('risk:leak', 'enabled', 'risk:leak'), {
                    'doc': 'The source leak enabled the target leak to occur.'}),

                (('risk:extortion', 'leveraged', None), {
                    'doc': 'The extortion event was based on attacker access to the target node.'}),

                (('meta:event', 'caused', 'risk:outage'), {
                    'doc': 'The event caused the outage.'}),

                (('risk:attack', 'caused', 'risk:outage'), {
                    'doc': 'The attack caused the outage.'}),

                (('risk:outage', 'impacted', None), {
                    'doc': 'The outage event impacted the availability of the target node.'}),
            ),
            'forms': (

                ('risk:threat:type:taxonomy', {}, ()),

                ('risk:threat', {}, (

                    ('name', ('str', {'lower': True, 'onespace': True}), {
                        'ex': "apt1 (mandiant)",
                        'doc': 'A brief descriptive name for the threat cluster.'}),

                    ('type', ('risk:threat:type:taxonomy', {}), {
                        'doc': 'A type for the threat, as a taxonomy entry.'}),

                    ('desc', ('str', {}), {
                        'doc': 'A description of the threat cluster.'}),

                    ('tag', ('syn:tag', {}), {
                        'doc': 'The tag used to annotate nodes that are associated with the threat cluster.'}),

                    ('active', ('ival', {}), {
                        'doc': 'An interval for when the threat cluster is assessed to have been active.'}),

                    ('activity', ('meta:activity', {}), {
                        'doc': 'The most recently assessed activity level of the threat cluster.'}),

                    ('reporter', ('ou:org', {}), {
                        'doc': 'The organization reporting on the threat cluster.'}),

                    ('reporter:name', ('ou:name', {}), {
                        'doc': 'The name of the organization reporting on the threat cluster.'}),

                    ('reporter:discovered', ('time', {}), {
                        'doc': 'The time that the reporting organization first discovered the threat cluster.'}),

                    ('reporter:published', ('time', {}), {
                        'doc': 'The time that the reporting organization first publicly disclosed the threat cluster.'}),

                    ('org', ('ou:org', {}), {
                        'doc': 'The authoritative organization for the threat cluster.'}),

                    ('org:loc', ('loc', {}), {
                        'doc': "The reporting organization's assessed location of the threat cluster."}),

                    ('org:name', ('ou:name', {}), {
                        'alts': ('org:names',),
                        'ex': 'apt1',
                        'doc': "The reporting organization's name for the threat cluster."}),

                    ('org:names', ('array', {'type': 'ou:name', 'sorted': True, 'uniq': True}), {
                        'doc': 'An array of alternate names for the threat cluster, according to the reporting organization.'}),

                    ('country', ('pol:country', {}), {
                        'doc': "The reporting organization's assessed country of origin of the threat cluster."}),

                    ('country:code', ('pol:iso2', {}), {
                        'doc': "The 2 digit ISO 3166 country code for the threat cluster's assessed country of origin."}),

                    ('goals', ('array', {'type': 'ou:goal', 'sorted': True, 'uniq': True}), {
                        'doc': "The reporting organization's assessed goals of the threat cluster."}),

                    ('sophistication', ('meta:sophistication', {}), {
                        'doc': "The reporting organization's assessed sophistication of the threat cluster."}),

                    ('techniques', ('array', {'type': 'ou:technique', 'sorted': True, 'uniq': True}), {
                        'deprecated': True,
                        'doc': 'Deprecated for scalability. Please use -(uses)> ou:technique.'}),

                    ('merged:time', ('time', {}), {
                        'doc': 'The time that the reporting organization merged this threat cluster into another.'}),

                    ('merged:isnow', ('risk:threat', {}), {
                        'doc': 'The threat cluster that the reporting organization merged this cluster into.'}),

                    ('mitre:attack:group', ('it:mitre:attack:group', {}), {
                        'doc': 'A mapping to a MITRE ATT&CK group if applicable.'}),
>>>>>>> 968985e7

            (('risk:threat', 'uses', 'risk:vuln'), {
                'doc': 'The threat cluster uses the vulnerability.'}),

            (('risk:tool:software', 'uses', 'risk:vuln'), {
                'doc': 'The tool uses the vulnerability.'}),

            (('ou:technique', 'uses', 'risk:vuln'), {
                'doc': 'The technique uses the vulnerability.'}),

            (('risk:attack', 'targeted', 'ou:industry'), {
                'doc': 'The attack targeted the industry.'}),

            (('risk:compromise', 'targeted', 'ou:industry'), {
                'doc': "The compromise was assessed to be based on the victim's role in the industry."}),

            (('risk:threat', 'targets', 'ou:industry'), {
                'doc': 'The threat cluster targets the industry.'}),

            (('risk:threat', 'targets', None), {
                'doc': 'The threat cluster targeted the target node.'}),

            (('risk:threat', 'uses', None), {
                'doc': 'The threat cluster uses the target node.'}),

            (('risk:attack', 'targeted', None), {
                'doc': 'The attack targeted the target node.'}),

            (('risk:attack', 'used', None), {
                'doc': 'The attack used the target node to facilitate the attack.'}),

            (('risk:tool:software', 'uses', None), {
                'doc': 'The tool uses the target node.'}),

            (('risk:compromise', 'stole', None), {
                'doc': 'The target node was stolen or copied as a result of the compromise.'}),

            (('risk:mitigation', 'addresses', 'ou:technique'), {
                'doc': 'The mitigation addresses the technique.'}),

            (('risk:mitigation', 'uses', 'meta:rule'), {
                'doc': 'The mitigation uses the rule.'}),

            (('risk:mitigation', 'uses', 'it:app:yara:rule'), {
                'doc': 'The mitigation uses the YARA rule.'}),

            (('risk:mitigation', 'uses', 'it:app:snort:rule'), {
                'doc': 'The mitigation uses the Snort rule.'}),

            (('risk:mitigation', 'uses', 'inet:service:rule'), {
                'doc': 'The mitigation uses the service rule.'}),

            (('risk:mitigation', 'uses', 'it:software'), {
                'doc': 'The mitigation uses the software version.'}),

            (('risk:mitigation', 'uses', 'it:hardware'), {
                'doc': 'The mitigation uses the hardware.'}),

            (('risk:leak', 'leaked', None), {
                'doc': 'The leak included the disclosure of the target node.'}),

            (('risk:leak', 'enabled', 'risk:leak'), {
                'doc': 'The source leak enabled the target leak to occur.'}),

            (('risk:extortion', 'leveraged', None), {
                'doc': 'The extortion event was based on attacker access to the target node.'}),

            (('meta:event', 'caused', 'risk:outage'), {
                'doc': 'The event caused the outage.'}),

            (('risk:attack', 'caused', 'risk:alert'), {
                'doc': 'The attack caused the alert.'}),

            (('risk:attack', 'caused', 'risk:outage'), {
                'doc': 'The attack caused the outage.'}),

            (('risk:outage', 'impacted', None), {
                'doc': 'The outage event impacted the availability of the target node.'}),
        ),
        'forms': (

            ('risk:threat:type:taxonomy', {}, ()),

            ('risk:threat', {}, (

                ('type', ('risk:threat:type:taxonomy', {}), {
                    'doc': 'A type for the threat, as a taxonomy entry.'}),

                ('tag', ('syn:tag', {}), {
                    'doc': 'The tag used to annotate nodes that are associated with the threat cluster.'}),

                ('active', ('ival', {}), {
                    'doc': 'An interval for when the threat cluster is assessed to have been active.'}),

                ('activity', ('meta:activity', {}), {
                    'doc': 'The most recently assessed activity level of the threat cluster.'}),

                ('source:discovered', ('time', {}), {
                    'prevnames': ('reporter:discovered',),
                    'doc': 'The time that the source first discovered the threat cluster.'}),

                ('source:published', ('time', {}), {
                    'prevnames': ('reporter:published',),
                    'doc': 'The time that the source first publicly disclosed the threat cluster.'}),

                ('goals', ('array', {'type': 'ou:goal', 'sorted': True, 'uniq': True}), {
                    'doc': "The source's assessed goals of the threat cluster."}),

                ('sophistication', ('meta:sophistication', {}), {
                    'doc': "The sources's assessed sophistication of the threat cluster."}),

                ('merged:time', ('time', {}), {
                    'doc': 'The time that the source merged this threat cluster into another.'}),

                ('merged:isnow', ('risk:threat', {}), {
                    'doc': 'The threat cluster that the source merged this cluster into.'}),

            )),
            ('risk:availability', {}, {}),
            ('risk:tool:software:type:taxonomy', {
                'prevnames': ('risk:tool:software:taxonomy',)}, ()),

            ('risk:tool:software', {}, (

                ('tag', ('syn:tag', {}), {
                    'ex': 'rep.mandiant.tabcteng',
                    'doc': 'The tag used to annotate nodes that are associated with the tool.'}),

                ('type', ('risk:tool:software:type:taxonomy', {}), {
                    'doc': 'A type for the tool, as a taxonomy entry.'}),

                ('used', ('ival', {}), {
                    'doc': "The source's assessed interval for when the tool has been deployed."}),

                ('availability', ('risk:availability', {}), {
                    'doc': "The source's assessed availability of the tool."}),

                ('sophistication', ('meta:sophistication', {}), {
                    'doc': "The source's assessed sophistication of the tool."}),

                ('source:discovered', ('time', {}), {
                    'prevnames': ('reporter:discovered',),
                    'doc': 'The time that the source first discovered the tool.'}),

                ('source:published', ('time', {}), {
                    'prevnames': ('reporter:published',),
                    'doc': 'The time that the source first publicly disclosed the tool.'}),

                ('software', ('it:software', {}), {
                    'prevnames': ('soft',),
                    'doc': 'The authoritative software family for the tool.'}),

                ('software:name', ('meta:name', {}), {
                    'alts': ('software:names',),
                    'prevnames': ('soft:name',),
                    'doc': "The source's name for the tool."}),

                ('software:names', ('array', {'type': 'meta:name', 'uniq': True, 'sorted': True}), {
                    'prevnames': ('soft:names',),
                    'doc': "The source's alternate names for the tool."}),

            )),
            ('risk:mitigation:type:taxonomy', {}, ()),
            ('risk:mitigation', {}, (

                ('vuln', ('risk:vuln', {}), {
                    'doc': 'The vulnerability that this mitigation addresses.'}),

                ('type', ('risk:mitigation:type:taxonomy', {}), {
                    'doc': 'A taxonomy type entry for the mitigation.'}),

                ('tag', ('syn:tag', {}), {
                    'doc': 'The tag used to annotate nodes which have the mitigation in place.'}),
            )),

            ('risk:vuln:type:taxonomy', {}, ()),

            ('risk:vuln', {}, (

                ('type', ('risk:vuln:type:taxonomy', {}), {
                    'doc': 'A taxonomy type entry for the vulnerability.'}),

                ('severity', ('meta:severity', {}), {
                    'doc': 'The severity of the vulnerability.'}),

                ('priority', ('meta:priority', {}), {
                    'doc': 'The priority of the vulnerability.'}),

                ('mitigated', ('bool', {}), {
                    'doc': 'Set to true if a mitigation/fix is available for the vulnerability.'}),

                ('exploited', ('bool', {}), {
                    'doc': 'Set to true if the vulnerability has been exploited in the wild.'}),

                ('timeline:discovered', ('time', {"ismin": True}), {
                    'doc': 'The earliest known discovery time for the vulnerability.'}),

                ('timeline:published', ('time', {"ismin": True}), {
                    'doc': 'The earliest known time the vulnerability was published.'}),

                ('timeline:vendor:notified', ('time', {"ismin": True}), {
                    'doc': 'The earliest known vendor notification time for the vulnerability.'}),

                ('timeline:vendor:fixed', ('time', {"ismin": True}), {
                    'doc': 'The earliest known time the vendor issued a fix for the vulnerability.'}),

                ('timeline:exploited', ('time', {"ismin": True}), {
                    'doc': 'The earliest known time when the vulnerability was exploited in the wild.'}),

                ('tag', ('syn:tag', {}), {
                    'doc': 'A tag used to annotate the presence or use of the vulnerability.'}),

                ('cve', ('it:sec:cve', {}), {
                    'doc': 'The CVE ID of the vulnerability.'}),

                ('cve:desc', ('text', {}), {
                    'doc': 'The description of the vulnerability according to the CVE database.'}),

                ('cve:url', ('inet:url', {}), {
                    'doc': 'A URL linking this vulnerability to the CVE description.'}),

                ('cve:references', ('array', {'type': 'inet:url', 'uniq': True, 'sorted': True}), {
                    'doc': 'Documentation URLs provided by the CVE database.'}),

                ('cvss:v2', ('cvss:v2', {}), {
                    'doc': 'The CVSS v2 vector for the vulnerability.'}),

                ('cvss:v2_0:score', ('float', {}), {
                    'doc': 'The CVSS v2.0 overall score for the vulnerability.'}),

                ('cvss:v2_0:score:base', ('float', {}), {
                    'doc': 'The CVSS v2.0 base score for the vulnerability.'}),

                ('cvss:v2_0:score:temporal', ('float', {}), {
                    'doc': 'The CVSS v2.0 temporal score for the vulnerability.'}),

                ('cvss:v2_0:score:environmental', ('float', {}), {
                    'doc': 'The CVSS v2.0 environmental score for the vulnerability.'}),

                ('cvss:v3', ('cvss:v3', {}), {
                    'doc': 'The CVSS v3 vector for the vulnerability.'}),

                ('cvss:v3_0:score', ('float', {}), {
                    'doc': 'The CVSS v3.0 overall score for the vulnerability.'}),

                ('cvss:v3_0:score:base', ('float', {}), {
                    'doc': 'The CVSS v3.0 base score for the vulnerability.'}),

                ('cvss:v3_0:score:temporal', ('float', {}), {
                    'doc': 'The CVSS v3.0 temporal score for the vulnerability.'}),

                ('cvss:v3_0:score:environmental', ('float', {}), {
                    'doc': 'The CVSS v3.0 environmental score for the vulnerability.'}),

                ('cvss:v3_1:score', ('float', {}), {
                    'doc': 'The CVSS v3.1 overall score for the vulnerability.'}),

                ('cvss:v3_1:score:base', ('float', {}), {
                    'doc': 'The CVSS v3.1 base score for the vulnerability.'}),

                ('cvss:v3_1:score:temporal', ('float', {}), {
                    'doc': 'The CVSS v3.1 temporal score for the vulnerability.'}),

                ('cvss:v3_1:score:environmental', ('float', {}), {
                    'doc': 'The CVSS v3.1 environmental score for the vulnerability.'}),

                ('cwes', ('array', {'type': 'it:sec:cwe', 'uniq': True, 'sorted': True}), {
                    'doc': 'MITRE CWE values that apply to the vulnerability.'}),
            )),

            # FIXME refactor? ( should this even exist? )
            ('risk:vuln:soft:range', {}, (

                ('vuln', ('risk:vuln', {}), {
                    'doc': 'The vulnerability present in this software version range.'}),

                ('version:min', ('it:software', {}), {
                    'doc': 'The minimum version which is vulnerable in this range.'}),

                ('version:max', ('it:software', {}), {
                    'doc': 'The maximum version which is vulnerable in this range.'}),
            )),

            ('risk:vulnerable', {}, (

                ('vuln', ('risk:vuln', {}), {
                    'doc': 'The vulnerability that the node is susceptible to.'}),

                ('technique', ('ou:technique', {}), {
                    'doc': 'The technique that the node is susceptible to.'}),

                ('period', ('ival', {}), {
                    'doc': 'The time window where the node was vulnerable.'}),

                ('node', ('ndef', {}), {
                    'doc': 'The node which is vulnerable.'}),

                ('mitigated', ('bool', {}), {
                    'doc': 'Set to true if the vulnerable node has been mitigated.'}),

                ('mitigations', ('array', {'type': 'risk:mitigation', 'sorted': True, 'uniq': True}), {
                    'doc': 'The mitigations which were used to address the vulnerable node.'}),
            )),

            ('risk:alert:type:taxonomy', {
                'prevnames': ('risk:alert:taxonomy',)}, {}),

            ('risk:alert:verdict:taxonomy', {}, {}),
            ('risk:alert', {}, (
                # FIXME - This is REALLY close to meta:sourced

                ('type', ('risk:alert:type:taxonomy', {}), {
                    'doc': 'A type for the alert, as a taxonomy entry.'}),

                ('name', ('base:name', {}), {
                    'doc': 'A brief name for the alert.'}),

                ('desc', ('text', {}), {
                    'doc': 'A free-form description / overview of the alert.'}),

                ('status', ('int', {'enums': alertstatus}), {
                    'doc': 'The status of the alert.'}),

                ('benign', ('bool', {}), {
                    'doc': 'Set to true if the alert has been confirmed benign. Set to false if malicious.'}),

                ('priority', ('meta:priority', {}), {
                    'doc': 'A priority rank for the alert.'}),

                ('severity', ('meta:severity', {}), {
                    'doc': 'A severity rank for the alert.'}),

                ('verdict', ('risk:alert:verdict:taxonomy', {}), {
                    'ex': 'benign.false_positive',
                    'doc': 'A verdict about why the alert is malicious or benign, as a taxonomy entry.'}),

                ('assignee', ('syn:user', {}), {
                    'doc': 'The Synapse user who is assigned to investigate the alert.'}),

                ('ext:assignee', ('entity:contact', {}), {
                    'doc': 'The alert assignee contact information from an external system.'}),

                ('engine', ('it:software', {}), {
                    'doc': 'The software that generated the alert.'}),

                ('detected', ('time', {}), {
                    'doc': 'The time the alerted condition was detected.'}),

                ('vuln', ('risk:vuln', {}), {
                    'doc': 'The optional vulnerability that the alert indicates.'}),

                ('url', ('inet:url', {}), {
                    'doc': 'A URL which documents the alert.'}),

                ('id', ('str', {}), {
                    'doc': 'An external identifier for the alert.'}),

                ('host', ('it:host', {}), {
                    'doc': 'The host which generated the alert.'}),

                ('service:platform', ('inet:service:platform', {}), {
                    'doc': 'The service platform which generated the alert.'}),

                ('service:instance', ('inet:service:instance', {}), {
                    'doc': 'The service instance which generated the alert.'}),

                ('service:account', ('inet:service:account', {}), {
                    'doc': 'The service account which generated the alert.'}),
            )),

            ('risk:compromise:type:taxonomy', {
                'prevnames': ('risk:compromisetype',)}, ()),

            ('risk:compromise', {}, (

                ('url', ('inet:url', {}), {
                    'doc': 'A URL which documents the compromise.'}),

                ('type', ('risk:compromise:type:taxonomy', {}), {
                    'ex': 'cno.breach',
                    'doc': 'A type for the compromise, as a taxonomy entry.'}),

                ('vector', ('risk:attack', {}), {
                    'doc': 'The attack assessed to be the initial compromise vector.'}),

                ('target', ('entity:actor', {}), {
                    'doc': 'Contact information representing the target.'}),

                ('attacker', ('entity:actor', {}), {
                    'doc': 'Contact information representing the attacker.'}),

                # FIXME - is this overfit being one-to-one?
                ('campaign', ('ou:campaign', {}), {
                    'doc': 'The campaign that this compromise is part of.'}),

                ('period', ('ival', {}), {
                    'prevnames': ('time', 'lasttime', 'duration'),
                    'doc': 'The period where there is evidence that target was compromised.'}),

                ('detected', ('time', {}), {
                    'doc': 'The first confirmed detection time of the compromise.'}),

                ('loss:pii', ('int', {}), {
                    'doc': 'The number of records compromised which contain PII.'}),

                ('loss:econ', ('econ:price', {}), {
                    'doc': 'The total economic cost of the compromise.'}),

                ('loss:life', ('int', {}), {
                    'doc': 'The total loss of life due to the compromise.'}),

                ('loss:bytes', ('int', {}), {
                    'doc': 'An estimate of the volume of data compromised.'}),

                ('ransom:paid', ('econ:price', {}), {
                    'doc': 'The value of the ransom paid by the target.'}),

                ('ransom:price', ('econ:price', {}), {
                    'doc': 'The value of the ransom demanded by the attacker.'}),

                ('response:cost', ('econ:price', {}), {
                    'doc': 'The economic cost of the response and mitigation efforts.'}),

                ('theft:price', ('econ:price', {}), {
                    'doc': 'The total value of the theft of assets.'}),

                ('econ:currency', ('econ:currency', {}), {
                    'doc': 'The currency type for the econ:price fields.'}),

                ('severity', ('meta:severity', {}), {
                    'doc': 'A severity rank for the compromise.'}),

                ('goal', ('ou:goal', {}), {
                    'doc': 'The assessed primary goal of the attacker for the compromise.'}),

                ('goals', ('array', {'type': 'ou:goal', 'sorted': True, 'uniq': True}), {
                    'doc': 'Additional assessed attacker goals for the compromise.'}),
            )),
            ('risk:attack:type:taxonomy', {
                'prevnames': ('risk:attacktype',)}, ()),

            ('risk:attack', {}, (

                ('type', ('risk:attack:type:taxonomy', {}), {
                    'ex': 'cno.phishing',
                    'doc': 'A type for the attack, as a taxonomy entry.'}),

                ('time', ('time', {}), {
                    'doc': 'Set if the time of the attack is known.'}),

                ('detected', ('time', {}), {
                    'doc': 'The first confirmed detection time of the attack.'}),

                ('success', ('bool', {}), {
                    'doc': 'Set if the attack was known to have succeeded or not.'}),

                ('goal', ('ou:goal', {}), {
                    'doc': 'The tactical goal of this specific attack.'}),

                ('campaign', ('ou:campaign', {}), {
                    'doc': 'Set if the attack was part of a larger campaign.'}),

                ('compromise', ('risk:compromise', {}), {
                    'doc': 'A compromise that this attack contributed to.'}),

                ('severity', ('meta:severity', {}), {
                    'doc': 'A severity rank for the attack.'}),

                ('sophistication', ('meta:sophistication', {}), {
                    'doc': 'The assessed sophistication of the attack.'}),

                ('prev', ('risk:attack', {}), {
                    'doc': 'The previous/parent attack in a list or hierarchy.'}),

                ('attacker', ('entity:actor', {}), {
                    'doc': 'Contact information representing the attacker.'}),

                ('url', ('inet:url', {}), {
                    'doc': 'A URL which documents the attack.'}),
            )),

            ('risk:leak:type:taxonomy', {}, ()),
            ('risk:leak', {}, (

                ('disclosed', ('time', {}), {
                    'doc': 'The time the leaked information was disclosed.'}),

                ('owner', ('entity:actor', {}), {
                    'doc': 'The owner of the leaked information.'}),

                ('leaker', ('entity:actor', {}), {
                    'doc': 'The identity which leaked the information.'}),

                ('recipient', ('entity:actor', {}), {
                    'doc': 'The identity which received the leaked information.'}),

                ('type', ('risk:leak:type:taxonomy', {}), {
                    'doc': 'A type taxonomy for the leak.'}),

                ('goal', ('ou:goal', {}), {
                    'doc': 'The goal of the leaker in disclosing the information.'}),

                ('compromise', ('risk:compromise', {}), {
                    'doc': 'The compromise which allowed the leaker access to the information.'}),

                ('extortion', ('risk:extortion', {}), {
                    'doc': 'The extortion event which used the threat of the leak as leverage.'}),

                ('public', ('bool', {}), {
                    'doc': 'Set to true if the leaked information was made publicly available.'}),

                ('public:urls', ('array', {'type': 'inet:url', 'sorted': True, 'uniq': True}), {
                    'prevnames': ('public:url',),
                    'doc': 'The URL where the leaked information was made publicly available.'}),

                ('size:bytes', ('int', {'min': 0}), {
                    'doc': 'The total size of the leaked data in bytes.'}),

                ('size:count', ('int', {'min': 0}), {
                    'doc': 'The number of files included in the leaked data.'}),

                ('size:percent', ('int', {'min': 0, 'max': 100}), {
                    'doc': 'The total percent of the data leaked.'}),

            )),

            ('risk:outage:type:taxonomy', {}, ()),
            ('risk:outage:cause:taxonomy', {}, ()),
            ('risk:outage', {}, (

                ('period', ('ival', {}), {
                    'doc': 'The time period where the outage impacted availability.'}),

                ('type', ('risk:outage:type:taxonomy', {}), {
                    'ex': 'service.power',
                    'doc': 'The type of outage.'}),

                ('cause', ('risk:outage:cause:taxonomy', {}), {
                    'ex': 'nature.earthquake',
                    'doc': 'The outage cause type.'}),

                ('attack', ('risk:attack', {}), {
                    'doc': 'An attack which caused the outage.'}),

                ('provider', ('ou:org', {}), {
                    'doc': 'The organization which experienced the outage event.'}),

                ('provider:name', ('meta:name', {}), {
                    'doc': 'The name of the organization which experienced the outage event.'}),
            )),

            ('risk:extortion:type:taxonomy', {}, ()),
            ('risk:extortion', {}, (

                ('demanded', ('time', {}), {
                    'doc': 'The time that the attacker made their demands.'}),

                ('deadline', ('time', {}), {
                    'doc': 'The time that the demand must be met.'}),

                ('goal', ('ou:goal', {}), {
                    'doc': 'The goal of the attacker in extorting the victim.'}),

                ('type', ('risk:extortion:type:taxonomy', {}), {
                    'doc': 'A type taxonomy for the extortion event.'}),

                # risk:hostility attacker/target/success/compromise?/public/goal?
                ('attacker', ('entity:actor', {}), {
                    'doc': 'The extortion attacker identity.'}),

                ('target', ('entity:actor', {}), {
                    'doc': 'The extortion target identity.'}),

                ('success', ('bool', {}), {
                    'doc': "Set to true if the victim met the attacker's demands."}),

                ('enacted', ('bool', {}), {
                    'doc': 'Set to true if attacker carried out the threat.'}),

                ('public', ('bool', {}), {
                    'doc': 'Set to true if the attacker publicly announced the extortion.'}),

                ('public:url', ('inet:url', {}), {
                    'doc': 'The URL where the attacker publicly announced the extortion.'}),

                ('compromise', ('risk:compromise', {}), {
                    'doc': 'The compromise which allowed the attacker to extort the target.'}),

                ('demanded:payment:price', ('econ:price', {}), {
                    'doc': 'The payment price which was demanded.'}),

                ('demanded:payment:currency', ('econ:currency', {}), {
                    'doc': 'The currency in which payment was demanded.'}),

                ('paid:price', ('econ:price', {}), {
                    'doc': 'The total price paid by the target of the extortion.'}),

                ('payments', ('array', {'type': 'econ:payment', 'sorted': True, 'uniq': True}), {
                    'doc': 'Payments made from the target to the attacker.'}),
            )),
            ('risk:technique:masquerade', {}, (

                ('node', ('ndef', {}), {
                    'doc': 'The node masquerading as another.'}),

                ('period', ('ival', {}), {
                    'doc': 'The time period when the masquerading was active.'}),

                ('target', ('ndef', {}), {
                    'doc': 'The being masqueraded as.'}),

                ('technique', ('ou:technique', {}), {
                    'doc': 'The specific technique which describes the type of masquerading.'}),
            )),
        ),
    }),
)<|MERGE_RESOLUTION|>--- conflicted
+++ resolved
@@ -31,7 +31,6 @@
     (50, 'done'),
 )
 
-<<<<<<< HEAD
 modeldefs = (
     ('risk', {
         'ctors': (
@@ -260,324 +259,12 @@
 
             (('risk:attack', 'used', 'risk:vuln'), {
                 'doc': 'The attack used the vulnerability.'}),
-=======
-class RiskModule(s_module.CoreModule):
-
-    def getModelDefs(self):
-
-        modl = {
-            'ctors': (
-                ('cvss:v2', 'synapse.models.risk.CvssV2', {}, {
-                    'doc': 'A CVSS v2 vector string.', 'ex': '(AV:L/AC:L/Au:M/C:P/I:C/A:N)'
-                }),
-                ('cvss:v3', 'synapse.models.risk.CvssV3', {}, {
-                    'doc': 'A CVSS v3.x vector string.', 'ex': 'AV:N/AC:H/PR:L/UI:R/S:U/C:L/I:L/A:L'
-                }),
-            ),
-            'types': (
-                ('risk:vuln', ('guid', {}), {
-                    'doc': 'A unique vulnerability.'}),
-
-                ('risk:vulnname', ('str', {'lower': True, 'onespace': True}), {
-                    'doc': 'A vulnerability name such as log4j or rowhammer.'}),
-
-                ('risk:vuln:type:taxonomy', ('taxonomy', {}), {
-                    'interfaces': ('meta:taxonomy',),
-                    'doc': 'A taxonomy of vulnerability types.'}),
-
-                ('risk:vuln:soft:range', ('guid', {}), {
-                    'doc': 'A contiguous range of software versions which contain a vulnerability.'}),
-
-                ('risk:hasvuln', ('guid', {}), {
-                    'deprecated': True,
-                    'doc': 'Deprecated. Please use risk:vulnerable.'}),
-
-                ('risk:vulnerable', ('guid', {}), {
-                    'doc': 'Indicates that a node is susceptible to a vulnerability.'}),
-
-                ('risk:threat', ('guid', {}), {
-                    'doc': 'A threat cluster or subgraph of threat activity, as reported by a specific organization.',
-                    'display': {
-                        'columns': (
-                            {'type': 'prop', 'opts': {'name': 'org:name'}},
-                            {'type': 'prop', 'opts': {'name': 'org:names'}},
-                            {'type': 'prop', 'opts': {'name': 'reporter:name'}},
-                            {'type': 'prop', 'opts': {'name': 'tag'}},
-                        ),
-                    },
-                }),
-                ('risk:attack', ('guid', {}), {
-                    'doc': 'An instance of an actor attacking a target.',
-                }),
-                ('risk:alert:taxonomy', ('taxonomy', {}), {
-                    'doc': 'A taxonomy of alert types.',
-                    'interfaces': ('meta:taxonomy',),
-                }),
-                ('risk:alert', ('guid', {}), {
-                    'doc': 'An instance of an alert which indicates the presence of a risk.',
-                }),
-                ('risk:compromise', ('guid', {}), {
-                    'doc': 'A compromise and its aggregate impact. The compromise is the result of a successful attack.',
-                    'display': {
-                        'columns': (
-                            {'type': 'prop', 'opts': {'name': 'name'}},
-                            {'type': 'prop', 'opts': {'name': 'reporter:name'}},
-                        ),
-                    },
-                }),
-                ('risk:mitigation:type:taxonomy', ('taxonomy', {}), {
-                    'interfaces': ('meta:taxonomy',),
-                    'doc': 'A taxonomy of mitigation types.',
-                }),
-                ('risk:mitigation', ('guid', {}), {
-                    'doc': 'A mitigation for a specific risk:vuln.',
-                    'display': {
-                        'columns': (
-                            {'type': 'prop', 'opts': {'name': 'name'}},
-                            {'type': 'prop', 'opts': {'name': 'reporter:name'}},
-                            {'type': 'prop', 'opts': {'name': 'type'}},
-                            {'type': 'prop', 'opts': {'name': 'tag'}},
-                        ),
-                    },
-                }),
-                ('risk:attacktype', ('taxonomy', {}), {
-                    'doc': 'A taxonomy of attack types.',
-                    'interfaces': ('meta:taxonomy',),
-                }),
-                ('risk:compromisetype', ('taxonomy', {}), {
-                    'doc': 'A taxonomy of compromise types.',
-                    'ex': 'cno.breach',
-                    'interfaces': ('meta:taxonomy',),
-                }),
-                ('risk:tool:software:taxonomy', ('taxonomy', {}), {
-                    'doc': 'A taxonomy of software / tool types.',
-                    'interfaces': ('meta:taxonomy',),
-                }),
-                ('risk:availability', ('taxonomy', {}), {
-                    'interfaces': ('meta:taxonomy',),
-                    'doc': 'A taxonomy of availability status values.',
-                }),
-                ('risk:tool:software', ('guid', {}), {
-                    'doc': 'A software tool used in threat activity, as reported by a specific organization.',
-                    'display': {
-                        'columns': (
-                            {'type': 'prop', 'opts': {'name': 'soft:name'}},
-                            {'type': 'prop', 'opts': {'name': 'soft:names'}},
-                            {'type': 'prop', 'opts': {'name': 'reporter:name'}},
-                            {'type': 'prop', 'opts': {'name': 'tag'}},
-                        ),
-                    },
-                }),
-
-                ('risk:alert:verdict:taxonomy', ('taxonomy', {}), {
-                    'doc': 'A taxonomy of verdicts for the origin and validity of the alert.',
-                    'interfaces': ('meta:taxonomy',),
-                }),
-
-                ('risk:threat:type:taxonomy', ('taxonomy', {}), {
-                    'interfaces': ('meta:taxonomy',),
-                    'doc': 'A taxonomy of threat types.'}),
-
-                ('risk:leak', ('guid', {}), {
-                    'doc': 'An event where information was disclosed without permission.'}),
-
-                ('risk:leak:type:taxonomy', ('taxonomy', {}), {
-                    'interfaces': ('meta:taxonomy',),
-                    'doc': 'A taxonomy of leak event types.'}),
-
-                ('risk:extortion', ('guid', {}), {
-                    'doc': 'An event where an attacker attempted to extort a victim.'}),
-
-                ('risk:outage:cause:taxonomy', ('taxonomy', {}), {
-                    'interfaces': ('meta:taxonomy',),
-                    'doc': 'An outage cause taxonomy.'}),
-
-                ('risk:outage:type:taxonomy', ('taxonomy', {}), {
-                    'interfaces': ('meta:taxonomy',),
-                    'doc': 'An outage type taxonomy.'}),
-
-                ('risk:outage', ('guid', {}), {
-                    'display': {
-                        'columns': (
-                            {'type': 'prop', 'opts': {'name': 'name'}},
-                            {'type': 'prop', 'opts': {'name': 'type'}},
-                            {'type': 'prop', 'opts': {'name': 'cause'}},
-                            {'type': 'prop', 'opts': {'name': 'period'}},
-                            {'type': 'prop', 'opts': {'name': 'provider:name'}},
-                            {'type': 'prop', 'opts': {'name': 'reporter:name'}},
-                        ),
-                    },
-                    'doc': 'An outage event which affected resource availability.'}),
-
-                ('risk:extortion:type:taxonomy', ('taxonomy', {}), {
-                    'interfaces': ('meta:taxonomy',),
-                    'doc': 'A taxonomy of extortion event types.'}),
-
-                ('risk:technique:masquerade', ('guid', {}), {
-                    'doc': 'Represents the assessment that a node is designed to resemble another in order to mislead.'}),
-            ),
-            'edges': (
-                # some explicit examples...
-                (('risk:attack', 'uses', 'ou:technique'), {
-                    'doc': 'The attacker used the technique in the attack.'}),
-                (('risk:threat', 'uses', 'ou:technique'), {
-                    'doc': 'The threat cluster uses the technique.'}),
-                (('risk:tool:software', 'uses', 'ou:technique'), {
-                    'doc': 'The tool uses the technique.'}),
-                (('risk:compromise', 'uses', 'ou:technique'), {
-                    'doc': 'The attacker used the technique in the compromise.'}),
-                (('risk:extortion', 'uses', 'ou:technique'), {
-                    'doc': 'The attacker used the technique to extort the victim.'}),
-
-                (('risk:attack', 'uses', 'risk:vuln'), {
-                    'doc': 'The attack used the vulnerability.'}),
-                (('risk:threat', 'uses', 'risk:vuln'), {
-                    'doc': 'The threat cluster uses the vulnerability.'}),
-                (('risk:tool:software', 'uses', 'risk:vuln'), {
-                    'doc': 'The tool uses the vulnerability.'}),
-                (('ou:technique', 'uses', 'risk:vuln'), {
-                    'doc': 'The technique uses the vulnerability.'}),
-
-                (('risk:attack', 'targets', 'ou:industry'), {
-                    'doc': 'The attack targeted the industry.'}),
-                (('risk:compromise', 'targets', 'ou:industry'), {
-                    'doc': "The compromise was assessed to be based on the victim's role in the industry."}),
-                (('risk:threat', 'targets', 'ou:industry'), {
-                    'doc': 'The threat cluster targets the industry.'}),
-
-                (('risk:threat', 'targets', None), {
-                    'doc': 'The threat cluster targeted the target node.'}),
-                (('risk:threat', 'uses', None), {
-                    'doc': 'The threat cluster uses the target node.'}),
-                (('risk:threat', 'uses', 'inet:service:app'), {
-                    'doc': 'The threat cluster uses the online application.'}),
-                (('risk:attack', 'targets', None), {
-                    'doc': 'The attack targeted the target node.'}),
-                (('risk:attack', 'uses', None), {
-                    'doc': 'The attack used the target node to facilitate the attack.'}),
-                (('risk:tool:software', 'uses', None), {
-                    'doc': 'The tool uses the target node.'}),
-                (('risk:compromise', 'stole', None), {
-                    'doc': 'The target node was stolen or copied as a result of the compromise.'}),
-
-                (('risk:mitigation', 'addresses', 'ou:technique'), {
-                    'doc': 'The mitigation addresses the technique.'}),
-
-                (('risk:mitigation', 'uses', 'meta:rule'), {
-                    'doc': 'The mitigation uses the rule.'}),
-
-                (('risk:mitigation', 'uses', 'it:app:yara:rule'), {
-                    'doc': 'The mitigation uses the YARA rule.'}),
-
-                (('risk:mitigation', 'uses', 'it:app:snort:rule'), {
-                    'doc': 'The mitigation uses the Snort rule.'}),
-
-                (('risk:mitigation', 'uses', 'inet:service:rule'), {
-                    'doc': 'The mitigation uses the service rule.'}),
-
-                (('risk:mitigation', 'uses', 'it:prod:softver'), {
-                    'doc': 'The mitigation uses the software version.'}),
-
-                (('risk:mitigation', 'uses', 'it:prod:hardware'), {
-                    'doc': 'The mitigation uses the hardware.'}),
-
-                (('risk:leak', 'leaked', None), {
-                    'doc': 'The leak included the disclosure of the target node.'}),
-
-                (('risk:leak', 'enabled', 'risk:leak'), {
-                    'doc': 'The source leak enabled the target leak to occur.'}),
-
-                (('risk:extortion', 'leveraged', None), {
-                    'doc': 'The extortion event was based on attacker access to the target node.'}),
-
-                (('meta:event', 'caused', 'risk:outage'), {
-                    'doc': 'The event caused the outage.'}),
-
-                (('risk:attack', 'caused', 'risk:outage'), {
-                    'doc': 'The attack caused the outage.'}),
-
-                (('risk:outage', 'impacted', None), {
-                    'doc': 'The outage event impacted the availability of the target node.'}),
-            ),
-            'forms': (
-
-                ('risk:threat:type:taxonomy', {}, ()),
-
-                ('risk:threat', {}, (
-
-                    ('name', ('str', {'lower': True, 'onespace': True}), {
-                        'ex': "apt1 (mandiant)",
-                        'doc': 'A brief descriptive name for the threat cluster.'}),
-
-                    ('type', ('risk:threat:type:taxonomy', {}), {
-                        'doc': 'A type for the threat, as a taxonomy entry.'}),
-
-                    ('desc', ('str', {}), {
-                        'doc': 'A description of the threat cluster.'}),
-
-                    ('tag', ('syn:tag', {}), {
-                        'doc': 'The tag used to annotate nodes that are associated with the threat cluster.'}),
-
-                    ('active', ('ival', {}), {
-                        'doc': 'An interval for when the threat cluster is assessed to have been active.'}),
-
-                    ('activity', ('meta:activity', {}), {
-                        'doc': 'The most recently assessed activity level of the threat cluster.'}),
-
-                    ('reporter', ('ou:org', {}), {
-                        'doc': 'The organization reporting on the threat cluster.'}),
-
-                    ('reporter:name', ('ou:name', {}), {
-                        'doc': 'The name of the organization reporting on the threat cluster.'}),
-
-                    ('reporter:discovered', ('time', {}), {
-                        'doc': 'The time that the reporting organization first discovered the threat cluster.'}),
-
-                    ('reporter:published', ('time', {}), {
-                        'doc': 'The time that the reporting organization first publicly disclosed the threat cluster.'}),
-
-                    ('org', ('ou:org', {}), {
-                        'doc': 'The authoritative organization for the threat cluster.'}),
-
-                    ('org:loc', ('loc', {}), {
-                        'doc': "The reporting organization's assessed location of the threat cluster."}),
-
-                    ('org:name', ('ou:name', {}), {
-                        'alts': ('org:names',),
-                        'ex': 'apt1',
-                        'doc': "The reporting organization's name for the threat cluster."}),
-
-                    ('org:names', ('array', {'type': 'ou:name', 'sorted': True, 'uniq': True}), {
-                        'doc': 'An array of alternate names for the threat cluster, according to the reporting organization.'}),
-
-                    ('country', ('pol:country', {}), {
-                        'doc': "The reporting organization's assessed country of origin of the threat cluster."}),
-
-                    ('country:code', ('pol:iso2', {}), {
-                        'doc': "The 2 digit ISO 3166 country code for the threat cluster's assessed country of origin."}),
-
-                    ('goals', ('array', {'type': 'ou:goal', 'sorted': True, 'uniq': True}), {
-                        'doc': "The reporting organization's assessed goals of the threat cluster."}),
-
-                    ('sophistication', ('meta:sophistication', {}), {
-                        'doc': "The reporting organization's assessed sophistication of the threat cluster."}),
-
-                    ('techniques', ('array', {'type': 'ou:technique', 'sorted': True, 'uniq': True}), {
-                        'deprecated': True,
-                        'doc': 'Deprecated for scalability. Please use -(uses)> ou:technique.'}),
-
-                    ('merged:time', ('time', {}), {
-                        'doc': 'The time that the reporting organization merged this threat cluster into another.'}),
-
-                    ('merged:isnow', ('risk:threat', {}), {
-                        'doc': 'The threat cluster that the reporting organization merged this cluster into.'}),
-
-                    ('mitre:attack:group', ('it:mitre:attack:group', {}), {
-                        'doc': 'A mapping to a MITRE ATT&CK group if applicable.'}),
->>>>>>> 968985e7
 
             (('risk:threat', 'uses', 'risk:vuln'), {
                 'doc': 'The threat cluster uses the vulnerability.'}),
+
+            (('risk:threat', 'uses', 'inet:service:app'), {
+                'doc': 'The threat cluster uses the online application.'}),
 
             (('risk:tool:software', 'uses', 'risk:vuln'), {
                 'doc': 'The tool uses the vulnerability.'}),
