import base64
import hashlib
import binascii

import synapse.exc as s_exc
import synapse.common as s_common
import synapse.lib.types as s_types
import synapse.lookup.pe as s_l_pe
import synapse.lookup.macho as s_l_macho

class FileBase(s_types.Str):

    def postTypeInit(self):
        s_types.Str.postTypeInit(self)
        self.setNormFunc(str, self._normPyStr)

        self.exttype = self.modl.type('str')

    async def _normPyStr(self, valu, view=None):

        norm = valu.strip().lower().replace('\\', '/')
        if norm.find('/') != -1:
            mesg = 'file:base may not contain /'
            raise s_exc.BadTypeValu(name=self.name, valu=valu, mesg=mesg)

        info = {}
        if norm.find('.') != -1:
            info['subs'] = {'ext': (self.exttype.typehash, norm.rsplit('.', 1)[1], {})}

        return norm, info

class FilePath(s_types.Str):

    def postTypeInit(self):
        s_types.Str.postTypeInit(self)
        self.setNormFunc(str, self._normPyStr)

        self.exttype = self.modl.type('str')
        self.basetype = self.modl.type('file:base')

        self.virtindx |= {
            'dir': 'dir',
            'ext': 'ext',
            'base': 'base',
        }

        self.virts |= {
            'dir': (self, self._getDir),
            'ext': (self.exttype, self._getExt),
            'base': (self.basetype, self._getBase),
        }

    def _getDir(self, valu):
        if (virts := valu[2]) is None:
            return None

        if (valu := virts.get('dir')) is None:
            return None

        return valu[0]

    def _getExt(self, valu):
        if (virts := valu[2]) is None:
            return None

        if (valu := virts.get('ext')) is None:
            return None

        return valu[0]

    def _getBase(self, valu):
        if (virts := valu[2]) is None:
            return None

        if (valu := virts.get('base')) is None:
            return None

        return valu[0]

    async def _normPyStr(self, valu, view=None):

        if len(valu) == 0:
            return '', {}

        valu = valu.strip().lower().replace('\\', '/')
        if not valu:
            return '', {}

        lead = ''
        if valu[0] == '/':
            lead = '/'

        valu = valu.strip('/')
        if not valu:
            return '', {}

        if valu in ('.', '..'):
            raise s_exc.BadTypeValu(name=self.name, valu=valu,
                                    mesg='Cannot norm a bare relative path.')

        path = []
        vals = [v for v in valu.split('/') if v]
        for part in vals:
            if part == '.':
                continue

            if part == '..':
                if len(path):
                    path.pop()

                continue

            path.append(part)

        if len(path) == 0:
            return '', {}

        fullpath = lead + '/'.join(path)

        base = path[-1]
        subs = {'base': (self.basetype.typehash, base, {})}
        virts = {'base': (base, self.basetype.stortype)}

        if '.' in base:
            ext = base.rsplit('.', 1)[1]
            extsub = (self.exttype.typehash, ext, {})
            subs['ext'] = extsub
            subs['base'][2]['subs'] = {'ext': extsub}
            virts['ext'] = (ext, self.exttype.stortype)

        if len(path) > 1:
            dirn, info = await self._normPyStr(lead + '/'.join(path[:-1]))
            subs['dir'] = (self.typehash, dirn, info)
            virts['dir'] = (dirn, self.stortype)

        return fullpath, {'subs': subs, 'virts': virts}

modeldefs = (
    ('file', {
        'ctors': (

            ('file:base', 'synapse.models.files.FileBase', {}, {
                'doc': 'A file name with no path.',
                'ex': 'woot.exe'}),

            ('file:path', 'synapse.models.files.FilePath', {}, {
                'virts': (
                    ('ext', ('str', {}), {
                        'ro': True,
                        'doc': 'The file extension from the path.'}),

                    ('dir', ('file:path', {}), {
                        'ro': True,
                        'doc': 'The directory from the path.'}),

                    ('base', ('file:base', {}), {
                        'ro': True,
                        'doc': 'The file base name from the path.'}),
                ),
                'doc': 'A normalized file path.',
                'ex': 'c:/windows/system32/calc.exe'}),
        ),

        'interfaces': (
            ('file:mime:meta', {
                'template': {'metadata': 'metadata'},
                'props': (
                    ('file', ('file:bytes', {}), {
                        'doc': 'The file that the mime info was parsed from.'}),

                    ('file:offs', ('int', {}), {
                        'doc': 'The offset of the {metadata} within the file.'}),

                    ('file:size', ('int', {}), {
                        'doc': 'The size of the {metadata} within the file.'}),

                    ('file:data', ('data', {}), {
                        'doc': 'A mime specific arbitrary data structure for non-indexed data.'}),
                ),
                'doc': 'Properties common to mime specific file metadata types.',
            }),
            ('file:mime:msoffice', {
                'props': (
                    ('title', ('str', {}), {
                        'doc': 'The title extracted from Microsoft Office metadata.'}),
                    ('author', ('str', {}), {
                        'doc': 'The author extracted from Microsoft Office metadata.'}),
                    ('subject', ('str', {}), {
                        'doc': 'The subject extracted from Microsoft Office metadata.'}),
                    ('application', ('str', {}), {
                        'doc': 'The creating_application extracted from Microsoft Office metadata.'}),
                    ('created', ('time', {}), {
                        'doc': 'The create_time extracted from Microsoft Office metadata.'}),
                    ('lastsaved', ('time', {}), {
                        'doc': 'The last_saved_time extracted from Microsoft Office metadata.'}),
                ),
                'doc': 'Properties common to various microsoft office file formats.',
                'interfaces': (
                    ('file:mime:meta', {}),
                ),
            }),
            ('file:mime:image', {
                'props': (

                    ('id', ('meta:id', {}), {
                        'prevnames': ('imageid',),
                        'doc': 'MIME specific unique identifier extracted from metadata.'}),

                    ('desc', ('str', {}), {
                        'doc': 'MIME specific description field extracted from metadata.'}),

                    ('comment', ('str', {}), {
                        'doc': 'MIME specific comment field extracted from metadata.'}),

                    ('created', ('time', {}), {
                        'doc': 'MIME specific creation timestamp extracted from metadata.'}),

                    ('author', ('entity:contact', {}), {
                        'doc': 'MIME specific contact information extracted from metadata.'}),

                    ('latlong', ('geo:latlong', {}), {
                        'doc': 'MIME specific lat/long information extracted from metadata.'}),

                    ('altitude', ('geo:altitude', {}), {
                        'doc': 'MIME specific altitude information extracted from metadata.'}),

                    ('text', ('str', {'lower': True, 'onespace': True}), {
                        'doc': 'The text contained within the image.'}),
                ),
                'doc': 'Properties common to image file formats.',
                'interfaces': (
                    ('file:mime:meta', {}),
                ),
            }),
            ('file:mime:macho:loadcmd', {
                'interfaces': (
                    ('file:mime:meta', {}),
                ),
                'props': (
                    ('type', ('int', {'enums': s_l_macho.getLoadCmdTypes()}), {
                        'doc': 'The type of the load command.'}),
                ),
                'doc': 'Properties common to all Mach-O load commands.',
            })
        ),

        'types': (

            ('file:bytes', ('guid', {}), {
                'interfaces': (
                    ('meta:observable', {'template': {'title': 'file'}}),
                ),
                'doc': 'A file.'}),

            ('file:subfile', ('comp', {'fields': (('parent', 'file:bytes'), ('child', 'file:bytes'))}), {
                'doc': 'A parent file that fully contains the specified child file.'}),

            ('file:attachment', ('guid', {}), {
                'display': {
                    'columns': (
                        {'type': 'prop', 'opts': {'name': 'name'}},
                        {'type': 'prop', 'opts': {'name': 'file'}},
                        {'type': 'prop', 'opts': {'name': 'text'}},
                    ),
                },
                'doc': 'A file attachment.'}),

            ('file:archive:entry', ('guid', {}), {
                'doc': 'An archive entry representing a file and metadata within a parent archive file.'}),

            ('file:filepath', ('comp', {'fields': (('file', 'file:bytes'), ('path', 'file:path'))}), {
                'doc': 'The fused knowledge of the association of a file:bytes node and a file:path.'}),

            ('file:mime', ('str', {'lower': True}), {
                'ex': 'text/plain',
                'doc': 'A file mime name string.'}),

            ('file:mime:msdoc', ('guid', {}), {
                'interfaces': (
                    ('file:mime:msoffice', {}),
                ),
                'doc': 'Metadata about a Microsoft Word file.'}),

            ('file:mime:msxls', ('guid', {}), {
                'interfaces': (
                    ('file:mime:msoffice', {}),
                ),
                'doc': 'Metadata about a Microsoft Excel file.'}),

            ('file:mime:msppt', ('guid', {}), {
                'interfaces': (
                    ('file:mime:msoffice', {}),
                ),
                'doc': 'Metadata about a Microsoft Powerpoint file.'}),

            ('file:mime:pe', ('guid', {}), {
                'interfaces': (
                    ('file:mime:meta', {}),
                ),
                'doc': 'Metadata about a Microsoft Portable Executable (PE) file.',
            }),

            ('file:mime:rtf', ('guid', {}), {
                'interfaces': (
                    ('file:mime:meta', {}),
                ),
                'doc': 'The GUID of a set of mime metadata for a .rtf file.'}),

            ('file:mime:jpg', ('guid', {}), {
                'interfaces': (
                    ('file:mime:image', {}),
                ),
                'doc': 'The GUID of a set of mime metadata for a .jpg file.'}),

            ('file:mime:tif', ('guid', {}), {
                'interfaces': (
                    ('file:mime:image', {}),
                ),
                'doc': 'The GUID of a set of mime metadata for a .tif file.'}),

            ('file:mime:gif', ('guid', {}), {
                'interfaces': (
                    ('file:mime:image', {}),
                ),
                'doc': 'The GUID of a set of mime metadata for a .gif file.'}),

            ('file:mime:png', ('guid', {}), {
                'interfaces': (
                    ('file:mime:image', {}),
                ),
                'doc': 'The GUID of a set of mime metadata for a .png file.'}),

            ('file:mime:pe:section', ('guid', {}), {
                'interfaces': (
                    ('file:mime:meta', {}),
                ),
                'doc': 'A PE section contained in a file.'}),

            ('file:mime:pe:resource', ('guid', {}), {
                'interfaces': (
                    ('file:mime:meta', {}),
                ),
                'doc': 'A PE resource contained in a file.'}),

            ('file:mime:pe:export', ('guid', {}), {
                'interfaces': (
                    ('file:mime:meta', {}),
                ),
                'doc': 'A named PE export contained in a file.'}),

            ('file:mime:pe:vsvers:keyval', ('comp', {'fields': (('name', 'str'), ('value', 'str'))}), {
                'doc': 'A key value pair found in a PE VS_VERSIONINFO structure.'}),

            ('pe:resource:type', ('int', {'enums': s_l_pe.getRsrcTypes()}), {
                'doc': 'The typecode for the resource.'}),

            ('pe:langid', ('int', {'enums': s_l_pe.getLangCodes()}), {
                'doc': 'The PE language id.'}),

            ('file:mime:macho:loadcmd', ('guid', {}), {
                'interfaces': (
                    ('file:mime:macho:loadcmd', {}),
                ),
                'doc': 'A generic load command pulled from the Mach-O headers.'}),

            ('file:mime:macho:version', ('guid', {}), {
                'interfaces': (
                    ('file:mime:macho:loadcmd', {}),
                ),
                'doc': 'A specific load command used to denote the version of the source used to build the Mach-O binary.'}),

            ('file:mime:macho:uuid', ('guid', {}), {
                'interfaces': (
                    ('file:mime:macho:loadcmd', {}),
                ),
                'doc': 'A specific load command denoting a UUID used to uniquely identify the Mach-O binary.'}),

            ('file:mime:macho:segment', ('guid', {}), {
                'interfaces': (
                    ('file:mime:macho:loadcmd', {}),
                ),
                'doc': 'A named region of bytes inside a Mach-O binary.'}),

            ('file:mime:macho:section', ('guid', {}), {
                'interfaces': (
                    ('file:mime:meta', {}),
                ),
                'doc': 'A section inside a Mach-O binary denoting a named region of bytes inside a segment.'}),

            ('file:mime:lnk', ('guid', {}), {
                'interfaces': (
                    ('file:mime:meta', {}),
                ),
                'doc': 'The GUID of the metadata pulled from a Windows shortcut or LNK file.'}),
        ),
        'edges': (

            (('file:bytes', 'refs', 'it:dev:str'), {
                'doc': 'The source file contains the target string.'}),

            # FIXME picturable?
            # (('file:mime:image', 'imageof', None), {
        ),
        'forms': (

            ('file:bytes', {}, (

                ('size', ('int', {}), {
                    'doc': 'The file size in bytes.'}),

                ('md5', ('crypto:hash:md5', {}), {
                    'doc': 'The MD5 hash of the file.'}),

                ('sha1', ('crypto:hash:sha1', {}), {
                    'doc': 'The SHA1 hash of the file.'}),

                ('sha256', ('crypto:hash:sha256', {}), {
                    'doc': 'The SHA256 hash of the file.'}),

                ('sha512', ('crypto:hash:sha512', {}), {
                    'doc': 'The SHA512 hash of the file.'}),

                ('name', ('file:base', {}), {
                    'doc': 'The best known base name for the file.'}),

                ('mime', ('file:mime', {}), {
                    'doc': 'The "best" mime type name for the file.'}),

<<<<<<< HEAD
                ('mimes', ('array', {'type': 'file:mime'}), {
                    'doc': 'An array of alternate mime types for the file.'}),
=======
        subs = {
            'md5': hashlib.md5(valu, usedforsecurity=False).hexdigest(),
            'sha1': hashlib.sha1(valu, usedforsecurity=False).hexdigest(),
            'sha256': sha256,
            'sha512': hashlib.sha512(valu).hexdigest(),
            'size': len(valu),
        }
        return norm, {'subs': subs}

class FileModule(s_module.CoreModule):

    async def initCoreModule(self):
        self.model.prop('file:bytes:mime').onSet(self._onSetFileBytesMime)
        self.core._setPropSetHook('file:bytes:sha256', self._hookFileBytesSha256)

    async def _hookFileBytesSha256(self, node, prop, norm):
        # this gets called post-norm and curv checks
        if node.ndef[1].startswith('sha256:'):
            if node.ndef[1] != f'sha256:{norm}':
                mesg = "Can't change :sha256 on a file:bytes with sha256 based primary property."
                raise s_exc.BadTypeValu(mesg=mesg)

    async def _onSetFileBytesMime(self, node, oldv):
        name = node.get('mime')
        if name == '??':
            return
        await node.snap.addNode('file:ismime', (node.ndef[1], name))

    def getModelDefs(self):
        modl = {
            'ctors': (

                ('file:bytes', 'synapse.models.files.FileBytes', {}, {
                    'doc': 'The file bytes type with SHA256 based primary property.'}),

                ('file:base', 'synapse.models.files.FileBase', {}, {
                    'doc': 'A file name with no path.',
                    'ex': 'woot.exe'}),

                ('file:path', 'synapse.models.files.FilePath', {}, {
                    'doc': 'A normalized file path.',
                    'ex': 'c:/windows/system32/calc.exe'}),
            ),

            'interfaces': (
                ('file:mime:meta', {
                    'props': (
                        ('file', ('file:bytes', {}), {
                            'doc': 'The file that the mime info was parsed from.'}),
                        ('file:offs', ('int', {}), {
                            'doc': 'The optional offset where the mime info was parsed from.'}),
                        ('file:data', ('data', {}), {
                            'doc': 'A mime specific arbitrary data structure for non-indexed data.',
                        }),
                    ),
                    'doc': 'Properties common to mime specific file metadata types.',
                }),
                ('file:mime:msoffice', {
                    'props': (
                        ('title', ('str', {}), {
                            'doc': 'The title extracted from Microsoft Office metadata.'}),
                        ('author', ('str', {}), {
                            'doc': 'The author extracted from Microsoft Office metadata.'}),
                        ('subject', ('str', {}), {
                            'doc': 'The subject extracted from Microsoft Office metadata.'}),
                        ('application', ('str', {}), {
                            'doc': 'The creating_application extracted from Microsoft Office metadata.'}),
                        ('created', ('time', {}), {
                            'doc': 'The create_time extracted from Microsoft Office metadata.'}),
                        ('lastsaved', ('time', {}), {
                            'doc': 'The last_saved_time extracted from Microsoft Office metadata.'}),
                    ),
                    'doc': 'Properties common to various microsoft office file formats.',
                    'interfaces': ('file:mime:meta',),
                }),
                ('file:mime:image', {
                    'props': (
                        ('desc', ('str', {}), {
                            'doc': 'MIME specific description field extracted from metadata.'}),
                        ('comment', ('str', {}), {
                            'doc': 'MIME specific comment field extracted from metadata.'}),
                        ('created', ('time', {}), {
                            'doc': 'MIME specific creation timestamp extracted from metadata.'}),
                        ('imageid', ('str', {}), {
                            'doc': 'MIME specific unique identifier extracted from metadata.'}),
                        ('author', ('ps:contact', {}), {
                            'doc': 'MIME specific contact information extracted from metadata.'}),
                        ('latlong', ('geo:latlong', {}), {
                            'doc': 'MIME specific lat/long information extracted from metadata.'}),
                        ('altitude', ('geo:altitude', {}), {
                            'doc': 'MIME specific altitude information extracted from metadata.'}),
                        ('text', ('str', {'lower': True, 'onespace': True}), {
                            'doc': 'The text contained within the image.'}),
                    ),
                    'doc': 'Properties common to image file formats.',
                    'interfaces': ('file:mime:meta',),
                }),
                ('file:mime:macho:loadcmd', {
                    'props': (
                        ('file', ('file:bytes', {}), {
                            'doc': 'The Mach-O file containing the load command.'}),
                        ('type', ('int', {'enums': s_l_macho.getLoadCmdTypes()}), {
                            'doc': 'The type of the load command.'}),
                        ('size', ('int', {}), {
                            'doc': 'The size of the load command structure in bytes.'}),
                    ),
                    'doc': 'Properties common to all Mach-O load commands',
                })
            ),

            'types': (

                ('file:subfile', ('comp', {'fields': (('parent', 'file:bytes'), ('child', 'file:bytes'))}), {
                    'doc': 'A parent file that fully contains the specified child file.',
                }),

                ('file:attachment', ('guid', {}), {
                    'display': {
                        'columns': (
                            {'type': 'prop', 'opts': {'name': 'name'}},
                            {'type': 'prop', 'opts': {'name': 'file'}},
                            {'type': 'prop', 'opts': {'name': 'text'}},
                        ),
                    },
                    'doc': 'A file attachment.'}),

                ('file:archive:entry', ('guid', {}), {
                    'doc': 'An archive entry representing a file and metadata within a parent archive file.'}),

                ('file:filepath', ('comp', {'fields': (('file', 'file:bytes'), ('path', 'file:path'))}), {
                    'doc': 'The fused knowledge of the association of a file:bytes node and a file:path.',
                }),

                ('file:mime', ('str', {'lower': 1}), {
                    'doc': 'A file mime name string.',
                    'ex': 'text/plain',
                }),

                ('file:ismime', ('comp', {'fields': (('file', 'file:bytes'), ('mime', 'file:mime'))}), {
                    'doc': 'Records one, of potentially multiple, mime types for a given file.',
                }),

                ('file:mime:msdoc', ('guid', {}), {
                    'doc': 'The GUID of a set of mime metadata for a Microsoft Word file.',
                    'interfaces': ('file:mime:msoffice',),
                }),

                ('file:mime:msxls', ('guid', {}), {
                    'doc': 'The GUID of a set of mime metadata for a Microsoft Excel file.',
                    'interfaces': ('file:mime:msoffice',),
                }),

                ('file:mime:msppt', ('guid', {}), {
                    'doc': 'The GUID of a set of mime metadata for a Microsoft Powerpoint file.',
                    'interfaces': ('file:mime:msoffice',),
                }),

                ('file:mime:rtf', ('guid', {}), {
                    'doc': 'The GUID of a set of mime metadata for a .rtf file.',
                    'interfaces': ('file:mime:meta',),
                }),

                ('file:mime:jpg', ('guid', {}), {
                    'doc': 'The GUID of a set of mime metadata for a .jpg file.',
                    'interfaces': ('file:mime:image',),
                }),

                ('file:mime:tif', ('guid', {}), {
                    'doc': 'The GUID of a set of mime metadata for a .tif file.',
                    'interfaces': ('file:mime:image',),
                }),

                ('file:mime:gif', ('guid', {}), {
                    'doc': 'The GUID of a set of mime metadata for a .gif file.',
                    'interfaces': ('file:mime:image',),
                }),

                ('file:mime:png', ('guid', {}), {
                    'doc': 'The GUID of a set of mime metadata for a .png file.',
                    'interfaces': ('file:mime:image',),
                }),

                ('file:mime:pe:section', ('comp', {'fields': (
                        ('file', 'file:bytes'),
                        ('name', 'str'),
                        ('sha256', 'hash:sha256'),
                    )}), {
                    'doc': 'The fused knowledge a file:bytes node containing a pe section.',
                }),
                ('file:mime:pe:resource', ('comp', {'fields': (
                        ('file', 'file:bytes'),
                        ('type', 'pe:resource:type'),
                        ('langid', 'pe:langid'),
                        ('resource', 'file:bytes'))}), {
                    'doc': 'The fused knowledge of a file:bytes node containing a pe resource.',
                }),
                ('file:mime:pe:export', ('comp', {'fields': (
                        ('file', 'file:bytes'),
                        ('name', 'str'))}), {
                    'doc': 'The fused knowledge of a file:bytes node containing a pe named export.',
                }),
                ('file:mime:pe:vsvers:keyval', ('comp', {'fields': (
                        ('name', 'str'),
                        ('value', 'str'))}), {
                    'doc': 'A key value pair found in a PE vsversion info structure.',
                }),
                ('file:mime:pe:vsvers:info', ('comp', {'fields': (
                        ('file', 'file:bytes'),
                        ('keyval', 'file:mime:pe:vsvers:keyval'))}), {
                    'doc': 'knowledge of a file:bytes node containing vsvers info.',
                }),
                ('file:string', ('comp', {'fields': (
                        ('file', 'file:bytes'),
                        ('string', 'str'))}), {
                    'deprecated': True,
                    'doc': 'Deprecated. Please use the edge -(refs)> it:dev:str.',
                }),

                ('pe:resource:type', ('int', {'enums': s_l_pe.getRsrcTypes()}), {
                    'doc': 'The typecode for the resource.',
                }),

                ('pe:langid', ('int', {'min': 0, 'max': 0xffff, 'enums': s_l_pe.getLangCodes(), 'enums:strict': False}), {
                    'doc': 'The PE language id.',
                }),

                ('file:mime:macho:loadcmd', ('guid', {}), {
                    'doc': 'A generic load command pulled from the Mach-O headers.',
                    'interfaces': ('file:mime:macho:loadcmd',),
                }),

                ('file:mime:macho:version', ('guid', {}), {
                    'doc': 'A specific load command used to denote the version of the source used to build the Mach-O binary.',
                    'interfaces': ('file:mime:macho:loadcmd',),
                }),

                ('file:mime:macho:uuid', ('guid', {}), {
                    'doc': 'A specific load command denoting a UUID used to uniquely identify the Mach-O binary.',
                    'interfaces': ('file:mime:macho:loadcmd',),
                }),

                ('file:mime:macho:segment', ('guid', {}), {
                    'doc': 'A named region of bytes inside a Mach-O binary.',
                    'interfaces': ('file:mime:macho:loadcmd',),
                }),

                ('file:mime:macho:section', ('guid', {}), {
                    'doc': 'A section inside a Mach-O binary denoting a named region of bytes inside a segment.',
                }),

                ('file:mime:lnk', ('guid', {}), {
                    'doc': 'The GUID of the metadata pulled from a Windows shortcut or LNK file.',
                }),
            ),
            'edges': (
                (('file:bytes', 'refs', 'it:dev:str'), {
                    'doc': 'The source file contains the target string.'}),
            ),
            'forms': (

                ('file:bytes', {}, (

                    ('size', ('int', {}), {'doc': 'The file size in bytes.'}),

                    ('md5', ('hash:md5', {}), {'doc': 'The md5 hash of the file.'}),

                    ('sha1', ('hash:sha1', {}), {'doc': 'The sha1 hash of the file.'}),

                    ('sha256', ('hash:sha256', {}), {'doc': 'The sha256 hash of the file.'}),

                    ('sha512', ('hash:sha512', {}), {'doc': 'The sha512 hash of the file.'}),

                    ('name', ('file:base', {}), {
                        'doc': 'The best known base name for the file.'}),

                    ('mime', ('file:mime', {}), {
                        'doc': 'The "best" mime type name for the file.'}),

                    ('mime:x509:cn', ('str', {}), {
                        'doc': 'The Common Name (CN) attribute of the x509 Subject.'}),

                    ('mime:pe:size', ('int', {}), {
                        'doc': 'The size of the executable file according to the PE file header.'}),

                    ('mime:pe:imphash', ('hash:md5', {}), {
                        'doc': 'The PE import hash of the file as calculated by pefile; '
                               'https://github.com/erocarrera/pefile .'}),

                    ('mime:pe:compiled', ('time', {}), {
                        'doc': 'The compile time of the file according to the PE header.'}),

                    ('mime:pe:pdbpath', ('file:path', {}), {
                        'doc': 'The PDB string according to the PE.'}),

                    ('mime:pe:exports:time', ('time', {}), {
                        'doc': 'The export time of the file according to the PE.'}),

                    ('mime:pe:exports:libname', ('str', {}), {
                        'doc': 'The export library name according to the PE.'}),
>>>>>>> 12dee46f

                # FIXME file:mime:exe interface?
                # ('exe:compiler', ('it:software', {}), {
                #     'doc': 'The software used to compile the file.'}),

                # ('exe:packer', ('it:software', {}), {
                #     'doc': 'The packer software used to encode the file.'}),
            )),

            ('file:mime', {}, ()),

            ('file:mime:msdoc', {}, ()),
            ('file:mime:msxls', {}, ()),
            ('file:mime:msppt', {}, ()),

            ('file:mime:jpg', {}, ()),
            ('file:mime:tif', {}, ()),
            ('file:mime:gif', {}, ()),
            ('file:mime:png', {}, ()),

            ('file:mime:rtf', {}, (
                ('guid', ('guid', {}), {
                    'doc': 'The parsed GUID embedded in the .rtf file.'}),
            )),

            ('file:mime:pe', {}, (

                ('size', ('int', {}), {
                    'doc': 'The size of the executable file according to the PE file header.'}),

                ('imphash', ('crypto:hash:md5', {}), {
                    'doc': 'The PE import hash of the file as calculated by pefile; '
                           'https://github.com/erocarrera/pefile .'}),

                ('richheader', ('crypto:hash:sha256', {}), {
                    'doc': 'The sha256 hash of the rich header bytes.'}),

                ('compiled', ('time', {}), {
                    'doc': 'The PE compile time of the file.'}),

                ('pdbpath', ('file:path', {}), {
                    'doc': 'The PDB file path.'}),

                ('exports:time', ('time', {}), {
                    'doc': 'The export time of the file.'}),

                ('exports:libname', ('file:path', {}), {
                    'doc': 'The export library name according to the PE.'}),

                ('versioninfo', ('array', {'type': 'file:mime:pe:vsvers:keyval'}), {
                    'doc': 'The VS_VERSIONINFO key/value data from the PE file.'}),
            )),

            ('file:mime:pe:section', {}, (

                ('name', ('str', {}), {
                    'doc': 'The textual name of the section.'}),

                ('sha256', ('crypto:hash:sha256', {}), {
                    'doc': 'The sha256 hash of the section. Relocations must be zeroed before hashing.'}),
            )),

            ('file:mime:pe:resource', {}, (

                ('type', ('pe:resource:type', {}), {
                    'doc': 'The typecode for the resource.'}),

                ('langid', ('pe:langid', {}), {
                    'doc': 'The language code for the resource.'}),

                ('sha256', ('crypto:hash:sha256', {}), {
                    'doc': 'The SHA256 hash of the resource bytes.'}),
            )),

            ('file:mime:pe:export', {}, (

                ('name', ('str', {}), {
                    'doc': 'The name of the export in the file.'}),

                ('rva', ('int', {}), {
                    'doc': 'The Relative Virtual Address of the exported function entry point.'}),
            )),

            ('file:mime:pe:vsvers:keyval', {}, (

                ('name', ('str', {}), {
                    'ro': True,
                    'doc': 'The key for the VS_VERSIONINFO keyval pair.'}),

                ('value', ('str', {}), {
                    'ro': True,
                    'doc': 'The value for the VS_VERSIONINFO keyval pair.'}),
            )),

            ('file:base', {}, (
                ('ext', ('str', {}), {'ro': True,
                    'doc': 'The file extension (if any).'}),
            )),

            ('file:filepath', {}, (

                ('file', ('file:bytes', {}), {
                    'ro': True,
                    'doc': 'The file seen at a path.'}),

                ('path', ('file:path', {}), {
                    'ro': True,
                    'doc': 'The path a file was seen at.'}),

            )),

            ('file:attachment', {}, (

                ('name', ('file:path', {}), {
                    'doc': 'The name of the attached file.'}),

                ('text', ('str', {}), {
                    'doc': 'Any text associated with the file such as alt-text for images.'}),

                ('file', ('file:bytes', {}), {
                    'doc': 'The file which was attached.'}),

                ('creator', ('syn:user', {}), {
                    'doc': 'The synapse user who added the attachment.'}),

                ('created', ('time', {}), {
                    'doc': 'The time the attachment was added.'}),
            )),

            ('file:archive:entry', {}, (

                ('parent', ('file:bytes', {}), {
                    'doc': 'The parent archive file.'}),

                ('file', ('file:bytes', {}), {
                    'doc': 'The file contained within the archive.'}),

                ('path', ('file:path', {}), {
                    'doc': 'The file path of the archived file.'}),

                ('user', ('inet:user', {}), {
                    'doc': 'The name of the user who owns the archived file.'}),

                ('added', ('time', {}), {
                    'doc': 'The time that the file was added to the archive.'}),

                ('created', ('time', {}), {
                    'doc': 'The created time of the archived file.'}),

                ('modified', ('time', {}), {
                    'doc': 'The modified time of the archived file.'}),

                ('comment', ('str', {}), {
                    'doc': 'The comment field for the file entry within the archive.'}),

                ('posix:uid', ('int', {}), {
                    'doc': 'The POSIX UID of the user who owns the archived file.'}),

                ('posix:gid', ('int', {}), {
                    'doc': 'The POSIX GID of the group who owns the archived file.'}),

                ('posix:perms', ('int', {}), {
                    'doc': 'The POSIX permissions mask of the archived file.'}),

                ('archived:size', ('int', {}), {
                    'doc': 'The encoded or compressed size of the archived file within the parent.'}),
            )),

            ('file:subfile', {}, (
                ('parent', ('file:bytes', {}), {
                    'ro': True,
                    'doc': 'The parent file containing the child file.'}),

                ('child', ('file:bytes', {}), {
                    'ro': True,
                    'doc': 'The child file contained in the parent file.'}),

                ('path', ('file:path', {}), {
                    'doc': 'The path that the parent uses to refer to the child file.'}),
            )),

            ('file:path', {}, (
                ('dir', ('file:path', {}), {'ro': True,
                    'doc': 'The parent directory.'}),

                ('base', ('file:base', {}), {'ro': True,
                    'doc': 'The file base name.'}),

                ('base:ext', ('str', {}), {'ro': True,
                    'doc': 'The file extension.'}),
            )),

            ('file:mime:macho:loadcmd', {}, ()),
            ('file:mime:macho:version', {}, (
                ('version', ('str', {}), {
                    'doc': 'The version of the Mach-O file encoded in an LC_VERSION load command.'}),
            )),
            ('file:mime:macho:uuid', {}, (
                ('uuid', ('guid', {}), {
                    'doc': 'The UUID of the Mach-O application (as defined in an LC_UUID load command).'}),
            )),
            ('file:mime:macho:segment', {}, (

                ('name', ('str', {}), {
                    'doc': 'The name of the Mach-O segment.'}),

                ('memsize', ('int', {}), {
                    'doc': 'The size of the segment in bytes, when resident in memory, according to the load command structure.'}),

                ('disksize', ('int', {}), {
                    'doc': 'The size of the segment in bytes, when on disk, according to the load command structure.'}),

                ('sha256', ('crypto:hash:sha256', {}), {
                    'doc': 'The sha256 hash of the bytes of the segment.'}),
            )),
            ('file:mime:macho:section', {}, (

                ('segment', ('file:mime:macho:segment', {}), {
                    'doc': 'The Mach-O segment that contains this section.'}),

                ('name', ('str', {}), {
                    'doc': 'Name of the section.'}),

                ('type', ('int', {'enums': s_l_macho.getSectionTypes()}), {
                    'doc': 'The type of the section.'}),

                ('sha256', ('crypto:hash:sha256', {}), {
                    'doc': 'The sha256 hash of the bytes of the Mach-O section.'}),
            )),

            ('file:mime:lnk', {}, (

                ('flags', ('int', {}), {
                    'doc': 'The flags specified by the LNK header that control the structure of the LNK file.'}),

                ('entry:primary', ('file:path', {}), {
                    'doc': 'The primary file path contained within the FileEntry structure of the LNK file.'}),

                ('entry:secondary', ('file:path', {}), {
                    'doc': 'The secondary file path contained within the FileEntry structure of the LNK file.'}),

                ('entry:extended', ('file:path', {}), {
                    'doc': 'The extended file path contained within the extended FileEntry structure of the LNK file.'}),

                ('entry:localized', ('file:path', {}), {
                    'doc': 'The localized file path reconstructed from references within the extended FileEntry structure of the LNK file.'}),

                ('entry:icon', ('file:path', {}), {
                    'doc': 'The icon file path contained within the StringData structure of the LNK file.'}),

                ('environment:path', ('file:path', {}), {
                    'doc': 'The target file path contained within the EnvironmentVariableDataBlock structure of the LNK file.'}),

                ('environment:icon', ('file:path', {}), {
                    'doc': 'The icon file path contained within the IconEnvironmentDataBlock structure of the LNK file.'}),

                ('iconindex', ('int', {}), {
                    'doc': 'A resource index for an icon within an icon location.'}),

                ('working', ('file:path', {}), {
                    'doc': 'The working directory used when activating the link target.'}),

                ('relative', ('str', {'strip': True}), {
                    'doc': 'The relative target path string contained within the StringData structure of the LNK file.'}),

                ('arguments', ('it:cmd', {}), {
                    'doc': 'The command line arguments passed to the target file when the LNK file is activated.'}),

                ('desc', ('text', {}), {
                    'doc': 'The description of the LNK file contained within the StringData section of the LNK file.'}),

                ('target:attrs', ('int', {}), {
                    'doc': 'The attributes of the target file according to the LNK header.'}),

                ('target:size', ('int', {}), {
                    'doc': 'The size of the target file according to the LNK header. The LNK format specifies that this is only the lower 32 bits of the target file size.'}),

                ('target:created', ('time', {}), {
                    'doc': 'The creation time of the target file according to the LNK header.'}),

                ('target:accessed', ('time', {}), {
                    'doc': 'The access time of the target file according to the LNK header.'}),

                ('target:written', ('time', {}), {
                    'doc': 'The write time of the target file according to the LNK header.'}),

                ('driveserial', ('int', {}), {
                    'doc': 'The drive serial number of the volume the link target is stored on.'}),

                ('machineid', ('it:hostname', {}), {
                    'doc': 'The NetBIOS name of the machine where the link target was last located.'}),
            )),
        ),
    }),
)<|MERGE_RESOLUTION|>--- conflicted
+++ resolved
@@ -354,7 +354,7 @@
             ('pe:resource:type', ('int', {'enums': s_l_pe.getRsrcTypes()}), {
                 'doc': 'The typecode for the resource.'}),
 
-            ('pe:langid', ('int', {'enums': s_l_pe.getLangCodes()}), {
+            ('pe:langid', ('int', {'min': 0, 'max': 0xffff, 'enums': s_l_pe.getLangCodes(), 'enums:strict': False}), {
                 'doc': 'The PE language id.'}),
 
             ('file:mime:macho:loadcmd', ('guid', {}), {
@@ -426,310 +426,8 @@
                 ('mime', ('file:mime', {}), {
                     'doc': 'The "best" mime type name for the file.'}),
 
-<<<<<<< HEAD
                 ('mimes', ('array', {'type': 'file:mime'}), {
                     'doc': 'An array of alternate mime types for the file.'}),
-=======
-        subs = {
-            'md5': hashlib.md5(valu, usedforsecurity=False).hexdigest(),
-            'sha1': hashlib.sha1(valu, usedforsecurity=False).hexdigest(),
-            'sha256': sha256,
-            'sha512': hashlib.sha512(valu).hexdigest(),
-            'size': len(valu),
-        }
-        return norm, {'subs': subs}
-
-class FileModule(s_module.CoreModule):
-
-    async def initCoreModule(self):
-        self.model.prop('file:bytes:mime').onSet(self._onSetFileBytesMime)
-        self.core._setPropSetHook('file:bytes:sha256', self._hookFileBytesSha256)
-
-    async def _hookFileBytesSha256(self, node, prop, norm):
-        # this gets called post-norm and curv checks
-        if node.ndef[1].startswith('sha256:'):
-            if node.ndef[1] != f'sha256:{norm}':
-                mesg = "Can't change :sha256 on a file:bytes with sha256 based primary property."
-                raise s_exc.BadTypeValu(mesg=mesg)
-
-    async def _onSetFileBytesMime(self, node, oldv):
-        name = node.get('mime')
-        if name == '??':
-            return
-        await node.snap.addNode('file:ismime', (node.ndef[1], name))
-
-    def getModelDefs(self):
-        modl = {
-            'ctors': (
-
-                ('file:bytes', 'synapse.models.files.FileBytes', {}, {
-                    'doc': 'The file bytes type with SHA256 based primary property.'}),
-
-                ('file:base', 'synapse.models.files.FileBase', {}, {
-                    'doc': 'A file name with no path.',
-                    'ex': 'woot.exe'}),
-
-                ('file:path', 'synapse.models.files.FilePath', {}, {
-                    'doc': 'A normalized file path.',
-                    'ex': 'c:/windows/system32/calc.exe'}),
-            ),
-
-            'interfaces': (
-                ('file:mime:meta', {
-                    'props': (
-                        ('file', ('file:bytes', {}), {
-                            'doc': 'The file that the mime info was parsed from.'}),
-                        ('file:offs', ('int', {}), {
-                            'doc': 'The optional offset where the mime info was parsed from.'}),
-                        ('file:data', ('data', {}), {
-                            'doc': 'A mime specific arbitrary data structure for non-indexed data.',
-                        }),
-                    ),
-                    'doc': 'Properties common to mime specific file metadata types.',
-                }),
-                ('file:mime:msoffice', {
-                    'props': (
-                        ('title', ('str', {}), {
-                            'doc': 'The title extracted from Microsoft Office metadata.'}),
-                        ('author', ('str', {}), {
-                            'doc': 'The author extracted from Microsoft Office metadata.'}),
-                        ('subject', ('str', {}), {
-                            'doc': 'The subject extracted from Microsoft Office metadata.'}),
-                        ('application', ('str', {}), {
-                            'doc': 'The creating_application extracted from Microsoft Office metadata.'}),
-                        ('created', ('time', {}), {
-                            'doc': 'The create_time extracted from Microsoft Office metadata.'}),
-                        ('lastsaved', ('time', {}), {
-                            'doc': 'The last_saved_time extracted from Microsoft Office metadata.'}),
-                    ),
-                    'doc': 'Properties common to various microsoft office file formats.',
-                    'interfaces': ('file:mime:meta',),
-                }),
-                ('file:mime:image', {
-                    'props': (
-                        ('desc', ('str', {}), {
-                            'doc': 'MIME specific description field extracted from metadata.'}),
-                        ('comment', ('str', {}), {
-                            'doc': 'MIME specific comment field extracted from metadata.'}),
-                        ('created', ('time', {}), {
-                            'doc': 'MIME specific creation timestamp extracted from metadata.'}),
-                        ('imageid', ('str', {}), {
-                            'doc': 'MIME specific unique identifier extracted from metadata.'}),
-                        ('author', ('ps:contact', {}), {
-                            'doc': 'MIME specific contact information extracted from metadata.'}),
-                        ('latlong', ('geo:latlong', {}), {
-                            'doc': 'MIME specific lat/long information extracted from metadata.'}),
-                        ('altitude', ('geo:altitude', {}), {
-                            'doc': 'MIME specific altitude information extracted from metadata.'}),
-                        ('text', ('str', {'lower': True, 'onespace': True}), {
-                            'doc': 'The text contained within the image.'}),
-                    ),
-                    'doc': 'Properties common to image file formats.',
-                    'interfaces': ('file:mime:meta',),
-                }),
-                ('file:mime:macho:loadcmd', {
-                    'props': (
-                        ('file', ('file:bytes', {}), {
-                            'doc': 'The Mach-O file containing the load command.'}),
-                        ('type', ('int', {'enums': s_l_macho.getLoadCmdTypes()}), {
-                            'doc': 'The type of the load command.'}),
-                        ('size', ('int', {}), {
-                            'doc': 'The size of the load command structure in bytes.'}),
-                    ),
-                    'doc': 'Properties common to all Mach-O load commands',
-                })
-            ),
-
-            'types': (
-
-                ('file:subfile', ('comp', {'fields': (('parent', 'file:bytes'), ('child', 'file:bytes'))}), {
-                    'doc': 'A parent file that fully contains the specified child file.',
-                }),
-
-                ('file:attachment', ('guid', {}), {
-                    'display': {
-                        'columns': (
-                            {'type': 'prop', 'opts': {'name': 'name'}},
-                            {'type': 'prop', 'opts': {'name': 'file'}},
-                            {'type': 'prop', 'opts': {'name': 'text'}},
-                        ),
-                    },
-                    'doc': 'A file attachment.'}),
-
-                ('file:archive:entry', ('guid', {}), {
-                    'doc': 'An archive entry representing a file and metadata within a parent archive file.'}),
-
-                ('file:filepath', ('comp', {'fields': (('file', 'file:bytes'), ('path', 'file:path'))}), {
-                    'doc': 'The fused knowledge of the association of a file:bytes node and a file:path.',
-                }),
-
-                ('file:mime', ('str', {'lower': 1}), {
-                    'doc': 'A file mime name string.',
-                    'ex': 'text/plain',
-                }),
-
-                ('file:ismime', ('comp', {'fields': (('file', 'file:bytes'), ('mime', 'file:mime'))}), {
-                    'doc': 'Records one, of potentially multiple, mime types for a given file.',
-                }),
-
-                ('file:mime:msdoc', ('guid', {}), {
-                    'doc': 'The GUID of a set of mime metadata for a Microsoft Word file.',
-                    'interfaces': ('file:mime:msoffice',),
-                }),
-
-                ('file:mime:msxls', ('guid', {}), {
-                    'doc': 'The GUID of a set of mime metadata for a Microsoft Excel file.',
-                    'interfaces': ('file:mime:msoffice',),
-                }),
-
-                ('file:mime:msppt', ('guid', {}), {
-                    'doc': 'The GUID of a set of mime metadata for a Microsoft Powerpoint file.',
-                    'interfaces': ('file:mime:msoffice',),
-                }),
-
-                ('file:mime:rtf', ('guid', {}), {
-                    'doc': 'The GUID of a set of mime metadata for a .rtf file.',
-                    'interfaces': ('file:mime:meta',),
-                }),
-
-                ('file:mime:jpg', ('guid', {}), {
-                    'doc': 'The GUID of a set of mime metadata for a .jpg file.',
-                    'interfaces': ('file:mime:image',),
-                }),
-
-                ('file:mime:tif', ('guid', {}), {
-                    'doc': 'The GUID of a set of mime metadata for a .tif file.',
-                    'interfaces': ('file:mime:image',),
-                }),
-
-                ('file:mime:gif', ('guid', {}), {
-                    'doc': 'The GUID of a set of mime metadata for a .gif file.',
-                    'interfaces': ('file:mime:image',),
-                }),
-
-                ('file:mime:png', ('guid', {}), {
-                    'doc': 'The GUID of a set of mime metadata for a .png file.',
-                    'interfaces': ('file:mime:image',),
-                }),
-
-                ('file:mime:pe:section', ('comp', {'fields': (
-                        ('file', 'file:bytes'),
-                        ('name', 'str'),
-                        ('sha256', 'hash:sha256'),
-                    )}), {
-                    'doc': 'The fused knowledge a file:bytes node containing a pe section.',
-                }),
-                ('file:mime:pe:resource', ('comp', {'fields': (
-                        ('file', 'file:bytes'),
-                        ('type', 'pe:resource:type'),
-                        ('langid', 'pe:langid'),
-                        ('resource', 'file:bytes'))}), {
-                    'doc': 'The fused knowledge of a file:bytes node containing a pe resource.',
-                }),
-                ('file:mime:pe:export', ('comp', {'fields': (
-                        ('file', 'file:bytes'),
-                        ('name', 'str'))}), {
-                    'doc': 'The fused knowledge of a file:bytes node containing a pe named export.',
-                }),
-                ('file:mime:pe:vsvers:keyval', ('comp', {'fields': (
-                        ('name', 'str'),
-                        ('value', 'str'))}), {
-                    'doc': 'A key value pair found in a PE vsversion info structure.',
-                }),
-                ('file:mime:pe:vsvers:info', ('comp', {'fields': (
-                        ('file', 'file:bytes'),
-                        ('keyval', 'file:mime:pe:vsvers:keyval'))}), {
-                    'doc': 'knowledge of a file:bytes node containing vsvers info.',
-                }),
-                ('file:string', ('comp', {'fields': (
-                        ('file', 'file:bytes'),
-                        ('string', 'str'))}), {
-                    'deprecated': True,
-                    'doc': 'Deprecated. Please use the edge -(refs)> it:dev:str.',
-                }),
-
-                ('pe:resource:type', ('int', {'enums': s_l_pe.getRsrcTypes()}), {
-                    'doc': 'The typecode for the resource.',
-                }),
-
-                ('pe:langid', ('int', {'min': 0, 'max': 0xffff, 'enums': s_l_pe.getLangCodes(), 'enums:strict': False}), {
-                    'doc': 'The PE language id.',
-                }),
-
-                ('file:mime:macho:loadcmd', ('guid', {}), {
-                    'doc': 'A generic load command pulled from the Mach-O headers.',
-                    'interfaces': ('file:mime:macho:loadcmd',),
-                }),
-
-                ('file:mime:macho:version', ('guid', {}), {
-                    'doc': 'A specific load command used to denote the version of the source used to build the Mach-O binary.',
-                    'interfaces': ('file:mime:macho:loadcmd',),
-                }),
-
-                ('file:mime:macho:uuid', ('guid', {}), {
-                    'doc': 'A specific load command denoting a UUID used to uniquely identify the Mach-O binary.',
-                    'interfaces': ('file:mime:macho:loadcmd',),
-                }),
-
-                ('file:mime:macho:segment', ('guid', {}), {
-                    'doc': 'A named region of bytes inside a Mach-O binary.',
-                    'interfaces': ('file:mime:macho:loadcmd',),
-                }),
-
-                ('file:mime:macho:section', ('guid', {}), {
-                    'doc': 'A section inside a Mach-O binary denoting a named region of bytes inside a segment.',
-                }),
-
-                ('file:mime:lnk', ('guid', {}), {
-                    'doc': 'The GUID of the metadata pulled from a Windows shortcut or LNK file.',
-                }),
-            ),
-            'edges': (
-                (('file:bytes', 'refs', 'it:dev:str'), {
-                    'doc': 'The source file contains the target string.'}),
-            ),
-            'forms': (
-
-                ('file:bytes', {}, (
-
-                    ('size', ('int', {}), {'doc': 'The file size in bytes.'}),
-
-                    ('md5', ('hash:md5', {}), {'doc': 'The md5 hash of the file.'}),
-
-                    ('sha1', ('hash:sha1', {}), {'doc': 'The sha1 hash of the file.'}),
-
-                    ('sha256', ('hash:sha256', {}), {'doc': 'The sha256 hash of the file.'}),
-
-                    ('sha512', ('hash:sha512', {}), {'doc': 'The sha512 hash of the file.'}),
-
-                    ('name', ('file:base', {}), {
-                        'doc': 'The best known base name for the file.'}),
-
-                    ('mime', ('file:mime', {}), {
-                        'doc': 'The "best" mime type name for the file.'}),
-
-                    ('mime:x509:cn', ('str', {}), {
-                        'doc': 'The Common Name (CN) attribute of the x509 Subject.'}),
-
-                    ('mime:pe:size', ('int', {}), {
-                        'doc': 'The size of the executable file according to the PE file header.'}),
-
-                    ('mime:pe:imphash', ('hash:md5', {}), {
-                        'doc': 'The PE import hash of the file as calculated by pefile; '
-                               'https://github.com/erocarrera/pefile .'}),
-
-                    ('mime:pe:compiled', ('time', {}), {
-                        'doc': 'The compile time of the file according to the PE header.'}),
-
-                    ('mime:pe:pdbpath', ('file:path', {}), {
-                        'doc': 'The PDB string according to the PE.'}),
-
-                    ('mime:pe:exports:time', ('time', {}), {
-                        'doc': 'The export time of the file according to the PE.'}),
-
-                    ('mime:pe:exports:libname', ('str', {}), {
-                        'doc': 'The export library name according to the PE.'}),
->>>>>>> 12dee46f
 
                 # FIXME file:mime:exe interface?
                 # ('exe:compiler', ('it:software', {}), {
