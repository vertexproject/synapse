import base64
import hashlib
import binascii

import synapse.exc as s_exc
import synapse.common as s_common
import synapse.lib.types as s_types
import synapse.lookup.pe as s_l_pe
import synapse.lookup.macho as s_l_macho

class FileBase(s_types.Str):

    def postTypeInit(self):
        s_types.Str.postTypeInit(self)
        self.setNormFunc(str, self._normPyStr)

    def _normPyStr(self, valu):

        norm = valu.strip().lower().replace('\\', '/')
        if norm.find('/') != -1:
            mesg = 'file:base may not contain /'
            raise s_exc.BadTypeValu(name=self.name, valu=valu, mesg=mesg)

        subs = {}
        if norm.find('.') != -1:
            subs['ext'] = norm.rsplit('.', 1)[1]

        return norm, {'subs': subs}

class FilePath(s_types.Str):

    def postTypeInit(self):
        s_types.Str.postTypeInit(self)
        self.setNormFunc(str, self._normPyStr)

        self.exttype = self.modl.type('str')
        self.basetype = self.modl.type('file:base')

        self.virtindx |= {
            'dir': 'dir',
            'ext': 'ext',
            'base': 'base',
        }

        self.virts |= {
            'dir': (self, self._getDir),
            'ext': (self.exttype, self._getExt),
            'base': (self.basetype, self._getBase),
        }

    def _getDir(self, valu):
        if (virts := valu[2]) is None:
            return None

        if (valu := virts.get('dir')) is None:
            return None

        return valu[0]

    def _getExt(self, valu):
        if (virts := valu[2]) is None:
            return None

        if (valu := virts.get('ext')) is None:
            return None

        return valu[0]

    def _getBase(self, valu):
        if (virts := valu[2]) is None:
            return None

        if (valu := virts.get('base')) is None:
            return None

        return valu[0]

    def _normPyStr(self, valu):

        if len(valu) == 0:
            return '', {}

        valu = valu.strip().lower().replace('\\', '/')
        if not valu:
            return '', {}

        lead = ''
        if valu[0] == '/':
            lead = '/'

        valu = valu.strip('/')
        if not valu:
            return '', {}

        if valu in ('.', '..'):
            raise s_exc.BadTypeValu(name=self.name, valu=valu,
                                    mesg='Cannot norm a bare relative path.')

        path = []
        vals = [v for v in valu.split('/') if v]
        for part in vals:
            if part == '.':
                continue

            if part == '..':
                if len(path):
                    path.pop()

                continue

            path.append(part)

        if len(path) == 0:
            return '', {}

        fullpath = lead + '/'.join(path)

        base = path[-1]
        subs = {'base': base}
        virts = {'base': (base, self.basetype.stortype)}

        if '.' in base:
            ext = base.rsplit('.', 1)[1]
            subs['ext'] = ext
            virts['ext'] = (ext, self.exttype.stortype)

        if len(path) > 1:
            dirn = lead + '/'.join(path[:-1])
            subs['dir'] = dirn
            virts['dir'] = (dirn, self.stortype)

        return fullpath, {'subs': subs, 'virts': virts}

modeldefs = (
    ('file', {
        'ctors': (

            ('file:base', 'synapse.models.files.FileBase', {}, {
                'doc': 'A file name with no path.',
                'ex': 'woot.exe'}),

            ('file:path', 'synapse.models.files.FilePath', {}, {
                'doc': 'A normalized file path.',
                'ex': 'c:/windows/system32/calc.exe'}),
        ),

        'interfaces': (
            ('file:mime:meta', {
                'template': {'metadata': 'metadata'},
                'props': (
                    ('file', ('file:bytes', {}), {
                        'doc': 'The file that the mime info was parsed from.'}),

                    ('file:offs', ('int', {}), {
                        'doc': 'The offset of the {metadata} within the file.'}),

                    ('file:size', ('int', {}), {
                        'doc': 'The size of the {metadata} within the file.'}),

                    ('file:data', ('data', {}), {
                        'doc': 'A mime specific arbitrary data structure for non-indexed data.'}),
                ),
                'doc': 'Properties common to mime specific file metadata types.',
            }),
            ('file:mime:msoffice', {
                'props': (
                    ('title', ('str', {}), {
                        'doc': 'The title extracted from Microsoft Office metadata.'}),
                    ('author', ('str', {}), {
                        'doc': 'The author extracted from Microsoft Office metadata.'}),
                    ('subject', ('str', {}), {
                        'doc': 'The subject extracted from Microsoft Office metadata.'}),
                    ('application', ('str', {}), {
                        'doc': 'The creating_application extracted from Microsoft Office metadata.'}),
                    ('created', ('time', {}), {
                        'doc': 'The create_time extracted from Microsoft Office metadata.'}),
                    ('lastsaved', ('time', {}), {
                        'doc': 'The last_saved_time extracted from Microsoft Office metadata.'}),
                ),
                'doc': 'Properties common to various microsoft office file formats.',
                'interfaces': (
                    ('file:mime:meta', {}),
                ),
            }),
            ('file:mime:image', {
                'props': (

                    ('id', ('meta:id', {}), {
                        'prevnames': ('imageid',),
                        'doc': 'MIME specific unique identifier extracted from metadata.'}),

                    ('desc', ('str', {}), {
                        'doc': 'MIME specific description field extracted from metadata.'}),

                    ('comment', ('str', {}), {
                        'doc': 'MIME specific comment field extracted from metadata.'}),

                    ('created', ('time', {}), {
                        'doc': 'MIME specific creation timestamp extracted from metadata.'}),

                    ('author', ('entity:contact', {}), {
                        'doc': 'MIME specific contact information extracted from metadata.'}),

                    # FIXME geo:locatable?
                    ('latlong', ('geo:latlong', {}), {
                        'doc': 'MIME specific lat/long information extracted from metadata.'}),

                    ('altitude', ('geo:altitude', {}), {
                        'doc': 'MIME specific altitude information extracted from metadata.'}),

                    ('text', ('str', {'lower': True, 'onespace': True}), {
                        'doc': 'The text contained within the image.'}),
                ),
                'doc': 'Properties common to image file formats.',
                'interfaces': (
                    ('file:mime:meta', {}),
                ),
            }),
            ('file:mime:macho:loadcmd', {
                'interfaces': (
                    ('file:mime:meta', {}),
                ),
                'props': (
                    ('type', ('int', {'enums': s_l_macho.getLoadCmdTypes()}), {
                        'doc': 'The type of the load command.'}),
                ),
                'doc': 'Properties common to all Mach-O load commands.',
            })
        ),

        'types': (

            ('file:bytes', ('guid', {}), {
                'doc': 'A file.'}),

            ('file:subfile', ('comp', {'fields': (('parent', 'file:bytes'), ('child', 'file:bytes'))}), {
                'doc': 'A parent file that fully contains the specified child file.'}),

            ('file:attachment', ('guid', {}), {
                'display': {
                    'columns': (
                        {'type': 'prop', 'opts': {'name': 'name'}},
                        {'type': 'prop', 'opts': {'name': 'file'}},
                        {'type': 'prop', 'opts': {'name': 'text'}},
                    ),
                },
                'doc': 'A file attachment.'}),

            ('file:archive:entry', ('guid', {}), {
                'doc': 'An archive entry representing a file and metadata within a parent archive file.'}),

            ('file:filepath', ('comp', {'fields': (('file', 'file:bytes'), ('path', 'file:path'))}), {
                'doc': 'The fused knowledge of the association of a file:bytes node and a file:path.'}),

            ('file:mime', ('str', {'lower': True}), {
                'ex': 'text/plain',
                'doc': 'A file mime name string.'}),

            ('file:mime:msdoc', ('guid', {}), {
                'interfaces': (
                    ('file:mime:msoffice', {}),
                ),
                'doc': 'Metadata about a Microsoft Word file.'}),

            ('file:mime:msxls', ('guid', {}), {
                'interfaces': (
                    ('file:mime:msoffice', {}),
                ),
                'doc': 'Metadata about a Microsoft Excel file.'}),

            ('file:mime:msppt', ('guid', {}), {
                'interfaces': (
                    ('file:mime:msoffice', {}),
                ),
                'doc': 'Metadata about a Microsoft Powerpoint file.'}),

            ('file:mime:pe', ('guid', {}), {
                'interfaces': (
                    ('file:mime:meta', {}),
                ),
                'doc': 'Metadata about a Microsoft Portable Executable (PE) file.',
            }),

            ('file:mime:rtf', ('guid', {}), {
                'interfaces': (
                    ('file:mime:meta', {}),
                ),
                'doc': 'The GUID of a set of mime metadata for a .rtf file.'}),

            ('file:mime:jpg', ('guid', {}), {
                'interfaces': (
                    ('file:mime:image', {}),
                ),
                'doc': 'The GUID of a set of mime metadata for a .jpg file.'}),

            ('file:mime:tif', ('guid', {}), {
                'interfaces': (
                    ('file:mime:image', {}),
                ),
                'doc': 'The GUID of a set of mime metadata for a .tif file.'}),

            ('file:mime:gif', ('guid', {}), {
                'interfaces': (
                    ('file:mime:image', {}),
                ),
                'doc': 'The GUID of a set of mime metadata for a .gif file.'}),

            ('file:mime:png', ('guid', {}), {
                'interfaces': (
                    ('file:mime:image', {}),
                ),
                'doc': 'The GUID of a set of mime metadata for a .png file.'}),

            ('file:mime:pe:section', ('guid', {}), {
                'interfaces': (
                    ('file:mime:meta', {}),
                ),
                'doc': 'A PE section contained in a file.'}),

            ('file:mime:pe:resource', ('guid', {}), {
                'interfaces': (
                    ('file:mime:meta', {}),
                ),
                'doc': 'A PE resource contained in a file.'}),

            ('file:mime:pe:export', ('guid', {}), {
                'interfaces': (
                    ('file:mime:meta', {}),
                ),
                'doc': 'A named PE export contained in a file.'}),

            ('file:mime:pe:vsvers:keyval', ('comp', {'fields': (('name', 'str'), ('value', 'str'))}), {
                'doc': 'A key value pair found in a PE VS_VERSIONINFO structure.'}),

            ('pe:resource:type', ('int', {'enums': s_l_pe.getRsrcTypes()}), {
                'doc': 'The typecode for the resource.'}),

            ('pe:langid', ('int', {'enums': s_l_pe.getLangCodes()}), {
                'doc': 'The PE language id.'}),

            ('file:mime:macho:loadcmd', ('guid', {}), {
                'interfaces': (
                    ('file:mime:macho:loadcmd', {}),
                ),
                'doc': 'A generic load command pulled from the Mach-O headers.'}),

            ('file:mime:macho:version', ('guid', {}), {
                'interfaces': (
                    ('file:mime:macho:loadcmd', {}),
                ),
                'doc': 'A specific load command used to denote the version of the source used to build the Mach-O binary.'}),

            ('file:mime:macho:uuid', ('guid', {}), {
                'interfaces': (
                    ('file:mime:macho:loadcmd', {}),
                ),
                'doc': 'A specific load command denoting a UUID used to uniquely identify the Mach-O binary.'}),

            ('file:mime:macho:segment', ('guid', {}), {
                'interfaces': (
                    ('file:mime:macho:loadcmd', {}),
                ),
                'doc': 'A named region of bytes inside a Mach-O binary.'}),

            ('file:mime:macho:section', ('guid', {}), {
                'interfaces': (
                    ('file:mime:meta', {}),
                ),
                'doc': 'A section inside a Mach-O binary denoting a named region of bytes inside a segment.'}),

            ('file:mime:lnk', ('guid', {}), {
                'doc': 'The GUID of the metadata pulled from a Windows shortcut or LNK file.'}),
        ),
        'edges': (

            (('file:bytes', 'refs', 'it:dev:str'), {
                'doc': 'The source file contains the target string.'}),
        ),
        'forms': (

            ('file:bytes', {}, (

                ('size', ('int', {}), {
                    'doc': 'The file size in bytes.'}),

<<<<<<< HEAD
                ('md5', ('crypto:hash:md5', {}), {'doc': 'The md5 hash of the file.'}),

                ('sha1', ('crypto:hash:sha1', {}), {'doc': 'The sha1 hash of the file.'}),

                ('sha256', ('crypto:hash:sha256', {}), {'doc': 'The sha256 hash of the file.'}),

                ('sha512', ('crypto:hash:sha512', {}), {'doc': 'The sha512 hash of the file.'}),
=======
                ('md5', ('crypto:hash:md5', {}), {
                    'doc': 'The MD5 hash of the file.'}),

                ('sha1', ('crypto:hash:sha1', {}), {
                    'doc': 'The SHA1 hash of the file.'}),

                ('sha256', ('crypto:hash:sha256', {}), {
                    'doc': 'The SHA256 hash of the file.'}),

                ('sha512', ('crypto:hash:sha512', {}), {
                    'doc': 'The SHA512 hash of the file.'}),
>>>>>>> 598bd2cf

                ('name', ('file:base', {}), {
                    'doc': 'The best known base name for the file.'}),

                ('mime', ('file:mime', {}), {
                    'doc': 'The "best" mime type name for the file.'}),

                ('mimes', ('array', {'type': 'file:mime', 'sorted': True, 'uniq': True}), {
                    'doc': 'An array of alternate mime types for the file.'}),

                # FIXME file:mime:exe interface?
                # ('exe:compiler', ('it:software', {}), {
                #     'doc': 'The software used to compile the file.'}),

                # ('exe:packer', ('it:software', {}), {
                #     'doc': 'The packer software used to encode the file.'}),
            )),

            ('file:mime', {}, ()),

            ('file:mime:msdoc', {}, ()),
            ('file:mime:msxls', {}, ()),
            ('file:mime:msppt', {}, ()),

            ('file:mime:jpg', {}, ()),
            ('file:mime:tif', {}, ()),
            ('file:mime:gif', {}, ()),
            ('file:mime:png', {}, ()),

            ('file:mime:rtf', {}, (
                ('guid', ('guid', {}), {
                    'doc': 'The parsed GUID embedded in the .rtf file.'}),
            )),

            ('file:mime:pe', {}, (

                ('size', ('int', {}), {
                    'doc': 'The size of the executable file according to the PE file header.'}),

                ('imphash', ('crypto:hash:md5', {}), {
                    'doc': 'The PE import hash of the file as calculated by pefile; '
                           'https://github.com/erocarrera/pefile .'}),

                ('richheader', ('crypto:hash:sha256', {}), {
                    'doc': 'The sha256 hash of the rich header bytes.'}),

                ('compiled', ('time', {}), {
                    'doc': 'The PE compile time of the file.'}),

                ('pdbpath', ('file:path', {}), {
                    'doc': 'The PDB file path.'}),

                ('exports:time', ('time', {}), {
                    'doc': 'The export time of the file.'}),

                ('exports:libname', ('str', {}), {
                    'doc': 'The export library name according to the PE.'}),

                ('versioninfo', ('array', {'type': 'file:mime:pe:vsvers:keyval', 'sorted': True, 'uniq': True}), {
                    'doc': 'The VS_VERSIONINFO key/value data from the PE file.'}),
            )),

            ('file:mime:pe:section', {}, (

                ('name', ('str', {}), {
                    'doc': 'The textual name of the section.'}),

                ('sha256', ('crypto:hash:sha256', {}), {
                    'doc': 'The sha256 hash of the section. Relocations must be zeroed before hashing.'}),
            )),

            ('file:mime:pe:resource', {}, (

                ('type', ('pe:resource:type', {}), {
                    'doc': 'The typecode for the resource.'}),

                ('langid', ('pe:langid', {}), {
                    'doc': 'The language code for the resource.'}),

                ('sha256', ('crypto:hash:sha256', {}), {
                    'doc': 'The SHA256 hash of the resource bytes.'}),
            )),

            ('file:mime:pe:export', {}, (

                ('name', ('str', {}), {
                    'doc': 'The name of the export in the file.'}),

                ('rva', ('int', {}), {
                    'doc': 'The Relative Virtual Address of the exported function entry point.'}),
            )),

            ('file:mime:pe:vsvers:keyval', {}, (

                ('name', ('str', {}), {
                    'ro': True,
                    'doc': 'The key for the VS_VERSIONINFO keyval pair.'}),

                ('value', ('str', {}), {
                    'ro': True,
                    'doc': 'The value for the VS_VERSIONINFO keyval pair.'}),
            )),

            ('file:base', {}, (
                ('ext', ('str', {}), {'ro': True,
                    'doc': 'The file extension (if any).'}),
            )),

            ('file:filepath', {}, (

                ('file', ('file:bytes', {}), {
                    'ro': True,
                    'doc': 'The file seen at a path.'}),

                ('path', ('file:path', {}), {
                    'ro': True,
                    'doc': 'The path a file was seen at.'}),

            )),

            ('file:attachment', {}, (

                ('name', ('file:path', {}), {
                    'doc': 'The name of the attached file.'}),

                ('text', ('str', {}), {
                    'doc': 'Any text associated with the file such as alt-text for images.'}),

                ('file', ('file:bytes', {}), {
                    'doc': 'The file which was attached.'}),
            )),

            ('file:archive:entry', {}, (

                ('parent', ('file:bytes', {}), {
                    'doc': 'The parent archive file.'}),

                ('file', ('file:bytes', {}), {
                    'doc': 'The file contained within the archive.'}),

                ('path', ('file:path', {}), {
                    'doc': 'The file path of the archived file.'}),

                ('user', ('inet:user', {}), {
                    'doc': 'The name of the user who owns the archived file.'}),

                ('added', ('time', {}), {
                    'doc': 'The time that the file was added to the archive.'}),

                ('created', ('time', {}), {
                    'doc': 'The created time of the archived file.'}),

                ('modified', ('time', {}), {
                    'doc': 'The modified time of the archived file.'}),

                ('comment', ('str', {}), {
                    'doc': 'The comment field for the file entry within the archive.'}),

                ('posix:uid', ('int', {}), {
                    'doc': 'The POSIX UID of the user who owns the archived file.'}),

                ('posix:gid', ('int', {}), {
                    'doc': 'The POSIX GID of the group who owns the archived file.'}),

                ('posix:perms', ('int', {}), {
                    'doc': 'The POSIX permissions mask of the archived file.'}),

                ('archived:size', ('int', {}), {
                    'doc': 'The encoded or compressed size of the archived file within the parent.'}),
            )),

            ('file:subfile', {}, (
                ('parent', ('file:bytes', {}), {
                    'ro': True,
                    'doc': 'The parent file containing the child file.'}),

                ('child', ('file:bytes', {}), {
                    'ro': True,
                    'doc': 'The child file contained in the parent file.'}),

                ('path', ('file:path', {}), {
                    'doc': 'The path that the parent uses to refer to the child file.'}),
            )),

            ('file:path', {}, (
                ('dir', ('file:path', {}), {'ro': True,
                    'doc': 'The parent directory.'}),

                ('base', ('file:base', {}), {'ro': True,
                    'doc': 'The file base name.'}),

                ('base:ext', ('str', {}), {'ro': True,
                    'doc': 'The file extension.'}),
            )),

            ('file:mime:macho:loadcmd', {}, ()),
            ('file:mime:macho:version', {}, (
                ('version', ('str', {}), {
                    'doc': 'The version of the Mach-O file encoded in an LC_VERSION load command.'}),
            )),
            ('file:mime:macho:uuid', {}, (
                ('uuid', ('guid', {}), {
                    'doc': 'The UUID of the Mach-O application (as defined in an LC_UUID load command).'}),
            )),
            ('file:mime:macho:segment', {}, (

                ('name', ('str', {}), {
                    'doc': 'The name of the Mach-O segment.'}),

                ('memsize', ('int', {}), {
                    'doc': 'The size of the segment in bytes, when resident in memory, according to the load command structure.'}),

                ('disksize', ('int', {}), {
                    'doc': 'The size of the segment in bytes, when on disk, according to the load command structure.'}),

                ('sha256', ('crypto:hash:sha256', {}), {
                    'doc': 'The sha256 hash of the bytes of the segment.'}),

                ('offset', ('int', {}), {
                    'doc': 'The file offset to the beginning of the segment.'}),
            )),
            ('file:mime:macho:section', {}, (

                ('segment', ('file:mime:macho:segment', {}), {
                    'doc': 'The Mach-O segment that contains this section.'}),

                ('name', ('str', {}), {
                    'doc': 'Name of the section.'}),

                ('type', ('int', {'enums': s_l_macho.getSectionTypes()}), {
                    'doc': 'The type of the section.'}),

                ('sha256', ('crypto:hash:sha256', {}), {
                    'doc': 'The sha256 hash of the bytes of the Mach-O section.'}),
            )),

            ('file:mime:lnk', {}, (

                ('flags', ('int', {}), {
                    'doc': 'The flags specified by the LNK header that control the structure of the LNK file.'}),

                ('entry:primary', ('file:path', {}), {
                    'doc': 'The primary file path contained within the FileEntry structure of the LNK file.'}),

                ('entry:secondary', ('file:path', {}), {
                    'doc': 'The secondary file path contained within the FileEntry structure of the LNK file.'}),

                ('entry:extended', ('file:path', {}), {
                    'doc': 'The extended file path contained within the extended FileEntry structure of the LNK file.'}),

                ('entry:localized', ('file:path', {}), {
                    'doc': 'The localized file path reconstructed from references within the extended FileEntry structure of the LNK file.'}),

                ('entry:icon', ('file:path', {}), {
                    'doc': 'The icon file path contained within the StringData structure of the LNK file.'}),

                ('environment:path', ('file:path', {}), {
                    'doc': 'The target file path contained within the EnvironmentVariableDataBlock structure of the LNK file.'}),

                ('environment:icon', ('file:path', {}), {
                    'doc': 'The icon file path contained within the IconEnvironmentDataBlock structure of the LNK file.'}),

                ('iconindex', ('int', {}), {
                    'doc': 'A resource index for an icon within an icon location.'}),

                ('working', ('file:path', {}), {
                    'doc': 'The working directory used when activating the link target.'}),

                ('relative', ('str', {'strip': True}), {
                    'doc': 'The relative target path string contained within the StringData structure of the LNK file.'}),

                ('arguments', ('it:cmd', {}), {
                    'doc': 'The command line arguments passed to the target file when the LNK file is activated.'}),

                ('desc', ('text', {}), {
                    'doc': 'The description of the LNK file contained within the StringData section of the LNK file.'}),

                ('target:attrs', ('int', {}), {
                    'doc': 'The attributes of the target file according to the LNK header.'}),

                ('target:size', ('int', {}), {
                    'doc': 'The size of the target file according to the LNK header. The LNK format specifies that this is only the lower 32 bits of the target file size.'}),

                ('target:created', ('time', {}), {
                    'doc': 'The creation time of the target file according to the LNK header.'}),

                ('target:accessed', ('time', {}), {
                    'doc': 'The access time of the target file according to the LNK header.'}),

                ('target:written', ('time', {}), {
                    'doc': 'The write time of the target file according to the LNK header.'}),

                ('driveserial', ('int', {}), {
                    'doc': 'The drive serial number of the volume the link target is stored on.'}),

                ('machineid', ('it:hostname', {}), {
                    'doc': 'The NetBIOS name of the machine where the link target was last located.'}),
            )),
        ),
    }),
)<|MERGE_RESOLUTION|>--- conflicted
+++ resolved
@@ -383,15 +383,6 @@
                 ('size', ('int', {}), {
                     'doc': 'The file size in bytes.'}),
 
-<<<<<<< HEAD
-                ('md5', ('crypto:hash:md5', {}), {'doc': 'The md5 hash of the file.'}),
-
-                ('sha1', ('crypto:hash:sha1', {}), {'doc': 'The sha1 hash of the file.'}),
-
-                ('sha256', ('crypto:hash:sha256', {}), {'doc': 'The sha256 hash of the file.'}),
-
-                ('sha512', ('crypto:hash:sha512', {}), {'doc': 'The sha512 hash of the file.'}),
-=======
                 ('md5', ('crypto:hash:md5', {}), {
                     'doc': 'The MD5 hash of the file.'}),
 
@@ -403,7 +394,6 @@
 
                 ('sha512', ('crypto:hash:sha512', {}), {
                     'doc': 'The SHA512 hash of the file.'}),
->>>>>>> 598bd2cf
 
                 ('name', ('file:base', {}), {
                     'doc': 'The best known base name for the file.'}),
