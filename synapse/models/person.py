--- conflicted
+++ resolved
@@ -307,7 +307,6 @@
                 ('service:accounts', ('array', {'type': 'inet:service:account', 'sorted': True, 'uniq': True}), {
                     'doc': 'The service accounts associated with this contact.'}),
 
-<<<<<<< HEAD
                 ('birth:place', ('geo:place', {}), {
                     'doc': 'A fully resolved place of birth for this contact.',
                 }),
@@ -364,6 +363,10 @@
                 ('phone:work', ('tel:phone', {}), {
                     'doc': 'The work phone number for this contact.',
                 }),
+
+                ('id', ('str', {'strip': True}), {
+                    'doc': 'A type or source specific unique ID for the contact.'}),
+
                 ('id:number', ('ou:id:number', {}), {
                     'alts': ('id:numbers',),
                     'doc': 'An ID number issued by an org and associated with this contact.',
@@ -399,114 +402,6 @@
                 ('crypto:address', ('crypto:currency:address', {}), {
                     'doc': 'A crypto currency address associated with the contact.'
                 }),
-=======
-                    ('web:acct', ('inet:web:acct', {}), {
-                        'deprecated': True,
-                        'doc': 'Deprecated. Use :service:accounts.',
-                    }),
-                    ('web:group', ('inet:web:group', {}), {
-                        'deprecated': True,
-                        'doc': 'Deprecated. Use inet:service:group:profile to link to a group.',
-                    }),
-                    ('birth:place', ('geo:place', {}), {
-                        'doc': 'A fully resolved place of birth for this contact.',
-                    }),
-                    ('birth:place:loc', ('loc', {}), {
-                        'doc': 'The loc of the place of birth of this contact.',
-                    }),
-                    ('birth:place:name', ('geo:name', {}), {
-                        'doc': 'The name of the place of birth of this contact.',
-                    }),
-                    ('death:place', ('geo:place', {}), {
-                        'doc': 'A fully resolved place of death for this contact.',
-                    }),
-                    ('death:place:loc', ('loc', {}), {
-                        'doc': 'The loc of the place of death of this contact.',
-                    }),
-                    ('death:place:name', ('geo:name', {}), {
-                        'doc': 'The name of the place of death of this contact.',
-                    }),
-                    ('dob', ('time', {}), {
-                        'doc': 'The date of birth for this contact.',
-                    }),
-                    ('dod', ('time', {}), {
-                        'doc': 'The date of death for this contact.',
-                    }),
-                    ('url', ('inet:url', {}), {
-                        'doc': 'The home or main site for this contact.',
-                    }),
-                    ('email', ('inet:email', {}), {
-                        'alts': ('emails',),
-                        'doc': 'The main email address for this contact.',
-                    }),
-                    ('email:work', ('inet:email', {}), {
-                        'doc': 'The work email address for this contact.'
-                    }),
-                    ('loc', ('loc', {}), {
-                        'doc': 'Best known contact geopolitical location.'
-                    }),
-                    ('address', ('geo:address', {}), {
-                        'doc': 'The street address listed for the contact.',
-                        'disp': {'hint': 'text'}
-                    }),
-                    ('place', ('geo:place', {}), {
-                        'doc': 'The place associated with this contact.',
-                    }),
-                    ('place:name', ('geo:name', {}), {
-                        'doc': 'The reported name of the place associated with this contact.',
-                    }),
-                    ('phone', ('tel:phone', {}), {
-                        'doc': 'The main phone number for this contact.',
-                    }),
-                    ('phone:fax', ('tel:phone', {}), {
-                        'doc': 'The fax number for this contact.',
-                    }),
-                    ('phone:work', ('tel:phone', {}), {
-                        'doc': 'The work phone number for this contact.'}),
-
-                    ('id', ('str', {'strip': True}), {
-                        'doc': 'A type or source specific unique ID for the contact.'}),
-
-                    ('id:number', ('ou:id:number', {}), {
-                        'alts': ('id:numbers',),
-                        'doc': 'An ID number issued by an org and associated with this contact.',
-                    }),
-                    ('adid', ('it:adid', {}), {
-                        'doc': 'A Advertising ID associated with this contact.',
-                    }),
-                    ('imid', ('tel:mob:imid', {}), {
-                        'doc': 'An IMID associated with the contact.',
-                    }),
-                    ('imid:imei', ('tel:mob:imei', {}), {
-                        'doc': 'An IMEI associated with the contact.',
-                    }),
-                    ('imid:imsi', ('tel:mob:imsi', {}), {
-                        'doc': 'An IMSI associated with the contact.',
-                    }),
-                    # A few probable multi-fields for entity resolution
-                    ('names', ('array', {'type': 'ps:name', 'uniq': True, 'sorted': True}), {
-                        'doc': 'An array of associated names/aliases for the person.',
-                    }),
-                    ('orgnames', ('array', {'type': 'ou:name', 'uniq': True, 'sorted': True}), {
-                        'doc': 'An array of associated names/aliases for the organization.',
-                    }),
-                    ('emails', ('array', {'type': 'inet:email', 'uniq': True, 'sorted': True}), {
-                        'doc': 'An array of secondary/associated email addresses.',
-                    }),
-                    ('web:accts', ('array', {'type': 'inet:web:acct', 'uniq': True, 'sorted': True}), {
-                        'deprecated': True,
-                        'doc': 'Deprecated. Use :service:accounts.',
-                    }),
-                    ('id:numbers', ('array', {'type': 'ou:id:number', 'uniq': True, 'sorted': True}), {
-                        'doc': 'An array of secondary/associated IDs.',
-                    }),
-                    ('users', ('array', {'type': 'inet:user', 'uniq': True, 'sorted': True}), {
-                        'doc': 'An array of secondary/associated user names.',
-                    }),
-                    ('crypto:address', ('crypto:currency:address', {}), {
-                        'doc': 'A crypto currency address associated with the contact.'
-                    }),
->>>>>>> 012c8008
 
                 ('lang', ('lang:language', {}), {
                     'alts': ('langs',),
