--- conflicted
+++ resolved
@@ -1,4 +1,3 @@
-<<<<<<< HEAD
 modeldefs = (
     ('ps', {
         'types': (
@@ -15,9 +14,26 @@
                 'doc': 'An instance of an edu:course taught at a given time.'}),
 
             ('ps:education', ('guid', {}), {
+                'display': {
+                    'columns': (
+                        {'type': 'prop', 'opts': {'name': 'student::name'}},
+                        {'type': 'prop', 'opts': {'name': 'institution::name'}},
+                        # TODO allow columns to use virtual props
+                        # {'type': 'prop', 'opts': {'name': 'period.min'}},
+                        # {'type': 'prop', 'opts': {'name': 'period.max'}},
+                    ),
+                },
                 'doc': 'A period of education for an individual.'}),
 
             ('ps:achievement', ('guid', {}), {
+                'display': {
+                    'columns': (
+                        {'type': 'prop', 'opts': {'name': 'awardee::name'}},
+                        {'type': 'prop', 'opts': {'name': 'award::name'}},
+                        {'type': 'prop', 'opts': {'name': 'award::org::name'}},
+                        {'type': 'prop', 'opts': {'name': 'awarded'}},
+                    ),
+                },
                 'doc': 'An instance of an individual receiving an award.'}),
 
             ('ps:person', ('guid', {}), {
@@ -29,6 +45,16 @@
                 'doc': 'A person or persona.'}),
 
             ('ps:workhist', ('guid', {}), {
+                'display': {
+                    'columns': (
+                        {'type': 'prop', 'opts': {'name': 'contact::name'}},
+                        {'type': 'prop', 'opts': {'name': 'title'}},
+                        {'type': 'prop', 'opts': {'name': 'org:name'}},
+                        # TODO allow columns to use virtual props
+                        # {'type': 'prop', 'opts': {'name': 'period.min'}},
+                        # {'type': 'prop', 'opts': {'name': 'period.max'}},
+                    ),
+                },
                 'doc': "An entry in a contact's work history."}),
 
             ('ps:vitals', ('guid', {}), {
@@ -246,600 +272,4 @@
             )),
         )
     }),
-)
-=======
-import synapse.lib.module as s_module
-
-class PsModule(s_module.CoreModule):
-    def getModelDefs(self):
-        modl = {
-            'types': (
-                ('edu:course', ('guid', {}), {
-                    'doc': 'A course of study taught by an org.',
-                }),
-                ('edu:class', ('guid', {}), {
-                    'doc': 'An instance of an edu:course taught at a given time.',
-                }),
-                ('ps:education', ('guid', {}), {
-                    'display': {
-                        'columns': (
-                            {'type': 'prop', 'opts': {'name': 'student::name'}},
-                            {'type': 'prop', 'opts': {'name': 'institution::orgname'}},
-                            {'type': 'prop', 'opts': {'name': 'attended:first'}},
-                            {'type': 'prop', 'opts': {'name': 'attended:last'}},
-                        ),
-                    },
-                    'doc': 'A period of education for an individual.',
-                }),
-                ('ps:achievement', ('guid', {}), {
-                    'display': {
-                        'columns': (
-                            {'type': 'prop', 'opts': {'name': 'awardee::name'}},
-                            {'type': 'prop', 'opts': {'name': 'award::name'}},
-                            {'type': 'prop', 'opts': {'name': 'award::org::name'}},
-                            {'type': 'prop', 'opts': {'name': 'awarded'}},
-                        ),
-                    },
-                    'doc': 'An instance of an individual receiving an award.',
-                }),
-                ('ps:tokn', ('str', {'lower': True, 'strip': True}), {
-                    'doc': 'A single name element (potentially given or sur).',
-                    'ex': 'robert'
-                }),
-                ('ps:name', ('str', {'lower': True, 'onespace': True}), {
-                    'doc': 'An arbitrary, lower spaced string with normalized whitespace.',
-                    'ex': 'robert grey'}),
-
-                ('ps:person', ('guid', {}), {
-                    'doc': 'A GUID for a person.'}),
-
-                ('ps:persona', ('guid', {}), {
-                    'deprecated': True,
-                    'doc': 'Deprecated. Please use ps:contact.'}),
-
-                ('ps:person:has', ('comp', {'fields': (('person', 'ps:person'), ('node', 'ndef'))}), {
-                    'deprecated': True,
-                    'doc': 'Deprecated. Please use ps:person -(has)>.'}),
-
-                ('ps:persona:has', ('comp', {'fields': (('persona', 'ps:persona'), ('node', 'ndef'))}), {
-                    'deprecated': True,
-                    'doc': 'Deprecated. Please use ps:contact -(has)>.'}),
-
-                ('ps:contact', ('guid', {}), {
-                    'doc': 'A GUID for a contact info record.',
-                    'display': {
-                        'columns': (
-                            {'type': 'prop', 'opts': {'name': 'name'}},
-                            {'type': 'prop', 'opts': {'name': 'orgname'}},
-                            {'type': 'prop', 'opts': {'name': 'email'}},
-                            {'type': 'prop', 'opts': {'name': 'type'}},
-                        ),
-                    }}),
-
-                ('ps:contact:type:taxonomy', ('taxonomy', {}), {
-                    'interfaces': ('meta:taxonomy',),
-                    'doc': 'A taxonomy of contact types.',
-                }),
-                ('ps:contactlist', ('guid', {}), {
-                    'doc': 'A GUID for a list of associated contacts.',
-                }),
-                ('ps:workhist', ('guid', {}), {
-                    'display': {
-                        'columns': (
-                            {'type': 'prop', 'opts': {'name': 'contact::name'}},
-                            {'type': 'prop', 'opts': {'name': 'jobtitle'}},
-                            {'type': 'prop', 'opts': {'name': 'orgname'}},
-                            {'type': 'prop', 'opts': {'name': 'started'}},
-                            {'type': 'prop', 'opts': {'name': 'ended'}},
-                        ),
-                    },
-                    'doc': "An entry in a contact's work history."}),
-
-                ('ps:vitals', ('guid', {}), {
-                    'interfaces': ('phys:object',),
-                    'template': {'phys:object': 'person'},
-                    'doc': 'Statistics and demographic data about a person or contact.'}),
-
-                ('ps:skill', ('guid', {}), {
-                    'doc': 'A specific skill which a person or organization may have.',
-                    'display': {
-                        'columns': (
-                            {'type': 'prop', 'opts': {'name': 'name'}},
-                            {'type': 'prop', 'opts': {'name': 'type'}},
-                        ),
-                    }}),
-
-                ('ps:skill:type:taxonomy', ('taxonomy', {}), {
-                    'interfaces': ('meta:taxonomy',),
-                    'doc': 'A taxonomy of skill types.'}),
-
-                ('ps:proficiency', ('guid', {}), {
-                    'doc': 'The assessment that a given contact possesses a specific skill.',
-                    'display': {
-                        'columns': (
-                            {'type': 'prop', 'opts': {'name': 'contact::name'}},
-                            {'type': 'prop', 'opts': {'name': 'skill::name'}},
-                        ),
-                    }}),
-            ),
-            'edges': (
-                (('ps:contact', 'has', None), {
-                    'doc': 'The contact is or was in possession of the target node.'}),
-                (('ps:person', 'has', None), {
-                    'doc': 'The person is or was in possession of the target node.'}),
-                (('ps:contact', 'owns', None), {
-                    'doc': 'The contact owns or owned the target node.'}),
-                (('ps:person', 'owns', None), {
-                    'doc': 'The person owns or owned the target node.'}),
-            ),
-            'forms': (
-                ('ps:workhist', {}, (
-                    ('contact', ('ps:contact', {}), {
-                        'doc': 'The contact which has the work history.',
-                    }),
-                    ('org', ('ou:org', {}), {
-                        'doc': 'The org that this work history orgname refers to.',
-                    }),
-                    ('orgname', ('ou:name', {}), {
-                        'doc': 'The reported name of the org the contact worked for.',
-                    }),
-                    ('orgfqdn', ('inet:fqdn', {}), {
-                        'doc': 'The reported fqdn of the org the contact worked for.',
-                    }),
-                    ('jobtype', ('ou:jobtype', {}), {
-                        'doc': 'The type of job.',
-                    }),
-                    ('employment', ('ou:employment', {}), {
-                        'doc': 'The type of employment.',
-                    }),
-                    ('jobtitle', ('ou:jobtitle', {}), {
-                        'doc': 'The job title.',
-                    }),
-                    ('started', ('time', {}), {
-                        'doc': 'The date that the contact began working.',
-                    }),
-                    ('ended', ('time', {}), {
-                        'doc': 'The date that the contact stopped working.',
-                    }),
-                    ('duration', ('duration', {}), {
-                        'doc': 'The duration of the period of work.',
-                    }),
-                    ('pay', ('econ:price', {}), {
-                        'doc': 'The estimated/average yearly pay for the work.',
-                    }),
-                    ('currency', ('econ:currency', {}), {
-                        'doc': 'The currency that the yearly pay was delivered in.',
-                    }),
-                    ('desc', ('str', {}), {
-                        'doc': 'A description of the work done as part of the job.'}),
-                )),
-                ('edu:course', {}, (
-                    ('name', ('str', {'lower': True, 'onespace': True}), {
-                        'ex': 'organic chemistry for beginners',
-                        'doc': 'The name of the course.',
-                    }),
-                    ('desc', ('str', {}), {
-                        'doc': 'A brief course description.',
-                    }),
-                    ('code', ('str', {'lower': True, 'strip': True}), {
-                        'ex': 'chem101',
-                        'doc': 'The course catalog number or designator.',
-                    }),
-                    ('institution', ('ps:contact', {}), {
-                        'doc': 'The org or department which teaches the course.',
-                    }),
-                    ('prereqs', ('array', {'type': 'edu:course', 'uniq': True, 'sorted': True}), {
-                        'doc': 'The pre-requisite courses for taking this course.',
-                    }),
-                )),
-                ('edu:class', {}, (
-                    ('course', ('edu:course', {}), {
-                        'doc': 'The course being taught in the class.',
-                    }),
-                    ('instructor', ('ps:contact', {}), {
-                        'doc': 'The primary instructor for the class.',
-                    }),
-                    ('assistants', ('array', {'type': 'ps:contact', 'uniq': True, 'sorted': True}), {
-                        'doc': 'An array of assistant/co-instructor contacts.',
-                    }),
-                    ('date:first', ('time', {}), {
-                        'doc': 'The date of the first day of class.'
-                    }),
-                    ('date:last', ('time', {}), {
-                        'doc': 'The date of the last day of class.'
-                    }),
-                    ('isvirtual', ('bool', {}), {
-                        'doc': 'Set if the class is known to be virtual.',
-                    }),
-                    ('virtual:url', ('inet:url', {}), {
-                        'doc': 'The URL a student would use to attend the virtual class.',
-                    }),
-                    ('virtual:provider', ('ps:contact', {}), {
-                        'doc': 'Contact info for the virtual infrastructure provider.',
-                    }),
-                    ('place', ('geo:place', {}), {
-                        'doc': 'The place that the class is held.',
-                    }),
-                )),
-                ('ps:education', {}, (
-                    ('student', ('ps:contact', {}), {
-                        'doc': 'The contact of the person being educated.',
-                    }),
-                    ('institution', ('ps:contact', {}), {
-                        'doc': 'The contact info for the org providing educational services.',
-                    }),
-                    ('attended:first', ('time', {}), {
-                        'doc': 'The first date the student attended a class.',
-                    }),
-                    ('attended:last', ('time', {}), {
-                        'doc': 'The last date the student attended a class.',
-                    }),
-                    ('classes', ('array', {'type': 'edu:class', 'uniq': True, 'sorted': True}), {
-                        'doc': 'The classes attended by the student.',
-                    }),
-                    ('achievement', ('ps:achievement', {}), {
-                        'doc': 'The achievement awarded to the individual.',
-                    }),
-                )),
-                ('ps:achievement', {}, (
-                    ('awardee', ('ps:contact', {}), {
-                        'doc': 'The recipient of the award.',
-                    }),
-                    ('award', ('ou:award', {}), {
-                        'doc': 'The award bestowed on the awardee.',
-                    }),
-                    ('awarded', ('time', {}), {
-                        'doc': 'The date the award was granted to the awardee.',
-                    }),
-                    ('expires', ('time', {}), {
-                        'doc': 'The date the award or certification expires.',
-                    }),
-                    ('revoked', ('time', {}), {
-                        'doc': 'The date the award was revoked by the org.',
-                    }),
-                )),
-                ('ps:tokn', {}, ()),
-                ('ps:name', {}, (
-                    ('sur', ('ps:tokn', {}), {
-                        'doc': 'The surname part of the name.'
-                    }),
-                    ('middle', ('ps:tokn', {}), {
-                        'doc': 'The middle name part of the name.'
-                    }),
-                    ('given', ('ps:tokn', {}), {
-                        'doc': 'The given name part of the name.'
-                    }),
-                )),
-                ('ps:person', {}, (
-                    ('dob', ('time', {}), {
-                        'doc': 'The date on which the person was born.',
-                    }),
-                    ('dod', ('time', {}), {
-                        'doc': 'The date on which the person died.',
-                    }),
-                    ('img', ('file:bytes', {}), {
-                        'deprecated': True,
-                        'doc': 'Deprecated: use ps:person:photo.'
-                    }),
-                    ('photo', ('file:bytes', {}), {
-                        'doc': 'The primary image of a person.'
-                    }),
-                    ('nick', ('inet:user', {}), {
-                        'doc': 'A username commonly used by the person.',
-                    }),
-                    ('vitals', ('ps:vitals', {}), {
-                        'doc': 'The most recent known vitals for the person.',
-                    }),
-                    ('name', ('ps:name', {}), {
-                        'alts': ('names',),
-                        'doc': 'The localized name for the person.',
-                    }),
-                    ('name:sur', ('ps:tokn', {}), {
-                        'doc': 'The surname of the person.'
-                    }),
-                    ('name:middle', ('ps:tokn', {}), {
-                        'doc': 'The middle name of the person.'
-                    }),
-                    ('name:given', ('ps:tokn', {}), {
-                        'doc': 'The given name of the person.'
-                    }),
-                    ('names', ('array', {'type': 'ps:name', 'uniq': True, 'sorted': True}), {
-                        'doc': 'Variations of the name for the person.'
-                    }),
-                    ('nicks', ('array', {'type': 'inet:user', 'uniq': True, 'sorted': True}), {
-                        'doc': 'Usernames used by the  person.'
-                    }),
-                )),
-                ('ps:persona', {}, (
-                    ('person', ('ps:person', {}), {
-                        'doc': 'The real person behind the persona.',
-                    }),
-                    ('dob', ('time', {}), {
-                        'doc': 'The Date of Birth (DOB) if known.',
-                    }),
-                    ('img', ('file:bytes', {}), {
-                        'doc': 'The primary image of a suspected person.'
-                    }),
-                    ('nick', ('inet:user', {}), {
-                        'doc': 'A username commonly used by the suspected person.',
-                    }),
-                    ('name', ('ps:name', {}), {
-                        'doc': 'The localized name for the suspected person.',
-                    }),
-                    ('name:sur', ('ps:tokn', {}), {
-                        'doc': 'The surname of the suspected person.'
-                    }),
-                    ('name:middle', ('ps:tokn', {}), {
-                        'doc': 'The middle name of the suspected person.'
-                    }),
-                    ('name:given', ('ps:tokn', {}), {
-                        'doc': 'The given name of the suspected person.'
-                    }),
-                    ('names', ('array', {'type': 'ps:name', 'uniq': True, 'sorted': True}), {
-                        'doc': 'Variations of the name for a persona.'
-                    }),
-                    ('nicks', ('array', {'type': 'inet:user', 'uniq': True, 'sorted': True}), {
-                        'doc': 'Usernames used by the persona.'
-                    }),
-                )),
-                ('ps:person:has', {}, (
-                    ('person', ('ps:person', {}), {
-                        'ro': True,
-                        'doc': 'The person who owns or controls the object or resource.',
-                    }),
-                    ('node', ('ndef', {}), {
-                        'ro': True,
-                        'doc': 'The object or resource that is owned or controlled by the person.',
-                    }),
-                    ('node:form', ('str', {}), {
-                        'ro': True,
-                        'doc': 'The form of the object or resource that is owned or controlled by the person.',
-                    }),
-                )),
-                ('ps:persona:has', {}, (
-                    ('persona', ('ps:persona', {}), {
-                        'ro': True,
-                        'doc': 'The persona who owns or controls the object or resource.',
-                    }),
-                    ('node', ('ndef', {}), {
-                        'ro': True,
-                        'doc': 'The object or resource that is owned or controlled by the persona.',
-                    }),
-                    ('node:form', ('str', {}), {
-                        'ro': True,
-                        'doc': 'The form of the object or resource that is owned or controlled by the persona.',
-                    }),
-                )),
-                ('ps:contact:type:taxonomy', {}, ()),
-                ('ps:contact', {}, (
-                    ('org', ('ou:org', {}), {
-                        'doc': 'The org which this contact represents.',
-                    }),
-                    ('type', ('ps:contact:type:taxonomy', {}), {
-                        'doc': 'The type of contact which may be used for entity resolution.',
-                    }),
-                    ('asof', ('time', {}), {
-                        'date': 'The time this contact was created or modified.',
-                    }),
-                    ('person', ('ps:person', {}), {
-                        'doc': 'The ps:person GUID which owns this contact.',
-                    }),
-                    ('vitals', ('ps:vitals', {}), {
-                        'doc': 'The most recent known vitals for the contact.',
-                    }),
-                    ('name', ('ps:name', {}), {
-                        'alts': ('names',),
-                        'doc': 'The person name listed for the contact.'}),
-
-                    ('bio', ('str', {}), {
-                        'doc': 'A brief bio provided for the contact.'}),
-
-                    ('desc', ('str', {}), {
-                        'doc': 'A description of this contact.'}),
-
-                    ('title', ('ou:jobtitle', {}), {
-                        'alts': ('titles',),
-                        'doc': 'The job/org title listed for this contact.'}),
-
-                    ('titles', ('array', {'type': 'ou:jobtitle', 'sorted': True, 'uniq': True}), {
-                        'doc': 'An array of alternate titles for the contact.'}),
-
-                    ('photo', ('file:bytes', {}), {
-                        'doc': 'The photo listed for this contact.',
-                    }),
-                    ('orgname', ('ou:name', {}), {
-                        'alts': ('orgnames',),
-                        'doc': 'The listed org/company name for this contact.',
-                    }),
-                    ('orgfqdn', ('inet:fqdn', {}), {
-                        'doc': 'The listed org/company FQDN for this contact.',
-                    }),
-                    ('user', ('inet:user', {}), {
-                        'alts': ('users',),
-                        'doc': 'The username or handle for this contact.'}),
-
-                    ('service:accounts', ('array', {'type': 'inet:service:account', 'sorted': True, 'uniq': True}), {
-                        'doc': 'The service accounts associated with this contact.'}),
-
-                    ('web:acct', ('inet:web:acct', {}), {
-                        'deprecated': True,
-                        'doc': 'Deprecated. Use :service:accounts.',
-                    }),
-                    ('web:group', ('inet:web:group', {}), {
-                        'deprecated': True,
-                        'doc': 'Deprecated. Use inet:service:group:profile to link to a group.',
-                    }),
-                    ('birth:place', ('geo:place', {}), {
-                        'doc': 'A fully resolved place of birth for this contact.',
-                    }),
-                    ('birth:place:loc', ('loc', {}), {
-                        'doc': 'The loc of the place of birth of this contact.',
-                    }),
-                    ('birth:place:name', ('geo:name', {}), {
-                        'doc': 'The name of the place of birth of this contact.',
-                    }),
-                    ('death:place', ('geo:place', {}), {
-                        'doc': 'A fully resolved place of death for this contact.',
-                    }),
-                    ('death:place:loc', ('loc', {}), {
-                        'doc': 'The loc of the place of death of this contact.',
-                    }),
-                    ('death:place:name', ('geo:name', {}), {
-                        'doc': 'The name of the place of death of this contact.',
-                    }),
-                    ('dob', ('time', {}), {
-                        'doc': 'The date of birth for this contact.',
-                    }),
-                    ('dod', ('time', {}), {
-                        'doc': 'The date of death for this contact.',
-                    }),
-                    ('url', ('inet:url', {}), {
-                        'doc': 'The home or main site for this contact.',
-                    }),
-                    ('email', ('inet:email', {}), {
-                        'alts': ('emails',),
-                        'doc': 'The main email address for this contact.',
-                    }),
-                    ('email:work', ('inet:email', {}), {
-                        'doc': 'The work email address for this contact.'
-                    }),
-                    ('loc', ('loc', {}), {
-                        'doc': 'Best known contact geopolitical location.'
-                    }),
-                    ('address', ('geo:address', {}), {
-                        'doc': 'The street address listed for the contact.',
-                        'disp': {'hint': 'text'}
-                    }),
-                    ('place', ('geo:place', {}), {
-                        'doc': 'The place associated with this contact.',
-                    }),
-                    ('place:name', ('geo:name', {}), {
-                        'doc': 'The reported name of the place associated with this contact.',
-                    }),
-                    ('phone', ('tel:phone', {}), {
-                        'doc': 'The main phone number for this contact.',
-                    }),
-                    ('phone:fax', ('tel:phone', {}), {
-                        'doc': 'The fax number for this contact.',
-                    }),
-                    ('phone:work', ('tel:phone', {}), {
-                        'doc': 'The work phone number for this contact.'}),
-
-                    ('id', ('str', {'strip': True}), {
-                        'doc': 'A type or source specific unique ID for the contact.'}),
-
-                    ('id:number', ('ou:id:number', {}), {
-                        'alts': ('id:numbers',),
-                        'doc': 'An ID number issued by an org and associated with this contact.',
-                    }),
-                    ('adid', ('it:adid', {}), {
-                        'doc': 'A Advertising ID associated with this contact.',
-                    }),
-                    ('imid', ('tel:mob:imid', {}), {
-                        'doc': 'An IMID associated with the contact.',
-                    }),
-                    ('imid:imei', ('tel:mob:imei', {}), {
-                        'doc': 'An IMEI associated with the contact.',
-                    }),
-                    ('imid:imsi', ('tel:mob:imsi', {}), {
-                        'doc': 'An IMSI associated with the contact.',
-                    }),
-                    # A few probable multi-fields for entity resolution
-                    ('names', ('array', {'type': 'ps:name', 'uniq': True, 'sorted': True}), {
-                        'doc': 'An array of associated names/aliases for the person.',
-                    }),
-                    ('orgnames', ('array', {'type': 'ou:name', 'uniq': True, 'sorted': True}), {
-                        'doc': 'An array of associated names/aliases for the organization.',
-                    }),
-                    ('emails', ('array', {'type': 'inet:email', 'uniq': True, 'sorted': True}), {
-                        'doc': 'An array of secondary/associated email addresses.',
-                    }),
-                    ('web:accts', ('array', {'type': 'inet:web:acct', 'uniq': True, 'sorted': True}), {
-                        'deprecated': True,
-                        'doc': 'Deprecated. Use :service:accounts.',
-                    }),
-                    ('id:numbers', ('array', {'type': 'ou:id:number', 'uniq': True, 'sorted': True}), {
-                        'doc': 'An array of secondary/associated IDs.',
-                    }),
-                    ('users', ('array', {'type': 'inet:user', 'uniq': True, 'sorted': True}), {
-                        'doc': 'An array of secondary/associated user names.',
-                    }),
-                    ('crypto:address', ('crypto:currency:address', {}), {
-                        'doc': 'A crypto currency address associated with the contact.'
-                    }),
-                    ('lang', ('lang:language', {}), {
-                        'alts': ('langs',),
-                        'doc': 'The language specified for the contact.'}),
-                    ('langs', ('array', {'type': 'lang:language'}), {
-                        'doc': 'An array of alternative languages specified for the contact.'}),
-                    ('banner', ('file:bytes', {}), {
-                        'doc': 'The file representing the banner for the contact.'}),
-                    ('passwd', ('inet:passwd', {}), {
-                        'doc': 'The current password for the contact.'}),
-                    ('website', ('inet:url', {}), {
-                        'doc': 'A related URL specified by the contact (e.g., a personal or company web '
-                               'page, blog, etc.).'}),
-                    ('websites', ('array', {'type': 'inet:url', 'uniq': True, 'sorted': True}), {
-                        'doc': 'Alternative related URLs specified by the contact.'}),
-                )),
-                ('ps:vitals', {}, (
-                    ('asof', ('time', {}), {
-                        'doc': 'The time the vitals were gathered or computed.'}),
-                    ('contact', ('ps:contact', {}), {
-                        'doc': 'The contact that the vitals are about.'}),
-                    ('person', ('ps:person', {}), {
-                        'doc': 'The person that the vitals are about.'}),
-                    ('height', ('geo:dist', {}), {
-                        'doc': 'The height of the person or contact.'}),
-                    ('weight', ('mass', {}), {
-                        'doc': 'The weight of the person or contact.'}),
-                    ('econ:currency', ('econ:currency', {}), {
-                        'doc': 'The currency that the price values are recorded using.'}),
-                    ('econ:net:worth', ('econ:price', {}), {
-                        'doc': 'The net worth of the contact.'}),
-                    ('econ:annual:income', ('econ:price', {}), {
-                        'doc': 'The yearly income of the contact.'}),
-                    # TODO: eye color etc. color names / rgb values?
-                )),
-                ('ps:contactlist', {}, (
-                    ('contacts', ('array', {'type': 'ps:contact', 'uniq': True, 'split': ',', 'sorted': True}), {
-                        'doc': 'The array of contacts contained in the list.'
-                    }),
-                    ('source:host', ('it:host', {}), {
-                        'doc': 'The host from which the contact list was extracted.',
-                    }),
-                    ('source:file', ('file:bytes', {}), {
-                        'doc': 'The file from which the contact list was extracted.',
-                    }),
-                    ('source:acct', ('inet:web:acct', {}), {
-                        'deprecated': True,
-                        'doc': 'Deprecated. Use :source:account.',
-                    }),
-                    ('source:account', ('inet:service:account', {}), {
-                        'doc': 'The service account from which the contact list was extracted.',
-                    }),
-                )),
-
-                ('ps:skill:type:taxonomy', {}, ()),
-                ('ps:skill', {}, (
-
-                    ('name', ('str', {'lower': True, 'onespace': True}), {
-                        'doc': 'The name of the skill.'}),
-
-                    ('type', ('ps:skill:type:taxonomy', {}), {
-                        'doc': 'The type of skill as a taxonomy.'})
-                )),
-
-                ('ps:proficiency', {}, (
-
-                    ('skill', ('ps:skill', {}), {
-                        'doc': 'The skill in which the contact is proficient.'}),
-
-                    ('contact', ('ps:contact', {}), {
-                        'doc': 'The contact which is proficient in the skill.'}),
-                )),
-            )
-        }
-        name = 'ps'
-        return ((name, modl), )
->>>>>>> 244663e7
+)