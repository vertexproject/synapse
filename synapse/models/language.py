--- conflicted
+++ resolved
@@ -41,22 +41,14 @@
 
             ('lang:translation', {}, (
 
-<<<<<<< HEAD
-                ('input', ('lang:phrase', {}), {
-=======
                 ('input', ('nodeprop', {}), {
->>>>>>> 598bd2cf
                     'ex': 'hola',
                     'doc': 'The input text.'}),
 
                 ('input:lang', ('lang:language', {}), {
                     'doc': 'The input language.'}),
 
-<<<<<<< HEAD
-                ('output', ('lang:phrase', {}), {
-=======
                 ('output', ('text', {}), {
->>>>>>> 598bd2cf
                     'ex': 'hi',
                     'doc': 'The output text.'}),
 
