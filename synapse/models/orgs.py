import synapse.lib.module as s_module

contracttypes = (
    'nda',
    'other',
    'grant',
    'treaty',
    'purchase',
    'indemnity',
    'partnership',
)

class OuModule(s_module.CoreModule):
    def getModelDefs(self):
        modl = {
            'types': (
                ('ou:sic', ('str', {'regex': r'^[0-9]{4}$'}), {
                    'doc': 'The four digit Standard Industrial Classification Code.',
                    'ex': '0111',
                }),
                ('ou:naics', ('str', {'regex': r'^[1-9][0-9]{1,5}?$', 'strip': True}), {
                    'doc': 'North American Industry Classification System codes and prefixes.',
                    'ex': '541715',
                }),
                ('ou:isic', ('str', {'regex': r'^[A-Z]([0-9]{2}[0-9]{0,2})?$'}), {
                    'doc': 'An International Standard Industrial Classification of All Economic Activities (ISIC) code.',
                    'ex': 'C1393'}),

                ('ou:org', ('guid', {}), {
                    'doc': 'A GUID for a human organization such as a company or military unit.',
                    'display': {
                        'columns': (
                            {'type': 'prop', 'opts': {'name': 'name'}},
                            {'type': 'prop', 'opts': {'name': 'names'}},
                            {'type': 'prop', 'opts': {'name': 'country:code'}},
                        ),
                    }}),

                ('ou:team', ('guid', {}), {
                    'doc': 'A GUID for a team within an organization.',
                    'display': {
                        'columns': (
                            {'type': 'prop', 'opts': {'name': 'name'}},
                            {'type': 'prop', 'opts': {'name': 'org::name'}},
                        ),
                    }}),

                ('ou:org:type:taxonomy', ('taxonomy', {}), {
                    'interfaces': ('meta:taxonomy',),
                    'doc': 'A hierarchical taxonomy of organization types.',
                }),
                ('ou:contract', ('guid', {}), {
                    'doc': 'An contract between multiple entities.',
                }),
                ('ou:contract:type:taxonomy', ('taxonomy', {}), {
                    'interfaces': ('meta:taxonomy',),
                    'doc': 'A hierarchical taxonomy of contract types.',
                }),
                ('ou:industry', ('guid', {}), {
                    'doc': 'An industry classification type.',
                    'display': {
                        'columns': (
                            {'type': 'prop', 'opts': {'name': 'name'}},
                        ),
                    },
                }),
                ('ou:industry:type:taxonomy', ('taxonomy', {}), {
                    'interfaces': ('meta:taxonomy',),
                    'doc': 'A hierarchical taxonomy of industry types.',
                }),
                ('ou:industryname', ('str', {'lower': True, 'onespace': True}), {
                    'doc': 'The name of an industry.',
                }),
                ('ou:alias', ('str', {'lower': True, 'regex': r'^[0-9a-z_]+$'}), {
                    'doc': 'An alias for the org GUID.',
                    'ex': 'vertexproject',
                }),
                ('ou:hasalias', ('comp', {'fields': (('org', 'ou:org'), ('alias', 'ou:alias'))}), {
                    'deprecated': True,
                    'doc': 'The knowledge that an organization has an alias.',
                }),
                ('ou:orgnet4', ('comp', {'fields': (('org', 'ou:org'), ('net', 'inet:net4'))}), {
                    'doc': "An organization's IPv4 netblock.",
                }),
                ('ou:orgnet6', ('comp', {'fields': (('org', 'ou:org'), ('net', 'inet:net6'))}), {
                    'doc': "An organization's IPv6 netblock.",
                }),
                ('ou:name', ('str', {'lower': True, 'strip': True}), {
                    'doc': 'The name of an organization. This may be a formal name or informal name of the '
                           'organization.',
                    'ex': 'acme corporation',
                }),
                ('ou:member', ('comp', {'fields': (('org', 'ou:org'), ('person', 'ps:person'))}), {
                    'deprecated': True,
                    'doc': 'Deprecated. Please use ou:position.',
                }),
                ('ou:position', ('guid', {}), {
                    'doc': 'A position within an org.  May be organized into an org chart.',
                }),
                ('ou:suborg', ('comp', {'fields': (('org', 'ou:org'), ('sub', 'ou:org'))}), {
                    'doc': 'Any parent/child relationship between two orgs. May represent ownership, organizational structure, etc.',
                }),
                ('ou:org:has', ('comp', {'fields': (('org', 'ou:org'), ('node', 'ndef'))}), {
                    'deprecated': True,
                    'doc': 'An org owns, controls, or has exclusive use of an object or resource, '
                           'potentially during a specific period of time.',
                }),
                ('ou:user', ('comp', {'fields': (('org', 'ou:org'), ('user', 'inet:user'))}), {
                    'doc': 'A user name within an organization.',
                }),
                ('ou:role', ('str', {'lower': True, 'regex': r'^\w+$'}), {
                    'ex': 'staff',
                    'doc': 'A named role when participating in an event.',
                }),
                ('ou:attendee', ('guid', {}), {
                    'doc': 'A node representing a person attending a meeting, conference, or event.',
                }),
                ('ou:meet', ('guid', {}), {
                    'doc': 'An informal meeting of people which has no title or sponsor.  See also: ou:conference.',
                }),
                ('ou:preso', ('guid', {}), {
                    'doc': 'A webinar, conference talk, or other type of presentation.',
                }),
                ('ou:meet:attendee', ('comp', {'fields': (('meet', 'ou:meet'), ('person', 'ps:person'))}), {
                    'deprecated': True,
                    'doc': 'Deprecated. Please use ou:attendee.',
                }),
                ('ou:conference', ('guid', {}), {
                    'doc': 'A conference with a name and sponsoring org.',
                    'display': {
                        'columns': (
                            {'type': 'prop', 'opts': {'name': 'name'}},
                            {'type': 'prop', 'opts': {'name': 'start'}},
                        ),
                    },
                }),
                ('ou:conference:attendee', ('comp', {'fields': (('conference', 'ou:conference'), ('person', 'ps:person'))}), {
                    'deprecated': True,
                    'doc': 'Deprecated. Please use ou:attendee.',
                }),
                ('ou:conference:event', ('guid', {}), {
                    'doc': 'A conference event with a name and associated conference.',
                }),
                ('ou:conference:event:attendee', ('comp', {'fields': (('conference', 'ou:conference:event'), ('person', 'ps:person'))}), {
                    'deprecated': True,
                    'doc': 'Deprecated. Please use ou:attendee.',
                }),
                ('ou:contest', ('guid', {}), {
                    'doc': 'A competitive event resulting in a ranked set of participants.',
                }),
                ('ou:contest:result', ('comp', {'fields': (('contest', 'ou:contest'), ('participant', 'ps:contact'))}), {
                    'doc': 'The results from a single contest participant.',
                }),
                ('ou:goal', ('guid', {}), {
                    'doc': 'An assessed or stated goal which may be abstract or org specific.',
                    'display': {
                        'columns': (
                            {'type': 'prop', 'opts': {'name': 'name'}},
                        ),
                    },
                }),
                ('ou:goalname', ('str', {'lower': True, 'onespace': True}), {
                    'doc': 'A goal name.',
                }),
                ('ou:goal:type:taxonomy', ('taxonomy', {}), {
                    'interfaces': ('meta:taxonomy',),
                    'doc': 'A hierarchical taxonomy of goal types.',
                }),
                ('ou:hasgoal', ('comp', {'fields': (('org', 'ou:org'), ('goal', 'ou:goal'))}), {
                    'deprecated': True,
                    'doc': 'Deprecated. Please use ou:org:goals.',
                }),
                ('ou:campaign:type:taxonomy', ('taxonomy', {}), {
                    'interfaces': ('meta:taxonomy',),
                    'doc': 'A hierarchical taxonomy of campaign types.',
                }),
                ('ou:campname', ('str', {'lower': True, 'onespace': True}), {
                    'doc': 'A campaign name.'}),

                ('ou:campaign', ('guid', {}), {
                    'doc': "Represents an org's activity in pursuit of a goal.",
                    'display': {
                        'columns': (
                            {'type': 'prop', 'opts': {'name': 'name'}},
                            {'type': 'prop', 'opts': {'name': 'names'}},
                            {'type': 'prop', 'opts': {'name': 'reporter:name'}},
                            {'type': 'prop', 'opts': {'name': 'tag'}},
                        ),
                    }}),

                ('ou:conflict', ('guid', {}), {
                    'doc': 'Represents a conflict where two or more campaigns have mutually exclusive goals.',
                }),
                ('ou:contribution', ('guid', {}), {
                    'doc': 'Represents a specific instance of contributing material support to a campaign.'}),

                ('ou:technique', ('guid', {}), {
                    'doc': 'A specific technique used to achieve a goal.',
                    'display': {
                        'columns': (
                            {'type': 'prop', 'opts': {'name': 'name'}},
                            {'type': 'prop', 'opts': {'name': 'reporter:name'}},
                            {'type': 'prop', 'opts': {'name': 'tag'}},
                        ),
                    }}),

                ('ou:technique:type:taxonomy', ('taxonomy', {}), {
                    'interfaces': ('meta:taxonomy',),
                    'doc': 'A hierarchical taxonomy of technique types.',
                }),
                ('ou:id:type', ('guid', {}), {
                    'doc': 'A type of id number issued by an org.',
                }),
                ('ou:id:value', ('str', {'strip': True}), {
                    'doc': 'The value of an org:id:number.',
                }),
                ('ou:id:number', ('comp', {'fields': (('type', 'ou:id:type'), ('value', 'ou:id:value'))}), {
                    'doc': 'A unique id number issued by a specific organization.',
                }),
                ('ou:id:update', ('guid', {}), {
                    'doc': 'A status update to an org:id:number.',
                }),
                ('ou:award', ('guid', {}), {
                    'doc': 'An award issued by an organization.',
                }),
                ('ou:vitals', ('guid', {}), {
                    'doc': 'Vital statistics about an org for a given time period.',
                }),
                ('ou:opening', ('guid', {}), {
                    'doc': 'A job/work opening within an org.',
                }),
                ('ou:job:type:taxonomy', ('taxonomy', {}), {
                    'ex': 'it.dev.python',
                    'interfaces': ('meta:taxonomy',),
                    'doc': 'A hierarchical taxonomy of job types.',
                }),
                ('ou:employment:type:taxonomy', ('taxonomy', {}), {
                    'ex': 'fulltime.salary',
                    'interfaces': ('meta:taxonomy',),
                    'doc': 'A hierarchical taxonomy of employment types.',
                }),
                ('ou:jobtitle', ('str', {'lower': True, 'onespace': True}), {
                    'doc': 'A title for a position within an org.',
                }),
                ('ou:requirement', ('guid', {}), {
                    'doc': 'A specific requirement.'}),
            ),
            'edges': (
                (('ou:campaign', 'uses', 'ou:technique'), {
                    'doc': 'The campaign used the technique.'}),
                (('ou:org', 'uses', 'ou:technique'), {
                    'doc': 'The org uses the technique.'}),

                (('ou:org', 'uses', None), {
                    'doc': 'The ou:org makes use of the target node.'}),
                (('ou:org', 'targets', None), {
                    'doc': 'The organization targets the target node.'}),
                (('ou:campaign', 'targets', None), {
                    'doc': 'The campaign targeted the target nodes.'}),
                (('ou:campaign', 'uses', None), {
                    'doc': 'The campaign made use of the target node.'}),
                (('ou:contribution', 'includes', None), {
                    'doc': 'The contribution includes the specific node.'}),
                ((None, 'meets', 'ou:requirement'), {
                    'doc': 'The requirement is met by the source node.'}),
                (('ou:org', 'has', None), {
                    'doc': 'The organization is or was in possession of the target node.'}),
                (('ou:org', 'owns', None), {
                    'doc': 'The organization owns or owned the target node.'}),
            ),
            'forms': (
                ('ou:job:type:taxonomy', {}, ()),
                ('ou:jobtitle', {}, ()),
                ('ou:employment:type:taxonomy', {}, ()),
                ('ou:opening', {}, (
                    ('org', ('ou:org', {}), {
                        'doc': 'The org which has the opening.',
                    }),
                    ('orgname', ('ou:name', {}), {
                        'doc': 'The name of the organization as listed in the opening.',
                    }),
                    ('orgfqdn', ('inet:fqdn', {}), {
                        'doc': 'The FQDN of the organization as listed in the opening.',
                    }),
                    ('posted', ('time', {}), {
                        'doc': 'The date/time that the job opening was posted.',
                    }),
                    ('removed', ('time', {}), {
                        'doc': 'The date/time that the job opening was removed.',
                    }),
                    ('postings', ('array', {'type': 'inet:url', 'uniq': True, 'sorted': True}), {
                        'doc': 'URLs where the opening is listed.',
                    }),
                    ('contact', ('ps:contact', {}), {
                        'doc': 'The contact details to inquire about the opening.',
                    }),
                    ('loc', ('loc', {}), {
                        'doc': 'The geopolitical boundary of the opening.',
                    }),
                    ('job:type', ('ou:job:type:taxonomy', {}), {
                        'doc': 'The job type taxonomy.',
                    }),
                    ('employment:type', ('ou:employment:type:taxonomy', {}), {
                        'doc': 'The type of employment.',
                    }),
                    ('jobtitle', ('ou:jobtitle', {}), {
                        'doc': 'The title of the opening.',
                    }),
                    ('remote', ('bool', {}), {
                        'doc': 'Set to true if the opening will allow a fully remote worker.',
                    }),
                    ('yearlypay', ('econ:price', {}), {
                        'doc': 'The yearly income associated with the opening.',
                    }),
                    ('paycurrency', ('econ:currency', {}), {
                        'doc': 'The currency that the yearly pay was delivered in.',
                    }),
                )),
                ('ou:vitals', {}, (

                    ('asof', ('time', {}), {
                        'doc': 'The time that the vitals represent.',
                    }),
                    ('org', ('ou:org', {}), {
                        'doc': 'The resolved org.',
                    }),
                    ('orgname', ('ou:name', {}), {
                        'doc': 'The org name as reported by the source of the vitals.',
                    }),
                    ('orgfqdn', ('inet:fqdn', {}), {
                        'doc': 'The org FQDN as reported by the source of the vitals.',
                    }),
                    ('currency', ('econ:currency', {}), {
                        'doc': 'The currency of the econ:price values.',
                    }),
                    ('costs', ('econ:price', {}), {
                        'doc': 'The costs/expenditures over the period.',
                    }),
                    ('revenue', ('econ:price', {}), {
                        'doc': 'The gross revenue over the period.',
                    }),
                    ('profit', ('econ:price', {}), {
                        'doc': 'The net profit over the period.',
                    }),
                    ('valuation', ('econ:price', {}), {
                        'doc': 'The assessed value of the org.',
                    }),
                    ('shares', ('int', {}), {
                        'doc': 'The number of shares outstanding.',
                    }),
                    ('population', ('int', {}), {
                        'doc': 'The population of the org.',
                    }),
                    ('delta:costs', ('econ:price', {}), {
                        'doc': 'The change in costs over last period.',
                    }),
                    ('delta:revenue', ('econ:price', {}), {
                        'doc': 'The change in revenue over last period.',
                    }),
                    ('delta:profit', ('econ:price', {}), {
                        'doc': 'The change in profit over last period.',
                    }),
                    ('delta:valuation', ('econ:price', {}), {
                        'doc': 'The change in valuation over last period.',
                    }),
                    ('delta:population', ('int', {}), {
                        'doc': 'The change in population over last period.',
                    }),
                )),
                ('ou:award', {}, (
                    ('name', ('str', {'lower': True, 'onespace': True}), {
                        'doc': 'The name of the award.',
                        'ex': 'Bachelors of Science',
                    }),
                    ('type', ('str', {'lower': True, 'onespace': True}), {
                        'doc': 'The type of award.',
                        'ex': 'certification',
                    }),
                    ('org', ('ou:org', {}), {
                        'doc': 'The organization which issues the award.',
                    }),
                )),
                ('ou:id:type', {}, (
                    ('org', ('ou:org', {}), {
                        'doc': 'The org which issues id numbers of this type.',
                    }),
                    ('name', ('str', {}), {
                        'doc': 'The friendly name of the id number type.',
                    }),
                    ('url', ('inet:url', {}), {
                        'doc': 'The official URL of the issuer.',
                    }),
                )),
                ('ou:id:number', {}, (

                    ('type', ('ou:id:type', {}), {
                        'doc': 'The type of org id', 'ro': True}),

                    ('value', ('ou:id:value', {}), {
                        'doc': 'The value of org id', 'ro': True}),

                    ('status', ('str', {'lower': True, 'strip': True}), {
                        'doc': 'A freeform status such as valid, suspended, expired.'}),

                    ('issued', ('time', {}), {
                        'doc': 'The time at which the org issued the ID number.'}),

                    ('expires', ('time', {}), {
                        'doc': 'The time at which the ID number expires.'}),

                    ('issuer', ('ps:contact', {}), {
                        'doc': 'The contact information of the office which issued the ID number.'}),
                )),
                ('ou:id:update', {}, (
                    ('number', ('ou:id:number', {}), {
                        'doc': 'The id number that was updated.',
                    }),
                    ('status', ('str', {'strip': True, 'lower': True}), {
                        'doc': 'The updated status of the id number.',
                    }),
                    ('time', ('time', {}), {
                        'doc': 'The date/time that the id number was updated.',
                    }),
                )),
                ('ou:goalname', {}, ()),
                ('ou:goal:type:taxonomy', {}, ()),
                ('ou:goal', {}, (

                    ('name', ('ou:goalname', {}), {
                        'doc': 'A terse name for the goal.'}),

                    ('names', ('array', {'type': 'ou:goalname', 'sorted': True, 'uniq': True}), {
                        'doc': 'An array of alternate names for the goal. Used to merge/resolve goals.'}),

                    ('type', ('ou:goal:type:taxonomy', {}), {
                        'doc': 'A type taxonomy entry for the goal.'}),

                    ('desc', ('str', {}), {
                        'disp': {'hint': 'text'},
                        'doc': 'A description of the goal.'}),

                    ('prev', ('ou:goal', {}), {
                        'deprecated': True,
                        'doc': 'Deprecated. Please use ou:goal:type taxonomy.'}),
                )),
                ('ou:hasgoal', {}, (
                    ('org', ('ou:org', {}), {
                        'doc': 'The org which has the goal.', 'ro': True,
                    }),
                    ('goal', ('ou:goal', {}), {
                        'doc': 'The goal which the org has.', 'ro': True,
                    }),
                    ('stated', ('bool', {}), {
                        'doc': 'Set to true/false if the goal is known to be self stated.',
                    }),
                    ('window', ('ival', {}), {
                        'doc': 'Set if a goal has a limited time window.',
                    }),
                )),
                ('ou:campaign:type:taxonomy', {}, ()),
                ('ou:campname', {}, ()),
                ('ou:campaign', {}, (
                    # political campaign, funding round, ad campaign, fund raising
                    ('org', ('ou:org', {}), {
                        'doc': 'The org carrying out the campaign.'}),

                    ('org:name', ('ou:name', {}), {
                        'doc': 'The name of the org responsible for the campaign. Used for entity resolution.'}),

                    ('org:fqdn', ('inet:fqdn', {}), {
                        'doc': 'The FQDN of the org responsible for the campaign. Used for entity resolution.'}),

                    ('goal', ('ou:goal', {}), {
                        'doc': 'The assessed primary goal of the campaign.'}),

                    ('slogan', ('lang:phrase', {}), {
                        'doc': 'The slogan used by the campaign.'}),

                    ('actors', ('array', {'type': 'ps:contact', 'split': ',', 'uniq': True, 'sorted': True}), {
                        'doc': 'Actors who participated in the campaign.'}),

                    ('goals', ('array', {'type': 'ou:goal', 'split': ',', 'uniq': True, 'sorted': True}), {
                        'doc': 'Additional assessed goals of the campaign.'}),

                    ('success', ('bool', {}), {
                        'doc': 'Records the success/failure status of the campaign if known.'}),

                    ('name', ('ou:campname', {}), {
                        'ex': 'operation overlord',
                        'doc': 'A terse name of the campaign.'}),

                    ('names', ('array', {'type': 'ou:campname', 'sorted': True, 'uniq': True}), {
                        'doc': 'An array of alternate names for the campaign.'}),

                    ('reporter', ('ou:org', {}), {
                        'doc': 'The organization reporting on the campaign.'}),

                    ('reporter:name', ('ou:name', {}), {
                        'doc': 'The name of the organization reporting on the campaign.'}),

                    ('sophistication', ('meta:sophistication', {}), {
                        'doc': 'The assessed sophistication of the campaign.',
                    }),

                    ('timeline', ('meta:timeline', {}), {
                        'doc': 'A timeline of significant events related to the campaign.'}),

                    ('type', ('ou:campaign:type:taxonomy', {}), {
                        'doc': 'The campaign type taxonomy.'}),

                    ('desc', ('str', {}), {
                        'disp': {'hint': 'text'},
                        'doc': 'A description of the campaign.'}),

                    ('period', ('ival', {}), {
                        'doc': 'The time interval when the organization was running the campaign.'}),

                    ('cost', ('econ:price', {}), {
                        'doc': 'The actual cost to the organization.'}),

                    ('budget', ('econ:price', {}), {
                        'doc': 'The budget allocated by the organization to execute the campaign.'}),

                    ('currency', ('econ:currency', {}), {
                        'doc': 'The currency used to record econ:price properties.'}),

                    ('goal:revenue', ('econ:price', {}), {
                        'doc': 'A goal for revenue resulting from the campaign.'}),

                    ('result:revenue', ('econ:price', {}), {
                        'doc': 'The revenue resulting from the campaign.'}),

                    ('goal:pop', ('int', {}), {
                        'doc': 'A goal for the number of people affected by the campaign.'}),

                    ('result:pop', ('int', {}), {
                        'doc': 'The count of people affected by the campaign.'}),

                    ('team', ('ou:team', {}), {
                        'doc': 'The org team responsible for carrying out the campaign.'}),

                    ('conflict', ('ou:conflict', {}), {
                        'doc': 'The conflict in which this campaign is a primary participant.'}),

                    ('techniques', ('array', {'type': 'ou:technique', 'sorted': True, 'uniq': True}), {
                        'deprecated': True,
                        'doc': 'Deprecated for scalability. Please use -(uses)> ou:technique.'}),

                    ('tag', ('syn:tag', {}), {
                        'doc': 'The tag used to annotate nodes that are associated with the campaign.'}),

                    ('mitre:attack:campaign', ('it:mitre:attack:campaign', {}), {
                        'doc': 'A mapping to a MITRE ATT&CK campaign if applicable.'}),

                    ('ext:id', ('str', {'strip': True}), {
                        'doc': 'An external identifier for the campaign.'}),
                )),
                ('ou:conflict', {}, (
                    ('name', ('str', {'onespace': True}), {
                        'doc': 'The name of the conflict.'}),
                    ('started', ('time', {}), {
                        'doc': 'The time the conflict began.'}),
                    ('ended', ('time', {}), {
                        'doc': 'The time the conflict ended.'}),
                    ('timeline', ('meta:timeline', {}), {
                        'doc': 'A timeline of significant events related to the conflict.'}),
                )),
                ('ou:contribution', {}, (
                    ('from', ('ps:contact', {}), {
                        'doc': 'The contact information of the contributor.'}),
                    ('campaign', ('ou:campaign', {}), {
                        'doc': 'The campaign receiving the contribution.'}),
                    ('value', ('econ:price', {}), {
                        'doc': 'The assessed value of the contribution.'}),
                    ('currency', ('econ:currency', {}), {
                        'doc': 'The currency used for the assessed value.'}),
                    ('time', ('time', {}), {
                        'doc': 'The time the contribution occurred.'}),
                    ('material:spec', ('mat:spec', {}), {
                        'doc': 'The specification of material items contributed.'}),
                    ('material:count', ('int', {}), {
                        'doc': 'The number of material items contributed.'}),
                    ('monetary:payment', ('econ:acct:payment', {}), {
                        'doc': 'Payment details for a monetary contribution.'}),
                    ('personnel:count', ('int', {}), {
                        'doc': 'Number of personnel contributed to the campaign.'}),
                    ('personnel:jobtitle', ('ou:jobtitle', {}), {
                        'doc': 'Title or designation for the contributed personnel.'}),
                )),
                ('ou:technique', {}, (

                    ('name', ('str', {'lower': True, 'onespace': True}), {
                        'doc': 'The normalized name of the technique.'}),

                    ('type', ('ou:technique:type:taxonomy', {}), {
                        'doc': 'The taxonomy classification of the technique.'}),

                    ('sophistication', ('meta:sophistication', {}), {
                        'doc': 'The assessed sophistication of the technique.'}),

                    ('desc', ('str', {}), {
                        'disp': {'hint': 'text'},
                        'doc': 'A description of the technique.'}),

                    ('tag', ('syn:tag', {}), {
                        'doc': 'The tag used to annotate nodes where the technique was employed.'}),

                    ('mitre:attack:technique', ('it:mitre:attack:technique', {}), {
                        'doc': 'A mapping to a MITRE ATT&CK technique if applicable.'}),

                    ('reporter', ('ou:org', {}), {
                        'doc': 'The organization reporting on the technique.'}),

                    ('reporter:name', ('ou:name', {}), {
                        'doc': 'The name of the organization reporting on the technique.'}),

                    ('ext:id', ('str', {'strip': True}), {
                        'doc': 'An external identifier for the technique.'}),
                )),
                ('ou:technique:type:taxonomy', {}, ()),
                ('ou:org:type:taxonomy', {}, ()),
                ('ou:org', {}, (
                    ('loc', ('loc', {}), {
                        'doc': 'Location for an organization.'
                    }),
                    ('name', ('ou:name', {}), {
                        'doc': 'The localized name of an organization.',
                    }),
<<<<<<< HEAD
                    ('type', ('ou:org:type:taxonomy', {}), {
=======
                    ('type', ('str', {'lower': True, 'strip': True}), {
                        'deprecated': True,
                        'doc': 'The type of organization.',
                    }),
                    ('motto', ('lang:phrase', {}), {
                        'doc': 'The motto used by the organization.'}),

                    ('orgtype', ('ou:orgtype', {}), {
>>>>>>> cb54d73b
                        'doc': 'The type of organization.',
                    }),
                    ('vitals', ('ou:vitals', {}), {
                        'doc': 'The most recent/accurate ou:vitals for the org.',
                    }),
                    ('desc', ('str', {}), {
                        'doc': 'A description of the org.',
                        'disp': {'hint': 'text'}
                    }),
                    ('logo', ('file:bytes', {}), {
                        'doc': 'An image file representing the logo for the organization.',
                    }),
                    ('names', ('array', {'type': 'ou:name', 'uniq': True, 'sorted': True}), {
                       'doc': 'A list of alternate names for the organization.',
                    }),
                    ('alias', ('ou:alias', {}), {
                        'doc': 'The default alias for an organization.'
                    }),
                    ('phone', ('tel:phone', {}), {
                        'doc': 'The primary phone number for the organization.',
                    }),
                    ('sic', ('ou:sic', {}), {
                        'deprecated': True,
                        'doc': 'The Standard Industrial Classification code for the organization.',
                    }),
                    ('naics', ('ou:naics', {}), {
                        'deprecated': True,
                        'doc': 'The North American Industry Classification System code for the organization.',
                    }),
                    ('industries', ('array', {'type': 'ou:industry', 'uniq': True, 'sorted': True}), {
                        'doc': 'The industries associated with the org.',
                    }),
                    ('us:cage', ('gov:us:cage', {}), {
                        'doc': 'The Commercial and Government Entity (CAGE) code for the organization.',
                    }),
                    ('founded', ('time', {}), {
                        'doc': 'The date on which the org was founded.'}),
                    ('dissolved', ('time', {}), {
                        'doc': 'The date on which the org was dissolved.'}),
                    ('url', ('inet:url', {}), {
                        'doc': 'The primary url for the organization.',
                    }),
                    ('subs', ('array', {'type': 'ou:org', 'uniq': True, 'sorted': True}), {
                        'doc': 'An set of sub-organizations.'
                    }),
                    ('orgchart', ('ou:position', {}), {
                        'doc': 'The root node for an orgchart made up ou:position nodes.',
                    }),
                    ('hq', ('ps:contact', {}), {
                        'doc': 'A collection of contact information for the "main office" of an org.',
                    }),
                    ('locations', ('array', {'type': 'ps:contact', 'uniq': True, 'sorted': True}), {
                        'doc': 'An array of contacts for facilities operated by the org.',
                    }),
                    ('country', ('pol:country', {}), {
                        'doc': "The organization's country of origin."}),

                    ('country:code', ('pol:iso2', {}), {
                        'doc': "The 2 digit ISO 3166 country code for the organization's country of origin."}),

                    ('dns:mx', ('array', {'type': 'inet:fqdn', 'uniq': True, 'sorted': True}), {
                        'doc': 'An array of MX domains used by email addresses issued by the org.',
                    }),
                    ('techniques', ('array', {'type': 'ou:technique', 'sorted': True, 'uniq': True}), {
                        'deprecated': True,
                        'doc': 'Deprecated for scalability. Please use -(uses)> ou:technique.',
                    }),
                    ('goals', ('array', {'type': 'ou:goal', 'sorted': True, 'uniq': True}), {
                        'doc': 'The assessed goals of the organization.'}),

                    ('tag', ('syn:tag', {}), {
                        'doc': 'A base tag used to encode assessments made by the organization.'}),

                    ('ext:id', ('str', {'strip': True}), {
                        'doc': 'An external identifier for the organization.'}),
                )),
                ('ou:team', {}, (
                    ('org', ('ou:org', {}), {}),
                    ('name', ('ou:name', {}), {}),
                )),
                ('ou:position', {}, (
                    ('org', ('ou:org', {}), {
                        'doc': 'The org which has the position.',
                    }),
                    ('team', ('ou:team', {}), {
                        'doc': 'The team that the position is a member of.',
                    }),
                    ('contact', ('ps:contact', {}), {
                        'doc': 'The contact info for the person who holds the position.',
                    }),
                    ('title', ('ou:jobtitle', {}), {
                        'doc': 'The title of the position.',
                    }),
                    ('reports', ('array', {'type': 'ou:position', 'uniq': True, 'sorted': True}), {
                        'doc': 'An array of positions which report to this position.',
                    }),
                )),
                ('ou:name', {}, ()),
                ('ou:contract:type:taxonomy', {}, ()),
                ('ou:contract', {}, (
                    ('title', ('str', {}), {
                        'doc': 'A terse title for the contract.'}),
                    ('type', ('ou:contract:type:taxonomy', {}), {
                        'doc': 'The type of contract.'}),
                    ('sponsor', ('ps:contact', {}), {
                        'doc': 'The contract sponsor.'}),
                    ('parties', ('array', {'type': 'ps:contact', 'uniq': True, 'sorted': True}), {
                        'doc': 'The non-sponsor entities bound by the contract.'}),
                    ('document', ('file:bytes', {}), {
                        'doc': 'The best/current contract document.'}),
                    ('signed', ('time', {}), {
                        'doc': 'The date that the contract signing was complete.'}),
                    ('begins', ('time', {}), {
                        'doc': 'The date that the contract goes into effect.'}),
                    ('expires', ('time', {}), {
                        'doc': 'The date that the contract expires.'}),
                    ('completed', ('time', {}), {
                        'doc': 'The date that the contract was completed.'}),
                    ('terminated', ('time', {}), {
                        'doc': 'The date that the contract was terminated.'}),
                    ('award:price', ('econ:price', {}), {
                        'doc': 'The value of the contract at time of award.'}),
                    ('budget:price', ('econ:price', {}), {
                        'doc': 'The amount of money budgeted for the contract.'}),
                    ('currency', ('econ:currency', {}), {
                        'doc': 'The currency of the econ:price values.'}),
                    ('purchase', ('econ:purchase', {}), {
                        'doc': 'Purchase details of the contract.'}),
                    ('requirements', ('array', {'type': 'ou:goal', 'uniq': True, 'sorted': True}), {
                        'doc': 'The requirements levied upon the parties.'}),
                )),
                ('ou:industry:type:taxonomy', {}, ()),
                ('ou:industry', {}, (

                    ('name', ('ou:industryname', {}), {
                        'doc': 'The name of the industry.'}),

                    ('type', ('ou:industry:type:taxonomy', {}), {
                        'doc': 'A taxonomy entry for the industry.'}),

                    ('names', ('array', {'type': 'ou:industryname', 'uniq': True, 'sorted': True}), {
                        'doc': 'An array of alternative names for the industry.'}),

                    ('subs', ('array', {'type': 'ou:industry', 'split': ',', 'uniq': True, 'sorted': True}), {
                        'deprecated': True,
                        'doc': 'Deprecated. Please use ou:industry:type taxonomy.'}),

                    ('sic', ('array', {'type': 'ou:sic', 'split': ',', 'uniq': True, 'sorted': True}), {
                        'doc': 'An array of SIC codes that map to the industry.'}),

                    ('naics', ('array', {'type': 'ou:naics', 'split': ',', 'uniq': True, 'sorted': True}), {
                        'doc': 'An array of NAICS codes that map to the industry.'}),

                    ('isic', ('array', {'type': 'ou:isic', 'split': ',', 'uniq': True, 'sorted': True}), {
                        'doc': 'An array of ISIC codes that map to the industry.'}),

                    ('desc', ('str', {}), {
                        'disp': {'hint': 'text'},
                        'doc': 'A description of the industry.'}),
                )),
                ('ou:industryname', {}, ()),
                ('ou:hasalias', {}, (
                    ('org', ('ou:org', {}), {
                        'ro': True,
                        'doc': 'The org guid which has the alias.',
                    }),
                    ('alias', ('ou:alias', {}), {
                        'ro': True,
                        'doc': 'Alias for the organization.',
                    }),
                )),
                ('ou:orgnet4', {}, (
                    ('org', ('ou:org', {}), {
                        'ro': True,
                        'doc': 'The org guid which owns the netblock.',
                    }),
                    ('net', ('inet:net4', {}), {
                        'ro': True,
                        'doc': 'Netblock owned by the organization.',
                    }),
                    ('name', ('str', {'lower': True, 'strip': True}), {
                        'doc': 'The name that the organization assigns to this netblock.'
                    }),
                )),
                ('ou:orgnet6', {}, (
                    ('org', ('ou:org', {}), {
                        'ro': True,
                        'doc': 'The org guid which owns the netblock.',
                    }),
                    ('net', ('inet:net6', {}), {
                        'ro': True,
                        'doc': 'Netblock owned by the organization.',
                    }),
                    ('name', ('str', {'lower': True, 'strip': True}), {
                        'doc': 'The name that the organization assigns to this netblock.'
                    }),
                )),
                ('ou:member', {}, (
                    ('org', ('ou:org', {}), {
                        'ro': True,
                        'doc': 'The GUID of the org the person is a member of.',
                    }),
                    ('person', ('ps:person', {}), {
                        'ro': True,
                        'doc': 'The GUID of the person that is a member of an org.',
                    }),
                    ('title', ('str', {'lower': True, 'strip': True}), {
                        'doc': 'The persons normalized title.'
                    }),
                    ('start', ('time', {'ismin': True}), {
                        'doc': 'Earliest known association of the person with the org.',
                    }),
                    ('end', ('time', {'ismax': True}), {
                        'doc': 'Most recent known association of the person with the org.',
                    })
                )),
                ('ou:suborg', {}, (
                    ('org', ('ou:org', {}), {
                        'ro': True,
                        'doc': 'The org which owns the sub organization.',
                    }),
                    ('sub', ('ou:org', {}), {
                        'ro': True,
                        'doc': 'The sub org which owned by the org.',
                    }),
                    ('perc', ('int', {'min': 0, 'max': 100}), {
                        'doc': 'The optional percentage of sub which is owned by org.',
                    }),
                    ('founded', ('time', {}), {
                        'doc': 'The date on which the suborg relationship was founded.',
                    }),
                    ('dissolved', ('time', {}), {
                        'doc': 'The date on which the suborg relationship was dissolved.',
                    }),
                    ('current', ('bool', {}), {
                        'doc': 'Bool indicating if the suborg relationship still current.',
                    }),
                )),
                ('ou:org:has', {}, (
                    ('org', ('ou:org', {}), {
                        'ro': True,
                        'doc': 'The org who owns or controls the object or resource.',
                    }),
                    ('node', ('ndef', {}), {
                        'ro': True,
                        'doc': 'The object or resource that is owned or controlled by the org.',
                    }),
                    ('node:form', ('str', {}), {
                        'ro': True,
                        'doc': 'The form of the object or resource that is owned or controlled by the org.',
                    }),
                )),
                ('ou:user', {}, (
                    ('org', ('ou:org', {}), {
                        'ro': True,
                        'doc': 'The org guid which owns the netblock.',
                    }),
                    ('user', ('inet:user', {}), {
                        'ro': True,
                        'doc': 'The username associated with the organization.',
                    }),
                )),
                ('ou:attendee', {}, (
                    ('person', ('ps:contact', {}), {
                        'doc': 'The contact information for the person who attended the event.',
                    }),
                    ('arrived', ('time', {}), {
                        'doc': 'The time when the person arrived.',
                    }),
                    ('departed', ('time', {}), {
                        'doc': 'The time when the person departed.',
                    }),
                    ('roles', ('array', {'type': 'ou:role', 'split': ',', 'uniq': True, 'sorted': True}), {
                        'doc': 'List of the roles the person had at the event.',
                    }),
                    ('meet', ('ou:meet', {}), {
                        'doc': 'The meeting that the person attended.',
                    }),
                    ('conference', ('ou:conference', {}), {
                        'doc': 'The conference that the person attended.',
                    }),
                    ('conference:event', ('ou:conference:event', {}), {
                        'doc': 'The conference event that the person attended.',
                    }),
                    ('contest', ('ou:contest', {}), {
                        'doc': 'The contest that the person attended.',
                    }),
                    ('preso', ('ou:preso', {}), {
                        'doc': 'The presentation that the person attended.',
                    }),
                )),
                ('ou:preso', {}, (

                    ('organizer', ('ps:contact', {}), {
                        'doc': 'Contact information for the primary organizer of the presentation.'}),

                    ('sponsors', ('array', {'type': 'ps:contact', 'uniq': True, 'sorted': True}), {
                        'doc': 'A set of contacts which sponsored the presentation.'}),

                    ('presenters', ('array', {'type': 'ps:contact', 'uniq': True, 'sorted': True}), {
                        'doc': 'A set of contacts which gave the presentation.'}),

                    ('title', ('str', {'lower': True}), {
                        'doc': 'The full name of the presentation.',
                        'ex': 'Synapse 101 - 2021/06/22'}),

                    ('desc', ('str', {'lower': True}), {
                        'doc': 'A description of the presentation.',
                        'disp': {'hint': 'text'}}),

                    ('time', ('time', {}), {
                        'doc': 'The scheduled presentation start time.'}),

                    ('duration', ('duration', {}), {
                        'doc': 'The scheduled duration of the presentation.'}),

                    ('loc', ('loc', ()), {
                        'doc': 'The geopolitical location string for where the presentation was given.'}),

                    ('place', ('geo:place', ()), {
                        'doc': 'The geo:place node where the presentation was held.'}),

                    ('deck:url', ('inet:url', ()), {
                        'doc': 'The URL hosting a copy of the presentation materials.'}),

                    ('deck:file', ('file:bytes', ()), {
                        'doc': 'A file containing the presentation materials.'}),

                    ('attendee:url', ('inet:url', ()), {
                        'doc': 'The URL visited by live attendees of the presentation.'}),

                    ('recording:url', ('inet:url', ()), {
                        'doc': 'The URL hosting a recording of the presentation.'}),

                    ('recording:file', ('file:bytes', ()), {
                        'doc': 'A file containing a recording of the presentation.'}),

                    ('conference', ('ou:conference', ()), {
                        'doc': 'The conference which hosted the presentation.'}),
                )),
                ('ou:meet', {}, (
                    ('name', ('str', {'lower': True}), {
                        'doc': 'A human friendly name for the meeting.',
                    }),
                    ('start', ('time', {}), {
                        'doc': 'The date / time the meet starts.',
                    }),
                    ('end', ('time', {}), {
                        'doc': 'The date / time the meet ends.',
                    }),
                    ('place', ('geo:place', ()), {
                        'doc': 'The geo:place node where the meet was held.',
                    }),
                )),
                ('ou:meet:attendee', {}, (
                    ('meet', ('ou:meet', {}), {
                        'ro': True,
                        'doc': 'The meeting which was attended.',
                    }),
                    ('person', ('ps:person', {}), {
                        'ro': True,
                        'doc': 'The person who attended the meeting.',
                    }),
                    ('arrived', ('time', {}), {
                        'doc': 'The time when a person arrived to the meeting.',
                    }),
                    ('departed', ('time', {}), {
                        'doc': 'The time when a person departed from the meeting.',
                    }),
                )),
                ('ou:conference', {}, (
                    ('org', ('ou:org', {}), {
                        'doc': 'The org which created/managed the conference.',
                    }),
                    ('organizer', ('ps:contact', {}), {
                        'doc': 'Contact information for the primary organizer of the conference.',
                    }),
                    ('sponsors', ('array', {'type': 'ps:contact', 'uniq': True, 'sorted': True}), {
                        'doc': 'An array of contacts which sponsored the conference.',
                    }),
                    ('name', ('entity:name', {}), {
                        'doc': 'The full name of the conference.',
                        'ex': 'defcon 2017'}),

                    ('names', ('array', {'type': 'entity:name', 'uniq': True, 'sorted': True}), {
                        'doc': 'An array of alternate names for the conference.'}),

                    ('desc', ('str', {'lower': True}), {
                        'doc': 'A description of the conference.',
                        'ex': 'annual cybersecurity conference',
                        'disp': {'hint': 'text'},
                    }),
                    ('base', ('str', {'lower': True, 'strip': True}), {
                        'doc': 'The base name which is shared by all conference instances.',
                        'ex': 'defcon',
                    }),
                    ('start', ('time', {}), {
                        'doc': 'The conference start date / time.',
                    }),
                    ('end', ('time', {}), {
                        'doc': 'The conference end date / time.',
                    }),
                    ('place', ('geo:place', ()), {
                        'doc': 'The geo:place node where the conference was held.',
                    }),
                    ('url', ('inet:url', ()), {
                        'doc': 'The inet:url node for the conference website.',
                    }),
                )),
                ('ou:conference:attendee', {}, (
                    ('conference', ('ou:conference', {}), {
                        'ro': True,
                        'doc': 'The conference which was attended.',
                    }),
                    ('person', ('ps:person', {}), {
                        'ro': True,
                        'doc': 'The person who attended the conference.',
                    }),
                    ('arrived', ('time', {}), {
                        'doc': 'The time when a person arrived to the conference.',
                    }),
                    ('departed', ('time', {}), {
                        'doc': 'The time when a person departed from the conference.',
                    }),
                    ('role:staff', ('bool', {}), {
                        'doc': 'The person worked as staff at the conference.',
                    }),
                    ('role:speaker', ('bool', {}), {
                        'doc': 'The person was a speaker or presenter at the conference.',
                    }),
                    ('roles', ('array', {'type': 'str', 'uniq': True, 'sorted': True}), {
                        'doc': 'List of the roles the person had at the conference.',
                    }),
                 )),
                ('ou:conference:event', {}, (
                    ('conference', ('ou:conference', {}), {
                        'ro': True,
                        'doc': 'The conference to which the event is associated.',
                    }),
                    ('organizer', ('ps:contact', {}), {
                        'doc': 'Contact information for the primary organizer of the event.',
                    }),
                    ('sponsors', ('array', {'type': 'ps:contact', 'uniq': True, 'sorted': True}), {
                        'doc': 'An array of contacts which sponsored the event.',
                    }),
                    ('place', ('geo:place', {}), {
                        'doc': 'The geo:place where the event occurred.',
                    }),
                    ('name', ('str', {'lower': True}), {
                        'doc': 'The name of the conference event.',
                        'ex': 'foobar conference dinner',
                    }),
                    ('desc', ('str', {'lower': True}), {
                        'doc': 'A description of the conference event.',
                        'ex': 'foobar conference networking dinner at ridge hotel',
                        'disp': {'hint': 'text'},
                    }),
                    ('url', ('inet:url', ()), {
                        'doc': 'The inet:url node for the conference event website.',
                    }),
                    ('contact', ('ps:contact', ()), {
                        'doc': 'Contact info for the event.',
                    }),
                    ('start', ('time', {}), {
                        'doc': 'The event start date / time.',
                    }),
                    ('end', ('time', {}), {
                        'doc': 'The event end date / time.',
                    }),
                )),
                ('ou:conference:event:attendee', {}, (

                    ('event', ('ou:conference:event', {}), {
                        'ro': True,
                        'doc': 'The conference event which was attended.',
                    }),
                    ('person', ('ps:person', {}), {
                        'ro': True,
                        'doc': 'The person who attended the conference event.',
                    }),
                    ('arrived', ('time', {}), {
                        'doc': 'The time when a person arrived to the conference event.',
                    }),
                    ('departed', ('time', {}), {
                        'doc': 'The time when a person departed from the conference event.',
                    }),
                    ('roles', ('array', {'type': 'str', 'uniq': True, 'sorted': True}), {
                        'doc': 'List of the roles the person had at the conference event.',
                    }),
                )),
                ('ou:contest', {}, (
                    ('name', ('str', {'lower': True, 'onespace': True}), {
                        'doc': 'The name of the contest.',
                        'ex': 'defcon ctf 2020',
                    }),
                    ('type', ('str', {'lower': True, 'onespace': True}), {
                        'doc': 'The type of contest.',
                        'ex': 'cyber ctf',
                    }),
                    ('family', ('str', {'lower': True, 'onespace': True}), {
                        'doc': 'A name for a series of recurring contests.',
                        'ex': 'defcon ctf',
                    }),
                    ('desc', ('str', {'lower': True}), {
                        'doc': 'A description of the contest.',
                        'ex': 'the capture-the-flag event hosted at defcon 2020',
                        'disp': {'hint': 'text'},
                    }),
                    ('url', ('inet:url', {}), {
                        'doc': 'The contest website URL.'
                    }),
                    ('start', ('time', {}), {
                        'doc': 'The contest start date / time.',
                    }),
                    ('end', ('time', {}), {
                        'doc': 'The contest end date / time.',
                    }),
                    ('loc', ('loc', {}), {
                        'doc': 'The geopolitical affiliation of the contest.',
                    }),
                    ('place', ('geo:place', {}), {
                        'doc': 'The geo:place where the contest was held.',
                    }),
                    ('latlong', ('geo:latlong', {}), {
                        'doc': 'The latlong where the contest was held.',
                    }),
                    ('conference', ('ou:conference', {}), {
                        'doc': 'The conference that the contest is associated with.',
                    }),
                    ('contests', ('array', {'type': 'ou:contest', 'split': ',', 'uniq': True, 'sorted': True}), {
                        'doc': 'An array of sub-contests that contributed to the rankings.',
                    }),
                    ('sponsors', ('array', {'type': 'ps:contact', 'split': ',', 'uniq': True, 'sorted': True}), {
                        'doc': 'Contact information for contest sponsors.',
                    }),
                    ('organizers', ('array', {'type': 'ps:contact', 'split': ',', 'uniq': True, 'sorted': True}), {
                        'doc': 'Contact information for contest organizers.',
                    }),
                    ('participants', ('array', {'type': 'ps:contact', 'split': ',', 'uniq': True, 'sorted': True}), {
                        'doc': 'Contact information for contest participants.',
                    }),
                )),
                ('ou:contest:result', {}, (
                    ('contest', ('ou:contest', {}), {
                        'ro': True,
                        'doc': 'The contest.',
                    }),
                    ('participant', ('ps:contact', {}), {
                        'ro': True,
                        'doc': 'The participant',
                    }),
                    ('rank', ('int', {}), {
                        'doc': 'The rank order of the participant.',
                    }),
                    ('score', ('int', {}), {
                        'doc': 'The score of the participant.',
                    }),
                    ('url', ('inet:url', {}), {
                        'doc': 'The contest result website URL.',
                    }),
                    # TODO duration ('duration'
                )),
                ('ou:requirement', {}, (

                    ('name', ('str', {'lower': True, 'onespace': True}), {
                        'doc': 'A name for the requirement.'}),

                    ('text', ('str', {}), {
                        'disp': {'hint': 'text'},
                        'doc': 'The text of the stated requirement.'}),

                    ('optional', ('bool', {}), {
                        'doc': 'Set to true if the requirement is optional.'}),

                    ('priority', ('meta:priority', {}), {
                        'doc': 'The priority of the requirement.'}),

                    ('goal', ('ou:goal', {}), {
                        'doc': 'The goal that the requirement is designed to achieve.'}),

                    ('active', ('bool', {}), {
                        'doc': 'Set to true if the requirement is currently active.'}),

                    ('issued', ('time', {}), {
                        'doc': 'The time that the requirement was first issued.'}),

                    ('period', ('ival', {}), {
                        'doc': 'The time window where the goal must be met. Can be ongoing.'}),

                    ('issuer', ('ps:contact', {}), {
                        'doc': 'The contact information of the entity which issued the requirement.'}),

                    ('assignee', ('ps:contact', {}), {
                        'doc': 'The contact information of the entity which is assigned to meet the requirement.'}),

                    ('deps', ('array', {'type': 'ou:requirement', 'sorted': True, 'uniq': True}), {
                        'doc': 'A list of sub-requirements which must be met to complete the requirement.'}),

                    ('deps:min', ('int', {'min': 0}), {
                        'doc': 'The minimum number dependant requirements which must be met. If unset, assume all must be met.'}),
                )),
            )
        }

        name = 'ou'
        return ((name, modl),)<|MERGE_RESOLUTION|>--- conflicted
+++ resolved
@@ -626,9 +626,6 @@
                     ('name', ('ou:name', {}), {
                         'doc': 'The localized name of an organization.',
                     }),
-<<<<<<< HEAD
-                    ('type', ('ou:org:type:taxonomy', {}), {
-=======
                     ('type', ('str', {'lower': True, 'strip': True}), {
                         'deprecated': True,
                         'doc': 'The type of organization.',
@@ -636,8 +633,7 @@
                     ('motto', ('lang:phrase', {}), {
                         'doc': 'The motto used by the organization.'}),
 
-                    ('orgtype', ('ou:orgtype', {}), {
->>>>>>> cb54d73b
+                    ('type', ('ou:org:type:taxonomy', {}), {
                         'doc': 'The type of organization.',
                     }),
                     ('vitals', ('ou:vitals', {}), {
