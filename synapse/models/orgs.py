--- conflicted
+++ resolved
@@ -8,7 +8,6 @@
     'partnership',
 )
 
-<<<<<<< HEAD
 modeldefs = (
     ('ou', {
         'types': (
@@ -1072,7 +1071,6 @@
             )),
             ('ou:conference:event', {}, (
                 ('conference', ('ou:conference', {}), {
-                    'ro': True,
                     'doc': 'The conference to which the event is associated.',
                 }),
                 ('organizer', ('ps:contact', {}), {
@@ -1239,1425 +1237,4 @@
             )),
         )
     }),
-)
-=======
-class OuModule(s_module.CoreModule):
-    def getModelDefs(self):
-        modl = {
-            'types': (
-                ('ou:sic', ('str', {'regex': r'^[0-9]{4}$'}), {
-                    'doc': 'The four digit Standard Industrial Classification Code.',
-                    'ex': '0111',
-                }),
-                ('ou:naics', ('str', {'regex': r'^[1-9][0-9]{1,5}?$', 'strip': True}), {
-                    'doc': 'North American Industry Classification System codes and prefixes.',
-                    'ex': '541715',
-                }),
-                ('ou:isic', ('str', {'regex': r'^[A-Z]([0-9]{2}[0-9]{0,2})?$'}), {
-                    'doc': 'An International Standard Industrial Classification of All Economic Activities (ISIC) code.',
-                    'ex': 'C1393'}),
-
-                ('ou:org', ('guid', {}), {
-                    'doc': 'A GUID for a human organization such as a company or military unit.',
-                    'display': {
-                        'columns': (
-                            {'type': 'prop', 'opts': {'name': 'name'}},
-                            {'type': 'prop', 'opts': {'name': 'names'}},
-                            {'type': 'prop', 'opts': {'name': 'country:code'}},
-                        ),
-                    }}),
-
-                ('ou:team', ('guid', {}), {
-                    'doc': 'A GUID for a team within an organization.',
-                    'display': {
-                        'columns': (
-                            {'type': 'prop', 'opts': {'name': 'name'}},
-                            {'type': 'prop', 'opts': {'name': 'org::name'}},
-                        ),
-                    }}),
-
-                ('ou:asset:type:taxonomy', ('taxonomy', {}), {
-                    'interfaces': ('meta:taxonomy',),
-                    'doc': 'An asset type taxonomy.'}),
-
-                ('ou:asset:status:taxonomy', ('taxonomy', {}), {
-                    'interfaces': ('meta:taxonomy',),
-                    'doc': 'An asset status taxonomy.'}),
-
-                ('ou:asset', ('guid', {}), {
-                    'doc': 'A node for tracking assets which belong to an organization.',
-                    'display': {
-                        'columns': (
-                            {'type': 'prop', 'opts': {'name': 'id'}},
-                            {'type': 'prop', 'opts': {'name': 'name'}},
-                            {'type': 'prop', 'opts': {'name': 'org::name'}},
-                        ),
-                    }}),
-
-                ('ou:orgtype', ('taxonomy', {}), {
-                    'doc': 'An org type taxonomy.',
-                    'interfaces': ('meta:taxonomy',),
-                }),
-                ('ou:contract', ('guid', {}), {
-                    'doc': 'An contract between multiple entities.',
-                }),
-                ('ou:conttype', ('taxonomy', {}), {
-                    'doc': 'A contract type taxonomy.',
-                    'interfaces': ('meta:taxonomy',),
-                }),
-                ('ou:contract:type', ('str', {'enum': contracttypes}), {
-                    'deprecated': True,
-                    'doc': 'A pre-defined set of contract types.',
-                }),
-                ('ou:industry', ('guid', {}), {
-                    'doc': 'An industry classification type.',
-                    'display': {
-                        'columns': (
-                            {'type': 'prop', 'opts': {'name': 'name'}},
-                        ),
-                    },
-                }),
-                ('ou:industry:type:taxonomy', ('taxonomy', {}), {
-                    'interfaces': ('meta:taxonomy',),
-                    'doc': 'An industry type taxonomy.',
-                }),
-                ('ou:industryname', ('str', {'lower': True, 'onespace': True}), {
-                    'doc': 'The name of an industry.',
-                }),
-                ('ou:alias', ('str', {'lower': True, 'regex': r'^[\w0-9_]+$'}), {
-                    'deprecated': True,
-                    'ex': 'vertexproject',
-                    'doc': 'Deprecated. Please use ou:name.',
-                }),
-                ('ou:hasalias', ('comp', {'fields': (('org', 'ou:org'), ('alias', 'ou:alias'))}), {
-                    'deprecated': True,
-                    'doc': 'The knowledge that an organization has an alias.',
-                }),
-                ('ou:orgnet4', ('comp', {'fields': (('org', 'ou:org'), ('net', 'inet:net4'))}), {
-                    'doc': "An organization's IPv4 netblock.",
-                }),
-                ('ou:orgnet6', ('comp', {'fields': (('org', 'ou:org'), ('net', 'inet:net6'))}), {
-                    'doc': "An organization's IPv6 netblock.",
-                }),
-                ('ou:name', ('str', {'lower': True, 'strip': True}), {
-                    'doc': 'The name of an organization. This may be a formal name or informal name of the '
-                           'organization.',
-                    'ex': 'acme corporation',
-                }),
-                ('ou:member', ('comp', {'fields': (('org', 'ou:org'), ('person', 'ps:person'))}), {
-                    'deprecated': True,
-                    'doc': 'Deprecated. Please use ou:position.',
-                }),
-                ('ou:position', ('guid', {}), {
-                    'doc': 'A position within an org.  May be organized into an org chart.',
-                }),
-                ('ou:suborg', ('comp', {'fields': (('org', 'ou:org'), ('sub', 'ou:org'))}), {
-                    'doc': 'Any parent/child relationship between two orgs. May represent ownership, organizational structure, etc.',
-                }),
-                ('ou:org:has', ('comp', {'fields': (('org', 'ou:org'), ('node', 'ndef'))}), {
-                    'deprecated': True,
-                    'doc': 'An org owns, controls, or has exclusive use of an object or resource, '
-                           'potentially during a specific period of time.',
-                }),
-                ('ou:user', ('comp', {'fields': (('org', 'ou:org'), ('user', 'inet:user'))}), {
-                    'doc': 'A user name within an organization.',
-                }),
-                ('ou:role', ('str', {'lower': True, 'regex': r'^\w+$'}), {
-                    'ex': 'staff',
-                    'doc': 'A named role when participating in an event.',
-                }),
-                ('ou:attendee', ('guid', {}), {
-                    'doc': 'A node representing a person attending a meeting, conference, or event.',
-                }),
-                ('ou:meet', ('guid', {}), {
-                    'doc': 'An informal meeting of people which has no title or sponsor.  See also: ou:conference.',
-                }),
-                ('ou:preso', ('guid', {}), {
-                    'doc': 'A webinar, conference talk, or other type of presentation.',
-                }),
-                ('ou:meet:attendee', ('comp', {'fields': (('meet', 'ou:meet'), ('person', 'ps:person'))}), {
-                    'deprecated': True,
-                    'doc': 'Deprecated. Please use ou:attendee.',
-                }),
-                ('ou:conference', ('guid', {}), {
-                    'doc': 'A conference with a name and sponsoring org.',
-                    'display': {
-                        'columns': (
-                            {'type': 'prop', 'opts': {'name': 'name'}},
-                            {'type': 'prop', 'opts': {'name': 'start'}},
-                        ),
-                    },
-                }),
-                ('ou:conference:attendee', ('comp', {'fields': (('conference', 'ou:conference'), ('person', 'ps:person'))}), {
-                    'deprecated': True,
-                    'doc': 'Deprecated. Please use ou:attendee.',
-                }),
-                ('ou:conference:event', ('guid', {}), {
-                    'doc': 'A conference event with a name and associated conference.',
-                }),
-                ('ou:conference:event:attendee', ('comp', {'fields': (('conference', 'ou:conference:event'), ('person', 'ps:person'))}), {
-                    'deprecated': True,
-                    'doc': 'Deprecated. Please use ou:attendee.',
-                }),
-                ('ou:contest', ('guid', {}), {
-                    'doc': 'A competitive event resulting in a ranked set of participants.',
-                }),
-                ('ou:contest:result', ('comp', {'fields': (('contest', 'ou:contest'), ('participant', 'ps:contact'))}), {
-                    'doc': 'The results from a single contest participant.',
-                }),
-                ('ou:goal', ('guid', {}), {
-                    'doc': 'An assessed or stated goal which may be abstract or org specific.',
-                    'display': {
-                        'columns': (
-                            {'type': 'prop', 'opts': {'name': 'name'}},
-                        ),
-                    },
-                }),
-                ('ou:goalname', ('str', {'lower': True, 'onespace': True}), {
-                    'doc': 'A goal name.',
-                }),
-                ('ou:goal:type:taxonomy', ('taxonomy', {}), {
-                    'interfaces': ('meta:taxonomy',),
-                    'doc': 'A taxonomy of goal types.',
-                }),
-                ('ou:hasgoal', ('comp', {'fields': (('org', 'ou:org'), ('goal', 'ou:goal'))}), {
-                    'deprecated': True,
-                    'doc': 'Deprecated. Please use ou:org:goals.',
-                }),
-                ('ou:camptype', ('taxonomy', {}), {
-                    'doc': 'An campaign type taxonomy.',
-                    'interfaces': ('meta:taxonomy',),
-                }),
-                ('ou:campname', ('str', {'lower': True, 'onespace': True}), {
-                    'doc': 'A campaign name.'}),
-
-                ('ou:campaign', ('guid', {}), {
-                    'doc': "Represents an org's activity in pursuit of a goal.",
-                    'display': {
-                        'columns': (
-                            {'type': 'prop', 'opts': {'name': 'name'}},
-                            {'type': 'prop', 'opts': {'name': 'names'}},
-                            {'type': 'prop', 'opts': {'name': 'reporter:name'}},
-                            {'type': 'prop', 'opts': {'name': 'tag'}},
-                        ),
-                    }}),
-
-                ('ou:conflict', ('guid', {}), {
-                    'doc': 'Represents a conflict where two or more campaigns have mutually exclusive goals.',
-                }),
-                ('ou:contribution', ('guid', {}), {
-                    'doc': 'Represents a specific instance of contributing material support to a campaign.'}),
-
-                ('ou:technique', ('guid', {}), {
-                    'doc': 'A specific technique used to achieve a goal.',
-                    'display': {
-                        'columns': (
-                            {'type': 'prop', 'opts': {'name': 'name'}},
-                            {'type': 'prop', 'opts': {'name': 'reporter:name'}},
-                            {'type': 'prop', 'opts': {'name': 'tag'}},
-                        ),
-                    }}),
-
-                ('ou:technique:taxonomy', ('taxonomy', {}), {
-                    'interfaces': ('meta:taxonomy',),
-                    'doc': 'An analyst defined taxonomy to classify techniques in different disciplines.',
-                }),
-                ('ou:id:type', ('guid', {}), {
-                    'doc': 'A type of id number issued by an org.',
-                }),
-                ('ou:id:value', ('str', {'strip': True}), {
-                    'doc': 'The value of an org:id:number.',
-                }),
-                ('ou:id:number', ('comp', {'fields': (('type', 'ou:id:type'), ('value', 'ou:id:value'))}), {
-                    'doc': 'A unique id number issued by a specific organization.',
-                }),
-                ('ou:id:update', ('guid', {}), {
-                    'doc': 'A status update to an org:id:number.',
-                }),
-                ('ou:award', ('guid', {}), {
-                    'doc': 'An award issued by an organization.',
-                }),
-                ('ou:vitals', ('guid', {}), {
-                    'doc': 'Vital statistics about an org for a given time period.',
-                }),
-                ('ou:opening', ('guid', {}), {
-                    'doc': 'A job/work opening within an org.'}),
-
-                ('ou:candidate:method:taxonomy', ('taxonomy', {}), {
-                    'interfaces': ('meta:taxonomy',),
-                    'doc': 'A taxonomy of methods by which a candidate came under consideration.'}),
-
-                ('ou:candidate', ('guid', {}), {
-                    'doc': 'A candidate being considered for a role within an organization.',
-                    'display': {
-                        'columns': (
-                            {'type': 'prop', 'opts': {'name': 'contact::name'}},
-                            {'type': 'prop', 'opts': {'name': 'contact::email'}},
-                            {'type': 'prop', 'opts': {'name': 'submitted'}},
-                            {'type': 'prop', 'opts': {'name': 'org::name'}},
-                            {'type': 'prop', 'opts': {'name': 'opening::jobtitle'}},
-                        ),
-                    }}),
-
-                ('ou:jobtype', ('taxonomy', {}), {
-                    'ex': 'it.dev.python',
-                    'doc': 'A taxonomy of job types.',
-                    'interfaces': ('meta:taxonomy',),
-                }),
-                ('ou:employment', ('taxonomy', {}), {
-                    'ex': 'fulltime.salary',
-                    'doc': 'An employment type taxonomy.',
-                    'interfaces': ('meta:taxonomy',),
-                }),
-                ('ou:jobtitle', ('str', {'lower': True, 'onespace': True}), {
-                    'doc': 'A title for a position within an org.'}),
-
-                ('ou:enacted:status:taxonomy', ('taxonomy', {}), {
-                    'interfaces': ('meta:taxonomy',),
-                    'doc': 'A taxonomy of enacted statuses.'}),
-
-                ('ou:enacted', ('guid', {}), {
-                    'interfaces': ('proj:task',),
-                    'template': {
-                        'task': 'adoption task'},
-                    'doc': 'An organization enacting a document.'}),
-
-                ('ou:requirement:type:taxonomy', ('taxonomy', {}), {
-                    'interfaces': ('meta:taxonomy',),
-                    'doc': 'A taxonomy of requirement types.'}),
-
-                ('ou:requirement', ('guid', {}), {
-                    'doc': 'A specific requirement.'}),
-
-            ),
-            'edges': (
-                (('ou:campaign', 'uses', 'ou:technique'), {
-                    'doc': 'The campaign used the technique.'}),
-                (('ou:org', 'uses', 'ou:technique'), {
-                    'doc': 'The org uses the technique.'}),
-                (('risk:vuln', 'uses', 'ou:technique'), {
-                    'doc': 'The vulnerability uses the technique.'}),
-
-                (('ou:org', 'uses', None), {
-                    'doc': 'The ou:org makes use of the target node.'}),
-                (('ou:org', 'targets', None), {
-                    'doc': 'The organization targets the target node.'}),
-                (('ou:campaign', 'targets', None), {
-                    'doc': 'The campaign targeted the target nodes.'}),
-                (('ou:campaign', 'uses', None), {
-                    'doc': 'The campaign made use of the target node.'}),
-                (('ou:contribution', 'includes', None), {
-                    'doc': 'The contribution includes the specific node.'}),
-                ((None, 'meets', 'ou:requirement'), {
-                    'doc': 'The requirement is met by the source node.'}),
-                (('ou:org', 'has', None), {
-                    'doc': 'The organization is or was in possession of the target node.'}),
-                (('ou:org', 'owns', None), {
-                    'doc': 'The organization owns or owned the target node.'}),
-            ),
-            'forms': (
-                ('ou:jobtype', {}, ()),
-                ('ou:jobtitle', {}, ()),
-                ('ou:employment', {}, ()),
-                ('ou:opening', {}, (
-                    ('org', ('ou:org', {}), {
-                        'doc': 'The org which has the opening.',
-                    }),
-                    ('orgname', ('ou:name', {}), {
-                        'doc': 'The name of the organization as listed in the opening.',
-                    }),
-                    ('orgfqdn', ('inet:fqdn', {}), {
-                        'doc': 'The FQDN of the organization as listed in the opening.',
-                    }),
-                    ('posted', ('time', {}), {
-                        'doc': 'The date/time that the job opening was posted.',
-                    }),
-                    ('removed', ('time', {}), {
-                        'doc': 'The date/time that the job opening was removed.',
-                    }),
-                    ('postings', ('array', {'type': 'inet:url', 'uniq': True, 'sorted': True}), {
-                        'doc': 'URLs where the opening is listed.',
-                    }),
-                    ('contact', ('ps:contact', {}), {
-                        'doc': 'The contact details to inquire about the opening.',
-                    }),
-                    ('loc', ('loc', {}), {
-                        'doc': 'The geopolitical boundary of the opening.',
-                    }),
-                    ('jobtype', ('ou:jobtype', {}), {
-                        'doc': 'The job type taxonomy.',
-                    }),
-                    ('employment', ('ou:employment', {}), {
-                        'doc': 'The type of employment.',
-                    }),
-                    ('jobtitle', ('ou:jobtitle', {}), {
-                        'doc': 'The title of the opening.',
-                    }),
-                    ('remote', ('bool', {}), {
-                        'doc': 'Set to true if the opening will allow a fully remote worker.',
-                    }),
-                    ('yearlypay', ('econ:price', {}), {
-                        'doc': 'The yearly income associated with the opening.',
-                    }),
-                    ('paycurrency', ('econ:currency', {}), {
-                        'doc': 'The currency that the yearly pay was delivered in.',
-                    }),
-                    # TODO a way to encode/normalize requirements.
-                )),
-                ('ou:candidate:method:taxonomy', {}, ()),
-                ('ou:candidate', {}, (
-
-                    ('org', ('ou:org', {}), {
-                        'doc': 'The organization considering the candidate.'}),
-
-                    ('contact', ('ps:contact', {}), {
-                        'doc': 'The contact information of the candidate.'}),
-
-                    ('method', ('ou:candidate:method:taxonomy', {}), {
-                        'doc': 'The method by which the candidate came under consideration.'}),
-
-                    ('submitted', ('time', {}), {
-                        'doc': 'The time the candidate was submitted for consideration.'}),
-
-                    ('intro', ('str', {'strip': True}), {
-                        'doc': 'An introduction or cover letter text submitted by the candidate.'}),
-
-                    ('resume', ('file:bytes', {}), {
-                        'doc': "The candidate's resume or CV."}),
-
-                    ('opening', ('ou:opening', {}), {
-                        'doc': 'The opening that the candidate is being considered for.'}),
-
-                    ('agent', ('ps:contact', {}), {
-                        'doc': 'The contact information of an agent who advocates for the candidate.'}),
-
-                    ('recruiter', ('ps:contact', {}), {
-                        'doc': 'The contact information of a recruiter who works on behalf of the organization.'}),
-
-                    ('attachments', ('array', {'type': 'file:attachment', 'sorted': True, 'uniq': True}), {
-                        'doc': 'An array of additional files submitted by the candidate.'}),
-
-                    # TODO: doc:questionare / responses
-                    # TODO: :skills=[<ps:skill>]? vs :contact -> ps:proficiency?
-                    # TODO: proj:task to track evaluation of the candidate?
-
-                )),
-                ('ou:vitals', {}, (
-
-                    ('asof', ('time', {}), {
-                        'doc': 'The time that the vitals represent.',
-                    }),
-                    # TODO is modulo time a type?
-                    # ('period', ('sec', 'min', 'hour', 'day', 'week', 'month', 'quarter', 'year'
-                    ('org', ('ou:org', {}), {
-                        'doc': 'The resolved org.',
-                    }),
-                    ('orgname', ('ou:name', {}), {
-                        'doc': 'The org name as reported by the source of the vitals.',
-                    }),
-                    ('orgfqdn', ('inet:fqdn', {}), {
-                        'doc': 'The org FQDN as reported by the source of the vitals.',
-                    }),
-                    ('currency', ('econ:currency', {}), {
-                        'doc': 'The currency of the econ:price values.',
-                    }),
-                    ('costs', ('econ:price', {}), {
-                        'doc': 'The costs/expenditures over the period.'}),
-
-                    ('budget', ('econ:price', {}), {
-                        'doc': 'The budget allocated for the period.'}),
-
-                    ('revenue', ('econ:price', {}), {
-                        'doc': 'The gross revenue over the period.',
-                    }),
-                    ('profit', ('econ:price', {}), {
-                        'doc': 'The net profit over the period.',
-                    }),
-                    ('valuation', ('econ:price', {}), {
-                        'doc': 'The assessed value of the org.',
-                    }),
-                    ('shares', ('int', {}), {
-                        'doc': 'The number of shares outstanding.',
-                    }),
-                    ('population', ('int', {}), {
-                        'doc': 'The population of the org.',
-                    }),
-                    ('delta:costs', ('econ:price', {}), {
-                        'doc': 'The change in costs over last period.',
-                    }),
-                    ('delta:revenue', ('econ:price', {}), {
-                        'doc': 'The change in revenue over last period.',
-                    }),
-                    ('delta:profit', ('econ:price', {}), {
-                        'doc': 'The change in profit over last period.',
-                    }),
-                    ('delta:valuation', ('econ:price', {}), {
-                        'doc': 'The change in valuation over last period.',
-                    }),
-                    ('delta:population', ('int', {}), {
-                        'doc': 'The change in population over last period.',
-                    }),
-                )),
-                ('ou:award', {}, (
-                    ('name', ('str', {'lower': True, 'onespace': True}), {
-                        'doc': 'The name of the award.',
-                        'ex': 'Bachelors of Science',
-                    }),
-                    ('type', ('str', {'lower': True, 'onespace': True}), {
-                        'doc': 'The type of award.',
-                        'ex': 'certification',
-                    }),
-                    ('org', ('ou:org', {}), {
-                        'doc': 'The organization which issues the award.',
-                    }),
-                )),
-                ('ou:id:type', {}, (
-                    ('org', ('ou:org', {}), {
-                        'doc': 'The org which issues id numbers of this type.',
-                    }),
-                    ('name', ('str', {}), {
-                        'alts': ('names',),
-                        'doc': 'The friendly name of the ID number type.',
-                    }),
-                    ('names', ('array', {'type': 'str', 'sorted': True, 'uniq': True}), {
-                        'doc': 'An array of alternate names for the ID number type.'}),
-                    ('url', ('inet:url', {}), {
-                        'doc': 'The official URL of the issuer.',
-                    }),
-                )),
-                ('ou:id:number', {}, (
-
-                    ('type', ('ou:id:type', {}), {
-                        'doc': 'The type of org ID.', 'ro': True}),
-
-                    ('value', ('ou:id:value', {}), {
-                        'doc': 'The value of the org ID.', 'ro': True}),
-
-                    ('status', ('str', {'lower': True, 'strip': True}), {
-                        'doc': 'A freeform status such as valid, suspended, expired.'}),
-
-                    ('issued', ('time', {}), {
-                        'doc': 'The time at which the org issued the ID number.'}),
-
-                    ('expires', ('time', {}), {
-                        'doc': 'The time at which the ID number expires.'}),
-
-                    ('issuer', ('ps:contact', {}), {
-                        'doc': 'The contact information of the office which issued the ID number.'}),
-                )),
-                ('ou:id:update', {}, (
-                    ('number', ('ou:id:number', {}), {
-                        'doc': 'The id number that was updated.',
-                    }),
-                    ('status', ('str', {'strip': True, 'lower': True}), {
-                        'doc': 'The updated status of the id number.',
-                    }),
-                    ('time', ('time', {}), {
-                        'doc': 'The date/time that the id number was updated.',
-                    }),
-                )),
-                ('ou:goalname', {}, ()),
-                ('ou:goal:type:taxonomy', {}, ()),
-                ('ou:goal', {}, (
-
-                    ('name', ('ou:goalname', {}), {
-                        'alts': ('names',),
-                        'doc': 'A terse name for the goal.'}),
-
-                    ('names', ('array', {'type': 'ou:goalname', 'sorted': True, 'uniq': True}), {
-                        'doc': 'An array of alternate names for the goal. Used to merge/resolve goals.'}),
-
-                    ('type', ('ou:goal:type:taxonomy', {}), {
-                        'doc': 'A type taxonomy entry for the goal.'}),
-
-                    ('desc', ('str', {}), {
-                        'disp': {'hint': 'text'},
-                        'doc': 'A description of the goal.'}),
-
-                    ('prev', ('ou:goal', {}), {
-                        'deprecated': True,
-                        'doc': 'Deprecated. Please use ou:goal:type taxonomy.'}),
-                )),
-                ('ou:hasgoal', {}, (
-                    ('org', ('ou:org', {}), {
-                        'doc': 'The org which has the goal.', 'ro': True,
-                    }),
-                    ('goal', ('ou:goal', {}), {
-                        'doc': 'The goal which the org has.', 'ro': True,
-                    }),
-                    ('stated', ('bool', {}), {
-                        'doc': 'Set to true/false if the goal is known to be self stated.',
-                    }),
-                    ('window', ('ival', {}), {
-                        'doc': 'Set if a goal has a limited time window.',
-                    }),
-                )),
-                ('ou:camptype', {}, ()),
-                ('ou:campname', {}, ()),
-                ('ou:campaign', {}, (
-                    # political campaign, funding round, ad campaign, fund raising
-                    ('org', ('ou:org', {}), {
-                        'doc': 'The org carrying out the campaign.'}),
-
-                    ('org:name', ('ou:name', {}), {
-                        'doc': 'The name of the org responsible for the campaign. Used for entity resolution.'}),
-
-                    ('org:fqdn', ('inet:fqdn', {}), {
-                        'doc': 'The FQDN of the org responsible for the campaign. Used for entity resolution.'}),
-
-                    ('goal', ('ou:goal', {}), {
-                        'alts': ('goals',),
-                        'doc': 'The assessed primary goal of the campaign.'}),
-
-                    ('slogan', ('lang:phrase', {}), {
-                        'doc': 'The slogan used by the campaign.'}),
-
-                    ('actors', ('array', {'type': 'ps:contact', 'split': ',', 'uniq': True, 'sorted': True}), {
-                        'doc': 'Actors who participated in the campaign.'}),
-
-                    ('goals', ('array', {'type': 'ou:goal', 'split': ',', 'uniq': True, 'sorted': True}), {
-                        'doc': 'Additional assessed goals of the campaign.'}),
-
-                    ('success', ('bool', {}), {
-                        'doc': 'Records the success/failure status of the campaign if known.'}),
-
-                    ('name', ('ou:campname', {}), {
-                        'alts': ('names',),
-                        'ex': 'operation overlord',
-                        'doc': 'A terse name of the campaign.'}),
-
-                    ('names', ('array', {'type': 'ou:campname', 'sorted': True, 'uniq': True}), {
-                        'doc': 'An array of alternate names for the campaign.'}),
-
-                    ('reporter', ('ou:org', {}), {
-                        'doc': 'The organization reporting on the campaign.'}),
-
-                    ('reporter:name', ('ou:name', {}), {
-                        'doc': 'The name of the organization reporting on the campaign.'}),
-
-                    ('type', ('str', {}), {
-                        'deprecated': True,
-                        'doc': 'Deprecated. Use the :camptype taxonomy.', }),
-
-                    ('sophistication', ('meta:sophistication', {}), {
-                        'doc': 'The assessed sophistication of the campaign.',
-                    }),
-
-                    ('timeline', ('meta:timeline', {}), {
-                        'doc': 'A timeline of significant events related to the campaign.'}),
-
-                    ('camptype', ('ou:camptype', {}), {
-                        'disp': {'hint': 'taxonomy'},
-                        'doc': 'The campaign type taxonomy.'}),
-
-                    ('desc', ('str', {}), {
-                        'disp': {'hint': 'text'},
-                        'doc': 'A description of the campaign.'}),
-
-                    ('period', ('ival', {}), {
-                        'doc': 'The time interval when the organization was running the campaign.'}),
-
-                    ('cost', ('econ:price', {}), {
-                        'doc': 'The actual cost to the organization.'}),
-
-                    ('budget', ('econ:price', {}), {
-                        'doc': 'The budget allocated by the organization to execute the campaign.'}),
-
-                    ('currency', ('econ:currency', {}), {
-                        'doc': 'The currency used to record econ:price properties.'}),
-
-                    ('goal:revenue', ('econ:price', {}), {
-                        'doc': 'A goal for revenue resulting from the campaign.'}),
-
-                    ('result:revenue', ('econ:price', {}), {
-                        'doc': 'The revenue resulting from the campaign.'}),
-
-                    ('goal:pop', ('int', {}), {
-                        'doc': 'A goal for the number of people affected by the campaign.'}),
-
-                    ('result:pop', ('int', {}), {
-                        'doc': 'The count of people affected by the campaign.'}),
-
-                    ('team', ('ou:team', {}), {
-                        'doc': 'The org team responsible for carrying out the campaign.'}),
-
-                    ('conflict', ('ou:conflict', {}), {
-                        'doc': 'The conflict in which this campaign is a primary participant.'}),
-
-                    ('techniques', ('array', {'type': 'ou:technique', 'sorted': True, 'uniq': True}), {
-                        'deprecated': True,
-                        'doc': 'Deprecated for scalability. Please use -(uses)> ou:technique.'}),
-
-                    ('tag', ('syn:tag', {}), {
-                        'doc': 'The tag used to annotate nodes that are associated with the campaign.'}),
-
-                    ('mitre:attack:campaign', ('it:mitre:attack:campaign', {}), {
-                        'doc': 'A mapping to a MITRE ATT&CK campaign if applicable.'}),
-
-                    ('ext:id', ('str', {'strip': True}), {
-                        'doc': 'An external identifier for the campaign.'}),
-                )),
-                ('ou:conflict', {}, (
-                    ('name', ('str', {'onespace': True}), {
-                        'doc': 'The name of the conflict.'}),
-                    ('started', ('time', {}), {
-                        'doc': 'The time the conflict began.'}),
-                    ('ended', ('time', {}), {
-                        'doc': 'The time the conflict ended.'}),
-                    ('timeline', ('meta:timeline', {}), {
-                        'doc': 'A timeline of significant events related to the conflict.'}),
-                )),
-                ('ou:contribution', {}, (
-                    ('from', ('ps:contact', {}), {
-                        'doc': 'The contact information of the contributor.'}),
-                    ('campaign', ('ou:campaign', {}), {
-                        'doc': 'The campaign receiving the contribution.'}),
-                    ('value', ('econ:price', {}), {
-                        'doc': 'The assessed value of the contribution.'}),
-                    ('currency', ('econ:currency', {}), {
-                        'doc': 'The currency used for the assessed value.'}),
-                    ('time', ('time', {}), {
-                        'doc': 'The time the contribution occurred.'}),
-                    ('material:spec', ('mat:spec', {}), {
-                        'doc': 'The specification of material items contributed.'}),
-                    ('material:count', ('int', {}), {
-                        'doc': 'The number of material items contributed.'}),
-                    ('monetary:payment', ('econ:acct:payment', {}), {
-                        'doc': 'Payment details for a monetary contribution.'}),
-                    ('personnel:count', ('int', {}), {
-                        'doc': 'Number of personnel contributed to the campaign.'}),
-                    ('personnel:jobtitle', ('ou:jobtitle', {}), {
-                        'doc': 'Title or designation for the contributed personnel.'}),
-                )),
-                ('ou:technique', {}, (
-
-                    ('name', ('str', {'lower': True, 'onespace': True}), {
-                        'doc': 'The normalized name of the technique.'}),
-
-                    ('type', ('ou:technique:taxonomy', {}), {
-                        'doc': 'The taxonomy classification of the technique.'}),
-
-                    ('sophistication', ('meta:sophistication', {}), {
-                        'doc': 'The assessed sophistication of the technique.'}),
-
-                    ('desc', ('str', {}), {
-                        'disp': {'hint': 'text'},
-                        'doc': 'A description of the technique.'}),
-
-                    ('tag', ('syn:tag', {}), {
-                        'doc': 'The tag used to annotate nodes where the technique was employed.'}),
-
-                    ('mitre:attack:technique', ('it:mitre:attack:technique', {}), {
-                        'doc': 'A mapping to a MITRE ATT&CK technique if applicable.'}),
-
-                    ('reporter', ('ou:org', {}), {
-                        'doc': 'The organization reporting on the technique.'}),
-
-                    ('reporter:name', ('ou:name', {}), {
-                        'doc': 'The name of the organization reporting on the technique.'}),
-
-                    ('ext:id', ('str', {'strip': True}), {
-                        'doc': 'An external identifier for the technique.'}),
-                )),
-                ('ou:technique:taxonomy', {}, ()),
-                ('ou:orgtype', {}, ()),
-                ('ou:org', {}, (
-                    ('loc', ('loc', {}), {
-                        'doc': 'Location for an organization.'
-                    }),
-                    ('name', ('ou:name', {}), {
-                        'alts': ('names',),
-                        'doc': 'The localized name of an organization.',
-                    }),
-                    ('type', ('str', {'lower': True, 'strip': True}), {
-                        'deprecated': True,
-                        'doc': 'The type of organization.',
-                    }),
-                    ('motto', ('lang:phrase', {}), {
-                        'doc': 'The motto used by the organization.'}),
-
-                    ('orgtype', ('ou:orgtype', {}), {
-                        'doc': 'The type of organization.',
-                        'disp': {'hint': 'taxonomy'},
-                    }),
-                    ('vitals', ('ou:vitals', {}), {
-                        'doc': 'The most recent/accurate ou:vitals for the org.',
-                    }),
-                    ('desc', ('str', {}), {
-                        'doc': 'A description of the org.',
-                        'disp': {'hint': 'text'}
-                    }),
-                    ('logo', ('file:bytes', {}), {
-                        'doc': 'An image file representing the logo for the organization.',
-                    }),
-                    ('names', ('array', {'type': 'ou:name', 'uniq': True, 'sorted': True}), {
-                       'doc': 'A list of alternate names for the organization.',
-                    }),
-                    ('alias', ('ou:alias', {}), {
-                        'deprecated': True,
-                        'doc': 'Deprecated. Please use ou:org:names.',
-                    }),
-                    ('phone', ('tel:phone', {}), {
-                        'doc': 'The primary phone number for the organization.',
-                    }),
-                    ('sic', ('ou:sic', {}), {
-                        'deprecated': True,
-                        'doc': 'The Standard Industrial Classification code for the organization.',
-                    }),
-                    ('naics', ('ou:naics', {}), {
-                        'deprecated': True,
-                        'doc': 'The North American Industry Classification System code for the organization.',
-                    }),
-                    ('industries', ('array', {'type': 'ou:industry', 'uniq': True, 'sorted': True}), {
-                        'doc': 'The industries associated with the org.',
-                    }),
-                    ('us:cage', ('gov:us:cage', {}), {
-                        'doc': 'The Commercial and Government Entity (CAGE) code for the organization.',
-                    }),
-                    ('founded', ('time', {}), {
-                        'doc': 'The date on which the org was founded.'}),
-                    ('dissolved', ('time', {}), {
-                        'doc': 'The date on which the org was dissolved.'}),
-                    ('url', ('inet:url', {}), {
-                        'doc': 'The primary url for the organization.',
-                    }),
-                    ('subs', ('array', {'type': 'ou:org', 'uniq': True, 'sorted': True}), {
-                        'doc': 'An set of sub-organizations.'
-                    }),
-                    ('orgchart', ('ou:position', {}), {
-                        'doc': 'The root node for an orgchart made up ou:position nodes.',
-                    }),
-                    ('hq', ('ps:contact', {}), {
-                        'doc': 'A collection of contact information for the "main office" of an org.',
-                    }),
-                    ('locations', ('array', {'type': 'ps:contact', 'uniq': True, 'sorted': True}), {
-                        'doc': 'An array of contacts for facilities operated by the org.',
-                    }),
-                    ('country', ('pol:country', {}), {
-                        'doc': "The organization's country of origin."}),
-
-                    ('country:code', ('pol:iso2', {}), {
-                        'doc': "The 2 digit ISO 3166 country code for the organization's country of origin."}),
-
-                    ('dns:mx', ('array', {'type': 'inet:fqdn', 'uniq': True, 'sorted': True}), {
-                        'doc': 'An array of MX domains used by email addresses issued by the org.',
-                    }),
-                    ('techniques', ('array', {'type': 'ou:technique', 'sorted': True, 'uniq': True}), {
-                        'deprecated': True,
-                        'doc': 'Deprecated for scalability. Please use -(uses)> ou:technique.',
-                    }),
-                    ('goals', ('array', {'type': 'ou:goal', 'sorted': True, 'uniq': True}), {
-                        'doc': 'The assessed goals of the organization.'}),
-
-                    ('tag', ('syn:tag', {}), {
-                        'doc': 'A base tag used to encode assessments made by the organization.'}),
-
-                    ('ext:id', ('str', {'strip': True}), {
-                        'doc': 'An external identifier for the organization.'}),
-                )),
-                ('ou:team', {}, (
-                    ('org', ('ou:org', {}), {}),
-                    ('name', ('ou:name', {}), {}),
-                )),
-
-                ('ou:asset:type:taxonomy', {}, ()),
-                ('ou:asset:status:taxonomy', {}, ()),
-                ('ou:asset', {}, (
-                    ('org', ('ou:org', {}), {
-                        'doc': 'The organization which owns the asset.'}),
-
-                    ('id', ('str', {'strip': True}), {
-                        'doc': 'The ID of the asset.'}),
-
-                    ('name', ('str', {'lower': True, 'onespace': True}), {
-                        'doc': 'The name of the assset.'}),
-
-                    ('period', ('ival', {}), {
-                        'doc': 'The period of time when the asset was being tracked.'}),
-
-                    ('status', ('ou:asset:status:taxonomy', {}), {
-                        'doc': 'The current status of the asset.'}),
-
-                    ('type', ('ou:asset:type:taxonomy', {}), {
-                        'doc': 'The asset type.'}),
-
-                    ('priority', ('meta:priority', {}), {
-                        'doc': 'The overall priority of protecting the asset.'}),
-
-                    ('priority:confidentiality', ('meta:priority', {}), {
-                        'doc': 'The priority of protecting the confidentiality of the asset.'}),
-
-                    ('priority:integrity', ('meta:priority', {}), {
-                        'doc': 'The priority of protecting the integrity of the asset.'}),
-
-                    ('priority:availability', ('meta:priority', {}), {
-                        'doc': 'The priority of protecting the availability of the asset.'}),
-
-                    ('node', ('ndef', {}), {
-                        'doc': 'The node which represents the asset.'}),
-
-                    ('place', ('geo:place', {}), {
-                        'doc': 'The place where the asset is deployed.'}),
-
-                    ('owner', ('ps:contact', {}), {
-                        'doc': 'The contact information of the owner or administrator of the asset.'}),
-
-                    ('operator', ('ps:contact', {}), {
-                        'doc': 'The contact information of the user or operator of the asset.'}),
-                )),
-                ('ou:position', {}, (
-                    ('org', ('ou:org', {}), {
-                        'doc': 'The org which has the position.',
-                    }),
-                    ('team', ('ou:team', {}), {
-                        'doc': 'The team that the position is a member of.',
-                    }),
-                    ('contact', ('ps:contact', {}), {
-                        'doc': 'The contact info for the person who holds the position.',
-                    }),
-                    ('title', ('ou:jobtitle', {}), {
-                        'doc': 'The title of the position.',
-                    }),
-                    ('reports', ('array', {'type': 'ou:position', 'uniq': True, 'sorted': True}), {
-                        'doc': 'An array of positions which report to this position.',
-                    }),
-                )),
-                ('ou:name', {}, ()),
-                ('ou:conttype', {}, ()),
-                ('ou:contract', {}, (
-                    ('title', ('str', {}), {
-                        'doc': 'A terse title for the contract.'}),
-                    ('type', ('ou:conttype', {}), {
-                        'doc': 'The type of contract.'}),
-                    ('sponsor', ('ps:contact', {}), {
-                        'doc': 'The contract sponsor.'}),
-                    ('parties', ('array', {'type': 'ps:contact', 'uniq': True, 'sorted': True}), {
-                        'doc': 'The non-sponsor entities bound by the contract.'}),
-                    ('document', ('file:bytes', {}), {
-                        'doc': 'The best/current contract document.'}),
-                    ('signed', ('time', {}), {
-                        'doc': 'The date that the contract signing was complete.'}),
-                    ('begins', ('time', {}), {
-                        'doc': 'The date that the contract goes into effect.'}),
-                    ('expires', ('time', {}), {
-                        'doc': 'The date that the contract expires.'}),
-                    ('completed', ('time', {}), {
-                        'doc': 'The date that the contract was completed.'}),
-                    ('terminated', ('time', {}), {
-                        'doc': 'The date that the contract was terminated.'}),
-                    ('award:price', ('econ:price', {}), {
-                        'doc': 'The value of the contract at time of award.'}),
-                    ('budget:price', ('econ:price', {}), {
-                        'doc': 'The amount of money budgeted for the contract.'}),
-                    ('currency', ('econ:currency', {}), {
-                        'doc': 'The currency of the econ:price values.'}),
-                    ('purchase', ('econ:purchase', {}), {
-                        'doc': 'Purchase details of the contract.'}),
-                    ('requirements', ('array', {'type': 'ou:goal', 'uniq': True, 'sorted': True}), {
-                        'doc': 'The requirements levied upon the parties.'}),
-                    ('types', ('array', {'type': 'ou:contract:type', 'split': ',', 'uniq': True, 'sorted': True}), {
-                        'deprecated': True,
-                        'doc': 'A list of types that apply to the contract.'}),
-                )),
-                ('ou:industry:type:taxonomy', {}, ()),
-                ('ou:industry', {}, (
-
-                    ('name', ('ou:industryname', {}), {
-                        'alts': ('names',),
-                        'doc': 'The name of the industry.'}),
-
-                    ('type', ('ou:industry:type:taxonomy', {}), {
-                        'doc': 'A taxonomy entry for the industry.'}),
-
-                    ('names', ('array', {'type': 'ou:industryname', 'uniq': True, 'sorted': True}), {
-                        'doc': 'An array of alternative names for the industry.'}),
-
-                    ('reporter', ('ou:org', {}), {
-                        'doc': 'The organization reporting on the industry.'}),
-
-                    ('reporter:name', ('ou:name', {}), {
-                        'doc': 'The name of the organization reporting on the industry.'}),
-
-                    ('subs', ('array', {'type': 'ou:industry', 'split': ',', 'uniq': True, 'sorted': True}), {
-                        'deprecated': True,
-                        'doc': 'Deprecated. Please use ou:industry:type taxonomy.'}),
-
-                    ('sic', ('array', {'type': 'ou:sic', 'split': ',', 'uniq': True, 'sorted': True}), {
-                        'doc': 'An array of SIC codes that map to the industry.'}),
-
-                    ('naics', ('array', {'type': 'ou:naics', 'split': ',', 'uniq': True, 'sorted': True}), {
-                        'doc': 'An array of NAICS codes that map to the industry.'}),
-
-                    ('isic', ('array', {'type': 'ou:isic', 'split': ',', 'uniq': True, 'sorted': True}), {
-                        'doc': 'An array of ISIC codes that map to the industry.'}),
-
-                    ('desc', ('str', {}), {
-                        'disp': {'hint': 'text'},
-                        'doc': 'A description of the industry.'}),
-                )),
-                ('ou:industryname', {}, ()),
-                ('ou:hasalias', {}, (
-                    ('org', ('ou:org', {}), {
-                        'ro': True,
-                        'doc': 'The org guid which has the alias.',
-                    }),
-                    ('alias', ('ou:alias', {}), {
-                        'ro': True,
-                        'doc': 'Alias for the organization.',
-                    }),
-                )),
-                ('ou:orgnet4', {}, (
-                    ('org', ('ou:org', {}), {
-                        'ro': True,
-                        'doc': 'The org guid which owns the netblock.',
-                    }),
-                    ('net', ('inet:net4', {}), {
-                        'ro': True,
-                        'doc': 'Netblock owned by the organization.',
-                    }),
-                    ('name', ('str', {'lower': True, 'strip': True}), {
-                        'doc': 'The name that the organization assigns to this netblock.'
-                    }),
-                )),
-                ('ou:orgnet6', {}, (
-                    ('org', ('ou:org', {}), {
-                        'ro': True,
-                        'doc': 'The org guid which owns the netblock.',
-                    }),
-                    ('net', ('inet:net6', {}), {
-                        'ro': True,
-                        'doc': 'Netblock owned by the organization.',
-                    }),
-                    ('name', ('str', {'lower': True, 'strip': True}), {
-                        'doc': 'The name that the organization assigns to this netblock.'
-                    }),
-                )),
-                ('ou:member', {}, (
-                    ('org', ('ou:org', {}), {
-                        'ro': True,
-                        'doc': 'The GUID of the org the person is a member of.',
-                    }),
-                    ('person', ('ps:person', {}), {
-                        'ro': True,
-                        'doc': 'The GUID of the person that is a member of an org.',
-                    }),
-                    ('title', ('str', {'lower': True, 'strip': True}), {
-                        'doc': 'The persons normalized title.'
-                    }),
-                    ('start', ('time', {'ismin': True}), {
-                        'doc': 'Earliest known association of the person with the org.',
-                    }),
-                    ('end', ('time', {'ismax': True}), {
-                        'doc': 'Most recent known association of the person with the org.',
-                    })
-                )),
-                ('ou:suborg', {}, (
-                    ('org', ('ou:org', {}), {
-                        'ro': True,
-                        'doc': 'The org which owns the sub organization.',
-                    }),
-                    ('sub', ('ou:org', {}), {
-                        'ro': True,
-                        'doc': 'The sub org which owned by the org.',
-                    }),
-                    ('perc', ('int', {'min': 0, 'max': 100}), {
-                        'doc': 'The optional percentage of sub which is owned by org.',
-                    }),
-                    ('founded', ('time', {}), {
-                        'doc': 'The date on which the suborg relationship was founded.',
-                    }),
-                    ('dissolved', ('time', {}), {
-                        'doc': 'The date on which the suborg relationship was dissolved.',
-                    }),
-                    ('current', ('bool', {}), {
-                        'doc': 'Bool indicating if the suborg relationship still current.',
-                    }),
-                )),
-                ('ou:org:has', {}, (
-                    ('org', ('ou:org', {}), {
-                        'ro': True,
-                        'doc': 'The org who owns or controls the object or resource.',
-                    }),
-                    ('node', ('ndef', {}), {
-                        'ro': True,
-                        'doc': 'The object or resource that is owned or controlled by the org.',
-                    }),
-                    ('node:form', ('str', {}), {
-                        'ro': True,
-                        'doc': 'The form of the object or resource that is owned or controlled by the org.',
-                    }),
-                )),
-                ('ou:user', {}, (
-                    ('org', ('ou:org', {}), {
-                        'ro': True,
-                        'doc': 'The org guid which owns the netblock.',
-                    }),
-                    ('user', ('inet:user', {}), {
-                        'ro': True,
-                        'doc': 'The username associated with the organization.',
-                    }),
-                )),
-                ('ou:attendee', {}, (
-                    ('person', ('ps:contact', {}), {
-                        'doc': 'The contact information for the person who attended the event.',
-                    }),
-                    ('arrived', ('time', {}), {
-                        'doc': 'The time when the person arrived.',
-                    }),
-                    ('departed', ('time', {}), {
-                        'doc': 'The time when the person departed.',
-                    }),
-                    ('roles', ('array', {'type': 'ou:role', 'split': ',', 'uniq': True, 'sorted': True}), {
-                        'doc': 'List of the roles the person had at the event.',
-                    }),
-                    ('meet', ('ou:meet', {}), {
-                        'doc': 'The meeting that the person attended.',
-                    }),
-                    ('conference', ('ou:conference', {}), {
-                        'doc': 'The conference that the person attended.',
-                    }),
-                    ('conference:event', ('ou:conference:event', {}), {
-                        'doc': 'The conference event that the person attended.',
-                    }),
-                    ('contest', ('ou:contest', {}), {
-                        'doc': 'The contest that the person attended.',
-                    }),
-                    ('preso', ('ou:preso', {}), {
-                        'doc': 'The presentation that the person attended.',
-                    }),
-                )),
-                ('ou:preso', {}, (
-
-                    ('organizer', ('ps:contact', {}), {
-                        'doc': 'Contact information for the primary organizer of the presentation.'}),
-
-                    ('sponsors', ('array', {'type': 'ps:contact', 'uniq': True, 'sorted': True}), {
-                        'doc': 'A set of contacts which sponsored the presentation.'}),
-
-                    ('presenters', ('array', {'type': 'ps:contact', 'uniq': True, 'sorted': True}), {
-                        'doc': 'A set of contacts which gave the presentation.'}),
-
-                    ('title', ('str', {'lower': True}), {
-                        'doc': 'The full name of the presentation.',
-                        'ex': 'Synapse 101 - 2021/06/22'}),
-
-                    ('desc', ('str', {'lower': True}), {
-                        'doc': 'A description of the presentation.',
-                        'disp': {'hint': 'text'}}),
-
-                    ('time', ('time', {}), {
-                        'doc': 'The scheduled presentation start time.'}),
-
-                    ('duration', ('duration', {}), {
-                        'doc': 'The scheduled duration of the presentation.'}),
-
-                    ('loc', ('loc', ()), {
-                        'doc': 'The geopolitical location string for where the presentation was given.'}),
-
-                    ('place', ('geo:place', ()), {
-                        'doc': 'The geo:place node where the presentation was held.'}),
-
-                    ('deck:url', ('inet:url', ()), {
-                        'doc': 'The URL hosting a copy of the presentation materials.'}),
-
-                    ('deck:file', ('file:bytes', ()), {
-                        'doc': 'A file containing the presentation materials.'}),
-
-                    ('attendee:url', ('inet:url', ()), {
-                        'doc': 'The URL visited by live attendees of the presentation.'}),
-
-                    ('recording:url', ('inet:url', ()), {
-                        'doc': 'The URL hosting a recording of the presentation.'}),
-
-                    ('recording:file', ('file:bytes', ()), {
-                        'doc': 'A file containing a recording of the presentation.'}),
-
-                    ('conference', ('ou:conference', ()), {
-                        'doc': 'The conference which hosted the presentation.'}),
-                )),
-                ('ou:meet', {}, (
-                    ('name', ('str', {'lower': True}), {
-                        'doc': 'A human friendly name for the meeting.',
-                    }),
-                    ('start', ('time', {}), {
-                        'doc': 'The date / time the meet starts.',
-                    }),
-                    ('end', ('time', {}), {
-                        'doc': 'The date / time the meet ends.',
-                    }),
-                    ('place', ('geo:place', ()), {
-                        'doc': 'The geo:place node where the meet was held.',
-                    }),
-                )),
-                ('ou:meet:attendee', {}, (
-                    ('meet', ('ou:meet', {}), {
-                        'ro': True,
-                        'doc': 'The meeting which was attended.',
-                    }),
-                    ('person', ('ps:person', {}), {
-                        'ro': True,
-                        'doc': 'The person who attended the meeting.',
-                    }),
-                    ('arrived', ('time', {}), {
-                        'doc': 'The time when a person arrived to the meeting.',
-                    }),
-                    ('departed', ('time', {}), {
-                        'doc': 'The time when a person departed from the meeting.',
-                    }),
-                )),
-                ('ou:conference', {}, (
-                    ('org', ('ou:org', {}), {
-                        'doc': 'The org which created/managed the conference.',
-                    }),
-                    ('organizer', ('ps:contact', {}), {
-                        'doc': 'Contact information for the primary organizer of the conference.',
-                    }),
-                    ('sponsors', ('array', {'type': 'ps:contact', 'uniq': True, 'sorted': True}), {
-                        'doc': 'An array of contacts which sponsored the conference.',
-                    }),
-                    ('name', ('entity:name', {}), {
-                        'alts': ('names',),
-                        'doc': 'The full name of the conference.',
-                        'ex': 'defcon 2017'}),
-
-                    ('names', ('array', {'type': 'entity:name', 'uniq': True, 'sorted': True}), {
-                        'doc': 'An array of alternate names for the conference.'}),
-
-                    ('desc', ('str', {'lower': True}), {
-                        'doc': 'A description of the conference.',
-                        'ex': 'annual cybersecurity conference',
-                        'disp': {'hint': 'text'},
-                    }),
-                    ('base', ('str', {'lower': True, 'strip': True}), {
-                        'doc': 'The base name which is shared by all conference instances.',
-                        'ex': 'defcon',
-                    }),
-                    ('start', ('time', {}), {
-                        'doc': 'The conference start date / time.',
-                    }),
-                    ('end', ('time', {}), {
-                        'doc': 'The conference end date / time.',
-                    }),
-                    ('place', ('geo:place', ()), {
-                        'doc': 'The geo:place node where the conference was held.',
-                    }),
-                    ('url', ('inet:url', ()), {
-                        'doc': 'The inet:url node for the conference website.',
-                    }),
-                )),
-                ('ou:conference:attendee', {}, (
-                    ('conference', ('ou:conference', {}), {
-                        'ro': True,
-                        'doc': 'The conference which was attended.',
-                    }),
-                    ('person', ('ps:person', {}), {
-                        'ro': True,
-                        'doc': 'The person who attended the conference.',
-                    }),
-                    ('arrived', ('time', {}), {
-                        'doc': 'The time when a person arrived to the conference.',
-                    }),
-                    ('departed', ('time', {}), {
-                        'doc': 'The time when a person departed from the conference.',
-                    }),
-                    ('role:staff', ('bool', {}), {
-                        'doc': 'The person worked as staff at the conference.',
-                    }),
-                    ('role:speaker', ('bool', {}), {
-                        'doc': 'The person was a speaker or presenter at the conference.',
-                    }),
-                    ('roles', ('array', {'type': 'str', 'uniq': True, 'sorted': True}), {
-                        'doc': 'List of the roles the person had at the conference.',
-                    }),
-                 )),
-                ('ou:conference:event', {}, (
-                    ('conference', ('ou:conference', {}), {
-                        'doc': 'The conference to which the event is associated.',
-                    }),
-                    ('organizer', ('ps:contact', {}), {
-                        'doc': 'Contact information for the primary organizer of the event.',
-                    }),
-                    ('sponsors', ('array', {'type': 'ps:contact', 'uniq': True, 'sorted': True}), {
-                        'doc': 'An array of contacts which sponsored the event.',
-                    }),
-                    ('place', ('geo:place', {}), {
-                        'doc': 'The geo:place where the event occurred.',
-                    }),
-                    ('name', ('str', {'lower': True}), {
-                        'doc': 'The name of the conference event.',
-                        'ex': 'foobar conference dinner',
-                    }),
-                    ('desc', ('str', {'lower': True}), {
-                        'doc': 'A description of the conference event.',
-                        'ex': 'foobar conference networking dinner at ridge hotel',
-                        'disp': {'hint': 'text'},
-                    }),
-                    ('url', ('inet:url', ()), {
-                        'doc': 'The inet:url node for the conference event website.',
-                    }),
-                    ('contact', ('ps:contact', ()), {
-                        'doc': 'Contact info for the event.',
-                    }),
-                    ('start', ('time', {}), {
-                        'doc': 'The event start date / time.',
-                    }),
-                    ('end', ('time', {}), {
-                        'doc': 'The event end date / time.',
-                    }),
-                )),
-                ('ou:conference:event:attendee', {}, (
-
-                    ('event', ('ou:conference:event', {}), {
-                        'ro': True,
-                        'doc': 'The conference event which was attended.',
-                    }),
-                    ('person', ('ps:person', {}), {
-                        'ro': True,
-                        'doc': 'The person who attended the conference event.',
-                    }),
-                    ('arrived', ('time', {}), {
-                        'doc': 'The time when a person arrived to the conference event.',
-                    }),
-                    ('departed', ('time', {}), {
-                        'doc': 'The time when a person departed from the conference event.',
-                    }),
-                    ('roles', ('array', {'type': 'str', 'uniq': True, 'sorted': True}), {
-                        'doc': 'List of the roles the person had at the conference event.',
-                    }),
-                )),
-                ('ou:contest', {}, (
-                    ('name', ('str', {'lower': True, 'onespace': True}), {
-                        'doc': 'The name of the contest.',
-                        'ex': 'defcon ctf 2020',
-                    }),
-                    ('type', ('str', {'lower': True, 'onespace': True}), {
-                        'doc': 'The type of contest.',
-                        'ex': 'cyber ctf',
-                    }),
-                    ('family', ('str', {'lower': True, 'onespace': True}), {
-                        'doc': 'A name for a series of recurring contests.',
-                        'ex': 'defcon ctf',
-                    }),
-                    ('desc', ('str', {'lower': True}), {
-                        'doc': 'A description of the contest.',
-                        'ex': 'the capture-the-flag event hosted at defcon 2020',
-                        'disp': {'hint': 'text'},
-                    }),
-                    ('url', ('inet:url', {}), {
-                        'doc': 'The contest website URL.'
-                    }),
-                    ('start', ('time', {}), {
-                        'doc': 'The contest start date / time.',
-                    }),
-                    ('end', ('time', {}), {
-                        'doc': 'The contest end date / time.',
-                    }),
-                    ('loc', ('loc', {}), {
-                        'doc': 'The geopolitical affiliation of the contest.',
-                    }),
-                    ('place', ('geo:place', {}), {
-                        'doc': 'The geo:place where the contest was held.',
-                    }),
-                    ('latlong', ('geo:latlong', {}), {
-                        'doc': 'The latlong where the contest was held.',
-                    }),
-                    ('conference', ('ou:conference', {}), {
-                        'doc': 'The conference that the contest is associated with.',
-                    }),
-                    ('contests', ('array', {'type': 'ou:contest', 'split': ',', 'uniq': True, 'sorted': True}), {
-                        'doc': 'An array of sub-contests that contributed to the rankings.',
-                    }),
-                    ('sponsors', ('array', {'type': 'ps:contact', 'split': ',', 'uniq': True, 'sorted': True}), {
-                        'doc': 'Contact information for contest sponsors.',
-                    }),
-                    ('organizers', ('array', {'type': 'ps:contact', 'split': ',', 'uniq': True, 'sorted': True}), {
-                        'doc': 'Contact information for contest organizers.',
-                    }),
-                    ('participants', ('array', {'type': 'ps:contact', 'split': ',', 'uniq': True, 'sorted': True}), {
-                        'doc': 'Contact information for contest participants.',
-                    }),
-                )),
-                ('ou:contest:result', {}, (
-
-                    ('contest', ('ou:contest', {}), {
-                        'ro': True,
-                        'doc': 'The contest that the participant took part in.'}),
-
-                    ('participant', ('ps:contact', {}), {
-                        'ro': True,
-                        'doc': 'The participant in the contest.'}),
-
-                    ('rank', ('int', {}), {
-                        'doc': "The participant's rank order in the contest."}),
-
-                    ('score', ('int', {}), {
-                        'doc': "The participant's final score in the contest."}),
-
-                    ('period', ('ival', {}), {
-                        'doc': 'The period of time when the participant competed in the contest.'}),
-
-                    ('url', ('inet:url', {}), {
-                        'doc': 'The contest result website URL.'}),
-
-                )),
-                ('ou:enacted:status:taxonomy', {}, ()),
-                ('ou:enacted', {}, (
-                    ('org', ('ou:org', {}), {
-                        'doc': 'The organization which is enacting the document.'}),
-
-                    ('doc', ('ndef', {'forms': ('doc:policy', 'doc:standard', 'doc:requirement')}), {
-                        'doc': 'The document enacted by the organization.'}),
-
-                    ('scope', ('ndef', {}), {
-                        'doc': 'The scope of responsbility for the assignee to enact the document.'}),
-                )),
-
-                ('ou:requirement:type:taxonomy', {}, ()),
-                ('ou:requirement', {}, (
-
-                    ('name', ('str', {'lower': True, 'onespace': True}), {
-                        'doc': 'A name for the requirement.'}),
-
-                    ('type', ('ou:requirement:type:taxonomy', {}), {
-                        'doc': 'The type of requirement.'}),
-
-                    ('text', ('str', {}), {
-                        'disp': {'hint': 'text'},
-                        'doc': 'The text of the stated requirement.'}),
-
-                    ('optional', ('bool', {}), {
-                        'doc': 'Set to true if the requirement is optional.'}),
-
-                    ('priority', ('meta:priority', {}), {
-                        'doc': 'The priority of the requirement.'}),
-
-                    ('goal', ('ou:goal', {}), {
-                        'doc': 'The goal that the requirement is designed to achieve.'}),
-
-                    ('active', ('bool', {}), {
-                        'doc': 'Set to true if the requirement is currently active.'}),
-
-                    ('issued', ('time', {}), {
-                        'doc': 'The time that the requirement was first issued.'}),
-
-                    ('period', ('ival', {}), {
-                        'doc': 'The time window where the goal must be met. Can be ongoing.'}),
-
-                    ('issuer', ('ps:contact', {}), {
-                        'doc': 'The contact information of the entity which issued the requirement.'}),
-
-                    ('assignee', ('ps:contact', {}), {
-                        'doc': 'The contact information of the entity which is assigned to meet the requirement.'}),
-
-                    ('deps', ('array', {'type': 'ou:requirement', 'sorted': True, 'uniq': True}), {
-                        'doc': 'A list of sub-requirements which must be met to complete the requirement.'}),
-
-                    ('deps:min', ('int', {'min': 0}), {
-                        'doc': 'The minimum number dependant requirements which must be met. If unset, assume all must be met.'}),
-                )),
-            )
-        }
-
-        name = 'ou'
-        return ((name, modl),)
->>>>>>> 7b12c50b
+)