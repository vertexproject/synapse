--- conflicted
+++ resolved
@@ -93,7 +93,6 @@
                         {'type': 'prop', 'opts': {'name': 'type'}},
                         {'type': 'prop', 'opts': {'name': 'count'}},
                     ),
-<<<<<<< HEAD
                 },
                 'doc': 'A node which represents an aggregate count of a specific type.'}),
 
@@ -106,51 +105,6 @@
                 'props': (
                     ('title', ('str', {}), {
                         'doc': 'A brief title of the definition.'}),
-=======
-                }),
-            ),
-            'edges': (
-                ((None, 'refs', None), {
-                    'doc': 'The source node contains a reference to the target node.'}),
-
-                (('meta:source', 'seen', None), {
-                    'doc': 'The meta:source observed the target node.'}),
-
-                (('meta:feed', 'found', None), {
-                    'doc': 'The meta:feed produced the target node.'}),
-
-                (('meta:note', 'about', None), {
-                    'doc': 'The meta:note is about the target node.'}),
-
-                (('meta:ruleset', 'has', 'meta:rule'), {
-                    'doc': 'The meta:ruleset includes the meta:rule.'}),
-
-                (('meta:ruleset', 'has', 'inet:service:rule'), {
-                    'doc': 'The meta:ruleset includes the inet:service:rule.'}),
-
-                (('meta:ruleset', 'has', 'it:app:snort:rule'), {
-                    'doc': 'The meta:ruleset includes the it:app:snort:rule.'}),
-
-                (('meta:ruleset', 'has', 'it:app:yara:rule'), {
-                    'doc': 'The meta:ruleset includes the it:app:yara:rule.'}),
-
-                (('meta:rule', 'matches', None), {
-                    'doc': 'The meta:rule has matched on target node.'}),
-
-                (('meta:rule', 'detects', None), {
-                    'doc': 'The meta:rule is designed to detect instances of the target node.'}),
-            ),
-            'forms': (
-
-                ('meta:source', {}, (
-
-                    ('name', ('str', {'lower': True}), {
-                        'doc': 'A human friendly name for the source.'}),
-
-                    # TODO - 3.0 move to taxonomy type
-                    ('type', ('str', {'lower': True}), {
-                        'doc': 'An optional type field used to group sources.'}),
->>>>>>> b896c4fc
 
                     ('desc', ('str', {}), {
                         'doc': 'A definition of the taxonomy entry.',
@@ -188,6 +142,15 @@
 
             (('meta:ruleset', 'has', 'meta:rule'), {
                 'doc': 'The meta:ruleset includes the meta:rule.'}),
+
+            (('meta:ruleset', 'has', 'inet:service:rule'), {
+                'doc': 'The meta:ruleset includes the inet:service:rule.'}),
+
+            (('meta:ruleset', 'has', 'it:app:snort:rule'), {
+                'doc': 'The meta:ruleset includes the it:app:snort:rule.'}),
+
+            (('meta:ruleset', 'has', 'it:app:yara:rule'), {
+                'doc': 'The meta:ruleset includes the it:app:yara:rule.'}),
 
             (('meta:rule', 'matches', None), {
                 'doc': 'The meta:rule has matched on target node.'}),
