modeldefs = (
    ('econ', {

        'types': (

            ('econ:pay:cvv', ('str', {'regex': '^[0-9]{1,6}$'}), {
                'doc': 'A Card Verification Value (CVV).'}),

            ('econ:pay:pin', ('str', {'regex': '^[0-9]{3,6}$'}), {
                'doc': 'A Personal Identification Number (PIN).'}),

            ('econ:pay:mii', ('int', {'min': 0, 'max': 9}), {
                'doc': 'A Major Industry Identifier (MII).'}),

            ('econ:pay:pan', ('str', {'regex': '^(?<iin>(?<mii>[0-9]{1})[0-9]{5})[0-9]{1,13}$'}), {
                'doc': 'A Primary Account Number (PAN) or card number.'}),

            ('econ:pay:iin', ('int', {'min': 0, 'max': 999999}), {
                'doc': 'An Issuer Id Number (IIN).'}),

            ('econ:pay:card', ('guid', {}), {

                'interfaces': ('econ:pay:instrument',),
                'template': {
                    'instrument': 'payment card'},

                'doc': 'A single payment card.'}),

            ('econ:purchase', ('guid', {}), {
                'doc': 'A purchase event.'}),

            ('econ:receipt:item', ('guid', {}), {
                'doc': 'A line item included as part of a purchase.'}),

            ('econ:acct:payment', ('guid', {}), {
                'doc': 'A payment or crypto currency transaction.'}),

            ('econ:acct:balance', ('guid', {}), {
                'doc': 'A snapshot of the balance of an account at a point in time.'}),

            ('econ:acct:receipt', ('guid', {}), {
                'doc': 'A receipt issued as proof of payment.'}),

            ('econ:acct:invoice', ('guid', {}), {
                'doc': 'An invoice issued requesting payment.'}),

            ('econ:price', ('hugenum', {'norm': False}), {
                'doc': 'The amount of money expected, required, or given in payment for something.',
                'ex': '2.20'}),

            ('econ:currency', ('str', {'lower': True, 'strip': False}), {
                'doc': 'The name of a system of money in general use.',
                'ex': 'usd'}),

            ('econ:fin:exchange', ('guid', {}), {
                'doc': 'A financial exchange where securities are traded.'}),

            ('econ:fin:security:type:taxonomy', ('taxonomy', {}), {
                'interfaces': ('meta:taxonomy',),
                'doc': 'A hierarchical taxonomy of financial security types.'}),

            ('econ:fin:security', ('guid', {}), {
                'doc': 'A financial security which is typically traded on an exchange.'}),

            ('econ:fin:bar', ('guid', {}), {
                'doc': 'A sample of the open, close, high, low prices of a security in a specific time window.'}),

            ('econ:fin:tick', ('guid', {}), {
                'doc': 'A sample of the price of a security at a single moment in time.'}),

            ('econ:bank:account:type:taxonomy', ('taxonomy', {}), {
                'interfaces': ('meta:taxonomy',),
                'doc': 'A bank account type taxonomy.'}),

            ('econ:bank:account', ('guid', {}), {

                'interfaces': ('econ:pay:instrument',),
                'template': {
                    'instrument': 'bank account'},

                'doc': 'A bank account.'}),

            ('econ:bank:balance', ('guid', {}), {
                'doc': 'A balance contained by a bank account at a point in time.'}),

            ('econ:bank:statement', ('guid', {}), {
                'doc': 'A statement of bank account payment activity over a period of time.'}),

            ('econ:bank:aba:rtn', ('str', {'regex': '[0-9]{9}'}), {
                'doc': 'An American Bank Association (ABA) routing transit number (RTN).'}),

            ('econ:bank:iban', ('str', {'regex': '[A-Z]{2}[0-9]{2}[a-zA-Z0-9]{1,30}'}), {
                'doc': 'An International Bank Account Number.'}),

            ('econ:bank:swift:bic', ('str', {'regex': '[A-Z]{6}[A-Z0-9]{5}'}), {
                'doc': 'A Society for Worldwide Interbank Financial Telecommunication (SWIFT) Business Identifier Code (BIC).'}),

            ('econ:pay:instrument', ('ndef', {'interface': 'econ:pay:instrument'}), {
                'doc': 'A node which may act as a payment instrument.'}),
        ),

        'interfaces': (
            ('econ:pay:instrument', {

                'doc': 'An interface for forms which may act as a payment instrument.',
                'template': {
                    'instrument': 'instrument',
                },

                'props': (

                    ('contact', ('ps:contact', {}), {
                        'doc': 'The primary contact for the {instrument}.'}),
                ),
            }),
        ),

        'edges': (
            (('econ:purchase', 'acquired', None), {
                'doc': 'The purchase was used to acquire the target node.'}),

            (('econ:bank:statement', 'has', 'econ:acct:payment'), {
                'doc': 'The bank statement includes the payment.'}),
        ),

        'forms': (

            ('econ:currency', {}, ()),
            ('econ:pay:iin', {}, (

                ('org', ('ou:org', {}), {
                    'doc': 'The issuer organization.'}),

                ('name', ('str', {'lower': True}), {
                    'doc': 'The registered name of the issuer.'}),
            )),

            ('econ:pay:card', {}, (

                ('pan', ('econ:pay:pan', {}), {
                    'doc': 'The payment card number.'}),

                ('pan:mii', ('econ:pay:mii', {}), {
                    'doc': 'The payment card MII.'}),

                ('pan:iin', ('econ:pay:iin', {}), {
                    'doc': 'The payment card IIN.'}),

                ('name', ('ps:name', {}), {
                    'doc': 'The name as it appears on the card.'}),

                ('expr', ('time', {}), {
                    'doc': 'The expiration date for the card.'}),

                ('cvv', ('econ:pay:cvv', {}), {
                    'doc': 'The Card Verification Value on the card.'}),

                ('pin', ('econ:pay:pin', {}), {
                    'doc': 'The Personal Identification Number on the card.'}),

                ('account', ('econ:bank:account', {}), {
                    'doc': 'A bank account associated with the payment card.'}),
            )),

            ('econ:purchase', {}, (

                ('by:contact', ('ps:contact', {}), {
                    'doc': 'The contact information used to make the purchase.'}),

                ('from:contact', ('ps:contact', {}), {
                    'doc': 'The contact information used to sell the item.'}),

                ('time', ('time', {}), {
                    'doc': 'The time of the purchase.'}),

                ('place', ('geo:place', {}), {
                    'doc': 'The place where the purchase took place.'}),

                ('paid', ('bool', {}), {
                    'doc': 'Set to True if the purchase has been paid in full.'}),

                ('paid:time', ('time', {}), {
                    'doc': 'The point in time where the purchase was paid in full.'}),

                ('settled', ('time', {}), {
                    'doc': 'The point in time where the purchase was settled.'}),

                ('campaign', ('ou:campaign', {}), {
                    'doc': 'The campaign that the purchase was in support of.'}),

                ('price', ('econ:price', {}), {
                    'doc': 'The econ:price of the purchase.'}),

                ('currency', ('econ:currency', {}), {
                    'doc': 'The econ:price of the purchase.'}),

                ('listing', ('biz:listing', {}), {
                    'doc': 'The purchase was made based on the given listing.'}),
            )),

            ('econ:receipt:item', {}, (

                ('purchase', ('econ:purchase', {}), {
                    'doc': 'The purchase that contains this line item.'}),

                ('count', ('int', {'min': 1}), {
                    'doc': 'The number of items included in this line item.'}),

                ('price', ('econ:price', {}), {
                    'doc': 'The total cost of this receipt line item.'}),

                ('product', ('biz:product', {}), {
                    'doc': 'The product being being purchased in this line item.'}),
            )),

            ('econ:acct:payment', {}, (

                ('txnid', ('str', {'strip': True}), {
                    'doc': 'A payment processor specific transaction id.'}),

                ('fee', ('econ:price', {}), {
                    'doc': 'The transaction fee paid by the recipient to the payment processor.'}),

                ('from:cash', ('bool', {}), {
                    'doc': 'Set to true if the payment input was in cash.'}),

                ('to:instrument', ('econ:pay:instrument', {}), {
                    'doc': 'The payment instrument which received funds from the payment.'}),

                ('from:instrument', ('econ:pay:instrument', {}), {
                    'doc': 'The payment instrument used to make the payment.'}),

                ('from:contract', ('ou:contract', {}), {
                    'doc': 'A contract used as an aggregate payment source.'}),

                ('from:contact', ('ps:contact', {}), {
                    'doc': 'Contact information for the entity making the payment.'}),

                ('to:cash', ('bool', {}), {
                    'doc': 'Set to true if the payment output was in cash.'}),

                ('to:contact', ('ps:contact', {}), {
                    'doc': 'Contact information for the person/org being paid.'}),

                ('to:contract', ('ou:contract', {}), {
                    'doc': 'A contract used as an aggregate payment destination.'}),

                ('time', ('time', {}), {
                    'doc': 'The time the payment was processed.'}),

                ('purchase', ('econ:purchase', {}), {
                    'doc': 'The purchase which the payment was paying for.'}),

                ('amount', ('econ:price', {}), {
                    'doc': 'The amount of money transferred in the payment.'}),

                ('currency', ('econ:currency', {}), {
                    'doc': 'The currency of the payment.'}),

                ('memo', ('str', {}), {
                    'doc': 'A small note specified by the payer common in financial transactions.'}),

                ('crypto:transaction', ('crypto:currency:transaction', {}), {
                    'doc': 'A crypto currency transaction that initiated the payment.'}),

                ('invoice', ('econ:acct:invoice', {}), {
                    'doc': 'The invoice that the payment applies to.'}),

                ('receipt', ('econ:acct:receipt', {}), {
                    'doc': 'The receipt that was issued for the payment.'}),

                ('place', ('geo:place', {}), {
                    'doc': 'The place where the payment occurred.'}),

                ('place:name', ('geo:name', {}), {
                    'doc': 'The name of the place where the payment occurred.'}),

                ('place:address', ('geo:address', {}), {
                    'doc': 'The address of the place where the payment occurred.'}),

                ('place:loc', ('loc', {}), {
                    'doc': 'The loc of the place where the payment occurred.'}),

                ('place:latlong', ('geo:latlong', {}), {
                    'doc': 'The latlong where the payment occurred.'}),
            )),

            ('econ:acct:balance', {}, (
                ('time', ('time', {}), {
                    'doc': 'The time the balance was recorded.'}),
                ('pay:card', ('econ:pay:card', {}), {
                    'doc': 'The payment card holding the balance.'}),
                ('crypto:address', ('crypto:currency:address', {}), {
                    'doc': 'The crypto currency address holding the balance.'}),
                ('amount', ('econ:price', {}), {
                    'doc': 'The account balance at the time.'}),
                ('currency', ('econ:currency', {}), {
                    'doc': 'The currency of the balance amount.'}),
                ('delta', ('econ:price', {}), {
                    'doc': 'The change since last regular sample.'}),
                ('total:received', ('econ:price', {}), {
                    'doc': 'The total amount of currency received by the account.'}),
                ('total:sent', ('econ:price', {}), {
                    'doc': 'The total amount of currency sent from the account.'}),
            )),


            ('econ:fin:exchange', {}, (

<<<<<<< HEAD
                ('name', ('str', {'lower': True, 'strip': True}), {
                    'doc': 'A simple name for the exchange.',
                    'ex': 'nasdaq'}),
=======
                ('econ:acct:balance', {}, (

                    ('time', ('time', {}), {
                        'doc': 'The time the balance was recorded.'}),

                    ('instrument', ('econ:pay:instrument', {}), {
                        'doc': 'The financial instrument holding the balance.'}),

                    ('pay:card', ('econ:pay:card', {}), {
                        'deprecated': True,
                        'doc': 'Deprecated. Please use :instrument.'}),

                    ('crypto:address', ('crypto:currency:address', {}), {
                        'deprecated': True,
                        'doc': 'Deprecated. Please use :instrument.'}),

                    ('amount', ('econ:price', {}), {
                        'doc': 'The account balance at the time.'}),

                    ('currency', ('econ:currency', {}), {
                        'doc': 'The currency of the balance amount.'}),

                    ('delta', ('econ:price', {}), {
                        'doc': 'The change since last regular sample.'}),

                    ('total:received', ('econ:price', {}), {
                        'doc': 'The total amount of currency received by the account.'}),

                    ('total:sent', ('econ:price', {}), {
                        'doc': 'The total amount of currency sent from the account.'}),
                )),
>>>>>>> 380275b2

                ('org', ('ou:org', {}), {
                    'doc': 'The organization that operates the exchange.'}),

                ('currency', ('econ:currency', {}), {
                    'doc': 'The currency used for all transactions in the exchange.',
                    'ex': 'usd'}),
            )),

            ('econ:fin:security:type:taxonomy', {}, ()),
            ('econ:fin:security', {}, (

                ('exchange', ('econ:fin:exchange', {}), {
                    'doc': 'The exchange on which the security is traded.'}),

                ('ticker', ('str', {'lower': True, 'strip': True}), {
                    'doc': 'The identifier for this security within the exchange.'}),

                ('type', ('econ:fin:security:type:taxonomy', {}), {
                    'doc': 'The type of security.'}),

                ('price', ('econ:price', {}), {
                    'doc': 'The last known/available price of the security.'}),

                ('time', ('time', {}), {
                    'doc': 'The time of the last know price sample.'}),
            )),

            ('econ:fin:tick', {}, (

                ('security', ('econ:fin:security', {}), {
                    'doc': 'The security measured by the tick.'}),

                ('time', ('time', {}), {
                    'doc': 'The time the price was sampled.'}),

                ('price', ('econ:price', {}), {
                    'doc': 'The price of the security at the time.'}),
            )),

            ('econ:fin:bar', {}, (

                ('security', ('econ:fin:security', {}), {
                    'doc': 'The security measured by the bar.'}),

                ('ival', ('ival', {}), {
                    'doc': 'The interval of measurement.'}),

                ('price:open', ('econ:price', {}), {
                    'doc': 'The opening price of the security.'}),

                ('price:close', ('econ:price', {}), {
                    'doc': 'The closing price of the security.'}),

                ('price:low', ('econ:price', {}), {
                    'doc': 'The low price of the security.'}),

                ('price:high', ('econ:price', {}), {
                    'doc': 'The high price of the security.'}),
            )),

            ('econ:acct:invoice', {}, (

                ('issued', ('time', {}), {
                    'doc': 'The time that the invoice was issued to the recipient.'}),

                ('issuer', ('ps:contact', {}), {
                    'doc': 'The contact information for the entity who issued the invoice.'}),

                ('purchase', ('econ:purchase', {}), {
                    'doc': 'The purchase that the invoice is requesting payment for.'}),

                ('recipient', ('ps:contact', {}), {
                    'doc': 'The contact information for the intended recipient of the invoice.'}),

                ('due', ('time', {}), {
                    'doc': 'The time by which the payment is due.'}),

                ('paid', ('bool', {}), {
                    'doc': 'Set to true if the invoice has been paid in full.'}),

                ('amount', ('econ:price', {}), {
                    'doc': 'The balance due.'}),

                ('currency', ('econ:currency', {}), {
                    'doc': 'The currency that the invoice specifies for payment.'}),
            )),

            ('econ:acct:receipt', {}, (

                ('issued', ('time', {}), {
                    'doc': 'The time the receipt was issued.'}),

                ('purchase', ('econ:purchase', {}), {
                    'doc': 'The purchase that the receipt confirms payment for.'}),

                ('issuer', ('ps:contact', {}), {
                    'doc': 'The contact information for the entity who issued the receipt.'}),

                ('recipient', ('ps:contact', {}), {
                    'doc': 'The contact information for the entity who received the receipt.'}),

                ('currency', ('econ:currency', {}), {
                    'doc': 'The currency that the receipt uses to specify the price.'}),

                ('amount', ('econ:price', {}), {
                    'doc': 'The price that the receipt confirms was paid.'}),
            )),

            ('econ:bank:aba:rtn', {}, (

                ('bank', ('ou:org', {}), {
                    'doc': 'The bank which was issued the ABA RTN.'}),

                ('bank:name', ('ou:name', {}), {
                    'doc': 'The name which is registered for this ABA RTN.'}),

            )),

            ('econ:bank:iban', {}, ()),

            ('econ:bank:swift:bic', {}, (

                ('business', ('ou:org', {}), {
                    'doc': 'The business which is the registered owner of the SWIFT BIC.'}),

                ('office', ('ps:contact', {}), {
                    'doc': 'The branch or office which is specified in the last 3 digits of the SWIFT BIC.'}),
            )),

            ('econ:bank:account:type:taxonomy', {}, ()),
            ('econ:bank:account', {}, (

                ('type', ('econ:bank:account:type:taxonomy', {}), {
                    'doc': 'The type of bank account.'}),

                ('aba:rtn', ('econ:bank:aba:rtn', {}), {
                    'doc': 'The ABA routing transit number for the bank which issued the account.'}),

                ('number', ('str', {'regex': '[0-9]+'}), {
                    'doc': 'The account number.'}),

                ('iban', ('econ:bank:iban', {}), {
                    'doc': 'The IBAN for the account.'}),

                ('issuer', ('ou:org', {}), {
                    'doc': 'The bank which issued the account.'}),

                ('issuer:name', ('ou:name', {}), {
                    'doc': 'The name of the bank which issued the account.'}),

                ('currency', ('econ:currency', {}), {
                    'doc': 'The currency of the account balance.'}),

                ('balance', ('econ:bank:balance', {}), {
                    'doc': 'The most recently known bank balance information.'}),
            )),

            ('econ:bank:balance', {}, (

                ('time', ('time', {}), {
                    'doc': 'The time that the account balance was observed.'}),

                ('amount', ('econ:price', {}), {
                    'doc': 'The amount of currency available at the time.'}),

                ('account', ('econ:bank:account', {}), {
                    'doc': 'The bank account which contained the balance amount.'}),
            )),
            ('econ:bank:statement', {}, (

                ('account', ('econ:bank:account', {}), {
                    'doc': 'The bank account used to compute the statement.'}),

                ('period', ('ival', {}), {
                    'doc': 'The period that the statement includes.'}),

                ('starting:balance', ('econ:price', {}), {
                    'doc': 'The account balance at the beginning of the statement period.'}),

                ('ending:balance', ('econ:price', {}), {
                    'doc': 'The account balance at the end of the statement period.'}),
            )),
        ),
    }),
)<|MERGE_RESOLUTION|>--- conflicted
+++ resolved
@@ -286,64 +286,34 @@
             )),
 
             ('econ:acct:balance', {}, (
+
                 ('time', ('time', {}), {
                     'doc': 'The time the balance was recorded.'}),
-                ('pay:card', ('econ:pay:card', {}), {
-                    'doc': 'The payment card holding the balance.'}),
-                ('crypto:address', ('crypto:currency:address', {}), {
-                    'doc': 'The crypto currency address holding the balance.'}),
+
+                ('instrument', ('econ:pay:instrument', {}), {
+                    'doc': 'The financial insutrument holding the balance.'}),
+
                 ('amount', ('econ:price', {}), {
                     'doc': 'The account balance at the time.'}),
+
                 ('currency', ('econ:currency', {}), {
                     'doc': 'The currency of the balance amount.'}),
+
                 ('delta', ('econ:price', {}), {
                     'doc': 'The change since last regular sample.'}),
+
                 ('total:received', ('econ:price', {}), {
                     'doc': 'The total amount of currency received by the account.'}),
+
                 ('total:sent', ('econ:price', {}), {
                     'doc': 'The total amount of currency sent from the account.'}),
             )),
 
-
             ('econ:fin:exchange', {}, (
 
-<<<<<<< HEAD
                 ('name', ('str', {'lower': True, 'strip': True}), {
                     'doc': 'A simple name for the exchange.',
                     'ex': 'nasdaq'}),
-=======
-                ('econ:acct:balance', {}, (
-
-                    ('time', ('time', {}), {
-                        'doc': 'The time the balance was recorded.'}),
-
-                    ('instrument', ('econ:pay:instrument', {}), {
-                        'doc': 'The financial instrument holding the balance.'}),
-
-                    ('pay:card', ('econ:pay:card', {}), {
-                        'deprecated': True,
-                        'doc': 'Deprecated. Please use :instrument.'}),
-
-                    ('crypto:address', ('crypto:currency:address', {}), {
-                        'deprecated': True,
-                        'doc': 'Deprecated. Please use :instrument.'}),
-
-                    ('amount', ('econ:price', {}), {
-                        'doc': 'The account balance at the time.'}),
-
-                    ('currency', ('econ:currency', {}), {
-                        'doc': 'The currency of the balance amount.'}),
-
-                    ('delta', ('econ:price', {}), {
-                        'doc': 'The change since last regular sample.'}),
-
-                    ('total:received', ('econ:price', {}), {
-                        'doc': 'The total amount of currency received by the account.'}),
-
-                    ('total:sent', ('econ:price', {}), {
-                        'doc': 'The total amount of currency sent from the account.'}),
-                )),
->>>>>>> 380275b2
 
                 ('org', ('ou:org', {}), {
                     'doc': 'The organization that operates the exchange.'}),
