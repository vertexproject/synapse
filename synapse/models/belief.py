--- conflicted
+++ resolved
@@ -48,14 +48,8 @@
 
             ('belief:subscriber', {}, (
 
-<<<<<<< HEAD
-                # FIXME entity:individual?
-                ('contact', ('entity:actor', {}), {
-                    'doc': 'The contact which subscribes to the belief system.'}),
-=======
-                ('contact', ('entity:individual', {}), {
+                ('person', ('entity:individual', {}), {
                     'doc': 'The individual who subscribes to the belief system.'}),
->>>>>>> 6335b711
 
                 ('system', ('belief:system', {}), {
                     'doc': 'The belief system to which the contact subscribes.'}),
