
class SynErr(Exception):

    def __init__(self, *args, **info):
        self.errinfo = info
        Exception.__init__(self, self._getExcMsg())

    def _getExcMsg(self):
        props = sorted(self.errinfo.items())
        displ = ' '.join(['%s=%r' % (p, v) for (p, v) in props])
        return '%s: %s' % (self.__class__.__name__, displ)

    def items(self):
        return self.errinfo.items()

    def get(self, name):
        '''
        Return a value from the errinfo dict.

        Example:

            try:
                foothing()
            except SynErr as e:
                blah = e.get('blah')

        '''
        return self.errinfo.get(name)

class NoSuchAct(SynErr): pass
class NoSuchOpt(SynErr): pass
class NoSuchDir(SynErr): pass
class NoSuchDyn(SynErr): pass
class NoSuchMod(SynErr): pass
class NoSuchSeq(SynErr): pass
class NoRevAllow(SynErr): pass
class NoSuchConf(SynErr): pass
class NoSuchCtor(SynErr): pass
class NoSuchForm(SynErr): pass
class NoSuchPath(SynErr): pass
class NoSuchStat(SynErr): pass
class NoSuchImpl(SynErr): pass
class NoSuchName(SynErr): pass
class NoSuchTufo(SynErr): pass
class NoSuchType(SynErr): pass
class NoSuchProp(SynErr): pass
class NoSuchOper(SynErr): pass
class NoSuchCmpr(SynErr): pass
class NoSuchCore(SynErr): pass
class NoSuchRule(SynErr): pass
class NoSuchGetBy(SynErr): pass

class NoSuchDecoder(SynErr): pass
class NoSuchEncoder(SynErr): pass

class BadOperArg(SynErr): pass
class ReqConfOpt(SynErr): pass
class BadConfValu(SynErr):
    '''
    The configuration value provided is not valid.

    This should contain the config name, valu and mesg.
    '''
    pass

class BadRevValu(SynErr): pass
<<<<<<< HEAD
class BadPropDef(SynErr): pass
=======
class BadFifoSeq(SynErr): pass
>>>>>>> 53f47f13
class BadTypeValu(SynErr): pass
class DupTypeName(SynErr): pass
class DupPropName(SynErr): pass
class DupFileName(SynErr): pass
class BadPropName(SynErr): pass
class BadCoreName(SynErr): pass
class BadCtorType(SynErr): pass
class BadMesgVers(SynErr): pass
class BadInfoValu(SynErr): pass
class BadStorValu(SynErr): pass
class BadRuleValu(SynErr): pass

class BadCoreStore(SynErr):
    '''The storage layer has encountered an error'''
    pass

class CantDelProp(SynErr): pass
class CantSetProp(SynErr): pass

class MustBeLocal(SynErr): pass
class MustBeProxy(SynErr): pass

class NoAuthUser(SynErr): pass

class WebAppErr(SynErr): pass

class BadUrl(Exception): pass
class BadJson(Exception): pass
class BadMesgResp(Exception): pass
class BadPropValu(SynErr): pass
class BadPySource(Exception): pass

class BadRuleSyntax(SynErr): pass
class BadSyntaxError(SynErr): pass

class TeleClientSide(SynErr): pass

class HitStormLimit(SynErr): pass

class DupOpt(Exception): pass
class DupUser(Exception): pass
class DupRole(Exception): pass

class IsRuntProp(SynErr): pass

class NoSuch(Exception): pass
class NoSuchJob(Exception): pass
class NoSuchObj(SynErr): pass
class NoSuchFile(SynErr): pass
class NoSuchIden(Exception): pass
class NoSuchMeth(SynErr): pass
class NoSuchFunc(SynErr): pass
class NoSuchPerm(SynErr): pass
class NoSuchPeer(Exception): pass
class NoSuchSess(Exception): pass
class NoSuchUser(SynErr): pass
class NoSuchRole(SynErr): pass
class NoSuchProto(Exception): pass

class NoInitCore(Exception): pass # API disabled because no cortex
class NoCurrSess(Exception): pass # API requires a current session

class SidNotFound(Exception): pass
class PropNotFound(SynErr): pass

class HitMaxTime(Exception): pass
class HitMaxRetry(Exception): pass
class HitCoreLimit(SynErr):
    ''' You've reached some limit of the storage layer.'''
    pass

class NotEnoughFree(SynErr):
    '''
    There is not enough disk space free for the required operation.
    '''
    pass

class NoWritableAxons(SynErr):
    '''
    There are no writable axons available for the required operation.
    '''
    pass

class MustNotWait(Exception): pass   # blocking function called by no-wait thread

class NoSuchEntity(SynErr): pass
class NoSuchData(SynErr): pass
class FileExists(SynErr): pass
class NotEmpty(SynErr): pass
class NotSupported(SynErr): pass

class BadAtomFile(SynErr):
    '''
    Raised when there is a internal issue with an atomfile.
    '''
    pass

class IsFini(Exception): pass

class JobErr(Exception):
    '''
    Used for remote exception propagation.
    '''
    def __init__(self, job):
        self.job = job

        err = job[1].get('err')
        errmsg = job[1].get('errmsg')
        errfile = job[1].get('errfile')
        errline = job[1].get('errline')

        Exception.__init__(self, '%s: %s (%s:%s)' % (err, errmsg, errfile, errline))

class LinkErr(Exception):

    retry = False
    def __init__(self, link, mesg=''):
        self.link = link
        Exception.__init__(self, '%s %s' % (link[1].get('url'), mesg))

class LinkRefused(LinkErr):
    retry = True

class LinkNotAuth(LinkErr): pass<|MERGE_RESOLUTION|>--- conflicted
+++ resolved
@@ -64,11 +64,8 @@
     pass
 
 class BadRevValu(SynErr): pass
-<<<<<<< HEAD
 class BadPropDef(SynErr): pass
-=======
 class BadFifoSeq(SynErr): pass
->>>>>>> 53f47f13
 class BadTypeValu(SynErr): pass
 class DupTypeName(SynErr): pass
 class DupPropName(SynErr): pass
