--- conflicted
+++ resolved
@@ -213,11 +213,7 @@
 
 async def getAhaProxy(urlinfo):
     '''
-<<<<<<< HEAD
-    Return a telepath proxy by looking up a host from an aha registry.
-=======
     Return a telepath proxy by looking up a host from an AHA registry.
->>>>>>> a86040f1
     '''
     ahaclient, ahasvc = await _getAhaSvc(urlinfo, timeout=5)
 
