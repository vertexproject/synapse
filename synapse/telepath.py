--- conflicted
+++ resolved
@@ -27,12 +27,8 @@
 
 from synapse.common import *
 from synapse.compat import queue
-<<<<<<< HEAD
-=======
-s_mixins.addSynMixin('telepath','synapse.axon.AxonMixin')
 
 logger = logging.getLogger(__name__)
->>>>>>> 099af5f3
 
 # telepath protocol version
 # ( compat breaks only at major ver )
