'''
An RMI framework for synapse.
'''

import os
import ssl
import copy
import time
import asyncio
import logging
import contextlib
import collections

import aiohttp

import synapse.exc as s_exc
import synapse.glob as s_glob
import synapse.common as s_common
import synapse.lib.base as s_base
import synapse.lib.coro as s_coro
import synapse.lib.link as s_link
import synapse.lib.queue as s_queue
import synapse.lib.certdir as s_certdir
import synapse.lib.threads as s_threads
import synapse.lib.urlhelp as s_urlhelp
import synapse.lib.hashitem as s_hashitem

logger = logging.getLogger(__name__)

televers = (3, 0)

aha_clients = {}

async def addAhaUrl(url):
    '''
    Add (incref) an aha registry URL.

    NOTE: You may also add a list of redundant URLs.
    '''
    hkey = s_hashitem.normitem(url)

    info = aha_clients.get(hkey)
    if info is None:
        info = aha_clients[hkey] = {'refs': 0, 'client': None, 'url': url}

    info['refs'] += 1
    return info

async def delAhaUrl(url):
    '''
    Remove (decref) an aha registry URL.

    NOTE: You may also remove a list of redundant URLs.
    '''
    hkey = s_hashitem.normitem(url)

    info = aha_clients.get(hkey)
    if info is None:
        return 0

    info['refs'] -= 1

    refs = info['refs']

    if refs == 0:
        client = info.get('client')
        if client is not None:
            await client.fini()

        aha_clients.pop(hkey, None)

    return refs

def zipurl(info):
    '''
    Reconstruct a URL string from a parsed telepath info dict.
    '''
    # copy to prevent mutation
    info = dict(info)

    host = info.pop('host', None)
    port = info.pop('port', None)
    path = info.pop('path', None)
    user = info.pop('user', None)
    passwd = info.pop('passwd', None)
    scheme = info.pop('scheme', None)

    url = f'{scheme}://'
    if user:
        url += user
        if passwd:
            url += f':{passwd}'
        url += '@'

    if host:
        url += host
        if port is not None:
            url += f':{port}'

    if path:
        url += f'{path}'

    if info:
        params = '&'.join([f'{k}={v}' for (k, v) in info.items()])
        url += f'?{params}'

    return url

def modurl(url, **info):
    if isinstance(url, str):
        urlinfo = chopurl(url)
        for k, v in info.items():
            urlinfo[k] = v
        return zipurl(urlinfo)
    return [modurl(u, **info) for u in url]

def mergeAhaInfo(info0, info1):

    # info0 - local urlinfo
    # info1 - urlinfo provided by aha

    # copy both to prevent mutation
    info0 = copy.deepcopy(info0)
    info1 = copy.deepcopy(info1)

    # local path wins
    info1.pop('path', None)

    # local user wins if specified
    if info0.get('user') is not None:
        info1.pop('user', None)

    # upstream wins everything else
    info0.update(info1)

    return info0

async def getAhaProxy(urlinfo):
    '''
    Return a telepath proxy by looking up a host from an aha registry.
    '''
    host = urlinfo.get('host')
    if host is None:
        mesg = f'getAhaProxy urlinfo has no host: {urlinfo}'
        raise s_exc.NoSuchName(mesg=mesg)

    if not aha_clients:
        mesg = f'No aha servers registered to lookup {host}'
        raise s_exc.NotReady(mesg=mesg)

    laste = None
    for ahaurl, cnfo in list(aha_clients.items()):
        client = cnfo.get('client')
        if client is None:
            client = await Client.anit(cnfo.get('url'))
            client._fini_atexit = True
            cnfo['client'] = client

        try:
            proxy = await client.proxy(timeout=5)

<<<<<<< HEAD
            cellinfo = await asyncio.wait_for(proxy.getCellInfo(), timeout=5)

            if cellinfo['synapse']['version'] >= (2, 94, 0):
                filters = {
                    'mirror': bool(yaml.safe_load(urlinfo.get('mirror', 'false')))
                }
                ahasvc = await asyncio.wait_for(proxy.getAhaSvc(host, filters=filters), timeout=5)
            else:
                ahasvc = await asyncio.wait_for(proxy.getAhaSvc(host, **getargs), timeout=5)

=======
            ahasvc = await asyncio.wait_for(proxy.getAhaSvc(host), timeout=5)
>>>>>>> dfc7beb5
            if ahasvc is None:
                continue

            svcinfo = ahasvc.get('svcinfo', {})
            if not svcinfo.get('online'):
                continue

            info = mergeAhaInfo(urlinfo, svcinfo.get('urlinfo', {}))

            return await openinfo(info)

        except asyncio.CancelledError:  # pragma: no cover
            raise

        except Exception as e:
            if isinstance(ahaurl, str):
                surl = s_urlhelp.sanitizeUrl(ahaurl)
            else:
                surl = tuple([s_urlhelp.sanitizeUrl(u) for u in ahaurl])
            logger.exception(f'Unable to get aha client ({surl})')

            laste = e

    if laste is not None:
        raise laste

    mesg = f'aha lookup failed: {host}'
    raise s_exc.NoSuchName(mesg=mesg)

@contextlib.asynccontextmanager
async def withTeleEnv():

    async with loadTeleCell('/vertex/storage'):

        yamlpath = s_common.getSynPath('telepath.yaml')
        telefini = await loadTeleEnv(yamlpath)

        certpath = s_common.getSynPath('certs')
        s_certdir.addCertPath(certpath)

        try:

            yield

        finally:

            s_certdir.delCertPath(certpath)

            if telefini is not None:
                await telefini()

async def loadTeleEnv(path):

    path = s_common.genpath(path)

    if not os.path.isfile(path):
        return

    conf = s_common.yamlload(path)

    vers = conf.get('version')
    if vers != 1:
        logger.warning(f'telepath.yaml unknown version: {vers}')
        return

    ahas = conf.get('aha:servers', ())
    cdirs = conf.get('certdirs', ())

    for a in ahas:
        await addAhaUrl(a)

    for p in cdirs:
        s_certdir.addCertPath(p)

    async def fini():
        for a in ahas:
            await delAhaUrl(a)
        for p in cdirs:
            s_certdir.delCertPath(p)

    return fini

@contextlib.asynccontextmanager
async def loadTeleCell(dirn):

    certpath = s_common.genpath(dirn, 'certs')
    confpath = s_common.genpath(dirn, 'cell.yaml')

    usecerts = os.path.isdir(certpath)

    ahaurl = None
    if os.path.isfile(confpath):
        conf = s_common.yamlload(confpath)
        ahaurl = conf.get('aha:registry')

    if usecerts:
        s_certdir.addCertPath(certpath)

    if ahaurl:
        await addAhaUrl(ahaurl)

    try:

        yield

    finally:

        if usecerts:
            s_certdir.delCertPath(certpath)

        if ahaurl:
            await delAhaUrl(ahaurl)

class Aware:
    '''
    The telepath.Aware mixin allows shared objects to
    handle individual links managed by the Daemon.
    '''
    async def getTeleApi(self, link, mesg, path):
        '''
        Return a shared object for this link.
        Args:
            link (synapse.lib.link.Link): A network link.
            mesg ((str,dict)): The tele:syn handshake message.

        '''
        return self

    def onTeleShare(self, dmon, name):
        pass

class Task:
    '''
    A telepath Task is used to internally track calls/responses.
    '''
    def __init__(self):
        self.retn = None
        self.iden = s_common.guid()
        self.done = asyncio.Event()

    async def result(self):
        await self.done.wait()
        return self.retn

    def reply(self, retn):
        self.retn = retn
        self.done.set()

class Share(s_base.Base):
    '''
    The telepath client side of a dynamically shared object.
    '''
    async def __anit__(self, proxy, iden, sharinfo=None):
        await s_base.Base.__anit__(self)
        self.iden = iden
        self.proxy = proxy

        if sharinfo is None:
            sharinfo = {}
        self.sharinfo = sharinfo
        self.methinfo = sharinfo.get('meths', {})
        self.proxy.shares[iden] = self

        self.txfini = True
        self.onfini(self._txShareFini)

    async def _txShareFini(self):

        self.proxy.shares.pop(self.iden, None)

        if not self.txfini:
            return

        mesg = ('share:fini', {'share': self.iden})
        if not self.proxy.link.isfini:
            await self.proxy.link.tx(mesg)

    def __getattr__(self, name):
        info = self.methinfo.get(name)
        if info is not None and info.get('genr'):
            meth = GenrMethod(self.proxy, name, share=self.iden)
            setattr(self, name, meth)
            return meth

        meth = Method(self.proxy, name, share=self.iden)
        setattr(self, name, meth)
        return meth

    def __enter__(self):
        '''
        Convenience function to enable using Proxy objects as synchronous context managers.

        Note:
            This should never be used by synapse core code.  This is for sync client code convenience only.
        '''
        if s_threads.iden() == self.tid:
            raise s_exc.SynErr('Use of synchronous context manager in async code')

        self._ctxobj = self.schedCoroSafePend(self.__aenter__())
        return self

    def __exit__(self, *args):
        '''
        This should never be used by synapse core code.  This is for sync client code convenience only.
        '''
        return self.schedCoroSafePend(self._ctxobj.__aexit__(*args))

class Genr(Share):

    async def __anit__(self, proxy, iden):
        await Share.__anit__(self, proxy, iden, sharinfo={})
        self.queue = await s_queue.AQueue.anit()
        self.onfini(self.queue.fini)

    async def _onShareData(self, data):
        self.queue.put(data)

    async def __aiter__(self):

        try:
            while not self.isfini:

                for retn in await self.queue.slice():
                    if retn is None:
                        return

                    yield s_common.result(retn)

            raise s_exc.LinkShutDown(mesg='Remote peer disconnected')

        finally:
            await self.fini()

    def __iter__(self):

        try:
            while not self.isfini:

                for retn in s_glob.sync(self.queue.slice()):

                    if retn is None:
                        return

                    yield s_common.result(retn)

        finally:
            s_glob.sync(self.fini())

sharetypes = {
    'share': Share,
    'genr': Genr,
}

class Method:
    '''
    The telepath Method is used to provide proxy method calls.
    '''
    def __init__(self, proxy, name, share=None):
        self.name = name
        self.share = share
        self.proxy = proxy

        # act as much like a bound method as possible...
        self.__name__ = name
        self.__self__ = proxy

    @s_glob.synchelp
    async def __call__(self, *args, **kwargs):
        todo = (self.name, args, kwargs)
        return await self.proxy.task(todo, name=self.share)

class GenrIter:
    '''
    An object to help delay a telepath call until iteration.
    '''
    def __init__(self, proxy, todo, share):
        self.todo = todo
        self.proxy = proxy
        self.share = share

    async def list(self):
        return [x async for x in self]

    async def __aiter__(self):

        genr = await self.proxy.task(self.todo, name=self.share)
        if genr is None:
            return

        async for item in genr:
            yield item
            await asyncio.sleep(0)

    def __iter__(self):
        genr = s_glob.sync(self.proxy.task(self.todo, name=self.share))
        for item in genr:
            yield item

class GenrMethod(Method):

    def __call__(self, *args, **kwargs):
        todo = (self.name, args, kwargs)
        return GenrIter(self.proxy, todo, self.share)

class Pipeline(s_base.Base):

    async def __anit__(self, proxy, genr, name=None):

        await s_base.Base.__anit__(self)

        self.genr = genr
        self.name = name
        self.proxy = proxy

        self.count = 0

        self.link = await proxy.getPoolLink()
        self.task = self.schedCoro(self._runGenrLoop())
        self.taskexc = None

    async def _runGenrLoop(self):

        try:
            async for todo in self.genr:

                mesg = ('t2:init', {
                        'todo': todo,
                        'name': self.name,
                        'sess': self.proxy.sess})

                await self.link.tx(mesg)
                self.count += 1

        except asyncio.CancelledError:
            raise

        except Exception as e:
            self.taskexc = e
            await self.link.fini()
            raise

    async def __aiter__(self):

        taskdone = False
        while not self.isfini:

            if not taskdone and self.task.done():
                taskdone = True
                self.task.result()

            if taskdone and self.count == 0:
                if not self.link.isfini:
                    await self.proxy._putPoolLink(self.link)
                await self.fini()
                return

            mesg = await self.link.rx()
            if self.taskexc:
                raise self.taskexc

            if mesg is None:
                raise s_exc.LinkShutDown(mesg='Remote peer disconnected')

            if mesg[0] == 't2:fini':
                self.count -= 1
                yield mesg[1].get('retn')
                continue

            logger.warning(f'Pipeline got unhandled message: {mesg!r}.')  # pragma: no cover

class Proxy(s_base.Base):
    '''
    A telepath Proxy is used to call remote APIs on a shared object.

    Example:

        import synapse.telepath as s_telepath

        # open the "foo" object shared in a dmon on localhost:3344

        async def doFooThing():

            proxy = await s_telepath.openurl('tcp://127.0.0.1:3344/foo')

            valu = await proxy.getFooValu(x, y)

    The proxy (and openurl function) may also be used from sync code:

        proxy = s_telepath.openurl('tcp://127.0.0.1:3344/foo')

        valu = proxy.getFooValu(x, y)

    '''
    async def __anit__(self, link, name):

        await s_base.Base.__anit__(self)
        self.tid = s_threads.iden()

        self.link = link
        self.name = name

        self.tasks = {}
        self.shares = {}

        self.sharinfo = {}
        self.methinfo = {}

        self.sess = None
        self.links = collections.deque()
        self._link_poolsize = 4

        self.synack = None
        self.syndone = asyncio.Event()

        self.handlers = {
            'task:fini': self._onTaskFini,
            'share:data': self._onShareData,
            'share:fini': self._onShareFini,
        }

        async def fini():

            for item in list(self.shares.values()):
                await item.fini()

            mesg = ('task:fini', {'retn': (False, ('IsFini', {}))})
            for name, task in list(self.tasks.items()):
                task.reply(mesg)
                del self.tasks[name]

            for link in self.links:
                await link.fini()

            del self.syndone
            await self.link.fini()

        self.onfini(fini)
        self.link.onfini(self.fini)

    def _getSynVers(self):
        '''
        Helper method to retrieve the remote Synapse version from Proxy.

        Notes:
            This will return None if the synapse version was not supplied
            during the Telepath handshake.

        Returns:
            tuple: A tuple of major, minor, patch information as integers.
        '''
        version = self.sharinfo.get('syn:version')
        return version

    def _getSynCommit(self):
        '''
        Helper method to retrieve the remote Synapse commit hash from Proxy.

        Notes:
            This will return None if the synapse commit hash was not supplied
            during the Telepath handshake.

        Returns:
            str: A string containing the commit hash. This may be a empty string.
        '''
        return self.sharinfo.get('syn:commit')

    def _getClasses(self):
        '''
        Helper method to retrieve the classes that comprise the remote object.

        Notes:
            This will return None if the class version was not supplied
            during the Telepath handshake.

        Returns:
            tuple: A tuple of strings containing the class paths for the remote object.
        '''
        classes = self.sharinfo.get('classes')
        return classes

    async def getPoolLink(self):

        while self.links and not self.isfini:

            link = self.links.popleft()

            if link.isfini:
                continue

            return link

        # we need a new one...
        return await self._initPoolLink()

    async def getPipeline(self, genr, name=None):
        '''
        Construct a proxy API call pipeline in order to make
        multiple telepath API calls while minimizing round trips.

        Args:
            genr (async generator): An async generator that yields todo tuples.
            name (str): The name of the shared object on the daemon.

        Example:

            def genr():
                yield s_common.todo('getFooByBar', 10)
                yield s_common.todo('getFooByBar', 20)

            for retn in proxy.getPipeline(genr()):
                valu = s_common.result(retn)
        '''
        async with await Pipeline.anit(self, genr, name=name) as pipe:
            async for retn in pipe:
                yield retn

    async def _initPoolLink(self):

        # TODO loop / backoff

        if self.link.get('unix'):

            path = self.link.get('path')
            link = await s_link.unixconnect(path)

        else:

            ssl = self.link.get('ssl')
            host = self.link.get('host')
            port = self.link.get('port')

            link = await s_link.connect(host, port, ssl=ssl)

        self.onfini(link)

        return link

    async def _putPoolLink(self, link):

        if link.isfini:
            return

        # If we've exceeded our poolsize, discard the current link.
        if len(self.links) >= self._link_poolsize:
            return await link.fini()

        self.links.append(link)

    def __enter__(self):
        '''
        Convenience function to enable using Proxy objects as synchronous context managers.

        Note:
            This must not be used from async code, and it should never be used in core synapse code.
        '''
        if s_threads.iden() == self.tid:
            raise s_exc.SynErr('Use of synchronous context manager in async code')
        self._ctxobj = self.schedCoroSafePend(self.__aenter__())
        return self

    def __exit__(self, *args):
        '''
        Note:
            This should never be used by core synapse code.
        '''
        return self.schedCoroSafePend(self._ctxobj.__aexit__(*args))

    async def _onShareFini(self, mesg):

        iden = mesg[1].get('share')
        share = self.shares.get(iden)
        if share is None:
            return

        share.txfini = False
        await share.fini()

    async def _onShareData(self, mesg):

        data = mesg[1].get('data')
        iden = mesg[1].get('share')

        share = self.shares.get(iden)
        if share is None:
            return

        await share._onShareData(data)

    async def call(self, methname, *args, **kwargs):
        '''
        Call a remote method by name.

        Args:
            methname (str): The name of the remote method.
            *args: Arguments to the method call.
            **kwargs: Keyword arguments to the method call.

        Most use cases will likely use the proxy methods directly:

        The following two are effectively the same:

            valu = proxy.getFooBar(x, y)
            valu = proxy.call('getFooBar', x, y)
        '''
        todo = (methname, args, kwargs)
        return await self.task(todo)

    async def taskv2(self, todo, name=None):

        mesg = ('t2:init', {
                'todo': todo,
                'name': name,
                'sess': self.sess})

        link = await self.getPoolLink()

        await link.tx(mesg)

        mesg = await link.rx()
        if mesg is None:
            raise s_exc.LinkShutDown(mesg='Remote peer disconnected')

        if mesg[0] == 't2:fini':
            await self._putPoolLink(link)
            retn = mesg[1].get('retn')
            return s_common.result(retn)

        if mesg[0] == 't2:genr':

            async def genrloop():

                try:

                    while True:

                        mesg = await link.rx()
                        if mesg is None:
                            raise s_exc.LinkShutDown(mesg=mesg)

                        if mesg[0] != 't2:yield':  # pragma: no cover
                            info = 'Telepath protocol violation:  unexpected message received'
                            raise s_exc.BadMesgFormat(mesg=info)

                        retn = mesg[1].get('retn')
                        if retn is None:
                            await self._putPoolLink(link)
                            return

                        # if this is an exception, it's the end...
                        if not retn[0]:
                            await self._putPoolLink(link)

                        yield s_common.result(retn)

                except GeneratorExit:
                    # if they bail early on the genr, fini the link
                    await link.fini()

            return s_coro.GenrHelp(genrloop())

        if mesg[0] == 't2:share':
            iden = mesg[1].get('iden')
            sharinfo = mesg[1].get('sharinfo')
            await self._putPoolLink(link)
            return await Share.anit(self, iden, sharinfo)

    async def task(self, todo, name=None):

        if self.isfini:
            raise s_exc.IsFini(mesg='Telepath Proxy isfini')

        if self.sess is not None:
            return await self.taskv2(todo, name=name)

        task = Task()

        mesg = ('task:init', {
                'task': task.iden,
                'todo': todo,
                'name': name, })

        self.tasks[task.iden] = task

        try:

            await self.link.tx(mesg)
            retn = await task.result()
            return s_common.result(retn)

        finally:
            self.tasks.pop(task.iden, None)

    async def handshake(self, auth=None):

        mesg = ('tele:syn', {
            'auth': auth,
            'vers': televers,
            'name': self.name,
        })

        await self.link.tx(mesg)

        self.synack = await self.link.rx()
        if self.synack is None:
            mesg = 'socket closed by server before handshake'
            raise s_exc.LinkShutDown(mesg=mesg)

        self.sess = self.synack[1].get('sess')
        self.sharinfo = self.synack[1].get('sharinfo', {})
        self.methinfo = self.sharinfo.get('meths', {})

        vers = self.synack[1].get('vers')
        if vers[0] != televers[0]:
            raise s_exc.BadMesgVers(myver=televers, hisver=vers)

        async def rxloop():

            while not self.link.isfini:

                mesg = await self.link.rx()
                if mesg is None:
                    return

                try:

                    func = self.handlers.get(mesg[0])
                    if func is None:
                        logger.warning('Proxy.rxloop: Invalid Message: %r' % (mesg,))
                        return

                    await func(mesg)

                except asyncio.CancelledError:  # pragma: no cover  TODO:  remove once >= py 3.8 only
                    raise

                except Exception:
                    logger.exception('Proxy.rxloop for %r' % (mesg,))

        retn = self.synack[1].get('retn')
        valu = s_common.result(retn)

        self.schedCoro(rxloop())

        return valu

    async def _txShareExc(self, iden):
        # send a share:fini for an unhandled share.
        await self.link.tx(
            ('share:fini', {'share': iden, 'isexc': True})
        )

    async def _onTaskFini(self, mesg):

        # handle task:fini message
        iden = mesg[1].get('task')

        task = self.tasks.pop(iden, None)
        if task is None:
            logger.warning('task:fini for invalid task: %r' % (iden,))
            return

        retn = mesg[1].get('retn')
        type = mesg[1].get('type')

        if type is None:
            return task.reply(retn)

        ctor = sharetypes.get(type, Share)
        item = await ctor.anit(self, retn[1])

        return task.reply((True, item))

    def __getattr__(self, name):

        info = self.methinfo.get(name)
        if info is not None and info.get('genr'):
            meth = GenrMethod(self, name)
            setattr(self, name, meth)
            return meth

        meth = Method(self, name)
        setattr(self, name, meth)
        return meth

class Client(s_base.Base):
    '''
    A Telepath client object which reconnects and allows waiting for link up.

    Notes:

        The conf data allows changing parameters such as timeouts, retry period, and link pool size. The default
        conf data can be seen below::

            conf = {
                'timeout': 10,
                'retrysleep': 0.2,
                'link_poolsize': 4,
            }

    '''
    async def __anit__(self, url, opts=None, conf=None, onlink=None):

        await s_base.Base.__anit__(self)

        if conf is None:
            conf = {}

        if opts is None:
            opts = {}

        self._t_url = url
        self._t_urls = collections.deque()

        self._t_opts = opts
        self._t_conf = conf

        self._t_proxy = None
        self._t_ready = asyncio.Event()
        self._t_onlinks = []
        self._t_methinfo = None
        self._t_named_meths = set()

        if onlink is not None:
            self._t_onlinks.append(onlink)

        async def fini():
            if self._t_proxy is not None:
                await self._t_proxy.fini()
            # Wake any waiters which may be waiting on waitready() calls so those
            # without timeouts specified are not waiting forever.
            self._t_ready.set()

        self.onfini(fini)

        await self._fireLinkLoop()

    def _initUrlDeque(self):
        self._t_urls.clear()
        if isinstance(self._t_url, str):
            self._t_urls.append(self._t_url)
            return
        self._t_urls.extend(self._t_url)

    def _getNextUrl(self):
        # TODO url list in deque
        if not self._t_urls:
            self._initUrlDeque()
        return self._t_urls.popleft()

    def _setNextUrl(self, url):
        self._t_urls.appendleft(url)

    async def onlink(self, func):
        self._t_onlinks.append(func)
        if self._t_proxy:
            await func(self._t_proxy)

    async def offlink(self, func):
        self._t_onlinks.remove(func)

    async def _fireLinkLoop(self):
        self._t_proxy = None
        self._t_ready.clear()
        self.schedCoro(self._teleLinkLoop())

    async def _teleLinkLoop(self):
        lastlog = 0.0

        while not self.isfini:

            url = self._getNextUrl()

            try:
                await self._initTeleLink(url)
                self._t_ready.set()
                return

            except s_exc.TeleRedir as e:
                self._setNextUrl(e.errinfo.get('url'))
                continue

            except asyncio.CancelledError:  # pragma: no cover  TODO:  remove once >= py 3.8 only
                raise

            except Exception as e:
                now = time.monotonic()
                if now > lastlog + 60.0:  # don't logspam the disconnect message more than 1/min
                    logger.exception(f'telepath client ({s_urlhelp.sanitizeUrl(url)}) encountered an error: {e}')
                    lastlog = now
                await self.waitfini(timeout=self._t_conf.get('retrysleep', 0.2))

    async def proxy(self, timeout=10):
        await self.waitready(timeout=timeout)
        ret = self._t_proxy
        if ret is None or ret.isfini is True:
            raise s_exc.IsFini(mesg='Telepath Client Proxy is not available.')
        return ret

    async def _initTeleLink(self, url):
        self._t_proxy = await openurl(url, **self._t_opts)
        self._t_methinfo = self._t_proxy.methinfo
        self._t_proxy._link_poolsize = self._t_conf.get('link_poolsize', 4)

        async def fini():
            if self._t_named_meths:
                for name in self._t_named_meths:
                    delattr(self, name)
                self._t_named_meths.clear()
            if not self.isfini:
                await self._fireLinkLoop()

        self._t_proxy.onfini(fini)

        for onlink in self._t_onlinks:
            try:
                await onlink(self._t_proxy)
                # in case the callback fini()s the proxy
                if self._t_proxy is None:
                    break
            except asyncio.CancelledError:  # pragma: no cover
                raise
            except Exception as e:
                logger.exception(f'onlink: {onlink}')

    async def task(self, todo, name=None):
        # implement the main workhorse method for a proxy to allow Method
        # objects to use us as the proxy.
        while not self.isfini:
            try:
                await self.waitready()

                # there is a small race where the daemon may fini the proxy
                # account for that here...
                if self._t_proxy is None or self._t_proxy.isfini:
                    self._t_ready.clear()
                    continue

                return await self._t_proxy.task(todo, name=name)

            except s_exc.TeleRedir as e:
                url = e.errinfo.get('url')
                self._setNextUrl(url)
                logger.warning(f'telepath task redirected: ({s_urlhelp.sanitizeUrl(url)})')
                await self._t_proxy.fini()

        raise s_exc.IsFini(mesg='Telepath Client isfini')

    async def waitready(self, timeout=10):
        await asyncio.wait_for(self._t_ready.wait(), self._t_conf.get('timeout', timeout))

    def __getattr__(self, name):
        if self._t_methinfo is None:
            raise s_exc.NotReady(mesg='Must call waitready() on Client before first method call')

        info = self._t_methinfo.get(name)
        if info is not None and info.get('genr'):
            meth = GenrMethod(self, name)
            setattr(self, name, meth)
            self._t_named_meths.add(name)
            return meth

        meth = Method(self, name)
        self._t_named_meths.add(name)
        setattr(self, name, meth)
        return meth

    def _getSynVers(self):
        '''
        Helper method to retrieve the remote Synapse version from Client
        for the currently connected Proxy.

        Notes:
            This will return None if the synapse version was not supplied
            during the Telepath handshake.

        Returns:
            tuple: A tuple of major, minor, patch information as integers.
        '''
        return self._t_proxy._getSynVers()

    def _getSynCommit(self):
        '''
        Helper method to retrieve the remote Synapse commit hash from Proxy.

        Notes:
            This will return None if the synapse commit hash was not supplied
            during the Telepath handshake.

        Returns:
            str: A string containing the commit hash. This may be a empty string.
        '''
        return self._t_proxy._getSynCommit()

    def _getClasses(self):
        '''
        Helper method to retrieve the classes that comprise the remote object
        for the currently connected Proxy.

        Notes:
            This will return None if the class version was not supplied
            during the Telepath handshake.

        Returns:
            tuple: A tuple of strings containing the class paths for the remote object.
        '''
        return self._t_proxy._getClasses()

async def disc_consul(info):
    '''
    Support for updating a URL info dictionary which came from a protocol+consul:// URL.

    Notes:
        This updates the info-dictionary in place, placing the ``host`` value into
        an ``original_host`` key, and updating ``host`` and ``port``.

        By default we pull the ``host`` value from the catalog ``Address`` value,
        and the ``port`` from the ``ServicePort`` value.

        The following HTTP parameters are supported:

        - consul: This is the consul host (schema, fqdn and port) to connect to.
        - consul_tag: If set, iterate through the catalog results until a result
          is found which matches the tag value. This is a case sensitive match.
        - consul_tag_address: If set, prefer the ``TaggedAddresses`` from the catalog.
        - consul_service_tag_address: If set, prefer the associated value from the
          ``ServiceTaggedAddresses`` field.
        - consul_nosslverify: If set, disables SSL verification.

    '''
    info.setdefault('original_host', info.get('host'))
    service = info.get('original_host')
    host = info.get('consul')
    tag = info.get('consul_tag')  # iterate through entries until a match for tag is present.
    ctag_addr = info.get('consul_tag_address')  # Prefer a taggedAddress if set
    csvc_tag_addr = info.get('consul_service_tag_address')  # Prefer a serviceTaggedAddress if set
    gkwargs = {'raise_for_status': True}
    if info.get('consul_nosslverify'):
        gkwargs['ssl'] = False

    if ctag_addr and csvc_tag_addr:
        mesg = 'Cannot resolve consul values with both consul_tag_address and consul_service_tag_address'
        raise s_exc.BadUrl(mesg=mesg, consul_tag_address=ctag_addr,
                           consul_service_tag_address=csvc_tag_addr)

    url = f'{host}/v1/catalog/service/{service}'
    try:
        async with aiohttp.ClientSession() as session:
            async with session.get(url, **gkwargs) as resp:
                if resp.status == 200:
                    found = await resp.json()
                    for entry in found:

                        # If the consul_tag parameter is passed, we will iterate over
                        # the Consul results until we find the service which matches
                        # our requested tag. Otherwise, we will grab data from the
                        # first record from the service catalog.
                        if tag and tag not in entry.get('ServiceTags'):
                            continue

                        if csvc_tag_addr:
                            # Use the ServiceTaggedAddresses
                            info['host'] = entry['ServiceTaggedAddresses'][csvc_tag_addr]['address']
                            info['port'] = entry['ServiceTaggedAddresses'][csvc_tag_addr]['port']
                        elif ctag_addr:
                            # Use the TaggedAddresses values.
                            info['host'] = entry['TaggedAddresses'][ctag_addr]
                            info['port'] = entry['ServicePort']
                        else:
                            # Use the generic service address/port
                            info['host'] = entry['Address']
                            info['port'] = entry['ServicePort']
                        return

    except asyncio.CancelledError:  # pragma: no cover  TODO:  remove once >= py 3.8 only
        raise
    except Exception as e:
        raise s_exc.BadUrl(mesg=f'Unknown error while resolving service name [{service}] via consul [{str(e)}].',
                           name=service, consul=host) from e
    raise s_exc.BadUrl(mesg=f'Unable to resolve service information from consul for [{service}].',
                       name=service, consul=host, tag=tag)

def alias(name):
    '''
    Resolve a telepath alias via ~/.syn/aliases.yaml

    Args:
        name (str): Name of the alias to resolve.

    Notes:
        An exact match against the aliases will always be returned first.
        If no exact match is found and the name contains a '/' in it, the
        value before the slash is looked up and the remainder of the path
        is joined to any result. This is done to support dynamic Telepath
        share names.

    Returns:
        str: The url string, if present in the alias.  None will be returned
        if there are no matches.
    '''
    path = s_common.getSynPath('aliases.yaml')
    if not os.path.isfile(path):
        return None

    conf = s_common.yamlload(path)

    # Is there an exact match - if so, return it.
    url = conf.get(name)
    if url:
        return url

    # Since telepath supports dynamic shared object access,
    # slice a name at the first '/', look up using that value
    # and then append the second value to it.
    dynname = None
    if '/' in name:
        name, dynname = name.split('/', 1)
    url = conf.get(name)
    if url and dynname:
        url = '/'.join([url, dynname])

    return url

@s_glob.synchelp
async def openurl(url, **opts):
    '''
    Open a URL to a remote telepath object.

    Args:
        url (str): A telepath URL.
        **opts (dict): Telepath connect options.

    Returns:
        (synapse.telepath.Proxy): A telepath proxy object.

    The telepath proxy may then be used for sync or async calls:

        proxy = openurl(url)
        value = proxy.getFooThing()

    ... or ...

        proxy = await openurl(url)
        valu = await proxy.getFooThing()

    ... or ...

        async with await openurl(url) as proxy:
            valu = await proxy.getFooThing()
    '''
    info = chopurl(url, **opts)
    return await openinfo(info)

def chopurl(url, **opts):

    if isinstance(url, str):
        if url.find('://') == -1:
            newurl = alias(url)
            if newurl is None:
                raise s_exc.BadUrl(mesg=f':// not found in [{url}] and no alias found!',
                                   url=url)
            url = newurl

        info = s_urlhelp.chopurl(url)

        # flatten query params into info
        query = info.pop('query', None)
        if query is not None:
            info.update(query)

    elif isinstance(url, dict):
        info = dict(url)

    else:
        mesg = 'telepath.chopurl() requires a str or dict.'
        raise s_exc.BadArg(mesg)

    info.update(opts)

    return info

class TeleSSLObject(ssl.SSLObject):

    def do_handshake(self):
        # steal a reference for later so we can get the cert
        self.context.telessl = self
        return ssl.SSLObject.do_handshake(self)

async def openinfo(info):

    scheme = info.get('scheme')

    if scheme == 'aha':
        return await getAhaProxy(info)

    if '+' in scheme:
        scheme, disc = scheme.split('+', 1)
        # Discovery protocols modify info dict inband?
        if disc == 'consul':
            await disc_consul(info)

        else:
            raise s_exc.BadUrl(mesg=f'Unknown discovery protocol [{disc}].',
                               disc=disc)

    host = info.get('host')
    port = info.get('port')

    auth = None

    user = info.get('user')
    if user is not None:
        passwd = info.get('passwd')
        auth = (user, {'passwd': passwd})

    if scheme == 'cell':
        # cell:///path/to/celldir:share
        # cell://rel/path/to/celldir:share
        path = info.get('path')

        name = info.get('name', '*')

        # support cell://<relpath>/<to>/<cell>
        # by detecting host...
        host = info.get('host')
        if host:
            path = path.strip('/')
            path = os.path.join(host, path)

        if ':' in path:
            path, name = path.split(':')

        full = os.path.join(path, 'sock')
        link = await s_link.unixconnect(full)

    elif scheme == 'unix':
        # unix:///path/to/sock:share
        name = '*'
        path = info.get('path')
        if ':' in path:
            path, name = path.split(':')
        link = await s_link.unixconnect(path)

    else:

        path = info.get('path')
        name = info.get('name', path[1:])

        if port is None:
            port = 27492

        hostname = None

        sslctx = None

        linkinfo = {}

        if scheme == 'ssl':

            certdir = info.get('certdir')
            certhash = info.get('certhash')
            certname = info.get('certname')
            hostname = info.get('hostname', host)

            linkinfo['certhash'] = certhash
            linkinfo['hostname'] = hostname

            if certdir is None:
                certdir = s_certdir.getCertDir()

            # if a TLS connection specifies a user with no password
            # attempt to auto-resolve a user certificate for the given
            # host/network.
            if certname is None and user is not None and passwd is None:
                certname = f'{user}@{hostname}'

            if certhash is None:
                sslctx = certdir.getClientSSLContext(certname=certname)
            else:
                sslctx = ssl.create_default_context()
                sslctx.check_hostname = False
                sslctx.verify_mode = ssl.CERT_NONE
                sslctx.sslobject_class = TeleSSLObject

            # do hostname checking manually to avoid DNS lookups
            # ( to support dynamic IP addresses on services )
            sslctx.check_hostname = False

            linkinfo['ssl'] = sslctx

        link = await s_link.connect(host, port, linkinfo=linkinfo)

    prox = await Proxy.anit(link, name)
    prox.onfini(link)

    try:
        await prox.handshake(auth=auth)

    except (asyncio.CancelledError, Exception):
        await prox.fini()
        raise

    return prox<|MERGE_RESOLUTION|>--- conflicted
+++ resolved
@@ -159,7 +159,6 @@
         try:
             proxy = await client.proxy(timeout=5)
 
-<<<<<<< HEAD
             cellinfo = await asyncio.wait_for(proxy.getCellInfo(), timeout=5)
 
             if cellinfo['synapse']['version'] >= (2, 94, 0):
@@ -170,9 +169,6 @@
             else:
                 ahasvc = await asyncio.wait_for(proxy.getAhaSvc(host, **getargs), timeout=5)
 
-=======
-            ahasvc = await asyncio.wait_for(proxy.getAhaSvc(host), timeout=5)
->>>>>>> dfc7beb5
             if ahasvc is None:
                 continue
 
