import io
import os
import ssl
import sys
import enum
import http
import stat
import time
import heapq
import types
import base64
import shutil
import struct
import typing
import asyncio
import decimal
import fnmatch
import hashlib
import logging
import binascii
import builtins
import tempfile
import warnings
import functools
import itertools
import threading
import traceback
import contextlib
import collections

import http.cookies
import tornado.escape

import yaml
import regex

import synapse.exc as s_exc
import synapse.lib.const as s_const
import synapse.lib.msgpack as s_msgpack
import synapse.lib.structlog as s_structlog

import synapse.vendor.cpython.lib.ipaddress as ipaddress
import synapse.vendor.cpython.lib.http.cookies as v_cookies


try:
    from yaml import CSafeLoader as Loader
    from yaml import CSafeDumper as Dumper
except ImportError:  # pragma: no cover
    from yaml import SafeLoader as Loader
    from yaml import SafeDumper as Dumper

class NoValu:
    pass

major = sys.version_info.major
minor = sys.version_info.minor
micro = sys.version_info.micro

majmin = (major, minor)
version = (major, minor, micro)

guidre = regex.compile('^[0-9a-f]{32}$')
buidre = regex.compile('^[0-9a-f]{64}$')

novalu = NoValu()

logger = logging.getLogger(__name__)

if Loader == yaml.SafeLoader:  # pragma: no cover
    logger.warning('*****************************************************************************************************')
    logger.warning('* PyYAML is using the pure python fallback implementation. This will impact performance negatively. *')
    logger.warning('* See PyYAML docs (https://pyyaml.org/wiki/PyYAMLDocumentation) for tips on resolving this issue.   *')
    logger.warning('*****************************************************************************************************')

def now():
    '''
    Get the current epoch time in milliseconds.

    This relies on time.time_ns(), which is system-dependent in terms of resolution.

    Returns:
        int: Epoch time in milliseconds.
    '''
    return time.time_ns() // 1000000

def mononow():
    '''
    Get the current monotonic clock time in milliseconds.

    This relies on time.monotonic_ns(), which is a relative time.

    Returns:
        int: Monotonic clock time in milliseconds.
    '''
    return time.monotonic_ns() // 1000000

def guid(valu=None):
    '''
    Get a 16 byte guid value.

    By default, this is a random guid value.

    Args:
        valu: Object used to construct the guid valu from.  This must be able
            to be msgpack'd.

    Returns:
        str: 32 character, lowercase ascii string.
    '''
    if valu is None:
        return binascii.hexlify(os.urandom(16)).decode('utf8')
    # Generate a "stable" guid from the given item
    byts = s_msgpack.en(valu)
    return hashlib.md5(byts, usedforsecurity=False).hexdigest()

def buid(valu=None):
    '''
    A binary GUID like sequence of 32 bytes.

    Args:
        valu (object): Optional, if provided, the hash of the msgpack
        encoded form of the object is returned. This can be used to
        create stable buids.

    Notes:
        By default, this returns a random 32 byte value.

    Returns:
        bytes: A 32 byte value.
    '''
    if valu is None:
        return os.urandom(32)

    byts = s_msgpack.en(valu)
    return hashlib.sha256(byts).digest()

def flatten(item):
    '''
    Normalize a primitive object for cryptographic signing.

    Args:
        item: The python primitive object to normalize.

    Notes:
        Only None, bool, int, bytes, strings, lists, tuples and dictionaries are acceptable input.
        List objects will be converted to tuples.
        Dictionary objects must have keys which can be sorted.

    Returns:
        A new copy of the object.
    '''

    if item is None:
        return None

    if isinstance(item, (str, int, bytes)):
        return item

    if isinstance(item, (tuple, list)):
        return tuple([flatten(i) for i in item])

    if isinstance(item, dict):
        return {flatten(k): flatten(item[k]) for k in sorted(item.keys())}

    raise s_exc.BadDataValu(mesg=f'Unknown type: {type(item)}')

def ehex(byts):
    '''
    Encode a bytes variable to a string using binascii.hexlify.

    Args:
        byts (bytes): Bytes to encode.

    Returns:
        str: A string representing the bytes.
    '''
    return binascii.hexlify(byts).decode('utf8')

def uhex(text):
    '''
    Decode a hex string into bytes.

    Args:
        text (str): Text to decode.

    Returns:
        bytes: The decoded bytes.
    '''
    return binascii.unhexlify(text)

def isguid(text):
    return guidre.match(text) is not None

def isbuidhex(text):
    return buidre.match(text) is not None

def intify(x):
    '''
    Ensure ( or coerce ) a value into being an integer or None.

    Args:
        x (obj):    An object to intify

    Returns:
        (int):  The int value ( or None )
    '''
    if isinstance(x, int):
        return x

    try:
        return int(x, 0)
    except (TypeError, ValueError):
        return None

hugectx = decimal.Context(prec=49)
def hugenum(valu):
    '''
    Return a decimal.Decimal with proper precision for use as a synapse hugenum.
    '''
    if isinstance(valu, float):
        valu = str(valu)
    if isinstance(valu, str) and valu.startswith('0x'):
        valu = int(valu, 0)
    return decimal.Decimal(valu, context=hugectx)

def hugeadd(x, y):
    '''
    Add two decimal.Decimal with proper precision to support synapse hugenums.
    '''
    return hugectx.add(x, y)

def hugesub(x, y):
    '''
    Subtract two decimal.Decimal with proper precision to support synapse hugenums.
    '''
    return hugectx.subtract(x, y)

def hugemul(x, y):
    '''
    Multiply two decimal.Decimal with proper precision to support synapse hugenums.
    '''
    return hugectx.multiply(x, y)

def hugediv(x, y):
    '''
    Divide two decimal.Decimal with proper precision to support synapse hugenums.
    '''
    return hugectx.divide(x, y)

def hugepow(x, y):
    '''
    Return the first operand to the power of the second operand.
    '''
    return hugectx.power(x, y)

def hugescaleb(x, y):
    '''
    Return the first operand with its exponent adjusted by the second operand.
    '''
    return hugectx.scaleb(x, y)

hugeexp = decimal.Decimal('1E-24')
def hugeround(x):
    '''
    Round a decimal.Decimal with proper precision for synapse hugenums.
    '''
    return hugectx.quantize(x, hugeexp)

def hugemod(x, y):
    return hugectx.divmod(x, y)

def vertup(vstr):
    '''
    Convert a version string to a tuple.

    Example:

        ver = vertup('1.3.30')

    '''
    return tuple([int(x) for x in vstr.split('.')])

def todo(_todoname, *args, **kwargs):
    '''
    Construct and return a todo tuple of (name, args, kwargs).

    Note:  the odd name for the first parameter is to avoid collision with keys in kwargs.
    '''
    return (_todoname, args, kwargs)

def tuplify(obj):
    '''
    Convert a nested set of python primitives into tupleized forms via msgpack.
    '''
    return s_msgpack.un(s_msgpack.en(obj))

def genpath(*paths):
    '''
    Return an absolute path of the joining of the arguments as path elements

    Performs home directory(``~``) and environment variable expansion on the joined path

    Args:
        *paths ([str,...]): A list of path elements

    Note:
        All paths used by Synapse operations (i.e. everything but the data) shall use this function or one of its
        callers before storing as object properties.
    '''
    path = os.path.join(*paths)
    path = os.path.expanduser(path)
    path = os.path.expandvars(path)
    return os.path.abspath(path)

def switchext(*paths, ext):
    '''
    Return an absolute path of the joining of the arguments with the extension replaced.

    If an extension does not exist, it will be added.

    Args:
        *paths ([str,...]): A list of path elements
        ext (str):  A file extension (e.g. '.txt').  It should begin with a period.
    '''
    return os.path.splitext(genpath(*paths))[0] + ext

def reqpath(*paths):
    '''
    Return the absolute path of the joining of the arguments, raising an exception if a file doesn't exist at resulting
    path

    Args:
        *paths ([str,...]): A list of path elements
    '''
    path = genpath(*paths)
    if not os.path.isfile(path):
        raise s_exc.NoSuchFile(mesg=f'No such path {path}', path=path)
    return path

def reqfile(*paths, **opts):
    '''
    Return a file at the path resulting from joining of the arguments, raising an exception if the file does not
    exist.

    Args:
        *paths ([str,...]): A list of path elements
        **opts:  arguments as kwargs to io.open

    Returns:
        io.BufferedRandom: A file-object which can be read/written too.
    '''
    path = genpath(*paths)
    if not os.path.isfile(path):
        raise s_exc.NoSuchFile(mesg=f'No such file {path}', path=path)
    opts.setdefault('mode', 'rb')
    return io.open(path, **opts)

def getfile(*paths, **opts):
    '''
    Return a file at the path resulting from joining of the arguments, or None if the file does not exist.

    Args:
        *paths ([str,...]): A list of path elements
        **opts:  arguments as kwargs to io.open

    Returns:
        io.BufferedRandom: A file-object which can be read/written too.
    '''
    path = genpath(*paths)
    if not os.path.isfile(path):
        return None
    opts.setdefault('mode', 'rb')
    return io.open(path, **opts)

def getbytes(*paths, **opts):
    fd = getfile(*paths, **opts)
    if fd is None:
        return None

    with fd:
        return fd.read()

def reqbytes(*paths):
    with reqfile(*paths) as fd:
        return fd.read()

def genfile(*paths) -> typing.BinaryIO:
    '''
    Create or open (for read/write) a file path join.

    Args:
        *paths: A list of paths to join together to make the file.

    Notes:
        If the file already exists, the fd returned is opened in ``r+b`` mode.
        Otherwise, the fd is opened in ``w+b`` mode.

        The file position is set to the start of the file.  The user is
        responsible for truncating (``fd.truncate()``) if the existing file
        contents are not desired, or seeking to the end (``fd.seek(0, 2)``)
        to append.

    Returns:
        A file-object which can be read/written too.
    '''
    path = genpath(*paths)
    gendir(os.path.dirname(path))
    if not os.path.isfile(path):
        return io.open(path, 'w+b')
    return io.open(path, 'r+b')

@contextlib.contextmanager
def getTempDir(dirn=None):
    tempdir = tempfile.mkdtemp(dir=dirn)

    try:
        yield tempdir

    finally:
        shutil.rmtree(tempdir, ignore_errors=True)

def listdir(*paths, glob=None):
    '''
    List the (optionally glob filtered) full paths from a dir.

    Args:
        *paths ([str,...]): A list of path elements
        glob (str): An optional fnmatch glob str
    '''
    path = genpath(*paths)

    names = os.listdir(path)
    if glob is not None:
        names = fnmatch.filter(names, glob)

    retn = [os.path.join(path, name) for name in names]
    return retn

def gendir(*paths, **opts):
    '''
    Return the absolute path of the joining of the arguments, creating a directory at the resulting path if one does
    not exist.

    Performs home directory(~) and environment variable expansion.

    Args:
        *paths ([str,...]): A list of path elements
        **opts:  arguments as kwargs to os.makedirs
    '''
    mode = opts.get('mode', 0o700)
    path = genpath(*paths)

    if os.path.islink(path):
        path = os.readlink(path)

    if not os.path.isdir(path):
        os.makedirs(path, mode=mode, exist_ok=True)

    return path

def reqdir(*paths):
    '''
    Return the absolute path of the joining of the arguments, raising an exception if a directory does not exist at
    the resulting path.

    Performs home directory(~) and environment variable expansion.

    Args:
        *paths ([str,...]): A list of path elements
    '''
    path = genpath(*paths)
    if not os.path.isdir(path):
        raise s_exc.NoSuchDir(path=path)
    return path

def getDirSize(*paths):
    '''
    Get the size of a directory.

    Args:
        *paths (str): A list of path elements.

    Notes:
        This is equivalent to ``du -B 1 -s`` and ``du -bs``.

    Returns:
        tuple: Tuple of total real and total apparent size of all normal files and directories underneath
        ``*paths`` plus ``*paths`` itself.
    '''
    def getsize(path):
        try:
            status = os.lstat(path)
        except OSError:  # pragma: no cover
            return 0, 0

        mode = status.st_mode
        if not (stat.S_ISREG(mode) or stat.S_ISDIR(mode)):
            return 0, 0

        return status.st_blocks * 512, status.st_size

    realsum, apprsum = getsize(genpath(*paths))

    for fpath, dirnames, fnames in os.walk(reqdir(*paths)):
        for fname in itertools.chain(fnames, dirnames):
            fp = genpath(fpath, fname)
            real, appr = getsize(fp)
            realsum += real
            apprsum += appr

    return realsum, apprsum

def yamlloads(data):
    return yaml.load(data, Loader)

def yamlload(*paths):

    path = genpath(*paths)
    if not os.path.isfile(path):
        return None

    with io.open(path, 'rb') as fd:
        return yamlloads(fd)

def yamldump(obj, stream: typing.Optional[typing.BinaryIO] =None) -> bytes:
    '''
    Dump a object to yaml.

    Args:
        obj: The object to serialize.
        stream: The optional stream to write the stream too.

    Returns:
        The raw yaml bytes if stream is not provided.
    '''
    return yaml.dump(obj, allow_unicode=True, default_flow_style=False,
                     default_style='', explicit_start=True, explicit_end=True,
                     encoding='utf8', stream=stream, Dumper=Dumper)

def yamlsave(obj, *paths):
    path = genpath(*paths)
    with genfile(path) as fd:
        fd.truncate(0)
        yamldump(obj, stream=fd)

def yamlmod(obj, *paths):
    '''
    Combines/creates a yaml file and combines with obj.  obj and file must be maps/dict or empty.
    '''
    oldobj = yamlload(*paths)
    if obj is not None:
        if oldobj:
            yamlsave({**oldobj, **obj}, *paths)
        else:
            yamlsave(obj, *paths)

def yamlpop(key, *paths):
    '''
    Pop a key out of a yaml file.

    Args:
        key (str): Name of the key to remove.
        *paths: Path to a yaml file. The file must be a map / dictionary.

    Returns:
        None
    '''
    obj = yamlload(*paths)
    if obj is not None:
        obj.pop(key, None)
        yamlsave(obj, *paths)

def verstr(vtup):
    '''
    Convert a version tuple to a string.
    '''
    return '.'.join([str(v) for v in vtup])

def excinfo(e):
    '''
    Populate err,errmsg,errtrace info from exc.
    '''
    tb = e.__traceback__
    path, line, name, sorc = traceback.extract_tb(tb)[-1]
    ret = {
        'err': e.__class__.__name__,
        'errmsg': str(e),
        'errfile': path,
        'errline': line,
    }

    if isinstance(e, s_exc.SynErr):
        ret['errinfo'] = e.errinfo

    return ret

def errinfo(name, mesg):
    return {
        'err': name,
        'errmsg': mesg,
    }

def chunks(item, size):
    '''
    Divide an iterable into chunks.

    Args:
        item: Item to slice
        size (int): Maximum chunk size.

    Notes:
        This supports Generator objects and objects which support calling
        the __getitem__() method with a slice object.

    Yields:
        Slices of the item containing up to "size" number of items.
    '''
    # use islice if it's a generator
    if isinstance(item, types.GeneratorType):

        while True:

            chunk = tuple(itertools.islice(item, size))
            if not chunk:
                return

            yield chunk

    # The sequence item is empty, yield a empty slice from it.
    # This will also catch mapping objects since a slice should
    # be an unhashable type for a mapping and the __getitem__
    # method would not be present on a set object
    if not item:
        yield item[0:0]
        return

    # otherwise, use normal slicing
    off = 0

    while True:

        chunk = item[off:off + size]
        if not chunk:
            return

        yield chunk

        off += size

def iterfd(fd, size=10000000):
    '''
    Generator which yields bytes from a file descriptor.

    Args:
        fd (file): A file-like object to read bytes from.
        size (int): Size, in bytes, of the number of bytes to read from the
        fd at a given time.

    Notes:
        If the first read call on the file descriptor is a empty bytestring,
        that zero length bytestring will be yielded and the generator will
        then be exhausted. This behavior is intended to allow the yielding of
        contents of a zero byte file.

    Yields:
        bytes: Bytes from the file descriptor.
    '''
    fd.seek(0)
    byts = fd.read(size)
    # Fast path to yield b''
    if len(byts) == 0:
        yield byts
        return
    while byts:
        yield byts
        byts = fd.read(size)

def spin(genr):
    '''
    Crank through a generator but discard the yielded values.

    Args:
        genr: Any generator or iterable valu.

    Notes:
        This generator is exhausted via the ``collections.dequeue()``
        constructor with a ``maxlen=0``, which will quickly exhaust an
        iterator staying in C code as much as possible.

    Returns:
        None
    '''
    collections.deque(genr, 0)

async def aspin(genr):
    '''
    Async version of spin
    '''
    async for _ in genr:
        pass

async def agen(*items):
    for item in items:
        yield item

def firethread(f):
    '''
    A decorator for making a function fire a thread.
    '''

    @functools.wraps(f)
    def callmeth(*args, **kwargs):
        thr = worker(f, *args, **kwargs)
        return thr

    return callmeth

def worker(meth, *args, **kwargs):
    thr = threading.Thread(target=meth, args=args, kwargs=kwargs, daemon=True)
    thr.start()
    return thr

sockerrs = (builtins.ConnectionError, builtins.FileNotFoundError)

_Int64be = struct.Struct('>Q')

def int64en(i):
    '''
    Encode an unsigned 64-bit int into 8 byte big-endian bytes
    '''
    return _Int64be.pack(i)

def int64un(b):
    '''
    Decode an unsigned 64-bit int from 8 byte big-endian
    '''
    return _Int64be.unpack(b)[0]

_SignedInt64be = struct.Struct('>q')

def signedint64en(i):
    '''
    Encode a signed 64-bit int into 8 byte big-endian bytes
    '''
    return _SignedInt64be.pack(i)

def signedint64un(b):
    '''
    Decode a signed 64-bit int from 8 byte big-endian
    '''
    return _SignedInt64be.unpack(b)[0]

def enbase64(b):
    return base64.b64encode(b).decode('utf8')

def debase64(b):
    return base64.b64decode(b.encode('utf8'))

def makedirs(path, mode=0o777):
    os.makedirs(path, mode=mode, exist_ok=True)

def iterzip(*args, fillvalue=None):
    return itertools.zip_longest(*args, fillvalue=fillvalue)

def _getLogConfFromEnv(defval=None, structlog=None, datefmt=None):
    if structlog:
        structlog = 'true'
    else:
        structlog = 'false'
    defval = os.getenv('SYN_LOG_LEVEL', defval)
    datefmt = os.getenv('SYN_LOG_DATEFORMAT', datefmt)
    structlog = envbool('SYN_LOG_STRUCT', structlog)
    ret = {'defval': defval, 'structlog': structlog, 'datefmt': datefmt}
    return ret

def normLogLevel(valu):
    '''
    Norm a log level value to a integer.

    Args:
        valu: The value to norm ( a string or integer ).

    Returns:
        int: A valid Logging log level.
    '''
    if isinstance(valu, int):
        if valu not in s_const.LOG_LEVEL_INVERSE_CHOICES:
            raise s_exc.BadArg(mesg=f'Invalid log level provided: {valu}', valu=valu)
        return valu
    if isinstance(valu, str):
        valu = valu.strip()
        try:
            valu = int(valu)
        except ValueError:
            valu = valu.upper()
            ret = s_const.LOG_LEVEL_CHOICES.get(valu)
            if ret is None:
                raise s_exc.BadArg(mesg=f'Invalid log level provided: {valu}', valu=valu) from None
            return ret
        else:
            return normLogLevel(valu)
    raise s_exc.BadArg(mesg=f'Unknown log level type: {type(valu)} {valu}', valu=valu)

def setlogging(mlogger, defval=None, structlog=None, log_setup=True, datefmt=None):
    '''
    Configure synapse logging.

    Args:
        mlogger (logging.Logger): Reference to a logging.Logger()
        defval (str): Default log level. May be an integer.
        structlog (bool): Enabled structured (jsonl) logging output.
        datefmt (str): Optional strftime format string.

    Notes:
        This calls logging.basicConfig and should only be called once per process.

    Returns:
        None
    '''
    ret = _getLogConfFromEnv(defval, structlog, datefmt)

    datefmt = ret.get('datefmt')
    log_level = ret.get('defval')
    log_struct = ret.get('structlog')

    if log_level:  # pragma: no cover

        log_level = normLogLevel(log_level)

        if log_struct:
            handler = logging.StreamHandler()
            formatter = s_structlog.JsonFormatter(datefmt=datefmt)
            handler.setFormatter(formatter)
            logging.basicConfig(level=log_level, handlers=(handler,))
        else:
            logging.basicConfig(level=log_level, format=s_const.LOG_FORMAT, datefmt=datefmt)
        if log_setup:
            mlogger.info('log level set to %s', s_const.LOG_LEVEL_INVERSE_CHOICES.get(log_level))

    return ret

syndir_default = '~/.syn'
syndir = os.getenv('SYN_DIR')
if syndir is None:
    syndir = syndir_default

def envbool(name, defval='false'):
    '''
    Resolve an environment variable to a boolean value.

    Args:
        name (str): Environment variable to resolve.
        defval (str): Default string value to resolve as.

    Notes:
        False values will be consider strings "0" or "false" after lower casing.

    Returns:
        boolean: True if the envar is set, false if it is set to a false value.
    '''
    return os.getenv(name, defval).lower() not in ('0', 'false')

def getSynPath(*paths):
    return genpath(syndir, *paths)

def getSynDir(*paths):
    return gendir(syndir, *paths)

def result(retn):
    '''
    Return a value or raise an exception from a retn tuple.
    '''
    ok, valu = retn

    if ok:
        return valu

    name, info = valu

    ctor = getattr(s_exc, name, None)
    if ctor is not None:
        raise ctor(**info)

    info['errx'] = name
    raise s_exc.SynErr(**info)

def err(e, fulltb=False):
    name = e.__class__.__name__
    info = {}

    tb = sys.exc_info()[2]
    tbinfo = traceback.extract_tb(tb)
    if tbinfo:
        path, line, tbname, src = tbinfo[-1]
        path = os.path.basename(path)
        info = {
            'efile': path,
            'eline': line,
            'esrc': src,
            'ename': tbname,
        }

    if isinstance(e, s_exc.SynErr):
        info.update(e.items())
    else:
        info['mesg'] = str(e)

    if fulltb:
        s = traceback.format_exc()
        if s[-1:] == "\n":
            s = s[:-1]
        info['etb'] = s

    return (name, info)

def retnexc(e):
    '''
    Construct a retn tuple for the given exception.
    '''
    return (False, err(e))

def config(conf, confdefs):
    '''
    Initialize a config dict using the given confdef tuples.
    '''
    conf = conf.copy()

    # for now just populate defval
    for name, info in confdefs:
        conf.setdefault(name, info.get('defval'))

    return conf

def deprecated(name, curv='3.x', eolv='4.0.0'):
    mesg = f'"{name}" is deprecated in {curv} and will be removed in {eolv}'
    warnings.warn(mesg, DeprecationWarning)
    return mesg

def deprdate(name, date):  # pragma: no cover
    mesg = f'{name} is deprecated and will be removed on {date}.'
    warnings.warn(mesg, DeprecationWarning)

<<<<<<< HEAD
def reqjsonsafe(item):
    '''
    Returns None if item is json serializable, otherwise raises an exception.
    Uses default type coercion from built-in json.dumps.
    '''
    try:
        json.dumps(item)
    except TypeError as e:
        raise s_exc.MustBeJsonSafe(mesg=str(e)) from None
=======
def jsonsafe_nodeedits(nodeedits):
    '''
    Hexlify the buid of each node:edits
    '''
    retn = []
    for nodeedit in nodeedits:
        newedit = (ehex(nodeedit[0]), *nodeedit[1:])
        retn.append(newedit)

    return retn

def unjsonsafe_nodeedits(nodeedits):
    retn = []
    for nodeedit in nodeedits:
        buid = nodeedit[0]
        if isinstance(buid, str):
            newedit = (uhex(buid), *nodeedit[1:])
        else:
            newedit = nodeedit
        retn.append(newedit)

    return retn
>>>>>>> df7e26a6

def reprauthrule(rule):
    text = '.'.join(rule[1])
    if not rule[0]:
        text = '!' + text
    return text

async def merggenr(genrs, cmprkey):
    '''
    Iterate multiple sorted async generators and yield their results in order.

    Args:
        genrs (Sequence[AsyncGenerator[T]]):  a sequence of async generator that each yield sorted items
        cmprkey(Callable[T, T, bool]):  a comparison function over the items yielded

    Note:
        If the genrs yield increasing items, cmprkey should return True if the first parameter is less
        than the second parameter, e.g lambda x, y: x < y.
    '''

    size = len(genrs)
    genrs = list(genrs)

    indxs = list(range(size))

    async def genrnext(g):
        try:
            ret = await g.__anext__()
            return ret
        except StopAsyncIteration:
            return novalu

    curvs = [await genrnext(g) for g in genrs]

    while True:

        nextindx = None
        nextvalu = novalu
        toremove = []

        for i in indxs:

            curv = curvs[i]
            if curv is novalu:
                toremove.append(i)
                continue

            # in the case where we're the first, initialize...
            if nextvalu is novalu:
                nextindx = i
                nextvalu = curv
                continue

            if cmprkey(curv, nextvalu):
                nextindx = i
                nextvalu = curv

        # check if we're done
        if nextvalu is novalu:
            return

        # Remove spent genrs
        for i in toremove:
            indxs.remove(i)

        yield nextvalu

        curvs[nextindx] = await genrnext(genrs[nextindx])

async def merggenr2(genrs, cmprkey=None, reverse=False):
    '''
    Optimized version of merggenr based on heapq.merge
    '''
    h = []
    h_append = h.append

    if reverse:
        _heapify = heapq._heapify_max
        _heappop = heapq._heappop_max
        _heapreplace = heapq._heapreplace_max
        direction = -1
    else:
        _heapify = heapq.heapify
        _heappop = heapq.heappop
        _heapreplace = heapq.heapreplace
        direction = 1

    if cmprkey is None:
        for order, genr in enumerate(genrs):
            try:
                nxt = genr.__anext__
                h_append([await nxt(), order * direction, nxt])
            except StopAsyncIteration:
                pass

        _heapify(h)

        while len(h) > 1:
            try:
                while True:
                    valu, _, nxt = s = h[0]
                    yield valu
                    s[0] = await nxt()
                    _heapreplace(h, s)
            except StopAsyncIteration:
                _heappop(h)

        if h:
            valu, order, _ = h[0]
            yield valu
            async for valu in genrs[abs(order)]:
                yield valu
        return

    for order, genr in enumerate(genrs):
        try:
            nxt = genr.__anext__
            valu = await nxt()
            h_append([cmprkey(valu), order * direction, valu, nxt])
        except StopAsyncIteration:
            pass

    _heapify(h)

    while len(h) > 1:
        try:
            while True:
                _, _, valu, nxt = s = h[0]
                yield valu
                valu = await nxt()
                s[0] = cmprkey(valu)
                s[2] = valu
                _heapreplace(h, s)
        except StopAsyncIteration:
            _heappop(h)

    if h:
        _, order, valu, _ = h[0]
        yield valu
        async for valu in genrs[abs(order)]:
            yield valu

def getSslCtx(cadir, purpose=ssl.Purpose.SERVER_AUTH):
    '''
    Create as SSL Context and load certificates from a given directory.

    Args:
        cadir (str): Path to load certificates from.
        purpose: SSLContext purposes flags.

    Returns:
        ssl.SSLContext: A SSL Context object.
    '''
    sslctx = ssl.create_default_context(purpose=purpose)
    for name in os.listdir(cadir):
        certpath = os.path.join(cadir, name)
        if not os.path.isfile(certpath):
            continue
        try:
            sslctx.load_verify_locations(cafile=certpath)
        except Exception:  # pragma: no cover
            logger.exception(f'Error loading {certpath}')
    return sslctx

def httpcodereason(code):
    '''
    Get the reason for an HTTP status code.

    Args:
        code (int): The code.

    Note:
        If the status code is unknown, a string indicating it is unknown is returned.

    Returns:
        str: A string describing the status code.
    '''
    try:
        return http.HTTPStatus(code).phrase
    except ValueError:
        return f'Unknown HTTP status code {code}'

def trimText(text: str, n: int = 256, placeholder: str = '...') -> str:
    '''
    Trim a text string larger than n characters and add a placeholder at the end.

    Args:
        text: String to trim.
        n: Number of characters to allow.
        placeholder: Placeholder text.

    Returns:
        The original string or the trimmed string.
    '''
    if len(text) <= n:
        return text
    plen = len(placeholder)
    mlen = n - plen
    assert plen > 0
    assert n > plen
    return f'{text[:mlen]}{placeholder}'

def queryhash(text):
    return hashlib.md5(text.encode(errors='surrogatepass'), usedforsecurity=False).hexdigest()

def _patch_http_cookies():
    '''
    Patch stdlib http.cookies._unquote from the 3.11.10 implementation if
    the interpreter we are using is not patched for CVE-2024-7592.
    '''
    if not hasattr(http.cookies, '_QuotePatt'):
        return
    http.cookies._unquote = v_cookies._unquote

def _patch_tornado_json():
    import synapse.lib.json as s_json

    if hasattr(tornado.escape, 'json_encode'):
        # This exists for a specific reason. See the following URL for explanation:
        # https://github.com/tornadoweb/tornado/blob/d5ac65c1f1453c2aeddd089d8e68c159645c13e1/tornado/escape.py#L83-L96
        # https://github.com/tornadoweb/tornado/pull/706
        def _tornado_json_encode(value):
            return s_json.dumps(value).replace(b'</', br'<\/').decode()

        tornado.escape.json_encode = _tornado_json_encode

    if hasattr(tornado.escape, 'json_decode'):
        tornado.escape.json_decode = s_json.loads

_patch_http_cookies()
_patch_tornado_json()

# TODO:  Switch back to using asyncio.wait_for when we are using py 3.12+
# This is a workaround for a race where asyncio.wait_for can end up
# ignoring cancellation https://github.com/python/cpython/issues/86296
async def wait_for(fut, timeout):

    if timeout is not None and timeout <= 0:
        fut = asyncio.ensure_future(fut)

        if fut.done():
            return fut.result()

        await _cancel_and_wait(fut)
        try:
            return fut.result()
        except asyncio.CancelledError as exc:
            raise TimeoutError from exc

    async with _timeout(timeout):
        return await fut

def _release_waiter(waiter, *args):
    if not waiter.done():
        waiter.set_result(None)

async def _cancel_and_wait(fut):
    """Cancel the *fut* future or task and wait until it completes."""

    loop = asyncio.get_running_loop()
    waiter = loop.create_future()
    cb = functools.partial(_release_waiter, waiter)
    fut.add_done_callback(cb)

    try:
        fut.cancel()
        # We cannot wait on *fut* directly to make
        # sure _cancel_and_wait itself is reliably cancellable.
        await waiter
    finally:
        fut.remove_done_callback(cb)


class _State(enum.Enum):
    CREATED = "created"
    ENTERED = "active"
    EXPIRING = "expiring"
    EXPIRED = "expired"
    EXITED = "finished"

class _Timeout:
    """Asynchronous context manager for cancelling overdue coroutines.
    Use `timeout()` or `timeout_at()` rather than instantiating this class directly.
    """

    def __init__(self, when):
        """Schedule a timeout that will trigger at a given loop time.
        - If `when` is `None`, the timeout will never trigger.
        - If `when < loop.time()`, the timeout will trigger on the next
          iteration of the event loop.
        """
        self._state = _State.CREATED
        self._timeout_handler = None
        self._task = None
        self._when = when

    def when(self):  # pragma: no cover
        """Return the current deadline."""
        return self._when

    def reschedule(self, when):
        """Reschedule the timeout."""
        assert self._state is not _State.CREATED
        if self._state is not _State.ENTERED:  # pragma: no cover
            raise RuntimeError(
                f"Cannot change state of {self._state.value} Timeout",
            )
        self._when = when
        if self._timeout_handler is not None:  # pragma: no cover
            self._timeout_handler.cancel()
        if when is None:
            self._timeout_handler = None
        else:
            loop = asyncio.get_running_loop()
            if when <= loop.time():  # pragma: no cover
                self._timeout_handler = loop.call_soon(self._on_timeout)
            else:
                self._timeout_handler = loop.call_at(when, self._on_timeout)

    def expired(self):  # pragma: no cover
        """Is timeout expired during execution?"""
        return self._state in (_State.EXPIRING, _State.EXPIRED)

    def __repr__(self):  # pragma: no cover
        info = ['']
        if self._state is _State.ENTERED:
            when = round(self._when, 3) if self._when is not None else None
            info.append(f"when={when}")
        info_str = ' '.join(info)
        return f"<Timeout [{self._state.value}]{info_str}>"

    async def __aenter__(self):
        self._state = _State.ENTERED
        self._task = asyncio.current_task()
        self._cancelling = self._task.cancelling()
        if self._task is None:  # pragma: no cover
            raise RuntimeError("Timeout should be used inside a task")
        self.reschedule(self._when)
        return self

    async def __aexit__(self, exc_type, exc_val, exc_tb):
        assert self._state in (_State.ENTERED, _State.EXPIRING)
        if self._timeout_handler is not None:
            self._timeout_handler.cancel()
            self._timeout_handler = None
        if self._state is _State.EXPIRING:
            self._state = _State.EXPIRED

            if self._task.uncancel() <= self._cancelling and exc_type is asyncio.CancelledError:
                # Since there are no new cancel requests, we're
                # handling this.
                raise TimeoutError from exc_val
        elif self._state is _State.ENTERED:
            self._state = _State.EXITED

        return None

    def _on_timeout(self):
        assert self._state is _State.ENTERED
        self._task.cancel()
        self._state = _State.EXPIRING
        # drop the reference early
        self._timeout_handler = None

def _timeout(delay):
    """Timeout async context manager.

    Useful in cases when you want to apply timeout logic around block
    of code or in cases when asyncio.wait_for is not suitable. For example:

    >>> async with asyncio.timeout(10):  # 10 seconds timeout
    ...     await long_running_task()


    delay - value in seconds or None to disable timeout logic

    long_running_task() is interrupted by raising asyncio.CancelledError,
    the top-most affected timeout() context manager converts CancelledError
    into TimeoutError.
    """
    loop = asyncio.get_running_loop()
    return _Timeout(loop.time() + delay if delay is not None else None)
# End - Vendored Code from Python 3.12+

async def waitretn(futu, timeout):
    try:
        valu = await wait_for(futu, timeout)
        return (True, valu)
    except Exception as e:
        return (False, excinfo(e))

async def waitgenr(genr, timeout):

    async with contextlib.aclosing(genr.__aiter__()) as genr:

        while True:
            retn = await waitretn(genr.__anext__(), timeout)

            if not retn[0] and retn[1]['err'] == 'StopAsyncIteration':
                return

            yield retn

            if not retn[0]:
                return

def format(text, **kwargs):
    '''
    Similar to python str.format() but treats tokens as opaque.
    '''
    for name, valu in kwargs.items():
        tokn = '{' + name + '}'
        text = text.replace(tokn, valu)
    return text<|MERGE_RESOLUTION|>--- conflicted
+++ resolved
@@ -941,41 +941,6 @@
     mesg = f'{name} is deprecated and will be removed on {date}.'
     warnings.warn(mesg, DeprecationWarning)
 
-<<<<<<< HEAD
-def reqjsonsafe(item):
-    '''
-    Returns None if item is json serializable, otherwise raises an exception.
-    Uses default type coercion from built-in json.dumps.
-    '''
-    try:
-        json.dumps(item)
-    except TypeError as e:
-        raise s_exc.MustBeJsonSafe(mesg=str(e)) from None
-=======
-def jsonsafe_nodeedits(nodeedits):
-    '''
-    Hexlify the buid of each node:edits
-    '''
-    retn = []
-    for nodeedit in nodeedits:
-        newedit = (ehex(nodeedit[0]), *nodeedit[1:])
-        retn.append(newedit)
-
-    return retn
-
-def unjsonsafe_nodeedits(nodeedits):
-    retn = []
-    for nodeedit in nodeedits:
-        buid = nodeedit[0]
-        if isinstance(buid, str):
-            newedit = (uhex(buid), *nodeedit[1:])
-        else:
-            newedit = nodeedit
-        retn.append(newedit)
-
-    return retn
->>>>>>> df7e26a6
-
 def reprauthrule(rule):
     text = '.'.join(rule[1])
     if not rule[0]:
