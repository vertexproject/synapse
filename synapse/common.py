import io
import os
import sys
import json
import time
import fcntl
import types
import base64
import shutil
import struct
import decimal
import fnmatch
import hashlib
import logging
import binascii
import builtins
import tempfile
import warnings
import functools
import itertools
import threading
import traceback
import contextlib
import collections

import yaml
import regex

import synapse.exc as s_exc
import synapse.lib.const as s_const
import synapse.lib.msgpack as s_msgpack

class NoValu:
    pass

major = sys.version_info.major
minor = sys.version_info.minor
micro = sys.version_info.micro

majmin = (major, minor)
version = (major, minor, micro)

guidre = regex.compile('^[0-9a-f]{32}$')

novalu = NoValu()

def now():
    '''
    Get the current epoch time in milliseconds.

    This relies on time.time(), which is system-dependent in terms of resolution.

    Examples:
        Get the current time and make a row for a Cortex::

            tick = now()
            row = (someiden, 'foo:prop', 1, tick)
            core.addRows([row])

    Returns:
        int: Epoch time in milliseconds.
    '''
    return time.time_ns() // 1000000

def guid(valu=None):
    '''
    Get a 16 byte guid value.

    By default, this is a random guid value.

    Args:
        valu: Object used to construct the guid valu from.  This must be able
            to be msgpack'd.

    Returns:
        str: 32 character, lowercase ascii string.
    '''
    if valu is None:
        return binascii.hexlify(os.urandom(16)).decode('utf8')
    # Generate a "stable" guid from the given item
    byts = s_msgpack.en(valu)
    return hashlib.md5(byts).hexdigest()

def buid(valu=None):
    '''
    A binary GUID like sequence of 32 bytes.

    Args:
        valu (object): Optional, if provided, the hash of the msgpack
        encoded form of the object is returned. This can be used to
        create stable buids.

    Notes:
        By default, this returns a random 32 byte value.

    Returns:
        bytes: A 32 byte value.
    '''
    if valu is None:
        return os.urandom(32)

    byts = s_msgpack.en(valu)
    return hashlib.sha256(byts).digest()

def ehex(byts):
    '''
    Encode a bytes variable to a string using binascii.hexlify.

    Args:
        byts (bytes): Bytes to encode.

    Returns:
        str: A string representing the bytes.
    '''
    return binascii.hexlify(byts).decode('utf8')

def uhex(text):
    '''
    Decode bytes to a string using binascii.unhexlify.
    Args:
        text (str): Text to decode.

    Returns:
        bytes: The decoded bytes.
    '''
    return binascii.unhexlify(text)

def isguid(text):
    return guidre.match(text) is not None

def intify(x):
    '''
    Ensure ( or coerce ) a value into being an integer or None.

    Args:
        x (obj):    An object to intify

    Returns:
        (int):  The int value ( or None )
    '''
    if isinstance(x, int):
        return x

    try:
        return int(x, 0)
    except (TypeError, ValueError):
        return None

hugectx = decimal.Context(prec=15)
def hugenum(valu):
    '''
    Return a decimal.Decimal with proper precision for use as a synapse hugenum.
    '''
    return decimal.Decimal(valu, context=hugectx)

def vertup(vstr):
    '''
    Convert a version string to a tuple.

    Example:

        ver = vertup('1.3.30')

    '''
    return tuple([int(x) for x in vstr.split('.')])

def todo(_todoname, *args, **kwargs):
    '''
    Construct and return a todo tuple of (name, args, kwargs).

    Note:  the odd name for the first parameter is to avoid collision with keys in kwargs.
    '''
    return (_todoname, args, kwargs)

def tuplify(obj):
    '''
    Convert a nested set of python primitives into tupleized forms via msgpack.
    '''
    return s_msgpack.un(s_msgpack.en(obj))

def genpath(*paths):
    '''
    Return an absolute path of the joining of the arguments as path elements

    Performs home directory(``~``) and environment variable expansion on the joined path

    Args:
        *paths ([str,...]): A list of path elements

    Note:
        All paths used by Synapse operations (i.e. everything but the data) shall use this function or one of its
        callers before storing as object properties.
    '''
    path = os.path.join(*paths)
    path = os.path.expanduser(path)
    path = os.path.expandvars(path)
    return os.path.abspath(path)

def switchext(*paths, ext):
    '''
    Return an absolute path of the joining of the arguments with the extension replaced.

    If an extension does not exist, it will be added.

    Args:
        *paths ([str,...]): A list of path elements
        ext (str):  A file extension (e.g. '.txt').  It should begin with a period.
    '''
    return os.path.splitext(genpath(*paths))[0] + ext

def reqpath(*paths):
    '''
    Return the absolute path of the joining of the arguments, raising an exception if a file doesn't exist at resulting
    path

    Args:
        *paths ([str,...]): A list of path elements
    '''
    path = genpath(*paths)
    if not os.path.isfile(path):
        raise s_exc.NoSuchFile(name=path)
    return path

def reqfile(*paths, **opts):
    '''
    Return a file at the path resulting from joining of the arguments, raising an exception if the file does not
    exist.

    Args:
        *paths ([str,...]): A list of path elements
        **opts:  arguments as kwargs to io.open

    Returns:
        io.BufferedRandom: A file-object which can be read/written too.
    '''
    path = genpath(*paths)
    if not os.path.isfile(path):
        raise s_exc.NoSuchFile(path=path)
    opts.setdefault('mode', 'rb')
    return io.open(path, **opts)

def getfile(*paths, **opts):
    '''
    Return a file at the path resulting from joining of the arguments, or None if the file does not exist.

    Args:
        *paths ([str,...]): A list of path elements
        **opts:  arguments as kwargs to io.open

    Returns:
        io.BufferedRandom: A file-object which can be read/written too.
    '''
    path = genpath(*paths)
    if not os.path.isfile(path):
        return None
    opts.setdefault('mode', 'rb')
    return io.open(path, **opts)

def getbytes(*paths, **opts):
    fd = getfile(*paths, **opts)
    if fd is None:
        return None

    with fd:
        return fd.read()

def reqbytes(*paths):
    with reqfile(*paths) as fd:
        return fd.read()

def genfile(*paths):
    '''
    Create or open (for read/write) a file path join.

    Args:
        *paths: A list of paths to join together to make the file.

    Notes:
        If the file already exists, the fd returned is opened in ``r+b`` mode.
        Otherwise, the fd is opened in ``w+b`` mode.

        The file position is set to the start of the file.  The user is
        responsible for truncating (``fd.truncate()``) if the existing file
        contents are not desired, or seeking to the end (``fd.seek(0, 2)``)
        to append.

    Returns:
        io.BufferedRandom: A file-object which can be read/written too.
    '''
    path = genpath(*paths)
    gendir(os.path.dirname(path))
    if not os.path.isfile(path):
        return io.open(path, 'w+b')
    return io.open(path, 'r+b')

@contextlib.contextmanager
def getTempDir():
    tempdir = tempfile.mkdtemp()

    try:
        yield tempdir

    finally:
        shutil.rmtree(tempdir, ignore_errors=True)

@contextlib.contextmanager
def lockfile(path):
    '''
    A file lock with-block helper.

    Args:
        path (str): A path to a lock file.

    Examples:

        Get the lock on a file and dostuff while having the lock::

            path = '/hehe/haha.lock'
            with lockfile(path):
                dostuff()

    Notes:
        This is curently based on fcntl.lockf(), and as such, it is purely
        advisory locking. If multiple processes are attempting to obtain a
        lock on the same file, this will block until the process which has
        the current lock releases it.

    Yields:
        None
    '''
    with genfile(path) as fd:
        fcntl.lockf(fd, fcntl.LOCK_EX)
        yield None

def listdir(*paths, glob=None):
    '''
    List the (optionally glob filtered) full paths from a dir.

    Args:
        *paths ([str,...]): A list of path elements
        glob (str): An optional fnmatch glob str
    '''
    path = genpath(*paths)

    names = os.listdir(path)
    if glob is not None:
        names = fnmatch.filter(names, glob)

    retn = [os.path.join(path, name) for name in names]
    return retn

def gendir(*paths, **opts):
    '''
    Return the absolute path of the joining of the arguments, creating a directory at the resulting path if one does
    not exist.

    Performs home directory(~) and environment variable expansion.

    Args:
        *paths ([str,...]): A list of path elements
        **opts:  arguments as kwargs to os.makedirs
    '''
    mode = opts.get('mode', 0o700)
    path = genpath(*paths)

    if os.path.islink(path):
        path = os.readlink(path)

    if not os.path.isdir(path):
        os.makedirs(path, mode=mode, exist_ok=True)

    return path

def reqdir(*paths):
    '''
    Return the absolute path of the joining of the arguments, raising an exception if a directory does not exist at
    the resulting path.

    Performs home directory(~) and environment variable expansion.

    Args:
        *paths ([str,...]): A list of path elements
        **opts:  arguments as kwargs to os.makedirs
    '''
    path = genpath(*paths)
    if not os.path.isdir(path):
        raise s_exc.NoSuchDir(path=path)
    return path

def jsload(*paths):
    with genfile(*paths) as fd:
        byts = fd.read()
        if not byts:
            return None

        return json.loads(byts.decode('utf8'))

def jslines(*paths):
    with genfile(*paths) as fd:
        for line in fd:
            yield json.loads(line)

def jssave(js, *paths):
    path = genpath(*paths)
    with io.open(path, 'wb') as fd:
        fd.write(json.dumps(js, sort_keys=True, indent=2).encode('utf8'))

def yamlload(*paths):
    with genfile(*paths) as fd:
        byts = fd.read()
        if not byts:
            return None
        return yaml.safe_load(byts.decode('utf8'))

def yamlsave(obj, *paths):
    path = genpath(*paths)
    with genfile(path) as fd:
        s = yaml.safe_dump(obj, allow_unicode=False, default_flow_style=False,
                           default_style='', explicit_start=True, explicit_end=True)
        fd.truncate(0)
        fd.write(s.encode('utf8'))

def yamlmod(obj, *paths):
    '''
    Combines/creates a yaml file and combines with obj.  obj and file must be maps/dict or empty.
    '''
    oldobj = yamlload(*paths)
    if obj is not None:
        if oldobj:
            yamlsave({**oldobj, **obj}, *paths)
        else:
            yamlsave(obj, *paths)

def verstr(vtup):
    '''
    Convert a version tuple to a string.
    '''
    return '.'.join([str(v) for v in vtup])

def getexcfo(e):
    '''
    Get an err tufo from an exception.

    Args:
        e (Exception): An Exception (or Exception subclass).

    Notes:
        This can be called outside of the context of an exception handler,
        however details such as file, line, function name and source may be
        missing.

    Returns:
        ((str, dict)):
    '''
    tb = sys.exc_info()[2]
    tbinfo = traceback.extract_tb(tb)
    path, line, name, src = '', '', '', None
    if tbinfo:
        path, line, name, sorc = tbinfo[-1]
    retd = {
        'msg': str(e),
        'file': path,
        'line': line,
        'name': name,
        'src': src
    }

    if isinstance(e, s_exc.SynErr):
        retd['syn:err'] = e.errinfo

    return (e.__class__.__name__, retd)

def excinfo(e):
    '''
    Populate err,errmsg,errtrace info from exc.
    '''
    tb = sys.exc_info()[2]
    path, line, name, sorc = traceback.extract_tb(tb)[-1]
    ret = {
        'err': e.__class__.__name__,
        'errmsg': str(e),
        'errfile': path,
        'errline': line,
    }

    if isinstance(e, s_exc.SynErr):
        ret['errinfo'] = e.errinfo

    return ret

def errinfo(name, mesg):
    return {
        'err': name,
        'errmsg': mesg,
    }

def chunks(item, size):
    '''
    Divide an iterable into chunks.

    Args:
        item: Item to slice
        size (int): Maximum chunk size.

    Notes:
        This supports Generator objects and objects which support calling
        the __getitem__() method with a slice object.

    Yields:
        Slices of the item containing up to "size" number of items.
    '''
    # use islice if it's a generator
    if isinstance(item, types.GeneratorType):

        while True:

            chunk = tuple(itertools.islice(item, size))
            if not chunk:
                return

            yield chunk

    # The sequence item is empty, yield a empty slice from it.
    # This will also catch mapping objects since a slice should
    # be an unhashable type for a mapping and the __getitem__
    # method would not be present on a set object
    if not item:
        yield item[0:0]
        return

    # otherwise, use normal slicing
    off = 0

    while True:

        chunk = item[off:off + size]
        if not chunk:
            return

        yield chunk

        off += size

def iterfd(fd, size=10000000):
    '''
    Generator which yields bytes from a file descriptor.

    Args:
        fd (file): A file-like object to read bytes from.
        size (int): Size, in bytes, of the number of bytes to read from the
        fd at a given time.

    Notes:
        If the first read call on the file descriptor is a empty bytestring,
        that zero length bytestring will be yielded and the generator will
        then be exhuasted. This behavior is intended to allow the yielding of
        contents of a zero byte file.

    Yields:
        bytes: Bytes from the file descriptor.
    '''
    fd.seek(0)
    byts = fd.read(size)
    # Fast path to yield b''
    if len(byts) == 0:
        yield byts
        return
    while byts:
        yield byts
        byts = fd.read(size)

def spin(genr):
    '''
    Crank through a generator but discard the yielded values.

    Args:
        genr: Any generator or iterable valu.

    Notes:
        This generator is exhausted via the ``collections.dequeue()``
        constructor with a ``maxlen=0``, which will quickly exhaust an
        iterator staying in C code as much as possible.

    Returns:
        None
    '''
    collections.deque(genr, 0)

async def aspin(genr):
    '''
    Async version of spin
    '''
    async for _ in genr:
        pass

async def agen(*items):
    for item in items:
        yield item

def firethread(f):
    '''
    A decorator for making a function fire a thread.
    '''

    @functools.wraps(f)
    def callmeth(*args, **kwargs):
        thr = worker(f, *args, **kwargs)
        return thr

    return callmeth

def worker(meth, *args, **kwargs):
    thr = threading.Thread(target=meth, args=args, kwargs=kwargs)
    thr.setDaemon(True)
    thr.start()
    return thr

sockerrs = (builtins.ConnectionError, builtins.FileNotFoundError)

_Int64be = struct.Struct('>Q')

def int64en(i):
    '''
    Encode a 64-bit int into 8 byte big-endian bytes
    '''
    return _Int64be.pack(i)

def int64un(b):
    '''
    Decode a 64-bit int from 8 byte big-endian
    '''
    return _Int64be.unpack(b)[0]

def enbase64(b):
    return base64.b64encode(b).decode('utf8')

def debase64(b):
    return base64.b64decode(b.encode('utf8'))

def makedirs(path, mode=0o777):
    os.makedirs(path, mode=mode, exist_ok=True)

def iterzip(*args, fillvalue=None):
    return itertools.zip_longest(*args, fillvalue=fillvalue)

def setlogging(mlogger, defval=None):
    '''
    Configure synapse logging.

    Args:
        mlogger (logging.Logger): Reference to a logging.Logger()
        defval (str): Default log level. May be an integer.

    Notes:
        This calls logging.basicConfig and should only be called once per process.

    Returns:
        None
    '''
    log_level = os.getenv('SYN_LOG_LEVEL',
                          defval)
    if log_level:  # pragma: no cover
        if isinstance(log_level, str):
            log_level = log_level.upper()
            if log_level not in s_const.LOG_LEVEL_CHOICES:
                raise ValueError('Invalid log level provided: {}'.format(log_level))
        logging.basicConfig(level=log_level, format=s_const.LOG_FORMAT)
        mlogger.info('log level set to %s', log_level)

syndir = os.getenv('SYN_DIR')
if syndir is None:
    syndir = '~/.syn'

def envbool(name, defval='false'):
    '''
    Resolve an environment variable to a boolean value.

    Args:
        name (str): Environment variable to resolve.
        defval (str): Default string value to resolve as.

    Notes:
        False values will be consider strings "0" or "false" after lower casing.

    Returns:
        boolean: True if the envar is set, false if it is set to a false value.

    '''
    return os.getenv(name, defval).lower() not in ('0', 'false')

def getSynPath(*paths):
    return genpath(syndir, *paths)

def getSynDir(*paths):
    return gendir(syndir, *paths)

def result(retn):
    '''
    Return a value or raise an exception from a retn tuple.
    '''
    ok, valu = retn

    if ok:
        return valu

    name, info = valu

    ctor = getattr(s_exc, name, None)
    if ctor is not None:
        raise ctor(**info)

    info['errx'] = name
    raise s_exc.SynErr(**info)

def err(e):
    name = e.__class__.__name__
    info = {}

    tb = sys.exc_info()[2]
    tbinfo = traceback.extract_tb(tb)
    if tbinfo:
        path, line, tbname, src = tbinfo[-1]
        path = os.path.basename(path)
        info = {
            'efile': path,
            'eline': line,
            'esrc': src,
            'ename': tbname,
        }

    if isinstance(e, s_exc.SynErr):
        info.update(e.items())
    else:
        info['mesg'] = str(e)

    return (name, info)

def retnexc(e):
    '''
    Construct a retn tuple for the given exception.
    '''
    return (False, err(e))

def config(conf, confdefs):
    '''
    Initialize a config dict using the given confdef tuples.
    '''
    conf = conf.copy()

    # for now just populate defval
    for name, info in confdefs:
        conf.setdefault(name, info.get('defval'))

    return conf

def deprecated(name):
    mesg = f'"{name}" is deprecated in 2.x and will be removed in 3.0.0'
    warnings.warn(mesg, DeprecationWarning)

def reqjsonsafe(item):
    '''
    Returns None if item is json serializable, otherwise raises an exception
    '''
    try:
        json.dumps(item)
    except TypeError as e:
        raise s_exc.MustBeJsonSafe(mesg={str(e)}) from None

def jsonsafe_nodeedits(nodeedits):
    '''
    Hexlify the buid of each node:edits
    '''
    retn = []
    for nodeedit in nodeedits:
        newedit = (ehex(nodeedit[0]), *nodeedit[1:])
        retn.append(newedit)

    return retn

def unjsonsafe_nodeedits(nodeedits):
    retn = []
    for nodeedit in nodeedits:
        buid = nodeedit[0]
        if isinstance(buid, str):
            newedit = (uhex(buid), *nodeedit[1:])
        else:
            newedit = nodeedit
        retn.append(newedit)

    return retn

async def merggenr(genrs, cmprkey):
    '''
<<<<<<< HEAD
    Iterate multiple async generators and yield their results in order.
    ( each generator must *itself* be in order )
=======
    Iterate multiple sorted async generators and yield their results in order.

    Args:
        genrs (Sequence[AsyncGenerator[T]]):  a sequence of async generator that each yield sorted items
        cmprkey(Callable[T, T, bool]):  a comparison function over the items yielded

    Note:
        If the genrs yield increasing items, cmprkey should return True if the first parameter is less
        than the second parameter, e.g lambda x, y: x < y.
>>>>>>> 6ce02eef
    '''

    size = len(genrs)
    genrs = list(genrs)

<<<<<<< HEAD
    indxs = tuple(range(size))
=======
    indxs = list(range(size))
>>>>>>> 6ce02eef

    async def genrnext(g):
        try:
            ret = await g.__anext__()
            return ret
        except StopAsyncIteration:
            return novalu

    curvs = [await genrnext(g) for g in genrs]

    while True:

        nextindx = None
        nextvalu = novalu
<<<<<<< HEAD
=======
        toremove = []
>>>>>>> 6ce02eef

        for i in indxs:

            curv = curvs[i]
            if curv is novalu:
<<<<<<< HEAD
=======
                toremove.append(i)
>>>>>>> 6ce02eef
                continue

            # in the case where we're the first, initialize...
            if nextvalu is novalu:
                nextindx = i
                nextvalu = curv
                continue

            if cmprkey(curv, nextvalu):
                nextindx = i
                nextvalu = curv

        # check if we're done
        if nextvalu is novalu:
            return

<<<<<<< HEAD
        # logger.info(f'Yielding: {nextvalu}')
=======
        # Remove spent genrs
        for i in toremove:
            indxs.remove(i)

>>>>>>> 6ce02eef
        yield nextvalu

        curvs[nextindx] = await genrnext(genrs[nextindx])<|MERGE_RESOLUTION|>--- conflicted
+++ resolved
@@ -791,10 +791,6 @@
 
 async def merggenr(genrs, cmprkey):
     '''
-<<<<<<< HEAD
-    Iterate multiple async generators and yield their results in order.
-    ( each generator must *itself* be in order )
-=======
     Iterate multiple sorted async generators and yield their results in order.
 
     Args:
@@ -804,17 +800,12 @@
     Note:
         If the genrs yield increasing items, cmprkey should return True if the first parameter is less
         than the second parameter, e.g lambda x, y: x < y.
->>>>>>> 6ce02eef
     '''
 
     size = len(genrs)
     genrs = list(genrs)
 
-<<<<<<< HEAD
-    indxs = tuple(range(size))
-=======
     indxs = list(range(size))
->>>>>>> 6ce02eef
 
     async def genrnext(g):
         try:
@@ -829,19 +820,13 @@
 
         nextindx = None
         nextvalu = novalu
-<<<<<<< HEAD
-=======
         toremove = []
->>>>>>> 6ce02eef
 
         for i in indxs:
 
             curv = curvs[i]
             if curv is novalu:
-<<<<<<< HEAD
-=======
                 toremove.append(i)
->>>>>>> 6ce02eef
                 continue
 
             # in the case where we're the first, initialize...
@@ -858,14 +843,10 @@
         if nextvalu is novalu:
             return
 
-<<<<<<< HEAD
-        # logger.info(f'Yielding: {nextvalu}')
-=======
         # Remove spent genrs
         for i in toremove:
             indxs.remove(i)
 
->>>>>>> 6ce02eef
         yield nextvalu
 
         curvs[nextindx] = await genrnext(genrs[nextindx])