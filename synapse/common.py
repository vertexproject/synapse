import io
import os
import ssl
import sys
import enum
import json
import http
import stat
import time
import heapq
import types
import base64
import shutil
import struct
import typing
import asyncio
import decimal
import fnmatch
import hashlib
import logging
import binascii
import builtins
import tempfile
import warnings
import functools
import itertools
import threading
import traceback
import contextlib
import collections

import yaml
import regex

import synapse.exc as s_exc
import synapse.lib.const as s_const
import synapse.lib.msgpack as s_msgpack
import synapse.lib.structlog as s_structlog

import synapse.vendor.cpython.lib.ipaddress as ipaddress

try:
    from yaml import CSafeLoader as Loader
    from yaml import CSafeDumper as Dumper
except ImportError:  # pragma: no cover
    from yaml import SafeLoader as Loader
    from yaml import SafeDumper as Dumper

class NoValu:
    pass

major = sys.version_info.major
minor = sys.version_info.minor
micro = sys.version_info.micro

majmin = (major, minor)
version = (major, minor, micro)

guidre = regex.compile('^[0-9a-f]{32}$')
buidre = regex.compile('^[0-9a-f]{64}$')

novalu = NoValu()

logger = logging.getLogger(__name__)

if Loader == yaml.SafeLoader:  # pragma: no cover
    logger.warning('*****************************************************************************************************')
    logger.warning('* PyYAML is using the pure python fallback implementation. This will impact performance negatively. *')
    logger.warning('* See PyYAML docs (https://pyyaml.org/wiki/PyYAMLDocumentation) for tips on resolving this issue.   *')
    logger.warning('*****************************************************************************************************')

def now():
    '''
    Get the current epoch time in milliseconds.

    This relies on time.time_ns(), which is system-dependent in terms of resolution.

    Returns:
        int: Epoch time in milliseconds.
    '''
    return time.time_ns() // 1000000

def mononow():
    '''
    Get the current monotonic clock time in milliseconds.

    This relies on time.monotonic_ns(), which is a relative time.

    Returns:
        int: Monotonic clock time in milliseconds.
    '''
    return time.monotonic_ns() // 1000000

def guid(valu=None):
    '''
    Get a 16 byte guid value.

    By default, this is a random guid value.

    Args:
        valu: Object used to construct the guid valu from.  This must be able
            to be msgpack'd.

    Returns:
        str: 32 character, lowercase ascii string.
    '''
    if valu is None:
        return binascii.hexlify(os.urandom(16)).decode('utf8')
    # Generate a "stable" guid from the given item
    byts = s_msgpack.en(valu)
    return hashlib.md5(byts, usedforsecurity=False).hexdigest()

def buid(valu=None):
    '''
    A binary GUID like sequence of 32 bytes.

    Args:
        valu (object): Optional, if provided, the hash of the msgpack
        encoded form of the object is returned. This can be used to
        create stable buids.

    Notes:
        By default, this returns a random 32 byte value.

    Returns:
        bytes: A 32 byte value.
    '''
    if valu is None:
        return os.urandom(32)

    byts = s_msgpack.en(valu)
    return hashlib.sha256(byts).digest()

def flatten(item):
    '''
    Normalize a primitive object for cryptographic signing.

    Args:
        item: The python primitive object to normalize.

    Notes:
        Only None, bool, int, bytes, strings, lists, tuples and dictionaries are acceptable input.
        List objects will be converted to tuples.
        Dictionary objects must have keys which can be sorted.

    Returns:
        A new copy of the object.
    '''

    if item is None:
        return None

    if isinstance(item, (str, int, bytes)):
        return item

    if isinstance(item, (tuple, list)):
        return tuple([flatten(i) for i in item])

    if isinstance(item, dict):
        return {flatten(k): flatten(item[k]) for k in sorted(item.keys())}

    raise s_exc.BadDataValu(mesg=f'Unknown type: {type(item)}')

def ehex(byts):
    '''
    Encode a bytes variable to a string using binascii.hexlify.

    Args:
        byts (bytes): Bytes to encode.

    Returns:
        str: A string representing the bytes.
    '''
    return binascii.hexlify(byts).decode('utf8')

def uhex(text):
    '''
    Decode a hex string into bytes.

    Args:
        text (str): Text to decode.

    Returns:
        bytes: The decoded bytes.
    '''
    return binascii.unhexlify(text)

def isguid(text):
    return guidre.match(text) is not None

def isbuidhex(text):
    return buidre.match(text) is not None

def intify(x):
    '''
    Ensure ( or coerce ) a value into being an integer or None.

    Args:
        x (obj):    An object to intify

    Returns:
        (int):  The int value ( or None )
    '''
    if isinstance(x, int):
        return x

    try:
        return int(x, 0)
    except (TypeError, ValueError):
        return None

hugectx = decimal.Context(prec=49)
def hugenum(valu):
    '''
    Return a decimal.Decimal with proper precision for use as a synapse hugenum.
    '''
    if isinstance(valu, float):
        valu = str(valu)
    if isinstance(valu, str) and valu.startswith('0x'):
        valu = int(valu, 0)
    return decimal.Decimal(valu, context=hugectx)

def hugeadd(x, y):
    '''
    Add two decimal.Decimal with proper precision to support synapse hugenums.
    '''
    return hugectx.add(x, y)

def hugesub(x, y):
    '''
    Subtract two decimal.Decimal with proper precision to support synapse hugenums.
    '''
    return hugectx.subtract(x, y)

def hugemul(x, y):
    '''
    Multiply two decimal.Decimal with proper precision to support synapse hugenums.
    '''
    return hugectx.multiply(x, y)

def hugediv(x, y):
    '''
    Divide two decimal.Decimal with proper precision to support synapse hugenums.
    '''
    return hugectx.divide(x, y)

def hugepow(x, y):
    '''
    Return the first operand to the power of the second operand.
    '''
    return hugectx.power(x, y)

def hugescaleb(x, y):
    '''
    Return the first operand with its exponent adjusted by the second operand.
    '''
    return hugectx.scaleb(x, y)

hugeexp = decimal.Decimal('1E-24')
def hugeround(x):
    '''
    Round a decimal.Decimal with proper precision for synapse hugenums.
    '''
    return hugectx.quantize(x, hugeexp)

def hugemod(x, y):
    return hugectx.divmod(x, y)

def vertup(vstr):
    '''
    Convert a version string to a tuple.

    Example:

        ver = vertup('1.3.30')

    '''
    return tuple([int(x) for x in vstr.split('.')])

def todo(_todoname, *args, **kwargs):
    '''
    Construct and return a todo tuple of (name, args, kwargs).

    Note:  the odd name for the first parameter is to avoid collision with keys in kwargs.
    '''
    return (_todoname, args, kwargs)

def tuplify(obj):
    '''
    Convert a nested set of python primitives into tupleized forms via msgpack.
    '''
    return s_msgpack.un(s_msgpack.en(obj))

def genpath(*paths):
    '''
    Return an absolute path of the joining of the arguments as path elements

    Performs home directory(``~``) and environment variable expansion on the joined path

    Args:
        *paths ([str,...]): A list of path elements

    Note:
        All paths used by Synapse operations (i.e. everything but the data) shall use this function or one of its
        callers before storing as object properties.
    '''
    path = os.path.join(*paths)
    path = os.path.expanduser(path)
    path = os.path.expandvars(path)
    return os.path.abspath(path)

def switchext(*paths, ext):
    '''
    Return an absolute path of the joining of the arguments with the extension replaced.

    If an extension does not exist, it will be added.

    Args:
        *paths ([str,...]): A list of path elements
        ext (str):  A file extension (e.g. '.txt').  It should begin with a period.
    '''
    return os.path.splitext(genpath(*paths))[0] + ext

def reqpath(*paths):
    '''
    Return the absolute path of the joining of the arguments, raising an exception if a file doesn't exist at resulting
    path

    Args:
        *paths ([str,...]): A list of path elements
    '''
    path = genpath(*paths)
    if not os.path.isfile(path):
        raise s_exc.NoSuchFile(mesg=f'No such path {path}', path=path)
    return path

def reqfile(*paths, **opts):
    '''
    Return a file at the path resulting from joining of the arguments, raising an exception if the file does not
    exist.

    Args:
        *paths ([str,...]): A list of path elements
        **opts:  arguments as kwargs to io.open

    Returns:
        io.BufferedRandom: A file-object which can be read/written too.
    '''
    path = genpath(*paths)
    if not os.path.isfile(path):
        raise s_exc.NoSuchFile(mesg=f'No such file {path}', path=path)
    opts.setdefault('mode', 'rb')
    return io.open(path, **opts)

def getfile(*paths, **opts):
    '''
    Return a file at the path resulting from joining of the arguments, or None if the file does not exist.

    Args:
        *paths ([str,...]): A list of path elements
        **opts:  arguments as kwargs to io.open

    Returns:
        io.BufferedRandom: A file-object which can be read/written too.
    '''
    path = genpath(*paths)
    if not os.path.isfile(path):
        return None
    opts.setdefault('mode', 'rb')
    return io.open(path, **opts)

def getbytes(*paths, **opts):
    fd = getfile(*paths, **opts)
    if fd is None:
        return None

    with fd:
        return fd.read()

def reqbytes(*paths):
    with reqfile(*paths) as fd:
        return fd.read()

def genfile(*paths) -> typing.BinaryIO:
    '''
    Create or open (for read/write) a file path join.

    Args:
        *paths: A list of paths to join together to make the file.

    Notes:
        If the file already exists, the fd returned is opened in ``r+b`` mode.
        Otherwise, the fd is opened in ``w+b`` mode.

        The file position is set to the start of the file.  The user is
        responsible for truncating (``fd.truncate()``) if the existing file
        contents are not desired, or seeking to the end (``fd.seek(0, 2)``)
        to append.

    Returns:
        A file-object which can be read/written too.
    '''
    path = genpath(*paths)
    gendir(os.path.dirname(path))
    if not os.path.isfile(path):
        return io.open(path, 'w+b')
    return io.open(path, 'r+b')

@contextlib.contextmanager
def getTempDir(dirn=None):
    tempdir = tempfile.mkdtemp(dir=dirn)

    try:
        yield tempdir

    finally:
        shutil.rmtree(tempdir, ignore_errors=True)

def listdir(*paths, glob=None):
    '''
    List the (optionally glob filtered) full paths from a dir.

    Args:
        *paths ([str,...]): A list of path elements
        glob (str): An optional fnmatch glob str
    '''
    path = genpath(*paths)

    names = os.listdir(path)
    if glob is not None:
        names = fnmatch.filter(names, glob)

    retn = [os.path.join(path, name) for name in names]
    return retn

def gendir(*paths, **opts):
    '''
    Return the absolute path of the joining of the arguments, creating a directory at the resulting path if one does
    not exist.

    Performs home directory(~) and environment variable expansion.

    Args:
        *paths ([str,...]): A list of path elements
        **opts:  arguments as kwargs to os.makedirs
    '''
    mode = opts.get('mode', 0o700)
    path = genpath(*paths)

    if os.path.islink(path):
        path = os.readlink(path)

    if not os.path.isdir(path):
        os.makedirs(path, mode=mode, exist_ok=True)

    return path

def reqdir(*paths):
    '''
    Return the absolute path of the joining of the arguments, raising an exception if a directory does not exist at
    the resulting path.

    Performs home directory(~) and environment variable expansion.

    Args:
        *paths ([str,...]): A list of path elements
    '''
    path = genpath(*paths)
    if not os.path.isdir(path):
        raise s_exc.NoSuchDir(path=path)
    return path

def getDirSize(*paths):
    '''
    Get the size of a directory.

    Args:
        *paths (str): A list of path elements.

    Notes:
        This is equivalent to ``du -B 1 -s`` and ``du -bs``.

    Returns:
        tuple: Tuple of total real and total apparent size of all normal files and directories underneath
        ``*paths`` plus ``*paths`` itself.
    '''
    def getsize(path):
        try:
            status = os.lstat(path)
        except OSError:  # pragma: no cover
            return 0, 0

        mode = status.st_mode
        if not (stat.S_ISREG(mode) or stat.S_ISDIR(mode)):
            return 0, 0

        return status.st_blocks * 512, status.st_size

    realsum, apprsum = getsize(genpath(*paths))

    for fpath, dirnames, fnames in os.walk(reqdir(*paths)):
        for fname in itertools.chain(fnames, dirnames):
            fp = genpath(fpath, fname)
            real, appr = getsize(fp)
            realsum += real
            apprsum += appr

    return realsum, apprsum

def jsload(*paths):
    with genfile(*paths) as fd:
        byts = fd.read()
        if not byts:
            return None

        return json.loads(byts.decode('utf8'))

def jslines(*paths):
    with genfile(*paths) as fd:
        for line in fd:
            yield json.loads(line)

def jssave(js, *paths):
    path = genpath(*paths)
    with io.open(path, 'wb') as fd:
        fd.write(json.dumps(js, sort_keys=True, indent=2).encode('utf8'))

def yamlloads(data):
    return yaml.load(data, Loader)

def yamlload(*paths):

    path = genpath(*paths)
    if not os.path.isfile(path):
        return None

    with io.open(path, 'rb') as fd:
        return yamlloads(fd)

def yamldump(obj, stream: typing.Optional[typing.BinaryIO] =None) -> bytes:
    '''
    Dump a object to yaml.

    Args:
        obj: The object to serialize.
        stream: The optional stream to write the stream too.

    Returns:
        The raw yaml bytes if stream is not provided.
    '''
    return yaml.dump(obj, allow_unicode=True, default_flow_style=False,
                     default_style='', explicit_start=True, explicit_end=True,
                     encoding='utf8', stream=stream, Dumper=Dumper)

def yamlsave(obj, *paths):
    path = genpath(*paths)
    with genfile(path) as fd:
        fd.truncate(0)
        yamldump(obj, stream=fd)

def yamlmod(obj, *paths):
    '''
    Combines/creates a yaml file and combines with obj.  obj and file must be maps/dict or empty.
    '''
    oldobj = yamlload(*paths)
    if obj is not None:
        if oldobj:
            yamlsave({**oldobj, **obj}, *paths)
        else:
            yamlsave(obj, *paths)

def yamlpop(key, *paths):
    '''
    Pop a key out of a yaml file.

    Args:
        key (str): Name of the key to remove.
        *paths: Path to a yaml file. The file must be a map / dictionary.

    Returns:
        None
    '''
    obj = yamlload(*paths)
    if obj is not None:
        obj.pop(key, None)
        yamlsave(obj, *paths)

def verstr(vtup):
    '''
    Convert a version tuple to a string.
    '''
    return '.'.join([str(v) for v in vtup])

def excinfo(e):
    '''
    Populate err,errmsg,errtrace info from exc.
    '''
    tb = e.__traceback__
    path, line, name, sorc = traceback.extract_tb(tb)[-1]
    ret = {
        'err': e.__class__.__name__,
        'errmsg': str(e),
        'errfile': path,
        'errline': line,
    }

    if isinstance(e, s_exc.SynErr):
        ret['errinfo'] = e.errinfo

    return ret

def errinfo(name, mesg):
    return {
        'err': name,
        'errmsg': mesg,
    }

def chunks(item, size):
    '''
    Divide an iterable into chunks.

    Args:
        item: Item to slice
        size (int): Maximum chunk size.

    Notes:
        This supports Generator objects and objects which support calling
        the __getitem__() method with a slice object.

    Yields:
        Slices of the item containing up to "size" number of items.
    '''
    # use islice if it's a generator
    if isinstance(item, types.GeneratorType):

        while True:

            chunk = tuple(itertools.islice(item, size))
            if not chunk:
                return

            yield chunk

    # The sequence item is empty, yield a empty slice from it.
    # This will also catch mapping objects since a slice should
    # be an unhashable type for a mapping and the __getitem__
    # method would not be present on a set object
    if not item:
        yield item[0:0]
        return

    # otherwise, use normal slicing
    off = 0

    while True:

        chunk = item[off:off + size]
        if not chunk:
            return

        yield chunk

        off += size

def iterfd(fd, size=10000000):
    '''
    Generator which yields bytes from a file descriptor.

    Args:
        fd (file): A file-like object to read bytes from.
        size (int): Size, in bytes, of the number of bytes to read from the
        fd at a given time.

    Notes:
        If the first read call on the file descriptor is a empty bytestring,
        that zero length bytestring will be yielded and the generator will
        then be exhausted. This behavior is intended to allow the yielding of
        contents of a zero byte file.

    Yields:
        bytes: Bytes from the file descriptor.
    '''
    fd.seek(0)
    byts = fd.read(size)
    # Fast path to yield b''
    if len(byts) == 0:
        yield byts
        return
    while byts:
        yield byts
        byts = fd.read(size)

def spin(genr):
    '''
    Crank through a generator but discard the yielded values.

    Args:
        genr: Any generator or iterable valu.

    Notes:
        This generator is exhausted via the ``collections.dequeue()``
        constructor with a ``maxlen=0``, which will quickly exhaust an
        iterator staying in C code as much as possible.

    Returns:
        None
    '''
    collections.deque(genr, 0)

async def aspin(genr):
    '''
    Async version of spin
    '''
    async for _ in genr:
        pass

async def agen(*items):
    for item in items:
        yield item

def firethread(f):
    '''
    A decorator for making a function fire a thread.
    '''

    @functools.wraps(f)
    def callmeth(*args, **kwargs):
        thr = worker(f, *args, **kwargs)
        return thr

    return callmeth

def worker(meth, *args, **kwargs):
    thr = threading.Thread(target=meth, args=args, kwargs=kwargs, daemon=True)
    thr.start()
    return thr

sockerrs = (builtins.ConnectionError, builtins.FileNotFoundError)

_Int64be = struct.Struct('>Q')

def int64en(i):
    '''
    Encode an unsigned 64-bit int into 8 byte big-endian bytes
    '''
    return _Int64be.pack(i)

def int64un(b):
    '''
    Decode an unsigned 64-bit int from 8 byte big-endian
    '''
    return _Int64be.unpack(b)[0]

_SignedInt64be = struct.Struct('>q')

def signedint64en(i):
    '''
    Encode a signed 64-bit int into 8 byte big-endian bytes
    '''
    return _SignedInt64be.pack(i)

def signedint64un(b):
    '''
    Decode a signed 64-bit int from 8 byte big-endian
    '''
    return _SignedInt64be.unpack(b)[0]

def enbase64(b):
    return base64.b64encode(b).decode('utf8')

def debase64(b):
    return base64.b64decode(b.encode('utf8'))

def makedirs(path, mode=0o777):
    os.makedirs(path, mode=mode, exist_ok=True)

def iterzip(*args, fillvalue=None):
    return itertools.zip_longest(*args, fillvalue=fillvalue)

def _getLogConfFromEnv(defval=None, structlog=None, datefmt=None):
    if structlog:
        structlog = 'true'
    else:
        structlog = 'false'
    defval = os.getenv('SYN_LOG_LEVEL', defval)
    datefmt = os.getenv('SYN_LOG_DATEFORMAT', datefmt)
    structlog = envbool('SYN_LOG_STRUCT', structlog)
    ret = {'defval': defval, 'structlog': structlog, 'datefmt': datefmt}
    return ret

def normLogLevel(valu):
    '''
    Norm a log level value to a integer.

    Args:
        valu: The value to norm ( a string or integer ).

    Returns:
        int: A valid Logging log level.
    '''
    if isinstance(valu, int):
        if valu not in s_const.LOG_LEVEL_INVERSE_CHOICES:
            raise s_exc.BadArg(mesg=f'Invalid log level provided: {valu}', valu=valu)
        return valu
    if isinstance(valu, str):
        valu = valu.strip()
        try:
            valu = int(valu)
        except ValueError:
            valu = valu.upper()
            ret = s_const.LOG_LEVEL_CHOICES.get(valu)
            if ret is None:
                raise s_exc.BadArg(mesg=f'Invalid log level provided: {valu}', valu=valu) from None
            return ret
        else:
            return normLogLevel(valu)
    raise s_exc.BadArg(mesg=f'Unknown log level type: {type(valu)} {valu}', valu=valu)

def setlogging(mlogger, defval=None, structlog=None, log_setup=True, datefmt=None):
    '''
    Configure synapse logging.

    Args:
        mlogger (logging.Logger): Reference to a logging.Logger()
        defval (str): Default log level. May be an integer.
        structlog (bool): Enabled structured (jsonl) logging output.
        datefmt (str): Optional strftime format string.

    Notes:
        This calls logging.basicConfig and should only be called once per process.

    Returns:
        None
    '''
    ret = _getLogConfFromEnv(defval, structlog, datefmt)

    datefmt = ret.get('datefmt')
    log_level = ret.get('defval')
    log_struct = ret.get('structlog')

    if log_level:  # pragma: no cover

        log_level = normLogLevel(log_level)

        if log_struct:
            handler = logging.StreamHandler()
            formatter = s_structlog.JsonFormatter(datefmt=datefmt)
            handler.setFormatter(formatter)
            logging.basicConfig(level=log_level, handlers=(handler,))
        else:
            logging.basicConfig(level=log_level, format=s_const.LOG_FORMAT, datefmt=datefmt)
        if log_setup:
            mlogger.info('log level set to %s', s_const.LOG_LEVEL_INVERSE_CHOICES.get(log_level))

    return ret

syndir_default = '~/.syn'
syndir = os.getenv('SYN_DIR')
if syndir is None:
    syndir = syndir_default

def envbool(name, defval='false'):
    '''
    Resolve an environment variable to a boolean value.

    Args:
        name (str): Environment variable to resolve.
        defval (str): Default string value to resolve as.

    Notes:
        False values will be consider strings "0" or "false" after lower casing.

    Returns:
        boolean: True if the envar is set, false if it is set to a false value.
    '''
    return os.getenv(name, defval).lower() not in ('0', 'false')

def getSynPath(*paths):
    return genpath(syndir, *paths)

def getSynDir(*paths):
    return gendir(syndir, *paths)

def result(retn):
    '''
    Return a value or raise an exception from a retn tuple.
    '''
    ok, valu = retn

    if ok:
        return valu

    name, info = valu

    ctor = getattr(s_exc, name, None)
    if ctor is not None:
        raise ctor(**info)

    info['errx'] = name
    raise s_exc.SynErr(**info)

def err(e, fulltb=False):
    name = e.__class__.__name__
    info = {}

    tb = sys.exc_info()[2]
    tbinfo = traceback.extract_tb(tb)
    if tbinfo:
        path, line, tbname, src = tbinfo[-1]
        path = os.path.basename(path)
        info = {
            'efile': path,
            'eline': line,
            'esrc': src,
            'ename': tbname,
        }

    if isinstance(e, s_exc.SynErr):
        info.update(e.items())
    else:
        info['mesg'] = str(e)

    if fulltb:
        s = traceback.format_exc()
        if s[-1:] == "\n":
            s = s[:-1]
        info['etb'] = s

    return (name, info)

def retnexc(e):
    '''
    Construct a retn tuple for the given exception.
    '''
    return (False, err(e))

def config(conf, confdefs):
    '''
    Initialize a config dict using the given confdef tuples.
    '''
    conf = conf.copy()

    # for now just populate defval
    for name, info in confdefs:
        conf.setdefault(name, info.get('defval'))

    return conf

def deprecated(name, curv='2.x', eolv='3.0.0'):
    mesg = f'"{name}" is deprecated in {curv} and will be removed in {eolv}'
    warnings.warn(mesg, DeprecationWarning)
    return mesg

def deprdate(name, date):  # pragma: no cover
    mesg = f'{name} is deprecated and will be removed on {date}.'
    warnings.warn(mesg, DeprecationWarning)

def reqjsonsafe(item):
    '''
    Returns None if item is json serializable, otherwise raises an exception.
    Uses default type coercion from built-in json.dumps.
    '''
    try:
        json.dumps(item)
    except TypeError as e:
        raise s_exc.MustBeJsonSafe(mesg=str(e)) from None

def jsonsafe_nodeedits(nodeedits):
    '''
    Hexlify the buid of each node:edits
    '''
    retn = []
    for nodeedit in nodeedits:
        newedit = (ehex(nodeedit[0]), *nodeedit[1:])
        retn.append(newedit)

    return retn

def unjsonsafe_nodeedits(nodeedits):
    retn = []
    for nodeedit in nodeedits:
        buid = nodeedit[0]
        if isinstance(buid, str):
            newedit = (uhex(buid), *nodeedit[1:])
        else:
            newedit = nodeedit
        retn.append(newedit)

    return retn

def reprauthrule(rule):
    text = '.'.join(rule[1])
    if not rule[0]:
        text = '!' + text
    return text

def reqJsonSafeStrict(item):
    '''
    Require the item to be safe to serialize to JSON without type coercion issues.

    Args:
        item: The python primitive to check.

    Returns:
        None

    Raise:
        s_exc.BadArg: If the item contains invalid data.
    '''
    if item is None:
        return
    if isinstance(item, (str, int,)):
        return
    if isinstance(item, (list, tuple)):
        for valu in item:
            reqJsonSafeStrict(valu)
        return
    if isinstance(item, dict):
        for key, valu in item.items():
            if not isinstance(key, str):
                raise s_exc.BadArg(mesg='Non-string keys are not valid json', key=key)
            reqJsonSafeStrict(valu)
        return
    raise s_exc.BadArg(mesg=f'Invalid item type encountered: {item.__class__.__name__}')

async def merggenr(genrs, cmprkey):
    '''
    Iterate multiple sorted async generators and yield their results in order.

    Args:
        genrs (Sequence[AsyncGenerator[T]]):  a sequence of async generator that each yield sorted items
        cmprkey(Callable[T, T, bool]):  a comparison function over the items yielded

    Note:
        If the genrs yield increasing items, cmprkey should return True if the first parameter is less
        than the second parameter, e.g lambda x, y: x < y.
    '''

    size = len(genrs)
    genrs = list(genrs)

    indxs = list(range(size))

    async def genrnext(g):
        try:
            ret = await g.__anext__()
            return ret
        except StopAsyncIteration:
            return novalu

    curvs = [await genrnext(g) for g in genrs]

    while True:

        nextindx = None
        nextvalu = novalu
        toremove = []

        for i in indxs:

            curv = curvs[i]
            if curv is novalu:
                toremove.append(i)
                continue

            # in the case where we're the first, initialize...
            if nextvalu is novalu:
                nextindx = i
                nextvalu = curv
                continue

            if cmprkey(curv, nextvalu):
                nextindx = i
                nextvalu = curv

        # check if we're done
        if nextvalu is novalu:
            return

        # Remove spent genrs
        for i in toremove:
            indxs.remove(i)

        yield nextvalu

        curvs[nextindx] = await genrnext(genrs[nextindx])

async def merggenr2(genrs, cmprkey=None, reverse=False):
    '''
    Optimized version of merggenr based on heapq.merge
    '''
    h = []
    h_append = h.append

    if reverse:
        _heapify = heapq._heapify_max
        _heappop = heapq._heappop_max
        _heapreplace = heapq._heapreplace_max
        direction = -1
    else:
        _heapify = heapq.heapify
        _heappop = heapq.heappop
        _heapreplace = heapq.heapreplace
        direction = 1

    if cmprkey is None:
        for order, genr in enumerate(genrs):
            try:
                nxt = genr.__anext__
                h_append([await nxt(), order * direction, nxt])
            except StopAsyncIteration:
                pass

        _heapify(h)

        while len(h) > 1:
            try:
                while True:
                    valu, _, nxt = s = h[0]
                    yield valu
                    s[0] = await nxt()
                    _heapreplace(h, s)
            except StopAsyncIteration:
                _heappop(h)

        if h:
            valu, order, _ = h[0]
            yield valu
            async for valu in genrs[abs(order)]:
                yield valu
        return

    for order, genr in enumerate(genrs):
        try:
            nxt = genr.__anext__
            valu = await nxt()
            h_append([cmprkey(valu), order * direction, valu, nxt])
        except StopAsyncIteration:
            pass

    _heapify(h)

    while len(h) > 1:
        try:
            while True:
                _, _, valu, nxt = s = h[0]
                yield valu
                valu = await nxt()
                s[0] = cmprkey(valu)
                s[2] = valu
                _heapreplace(h, s)
        except StopAsyncIteration:
            _heappop(h)

    if h:
        _, order, valu, _ = h[0]
        yield valu
        async for valu in genrs[abs(order)]:
            yield valu

def getSslCtx(cadir, purpose=ssl.Purpose.SERVER_AUTH):
    '''
    Create as SSL Context and load certificates from a given directory.

    Args:
        cadir (str): Path to load certificates from.
        purpose: SSLContext purposes flags.

    Returns:
        ssl.SSLContext: A SSL Context object.
    '''
    sslctx = ssl.create_default_context(purpose=purpose)
    for name in os.listdir(cadir):
        certpath = os.path.join(cadir, name)
        if not os.path.isfile(certpath):
            continue
        try:
            sslctx.load_verify_locations(cafile=certpath)
        except Exception:  # pragma: no cover
            logger.exception(f'Error loading {certpath}')
    return sslctx

def httpcodereason(code):
    '''
    Get the reason for an HTTP status code.

    Args:
        code (int): The code.

    Note:
        If the status code is unknown, a string indicating it is unknown is returned.

    Returns:
        str: A string describing the status code.
    '''
    try:
        return http.HTTPStatus(code).phrase
    except ValueError:
        return f'Unknown HTTP status code {code}'

def trimText(text: str, n: int = 256, placeholder: str = '...') -> str:
    '''
    Trim a text string larger than n characters and add a placeholder at the end.

    Args:
        text: String to trim.
        n: Number of characters to allow.
        placeholder: Placeholder text.

    Returns:
        The original string or the trimmed string.
    '''
    if len(text) <= n:
        return text
    plen = len(placeholder)
    mlen = n - plen
    assert plen > 0
    assert n > plen
    return f'{text[:mlen]}{placeholder}'

# TODO:  Switch back to using asyncio.wait_for when we are using py 3.12+
# This is a workaround for a race where asyncio.wait_for can end up
# ignoring cancellation https://github.com/python/cpython/issues/86296
async def wait_for(fut, timeout):

    if timeout is not None and timeout <= 0:
        fut = asyncio.ensure_future(fut)

        if fut.done():
            return fut.result()

        await _cancel_and_wait(fut)
        try:
            return fut.result()
        except asyncio.CancelledError as exc:
            raise TimeoutError from exc

    async with _timeout(timeout):
        return await fut

def _release_waiter(waiter, *args):
    if not waiter.done():
        waiter.set_result(None)

async def _cancel_and_wait(fut):
    """Cancel the *fut* future or task and wait until it completes."""

    loop = asyncio.get_running_loop()
    waiter = loop.create_future()
    cb = functools.partial(_release_waiter, waiter)
    fut.add_done_callback(cb)

    try:
        fut.cancel()
        # We cannot wait on *fut* directly to make
        # sure _cancel_and_wait itself is reliably cancellable.
        await waiter
    finally:
        fut.remove_done_callback(cb)


class _State(enum.Enum):
    CREATED = "created"
    ENTERED = "active"
    EXPIRING = "expiring"
    EXPIRED = "expired"
    EXITED = "finished"

class _Timeout:
    """Asynchronous context manager for cancelling overdue coroutines.
    Use `timeout()` or `timeout_at()` rather than instantiating this class directly.
    """

    def __init__(self, when):
        """Schedule a timeout that will trigger at a given loop time.
        - If `when` is `None`, the timeout will never trigger.
        - If `when < loop.time()`, the timeout will trigger on the next
          iteration of the event loop.
        """
        self._state = _State.CREATED
        self._timeout_handler = None
        self._task = None
        self._when = when

    def when(self):  # pragma: no cover
        """Return the current deadline."""
        return self._when

    def reschedule(self, when):
        """Reschedule the timeout."""
        assert self._state is not _State.CREATED
        if self._state is not _State.ENTERED:  # pragma: no cover
            raise RuntimeError(
                f"Cannot change state of {self._state.value} Timeout",
            )
        self._when = when
        if self._timeout_handler is not None:  # pragma: no cover
            self._timeout_handler.cancel()
        if when is None:
            self._timeout_handler = None
        else:
            loop = asyncio.get_running_loop()
            if when <= loop.time():  # pragma: no cover
                self._timeout_handler = loop.call_soon(self._on_timeout)
            else:
                self._timeout_handler = loop.call_at(when, self._on_timeout)

    def expired(self):  # pragma: no cover
        """Is timeout expired during execution?"""
        return self._state in (_State.EXPIRING, _State.EXPIRED)

    def __repr__(self):  # pragma: no cover
        info = ['']
        if self._state is _State.ENTERED:
            when = round(self._when, 3) if self._when is not None else None
            info.append(f"when={when}")
        info_str = ' '.join(info)
        return f"<Timeout [{self._state.value}]{info_str}>"

    async def __aenter__(self):
        self._state = _State.ENTERED
        self._task = asyncio.current_task()
        self._cancelling = self._task.cancelling()
        if self._task is None:  # pragma: no cover
            raise RuntimeError("Timeout should be used inside a task")
        self.reschedule(self._when)
        return self

    async def __aexit__(self, exc_type, exc_val, exc_tb):
        assert self._state in (_State.ENTERED, _State.EXPIRING)
        if self._timeout_handler is not None:
            self._timeout_handler.cancel()
            self._timeout_handler = None
        if self._state is _State.EXPIRING:
            self._state = _State.EXPIRED

            if self._task.uncancel() <= self._cancelling and exc_type is asyncio.CancelledError:
                # Since there are no new cancel requests, we're
                # handling this.
                raise TimeoutError from exc_val
        elif self._state is _State.ENTERED:
            self._state = _State.EXITED

        return None

    def _on_timeout(self):
        assert self._state is _State.ENTERED
        self._task.cancel()
        self._state = _State.EXPIRING
        # drop the reference early
        self._timeout_handler = None

def _timeout(delay):
    """Timeout async context manager.

    Useful in cases when you want to apply timeout logic around block
    of code or in cases when asyncio.wait_for is not suitable. For example:

    >>> async with asyncio.timeout(10):  # 10 seconds timeout
    ...     await long_running_task()


    delay - value in seconds or None to disable timeout logic

    long_running_task() is interrupted by raising asyncio.CancelledError,
    the top-most affected timeout() context manager converts CancelledError
    into TimeoutError.
    """
    loop = asyncio.get_running_loop()
    return _Timeout(loop.time() + delay if delay is not None else None)
<<<<<<< HEAD
# End - Vendored Code from Python 3.12+

async def waitretn(futu, timeout):
    try:
        valu = await wait_for(futu, timeout)
        return (True, valu)
    except Exception as e:
        return (False, excinfo(e))

async def waitgenr(genr, timeout):

    genr = genr.__aiter__()
    try:
        while True:
            retn = await waitretn(genr.__anext__(), timeout)

            if not retn[0] and retn[1]['err'] == 'StopAsyncIteration':
                return

            yield retn

            if not retn[0]:
                return
    finally:
        await genr.aclose()
=======

def format(text, **kwargs):
    '''
    Similar to python str.format() but treats tokens as opaque.
    '''
    for name, valu in kwargs.items():
        tokn = '{' + name + '}'
        text = text.replace(tokn, valu)
    return text
>>>>>>> f9066368
<|MERGE_RESOLUTION|>--- conflicted
+++ resolved
@@ -1368,7 +1368,6 @@
     """
     loop = asyncio.get_running_loop()
     return _Timeout(loop.time() + delay if delay is not None else None)
-<<<<<<< HEAD
 # End - Vendored Code from Python 3.12+
 
 async def waitretn(futu, timeout):
@@ -1394,7 +1393,6 @@
                 return
     finally:
         await genr.aclose()
-=======
 
 def format(text, **kwargs):
     '''
@@ -1403,5 +1401,4 @@
     for name, valu in kwargs.items():
         tokn = '{' + name + '}'
         text = text.replace(tokn, valu)
-    return text
->>>>>>> f9066368
+    return text