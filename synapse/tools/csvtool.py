import csv
import sys
import asyncio
import contextlib

import synapse.exc as s_exc
import synapse.cortex as s_cortex
import synapse.common as s_common
import synapse.telepath as s_telepath

import synapse.lib.cmd as s_cmd
<<<<<<< HEAD
import synapse.lib.base as s_base
=======
import synapse.lib.cmdr as s_cmdr
import synapse.lib.coro as s_coro
>>>>>>> 5cc6d3a2
import synapse.lib.json as s_json
import synapse.lib.output as s_output
import synapse.lib.version as s_version

import synapse.tools.storm as s_t_storm

reqver = '>=3.0.0,<4.0.0'

async def runCsvExport(opts, outp, text, stormopts):
    if not opts.cortex:
        outp.printf('--export requires --cortex')
        return 1

    if len(opts.csvfiles) != 1:
        outp.printf('--export requires exactly 1 csvfile')
        return 1

    path = s_common.genpath(opts.csvfiles[0])
    outp.printf(f'Exporting CSV rows to: {path}')

    async with await s_telepath.openurl(opts.cortex) as core:

        try:
            s_version.reqVersion(core._getSynVers(), reqver)
        except s_exc.BadVersion as e:
            valu = s_version.fmtVersion(*e.get('valu'))
            outp.printf(f'Cortex version {valu} is outside of the csvtool supported range ({reqver}).')
            outp.printf(f'Please use a version of Synapse which supports {valu}; '
                        f'current version is {s_version.verstring}.')
            return 1

        with open(path, 'w') as fd:

            wcsv = csv.writer(fd)
            # prevent streaming nodes by limiting shown events
            stormopts['show'] = ('csv:row', 'print', 'warn', 'err')
            count = 0
            async for name, info in core.storm(text, opts=stormopts):

                if name == 'csv:row':
                    count += 1
                    wcsv.writerow(info['row'])
                    continue

                if name in ('init', 'fini'):
                    continue

                outp.printf('%s: %r' % (name, info))

            outp.printf(f'exported {count} csv rows.')

    return 0

async def runCsvImport(opts, outp, text, stormopts):

    def iterrows():
        for path in opts.csvfiles:

            with open(path, 'r', encoding='utf8') as fd:

                if opts.csv_header:
                    fd.readline()

                def genr():

                    for row in csv.reader(fd):
                        yield row

                for rows in s_common.chunks(genr(), 1000):
                    yield rows

    rowgenr = iterrows()

    logfd = None
    if opts.logfile is not None:
        logfd = s_common.genfile(opts.logfile)
        logfd.seek(0, 2)

    async def addCsvData(core):

        nodecount = 0

        stormopts['editformat'] = 'nodeedits'

        vars = stormopts.setdefault('vars', {})

        for rows in rowgenr:

            vars['rows'] = rows

            async for mesg in core.storm(text, opts=stormopts):

                if mesg[0] == 'node':
                    nodecount += 1

                elif mesg[0] == 'err' and not opts.debug:
                    outp.printf(repr(mesg))

                elif mesg[0] == 'print':
                    outp.printf(mesg[1].get('mesg'))

                if opts.debug:
                    outp.printf(repr(mesg))

                if logfd is not None:
                    logfd.write(s_json.dumps(mesg, newline=True))

        if opts.cli:
            await s_t_storm.runItemStorm(prox, outp=outp)

        return nodecount

    if opts.test:
        async with s_cortex.getTempCortex() as core:
            nodecount = await addCsvData(core)

    else:
        async with await s_telepath.openurl(opts.cortex) as core:

            try:
                s_version.reqVersion(core._getSynVers(), reqver)
            except s_exc.BadVersion as e:
                valu = s_version.fmtVersion(*e.get('valu'))
                outp.printf(f'Cortex version {valu} is outside of the csvtool supported range ({reqver}).')
                outp.printf(f'Please use a version of Synapse which supports {valu}; '
                            f'current version is {s_version.verstring}.')
                return 1

            nodecount = await addCsvData(core)

    if logfd is not None:
        logfd.close()

    outp.printf('%d nodes.' % (nodecount, ))
    return 0

async def main(argv, outp=s_output.stdout):
    pars = makeargparser(outp)

    try:
        opts = pars.parse_args(argv)
    except s_exc.ParserExit as e:
        return e.get('status')

    with open(opts.stormfile, 'r', encoding='utf8') as fd:
        text = fd.read()

    stormopts = {}
    if opts.optsfile:
        stormopts = s_common.yamlload(opts.optsfile)

    if opts.view:
        if not s_common.isguid(opts.view):
            outp.printf(f'View is not a guid {opts.view}')
            return 1
        stormopts['view'] = opts.view

    async with s_telepath.withTeleEnv():

        if opts.export:
            return await runCsvExport(opts, outp, text, stormopts)
        else:
            return await runCsvImport(opts, outp, text, stormopts)

def makeargparser(outp):
    desc = '''
    Command line tool for ingesting csv files into a cortex

    The storm file is run with the CSV rows specified in the variable "rows" so most
    storm files will use a variable based for loop to create edit nodes.  For example:

    for ($fqdn, $ipv4, $tag) in $rows {

        [ inet:dns:a=($fqdn, $ipv4) +#$tag ]

    }

    More advanced uses may include switch cases to provide different logic based on
    a column value.

    for ($type, $valu, $info) in $rows {

        switch $type {

            fqdn: {
                [ inet:fqdn=$valu ]
            }

            "person name": {
                [ ps:name=$valu ]
            }

            *: {
                // default case...
            }

        }

        switch $info {
            "known malware": { [+#cno.mal] }
        }

    }
    '''
    pars = s_cmd.Parser('synapse.tools.csvtool', description=desc, outp=outp)
    pars.add_argument('--logfile', help='Set a log file to get JSON lines from the server events.')
    pars.add_argument('--csv-header', default=False, action='store_true',
                      help='Skip the first line from each CSV file.')
    pars.add_argument('--cli', default=False, action='store_true',
                      help='Drop into a cli session after loading data.')
    pars.add_argument('--debug', default=False, action='store_true', help='Enable verbose debug output.')
    muxp = pars.add_mutually_exclusive_group(required=True)
    muxp.add_argument('--cortex', '-c', type=str,
                      help='The telepath URL for the cortex ( or alias from ~/.syn/aliases ).')
    muxp.add_argument('--test', '-t', default=False, action='store_true',
                      help='Perform a local CSV ingest against a temporary cortex.')
    pars.add_argument('--export', default=False, action='store_true',
                      help='Export CSV data to file from storm using $lib.csv.emit(...) events.')
    pars.add_argument('--view', default=None, action='store',
                      help='Optional view to work in.')
    pars.add_argument('--optsfile', default=None, action='store',
                      help='Path to an opts file (.yaml) on disk.')
    pars.add_argument('stormfile', help='A Storm script describing how to create nodes from rows.')
    pars.add_argument('csvfiles', nargs='+', help='CSV files to load.')
    return pars

async def _main(argv, outp=s_output.stdout):  # pragma: no cover
    ret = await main(argv, outp=outp)
    await asyncio.wait_for(s_coro.await_bg_tasks(), timeout=60)
    return ret

if __name__ == '__main__':  # pragma: no cover
    sys.exit(asyncio.run(_main(sys.argv[1:])))<|MERGE_RESOLUTION|>--- conflicted
+++ resolved
@@ -9,12 +9,7 @@
 import synapse.telepath as s_telepath
 
 import synapse.lib.cmd as s_cmd
-<<<<<<< HEAD
-import synapse.lib.base as s_base
-=======
-import synapse.lib.cmdr as s_cmdr
 import synapse.lib.coro as s_coro
->>>>>>> 5cc6d3a2
 import synapse.lib.json as s_json
 import synapse.lib.output as s_output
 import synapse.lib.version as s_version
