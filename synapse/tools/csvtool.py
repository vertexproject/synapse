import csv
import sys
import asyncio
import contextlib

import synapse.exc as s_exc
import synapse.cortex as s_cortex
import synapse.common as s_common
import synapse.telepath as s_telepath

import synapse.lib.cmd as s_cmd
import synapse.lib.base as s_base
<<<<<<< HEAD
=======
import synapse.lib.cmdr as s_cmdr
import synapse.lib.json as s_json
>>>>>>> df7e26a6
import synapse.lib.output as s_output
import synapse.lib.version as s_version

import synapse.tools.storm as s_t_storm

reqver = '>=3.0.0,<4.0.0'

async def runCsvExport(opts, outp, text, stormopts):
    if not opts.cortex:
        outp.printf('--export requires --cortex')
        return 1

    if len(opts.csvfiles) != 1:
        outp.printf('--export requires exactly 1 csvfile')
        return 1

    path = s_common.genpath(opts.csvfiles[0])
    outp.printf(f'Exporting CSV rows to: {path}')

    async with await s_telepath.openurl(opts.cortex) as core:

        try:
            s_version.reqVersion(core._getSynVers(), reqver)
        except s_exc.BadVersion as e:
            valu = s_version.fmtVersion(*e.get('valu'))
            outp.printf(f'Cortex version {valu} is outside of the csvtool supported range ({reqver}).')
            outp.printf(f'Please use a version of Synapse which supports {valu}; '
                        f'current version is {s_version.verstring}.')
            return 1

        with open(path, 'w') as fd:

            wcsv = csv.writer(fd)
            # prevent streaming nodes by limiting shown events
            stormopts['show'] = ('csv:row', 'print', 'warn', 'err')
            count = 0
            async for name, info in core.storm(text, opts=stormopts):

                if name == 'csv:row':
                    count += 1
                    wcsv.writerow(info['row'])
                    continue

                if name in ('init', 'fini'):
                    continue

                outp.printf('%s: %r' % (name, info))

            outp.printf(f'exported {count} csv rows.')

    return 0

async def runCsvImport(opts, outp, text, stormopts):

    def iterrows():
        for path in opts.csvfiles:

            with open(path, 'r', encoding='utf8') as fd:

                if opts.csv_header:
                    fd.readline()

                def genr():

                    for row in csv.reader(fd):
                        yield row

                for rows in s_common.chunks(genr(), 1000):
                    yield rows

    rowgenr = iterrows()

    logfd = None
    if opts.logfile is not None:
        logfd = s_common.genfile(opts.logfile)
        logfd.seek(0, 2)

    async def addCsvData(core):

        nodecount = 0

        stormopts['editformat'] = 'nodeedits'

        vars = stormopts.setdefault('vars', {})

        for rows in rowgenr:

            vars['rows'] = rows

            async for mesg in core.storm(text, opts=stormopts):

                if mesg[0] == 'node':
                    nodecount += 1

                elif mesg[0] == 'err' and not opts.debug:
                    outp.printf(repr(mesg))

                elif mesg[0] == 'print':
                    outp.printf(mesg[1].get('mesg'))

                if opts.debug:
                    outp.printf(repr(mesg))

                if logfd is not None:
                    logfd.write(s_json.dumps(mesg, newline=True))

        if opts.cli:
            await s_t_storm.runItemStorm(prox, outp=outp)

        return nodecount

    if opts.test:
        async with s_cortex.getTempCortex() as core:
            nodecount = await addCsvData(core)

    else:
        async with await s_telepath.openurl(opts.cortex) as core:

            try:
                s_version.reqVersion(core._getSynVers(), reqver)
            except s_exc.BadVersion as e:
                valu = s_version.fmtVersion(*e.get('valu'))
                outp.printf(f'Cortex version {valu} is outside of the csvtool supported range ({reqver}).')
                outp.printf(f'Please use a version of Synapse which supports {valu}; '
                            f'current version is {s_version.verstring}.')
                return 1

            nodecount = await addCsvData(core)

    if logfd is not None:
        logfd.close()

    outp.printf('%d nodes.' % (nodecount, ))
    return 0

async def main(argv, outp=s_output.stdout):
    pars = makeargparser(outp)

    try:
        opts = pars.parse_args(argv)
    except s_exc.ParserExit as e:
        return e.get('status')

    with open(opts.stormfile, 'r', encoding='utf8') as fd:
        text = fd.read()

    stormopts = {}
    if opts.optsfile:
        stormopts = s_common.yamlload(opts.optsfile)

    if opts.view:
        if not s_common.isguid(opts.view):
            outp.printf(f'View is not a guid {opts.view}')
            return 1
        stormopts['view'] = opts.view

    async with s_telepath.withTeleEnv():

        if opts.export:
            return await runCsvExport(opts, outp, text, stormopts)
        else:
            return await runCsvImport(opts, outp, text, stormopts)

def makeargparser(outp):
    desc = '''
    Command line tool for ingesting csv files into a cortex

    The storm file is run with the CSV rows specified in the variable "rows" so most
    storm files will use a variable based for loop to create edit nodes.  For example:

    for ($fqdn, $ipv4, $tag) in $rows {

        [ inet:dns:a=($fqdn, $ipv4) +#$tag ]

    }

    More advanced uses may include switch cases to provide different logic based on
    a column value.

    for ($type, $valu, $info) in $rows {

        switch $type {

            fqdn: {
                [ inet:fqdn=$valu ]
            }

            "person name": {
                [ ps:name=$valu ]
            }

            *: {
                // default case...
            }

        }

        switch $info {
            "known malware": { [+#cno.mal] }
        }

    }
    '''
    pars = s_cmd.Parser('synapse.tools.csvtool', description=desc, outp=outp)
    pars.add_argument('--logfile', help='Set a log file to get JSON lines from the server events.')
    pars.add_argument('--csv-header', default=False, action='store_true',
                      help='Skip the first line from each CSV file.')
    pars.add_argument('--cli', default=False, action='store_true',
                      help='Drop into a cli session after loading data.')
    pars.add_argument('--debug', default=False, action='store_true', help='Enable verbose debug output.')
    muxp = pars.add_mutually_exclusive_group(required=True)
    muxp.add_argument('--cortex', '-c', type=str,
                      help='The telepath URL for the cortex ( or alias from ~/.syn/aliases ).')
    muxp.add_argument('--test', '-t', default=False, action='store_true',
                      help='Perform a local CSV ingest against a temporary cortex.')
    pars.add_argument('--export', default=False, action='store_true',
                      help='Export CSV data to file from storm using $lib.csv.emit(...) events.')
    pars.add_argument('--view', default=None, action='store',
                      help='Optional view to work in.')
    pars.add_argument('--optsfile', default=None, action='store',
                      help='Path to an opts file (.yaml) on disk.')
    pars.add_argument('stormfile', help='A Storm script describing how to create nodes from rows.')
    pars.add_argument('csvfiles', nargs='+', help='CSV files to load.')
    return pars

if __name__ == '__main__':  # pragma: no cover
    sys.exit(asyncio.run(s_base.main(main(sys.argv[1:]))))<|MERGE_RESOLUTION|>--- conflicted
+++ resolved
@@ -10,11 +10,7 @@
 
 import synapse.lib.cmd as s_cmd
 import synapse.lib.base as s_base
-<<<<<<< HEAD
-=======
-import synapse.lib.cmdr as s_cmdr
 import synapse.lib.json as s_json
->>>>>>> df7e26a6
 import synapse.lib.output as s_output
 import synapse.lib.version as s_version
 
