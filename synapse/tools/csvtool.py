import csv
import sys
import json
import asyncio

import synapse.exc as s_exc
import synapse.cortex as s_cortex
import synapse.common as s_common
import synapse.telepath as s_telepath

import synapse.lib.cmd as s_cmd
import synapse.lib.base as s_base
import synapse.lib.cmdr as s_cmdr
import synapse.lib.output as s_output
import synapse.lib.version as s_version

reqver = '>=0.1.0,<0.2.0'

async def main(argv, outp=s_output.stdout):
    pars = makeargparser()

    try:
        opts = pars.parse_args(argv)
    except s_exc.ParserExit as e:
        return e.get('status')

    with open(opts.stormfile, 'r', encoding='utf8') as fd:
        text = fd.read()

    if opts.export:

        if not opts.cortex:
            outp.printf('--export requires --cortex')
            return -1

        if len(opts.csvfiles) != 1:
            outp.printf('--export requires exactly 1 csvfile')
            return -1

        path = s_common.genpath(opts.csvfiles[0])
        outp.printf(f'Exporting CSV rows to: {path}')

        async with await s_telepath.openurl(opts.cortex) as core:

            try:
                s_version.reqVersion(core._getSynVers(), reqver)
            except s_exc.BadVersion as e:
                valu = s_version.fmtVersion(*e.get('valu'))
                outp.printf(f'Cortex version {valu} is outside of the csvtool supported range ({reqver}).')
                outp.printf(f'Please use a version of Synapse which supports {valu}; '
                            f'current version is {s_version.verstring}.')
                return 1

            with open(path, 'w') as fd:

                wcsv = csv.writer(fd)

                # prevent streaming nodes by limiting shown events
                opts = {'show': ('csv:row', 'print', 'warn', 'err')}

                count = 0
                async for name, info in core.storm(text, opts=opts):

                    if name == 'csv:row':
                        count += 1
                        wcsv.writerow(info['row'])
                        continue

                    if name in ('init', 'fini'):
                        continue

                    outp.printf('%s: %r' % (name, info))

                outp.printf(f'exported {count} csv rows.')

        return

    def iterrows():
        for path in opts.csvfiles:

            with open(path, 'r', encoding='utf8') as fd:

                if opts.csv_header:
                    fd.readline()

                def genr():

                    for row in csv.reader(fd):
                        yield row

                for rows in s_common.chunks(genr(), 1000):
                    yield rows

    rowgenr = iterrows()

    logfd = None
    if opts.logfile is not None:
        logfd = s_common.genfile(opts.logfile)
        logfd.seek(0, 2)

    async def addCsvData(core):

        newcount, nodecount = 0, 0

        for rows in rowgenr:

            stormopts = {
                'vars': {'rows': rows},
            }

            async for mesg in core.storm(text, opts=stormopts):

                if mesg[0] == 'node':
                    nodecount += 1

                elif mesg[0] == 'err' and not opts.debug:
                    outp.printf(repr(mesg))

                elif mesg[0] == 'print':
                    outp.printf(mesg[1].get('mesg'))

                if opts.debug:
                    outp.printf(repr(mesg))

                if logfd is not None:
                    byts = json.dumps(mesg).encode('utf8')
                    logfd.write(byts + b'\n')

        if opts.cli:
            await s_cmdr.runItemCmdr(core, outp, True)

        return nodecount

    if opts.test:
        async with s_cortex.getTempCortex() as core:
            nodecount = await addCsvData(core)

    else:
        async with await s_telepath.openurl(opts.cortex) as core:
<<<<<<< HEAD
            nodecount = await addCsvData(core)
=======

            try:
                s_version.reqVersion(core._getSynVers(), reqver)
            except s_exc.BadVersion as e:
                valu = s_version.fmtVersion(*e.get('valu'))
                outp.printf(f'Cortex version {valu} is outside of the csvtool supported range ({reqver}).')
                outp.printf(f'Please use a version of Synapse which supports {valu}; '
                      f'current version is {s_version.verstring}.')
                return 1

            newcount, nodecount = await addCsvData(core)
>>>>>>> 387b5cf6

    if logfd is not None:
        logfd.close()

<<<<<<< HEAD
    outp.printf('%d nodes.' % (nodecount, ))
=======
    outp.printf('%d nodes (%d created).' % (nodecount, newcount,))
    return 0
>>>>>>> 387b5cf6

def makeargparser():
    desc = '''
    Command line tool for ingesting csv files into a cortex

    The storm file is run with the CSV rows specified in the variable "rows" so most
    storm files will use a variable based for loop to create edit nodes.  For example:

    for ($fqdn, $ipv4, $tag) in $rows {

        [ inet:dns:a=($fqdn, $ipv4) +#$tag ]

    }

    More advanced uses may include switch cases to provide different logic based on
    a column value.

    for ($type, $valu, $info) in $rows {

        switch $type {

            fqdn: {
                [ inet:fqdn=$valu ]
            }

            "person name": {
                [ ps:name=$valu ]
            }

            *: {
                // default case...
            }

        }

        switch $info {
            "known malware": { [+#cno.mal] }
        }

    }
    '''
    pars = s_cmd.Parser('synapse.tools.csvtool', description=desc)
    pars.add_argument('--logfile', help='Set a log file to get JSON lines from the server events.')
    pars.add_argument('--csv-header', default=False, action='store_true',
                      help='Skip the first line from each CSV file.')
    pars.add_argument('--cli', default=False, action='store_true',
                      help='Drop into a cli session after loading data.')
    pars.add_argument('--debug', default=False, action='store_true', help='Enable verbose debug output.')
    muxp = pars.add_mutually_exclusive_group(required=True)
    muxp.add_argument('--cortex', '-c', type=str,
                      help='The telepath URL for the cortex ( or alias from ~/.syn/aliases ).')
    muxp.add_argument('--test', '-t', default=False, action='store_true',
                      help='Perform a local CSV ingest against a temporary cortex.')
    pars.add_argument('--export', default=False, action='store_true',
                      help='Export CSV data to file from storm using $lib.csv.emit(...) events.')
    pars.add_argument('stormfile', help='A STORM script describing how to create nodes from rows.')
    pars.add_argument('csvfiles', nargs='+', help='CSV files to load.')
    return pars

if __name__ == '__main__':  # pragma: no cover
    sys.exit(asyncio.run(s_base.main(main(sys.argv[1:]))))<|MERGE_RESOLUTION|>--- conflicted
+++ resolved
@@ -100,7 +100,7 @@
 
     async def addCsvData(core):
 
-        newcount, nodecount = 0, 0
+        nodecount = 0
 
         for rows in rowgenr:
 
@@ -137,9 +137,6 @@
 
     else:
         async with await s_telepath.openurl(opts.cortex) as core:
-<<<<<<< HEAD
-            nodecount = await addCsvData(core)
-=======
 
             try:
                 s_version.reqVersion(core._getSynVers(), reqver)
@@ -147,21 +144,16 @@
                 valu = s_version.fmtVersion(*e.get('valu'))
                 outp.printf(f'Cortex version {valu} is outside of the csvtool supported range ({reqver}).')
                 outp.printf(f'Please use a version of Synapse which supports {valu}; '
-                      f'current version is {s_version.verstring}.')
+                            f'current version is {s_version.verstring}.')
                 return 1
 
-            newcount, nodecount = await addCsvData(core)
->>>>>>> 387b5cf6
+            nodecount = await addCsvData(core)
 
     if logfd is not None:
         logfd.close()
 
-<<<<<<< HEAD
     outp.printf('%d nodes.' % (nodecount, ))
-=======
-    outp.printf('%d nodes (%d created).' % (nodecount, newcount,))
     return 0
->>>>>>> 387b5cf6
 
 def makeargparser():
     desc = '''
