import os
import sys
import time
import asyncio
import logging
import argparse

import synapse.exc as s_exc
import synapse.common as s_common
import synapse.cortex as s_cortex
import synapse.telepath as s_telepath

<<<<<<< HEAD
=======
import synapse.lib.cmdr as s_cmdr
import synapse.lib.coro as s_coro
>>>>>>> 5cc6d3a2
import synapse.lib.json as s_json
import synapse.lib.output as s_output
import synapse.lib.msgpack as s_msgpack
import synapse.lib.version as s_version
import synapse.lib.encoding as s_encoding

import synapse.tools.storm as s_t_storm

logger = logging.getLogger(__name__)

reqver = '>=3.0.0,<4.0.0'

def getItems(*paths):
    items = []
    for path in paths:
        if path.endswith('.json'):
            item = s_json.jsload(path)
            if not isinstance(item, list):
                item = [item]
            items.append((path, item))
        elif path.endswith('.jsonl'):
            with s_common.genfile(path) as fd:
                item = list(s_encoding.iterdata(fd, False, format='jsonl'))
                items.append((path, item))
        elif path.endswith(('.yaml', '.yml')):
            item = s_common.yamlload(path)
            if not isinstance(item, list):
                item = [item]
            items.append((path, item))
        elif path.endswith('.mpk') or path.endswith('.nodes'):
            genr = s_msgpack.iterfile(path)
            items.append((path, genr))
        else:  # pragma: no cover
            logger.warning('Unsupported file path: [%s]', path)
    return items

async def addFeedData(core, outp, debug=False, *paths, chunksize=1000, offset=0, viewiden=None):

    items = getItems(*paths)
    for path, item in items:

        bname = os.path.basename(path)

        tick = time.time()
        outp.printf(f'Adding items from [{path}]')

        foff = -1
        for chunk in s_common.chunks(item, chunksize):

            clen = len(chunk)
            if offset and foff + clen <= offset:
                # We have not yet encountered a chunk which
                # will include the offset size.
                foff += clen
                continue

            await core.addFeedData(chunk, viewiden=viewiden)

            foff += clen
            outp.printf(f'Added [{clen}] items from [{bname}] - offset [{foff}]')

        tock = time.time()

        outp.printf(f'Done consuming from [{bname}]')
        outp.printf(f'Took [{tock - tick}] seconds.')

    if debug:
        await s_t_storm.runItemStorm(core, outp=outp)

async def main(argv, outp=None):

    if outp is None:  # pragma: no cover
        outp = s_output.OutPut()

    pars = makeargparser()
    opts = pars.parse_args(argv)

    if opts.offset:
        if len(opts.files) > 1:
            outp.printf('Cannot start from a arbitrary offset for more than 1 file.')
            return 1

        outp.printf(f'Starting from offset [{opts.offset}] - it may take a while'
                    f' to get to that location in the input file.')

    if opts.test:
        async with s_cortex.getTempCortex() as prox:
            await addFeedData(prox, outp, opts.debug,
                        chunksize=opts.chunksize,
                        offset=opts.offset,
                        *opts.files)

    elif opts.cortex:
        async with s_telepath.withTeleEnv():
            async with await s_telepath.openurl(opts.cortex) as core:
                try:
                    s_version.reqVersion(core._getSynVers(), reqver)
                except s_exc.BadVersion as e:
                    valu = s_version.fmtVersion(*e.get('valu'))
                    outp.printf(f'Cortex version {valu} is outside of the feed tool supported range ({reqver}).')
                    outp.printf(f'Please use a version of Synapse which supports {valu}; '
                          f'current version is {s_version.verstring}.')
                    return 1
                await addFeedData(core, outp, opts.debug,
                                  chunksize=opts.chunksize,
                                  offset=opts.offset, viewiden=opts.view,
                                  *opts.files)

    else:  # pragma: no cover
        outp.printf('No valid options provided [%s]', opts)
        return 1

    return 0

def makeargparser():
    desc = 'Command line tool for ingesting data into a cortex'
    pars = argparse.ArgumentParser('synapse.tools.feed', description=desc)

    muxp = pars.add_mutually_exclusive_group(required=True)
    muxp.add_argument('--cortex', '-c', type=str,
                      help='Cortex to connect and add nodes too.')
    muxp.add_argument('--test', '-t', default=False, action='store_true',
                      help='Perform a local ingest against a temporary cortex.')

    pars.add_argument('--debug', '-d', default=False, action='store_true',
                      help='Drop to interactive prompt to inspect cortex after loading data.')
    pars.add_argument('--chunksize', type=int, action='store', default=1000,
                      help='Default chunksize for iterating over items.')
    pars.add_argument('--offset', type=int, action='store', default=0,
                      help='Item offset to start consuming data from.')
    pars.add_argument('--view', type=str, action='store', default=None,
                      help='The View to ingest the data into.')
    pars.add_argument('files', nargs='*', help='json/yaml/msgpack feed files')

    return pars

async def _main(argv, outp=s_output.stdout):  # pragma: no cover
    s_common.setlogging(logger, 'DEBUG')
    ret = await main(argv, outp=outp)
    await asyncio.wait_for(s_coro.await_bg_tasks(), timeout=60)
    return ret

if __name__ == '__main__':  # pragma: no cover
    sys.exit(asyncio.run(_main(sys.argv[1:])))<|MERGE_RESOLUTION|>--- conflicted
+++ resolved
@@ -10,11 +10,7 @@
 import synapse.cortex as s_cortex
 import synapse.telepath as s_telepath
 
-<<<<<<< HEAD
-=======
-import synapse.lib.cmdr as s_cmdr
 import synapse.lib.coro as s_coro
->>>>>>> 5cc6d3a2
 import synapse.lib.json as s_json
 import synapse.lib.output as s_output
 import synapse.lib.msgpack as s_msgpack
