--- conflicted
+++ resolved
@@ -7,12 +7,8 @@
 import synapse.cortex as s_cortex
 import synapse.telepath as s_telepath
 
-<<<<<<< HEAD
 import synapse.lib.coro as s_coro
-=======
 import synapse.lib.cmd as s_cmd
-import synapse.lib.cmdr as s_cmdr
->>>>>>> aacdde10
 import synapse.lib.json as s_json
 import synapse.lib.output as s_output
 import synapse.lib.msgpack as s_msgpack
