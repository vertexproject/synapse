import os
import sys
import time
import types
import shutil
import logging
import argparse
import tempfile
import contextlib

import synapse.glob as s_glob
import synapse.common as s_common
import synapse.cortex as s_cortex
import synapse.telepath as s_telepath

import synapse.lib.cmdr as s_cmdr
import synapse.lib.coro as s_coro
import synapse.lib.const as s_const
import synapse.lib.output as s_output
import synapse.lib.msgpack as s_msgpack

logger = logging.getLogger(__name__)

def getItems(*paths):
    items = []
    for path in paths:
        if path.endswith('.json'):
            item = s_common.jsload(path)
            if not isinstance(item, list):
                item = [item]
            items.append((path, item))
        elif path.endswith(('.yaml', '.yml')):
            item = s_common.yamlload(path)
            if not isinstance(item, list):
                item = [item]
            items.append((path, item))
        elif path.endswith('.mpk'):
            genr = s_msgpack.iterfile(path)
            items.append((path, genr))
        else:  # pragma: no cover
            logger.warning('Unsupported file path: [%s]', path)
    return items

def addFeedData(core, outp, feedformat, debug=False, *paths, chunksize=1000, offset=0):

    items = getItems(*paths)
    for path, item in items:
        bname = os.path.basename(path)
        tick = time.time()
        outp.printf(f'Adding items from [{path}]')
        foff = 0
        for chunk in s_common.chunks(item, chunksize):

            clen = len(chunk)
            if offset and foff + clen < offset:
                # We have not yet encountered a chunk which
                # will include the offset size.
                foff += clen
                continue

            core.addFeedData(feedformat, chunk)

            foff += clen
            outp.printf(f'Added [{clen}] items from [{bname}] - offset [{foff}]')

        tock = time.time()
        outp.printf(f'Done consuming from [{bname}]')
        outp.printf(f'Took [{tock - tick}] seconds.')
    if debug:
        s_cmdr.runItemCmdr(core, outp)

def main(argv, outp=None):

    if outp is None:  # pragma: no cover
        outp = s_output.OutPut()

    pars = makeargparser()
    opts = pars.parse_args(argv)

    if opts.offset:
        if len(opts.files) > 1:
            outp.printf('Cannot start from a arbitrary offset for more than 1 file.')
            return 1

        outp.printf(f'Starting from offset [{opts.offset}] - it may take a while'
                    f' to get to that location in the input file.')

    if opts.test:
<<<<<<< HEAD
        with s_common.getTempDir() as dirn:
=======
        with getTempDir() as dirn:

>>>>>>> 0f252f7f
            s_common.yamlsave({'layer:lmdb:mapsize': s_const.gibibyte * 5},
                              dirn, 'cell.yaml')

            with s_coro.AsyncToSyncCMgr(s_glob.sync, s_cortex.Cortex.anit(dirn)) as core:
                for mod in opts.modules:
                    outp.printf(f'Loading [{mod}]')
                    s_glob.sync(core.loadCoreModule(mod))

                with s_coro.AsyncToSyncCMgr(core.getLocalProxy) as prox:
                    addFeedData(prox, outp, opts.format, opts.debug,
                                chunksize=opts.chunksize,
                                offset=opts.offset,
                                *opts.files)

    elif opts.cortex:
        with s_telepath.openurl(opts.cortex) as core:
            addFeedData(core, outp, opts.format, opts.debug,
                        chunksize=opts.chunksize,
                        offset=opts.offset,
                        *opts.files)

    else:  # pragma: no cover
        outp.printf('No valid options provided [%s]', opts)
        return 1

    return 0

def makeargparser():
    desc = 'Command line tool for ingesting data into a cortex'
    pars = argparse.ArgumentParser('synapse.tools.ingest', description=desc)

    muxp = pars.add_mutually_exclusive_group(required=True)
    muxp.add_argument('--cortex', '-c', type=str,
                      help='Cortex to connect and add nodes too.')
    muxp.add_argument('--test', '-t', default=False, action='store_true',
                      help='Perform a local ingest against a temporary cortex.')

    pars.add_argument('--debug', '-d', default=False, action='store_true',
                      help='Drop to interactive prompt to inspect cortex after loading data.')
    pars.add_argument('--format', '-f', type=str, action='store', default='syn.ingest',
                      help='Feed format to use for the ingested data.')
    pars.add_argument('--modules', '-m', type=str, action='append', default=[],
                      help='Additional modules to load locally with a test Cortex.')
    pars.add_argument('--chunksize', type=int, action='store', default=1000,
                      help='Default chunksize for iterating over items.')
    pars.add_argument('--offset', type=int, action='store', default=0,
                      help='Item offset to start consuming msgpack files from.')
    pars.add_argument('files', nargs='*', help='json/yaml/msgpack feed files')

    return pars

def _main():  # pragma: no cover
    s_common.setlogging(logger, 'DEBUG')
    return main(sys.argv[1:])

if __name__ == '__main__':  # pragma: no cover
    sys.exit(_main())<|MERGE_RESOLUTION|>--- conflicted
+++ resolved
@@ -86,12 +86,9 @@
                     f' to get to that location in the input file.')
 
     if opts.test:
-<<<<<<< HEAD
+
         with s_common.getTempDir() as dirn:
-=======
-        with getTempDir() as dirn:
 
->>>>>>> 0f252f7f
             s_common.yamlsave({'layer:lmdb:mapsize': s_const.gibibyte * 5},
                               dirn, 'cell.yaml')
 
