--- conflicted
+++ resolved
@@ -37,24 +37,22 @@
         path = opts.path.split('/')
 
     async with await s_telepath.openurl(opts.hiveurl) as hive:
-<<<<<<< HEAD
         classes = hive.sharinfo.get('classes', ())
-        if 'synapse.lib.hive.HiveApi' in classes:
-            await hive.loadHiveTree(tree, path=path, trim=opts.trim)
-        else:
-            todo = s_common.todo('loadHiveTree', tree, path=path, trim=opts.trim)
-            await hive.dyncall('cell', todo)
-=======
+
         try:
             s_version.reqVersion(hive._getSynVers(), reqver)
+            if 'synapse.lib.hive.HiveApi' in classes:
+                await hive.loadHiveTree(tree, path=path, trim=opts.trim)
+            else:
+                todo = s_common.todo('loadHiveTree', tree, path=path, trim=opts.trim)
+                await hive.dyncall('cell', todo)
+
         except s_exc.BadVersion as e:
             valu = s_version.fmtVersion(*e.get('valu'))
             outp.printf(f'Hive version {valu} is outside of the hive.load supported range ({reqver}).')
-            outp.printf(f'Please use a version of Synapse which supports {valu}; current version is {s_version.verstring}.')
+            outp.printf(
+                f'Please use a version of Synapse which supports {valu}; current version is {s_version.verstring}.')
             return 1
-
-        await hive.loadHiveTree(tree, path=path, trim=opts.trim)
->>>>>>> 387b5cf6
 
 if __name__ == '__main__':  # pragma: no cover
     sys.exit(asyncio.run(main(sys.argv[1:])))