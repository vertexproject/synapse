--- conflicted
+++ resolved
@@ -12,7 +12,6 @@
 
 # Change to v2.199.0 before release.
 reqver = '>=2.198,<3.0.0'
-reqver = '>=0.2.0,<3.0.0'
 
 async def main(argv, outp=s_output.stdout):
 
@@ -44,21 +43,10 @@
     async with s_telepath.withTeleEnv():
 
         async with await s_telepath.openurl(opts.hiveurl) as hive:
-            classes = hive.sharinfo.get('classes', ())
-
             try:
                 s_version.reqVersion(hive._getSynVers(), reqver)
-<<<<<<< HEAD
                 todo = s_common.todo('loadHiveTree', tree, path=path, trim=opts.trim)
                 await hive.dyncall('cell', todo)
-=======
-                if 'synapse.lib.hive.HiveApi' in classes:
-                    s_common.deprecated('Connecting directly to a Hive via Telepath', curv='2.198.0', eolv='2.199.0')
-                    await hive.loadHiveTree(tree, path=path, trim=opts.trim)
-                else:
-                    todo = s_common.todo('loadHiveTree', tree, path=path, trim=opts.trim)
-                    await hive.dyncall('cell', todo)
->>>>>>> 58582c50
 
             except s_exc.BadVersion as e:
                 valu = s_version.fmtVersion(*e.get('valu'))
