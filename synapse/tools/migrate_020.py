--- conflicted
+++ resolved
@@ -1698,12 +1698,9 @@
         return None
 
 async def main(argv, outp=s_output.stdout):
-<<<<<<< HEAD
     desc = 'Tool for migrating Synapse Cortex storage from 0.1.x to 0.2.0'
-    pars = argparse.ArgumentParser(prog='synapse.tools.migrate_stor', description=desc)
-=======
-    pars = argparse.ArgumentParser(prog='synapse.tools.migrate_020', description='Tool for migrating Synapse storage.')
->>>>>>> 0da70027
+    pars = argparse.ArgumentParser(prog='synapse.tools.migrate_020', description=desc)
+
     pars.add_argument('--src', required=True, type=str, help='Source cortex dirn to migrate from.')
     pars.add_argument('--dest', required=False, type=str, help='Destination cortex dirn to migrate to.')
     pars.add_argument('--migr-ops', required=False, type=str.lower, nargs='+', choices=ALL_MIGROPS,
