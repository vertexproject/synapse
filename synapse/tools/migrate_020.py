--- conflicted
+++ resolved
@@ -529,13 +529,8 @@
             for uiden, uvals in avals['usersbyiden'].items():
                 uname = uname_lookup.get(uiden)
                 if uname is None:
-<<<<<<< HEAD
-                    # FIXME: Should be halting err otherwise injects unloadable None
-                    logger.warning(f'Unable to match user iden to name: {uiden}')
-=======
                     logger.warning(f'Unable to match user iden to name: {uiden} user for {aiden}')
                     continue
->>>>>>> aebd4461
                 ausers['kids'][uiden] = {
                     'kids': {k: {'value': v} for k, v in uvals.items()},
                     'value': uname
@@ -696,8 +691,6 @@
 
                 if 'nodedata' in self.migrops:
                     await self._migrNodeData(iden, wlyr)
-
-            await wlyr.fini()  # close layer slab before opening splice slabs
 
             if 'splices' in self.migrops:
                 await self._migrSplices(iden)
