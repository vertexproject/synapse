import sys
import copy
import json
import asyncio
import logging
import argparse
import collections

from typing import List, Tuple, Dict, Union

import synapse.exc as s_exc
import synapse.common as s_common
import synapse.cortex as s_cortex
import synapse.telepath as s_telepath

import synapse.lib.storm as s_storm
import synapse.lib.config as s_config
import synapse.lib.output as s_output
import synapse.lib.autodoc as s_autodoc
import synapse.lib.dyndeps as s_dyndeps
import synapse.lib.version as s_version
import synapse.lib.stormsvc as s_stormsvc
import synapse.lib.stormtypes as s_stormtypes

import synapse.tools.genpkg as s_genpkg

logger = logging.getLogger(__name__)

# src / name / target
EdgeDef = Tuple[Union[str, None], str, Union[str, None]]
EdgeDict = Dict[str, str]
Edge = Tuple[EdgeDef, EdgeDict]
Edges = List[Edge]

poptsToWords = {
    'ex': 'Example',
    'ro': 'Read Only',
    'deprecated': 'Deprecated',
    'disp': 'Display',
}

info_ignores = (
    'stortype',
    'bases',
    'custom',
    'template',
    'display',
<<<<<<< HEAD
=======
    'deprecated',
>>>>>>> 744d4043
)

raw_back_slash_colon = r'\:'


class DocHelp:
    '''
    Helper to pre-compute all doc strings hierarchically
    '''

    def __init__(self, ctors, types, forms, props, univs):
        self.ctors = {c[0]: c[3].get('doc', 'BaseType has no doc string.') for c in ctors}
        self.types = {name: valu['info'].get('doc', self.ctors.get(name)) for name, valu in types.items()}
        self.forms = {f[0]: f[1].get('doc', self.types.get(f[0], self.ctors.get(f[0]))) for f in forms}
        self.univs = {}
        for unam, utyp, unfo in univs:
            tn = utyp[0]
            doc = unfo.get('doc', self.forms.get(tn, self.types.get(tn, self.ctors.get(tn))))
            self.univs[unam] = doc

        self.props = {}
        for form, props in props.items():
            for prop in props:
                tn = prop[1][0]
                doc = prop[2].get('doc', self.forms.get(tn, self.types.get(tn, self.ctors.get(tn))))
                self.props[(form, prop[0])] = doc

        ctord = {c[0]: c for c in ctors}
        self.formhelp = {}  # form name -> ex string for a given type
        for form in forms:
            formname = form[0]
            tnfo = types.get(formname)
            ctor = ctord.get(formname)
            if tnfo:
                example = tnfo['info'].get('ex')
                self.formhelp[formname] = example
            elif ctor:
                ctor = ctor[3]
                example = ctor.get('ex')
                self.formhelp[formname] = example
            else:  # pragma: no cover
                logger.warning(f'No ctor/type available for [{formname}]')


def processCtors(rst, dochelp, ctors, types):
    '''

    Args:
        rst (RstHelp):
        dochelp (DocHelp):
        ctors (list):

    Returns:
        None
    '''
    rst.addHead('Base Types', lvl=1, link='.. _dm-base-types:')
    rst.addLines('',
                 'Base types are defined via Python classes.',
                 '')

    for name, ctor, opts, info in ctors:

        doc = dochelp.ctors.get(name)
        if not doc.endswith('.'):
            logger.warning(f'Docstring for ctor {name} does not end with a period.]')
            doc = doc + '.'

        # Break implicit links to nowhere
        hname = name
        if ':' in name:
            hname = name.replace(':', raw_back_slash_colon)

        link = f'.. _dm-type-{name.replace(":", "-")}:'
        rst.addHead(hname, lvl=2, link=link)

        rst.addLines(doc, f'It is implemented by the following class{raw_back_slash_colon} ``{ctor}``.')
        _ = info.pop('doc', None)
        ex = info.pop('ex', None)
        if ex:
            rst.addLines('',
                         f'An example of ``{name}``{raw_back_slash_colon}',
                         '',
                         f' * ``{ex}``',
                         )

        tnfo = types.get(name)
        if (virts := tnfo.get('virts')) is not None:
            rst.addLines('', f'The ``{name}`` type has the following virtual properties:', '')
            for virt in virts:
                rst.addLines(f' * ``{virt}``')

        rst.addLines('', f'The ``{name}`` type supports lifting using the following operators:', '')
        for cmpr in tnfo.get('lift_cmprs'):
            rst.addLines(f' * ``{cmpr}``')

        if opts:
            rst.addLines('',
                         f'The base type ``{name}`` has the following default options set:',
                         ''
                         )
            for k, v in opts.items():
                rst.addLines(f' * {k}: ``{v}``')

        for key in info_ignores:
            info.pop(key, None)

        if info:
            logger.warning(f'Base type {name} has unhandled info: {info}')

def processTypes(rst, dochelp, types):
    '''

    Args:
        rst (RstHelp):
        dochelp (DocHelp):
        types (dict):

    Returns:
        None
    '''
    rst.addHead('Types', lvl=1, link='.. _dm-types:')

    rst.addLines('',
                 'Regular types are derived from BaseTypes.',
                 '')

    for name, tnfo in types.items():
        if name in dochelp.ctors:
            continue

        doc = dochelp.types.get(name)
        if not doc.endswith('.'):
            logger.warning(f'Docstring for type {name} does not end with a period.]')
            doc = doc + '.'

        # Break implicit links to nowhere
        hname = name
        if ':' in name:
            hname = name.replace(':', raw_back_slash_colon)

        link = f'.. _dm-type-{name.replace(":", "-")}:'
        rst.addHead(hname, lvl=2, link=link)

        info = tnfo['info']
        rst.addLines(doc,
                     f'The ``{name}`` type is derived from the base type: ``{info["bases"][-1]}``.')

        ifaces = info.pop('interfaces', None)
        if ifaces:
            rst.addLines('', f'The ``{name}`` type implements the interfaces:', '')
            for iface in ifaces:
                rst.addLines(f' * ``{iface}``')

        ifaces = info.pop('interfaces', None)
        if ifaces:
            rst.addLines('', 'This type implements the following interfaces:', '')
            for iface in ifaces:
                rst.addLines(f' * ``{iface}``')

        _ = info.pop('doc', None)
        ex = info.pop('ex', None)
        if ex:
            rst.addLines('',
                         f'An example of ``{name}``{raw_back_slash_colon}',
                         '',
                         f' * ``{ex}``',
                         )

        if (opts := tnfo.get('opts')):
            rst.addLines('',
                         f'This type has the following options set:',
                         ''
                         )

            for key, valu in sorted(opts.items(), key=lambda x: x[0]):
                if key == 'enums':
                    if valu is None:
                        continue
                    lines = [f' * {key}:\n']
                    elines = []
                    if isinstance(valu, str):
                        # handle str
                        enums = valu.split(',')
                        header = 'valu'
                        maxa = max((len(enum) for enum in enums))
                        maxa = max(maxa, len(header))

                        seprline = f'+{"-" * maxa}+'
                        elines.append(seprline)
                        line = f'+{header}{" " * (maxa - len(header))}+'
                        elines.append(line)
                        line = f'+{"=" * maxa}+'
                        elines.append(line)
                        for enum in enums:
                            line = f'+{enum}{" " * (maxa - len(enum))}+'
                            elines.append(line)
                            elines.append(seprline)

                    elif isinstance(valu, (list, tuple)):
                        # handle enum list
                        valu = sorted(valu, key=lambda x: x[0])

                        maxa, maxb = len('int'), len('valu')
                        for (a, b) in valu:
                            maxa = max(len(str(a)), maxa)
                            maxb = max(len(b), maxb)
                        line = f'{"=" * maxa} {"=" * maxb}'
                        elines.append(line)
                        line = f'int{" " * (maxa - 3)} valu{" " * (maxb - 4)}'
                        elines.append(line)
                        line = f'{"=" * maxa} {"=" * maxb}'
                        elines.append(line)

                        for (a, b) in valu:
                            line = f'{a}{" " * (maxa - len(str(a)))} {b}{" " * (maxb - len(b))}'
                            elines.append(line)

                        line = f'{"=" * maxa} {"=" * maxb}'
                        elines.append(line)

                    else:  # pragma: no cover
                        raise ValueError(f'Unknown enum type {type(valu)} for {name}')

                    elines = ['    ' + line for line in elines]
                    lines.extend(elines)
                    lines.append('\n')
                    rst.addLines(*lines)

                elif key in ('fields',
                             'schema',
                             ):
                    if len(str(valu)) < 80:
                        rst.addLines(f' * {key}: ``{valu}``')
                        continue
                    lines = [f' * {key}:\n', '  ::\n\n']
                    json_lines = json.dumps(valu, indent=1, sort_keys=True)
                    json_lines = ['   ' + line for line in json_lines.split('\n')]
                    lines.extend(json_lines)
                    lines.append('\n')
                    rst.addLines(*lines)
                else:
                    rst.addLines(f' * {key}: ``{valu}``')

        for key in info_ignores:
            info.pop(key, None)

        if info:
            logger.warning(f'Type {name} has unhandled info: {info}')

def has_popts_data(props):
    # Props contain "doc" which we pop out
    # Check if a list of props has any keys
    # which are not 'doc'
    for _, _, popts in props:
        keys = set(popts.keys())
        if 'doc' in keys:
            keys.remove('doc')
        if keys:
            return True

    return False

def processFormsProps(rst, dochelp, forms, univ_names, alledges):
    rst.addHead('Forms', lvl=1, link='.. _dm-forms:')
    rst.addLines('',
                 'Forms are derived from types, or base types. Forms represent node types in the graph.'
                 '')

    for name, info, props in forms:

        formedges = lookupedgesforform(name, alledges)

        doc = dochelp.forms.get(name)
        if not doc.endswith('.'):
            logger.warning(f'Docstring for form {name} does not end with a period.]')
            doc = doc + '.'

        hname = name
        if ':' in name:
            hname = name.replace(':', raw_back_slash_colon)
        link = f'.. _dm-form-{name.replace(":", "-")}:'
        rst.addHead(hname, lvl=2, link=link)

        baseline = f'The base type for the form can be found at :ref:`dm-type-{name.replace(":", "-")}`.'
        rst.addLines(doc,
                     '',
                     baseline,
                     '')

        ex = dochelp.formhelp.get(name)
        if ex:
            rst.addLines('',
                         f'An example of ``{name}``{raw_back_slash_colon}',
                         '',
                         f' * ``{ex}``',
                         ''
                         )

        props = [blob for blob in props if blob[0] not in univ_names]

        if props:

            has_popts = has_popts_data(props)

            rst.addLines('', '', f'  Properties:', )
            rst.addLines('   .. list-table::',
                         '      :header-rows: 1',
                         '      :widths: auto',
                         '      :class: tight-table',
                         '')
            header = ('      * - name',
                      '        - type',
                      '        - doc',
                      )
            if has_popts:
                header = header + ('        - opts',)
            rst.addLines(*header)

            for pname, (ptname, ptopts), popts in props:

                _ = popts.pop('doc', None)
                doc = dochelp.props.get((name, pname))
                if not doc.endswith('.'):
                    logger.warning(f'Docstring for prop ({name}, {pname}) does not end with a period.]')
                    doc = doc + '.'

                hptlink = f'dm-type-{ptname.replace(":", "-")}'

                rst.addLines(f'      * - ``:{pname}``',)
                if ptopts:

                    rst.addLines(f'        - | :ref:`{hptlink}`', )
                    for k, v in ptopts.items():
                        if ptname == 'array' and k == 'type':
                            tlink = f'dm-type-{v.replace(":", "-")}'
                            rst.addLines(f'          | {k}: :ref:`{tlink}`', )
                        else:
                            rst.addLines(f'          | {k}: ``{v}``', )

                else:
                    rst.addLines(f'        - :ref:`{hptlink}`',)

                rst.addLines(f'        - {doc}',)

                if has_popts:
                    if popts:
                        if len(popts) == 1:
                            for k, v in popts.items():
                                k = poptsToWords.get(k, k.replace(':', raw_back_slash_colon))
                                rst.addLines(f'        - {k}: ``{v}``')
                        else:
                            for i, (k, v) in enumerate(popts.items()):
                                k = poptsToWords.get(k, k.replace(':', raw_back_slash_colon))
                                if i == 0:
                                    rst.addLines(f'        - | {k}: ``{v}``')
                                else:
                                    rst.addLines(f'          | {k}: ``{v}``')
                    else:
                        rst.addLines(f'        - ')

        if formedges:

            source_edges = formedges.pop('source', None)
            dst_edges = formedges.pop('target', None)
            generic_edges = formedges.pop('generic', None)

            if source_edges:
                if generic_edges:
                    source_edges.extend(generic_edges)

                rst.addLines(f'  Source Edges:',)
                rst.addLines('   .. list-table::',
                             '      :header-rows: 1',
                             '      :widths: auto',
                             '      :class: tight-table',
                             '',
                             '      * - source',
                             '        - verb',
                             '        - target',
                             '        - doc',
                             )

                _edges = []
                for (edef, enfo) in source_edges:
                    src, enam, dst = edef
                    doc = enfo.pop('doc', None)

                    if src is None:
                        src = '*'
                    if dst is None:
                        dst = '*'

                    for key in info_ignores:
                        enfo.pop(key, None)

                    if enfo:
                        logger.warning(f'{name} => Light edge {enam} has unhandled info: {enfo}')
                    _edges.append((src, enam, dst, doc))
                _edges.sort(key=lambda x: x[:2])

                for src, enam, dst, doc in _edges:
                    rst.addLines(f'      * - ``{src}``',
                                 f'        - ``-({enam})>``',
                                 f'        - ``{dst}``',
                                 f'        - {doc}',
                                 )

            if dst_edges:
                if generic_edges:
                    dst_edges.extend(generic_edges)

                rst.addLines(f'  Target Edges:', )
                rst.addLines('   .. list-table::',
                             '      :header-rows: 1',
                             '      :widths: auto',
                             '      :class: tight-table',
                             '',
                             '      * - source',
                             '        - verb',
                             '        - target',
                             '        - doc',
                             )

                _edges = []
                for (edef, enfo) in dst_edges:
                    src, enam, dst = edef
                    doc = enfo.pop('doc', None)
                    if src is None:
                        src = '*'
                    if dst is None:
                        dst = '*'

                    for key in info_ignores:
                        enfo.pop(key, None)

                    if enfo:
                        logger.warning(f'{name} => Light edge {enam} has unhandled info: {enfo}')

                    _edges.append((src, enam, dst, doc))
                _edges.sort(key=lambda x: x[:2])

                for src, enam, dst, doc in _edges:
                    rst.addLines(f'      * - ``{src}``',
                                 f'        - ``-({enam})>``',
                                 f'        - ``{dst}``',
                                 f'        - {doc}',
                                 )

                rst.addLines('', '')

            if formedges:
                logger.warning(f'{name} has unhandled light edges: {formedges}')

def processUnivs(rst, dochelp, univs):
    rst.addHead('Universal Properties', lvl=1, link='.. _dm-universal-props:')

    rst.addLines('',
                 'Universal props are system level properties which may be present on every node.',
                 '',
                 'These properties are not specific to a particular form and exist outside of a particular',
                 'namespace.',
                 '')

    for name, (utyp, uopt), info in univs:

        _ = info.pop('doc', None)
        doc = dochelp.univs.get(name)
        if not doc.endswith('.'):
            logger.warning(f'Docstring for form {name} does not end with a period.]')
            doc = doc + '.'

        hname = name
        if ':' in name:
            hname = name.replace(':', raw_back_slash_colon)

        rst.addHead(hname, lvl=2, link=f'.. _dm-univ-{name.replace(":", "-")}:')

        rst.addLines('',
                     doc,
                     )

        if info:
            rst.addLines('It has the following property options set:',
                         ''
                         )
            for k, v in info.items():
                k = poptsToWords.get(k, k.replace(':', raw_back_slash_colon))
                rst.addLines('  ' + f'* {k}: ``{v}``')

        hptlink = f'dm-type-{utyp.replace(":", "-")}'
        tdoc = f'The universal property type is :ref:`{hptlink}`.'

        rst.addLines('',
                     tdoc,
                     )
        if uopt:
            rst.addLines("Its type has the following options set:",
                         '')
            for k, v in uopt.items():
                rst.addLines('  ' + f'* {k}: ``{v}``')

async def processStormCmds(rst, pkgname, commands):
    '''

    Args:
        rst (RstHelp):
        pkgname (str):
        commands (list):

    Returns:
        None
    '''
    rst.addHead('Storm Commands', lvl=2)

    rst.addLines(f'This package implements the following Storm Commands.\n')

    commands = sorted(commands, key=lambda x: x.get('name'))

    for cdef in commands:

        cname = cdef.get('name')
        cdesc = cdef.get('descr')
        cargs = cdef.get('cmdargs')

        # command names cannot have colons in them thankfully
        cref = f'.. _stormcmd-{pkgname.replace(":", "-")}-{cname.replace(".", "-")}:'
        rst.addHead(cname, lvl=3, link=cref)

        # Form the description
        lines = ['::\n']

        # Generate help from args
        pars = s_storm.Parser(prog=cname, descr=cdesc)
        if cargs:
            for (argname, arginfo) in cargs:
                pars.add_argument(argname, **arginfo)
        pars.help()

        for line in pars.mesgs:
            if '\n' in line:
                for subl in line.split('\n'):
                    lines.append(f'    {subl}')
            else:
                lines.append(f'    {line}')

        lines.append('\n')

        rst.addLines(*lines)

async def processStormModules(rst, pkgname, modules):

    rst.addHead('Storm Modules', lvl=2)

    hasapi = False
    modules = sorted(modules, key=lambda x: x.get('name'))

    for mdef in modules:

        apidefs = mdef.get('apidefs')
        if not apidefs:
            continue

        if not hasapi:
            rst.addLines('This package implements the following Storm Modules.\n')
            hasapi = True

        mname = mdef['name']

        mref = f'.. _stormmod-{pkgname.replace(":", "-")}-{mname.replace(".", "-")}:'
        rst.addHead(mname, lvl=3, link=mref)

        for apidef in apidefs:

            apiname = apidef['name']
            apidesc = apidef['desc']
            apitype = apidef['type']

            callsig = s_autodoc.genCallsig(apitype)
            rst.addHead(f'{apiname}{callsig}', lvl=4)
            if depr := apidef.get('deprecated'):
                rst.addLines(*s_autodoc.genDeprecationWarning(apiname, depr, True))
            rst.addLines(*s_autodoc.prepareRstLines(apidesc))
            rst.addLines(*s_autodoc.getArgLines(apitype))
            rst.addLines(*s_autodoc.getReturnLines(apitype))

    if not hasapi:
        rst.addLines('This package does not export any Storm APIs.\n')

def lookupedgesforform(form: str, edges: Edges) -> Dict[str, Edges]:
    ret = collections.defaultdict(list)

    for edge in edges:
        src, name, dst = edge[0]

        # src and dst may be None, form==name, or form!=name.
        # This gives us 9 possible states to consider.
        # src  |  dst | -> ret
        # ===================================
        # none | none | -> generic
        # none |   != | -> source
        # none |    = | -> target
        #   != | none | -> target
        #    = | none | -> source
        #   != |    = | -> target
        #    = |   != | -> source
        #   != |   != | -> no-op
        #    = |    = | -> source, target

        if src is None and dst is None:
            ret['generic'].append(edge)
            continue
        if src is None and dst != form:
            ret['source'].append(edge)
            continue
        if src is None and dst == form:
            ret['target'].append(edge)
            continue
        if src != form and dst is None:
            ret['target'].append(edge)
            continue
        if src == form and dst is None:
            ret['source'].append(edge)
            continue
        if src != form and dst == form:
            ret['target'].append(edge)
            continue
        if src == form and dst != form:
            ret['source'].append(edge)
            continue
        if src != form and dst != form:
            # no-op
            continue
        if src == form and dst == form:
            ret['source'].append(edge)
            ret['target'].append(edge)

    return copy.deepcopy(dict(ret))

async def docModel(outp,
                   core):
    modeldefs = await core.getModelDefs()
    _, model = modeldefs[0]

    ctors = model.get('ctors')
    forms = model.get('forms')
    univs = model.get('univs')
    edges = model.get('edges')
    props = collections.defaultdict(list)

    ctors = sorted(ctors, key=lambda x: x[0])
    univs = sorted(univs, key=lambda x: x[0])
    forms = sorted(forms, key=lambda x: x[0])
    univ_names = {univ[0] for univ in univs}

    modeldict = await core.getModelDict()
    types = modeldict.get('types')
    for fname, fnfo, fprops in forms:
        for prop in fprops:
            props[fname].append(prop)

    [v.sort() for k, v in props.items()]

    dochelp = DocHelp(ctors, types, forms, props, univs)

    # Validate examples
    for form, example in dochelp.formhelp.items():
        if example is None:
            continue
        if example.startswith('('):
            q = f"[{form}={example}]"
        else:
            q = f"[{form}='{example}']"
        node = False
        async for (mtyp, mnfo) in core.storm(q, opts={'editformat': 'none'}):
            if mtyp in ('init', 'fini'):
                continue
            if mtyp == 'err':  # pragma: no cover
                raise s_exc.SynErr(mesg='Invalid example', form=form, example=example, info=mnfo)
            if mtyp == 'node':
                node = True
        if not node:  # pragma: no cover
            raise s_exc.SynErr(mesg='Unable to make a node from example.', form=form, example=example)

    rst = s_autodoc.RstHelp()
    rst.addHead('Synapse Data Model - Types', lvl=0)

    processCtors(rst, dochelp, ctors, types)
    processTypes(rst, dochelp, types)

    rst2 = s_autodoc.RstHelp()
    rst2.addHead('Synapse Data Model - Forms', lvl=0)

    processFormsProps(rst2, dochelp, forms, univ_names, edges)
    processUnivs(rst2, dochelp, univs)

    return rst, rst2

async def docConfdefs(ctor):
    cls = s_dyndeps.tryDynLocal(ctor)

    if not hasattr(cls, 'confdefs'):
        raise Exception('ctor must have a confdefs attr')

    rst = s_autodoc.RstHelp()

    clsname = cls.__name__

    conf = cls.initCellConf()  # type: s_config.Config

    # access raw config data

    # Get envar and argparse mapping
    name2envar = conf.getEnvarMapping()

    schema = conf.json_schema.get('properties', {})

    for name, conf in sorted(schema.items(), key=lambda x: x[0]):

        if conf.get('hideconf'):
            continue

        if conf.get('hidedocs'):
            continue

        nodesc = f'No description available for ``{name}``.'

        desc = conf.get('description', nodesc)
        if not desc.endswith('.'):  # pragma: no cover
            logger.warning(f'Description for [{name}] is missing a period.')

        hname = name.replace(':', raw_back_slash_colon)
        lines = []
        lines.append(hname)
        lines.append('~' * len(hname))
        lines.append('')
        lines.append(desc)

        extended_description = conf.get('extended_description')
        if extended_description:
            lines.append('\n')
            lines.append(extended_description)

        # Type/additional information

        lines.append('\n')

        ctyp = conf.get('type')
        lines.append('Type')
        lines.append(f'    ``{ctyp}``\n')

        if ctyp == 'object':
            if conf.get('properties'):
                lines.append('Properties')
                lines.append('    The object expects the following properties:')
                data = {k: v for k, v in conf.items() if k not in (
                    'description', 'default', 'type', 'hideconf', 'hidecmdl',
                )}
                parts = json.dumps(data, sort_keys=True, indent=2).split('\n')
                lines.append('    ::')
                lines.append('\n')
                lines.extend([f'      {p}' for p in parts])
                lines.append('\n')

        defval = conf.get('default', s_common.novalu)
        if defval is not s_common.novalu:
            lines.append('Default Value')
            lines.append(f'    ``{repr(defval)}``\n')

        envar = name2envar.get(name)
        if envar:
            lines.append('Environment Variable')
            lines.append(f'    ``{envar}``\n')

        rst.addLines(*lines)

    return rst, clsname

async def docStormsvc(ctor):
    cls = s_dyndeps.tryDynLocal(ctor)

    if not hasattr(cls, 'cellapi'):
        raise Exception('ctor must have a cellapi attr')

    clsname = cls.__name__

    cellapi = cls.cellapi

    if not issubclass(cellapi, s_stormsvc.StormSvc):
        raise Exception('cellapi must be a StormSvc implementation')

    # Make a dummy object
    class MockSess:
        def __init__(self):
            self.user = None

    class DummyLink:
        def __init__(self):
            self.info = {'sess': MockSess()}

        def get(self, key):
            return self.info.get(key)

    async with await cellapi.anit(s_common.novalu, DummyLink(), s_common.novalu) as obj:
        svcinfo = await obj.getStormSvcInfo()

    rst = s_autodoc.RstHelp()

    # Disable default python highlighting
    rst.addLines('.. highlight:: none\n')

    rst.addHead(f'{clsname} Storm Service')
    lines = ['The following Storm Packages and Commands are available from this service.',
             f'This documentation is generated for version '
             f'{s_version.fmtVersion(*svcinfo.get("vers"))} of the service.',
             f'The Storm Service name is ``{svcinfo.get("name")}``.',
             ]
    rst.addLines(*lines)

    for pkg in svcinfo.get('pkgs'):
        pname = pkg.get('name')
        pver = pkg.get('version')
        commands = pkg.get('commands')

        hname = pname
        if ':' in pname:
            hname = pname.replace(':', raw_back_slash_colon)

        rst.addHead(f'Storm Package\\: {hname}', lvl=1)

        rst.addLines(f'This documentation for {pname} is generated for version {s_version.fmtVersion(*pver)}')

        if commands:
            await processStormCmds(rst, pname, commands)

        if modules := pkg.get('modules'):
            await processStormModules(rst, pname, modules)

    return rst, clsname

async def docStormpkg(pkgpath):
    pkgdef = s_genpkg.loadPkgProto(pkgpath)
    pkgname = pkgdef.get('name')

    rst = s_autodoc.RstHelp()

    # Disable default python highlighting
    rst.addLines('.. highlight:: none\n')

    hname = pkgname
    if ':' in pkgname:
        hname = pkgname.replace(':', raw_back_slash_colon)

    rst.addHead(f'Storm Package\\: {hname}')
    lines = ['The following Commands are available from this package.',
             f'This documentation is generated for version '
             f'{s_version.fmtVersion(pkgdef.get("version"))} of the package.',
             ]
    rst.addLines(*lines)

    commands = pkgdef.get('commands')
    if commands:
        await processStormCmds(rst, pkgname, commands)

    if modules := pkgdef.get('modules'):
        await processStormModules(rst, pkgname, modules)

    return rst, pkgname

async def docStormTypes():
    registry = s_stormtypes.registry

    libsinfo = registry.getLibDocs()

    libspage = s_autodoc.RstHelp()

    libspage.addHead('Storm Libraries', lvl=0, link='.. _stormtypes-libs-header:')

    lines = (
        '',
        'Storm Libraries represent powerful tools available inside of the Storm query language.',
        ''
    )
    libspage.addLines(*lines)

    # This value is appended to the end of the ref to the first level header of a type.
    # This prevents accidental cross linking between parts of the docs; which can happen
    # when secondary properties of a type may overlap with the main name of the type.
    types_suffix = 'f527'

    s_autodoc.docStormTypes(libspage, libsinfo, linkprefix='stormlibs', islib=True,
                            known_types=registry.known_types, types_prefix='stormprims', types_suffix=types_suffix)

    priminfo = registry.getTypeDocs()
    typespage = s_autodoc.RstHelp()

    typespage.addHead('Storm Types', lvl=0, link='.. _stormtypes-prim-header:')

    lines = (
        '',
        'Storm Objects are used as view objects for manipulating data in the Storm Runtime and in the Cortex itself.'
        ''
    )
    typespage.addLines(*lines)
    s_autodoc.docStormTypes(typespage, priminfo, linkprefix='stormprims', known_types=registry.known_types,
                            types_prefix='stormprims', types_suffix=types_suffix)

    return libspage, typespage

async def main(argv, outp=None):
    if outp is None:
        outp = s_output.OutPut()

    pars = makeargparser()

    opts = pars.parse_args(argv)

    if opts.doc_model:

        if opts.cortex:
            async with s_telepath.withTeleEnv():
                async with await s_telepath.openurl(opts.cortex) as core:
                    rsttypes, rstforms = await docModel(outp, core)

        else:
            async with s_cortex.getTempCortex() as core:
                rsttypes, rstforms = await docModel(outp, core)

        if opts.savedir:
            with open(s_common.genpath(opts.savedir, 'datamodel_types.rst'), 'wb') as fd:
                fd.write(rsttypes.getRstText().encode())
            with open(s_common.genpath(opts.savedir, 'datamodel_forms.rst'), 'wb') as fd:
                fd.write(rstforms.getRstText().encode())

    if opts.doc_conf:
        confdocs, cname = await docConfdefs(opts.doc_conf)

        if opts.savedir:
            with open(s_common.genpath(opts.savedir, f'conf_{cname.lower()}.rst'), 'wb') as fd:
                fd.write(confdocs.getRstText().encode())

    if opts.doc_storm:
        confdocs, svcname = await docStormsvc(opts.doc_storm)

        if opts.savedir:
            with open(s_common.genpath(opts.savedir, f'stormsvc_{svcname.lower()}.rst'), 'wb') as fd:
                fd.write(confdocs.getRstText().encode())

    if opts.doc_stormpkg:
        pkgdocs, pkgname = await docStormpkg(opts.doc_stormpkg)

        if opts.savedir:
            with open(s_common.genpath(opts.savedir, f'stormpkg_{pkgname.lower()}.rst'), 'wb') as fd:
                fd.write(pkgdocs.getRstText().encode())

    if opts.doc_stormtypes:
        libdocs, typedocs = await docStormTypes()
        if opts.savedir:
            with open(s_common.genpath(opts.savedir, f'stormtypes_libs.rst'), 'wb') as fd:
                fd.write(libdocs.getRstText().encode())
            with open(s_common.genpath(opts.savedir, f'stormtypes_prims.rst'), 'wb') as fd:
                fd.write(typedocs.getRstText().encode())

    return 0

def makeargparser():
    desc = 'Command line tool to generate various synapse documentation.'
    pars = argparse.ArgumentParser('synapse.tools.autodoc', description=desc)

    pars.add_argument('--cortex', '-c', default=None,
                      help='Cortex URL for model inspection')
    pars.add_argument('--savedir', default=None,
                      help='Save output to the given directory')
    doc_type = pars.add_mutually_exclusive_group()
    doc_type.add_argument('--doc-model', action='store_true', default=False,
                          help='Generate RST docs for the DataModel within a cortex')
    doc_type.add_argument('--doc-conf', default=None,
                          help='Generate RST docs for the Confdefs for a given Cell ctor')
    doc_type.add_argument('--doc-storm', default=None,
                          help='Generate RST docs for a stormssvc implemented by a given Cell')

    doc_type.add_argument('--doc-stormpkg', default=None,
                          help='Generate RST docs for the specified Storm package YAML file.')

    doc_type.add_argument('--doc-stormtypes', default=None, action='store_true',
                          help='Generate RST docs for StormTypes')

    return pars

if __name__ == '__main__':  # pragma: no cover
    s_common.setlogging(logger, 'DEBUG')
    asyncio.run(main(sys.argv[1:]))<|MERGE_RESOLUTION|>--- conflicted
+++ resolved
@@ -45,10 +45,7 @@
     'custom',
     'template',
     'display',
-<<<<<<< HEAD
-=======
     'deprecated',
->>>>>>> 744d4043
 )
 
 raw_back_slash_colon = r'\:'
@@ -136,11 +133,11 @@
 
         tnfo = types.get(name)
         if (virts := tnfo.get('virts')) is not None:
-            rst.addLines('', f'The ``{name}`` type has the following virtual properties:', '')
+            rst.addLines('', f'This type has the following virtual properties:', '')
             for virt in virts:
                 rst.addLines(f' * ``{virt}``')
 
-        rst.addLines('', f'The ``{name}`` type supports lifting using the following operators:', '')
+        rst.addLines('', f'This type supports lifting using the following operators:', '')
         for cmpr in tnfo.get('lift_cmprs'):
             rst.addLines(f' * ``{cmpr}``')
 
@@ -195,12 +192,6 @@
         info = tnfo['info']
         rst.addLines(doc,
                      f'The ``{name}`` type is derived from the base type: ``{info["bases"][-1]}``.')
-
-        ifaces = info.pop('interfaces', None)
-        if ifaces:
-            rst.addLines('', f'The ``{name}`` type implements the interfaces:', '')
-            for iface in ifaces:
-                rst.addLines(f' * ``{iface}``')
 
         ifaces = info.pop('interfaces', None)
         if ifaces:
