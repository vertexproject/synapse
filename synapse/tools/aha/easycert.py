import cryptography.x509 as c_x509

import synapse.common as s_common
import synapse.telepath as s_telepath

import synapse.lib.cmd as s_cmd
import synapse.lib.output as s_output
import synapse.lib.certdir as s_certdir


async def main(argv, outp=s_output.stdout):
<<<<<<< HEAD

    pars = getArgParser()
=======
    pars = getArgParser(outp)
>>>>>>> aacdde10
    opts = pars.parse_args(argv)

    cdir = s_certdir.CertDir(path=opts.certdir)
    async with s_telepath.withTeleEnv():
        async with await s_telepath.openurl(opts.aha) as prox:

            name = opts.name
            if opts.server:
                csr = cdir.genHostCsr(name, outp=outp)
                certbyts = await prox.signHostCsr(csr.decode(), sans=opts.server_sans)
                cert = c_x509.load_pem_x509_certificate(certbyts.encode())
                path = cdir._saveCertTo(cert, 'hosts', f'{name}.crt')
                outp.printf(f'crt saved: {path}')
                cdir.delHostCsr(name, outp=outp)
                return 0
            else:
                csr = cdir.genUserCsr(name, outp=outp)
                certbyts = await prox.signUserCsr(csr.decode())
                cert = c_x509.load_pem_x509_certificate(certbyts.encode())
                path = cdir._saveCertTo(cert, 'users', f'{name}.crt')
                outp.printf(f'crt saved: {path}')
                cdir.delUserCsr(name, outp=outp)
                return 0

def getArgParser(outp):
    desc = 'CLI tool to generate simple x509 certificates from an Aha server.'
    pars = s_cmd.Parser(prog='synapse.tools.aha.easycert', outp=outp, description=desc)

    pars.add_argument('-a', '--aha', required=True,  # type=str,
                      help='Aha server to connect too.')

    pars.add_argument('--certdir', default='~/.syn/certs', help='Directory for certs/keys')

    pars.add_argument('--server', default=False, action='store_true', help='mark the certificate as a server')
    pars.add_argument('--server-sans', help='server cert subject alternate names')

    pars.add_argument('name', help='common name for the certificate (or filename for CSR signing)')

    return pars

if __name__ == '__main__':  # pragma: no cover
    s_cmd.exitmain(main)<|MERGE_RESOLUTION|>--- conflicted
+++ resolved
@@ -9,12 +9,7 @@
 
 
 async def main(argv, outp=s_output.stdout):
-<<<<<<< HEAD
-
-    pars = getArgParser()
-=======
     pars = getArgParser(outp)
->>>>>>> aacdde10
     opts = pars.parse_args(argv)
 
     cdir = s_certdir.CertDir(path=opts.certdir)
