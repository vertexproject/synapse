--- conflicted
+++ resolved
@@ -531,8 +531,6 @@
 
         lines.append('\n')
 
-<<<<<<< HEAD
-=======
         if (perms := cdef.get('perms')) is not None:
 
             perms = ['.'.join(perm) for perm in perms]
@@ -544,7 +542,6 @@
                 lines.append(f'- ``{perm}``')
             lines.append('\n')
 
->>>>>>> 3a161918
         rst.addLines(*lines)
 
 async def processStormModules(rst, pkgname, modules):
