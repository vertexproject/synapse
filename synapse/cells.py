--- conflicted
+++ resolved
@@ -9,13 +9,7 @@
 import synapse.cryotank as s_cryotank
 
 ctors = {
-<<<<<<< HEAD
-    'auth': s_auth.Auth,
-    'layer-lmdb': s_lmdblayer.LmdbLayer,
-    'layer-remote': s_remotelayer.RemoteLayer,
-=======
     'axon': s_axon.Axon,
->>>>>>> c061472b
     'cortex': s_cortex.Cortex,
     'cryocell': s_cryotank.CryoCell,
     'cryotank': s_cryotank.CryoTank
