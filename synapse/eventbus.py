import logging
import threading
import traceback
import collections

import synapse.common as s_common

import synapse.lib.reflect as s_reflect
import synapse.lib.thishost as s_thishost

logger = logging.getLogger(__name__)
finlock = threading.RLock()

class EventBus(object):
    '''
    A synapse EventBus provides an easy way manage callbacks.
    '''
    def __init__(self):
        self.isfini = False
        self.finievt = None
        self.finlock = finlock

        self._syn_funcs = collections.defaultdict(list)

        self._syn_links = []
        self._fini_funcs = []

<<<<<<< HEAD
        for name, valu in s_reflect.getItemLocals(self):

            if not callable(valu):
                continue

            # check for onfini() decorator
            if getattr(valu, '_ebus_onfini', None):
                self.onfini(valu)
                continue

            # check for on() decorators
            for name, filt in getattr(valu, '_ebus_ons', ()):
                self.on(name, valu, **filt)

=======
>>>>>>> 82e5005a
    def __enter__(self):
        return self

    def __exit__(self, type, value, traceback):
        self.fini()

    def link(self, func):
        '''
        Add a callback function to receive *all* events.

        Example:

            bus1 = EventBus()
            bus2 = EventBus()

            bus1.link( bus2.dist )

            # all events on bus1 are also propigated on bus2

        '''
        self._syn_links.append(func)

    def unlink(self, func):
        '''
        Remove a callback function previously added with link()

        Example:

            bus.unlink( callback )

        '''
        if func in self._syn_links:
            self._syn_links.remove(func)

    def on(self, evnt, func, **filts):
        '''
        Add an event bus callback for a specific event with optional filtering.

        Args:
            evnt (str):         An event name
            func (function):    A callback function to receive event tufo
            **filts:            Optional positive filter values for the event tuple.

        Returns:
            (None)

        Example:

            def baz(event):
                x = event[1].get('x')
                y = event[1].get('y')
                return x + y

            d.on('foo', baz, x=10)

            # this fire triggers baz...
            d.fire('foo', x=10, y=20)

            # this fire does not ( due to filt )
            d.fire('foo', x=30, y=20)

        '''
        self._syn_funcs[evnt].append((func, tuple(filts.items())))

    def off(self, evnt, func):
        '''
        Remove a previously registered event handler function.

        Example:

            bus.off( 'foo', onFooFunc )

        '''
        funcs = self._syn_funcs.get(evnt)
        if funcs is not None:

            for i in range(len(funcs)):

                if funcs[i][0] == func:
                    funcs.pop(i)
                    break

            if not funcs:
                self._syn_funcs.pop(evnt, None)

    def fire(self, evtname, **info):
        '''
        Fire the given event name on the EventBus.
        Returns a list of the return values of each callback.

        Example:

            for ret in d.fire('woot',foo='asdf'):
                print('got: %r' % (ret,))

        '''
        event = (evtname, info)
        if self.isfini:
            return event

        self.dist(event)
        return event

    def dist(self, mesg):
        '''
        Distribute an existing event tuple.

        Args:
            mesg ((str,dict)):  An event tuple.

        Example:

            ebus.dist( ('foo',{'bar':'baz'}) )

        '''
        if self.isfini:
            return ()

        ret = []
        for func, filt in self._syn_funcs.get(mesg[0], ()):

            try:

                if any(True for k, v in filt if mesg[1].get(k) != v):
                    continue

                ret.append(func(mesg))

            except Exception as e:
                logger.exception(e)

        for func in self._syn_links:
            try:
                ret.append(func(mesg))
            except Exception as e:
                logger.exception(e)

        return ret

    def fini(self):
        '''
        Fire the 'fini' handlers and set self.isfini.

        Example:

            d.fini()

        '''
        with finlock:

            if self.isfini:
                return

            self.isfini = True
            fevt = self.finievt

        for func in self._fini_funcs:
            try:
                func()
            except Exception as e:
                traceback.print_exc()

        # explicitly release the handlers
        self._syn_funcs.clear()
        del self._fini_funcs[:]

        if fevt is not None:
            fevt.set()

    def onfini(self, func):
        '''
        Register a handler to fire when this EventBus shuts down.
        '''
        self._fini_funcs.append(func)

    def waitfini(self, timeout=None):
        '''
        Wait for the event bus to fini()

        Example:

            bus.waitfini(timeout=30)

        '''
        with self.finlock:

            if self.isfini:
                return True

            if self.finievt is None:
                self.finievt = threading.Event()

        return self.finievt.wait(timeout=timeout)

    def main(self):
        '''
        Helper function to block until shutdown ( and handle ctrl-c etc ).

        Example:

            dmon.main()
            # we have now fini()d

        '''
        try:
            self.waitfini()
        except KeyboardInterrupt as e:
            print('ctrl-c caught: shutting down')
            self.fini()

    def distall(self, events):
        '''
        Distribute multiple events on the event bus.
        '''
        [self.dist(evt) for evt in events]

    @s_common.firethread
    def consume(self, gtor):
        '''
        Feed the event bus from a generator.

        Example:

            bus.consume( getAllEvents() )

        '''
        for e in gtor:
            if e is None:
                break

            self.dist(e)

    def waiter(self, count, *names):
        '''
        Construct and return a new Waiter for events on this bus.

        Example:

            # wait up to 3 seconds for 10 foo:bar events...

            waiter = bus.waiter(10,'foo:bar')

            # .. fire thread that will cause foo:bar events

            events = waiter.wait(timeout=3)

            if events == None:
                # handle the timout case...

            for event in events:
                # parse the events if you need...

        NOTE: use with caution... it's easy to accidentally construct
              race conditions with this mechanism ;)

        '''
        return Waiter(self, count, *names)

    def log(self, level, mesg, **info):
        '''
        Implements the log event convention for an EventBus.

        Args:
            level (int):  A python logger level for the event
            mesg (str):   A log message
            **info:       Additional log metadata

        '''
        info['time'] = s_common.now()
        info['host'] = s_thishost.get('hostname')

        info['level'] = level
        info['class'] = self.__class__.__name__

        self.fire('log', mesg=mesg, **info)

    def exc(self, exc, **info):
        '''
        Implements the exception log convention for EventBus.
        A caller is expected to be within the except frame.

        Args:
            exc (Exception):    The exception to log

        Returns:
            None
        '''
        info.update(s_common.excinfo(exc))
        self.log(logging.ERROR, str(exc), **info)

class Waiter:
    '''
    A helper to wait for a given number of events on an EventBus.
    '''
    def __init__(self, bus, count, *names):
        self.bus = bus
        self.names = names
        self.count = count
        self.event = threading.Event()

        self.events = []

        for name in names:
            bus.on(name, self._onWaitEvent)

        if not names:
            bus.link(self._onWaitEvent)

    def _onWaitEvent(self, mesg):
        self.events.append(mesg)
        if len(self.events) >= self.count:
            self.event.set()

    def wait(self, timeout=None):
        '''
        Wait for the required number of events and return them
        or None on timeout.

        Example:

            evnts = waiter.wait(timeout=30)

            if evnts == None:
                handleTimedOut()
                return

            for evnt in evnts:
                doStuff(evnt)

        '''
        try:

            self.event.wait(timeout=timeout)
            if not self.event.is_set():
                return None

            return self.events

        finally:
            self.fini()

    def fini(self):

        for name in self.names:
            self.bus.off(name, self._onWaitEvent)

        if not self.names:
            self.bus.unlink(self._onWaitEvent)

class BusRef(EventBus):

    def __init__(self):
        EventBus.__init__(self)
        self.ebus_by_name = {}
        self.onfini( self._onBusRefFini )

    def _onBusRefFini(self):
        todo = list(self.ebus_by_name.values())
        [ ebus.fini() for ebus in todo ]

    def put(self, name, ebus):

        def fini():
            self.ebus_by_name.pop(name, None)

        ebus.onfini(fini)
        self.ebus_by_name[name] = ebus

    def pop(self, name):
        return self.ebus_by_name.pop(name, None)

    def get(self, name):
        return self.ebus_by_name.get(name)

    def __iter__(self):
        # make a copy during iteration to prevent dict
        # change during iteration exceptions
        return iter(list(self.ebus_by_name.values()))<|MERGE_RESOLUTION|>--- conflicted
+++ resolved
@@ -25,23 +25,6 @@
         self._syn_links = []
         self._fini_funcs = []
 
-<<<<<<< HEAD
-        for name, valu in s_reflect.getItemLocals(self):
-
-            if not callable(valu):
-                continue
-
-            # check for onfini() decorator
-            if getattr(valu, '_ebus_onfini', None):
-                self.onfini(valu)
-                continue
-
-            # check for on() decorators
-            for name, filt in getattr(valu, '_ebus_ons', ()):
-                self.on(name, valu, **filt)
-
-=======
->>>>>>> 82e5005a
     def __enter__(self):
         return self
 
