import ast
import lark  # type: ignore
import regex  # type: ignore

import synapse.exc as s_exc

import synapse.lib.ast as s_ast
import synapse.lib.coro as s_coro
import synapse.lib.cache as s_cache
import synapse.lib.datfile as s_datfile

# TL;DR:  *rules* are the internal nodes of an abstract syntax tree (AST), *terminals* are the leaves

# Note: this file is coupled strongly to synapse/lib/storm.lark.  Any changes to that file will probably require
# changes here

# For easier-to-understand syntax errors
terminalEnglishMap = {
    'ABSPROP': 'absolute or universal property',
    'ABSPROPNOUNIV': 'absolute property',
    'ALLTAGS': '#',
    'AND': 'and',
    'BOOL': 'boolean',
    'BREAK': 'break',
    'CASEBARE': 'case value',
    'CCOMMENT': 'C comment',
    'CMDOPT': 'command line option',
    'CMDNAME': 'command name',
    'CMDRTOKN': 'An unquoted string parsed as a cmdr arg',
    'WHITETOKN': 'An unquoted string terminated by whitespace',
    'CMPR': 'comparison operator',
    'BYNAME': 'named comparison operator',
    'COLON': ':',
    'COMMA': ',',
    'CONTINUE': 'continue',
    'FINI': 'fini',
    'INIT': 'init',
    'CPPCOMMENT': 'c++ comment',
    'DEREFMATCHNOSEP': 'key or variable',
    'DOLLAR': '$',
    'DOT': '.',
    'DOUBLEQUOTEDSTRING': 'double-quoted string',
    'ELIF': 'elif',
    'ELSE': 'else',
    'EQUAL': '=',
    'EXPRCMPR': 'expression comparison operator',
    'EXPRDIVIDE': '/',
    'EXPRMINUS': '-',
    'EXPRPLUS': '+',
    'EXPRTIMES': '*',
    'FILTPREFIX': '+ or -',
    'FOR': 'for',
    'FUNCTION': 'function',
    'HEXNUMBER': 'number',
    'IF': 'if',
    'IN': 'in',
    'LBRACE': '[',
    'LISTTOKN': 'An unquoted list-compatible string.',
    'LPAR': '(',
    'LSQB': '{',
    'NONQUOTEWORD': 'unquoted value',
    'NOT': 'not',
    'NUMBER': 'number',
    'OR': 'or',
    'PROPNAME': 'property name',
    'PROPS': 'absolute property name',
    'BASEPROP': 'base property name',
    'RBRACE': ']',
    'RELNAME': 'relative property',
    'RPAR': ')',
    'RSQB': '}',
    'SETOPER': '= or ?=',
    'SETTAGOPER': '?',
    'SINGLEQUOTEDSTRING': 'single-quoted string',
    'SWITCH': 'switch',
    'TAG': 'plain tag name',
    'TAGMATCH': 'tag name with asterisks',
    'UNIVNAME': 'universal property',
    'VARTOKN': 'variable',
    'VBAR': '|',
    'WHILE': 'while',
    'WORDTOKN': 'A whitespace tokenized string',
    'YIELD': 'yield',
    '_ARRAYCONDSTART': '*[',
    '_DEREF': '*',
    '_EDGEADDN1INIT': '+(',
    '_EDGEADDN1FINI': ')>',
    '_EDGEDELN1INIT': '-(',
    '_EDGEDELN1FINI': ')>',
    '_EDGEADDN2INIT': '<(',
    '_EDGEADDN2FINI': ')+',
    '_EDGEDELN2INIT': '<(',
    '_EDGEDELN2FINI': ')-',
    '_EMBEDQUERYSTART': '${',
    '_LEFTJOIN': '<+-',
    '_LEFTPIVOT': '<-',
    '_WALKNPIVON1': '-->',
    '_WALKNPIVON2': '<--',
    '_N1WALKINIT': '-(',
    '_N1WALKFINI': ')>',
    '_N2WALKINIT': '<(',
    '_N2WALKFINI': ')-',
    '_ONLYTAGPROP': '#:',
    '_RETURN': 'return',
    '_RIGHTJOIN': '-+>',
    '_RIGHTPIVOT': '->',
    '_TRYSET': '?=',
    '_WS': 'whitespace',
    '_WSCOMM': 'whitespace or comment'
}

class AstConverter(lark.Transformer):
    '''
    Convert AST from parser into synapse AST, depth first.

    If a method with a name that matches the current rule exists, that will be called, otherwise __default__ will be
    used
    '''
    def __init__(self, text):
        lark.Transformer.__init__(self)

        # Keep the original text for error printing and weird subquery argv parsing
        self.text = text

    @classmethod
    def _convert_children(cls, children):
        return [cls._convert_child(k) for k in children]

    @classmethod
    def _convert_child(cls, child):
        if not isinstance(child, lark.lexer.Token):
            return child
        tokencls = terminalClassMap.get(child.type, s_ast.Const)
        newkid = tokencls(child.value)
        return newkid

    def __default__(self, treedata, children, treemeta):
        assert treedata in ruleClassMap, f'Unknown grammar rule: {treedata}'
        cls = ruleClassMap[treedata]
        newkids = self._convert_children(children)
        return cls(newkids)

    @lark.v_args(meta=True)
    def subquery(self, kids, meta):
        assert len(kids) <= 2
        hasyield = (len(kids) == 2)
        kid = self._convert_child(kids[-1])
        kid.hasyield = hasyield

        return kid

    @lark.v_args(meta=True)
    def baresubquery(self, kids, meta):
        assert len(kids) == 1

        epos = meta.end_pos
        spos = meta.start_pos

        subq = s_ast.SubQuery(kids)
        subq.text = self.text[spos:epos]

        return subq

    @lark.v_args(meta=True)
    def argvquery(self, kids, meta):
        assert len(kids) == 1

        epos = meta.end_pos
        spos = meta.start_pos

        argq = s_ast.ArgvQuery(kids)
        argq.text = self.text[spos:epos]

        return argq

    def yieldvalu(self, kids):
        kid = self._convert_child(kids[-1])
        return s_ast.YieldValu(kids=[kid])

    @lark.v_args(meta=True)
    def evalvalu(self, kids, meta):
        return self._convert_child(kids[0])

    @lark.v_args(meta=True)
    def lookup(self, kids, meta):
        kids = self._convert_children(kids)
        look = s_ast.Lookup(kids=kids)
        return look

    @lark.v_args(meta=True)
    def query(self, kids, meta):
        kids = self._convert_children(kids)

        if kids:
            epos = meta.end_pos
            spos = meta.start_pos
        else:
            epos = spos = 0

        quer = s_ast.Query(kids=kids)
        quer.text = self.text[spos:epos]

        return quer

    @lark.v_args(meta=True)
    def embedquery(self, kids, meta):
        assert len(kids) == 1
        text = kids[0].text
        ast = s_ast.EmbedQuery(text, kids)
        return ast

    @lark.v_args(meta=True)
    def funccall(self, kids, meta):
        kids = self._convert_children(kids)
        argkids = []
        kwargkids = []
        kwnames = set()

        for kid in kids[1:]:
            if isinstance(kid, s_ast.CallKwarg):
                name = kid.kids[0].valu
                if name in kwnames:
                    mesg = f"Duplicate keyword argument '{name}' in function call"
                    raise s_exc.BadSyntax(mesg=mesg, at=meta.start_pos)

                kwnames.add(name)
                kwargkids.append(kid)
            else:
                if kwargkids:
                    mesg = 'Positional argument follows keyword argument in function call'
                    raise s_exc.BadSyntax(mesg=mesg, at=meta.start_pos)
                argkids.append(kid)

        args = s_ast.CallArgs(kids=argkids)
        kwargs = s_ast.CallKwargs(kids=kwargkids)
        return s_ast.FuncCall(kids=[kids[0], args, kwargs])

    def varlist(self, kids):
        kids = self._convert_children(kids)
        return s_ast.VarList([k.valu for k in kids])

    def operrelprop_pivot(self, kids, isjoin=False):
        kids = self._convert_children(kids)
        relprop, rest = kids[0], kids[1:]
        if not rest:
            return s_ast.PropPivotOut(kids=kids, isjoin=isjoin)
        pval = s_ast.RelPropValue(kids=(relprop,))
        return s_ast.PropPivot(kids=(pval, *kids[1:]), isjoin=isjoin)

    def operrelprop_join(self, kids):
        return self.operrelprop_pivot(kids, isjoin=True)

    def stormcmdargs(self, kids):
        kids = self._convert_children(kids)

        return s_ast.List(kids=kids)

    @lark.v_args(meta=True)
    def funcargs(self, kids, meta):
        '''
        A list of function parameters (as part of a function definition)
        '''
        newkids = []

        names = set()
        kwfound = False

        for kid in kids:
            kid = self._convert_child(kid)
            newkids.append(kid)

            if isinstance(kid, s_ast.CallKwarg):
                name = kid.kids[0].valu
                kwfound = True
                # Make sure no repeated kwarg
            else:
                name = kid.valu
                # Make sure no positional follows a kwarg
                if kwfound:
                    mesg = f"Positional parameter '{name}' follows keyword parameter in definition"
                    raise s_exc.BadSyntax(mesg=mesg, at=meta.start_pos)

            if name in names:
                mesg = f"Duplicate parameter '{name}' in function definition"
                raise s_exc.BadSyntax(mesg=mesg, at=meta.start_pos)

            names.add(name)

        return s_ast.FuncArgs(newkids)

    def cmdrargs(self, kids):
        argv = []

        for kid in kids:

            if isinstance(kid, s_ast.SubQuery):
                argv.append(kid.text)
                continue

            # this one should never happen, but is here in case
            if isinstance(kid, s_ast.Const): # pragma: no cover
                argv.append(kid.valu)
                continue

            if isinstance(kid, lark.lexer.Token):
                argv.append(str(kid))
                continue

            # pragma: no cover
            mesg = f'Unhandled AST node type in cmdrargs: {kid!r}'
            raise s_exc.BadSyntax(mesg=mesg)

        return argv

    @classmethod
    def _tagsplit(cls, tag):
        if '$' not in tag:
            return [s_ast.Const(tag)]

        segs = tag.split('.')
        kids = [s_ast.VarValue(kids=[s_ast.Const(seg[1:])]) if seg[0] == '$' else s_ast.Const(seg)
                for seg in segs]
        return kids

    def varderef(self, kids):
        assert kids and len(kids) == 2
        newkid = kids[1]
        if newkid[0] == '$':
            tokencls = terminalClassMap.get(newkid.type, s_ast.Const)
            newkid = s_ast.VarValue(kids=[tokencls(newkid[1:])])
        else:
            newkid = self._convert_child(kids[1])
        return s_ast.VarDeref(kids=(kids[0], newkid))

    def tagname(self, kids):
        assert kids and len(kids) == 1
        kid = kids[0]
        if not isinstance(kid, lark.lexer.Token):
            return self._convert_child(kid)

        kids = self._tagsplit(kid.value)
        return s_ast.TagName(kids=kids)

    def switchcase(self, kids):
        newkids = []

        it = iter(kids)

        varvalu = next(it)
        newkids.append(varvalu)

        for casekid, sqkid in zip(it, it):
            subquery = self._convert_child(sqkid)
            if casekid.type == 'DEFAULTCASE':
                caseentry = s_ast.CaseEntry(kids=[subquery])
            else:
                casekid = self._convert_child(casekid)
                caseentry = s_ast.CaseEntry(kids=[casekid, subquery])

            newkids.append(caseentry)

        return s_ast.SwitchCase(newkids)


with s_datfile.openDatFile('synapse.lib/storm.lark') as larkf:
    _grammar = larkf.read().decode()

<<<<<<< HEAD
LarkParser = lark.Lark(_grammar, regex=True, start=['query', 'lookup', 'cmdrargs'],
                       propagate_positions=True)
=======
LarkParser = lark.Lark(_grammar, regex=True, start=['query', 'lookup', 'cmdrargs', 'evalvalu'], propagate_positions=True)
>>>>>>> 2eeaebe9

class Parser:
    '''
    Storm query parser
    '''
    def __init__(self, text, offs=0):

        self.offs = offs
        assert text is not None
        self.text = text.strip()
        self.size = len(self.text)

    def _larkToSynExc(self, e):
        '''
        Convert lark exception to synapse BadSyntax exception
        '''
        mesg = regex.split('[\n!]', str(e))[0]
        at = len(self.text)
        if isinstance(e, lark.exceptions.UnexpectedCharacters):
            expected = sorted(terminalEnglishMap[t] for t in e.allowed)
            mesg += f'.  Expecting one of: {", ".join(expected)}'
            at = e.pos_in_stream
        elif isinstance(e, lark.exceptions.UnexpectedEOF):
            expected = sorted(terminalEnglishMap[t] for t in set(e.expected))
            mesg += ' ' + ', '.join(expected)
        elif isinstance(e, lark.exceptions.VisitError):
            # Lark unhelpfully wraps an exception raised from AstConverter in a VisitError.  Unwrap it.
            origexc = e.orig_exc
            if not isinstance(origexc, s_exc.SynErr):
                raise  # pragma: no cover
            origexc.errinfo['text'] = self.text
            return s_exc.BadSyntax(**origexc.errinfo)

        return s_exc.BadSyntax(at=at, text=self.text, mesg=mesg)

    def eval(self):
        try:
            tree = LarkParser.parse(self.text, start='evalvalu')
            newtree = AstConverter(self.text).transform(tree)

        except lark.exceptions.LarkError as e:
            raise self._larkToSynExc(e) from None

        newtree.text = self.text
        return newtree

    def query(self):
        '''
        Parse the storm query

        Returns (s_ast.Query):  instance of parsed query
        '''
        try:
            tree = LarkParser.parse(self.text, start='query')
            newtree = AstConverter(self.text).transform(tree)

        except lark.exceptions.LarkError as e:
            raise self._larkToSynExc(e) from None

        newtree.text = self.text
        return newtree

    def lookup(self):
        try:
            tree = LarkParser.parse(self.text, start='lookup')
        except lark.exceptions.LarkError as e:
            raise self._larkToSynExc(e) from None
        newtree = AstConverter(self.text).transform(tree)
        newtree.text = self.text
        return newtree

    def cmdrargs(self):
        '''
        Parse command args that might have storm queries as arguments
        '''
        try:
            tree = LarkParser.parse(self.text, start='cmdrargs')
        except lark.exceptions.LarkError as e:
            raise self._larkToSynExc(e) from None
        return AstConverter(self.text).transform(tree)

def parseQuery(text, mode='storm'):
    '''
    Parse a storm query and return the Lark AST.  Cached here to speed up unit tests
    '''
    if mode == 'lookup':
        return Parser(text).lookup()

    if mode == 'autoadd':
        look = Parser(text).lookup()
        look.autoadd = True
        return look

    return Parser(text).query()

def parseEval(text):
    return Parser(text).eval()

async def _forkedParseQuery(args):
    return await s_coro.forked(parseQuery, args[0], mode=args[1])

async def _forkedParseEval(text):
    return await s_coro.forked(parseEval, text)

evalcache = s_cache.FixedCache(_forkedParseEval, size=100)
querycache = s_cache.FixedCache(_forkedParseQuery, size=100)

def massage_vartokn(x):
    return s_ast.Const('' if not x else (x[1:-1] if x[0] == "'" else (unescape(x) if x[0] == '"' else x)))

# For AstConverter, one-to-one replacements from lark to synapse AST
terminalClassMap = {
    'ABSPROP': s_ast.AbsProp,
    'ABSPROPNOUNIV': s_ast.AbsProp,
    'ALLTAGS': lambda _: s_ast.TagMatch(''),
    'BREAK': lambda _: s_ast.BreakOper(),
    'CONTINUE': lambda _: s_ast.ContinueOper(),
    'DEREFMATCHNOSEP': massage_vartokn,
    'DOUBLEQUOTEDSTRING': lambda x: s_ast.Const(unescape(x)),  # drop quotes and handle escape characters
    'NUMBER': lambda x: s_ast.Const(s_ast.parseNumber(x)),
    'HEXNUMBER': lambda x: s_ast.Const(s_ast.parseNumber(x)),
    'BOOL': lambda x: s_ast.Bool(x == 'true'),
    'SINGLEQUOTEDSTRING': lambda x: s_ast.Const(x[1:-1]),  # drop quotes
    'TAGMATCH': lambda x: s_ast.TagMatch(kids=AstConverter._tagsplit(x)),
    'VARTOKN': massage_vartokn,
}

# For AstConverter, one-to-one replacements from lark to synapse AST
ruleClassMap = {
    'abspropcond': s_ast.AbsPropCond,
    'arraycond': s_ast.ArrayCond,
    'andexpr': s_ast.AndCond,
    'condsubq': s_ast.SubqCond,
    'dollarexpr': s_ast.DollarExpr,
    'edgeaddn1': s_ast.EditEdgeAdd,
    'edgedeln1': s_ast.EditEdgeDel,
    'edgeaddn2': lambda kids: s_ast.EditEdgeAdd(kids, n2=True),
    'edgedeln2': lambda kids: s_ast.EditEdgeDel(kids, n2=True),
    'editnodeadd': s_ast.EditNodeAdd,
    'editparens': s_ast.EditParens,
    'initblock': s_ast.InitBlock,
    'finiblock': s_ast.FiniBlock,
    'formname': s_ast.FormName,
    'editpropdel': s_ast.EditPropDel,
    'editpropset': s_ast.EditPropSet,
    'edittagadd': s_ast.EditTagAdd,
    'edittagdel': s_ast.EditTagDel,
    'edittagpropset': s_ast.EditTagPropSet,
    'edittagpropdel': s_ast.EditTagPropDel,
    'editunivdel': s_ast.EditUnivDel,
    'editunivset': s_ast.EditPropSet,
    'expror': s_ast.ExprOrNode,
    'exprand': s_ast.ExprAndNode,
    'exprnot': s_ast.UnaryExprNode,
    'exprcmp': s_ast.ExprNode,
    'exprproduct': s_ast.ExprNode,
    'exprsum': s_ast.ExprNode,
    'filtoper': s_ast.FiltOper,
    'forloop': s_ast.ForLoop,
    'whileloop': s_ast.WhileLoop,
    'formjoin_formpivot': lambda kids: s_ast.FormPivot(kids, isjoin=True),
    'formjoin_pivotout': lambda _: s_ast.PivotOut(isjoin=True),
    'formjoinin_pivotin': lambda kids: s_ast.PivotIn(kids, isjoin=True),
    'formjoinin_pivotinfrom': lambda kids: s_ast.PivotInFrom(kids, isjoin=True),
    'formpivot_': s_ast.FormPivot,
    'formpivot_pivotout': s_ast.PivotOut,
    'formpivot_pivottotags': s_ast.PivotToTags,
    'formpivot_jointags': lambda kids: s_ast.PivotToTags(kids, isjoin=True),
    'formpivotin_': s_ast.PivotIn,
    'formpivotin_pivotinfrom': s_ast.PivotInFrom,
    'formtagprop': s_ast.FormTagProp,
    'hasabspropcond': s_ast.HasAbsPropCond,
    'hasrelpropcond': s_ast.HasRelPropCond,
    'hastagpropcond': s_ast.HasTagPropCond,
    'ifstmt': s_ast.IfStmt,
    'ifclause': s_ast.IfClause,
    'kwarg': lambda kids: s_ast.CallKwarg(kids=tuple(kids)),
    'liftbytag': s_ast.LiftTag,
    'liftformtag': s_ast.LiftFormTag,
    'liftprop': s_ast.LiftProp,
    'liftpropby': s_ast.LiftPropBy,
    'lifttagtag': s_ast.LiftTagTag,
    'liftbyarray': s_ast.LiftByArray,
    'liftbytagprop': s_ast.LiftTagProp,
    'liftbyformtagprop': s_ast.LiftFormTagProp,
    'looklist': s_ast.Lookup,
    'n1walk': s_ast.N1Walk,
    'n2walk': s_ast.N2Walk,
    'n1walknpivo': s_ast.N1WalkNPivo,
    'n2walknpivo': s_ast.N2WalkNPivo,
    'notcond': s_ast.NotCond,
    'opervarlist': s_ast.VarListSetOper,
    'orexpr': s_ast.OrCond,
    'rawpivot': s_ast.RawPivot,
    'return': s_ast.Return,
    'relprop': s_ast.RelProp,
    'relpropcond': s_ast.RelPropCond,
    'relpropvalu': s_ast.RelPropValue,
    'relpropvalue': s_ast.RelPropValue,
    'setitem': s_ast.SetItemOper,
    'setvar': s_ast.SetVarOper,
    'stormcmd': lambda kids: s_ast.CmdOper(kids=kids if len(kids) == 2 else (kids[0], s_ast.Const(tuple()))),
    'stormfunc': s_ast.Function,
    'tagcond': s_ast.TagCond,
    'tagprop': s_ast.TagProp,
    'tagvalu': s_ast.TagValue,
    'tagpropvalu': s_ast.TagPropValue,
    'tagvalucond': s_ast.TagValuCond,
    'tagpropcond': s_ast.TagPropCond,
    'valulist': s_ast.List,
    'vareval': s_ast.VarEvalOper,
    'varvalue': s_ast.VarValue,
    'univprop': s_ast.UnivProp,
    'univpropvalu': s_ast.UnivPropValue,
}

def unescape(valu):
    '''
    Parse a string for backslash-escaped characters and omit them.
    The full list of escaped characters can be found at
    https://docs.python.org/3/reference/lexical_analysis.html#string-and-bytes-literals
    '''
    ret = ast.literal_eval(valu)
    assert isinstance(ret, str)
    return ret

# TODO: use existing storm parser and remove this
CmdStringGrammar = r'''
%import common.WS -> _WS
%import common.ESCAPED_STRING

cmdstring: _WS? valu [/.+/]
valu: alist | DOUBLEQUOTEDSTRING | SINGLEQUOTEDSTRING | JUSTCHARS
DOUBLEQUOTEDSTRING: ESCAPED_STRING
SINGLEQUOTEDSTRING: /'[^']*'/
alist: "(" _WS? valu (_WS? "," _WS? valu)* _WS? ")"
// Disallow trailing comma
JUSTCHARS: /[^()=\[\]{}'"\s]*[^,()=\[\]{}'"\s]/
'''

CmdStringParser = lark.Lark(CmdStringGrammar,
                            start='cmdstring',
                            debug=True,
                            regex=True,
                            propagate_positions=True)

def parse_cmd_string(text, off):
    '''
    Parse a command line string which may be quoted.
    '''
    tree = CmdStringParser.parse(text[off:])
    valu, newoff = CmdStringer().transform(tree)
    return valu, off + newoff


@lark.v_args(meta=True)
class CmdStringer(lark.Transformer):

    def valu(self, kids, meta):
        assert len(kids) == 1
        kid = kids[0]
        if isinstance(kid, lark.lexer.Token):
            if kid.type in ('DOUBLEQUOTEDSTRING', 'SINGLEQUOTEDSTRING'):
                valu = kid.value[1:-1]
            else:
                valu = kid.value
                try:
                    intval = int(valu)
                    valu = intval
                except Exception:
                    pass
        else:
            valu = kid[0]

        return valu, meta.end_pos

    def cmdstring(self, kids, meta):
        return kids[0]

    def alist(self, kids, meta):
        return [k[0] for k in kids], meta.end_pos<|MERGE_RESOLUTION|>--- conflicted
+++ resolved
@@ -365,12 +365,8 @@
 with s_datfile.openDatFile('synapse.lib/storm.lark') as larkf:
     _grammar = larkf.read().decode()
 
-<<<<<<< HEAD
-LarkParser = lark.Lark(_grammar, regex=True, start=['query', 'lookup', 'cmdrargs'],
+LarkParser = lark.Lark(_grammar, regex=True, start=['query', 'lookup', 'cmdrargs', 'evalvalu'],
                        propagate_positions=True)
-=======
-LarkParser = lark.Lark(_grammar, regex=True, start=['query', 'lookup', 'cmdrargs', 'evalvalu'], propagate_positions=True)
->>>>>>> 2eeaebe9
 
 class Parser:
     '''
