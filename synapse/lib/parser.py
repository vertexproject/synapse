--- conflicted
+++ resolved
@@ -639,12 +639,9 @@
     'andexpr': s_ast.AndCond,
     'baresubquery': s_ast.SubQuery,
     'catchblock': s_ast.CatchBlock,
-<<<<<<< HEAD
     'cmpr': lambda astinfo, kids: s_ast.Cmpr(astinfo, kids[0].valu),
-=======
     'condsetoper': s_ast.CondSetOper,
     'condtrysetoper': lambda astinfo, kids: s_ast.CondSetOper(astinfo, kids, errok=True),
->>>>>>> ace3727b
     'condsubq': s_ast.SubqCond,
     'dollarexpr': s_ast.DollarExpr,
     'edgeaddn1': s_ast.EditEdgeAdd,
