--- conflicted
+++ resolved
@@ -759,9 +759,7 @@
             await self._normVelocityProps(layers, form, props)
 
     async def revModel_0_2_25(self, layers):
-<<<<<<< HEAD
         await self._typeToForm(layers, 'econ:currency', 'econ:currency')
-=======
         await self._normPropValu(layers, 'ou:position:title')
         await self._propToForm(layers, 'ou:position:title', 'ou:jobtitle')
 
@@ -770,7 +768,6 @@
 
         await self._normPropValu(layers, 'ou:conference:names')
         await self._propArrayToForm(layers, 'ou:conference:names', 'entity:name')
->>>>>>> 313d235d
 
     async def runStorm(self, text, opts=None):
         '''
