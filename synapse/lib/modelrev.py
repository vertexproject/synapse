import regex
import logging

import synapse.exc as s_exc
import synapse.common as s_common

import synapse.lib.layer as s_layer

logger = logging.getLogger(__name__)

maxvers = (0, 2, 24)

class ModelRev:

    def __init__(self, core):
        self.core = core
        self.revs = (
            ((0, 2, 1), self.revModel20210126),
            ((0, 2, 2), self.revModel20210312),
            ((0, 2, 3), self.revModel20210528),
            ((0, 2, 5), self.revModel20210801),
            ((0, 2, 6), self.revModel20211112),
            ((0, 2, 7), self.revModel20220307),
            ((0, 2, 8), self.revModel20220315),
            ((0, 2, 9), self.revModel20220509),
            ((0, 2, 10), self.revModel20220706),
            ((0, 2, 11), self.revModel20220803),
            ((0, 2, 12), self.revModel20220901),
            ((0, 2, 13), self.revModel20221025),
            ((0, 2, 14), self.revModel20221123),
            ((0, 2, 15), self.revModel20221212),
            ((0, 2, 16), self.revModel20221220),
            ((0, 2, 17), self.revModel20230209),
            ((0, 2, 18), self.revModel_0_2_18),
            ((0, 2, 19), self.revModel_0_2_19),
            ((0, 2, 20), self.revModel_0_2_20),
            ((0, 2, 21), self.revModel_0_2_21),
            ((0, 2, 22), self.revModel_0_2_22),
            ((0, 2, 23), self.revModel_0_2_23),
            ((0, 2, 24), self.revModel_0_2_24),
        )

    async def _uniqSortArray(self, todoprops, layers):

        for layr in layers:

            for propname in todoprops:

                nodeedits = []
                meta = {'time': s_common.now(), 'user': self.core.auth.rootuser.iden}

                def sortuniq(valu):
                    return tuple(sorted({v: True for v in valu}.keys()))

                async def save():
                    await layr.storNodeEdits(nodeedits, meta)
                    nodeedits.clear()

                prop = self.core.model.prop(propname)
                if prop is None:
                    logger.warning(f'No property named {propname} to sortuniq().')
                    continue

                propreln = prop.name
                formname = prop.form.name

                stortype = prop.type.stortype | s_layer.STOR_FLAG_ARRAY

                async for buid, propvalu in layr.iterPropRows(formname, propreln):

                    uniqvalu = sortuniq(propvalu)
                    if uniqvalu == propvalu:
                        continue

                    nodeedits.append(
                        (buid, formname, (
                            (s_layer.EDIT_PROP_SET, (propreln, uniqvalu, propvalu, stortype), ()),
                        )),
                    )

                    if len(nodeedits) >= 1000:
                        await save()

                if nodeedits:
                    await save()

    async def revModel20211112(self, layers):
        # uniq and sort several array types
        todoprops = (
            'biz:rfp:requirements',

            'crypto:x509:cert:ext:sans',
            'crypto:x509:cert:ext:crls',
            'crypto:x509:cert:identities:fqdns',
            'crypto:x509:cert:identities:emails',
            'crypto:x509:cert:identities:ipv4s',
            'crypto:x509:cert:identities:ipv6s',
            'crypto:x509:cert:identities:urls',
            'crypto:x509:cert:crl:urls',

            'inet:whois:iprec:contacts',
            'inet:whois:iprec:links',
            'inet:whois:ipcontact:roles',
            'inet:whois:ipcontact:links',
            'inet:whois:ipcontact:contacts',

            'it:account:groups',
            'it:group:groups',

            'it:reveng:function:impcalls',
            'it:reveng:filefunc:funccalls',

            'it:sec:cve:references',

            'risk:vuln:cwes',

            'tel:txtmesg:recipients',
        )
        await self._uniqSortArray(todoprops, layers)

    async def revModel20210801(self, layers):

        # uniq and sort several array types
        todoprops = (
            'edu:course:prereqs',
            'edu:class:assistants',

            'ou:org:subs',
            'ou:org:names',
            'ou:org:dns:mx',
            'ou:org:locations',
            'ou:org:industries',

            'ou:industry:sic',
            'ou:industry:subs',
            'ou:industry:isic',
            'ou:industry:naics',

            'ou:preso:sponsors',
            'ou:preso:presenters',

            'ou:conference:sponsors',
            'ou:conference:event:sponsors',
            'ou:conference:attendee:roles',
            'ou:conference:event:attendee:roles',

            'ou:contract:types',
            'ou:contract:parties',
            'ou:contract:requirements',
            'ou:position:reports',

            'ps:person:names',
            'ps:person:nicks',
            'ps:persona:names',
            'ps:persona:nicks',
            'ps:education:classes',
            'ps:contactlist:contacts',
        )
        await self._uniqSortArray(todoprops, layers)

    async def revModel20210528(self, layers):

        cmdtype = self.core.model.type('it:cmd')
        cmdprop = self.core.model.prop('it:exec:proc:cmd')

        for layr in layers:

            done = set()
            nodeedits = []

            meta = {'time': s_common.now(), 'user': self.core.auth.rootuser.iden}

            async def save():
                await layr.storNodeEdits(nodeedits, meta)
                done.clear()
                nodeedits.clear()

            async for buid, propvalu in layr.iterPropRows('it:exec:proc', 'cmd'):

                cmdnorm = cmdtype.norm(propvalu)[0]

                if cmdnorm != propvalu:
                    nodeedits.append(
                        (buid, 'it:exec:proc', (
                            (s_layer.EDIT_PROP_SET, ('cmd', cmdnorm, propvalu, s_layer.STOR_TYPE_UTF8), ()),
                        )),
                    )

                if cmdnorm not in done:
                    cmdbuid = s_common.buid(('it:cmd', cmdnorm))
                    nodeedits.append(
                        (cmdbuid, 'it:cmd', (
                            (s_layer.EDIT_NODE_ADD, (cmdnorm, s_layer.STOR_TYPE_UTF8), ()),
                        )),
                    )
                    done.add(cmdnorm)

                if len(nodeedits) >= 1000:
                    await save()

            if nodeedits:
                await save()

    async def revModel20210312(self, layers):

        ipv4type = self.core.model.type('inet:ipv4')
        ipv6type = self.core.model.type('inet:ipv6')

        for layr in layers:

            nodeedits = []
            meta = {'time': s_common.now(), 'user': self.core.auth.rootuser.iden}

            async def save():
                await layr.storNodeEdits(nodeedits, meta)
                nodeedits.clear()

            async for buid, propvalu in layr.iterPropRows('inet:web:acct', 'signup:client:ipv6'):

                ipv6text = ipv6type.norm(ipv4type.repr(propvalu))[0]
                nodeedits.append(
                    (buid, 'inet:web:acct', (
                        (s_layer.EDIT_PROP_SET, ('signup:client:ipv6', ipv6text, propvalu, s_layer.STOR_TYPE_IPV6), ()),
                    )),
                )

                if len(nodeedits) >= 1000:
                    await save()

            if nodeedits:
                await save()

    async def revModel20210126(self, layers):

        for layr in layers:

            nodeedits = []
            meta = {'time': s_common.now(), 'user': self.core.auth.rootuser.iden}

            # uniq values of some array types....
            def uniq(valu):
                return tuple({v: True for v in valu}.keys())

            async def save():
                await layr.storNodeEdits(nodeedits, meta)
                nodeedits.clear()

            stortype = s_layer.STOR_TYPE_GUID | s_layer.STOR_FLAG_ARRAY
            async for buid, propvalu in layr.iterPropRows('ou:org', 'industries'):

                uniqvalu = uniq(propvalu)
                if uniqvalu == propvalu:
                    continue

                nodeedits.append(
                    (buid, 'ou:org', (
                        (s_layer.EDIT_PROP_SET, ('industries', uniqvalu, propvalu, stortype), ()),
                    )),
                )

                if len(nodeedits) >= 1000:
                    await save()

            if nodeedits:
                await save()

    async def _normHugeProp(self, layers, prop):

        proptype = prop.type
        propname = prop.name
        formname = prop.form.name
        stortype = prop.type.stortype

        for layr in layers:

            nodeedits = []
            meta = {'time': s_common.now(), 'user': self.core.auth.rootuser.iden}

            async def save():
                await layr.storNodeEdits(nodeedits, meta)
                nodeedits.clear()

            async for buid, propvalu in layr.iterPropRows(formname, propname):

                try:
                    newval = proptype.norm(propvalu)[0]
                except s_exc.BadTypeValu as e:
                    oldm = e.errinfo.get('mesg')
                    logger.warning(f'Bad prop value {propname}={propvalu!r} : {oldm}')
                    continue

                if newval == propvalu:
                    continue

                nodeedits.append(
                    (buid, formname, (
                        (s_layer.EDIT_PROP_SET, (propname, newval, None, stortype), ()),
                    )),
                )

                if len(nodeedits) >= 1000:
                    await save()

            if nodeedits:
                await save()

    async def _normHugeTagProps(self, layr, tagprops):

        nodeedits = []
        meta = {'time': s_common.now(), 'user': self.core.auth.rootuser.iden}

        async def save():
            await layr.storNodeEdits(nodeedits, meta)
            nodeedits.clear()

        for form, tag, prop in layr.getTagProps():
            if form is None or prop not in tagprops:
                continue

            tptyp = self.core.model.tagprops[prop]
            stortype = tptyp.type.stortype

            async for buid, propvalu in layr.iterTagPropRows(tag, prop, form):

                try:
                    newval = tptyp.type.norm(propvalu)[0]
                except s_exc.BadTypeValu as e:
                    oldm = e.errinfo.get('mesg')
                    logger.warning(f'Bad prop value {tag}:{prop}={propvalu!r} : {oldm}')
                    continue

                if newval == propvalu:
                    continue

                nodeedits.append(
                    (buid, form, (
                        (s_layer.EDIT_TAGPROP_SET, (tag, prop, newval, None, stortype), ()),
                    )),
                )

                if len(nodeedits) >= 1000:
                    await save()

            if nodeedits:
                await save()

    async def revModel20220307(self, layers):

        for name, prop in self.core.model.props.items():
            if prop.form is None:
                continue

            stortype = prop.type.stortype
            if stortype & s_layer.STOR_FLAG_ARRAY:
                stortype = stortype & 0x7fff

            if stortype == s_layer.STOR_TYPE_HUGENUM:
                await self._normHugeProp(layers, prop)

        tagprops = set()
        for name, prop in self.core.model.tagprops.items():
            if prop.type.stortype == s_layer.STOR_TYPE_HUGENUM:
                tagprops.add(prop.name)

        for layr in layers:
            await self._normHugeTagProps(layr, tagprops)

    async def revModel20220315(self, layers):

        meta = {'time': s_common.now(), 'user': self.core.auth.rootuser.iden}

        nodeedits = []
        for layr in layers:

            async def save():
                await layr.storNodeEdits(nodeedits, meta)
                nodeedits.clear()

            for formname, propname in (
                    ('geo:place', 'name'),
                    ('crypto:currency:block', 'hash'),
                    ('crypto:currency:transaction', 'hash')):

                prop = self.core.model.prop(f'{formname}:{propname}')
                async for buid, propvalu in layr.iterPropRows(formname, propname):
                    try:
                        norm = prop.type.norm(propvalu)[0]
                    except s_exc.BadTypeValu as e: # pragma: no cover
                        oldm = e.errinfo.get('mesg')
                        logger.warning(f'error re-norming {formname}:{propname}={propvalu} : {oldm}')
                        continue

                    if norm == propvalu:
                        continue

                    nodeedits.append(
                        (buid, formname, (
                            (s_layer.EDIT_PROP_SET, (propname, norm, propvalu, prop.type.stortype), ()),
                        )),
                    )

                    if len(nodeedits) >= 1000:  # pragma: no cover
                        await save()

                if nodeedits:
                    await save()

        layridens = [layr.iden for layr in layers]

        storm_geoplace_to_geoname = '''
        $layers = $lib.set()
        $layers.adds($layridens)
        for $view in $lib.view.list(deporder=$lib.true) {
            if (not $layers.has($view.layers.0.iden)) { continue }
            view.exec $view.iden {
                yield $lib.layer.get().liftByProp(geo:place:name)
                [ geo:name=:name ]
            }
        }
        '''

        storm_crypto_txin = '''
        $layers = $lib.set()
        $layers.adds($layridens)
        for $view in $lib.view.list(deporder=$lib.true) {
            if (not $layers.has($view.layers.0.iden)) { continue }
            view.exec $view.iden {

                function addInputXacts() {
                    yield $lib.layer.get().liftByProp(crypto:payment:input)
                    -:transaction $xact = $lib.null
                    { -> crypto:currency:transaction $xact=$node.value() }
                    if $xact {
                        [ :transaction=$xact ]
                    }
                    fini { return() }
                }

                function addOutputXacts() {
                    yield $lib.layer.get().liftByProp(crypto:payment:output)
                    -:transaction $xact = $lib.null
                    { -> crypto:currency:transaction $xact=$node.value() }
                    if $xact {
                        [ :transaction=$xact ]
                    }
                    fini { return() }
                }

                function wipeInputsArray() {
                    yield $lib.layer.get().liftByProp(crypto:currency:transaction:inputs)
                    [ -:inputs ]
                    fini { return() }
                }

                function wipeOutputsArray() {
                    yield $lib.layer.get().liftByProp(crypto:currency:transaction:outputs)
                    [ -:outputs ]
                    fini { return() }
                }

                $addInputXacts()
                $addOutputXacts()
                $wipeInputsArray()
                $wipeOutputsArray()
            }
        }
        '''

        storm_crypto_lockout = '''
        model.deprecated.lock crypto:currency:transaction:inputs
        | model.deprecated.lock crypto:currency:transaction:outputs
        '''

        logger.debug('Making geo:name nodes from geo:place:name values.')
        opts = {'vars': {'layridens': layridens}}
        await self.runStorm(storm_geoplace_to_geoname, opts=opts)
        logger.debug('Update crypto:currency:transaction :input and :output property use.')
        await self.runStorm(storm_crypto_txin, opts=opts)
        logger.debug('Locking out crypto:currency:transaction :input and :output properties.')
        await self.runStorm(storm_crypto_lockout)

    async def revModel20220509(self, layers):

        await self._normPropValu(layers, 'ou:industry:name')
        await self._propToForm(layers, 'ou:industry:name', 'ou:industryname')

        await self._normPropValu(layers, 'it:prod:soft:name')
        await self._normPropValu(layers, 'it:prod:soft:names')
        await self._normPropValu(layers, 'it:prod:softver:name')
        await self._normPropValu(layers, 'it:prod:softver:names')
        await self._normPropValu(layers, 'it:mitre:attack:software:name')
        await self._normPropValu(layers, 'it:mitre:attack:software:names')

        await self._propToForm(layers, 'it:prod:soft:name', 'it:prod:softname')
        await self._propToForm(layers, 'it:prod:softver:name', 'it:prod:softname')
        await self._propToForm(layers, 'it:mitre:attack:software:name', 'it:prod:softname')

        await self._propArrayToForm(layers, 'it:prod:soft:names', 'it:prod:softname')
        await self._propArrayToForm(layers, 'it:prod:softver:names', 'it:prod:softname')
        await self._propArrayToForm(layers, 'it:mitre:attack:software:names', 'it:prod:softname')

    async def revModel20220706(self, layers):
        await self._propToForm(layers, 'it:av:sig:name', 'it:av:signame')
        await self._propToForm(layers, 'it:av:filehit:sig:name', 'it:av:signame')

    async def revModel20220803(self, layers):

        await self._normPropValu(layers, 'ps:contact:title')
        await self._propToForm(layers, 'ps:contact:title', 'ou:jobtitle')

        meta = {'time': s_common.now(), 'user': self.core.auth.rootuser.iden}

        valid = regex.compile(r'^[0-9a-f]{40}$')
        repl = regex.compile(r'[\s:]')

        nodeedits = []
        for layr in layers:

            async def save():
                await layr.storNodeEdits(nodeedits, meta)
                nodeedits.clear()

            formname = 'crypto:x509:cert'
            prop = self.core.model.prop('crypto:x509:cert:serial')

            async def movetodata(buid, valu):
                nodeedits.append(
                    (buid, formname, (
                        (s_layer.EDIT_PROP_DEL, (prop.name, valu, prop.type.stortype), ()),
                        (s_layer.EDIT_NODEDATA_SET, ('migration:0_2_10', {'serial': valu}, None), ()),
                    )),
                )
                if len(nodeedits) >= 1000:
                    await save()

            async for buid, propvalu in layr.iterPropRows(formname, prop.name):

                if not isinstance(propvalu, str):  # pragma: no cover
                    logger.warning(f'error re-norming {formname}:{prop.name}={propvalu} '
                                   f'for node {s_common.ehex(buid)} : invalid prop type')
                    await movetodata(buid, propvalu)
                    continue

                if valid.match(propvalu):
                    continue

                newv = repl.sub('', propvalu)

                try:
                    newv = int(newv)
                except ValueError:
                    try:
                        newv = int(newv, 16)
                    except ValueError:
                        logger.warning(f'error re-norming {formname}:{prop.name}={propvalu} '
                                       f'for node {s_common.ehex(buid)} : invalid prop value')
                        await movetodata(buid, propvalu)
                        continue

                try:
                    newv = s_common.ehex(newv.to_bytes(20, 'big', signed=True))
                    norm, info = prop.type.norm(newv)

                except (OverflowError, s_exc.BadTypeValu):
                    logger.warning(f'error re-norming {formname}:{prop.name}={propvalu} '
                                   f'for node {s_common.ehex(buid)} : invalid prop value')
                    await movetodata(buid, propvalu)
                    continue

                nodeedits.append(
                    (buid, formname, (
                        (s_layer.EDIT_PROP_SET, (prop.name, norm, propvalu, prop.type.stortype), ()),
                    )),
                )

                if len(nodeedits) >= 1000:
                    await save()

            if nodeedits:
                await save()

    async def revModel20220901(self, layers):

        await self._normPropValu(layers, 'pol:country:name')
        await self._propToForm(layers, 'pol:country:name', 'geo:name')

        await self._normPropValu(layers, 'risk:alert:type')
        await self._propToForm(layers, 'risk:alert:type', 'risk:alert:taxonomy')

    async def revModel20221025(self, layers):
        await self._propToForm(layers, 'risk:tool:software:type', 'risk:tool:software:taxonomy')

    async def revModel20221123(self, layers):
        await self._normPropValu(layers, 'inet:flow:dst:softnames')
        await self._normPropValu(layers, 'inet:flow:src:softnames')

        await self._propArrayToForm(layers, 'inet:flow:dst:softnames', 'it:prod:softname')
        await self._propArrayToForm(layers, 'inet:flow:src:softnames', 'it:prod:softname')

    async def revModel20221212(self, layers):

        meta = {'time': s_common.now(), 'user': self.core.auth.rootuser.iden}

        props = [
            'ou:contract:award:price',
            'ou:contract:budget:price'
        ]

        nodeedits = []
        for layr in layers:

            async def save():
                await layr.storNodeEdits(nodeedits, meta)
                nodeedits.clear()

            for propname in props:
                prop = self.core.model.prop(propname)

                async def movetodata(buid, valu):
                    (retn, data) = await layr.getNodeData(buid, 'migration:0_2_15')
                    if retn:
                        data[prop.name] = valu
                    else:
                        data = {prop.name: valu}

                    nodeedits.append(
                        (buid, prop.form.name, (
                            (s_layer.EDIT_PROP_DEL, (prop.name, valu, s_layer.STOR_TYPE_UTF8), ()),
                            (s_layer.EDIT_NODEDATA_SET, ('migration:0_2_15', data, None), ()),
                        )),
                    )
                    if len(nodeedits) >= 1000:
                        await save()

                async for buid, propvalu in layr.iterPropRows(prop.form.name, prop.name):
                    try:
                        norm, info = prop.type.norm(propvalu)
                    except s_exc.BadTypeValu as e:
                        oldm = e.errinfo.get('mesg')
                        logger.warning(f'error re-norming {prop.form.name}:{prop.name}={propvalu} : {oldm}')
                        await movetodata(buid, propvalu)
                        continue

                    nodeedits.append(
                        (buid, prop.form.name, (
                            (s_layer.EDIT_PROP_DEL, (prop.name, propvalu, s_layer.STOR_TYPE_UTF8), ()),
                            (s_layer.EDIT_PROP_SET, (prop.name, norm, None, prop.type.stortype), ()),
                        )),
                    )

                    if len(nodeedits) >= 1000:  # pragma: no cover
                        await save()

                if nodeedits:
                    await save()

    async def revModel20221220(self, layers):
        todoprops = (
            'risk:tool:software:soft:names',
            'risk:tool:software:techniques'
        )
        await self._uniqSortArray(todoprops, layers)

    async def revModel20230209(self, layers):

        await self._normFormSubs(layers, 'inet:http:cookie')

        meta = {'time': s_common.now(), 'user': self.core.auth.rootuser.iden}

        nodeedits = []
        for layr in layers:

            async def save():
                await layr.storNodeEdits(nodeedits, meta)
                nodeedits.clear()

            prop = self.core.model.prop('risk:vuln:cvss:av')
            propname = prop.name
            formname = prop.form.name
            stortype = prop.type.stortype

            oldvalu = 'V'
            newvalu = 'P'

            async for buid, propvalu in layr.iterPropRows(formname, propname, stortype=stortype, startvalu=oldvalu):

                if propvalu != oldvalu:  # pragma: no cover
                    break

                nodeedits.append(
                    (buid, formname, (
                        (s_layer.EDIT_PROP_DEL, (propname, propvalu, stortype), ()),
                        (s_layer.EDIT_PROP_SET, (propname, newvalu, None, stortype), ()),
                    )),
                )

                if len(nodeedits) >= 1000:  # pragma: no cover
                    await save()

            if nodeedits:
                await save()

    async def revModel_0_2_18(self, layers):
        await self._propToForm(layers, 'file:bytes:mime:pe:imphash', 'hash:md5')
        await self._normPropValu(layers, 'ou:goal:type')
        await self._propToForm(layers, 'ou:goal:type', 'ou:goal:type:taxonomy')

        await self._normPropValu(layers, 'ou:goal:name')
        await self._propToForm(layers, 'ou:goal:name', 'ou:goalname')

    async def revModel_0_2_19(self, layers):
        await self._normPropValu(layers, 'ou:campaign:name')
        await self._propToForm(layers, 'ou:campaign:name', 'ou:campname')
        await self._normPropValu(layers, 'risk:vuln:type')
        await self._propToForm(layers, 'risk:vuln:type', 'risk:vuln:type:taxonomy')

    async def revModel_0_2_20(self, layers):
        await self._normFormSubs(layers, 'inet:url', liftprop='user')
        await self._propToForm(layers, 'inet:url:user', 'inet:user')
        await self._propToForm(layers, 'inet:url:passwd', 'inet:passwd')

        await self._updatePropStortype(layers, 'file:bytes:mime:pe:imphash')

    async def revModel_0_2_21(self, layers):
        await self._normPropValu(layers, 'risk:vuln:cvss:v2')
        await self._normPropValu(layers, 'risk:vuln:cvss:v3')

        await self._normPropValu(layers, 'risk:vuln:name')
        await self._propToForm(layers, 'risk:vuln:name', 'risk:vulnname')

    async def revModel_0_2_22(self, layers):
        await self._normFormSubs(layers, 'inet:ipv4', cmprvalu='100.64.0.0/10')

    async def revModel_0_2_23(self, layers):
        await self._normFormSubs(layers, 'inet:ipv6')

    async def revModel_0_2_24(self, layers):
<<<<<<< HEAD

        formprops = {}
        for prop in self.core.model.getPropsByType('velocity'):
            formname = prop.form.name
            if formname not in formprops:
                formprops[formname] = []

            formprops[formname].append(prop)

        for prop in self.core.model.getArrayPropsByType('velocity'):
            formname = prop.form.name
            if formname not in formprops:
                formprops[formname] = []

            formprops[formname].append(prop)

        for form, props in formprops.items():
            await self._normVelocityProps(layers, form, props)
=======
        await self._normPropValu(layers, 'risk:mitigation:name')
>>>>>>> 63885abb

    async def runStorm(self, text, opts=None):
        '''
        Run storm code in a schedcoro and log the output messages.

        Args:
            text (str): Storm query to execute.
            opts: Storm opts.

        Returns:
            None
        '''
        async def _runStorm():
            async for mesgtype, mesginfo in self.core.storm(text, opts=opts):
                if mesgtype == 'print':
                    logger.debug(f'Storm message: {mesginfo.get("mesg")}')
                    continue
                if mesgtype == 'warn': # pragma: no cover
                    logger.warning(f'Storm warning: {mesginfo.get("mesg")}')
                    continue
                if mesgtype == 'err': # pragma: no cover
                    logger.error(f'Storm error: {mesginfo}')

        await self.core.schedCoro(_runStorm())

    async def revCoreLayers(self):

        version = self.revs[-1][0] if self.revs else maxvers

        # do a first pass to detect layers at the wrong version
        # that we are not able to rev ourselves and bail...

        layers = []
        for layr in self.core.layers.values():

            if layr.fresh:
                await layr.setModelVers(version)
                continue

            vers = await layr.getModelVers()
            if vers == version:
                continue

            if not layr.canrev and vers != version:
                mesg = f'layer {layr.__class__.__name__} {layr.iden} ({layr.dirn}) can not be updated.'
                raise s_exc.CantRevLayer(layer=layr.iden, mesg=mesg, curv=version, layv=vers)

            if vers > version:
                mesg = f'layer {layr.__class__.__name__} {layr.iden} ({layr.dirn}) is from the future!'
                raise s_exc.CantRevLayer(layer=layr.iden, mesg=mesg, curv=version, layv=vers)

            # realistically all layers are probably at the same version... but...
            layers.append(layr)

        # got anything to do?
        if not layers:
            return

        for revvers, revmeth in self.revs:

            todo = [lyr for lyr in layers if not lyr.ismirror and await lyr.getModelVers() < revvers]
            if not todo:
                continue

            logger.warning(f'beginning model migration -> {revvers}')

            await revmeth(todo)

            [await lyr.setModelVers(revvers) for lyr in todo]

        logger.warning('...model migrations complete!')

    async def _normPropValu(self, layers, propfull):

        meta = {'time': s_common.now(), 'user': self.core.auth.rootuser.iden}

        nodeedits = []
        for layr in layers:

            async def save():
                await layr.storNodeEdits(nodeedits, meta)
                nodeedits.clear()

            prop = self.core.model.prop(propfull)

            async for buid, propvalu in layr.iterPropRows(prop.form.name, prop.name):
                try:
                    norm, info = prop.type.norm(propvalu)
                except s_exc.BadTypeValu as e:
                    nodeedits.append(
                        (buid, prop.form.name, (
                            (s_layer.EDIT_NODEDATA_SET, (f'_migrated:{prop.full}', propvalu, None), ()),
                            (s_layer.EDIT_PROP_DEL, (prop.name, propvalu, prop.type.stortype), ()),
                        )),
                    )
                    oldm = e.errinfo.get('mesg')
                    iden = s_common.ehex(buid)
                    logger.warning(f'error re-norming {prop.form.name}:{prop.name}={propvalu} (layer: {layr.iden}, node: {iden}): {oldm}',
                                   extra={'synapse': {'node': iden, 'layer': layr.iden}})
                    continue

                if norm == propvalu:
                    continue

                nodeedits.append(
                    (buid, prop.form.name, (
                        (s_layer.EDIT_PROP_SET, (prop.name, norm, propvalu, prop.type.stortype), ()),
                    )),
                )

                if len(nodeedits) >= 1000:  # pragma: no cover
                    await save()

            if nodeedits:
                await save()

    async def _normVelocityProps(self, layers, form, props):

        meta = {'time': s_common.now(), 'user': self.core.auth.rootuser.iden}

        nodeedits = []
        for layr in layers:

            async def save():
                await layr.storNodeEdits(nodeedits, meta)
                nodeedits.clear()

            async for buid, formvalu in layr.iterFormRows(form):
                sode = layr._getStorNode(buid)
                if (nodeprops := sode.get('props')) is None:
                    continue

                for prop in props:
                    if (curv := nodeprops.get(prop.name)) is None:
                        continue

                    propvalu = curv[0]
                    if prop.type.isarray:
                        hasfloat = False
                        strvalu = []
                        for valu in propvalu:
                            if isinstance(valu, float):
                                strvalu.append(str(valu))
                                hasfloat = True

                        if not hasfloat:
                            continue
                    else:
                        if not isinstance(propvalu, float):
                            continue
                        strvalu = str(propvalu)

                    nodeprops.pop(prop.name)

                    try:
                        norm, info = prop.type.norm(strvalu)
                    except s_exc.BadTypeValu as e:
                        nodeedits.append(
                            (buid, form, (
                                (s_layer.EDIT_NODEDATA_SET, (f'_migrated:{prop.full}', propvalu, None), ()),
                                (s_layer.EDIT_PROP_DEL, (prop.name, propvalu, prop.type.stortype), ()),
                            )),
                        )

                        oldm = e.errinfo.get('mesg')
                        iden = s_common.ehex(buid)
                        logger.warning(f'error re-norming {prop.full}={propvalu} (layer: {layr.iden}, node: {iden}): {oldm}',
                                       extra={'synapse': {'node': iden, 'layer': layr.iden}})
                        continue

                    nodeedits.append(
                        (buid, form, (
                            (s_layer.EDIT_PROP_SET, (prop.name, norm, propvalu, prop.type.stortype), ()),
                        )),
                    )

                    if len(nodeedits) >= 1000:  # pragma: no cover
                        await save()

            if nodeedits:
                await save()

    async def _updatePropStortype(self, layers, propfull):

        meta = {'time': s_common.now(), 'user': self.core.auth.rootuser.iden}

        nodeedits = []
        for layr in layers:

            async def save():
                await layr.storNodeEdits(nodeedits, meta)
                nodeedits.clear()

            prop = self.core.model.prop(propfull)
            stortype = prop.type.stortype

            async for lkey, buid, sode in layr.liftByProp(prop.form.name, prop.name):

                props = sode.get('props')

                # this should be impossible, but has been observed in the wild...
                if props is None: # pragma: no cover
                    continue

                curv = props.get(prop.name)
                if curv is None or curv[1] == stortype:
                    continue

                nodeedits.append(
                    (buid, prop.form.name, (
                        (s_layer.EDIT_PROP_SET, (prop.name, curv[0], curv[0], stortype), ()),
                    )),
                )

                if len(nodeedits) >= 1000:  # pragma: no cover
                    await save()

            if nodeedits:
                await save()

    async def _normFormSubs(self, layers, formname, liftprop=None, cmprvalu=s_common.novalu, cmpr='='):

        # NOTE: this API may be used to re-normalize subs but *not* to change their storage types
        # and will *not* auto-populate linked forms from subs which are form types.

        meta = {'time': s_common.now(), 'user': self.core.auth.rootuser.iden}

        subprops = {}

        form = self.core.model.form(formname)

        nodeedits = []
        for layr in layers:

            async def save():
                await layr.storNodeEdits(nodeedits, meta)
                nodeedits.clear()

            if cmprvalu is s_common.novalu:
                # This is for lifts such as:
                #   <formname>
                #   <formname>:<liftprop>
                # E.g.:
                #   inet:ipv4
                #   inet:ipv4:type
                genr = layr.liftByProp(form.name, liftprop)

            elif liftprop is None:
                # This is for lifts such as:
                #   <formname><cmpr><cmprvalu>
                # E.g.:
                #   inet:ipv4=1.2.3.4

                # Don't norm cmprvalu first because it may not be normable
                cmprvals = form.type.getStorCmprs(cmpr, cmprvalu)
                genr = layr.liftByFormValu(form.name, cmprvals)

            else: # liftprop is not None  # pragma: no cover
                # This is for lifts such as:
                #   <formname>:<liftprop><cmpr><cmprvalu>
                # E.g.:
                #   inet:ipv4:type=private

                # Don't norm cmprvalu first because it may not be normable
                cmprvals = form.type.getStorCmprs(cmpr, cmprvalu)
                genr = layr.liftByPropValu(form.name, liftprop, cmprvals)

            async for _, buid, sode in genr:

                sodevalu = sode.get('valu')
                if sodevalu is None: # pragma: no cover
                    continue

                formvalu = sodevalu[0]

                try:
                    norm, info = form.type.norm(formvalu)
                except s_exc.BadTypeValu as e: # pragma: no cover
                    oldm = e.errinfo.get('mesg')
                    logger.warning(f'Skipping {formname}={formvalu} : {oldm}')
                    continue

                edits = []
                subs = info.get('subs')
                if subs is not None:

                    for subname, subvalu in subs.items():

                        subprop = subprops.get(subname, s_common.novalu)
                        if subprop is s_common.novalu:
                            subprop = subprops[subname] = self.core.model.prop(f'{formname}:{subname}')

                        if subprop is None: # pragma: no cover
                            continue

                        try:
                            subnorm, subinfo = subprop.type.norm(subvalu)
                        except s_exc.BadTypeValu as e: # pragma: no cover
                            oldm = e.errinfo.get('mesg')
                            logger.warning(f'error norming subvalue {subprop.full}={subvalu}: {oldm}')
                            continue

                        props = sode.get('props')
                        if props is None: # pragma: no cover
                            continue

                        subcurv = props.get(subprop.name)
                        if subcurv is not None:
                            if subcurv[1] != subprop.type.stortype: # pragma: no cover
                                logger.warning(f'normFormSubs() may not be used to change storage types for {subprop.full}')
                                continue
                            subcurv = subcurv[0]

                        if subcurv == subnorm:
                            continue

                        edits.append((s_layer.EDIT_PROP_SET, (subprop.name, subnorm, subcurv, subprop.type.stortype), ()))

                    if not edits: # pragma: no cover
                        continue

                    nodeedits.append((buid, formname, edits))

                    if len(nodeedits) >= 1000:  # pragma: no cover
                        await save()

            if nodeedits:
                await save()

    async def _propToForm(self, layers, propfull, formname):

        opts = {'vars': {
            'layridens': [layr.iden for layr in layers],
            'formname': formname,
            'propfull': propfull,
            'propname': self.core.model.prop(propfull).name,
        }}

        storm = '''
        $layers = $lib.set()
        $layers.adds($layridens)

        for $view in $lib.view.list(deporder=$lib.true) {

            if (not $layers.has($view.layers.0.iden)) { continue }

            view.exec $view.iden {
                yield $lib.layer.get().liftByProp($propfull)
                [ *$formname=$node.props.get($propname) ]
            }
        }
        '''
        await self.runStorm(storm, opts=opts)

    async def _propArrayToForm(self, layers, propfull, formname):

        opts = {'vars': {
            'layridens': [layr.iden for layr in layers],
            'formname': formname,
            'propfull': propfull,
            'propname': self.core.model.prop(propfull).name,
        }}

        storm = '''
        $layers = $lib.set()
        $layers.adds($layridens)

        for $view in $lib.view.list(deporder=$lib.true) {

            if (not $layers.has($view.layers.0.iden)) { continue }

            view.exec $view.iden {

                yield $lib.layer.get().liftByProp($propfull)
                for $item in $node.props.get($propname) {
                    [ *$formname=$item ]
                }

            }
        }
        '''
        await self.runStorm(storm, opts=opts)<|MERGE_RESOLUTION|>--- conflicted
+++ resolved
@@ -735,7 +735,7 @@
         await self._normFormSubs(layers, 'inet:ipv6')
 
     async def revModel_0_2_24(self, layers):
-<<<<<<< HEAD
+        await self._normPropValu(layers, 'risk:mitigation:name')
 
         formprops = {}
         for prop in self.core.model.getPropsByType('velocity'):
@@ -754,9 +754,6 @@
 
         for form, props in formprops.items():
             await self._normVelocityProps(layers, form, props)
-=======
-        await self._normPropValu(layers, 'risk:mitigation:name')
->>>>>>> 63885abb
 
     async def runStorm(self, text, opts=None):
         '''
