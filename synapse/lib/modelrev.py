import regex
import logging

import synapse.exc as s_exc
import synapse.common as s_common

import synapse.lib.layer as s_layer

logger = logging.getLogger(__name__)

maxvers = (0, 2, 23)

class ModelRev:

    def __init__(self, core):
        self.core = core
        self.revs = ()

    async def _uniqSortArray(self, todoprops, layers):

        for layr in layers:

            for propname in todoprops:

                nodeedits = []
                meta = {'time': s_common.now(), 'user': self.core.auth.rootuser.iden}

                def sortuniq(valu):
                    return tuple(sorted({v: True for v in valu}.keys()))

                async def save():
                    await layr.storNodeEdits(nodeedits, meta)
                    nodeedits.clear()

                prop = self.core.model.prop(propname)
                if prop is None:
                    logger.warning(f'No property named {propname} to sortuniq().')
                    continue

                propreln = prop.name
                formname = prop.form.name

                stortype = prop.type.stortype | s_layer.STOR_FLAG_ARRAY

                async for nid, propvalu in layr.iterPropRows(formname, propreln):

                    uniqvalu = sortuniq(propvalu)
                    if uniqvalu == propvalu:
                        continue

                    nodeedits.append(
                        (nid, formname, (
                            (s_layer.EDIT_PROP_SET, (propreln, uniqvalu, propvalu, stortype)),
                        )),
                    )

                    if len(nodeedits) >= 1000:
                        await save()

                if nodeedits:
                    await save()

    async def runStorm(self, text, opts=None):
        '''
        Run storm code in a schedcoro and log the output messages.

        Args:
            text (str): Storm query to execute.
            opts: Storm opts.

        Returns:
            None
        '''
        async def _runStorm():
            async for mesgtype, mesginfo in self.core.storm(text, opts=opts):
                if mesgtype == 'print':
                    logger.debug(f'Storm message: {mesginfo.get("mesg")}')
                    continue
                if mesgtype == 'warn': # pragma: no cover
                    logger.warning(f'Storm warning: {mesginfo.get("mesg")}')
                    continue
                if mesgtype == 'err': # pragma: no cover
                    logger.error(f'Storm error: {mesginfo}')

        await self.core.schedCoro(_runStorm())

    async def revCoreLayers(self):

        version = self.revs[-1][0] if self.revs else maxvers

        # do a first pass to detect layers at the wrong version
        # that we are not able to rev ourselves and bail...

        layers = []
        for layr in self.core.layers.values():

            if layr.fresh:
                await layr.setModelVers(version)
                continue

            vers = await layr.getModelVers()
            if vers == version:
                continue

            if not layr.canrev and vers != version:
                mesg = f'layer {layr.__class__.__name__} {layr.iden} ({layr.dirn}) can not be updated.'
                raise s_exc.CantRevLayer(layer=layr.iden, mesg=mesg, curv=version, layv=vers)

            if vers > version:
                mesg = f'layer {layr.__class__.__name__} {layr.iden} ({layr.dirn}) is from the future!'
                raise s_exc.CantRevLayer(layer=layr.iden, mesg=mesg, curv=version, layv=vers)

            # realistically all layers are probably at the same version... but...
            layers.append(layr)

        # got anything to do?
        if not layers:
            return

        for revvers, revmeth in self.revs:

<<<<<<< HEAD
                todo = [lyr for lyr in layers if await lyr.getModelVers() < revvers]
                if not todo:
                    continue
=======
            todo = [lyr for lyr in layers if not lyr.ismirror and await lyr.getModelVers() < revvers]
            if not todo:
                continue
>>>>>>> d4ce23ba

            logger.warning(f'beginning model migration -> {revvers}')

            await revmeth(todo)

            [await lyr.setModelVers(revvers) for lyr in todo]

        logger.warning('...model migrations complete!')

    async def _normPropValu(self, layers, propfull):

        meta = {'time': s_common.now(), 'user': self.core.auth.rootuser.iden}

        nodeedits = []
        for layr in layers:

            async def save():
                await layr.storNodeEdits(nodeedits, meta)
                nodeedits.clear()

            prop = self.core.model.prop(propfull)

            async for nid, propvalu in layr.iterPropRows(prop.form.name, prop.name):
                try:
                    norm, info = prop.type.norm(propvalu)
                except s_exc.BadTypeValu as e:
                    nodeedits.append(
                        (nid, prop.form.name, (
                            (s_layer.EDIT_NODEDATA_SET, (f'_migrated:{prop.full}', propvalu, None)),
                            (s_layer.EDIT_PROP_DEL, (prop.name, propvalu, prop.type.stortype)),
                        )),
                    )
                    oldm = e.errinfo.get('mesg')
                    iden = s_common.ehex(self.core.getBuidByNid(nid))
                    logger.warning(f'error re-norming {prop.form.name}:{prop.name}={propvalu} (layer: {layr.iden}, node: {iden}): {oldm}',
                                   extra={'synapse': {'node': iden, 'layer': layr.iden}})
                    continue

                if norm == propvalu:
                    continue

                nodeedits.append(
                    (nid, prop.form.name, (
                        (s_layer.EDIT_PROP_SET, (prop.name, norm, propvalu, prop.type.stortype)),
                    )),
                )

                if len(nodeedits) >= 1000:  # pragma: no cover
                    await save()

            if nodeedits:
                await save()

    async def _updatePropStortype(self, layers, propfull):

        meta = {'time': s_common.now(), 'user': self.core.auth.rootuser.iden}

        nodeedits = []
        for layr in layers:

            async def save():
                await layr.storNodeEdits(nodeedits, meta)
                nodeedits.clear()

            prop = self.core.model.prop(propfull)
            stortype = prop.type.stortype

            async for lkey, nid, sode in layr.liftByProp(prop.form.name, prop.name):

                props = sode.get('props')

                # this should be impossible, but has been observed in the wild...
                if props is None: # pragma: no cover
                    continue

                curv = props.get(prop.name)
                if curv is None or curv[1] == stortype:
                    continue

                nodeedits.append(
                    (nid, prop.form.name, (
                        (s_layer.EDIT_PROP_SET, (prop.name, curv[0], curv[0], stortype)),
                    )),
                )

                if len(nodeedits) >= 1000:  # pragma: no cover
                    await save()

            if nodeedits:
                await save()

    async def _normFormSubs(self, layers, formname, liftprop=None, cmprvalu=s_common.novalu, cmpr='='):

        # NOTE: this API may be used to re-normalize subs but *not* to change their storage types
        # and will *not* auto-populate linked forms from subs which are form types.

        meta = {'time': s_common.now(), 'user': self.core.auth.rootuser.iden}

        subprops = {}

        form = self.core.model.form(formname)

        nodeedits = []
        for layr in layers:

            async def save():
                await layr.storNodeEdits(nodeedits, meta)
                nodeedits.clear()

            if cmprvalu is s_common.novalu:
                # This is for lifts such as:
                #   <formname>
                #   <formname>:<liftprop>
                # E.g.:
                #   inet:ipv4
                #   inet:ipv4:type
                genr = layr.liftByProp(form.name, liftprop)

            elif liftprop is None:
                # This is for lifts such as:
                #   <formname><cmpr><cmprvalu>
                # E.g.:
                #   inet:ipv4=1.2.3.4

                # Don't norm cmprvalu first because it may not be normable
                cmprvals = form.type.getStorCmprs(cmpr, cmprvalu)
                genr = layr.liftByFormValu(form.name, cmprvals)

            else: # liftprop is not None  # pragma: no cover
                # This is for lifts such as:
                #   <formname>:<liftprop><cmpr><cmprvalu>
                # E.g.:
                #   inet:ipv4:type=private

                # Don't norm cmprvalu first because it may not be normable
                cmprvals = form.type.getStorCmprs(cmpr, cmprvalu)
                genr = layr.liftByPropValu(form.name, liftprop, cmprvals)

            async for _, nid, sode in genr:

                sodevalu = sode.get('valu')
                if sodevalu is None: # pragma: no cover
                    continue

                formvalu = sodevalu[0]

                try:
                    norm, info = form.type.norm(formvalu)
                except s_exc.BadTypeValu as e: # pragma: no cover
                    oldm = e.errinfo.get('mesg')
                    logger.warning(f'Skipping {formname}={formvalu} : {oldm}')
                    continue

                edits = []
                subs = info.get('subs')
                if subs is not None:

                    for subname, subvalu in subs.items():

                        subprop = subprops.get(subname, s_common.novalu)
                        if subprop is s_common.novalu:
                            subprop = subprops[subname] = self.core.model.prop(f'{formname}:{subname}')

                        if subprop is None: # pragma: no cover
                            continue

                        try:
                            subnorm, subinfo = subprop.type.norm(subvalu)
                        except s_exc.BadTypeValu as e: # pragma: no cover
                            oldm = e.errinfo.get('mesg')
                            logger.warning(f'error norming subvalue {subprop.full}={subvalu}: {oldm}')
                            continue

                        props = sode.get('props')
                        if props is None: # pragma: no cover
                            continue

                        subcurv = props.get(subprop.name)
                        if subcurv is not None:
                            if subcurv[1] != subprop.type.stortype: # pragma: no cover
                                logger.warning(f'normFormSubs() may not be used to change storage types for {subprop.full}')
                                continue
                            subcurv = subcurv[0]

                        if subcurv == subnorm:
                            continue

                        edits.append((s_layer.EDIT_PROP_SET, (subprop.name, subnorm, subcurv, subprop.type.stortype)))

                    if not edits: # pragma: no cover
                        continue

                    nodeedits.append((nid, formname, edits))

                    if len(nodeedits) >= 1000:  # pragma: no cover
                        await save()

            if nodeedits:
                await save()

    async def _propToForm(self, layers, propfull, formname):

        opts = {'vars': {
            'layridens': [layr.iden for layr in layers],
            'formname': formname,
            'propfull': propfull,
            'propname': self.core.model.prop(propfull).name,
        }}

        storm = '''
        $layers = $lib.set()
        $layers.adds($layridens)

        for $view in $lib.view.list(deporder=$lib.true) {

            if (not $layers.has($view.layers.0.iden)) { continue }

            view.exec $view.iden {
                yield $lib.layer.get().liftByProp($propfull)
                [ *$formname=$node.props.get($propname) ]
            }
        }
        '''
        await self.runStorm(storm, opts=opts)

    async def _propArrayToForm(self, layers, propfull, formname):

        opts = {'vars': {
            'layridens': [layr.iden for layr in layers],
            'formname': formname,
            'propfull': propfull,
            'propname': self.core.model.prop(propfull).name,
        }}

        storm = '''
        $layers = $lib.set()
        $layers.adds($layridens)

        for $view in $lib.view.list(deporder=$lib.true) {

            if (not $layers.has($view.layers.0.iden)) { continue }

            view.exec $view.iden {

                yield $lib.layer.get().liftByProp($propfull)
                for $item in $node.props.get($propname) {
                    [ *$formname=$item ]
                }

            }
        }
        '''
        await self.runStorm(storm, opts=opts)<|MERGE_RESOLUTION|>--- conflicted
+++ resolved
@@ -119,15 +119,9 @@
 
         for revvers, revmeth in self.revs:
 
-<<<<<<< HEAD
-                todo = [lyr for lyr in layers if await lyr.getModelVers() < revvers]
-                if not todo:
-                    continue
-=======
-            todo = [lyr for lyr in layers if not lyr.ismirror and await lyr.getModelVers() < revvers]
+            todo = [lyr for lyr in layers if await lyr.getModelVers() < revvers]
             if not todo:
                 continue
->>>>>>> d4ce23ba
 
             logger.warning(f'beginning model migration -> {revvers}')
 
