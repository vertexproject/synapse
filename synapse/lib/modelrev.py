import regex
import logging

import synapse.exc as s_exc
import synapse.assets as s_assets
import synapse.common as s_common

import synapse.lib.layer as s_layer

logger = logging.getLogger(__name__)

<<<<<<< HEAD
maxvers = (0, 2, 31)
=======
maxvers = (0, 2, 30)
>>>>>>> c0c63f9c

class ModelRev:

    def __init__(self, core):
        self.core = core
        self.revs = (
            ((0, 2, 1), self.revModel20210126),
            ((0, 2, 2), self.revModel20210312),
            ((0, 2, 3), self.revModel20210528),
            ((0, 2, 5), self.revModel20210801),
            ((0, 2, 6), self.revModel20211112),
            ((0, 2, 7), self.revModel20220307),
            ((0, 2, 8), self.revModel20220315),
            ((0, 2, 9), self.revModel20220509),
            ((0, 2, 10), self.revModel20220706),
            ((0, 2, 11), self.revModel20220803),
            ((0, 2, 12), self.revModel20220901),
            ((0, 2, 13), self.revModel20221025),
            ((0, 2, 14), self.revModel20221123),
            ((0, 2, 15), self.revModel20221212),
            ((0, 2, 16), self.revModel20221220),
            ((0, 2, 17), self.revModel20230209),
            ((0, 2, 18), self.revModel_0_2_18),
            ((0, 2, 19), self.revModel_0_2_19),
            ((0, 2, 20), self.revModel_0_2_20),
            ((0, 2, 21), self.revModel_0_2_21),
            ((0, 2, 22), self.revModel_0_2_22),
            ((0, 2, 23), self.revModel_0_2_23),
            ((0, 2, 24), self.revModel_0_2_24),
            ((0, 2, 25), self.revModel_0_2_25),
            ((0, 2, 26), self.revModel_0_2_26),
            ((0, 2, 27), self.revModel_0_2_27),
            # Model revision 0.2.28 skipped
            ((0, 2, 29), self.revModel_0_2_29),
<<<<<<< HEAD
            ((0, 2, 31), self.revModel_0_2_31),
=======
            ((0, 2, 30), self.revModel_0_2_30),
>>>>>>> c0c63f9c
        )

    async def _uniqSortArray(self, todoprops, layers):

        for layr in layers:

            for propname in todoprops:

                nodeedits = []
                meta = {'time': s_common.now(), 'user': self.core.auth.rootuser.iden}

                def sortuniq(valu):
                    return tuple(sorted({v: True for v in valu}.keys()))

                async def save():
                    await layr.storNodeEdits(nodeedits, meta)
                    nodeedits.clear()

                prop = self.core.model.prop(propname)
                if prop is None:
                    logger.warning(f'No property named {propname} to sortuniq().')
                    continue

                propreln = prop.name
                formname = prop.form.name

                stortype = prop.type.stortype | s_layer.STOR_FLAG_ARRAY

                async for buid, propvalu in layr.iterPropRows(formname, propreln):

                    uniqvalu = sortuniq(propvalu)
                    if uniqvalu == propvalu:
                        continue

                    nodeedits.append(
                        (buid, formname, (
                            (s_layer.EDIT_PROP_SET, (propreln, uniqvalu, propvalu, stortype), ()),
                        )),
                    )

                    if len(nodeedits) >= 1000:
                        await save()

                if nodeedits:
                    await save()

    async def revModel20211112(self, layers):
        # uniq and sort several array types
        todoprops = (
            'biz:rfp:requirements',

            'crypto:x509:cert:ext:sans',
            'crypto:x509:cert:ext:crls',
            'crypto:x509:cert:identities:fqdns',
            'crypto:x509:cert:identities:emails',
            'crypto:x509:cert:identities:ipv4s',
            'crypto:x509:cert:identities:ipv6s',
            'crypto:x509:cert:identities:urls',
            'crypto:x509:cert:crl:urls',

            'inet:whois:iprec:contacts',
            'inet:whois:iprec:links',
            'inet:whois:ipcontact:roles',
            'inet:whois:ipcontact:links',
            'inet:whois:ipcontact:contacts',

            'it:account:groups',
            'it:group:groups',

            'it:reveng:function:impcalls',
            'it:reveng:filefunc:funccalls',

            'it:sec:cve:references',

            'risk:vuln:cwes',

            'tel:txtmesg:recipients',
        )
        await self._uniqSortArray(todoprops, layers)

    async def revModel20210801(self, layers):

        # uniq and sort several array types
        todoprops = (
            'edu:course:prereqs',
            'edu:class:assistants',

            'ou:org:subs',
            'ou:org:names',
            'ou:org:dns:mx',
            'ou:org:locations',
            'ou:org:industries',

            'ou:industry:sic',
            'ou:industry:subs',
            'ou:industry:isic',
            'ou:industry:naics',

            'ou:preso:sponsors',
            'ou:preso:presenters',

            'ou:conference:sponsors',
            'ou:conference:event:sponsors',
            'ou:conference:attendee:roles',
            'ou:conference:event:attendee:roles',

            'ou:contract:types',
            'ou:contract:parties',
            'ou:contract:requirements',
            'ou:position:reports',

            'ps:person:names',
            'ps:person:nicks',
            'ps:persona:names',
            'ps:persona:nicks',
            'ps:education:classes',
            'ps:contactlist:contacts',
        )
        await self._uniqSortArray(todoprops, layers)

    async def revModel20210528(self, layers):

        cmdtype = self.core.model.type('it:cmd')
        cmdprop = self.core.model.prop('it:exec:proc:cmd')

        for layr in layers:

            done = set()
            nodeedits = []

            meta = {'time': s_common.now(), 'user': self.core.auth.rootuser.iden}

            async def save():
                await layr.storNodeEdits(nodeedits, meta)
                done.clear()
                nodeedits.clear()

            async for buid, propvalu in layr.iterPropRows('it:exec:proc', 'cmd'):

                cmdnorm = cmdtype.norm(propvalu)[0]

                if cmdnorm != propvalu:
                    nodeedits.append(
                        (buid, 'it:exec:proc', (
                            (s_layer.EDIT_PROP_SET, ('cmd', cmdnorm, propvalu, s_layer.STOR_TYPE_UTF8), ()),
                        )),
                    )

                if cmdnorm not in done:
                    cmdbuid = s_common.buid(('it:cmd', cmdnorm))
                    nodeedits.append(
                        (cmdbuid, 'it:cmd', (
                            (s_layer.EDIT_NODE_ADD, (cmdnorm, s_layer.STOR_TYPE_UTF8), ()),
                        )),
                    )
                    done.add(cmdnorm)

                if len(nodeedits) >= 1000:
                    await save()

            if nodeedits:
                await save()

    async def revModel20210312(self, layers):

        ipv4type = self.core.model.type('inet:ipv4')
        ipv6type = self.core.model.type('inet:ipv6')

        for layr in layers:

            nodeedits = []
            meta = {'time': s_common.now(), 'user': self.core.auth.rootuser.iden}

            async def save():
                await layr.storNodeEdits(nodeedits, meta)
                nodeedits.clear()

            async for buid, propvalu in layr.iterPropRows('inet:web:acct', 'signup:client:ipv6'):

                ipv6text = ipv6type.norm(ipv4type.repr(propvalu))[0]
                nodeedits.append(
                    (buid, 'inet:web:acct', (
                        (s_layer.EDIT_PROP_SET, ('signup:client:ipv6', ipv6text, propvalu, s_layer.STOR_TYPE_IPV6), ()),
                    )),
                )

                if len(nodeedits) >= 1000:
                    await save()

            if nodeedits:
                await save()

    async def revModel20210126(self, layers):

        for layr in layers:

            nodeedits = []
            meta = {'time': s_common.now(), 'user': self.core.auth.rootuser.iden}

            # uniq values of some array types....
            def uniq(valu):
                return tuple({v: True for v in valu}.keys())

            async def save():
                await layr.storNodeEdits(nodeedits, meta)
                nodeedits.clear()

            stortype = s_layer.STOR_TYPE_GUID | s_layer.STOR_FLAG_ARRAY
            async for buid, propvalu in layr.iterPropRows('ou:org', 'industries'):

                uniqvalu = uniq(propvalu)
                if uniqvalu == propvalu:
                    continue

                nodeedits.append(
                    (buid, 'ou:org', (
                        (s_layer.EDIT_PROP_SET, ('industries', uniqvalu, propvalu, stortype), ()),
                    )),
                )

                if len(nodeedits) >= 1000:
                    await save()

            if nodeedits:
                await save()

    async def _normHugeProp(self, layers, prop):

        proptype = prop.type
        propname = prop.name
        formname = prop.form.name
        stortype = prop.type.stortype

        for layr in layers:

            nodeedits = []
            meta = {'time': s_common.now(), 'user': self.core.auth.rootuser.iden}

            async def save():
                await layr.storNodeEdits(nodeedits, meta)
                nodeedits.clear()

            async for buid, propvalu in layr.iterPropRows(formname, propname):

                try:
                    newval = proptype.norm(propvalu)[0]
                except s_exc.BadTypeValu as e:
                    oldm = e.errinfo.get('mesg')
                    logger.warning(f'Bad prop value {propname}={propvalu!r} : {oldm}')
                    continue

                if newval == propvalu:
                    continue

                nodeedits.append(
                    (buid, formname, (
                        (s_layer.EDIT_PROP_SET, (propname, newval, None, stortype), ()),
                    )),
                )

                if len(nodeedits) >= 1000:
                    await save()

            if nodeedits:
                await save()

    async def _normHugeTagProps(self, layr, tagprops):

        nodeedits = []
        meta = {'time': s_common.now(), 'user': self.core.auth.rootuser.iden}

        async def save():
            await layr.storNodeEdits(nodeedits, meta)
            nodeedits.clear()

        for form, tag, prop in layr.getTagProps():
            if form is None or prop not in tagprops:
                continue

            tptyp = self.core.model.tagprops[prop]
            stortype = tptyp.type.stortype

            async for buid, propvalu in layr.iterTagPropRows(tag, prop, form):

                try:
                    newval = tptyp.type.norm(propvalu)[0]
                except s_exc.BadTypeValu as e:
                    oldm = e.errinfo.get('mesg')
                    logger.warning(f'Bad prop value {tag}:{prop}={propvalu!r} : {oldm}')
                    continue

                if newval == propvalu:
                    continue

                nodeedits.append(
                    (buid, form, (
                        (s_layer.EDIT_TAGPROP_SET, (tag, prop, newval, None, stortype), ()),
                    )),
                )

                if len(nodeedits) >= 1000:
                    await save()

            if nodeedits:
                await save()

    async def revModel20220307(self, layers):

        for name, prop in self.core.model.props.items():
            if prop.form is None:
                continue

            stortype = prop.type.stortype
            if stortype & s_layer.STOR_FLAG_ARRAY:
                stortype = stortype & 0x7fff

            if stortype == s_layer.STOR_TYPE_HUGENUM:
                await self._normHugeProp(layers, prop)

        tagprops = set()
        for name, prop in self.core.model.tagprops.items():
            if prop.type.stortype == s_layer.STOR_TYPE_HUGENUM:
                tagprops.add(prop.name)

        for layr in layers:
            await self._normHugeTagProps(layr, tagprops)

    async def revModel20220315(self, layers):

        meta = {'time': s_common.now(), 'user': self.core.auth.rootuser.iden}

        nodeedits = []
        for layr in layers:

            async def save():
                await layr.storNodeEdits(nodeedits, meta)
                nodeedits.clear()

            for formname, propname in (
                    ('geo:place', 'name'),
                    ('crypto:currency:block', 'hash'),
                    ('crypto:currency:transaction', 'hash')):

                prop = self.core.model.prop(f'{formname}:{propname}')
                async for buid, propvalu in layr.iterPropRows(formname, propname):
                    try:
                        norm = prop.type.norm(propvalu)[0]
                    except s_exc.BadTypeValu as e: # pragma: no cover
                        oldm = e.errinfo.get('mesg')
                        logger.warning(f'error re-norming {formname}:{propname}={propvalu} : {oldm}')
                        continue

                    if norm == propvalu:
                        continue

                    nodeedits.append(
                        (buid, formname, (
                            (s_layer.EDIT_PROP_SET, (propname, norm, propvalu, prop.type.stortype), ()),
                        )),
                    )

                    if len(nodeedits) >= 1000:  # pragma: no cover
                        await save()

                if nodeedits:
                    await save()

        layridens = [layr.iden for layr in layers]

        storm_geoplace_to_geoname = '''
        $layers = $lib.set()
        $layers.adds($layridens)
        for $view in $lib.view.list(deporder=$lib.true) {
            if (not $layers.has($view.layers.0.iden)) { continue }
            view.exec $view.iden {
                yield $lib.layer.get().liftByProp(geo:place:name)
                [ geo:name=:name ]
            }
        }
        '''

        storm_crypto_txin = '''
        $layers = $lib.set()
        $layers.adds($layridens)
        for $view in $lib.view.list(deporder=$lib.true) {
            if (not $layers.has($view.layers.0.iden)) { continue }
            view.exec $view.iden {

                function addInputXacts() {
                    yield $lib.layer.get().liftByProp(crypto:payment:input)
                    -:transaction $xact = $lib.null
                    { -> crypto:currency:transaction $xact=$node.value() }
                    if $xact {
                        [ :transaction=$xact ]
                    }
                    fini { return() }
                }

                function addOutputXacts() {
                    yield $lib.layer.get().liftByProp(crypto:payment:output)
                    -:transaction $xact = $lib.null
                    { -> crypto:currency:transaction $xact=$node.value() }
                    if $xact {
                        [ :transaction=$xact ]
                    }
                    fini { return() }
                }

                function wipeInputsArray() {
                    yield $lib.layer.get().liftByProp(crypto:currency:transaction:inputs)
                    [ -:inputs ]
                    fini { return() }
                }

                function wipeOutputsArray() {
                    yield $lib.layer.get().liftByProp(crypto:currency:transaction:outputs)
                    [ -:outputs ]
                    fini { return() }
                }

                $addInputXacts()
                $addOutputXacts()
                $wipeInputsArray()
                $wipeOutputsArray()
            }
        }
        '''

        storm_crypto_lockout = '''
        model.deprecated.lock crypto:currency:transaction:inputs
        | model.deprecated.lock crypto:currency:transaction:outputs
        '''

        logger.debug('Making geo:name nodes from geo:place:name values.')
        opts = {'vars': {'layridens': layridens}}
        await self.runStorm(storm_geoplace_to_geoname, opts=opts)
        logger.debug('Update crypto:currency:transaction :input and :output property use.')
        await self.runStorm(storm_crypto_txin, opts=opts)
        logger.debug('Locking out crypto:currency:transaction :input and :output properties.')
        await self.runStorm(storm_crypto_lockout)

    async def revModel20220509(self, layers):

        await self._normPropValu(layers, 'ou:industry:name')
        await self._propToForm(layers, 'ou:industry:name', 'ou:industryname')

        await self._normPropValu(layers, 'it:prod:soft:name')
        await self._normPropValu(layers, 'it:prod:soft:names')
        await self._normPropValu(layers, 'it:prod:softver:name')
        await self._normPropValu(layers, 'it:prod:softver:names')
        await self._normPropValu(layers, 'it:mitre:attack:software:name')
        await self._normPropValu(layers, 'it:mitre:attack:software:names')

        await self._propToForm(layers, 'it:prod:soft:name', 'it:prod:softname')
        await self._propToForm(layers, 'it:prod:softver:name', 'it:prod:softname')
        await self._propToForm(layers, 'it:mitre:attack:software:name', 'it:prod:softname')

        await self._propArrayToForm(layers, 'it:prod:soft:names', 'it:prod:softname')
        await self._propArrayToForm(layers, 'it:prod:softver:names', 'it:prod:softname')
        await self._propArrayToForm(layers, 'it:mitre:attack:software:names', 'it:prod:softname')

    async def revModel20220706(self, layers):
        await self._propToForm(layers, 'it:av:sig:name', 'it:av:signame')
        await self._propToForm(layers, 'it:av:filehit:sig:name', 'it:av:signame')

    async def revModel20220803(self, layers):

        await self._normPropValu(layers, 'ps:contact:title')
        await self._propToForm(layers, 'ps:contact:title', 'ou:jobtitle')

        meta = {'time': s_common.now(), 'user': self.core.auth.rootuser.iden}

        valid = regex.compile(r'^[0-9a-f]{40}$')
        repl = regex.compile(r'[\s:]')

        nodeedits = []
        for layr in layers:

            async def save():
                await layr.storNodeEdits(nodeedits, meta)
                nodeedits.clear()

            formname = 'crypto:x509:cert'
            prop = self.core.model.prop('crypto:x509:cert:serial')

            async def movetodata(buid, valu):
                nodeedits.append(
                    (buid, formname, (
                        (s_layer.EDIT_PROP_DEL, (prop.name, valu, prop.type.stortype), ()),
                        (s_layer.EDIT_NODEDATA_SET, ('migration:0_2_10', {'serial': valu}, None), ()),
                    )),
                )
                if len(nodeedits) >= 1000:
                    await save()

            async for buid, propvalu in layr.iterPropRows(formname, prop.name):

                if not isinstance(propvalu, str):  # pragma: no cover
                    logger.warning(f'error re-norming {formname}:{prop.name}={propvalu} '
                                   f'for node {s_common.ehex(buid)} : invalid prop type')
                    await movetodata(buid, propvalu)
                    continue

                if valid.match(propvalu):
                    continue

                newv = repl.sub('', propvalu)

                try:
                    newv = int(newv)
                except ValueError:
                    try:
                        newv = int(newv, 16)
                    except ValueError:
                        logger.warning(f'error re-norming {formname}:{prop.name}={propvalu} '
                                       f'for node {s_common.ehex(buid)} : invalid prop value')
                        await movetodata(buid, propvalu)
                        continue

                try:
                    newv = s_common.ehex(newv.to_bytes(20, 'big', signed=True))
                    norm, info = prop.type.norm(newv)

                except (OverflowError, s_exc.BadTypeValu):
                    logger.warning(f'error re-norming {formname}:{prop.name}={propvalu} '
                                   f'for node {s_common.ehex(buid)} : invalid prop value')
                    await movetodata(buid, propvalu)
                    continue

                nodeedits.append(
                    (buid, formname, (
                        (s_layer.EDIT_PROP_SET, (prop.name, norm, propvalu, prop.type.stortype), ()),
                    )),
                )

                if len(nodeedits) >= 1000:
                    await save()

            if nodeedits:
                await save()

    async def revModel20220901(self, layers):

        await self._normPropValu(layers, 'pol:country:name')
        await self._propToForm(layers, 'pol:country:name', 'geo:name')

        await self._normPropValu(layers, 'risk:alert:type')
        await self._propToForm(layers, 'risk:alert:type', 'risk:alert:taxonomy')

    async def revModel20221025(self, layers):
        await self._propToForm(layers, 'risk:tool:software:type', 'risk:tool:software:taxonomy')

    async def revModel20221123(self, layers):
        await self._normPropValu(layers, 'inet:flow:dst:softnames')
        await self._normPropValu(layers, 'inet:flow:src:softnames')

        await self._propArrayToForm(layers, 'inet:flow:dst:softnames', 'it:prod:softname')
        await self._propArrayToForm(layers, 'inet:flow:src:softnames', 'it:prod:softname')

    async def revModel20221212(self, layers):

        meta = {'time': s_common.now(), 'user': self.core.auth.rootuser.iden}

        props = [
            'ou:contract:award:price',
            'ou:contract:budget:price'
        ]

        nodeedits = []
        for layr in layers:

            async def save():
                await layr.storNodeEdits(nodeedits, meta)
                nodeedits.clear()

            for propname in props:
                prop = self.core.model.prop(propname)

                async def movetodata(buid, valu):
                    (retn, data) = await layr.getNodeData(buid, 'migration:0_2_15')
                    if retn:
                        data[prop.name] = valu
                    else:
                        data = {prop.name: valu}

                    nodeedits.append(
                        (buid, prop.form.name, (
                            (s_layer.EDIT_PROP_DEL, (prop.name, valu, s_layer.STOR_TYPE_UTF8), ()),
                            (s_layer.EDIT_NODEDATA_SET, ('migration:0_2_15', data, None), ()),
                        )),
                    )
                    if len(nodeedits) >= 1000:
                        await save()

                async for buid, propvalu in layr.iterPropRows(prop.form.name, prop.name):
                    try:
                        norm, info = prop.type.norm(propvalu)
                    except s_exc.BadTypeValu as e:
                        oldm = e.errinfo.get('mesg')
                        logger.warning(f'error re-norming {prop.form.name}:{prop.name}={propvalu} : {oldm}')
                        await movetodata(buid, propvalu)
                        continue

                    nodeedits.append(
                        (buid, prop.form.name, (
                            (s_layer.EDIT_PROP_DEL, (prop.name, propvalu, s_layer.STOR_TYPE_UTF8), ()),
                            (s_layer.EDIT_PROP_SET, (prop.name, norm, None, prop.type.stortype), ()),
                        )),
                    )

                    if len(nodeedits) >= 1000:  # pragma: no cover
                        await save()

                if nodeedits:
                    await save()

    async def revModel20221220(self, layers):
        todoprops = (
            'risk:tool:software:soft:names',
            'risk:tool:software:techniques'
        )
        await self._uniqSortArray(todoprops, layers)

    async def revModel20230209(self, layers):

        await self._normFormSubs(layers, 'inet:http:cookie')

        meta = {'time': s_common.now(), 'user': self.core.auth.rootuser.iden}

        nodeedits = []
        for layr in layers:

            async def save():
                await layr.storNodeEdits(nodeedits, meta)
                nodeedits.clear()

            prop = self.core.model.prop('risk:vuln:cvss:av')
            propname = prop.name
            formname = prop.form.name
            stortype = prop.type.stortype

            oldvalu = 'V'
            newvalu = 'P'

            async for buid, propvalu in layr.iterPropRows(formname, propname, stortype=stortype, startvalu=oldvalu):

                if propvalu != oldvalu:  # pragma: no cover
                    break

                nodeedits.append(
                    (buid, formname, (
                        (s_layer.EDIT_PROP_DEL, (propname, propvalu, stortype), ()),
                        (s_layer.EDIT_PROP_SET, (propname, newvalu, None, stortype), ()),
                    )),
                )

                if len(nodeedits) >= 1000:  # pragma: no cover
                    await save()

            if nodeedits:
                await save()

    async def revModel_0_2_18(self, layers):
        await self._propToForm(layers, 'file:bytes:mime:pe:imphash', 'hash:md5')
        await self._normPropValu(layers, 'ou:goal:type')
        await self._propToForm(layers, 'ou:goal:type', 'ou:goal:type:taxonomy')

        await self._normPropValu(layers, 'ou:goal:name')
        await self._propToForm(layers, 'ou:goal:name', 'ou:goalname')

    async def revModel_0_2_19(self, layers):
        await self._normPropValu(layers, 'ou:campaign:name')
        await self._propToForm(layers, 'ou:campaign:name', 'ou:campname')
        await self._normPropValu(layers, 'risk:vuln:type')
        await self._propToForm(layers, 'risk:vuln:type', 'risk:vuln:type:taxonomy')

    async def revModel_0_2_20(self, layers):
        await self._normFormSubs(layers, 'inet:url', liftprop='user')
        await self._propToForm(layers, 'inet:url:user', 'inet:user')
        await self._propToForm(layers, 'inet:url:passwd', 'inet:passwd')

        await self._updatePropStortype(layers, 'file:bytes:mime:pe:imphash')

    async def revModel_0_2_21(self, layers):
        await self._normPropValu(layers, 'risk:vuln:cvss:v2')
        await self._normPropValu(layers, 'risk:vuln:cvss:v3')

        await self._normPropValu(layers, 'risk:vuln:name')
        await self._propToForm(layers, 'risk:vuln:name', 'risk:vulnname')

    async def revModel_0_2_22(self, layers):
        await self._normFormSubs(layers, 'inet:ipv4', cmprvalu='100.64.0.0/10')

    async def revModel_0_2_23(self, layers):
        await self._normFormSubs(layers, 'inet:ipv6')

    async def revModel_0_2_24(self, layers):
        await self._normPropValu(layers, 'risk:mitigation:name')
        await self._normPropValu(layers, 'it:mitre:attack:technique:name')
        await self._normPropValu(layers, 'it:mitre:attack:mitigation:name')

        formprops = {}
        for prop in self.core.model.getPropsByType('velocity'):
            formname = prop.form.name
            if formname not in formprops:
                formprops[formname] = []

            formprops[formname].append(prop)

        for prop in self.core.model.getArrayPropsByType('velocity'):
            formname = prop.form.name
            if formname not in formprops:
                formprops[formname] = []

            formprops[formname].append(prop)

        for form, props in formprops.items():
            await self._normVelocityProps(layers, form, props)

    async def revModel_0_2_25(self, layers):
        await self._typeToForm(layers, 'econ:currency', 'econ:currency')
        await self._normPropValu(layers, 'ou:position:title')
        await self._propToForm(layers, 'ou:position:title', 'ou:jobtitle')

        await self._normPropValu(layers, 'ou:conference:name')
        await self._propToForm(layers, 'ou:conference:name', 'entity:name')

        await self._normPropValu(layers, 'ou:conference:names')
        await self._propArrayToForm(layers, 'ou:conference:names', 'entity:name')

    async def revModel_0_2_26(self, layers):
        for name, prop in list(self.core.model.props.items()):
            if prop.isform:
                continue

            stortype = prop.type.stortype
            if stortype & s_layer.STOR_FLAG_ARRAY:
                stortype = stortype & 0x7fff

            if stortype == s_layer.STOR_TYPE_NDEF:
                logger.info(f'Updating ndef indexing for {name}')
                await self._updatePropStortype(layers, prop.full)

    async def revModel_0_2_27(self, layers):
        await self._normPropValu(layers, 'it:dev:repo:commit:id')

    async def revModel_0_2_29(self, layers):
        await self._propToForm(layers, 'ou:industry:type', 'ou:industry:type:taxonomy')

    async def revModel_0_2_31(self, layers):

        opts = {'vars': {
            'layridens': [layr.iden for layr in layers],
        }}

        text = s_assets.getStorm('migrations', 'model-0.2.31.storm')
        await self.runStorm(text, opts=opts)

<<<<<<< HEAD
=======
    async def revModel_0_2_29(self, layers):
        await self._propToForm(layers, 'ou:industry:type', 'ou:industry:type:taxonomy')

    async def revModel_0_2_30(self, layers):
        await self._normFormSubs(layers, 'inet:ipv4', cmprvalu='192.0.0.0/24')
        await self._normFormSubs(layers, 'inet:ipv6', cmprvalu='64:ff9b:1::/48')
        await self._normFormSubs(layers, 'inet:ipv6', cmprvalu='2002::/16')
        await self._normFormSubs(layers, 'inet:ipv6', cmprvalu='2001:1::1/128')
        await self._normFormSubs(layers, 'inet:ipv6', cmprvalu='2001:1::2/128')
        await self._normFormSubs(layers, 'inet:ipv6', cmprvalu='2001:3::/32')
        await self._normFormSubs(layers, 'inet:ipv6', cmprvalu='2001:4:112::/48')
        await self._normFormSubs(layers, 'inet:ipv6', cmprvalu='2001:20::/28')
        await self._normFormSubs(layers, 'inet:ipv6', cmprvalu='2001:30::/28')

>>>>>>> c0c63f9c
    async def runStorm(self, text, opts=None):
        '''
        Run storm code in a schedcoro and log the output messages.

        Args:
            text (str): Storm query to execute.
            opts: Storm opts.

        Returns:
            None
        '''
        if opts is None:
            opts = {}

        # Migrations only run on leaders
        opts['mirror'] = False

        async def _runStorm():
            async for mesgtype, mesginfo in self.core.storm(text, opts=opts):
                if mesgtype == 'print':
                    logger.debug(f'Storm message: {mesginfo.get("mesg")}')
                    continue
                if mesgtype == 'warn': # pragma: no cover
                    logger.warning(f'Storm warning: {mesginfo.get("mesg")}')
                    continue
                if mesgtype == 'err': # pragma: no cover
                    logger.error(f'Storm error: {mesginfo}')

        await self.core.schedCoro(_runStorm())

    async def revCoreLayers(self):

        version = self.revs[-1][0] if self.revs else maxvers

        # do a first pass to detect layers at the wrong version
        # that we are not able to rev ourselves and bail...

        layers = []
        for layr in list(self.core.layers.values()):

            if layr.fresh:
                await layr.setModelVers(version)
                continue

            vers = await layr.getModelVers()
            if vers == version:
                continue

            if not layr.canrev and vers != version:
                mesg = f'layer {layr.__class__.__name__} {layr.iden} ({layr.dirn}) can not be updated.'
                raise s_exc.CantRevLayer(layer=layr.iden, mesg=mesg, curv=version, layv=vers)

            if vers > version:
                mesg = f'layer {layr.__class__.__name__} {layr.iden} ({layr.dirn}) is from the future!'
                raise s_exc.CantRevLayer(layer=layr.iden, mesg=mesg, curv=version, layv=vers)

            # realistically all layers are probably at the same version... but...
            layers.append(layr)

        # got anything to do?
        if not layers:
            return

        for revvers, revmeth in self.revs:

            todo = [lyr for lyr in layers if not lyr.ismirror and await lyr.getModelVers() < revvers]
            if not todo:
                continue

            logger.warning(f'beginning model migration -> {revvers}')

            await revmeth(todo)

            [await lyr.setModelVers(revvers) for lyr in todo]

        logger.warning('...model migrations complete!')

    async def _normPropValu(self, layers, propfull):

        meta = {'time': s_common.now(), 'user': self.core.auth.rootuser.iden}

        nodeedits = []
        for layr in layers:

            async def save():
                await layr.storNodeEdits(nodeedits, meta)
                nodeedits.clear()

            prop = self.core.model.prop(propfull)

            async for buid, propvalu in layr.iterPropRows(prop.form.name, prop.name):
                try:
                    norm, info = prop.type.norm(propvalu)
                except s_exc.BadTypeValu as e:
                    nodeedits.append(
                        (buid, prop.form.name, (
                            (s_layer.EDIT_NODEDATA_SET, (f'_migrated:{prop.full}', propvalu, None), ()),
                            (s_layer.EDIT_PROP_DEL, (prop.name, propvalu, prop.type.stortype), ()),
                        )),
                    )
                    oldm = e.errinfo.get('mesg')
                    iden = s_common.ehex(buid)
                    logger.warning(f'error re-norming {prop.form.name}:{prop.name}={propvalu} (layer: {layr.iden}, node: {iden}): {oldm}',
                                   extra={'synapse': {'node': iden, 'layer': layr.iden}})
                    continue

                if norm == propvalu:
                    continue

                nodeedits.append(
                    (buid, prop.form.name, (
                        (s_layer.EDIT_PROP_SET, (prop.name, norm, propvalu, prop.type.stortype), ()),
                    )),
                )

                if len(nodeedits) >= 1000:  # pragma: no cover
                    await save()

            if nodeedits:
                await save()

    async def _normVelocityProps(self, layers, form, props):

        meta = {'time': s_common.now(), 'user': self.core.auth.rootuser.iden}

        nodeedits = []
        for layr in layers:

            async def save():
                await layr.storNodeEdits(nodeedits, meta)
                nodeedits.clear()

            async for buid, formvalu in layr.iterFormRows(form):
                sode = layr._getStorNode(buid)
                if (nodeprops := sode.get('props')) is None:
                    continue

                for prop in props:
                    if (curv := nodeprops.get(prop.name)) is None:
                        continue

                    propvalu = curv[0]
                    if prop.type.isarray:
                        hasfloat = False
                        strvalu = []
                        for valu in propvalu:
                            if isinstance(valu, float):
                                strvalu.append(str(valu))
                                hasfloat = True

                        if not hasfloat:
                            continue
                    else:
                        if not isinstance(propvalu, float):
                            continue
                        strvalu = str(propvalu)

                    nodeprops.pop(prop.name)

                    try:
                        norm, info = prop.type.norm(strvalu)
                    except s_exc.BadTypeValu as e:
                        nodeedits.append(
                            (buid, form, (
                                (s_layer.EDIT_NODEDATA_SET, (f'_migrated:{prop.full}', propvalu, None), ()),
                                (s_layer.EDIT_PROP_DEL, (prop.name, propvalu, prop.type.stortype), ()),
                            )),
                        )

                        oldm = e.errinfo.get('mesg')
                        iden = s_common.ehex(buid)
                        logger.warning(f'error re-norming {prop.full}={propvalu} (layer: {layr.iden}, node: {iden}): {oldm}',
                                       extra={'synapse': {'node': iden, 'layer': layr.iden}})
                        continue

                    nodeedits.append(
                        (buid, form, (
                            (s_layer.EDIT_PROP_SET, (prop.name, norm, propvalu, prop.type.stortype), ()),
                        )),
                    )

                    if len(nodeedits) >= 1000:  # pragma: no cover
                        await save()

            if nodeedits:
                await save()

    async def _updatePropStortype(self, layers, propfull):

        meta = {'time': s_common.now(), 'user': self.core.auth.rootuser.iden}

        nodeedits = []
        for layr in layers:

            async def save():
                await layr.storNodeEdits(nodeedits, meta)
                nodeedits.clear()

            prop = self.core.model.prop(propfull)
            stortype = prop.type.stortype

            async for lkey, buid, sode in layr.liftByProp(prop.form.name, prop.name):

                props = sode.get('props')

                # this should be impossible, but has been observed in the wild...
                if props is None: # pragma: no cover
                    continue

                curv = props.get(prop.name)
                if curv is None or curv[1] == stortype:
                    continue

                nodeedits.append(
                    (buid, prop.form.name, (
                        (s_layer.EDIT_PROP_SET, (prop.name, curv[0], curv[0], stortype), ()),
                    )),
                )

                if len(nodeedits) >= 1000:  # pragma: no cover
                    await save()

            if nodeedits:
                await save()

    async def _normFormSubs(self, layers, formname, liftprop=None, cmprvalu=s_common.novalu, cmpr='='):

        # NOTE: this API may be used to re-normalize subs but *not* to change their storage types
        # and will *not* auto-populate linked forms from subs which are form types.

        meta = {'time': s_common.now(), 'user': self.core.auth.rootuser.iden}

        subprops = {}

        form = self.core.model.form(formname)

        nodeedits = []
        for layr in layers:

            async def save():
                await layr.storNodeEdits(nodeedits, meta)
                nodeedits.clear()

            if cmprvalu is s_common.novalu:
                # This is for lifts such as:
                #   <formname>
                #   <formname>:<liftprop>
                # E.g.:
                #   inet:ipv4
                #   inet:ipv4:type
                genr = layr.liftByProp(form.name, liftprop)

            elif liftprop is None:
                # This is for lifts such as:
                #   <formname><cmpr><cmprvalu>
                # E.g.:
                #   inet:ipv4=1.2.3.4

                # Don't norm cmprvalu first because it may not be normable
                cmprvals = form.type.getStorCmprs(cmpr, cmprvalu)
                genr = layr.liftByFormValu(form.name, cmprvals)

            else: # liftprop is not None  # pragma: no cover
                # This is for lifts such as:
                #   <formname>:<liftprop><cmpr><cmprvalu>
                # E.g.:
                #   inet:ipv4:type=private

                # Don't norm cmprvalu first because it may not be normable
                cmprvals = form.type.getStorCmprs(cmpr, cmprvalu)
                genr = layr.liftByPropValu(form.name, liftprop, cmprvals)

            async for _, buid, sode in genr:

                sodevalu = sode.get('valu')
                if sodevalu is None: # pragma: no cover
                    continue

                formvalu = sodevalu[0]

                try:
                    norm, info = form.type.norm(formvalu)
                except s_exc.BadTypeValu as e: # pragma: no cover
                    oldm = e.errinfo.get('mesg')
                    logger.warning(f'Skipping {formname}={formvalu} : {oldm}')
                    continue

                edits = []
                subs = info.get('subs')
                if subs is not None:

                    for subname, subvalu in subs.items():

                        subprop = subprops.get(subname, s_common.novalu)
                        if subprop is s_common.novalu:
                            subprop = subprops[subname] = self.core.model.prop(f'{formname}:{subname}')

                        if subprop is None: # pragma: no cover
                            continue

                        try:
                            subnorm, subinfo = subprop.type.norm(subvalu)
                        except s_exc.BadTypeValu as e: # pragma: no cover
                            oldm = e.errinfo.get('mesg')
                            logger.warning(f'error norming subvalue {subprop.full}={subvalu}: {oldm}')
                            continue

                        props = sode.get('props')
                        if props is None: # pragma: no cover
                            continue

                        subcurv = props.get(subprop.name)
                        if subcurv is not None:
                            if subcurv[1] != subprop.type.stortype: # pragma: no cover
                                logger.warning(f'normFormSubs() may not be used to change storage types for {subprop.full}')
                                continue
                            subcurv = subcurv[0]

                        if subcurv == subnorm:
                            continue

                        edits.append((s_layer.EDIT_PROP_SET, (subprop.name, subnorm, subcurv, subprop.type.stortype), ()))

                    if not edits: # pragma: no cover
                        continue

                    nodeedits.append((buid, formname, edits))

                    if len(nodeedits) >= 1000:  # pragma: no cover
                        await save()

            if nodeedits:
                await save()

    async def _propToForm(self, layers, propfull, formname):

        opts = {'vars': {
            'layridens': [layr.iden for layr in layers],
            'formname': formname,
            'propfull': propfull,
            'propname': self.core.model.prop(propfull).name,
        }}

        storm = '''
        $layers = $lib.set()
        $layers.adds($layridens)

        for $view in $lib.view.list(deporder=$lib.true) {

            if (not $layers.has($view.layers.0.iden)) { continue }

            view.exec $view.iden {
                yield $lib.layer.get().liftByProp($propfull)
                [ *$formname=$node.props.get($propname) ]
            }
        }
        '''
        await self.runStorm(storm, opts=opts)

    async def _typeToForm(self, layers, typename, formname):
        for prop in layers[0].core.model.getPropsByType(typename):
            await self._propToForm(layers, prop.full, formname)

    async def _propArrayToForm(self, layers, propfull, formname):

        opts = {'vars': {
            'layridens': [layr.iden for layr in layers],
            'formname': formname,
            'propfull': propfull,
            'propname': self.core.model.prop(propfull).name,
        }}

        storm = '''
        $layers = $lib.set()
        $layers.adds($layridens)

        for $view in $lib.view.list(deporder=$lib.true) {

            if (not $layers.has($view.layers.0.iden)) { continue }

            view.exec $view.iden {

                yield $lib.layer.get().liftByProp($propfull)
                for $item in $node.props.get($propname) {
                    [ *$formname=$item ]
                }

            }
        }
        '''
        await self.runStorm(storm, opts=opts)<|MERGE_RESOLUTION|>--- conflicted
+++ resolved
@@ -9,11 +9,7 @@
 
 logger = logging.getLogger(__name__)
 
-<<<<<<< HEAD
 maxvers = (0, 2, 31)
-=======
-maxvers = (0, 2, 30)
->>>>>>> c0c63f9c
 
 class ModelRev:
 
@@ -48,11 +44,8 @@
             ((0, 2, 27), self.revModel_0_2_27),
             # Model revision 0.2.28 skipped
             ((0, 2, 29), self.revModel_0_2_29),
-<<<<<<< HEAD
+            ((0, 2, 30), self.revModel_0_2_30),
             ((0, 2, 31), self.revModel_0_2_31),
-=======
-            ((0, 2, 30), self.revModel_0_2_30),
->>>>>>> c0c63f9c
         )
 
     async def _uniqSortArray(self, todoprops, layers):
@@ -802,20 +795,6 @@
     async def revModel_0_2_29(self, layers):
         await self._propToForm(layers, 'ou:industry:type', 'ou:industry:type:taxonomy')
 
-    async def revModel_0_2_31(self, layers):
-
-        opts = {'vars': {
-            'layridens': [layr.iden for layr in layers],
-        }}
-
-        text = s_assets.getStorm('migrations', 'model-0.2.31.storm')
-        await self.runStorm(text, opts=opts)
-
-<<<<<<< HEAD
-=======
-    async def revModel_0_2_29(self, layers):
-        await self._propToForm(layers, 'ou:industry:type', 'ou:industry:type:taxonomy')
-
     async def revModel_0_2_30(self, layers):
         await self._normFormSubs(layers, 'inet:ipv4', cmprvalu='192.0.0.0/24')
         await self._normFormSubs(layers, 'inet:ipv6', cmprvalu='64:ff9b:1::/48')
@@ -827,7 +806,15 @@
         await self._normFormSubs(layers, 'inet:ipv6', cmprvalu='2001:20::/28')
         await self._normFormSubs(layers, 'inet:ipv6', cmprvalu='2001:30::/28')
 
->>>>>>> c0c63f9c
+    async def revModel_0_2_31(self, layers):
+
+        opts = {'vars': {
+            'layridens': [layr.iden for layr in layers],
+        }}
+
+        text = s_assets.getStorm('migrations', 'model-0.2.31.storm')
+        await self.runStorm(text, opts=opts)
+
     async def runStorm(self, text, opts=None):
         '''
         Run storm code in a schedcoro and log the output messages.
