--- conflicted
+++ resolved
@@ -786,7 +786,9 @@
                 await self._updatePropStortype(layers, prop.full)
 
     async def revModel_0_2_27(self, layers):
-<<<<<<< HEAD
+        await self._normPropValu(layers, 'it:dev:repo:commit:id')
+
+    async def revModel_0_2_28(self, layers):
 
         opts = {'vars': {
             'layridens': [layr.iden for layr in layers],
@@ -794,9 +796,6 @@
 
         text = s_assets.getStorm('migrations', 'model-0.2.27.storm')
         await self.runStorm(text, opts=opts)
-=======
-        await self._normPropValu(layers, 'it:dev:repo:commit:id')
->>>>>>> 32100fdb
 
     async def runStorm(self, text, opts=None):
         '''
