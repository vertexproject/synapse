import copy
import logging
import collections

import synapse.exc as s_exc
import synapse.common as s_common

import synapse.lib.chop as s_chop
import synapse.lib.time as s_time
import synapse.lib.msgpack as s_msgpack
import synapse.lib.stormtypes as s_stormtypes

logger = logging.getLogger(__name__)

class NodeBase:

    def repr(self, name=None, defv=None):

        if name is None:
            return self.form.type.repr(self.ndef[1])

        prop = self.form.props.get(name)
        if prop is None:
            mesg = f'No property named {name}.'
            raise s_exc.NoSuchProp(mesg=mesg, form=self.form.name, prop=name)

        valu = self.get(name)
        if valu is None:
            return defv

        return prop.type.repr(valu)

    def reprs(self):
        '''
        Return a dictionary of repr values for props whose repr is different than
        the system mode value.
        '''
        reps = {}
        props = self.getProps()
        return self._getPropReprs(props)

    def _reqValidProp(self, name):
        prop = self.form.prop(name)
        if prop is None:
            mesg = f'No property named {name} on form {self.form.name}.'
            raise s_exc.NoSuchProp(mesg=mesg)
        return prop

    def _getPropReprs(self, props):

        reps = {}
        for name, valu in props.items():

            prop = self.form.prop(name)
            if prop is None:
                continue

            rval = prop.type.repr(valu)
            if rval is None or rval == valu:
                continue

            reps[name] = rval

        return reps

    def _addPodeRepr(self, pode):

        rval = self.repr()
        if rval is not None and rval != self.ndef[1]:
            pode[1]['repr'] = rval

        props = pode[1].get('props')
        if props:
            pode[1]['reprs'] = self._getPropReprs(props)

        tagprops = pode[1].get('tagprops')
        if tagprops:
            pode[1]['tagpropreprs'] = self._getTagPropReprs(tagprops)

    def _getTagPropReprs(self, tagprops):

        reps = collections.defaultdict(dict)

        for tag, propdict in tagprops.items():

            for name, valu in propdict.items():

                prop = self.form.modl.tagprop(name)
                if prop is None:
                    continue

                rval = prop.type.repr(valu)
                if rval is None or rval == valu:
                    continue
                reps[tag][name] = rval

        return dict(reps)

    def _getTagTree(self):

        root = (None, {})
        for tag in self.getTagNames():
            node = root

            for part in tag.split('.'):

                kidn = node[1].get(part)

                if kidn is None:

                    full = part
                    if node[0] is not None:
                        full = f'{node[0]}.{full}'

                    kidn = node[1][part] = (full, {})

                node = kidn

        return root

    def getTagNames(self):
        return ()

class Node(NodeBase):
    '''
    A Cortex hypergraph node.

    NOTE: This object is for local Cortex use during a single Xact.
    '''
    def __init__(self, view, nid, ndef, soderefs):
        self.view = view

        self.nid = nid
        self.ndef = ndef

        # TODO should we get this from somewhere?
        self.buid = s_common.buid(ndef)

        # must hang on to these to keep the weakrefs alive
        self.soderefs = soderefs

        self.sodes = [sref.sode for sref in soderefs]

        self.form = view.core.model.form(self.ndef[0])

        self.nodedata = {}

    async def getStorNodes(self):
        '''
        Return a list of the raw storage nodes for each layer.
        '''
        return copy.deepcopy(self.sodes)

    def getByLayer(self):
        '''
        Return a dictionary that translates the node's bylayer dict to a primitive.
        '''
        retn = collections.defaultdict(dict)
        for indx, sode in enumerate(self.sodes):
            if sode.get('antivalu') is not None:
                return(retn)

            iden = self.view.layers[indx].iden

            if sode.get('valu') is not None:
                retn.setdefault('ndef', iden)

            for prop in sode.get('props', {}).keys():
                retn['props'].setdefault(prop, iden)

            for prop in sode.get('antiprops', {}).keys():
                retn['props'].setdefault(prop, iden)

            for tag in sode.get('tags', {}).keys():
                retn['tags'].setdefault(tag, iden)

            for tag in sode.get('antitags', {}).keys():
                retn['tags'].setdefault(tag, iden)

            for tag, props in sode.get('tagprops', {}).items():
                if len(props) > 0 and tag not in retn['tagprops']:
                    retn['tagprops'][tag] = {}

                for prop in props.keys():
                    retn['tagprops'][tag].setdefault(prop, iden)

            for tag, props in sode.get('antitagprops', {}).items():
                if len(props) > 0 and tag not in retn['tagprops']:
                    retn['tagprops'][tag] = {}

                for prop in props.keys():
                    retn['tagprops'][tag].setdefault(prop, iden)

        return(retn)

    def __repr__(self):
        return f'Node{{{self.pack()}}}'

    async def addEdge(self, verb, n2nid):
        async with self.view.getNodeEditor(self) as editor:
            return await editor.addEdge(verb, n2nid)

    async def delEdge(self, verb, n2nid):
        async with self.view.getNodeEditor(self) as editor:
            return await editor.delEdge(verb, n2nid)

    async def iterEdgesN1(self, verb=None):
<<<<<<< HEAD
        async for edge in self.view.iterNodeEdgesN1(self.nid, verb=verb, stop=self.lastlayr()):
=======
        async for edge in self.snap.iterNodeEdgesN1(self.nid, verb=verb, stop=self.lastlayr()):
>>>>>>> 52b9cae8
            yield edge

    async def iterEdgesN2(self, verb=None):
        async for edge in self.view.iterNodeEdgesN2(self.nid, verb=verb):
            yield edge

    async def iterEdgeVerbs(self, n2nid):
<<<<<<< HEAD
        async for verb in self.view.iterEdgeVerbs(self.nid, n2nid, stop=self.lastlayr()):
=======
        async for verb in self.snap.iterEdgeVerbs(self.nid, n2nid, stop=self.lastlayr()):
>>>>>>> 52b9cae8
            yield verb

    async def storm(self, runt, text, opts=None, path=None):
        '''
        Args:
            path (Path):
                If set, then vars from path are copied into the new runtime, and vars are copied back out into path
                at the end

        Note:
            If opts is not None and opts['vars'] is set and path is not None, then values of path vars take precedent
        '''
        query = await self.view.core.getStormQuery(text)

        if opts is None:
            opts = {}

        opts.setdefault('vars', {})
        if path is not None:
            opts['vars'].update(path.vars)

        async with runt.getSubRuntime(query, opts=opts) as subr:

            subr.addInput(self)

            async for subn, subp in subr.execute():
                yield subn, subp

            if path is not None:
                path.vars.update(subr.vars)

    async def filter(self, runt, text, opts=None, path=None):
        async for item in self.storm(runt, text, opts=opts, path=path):
            return False
        return True

    def iden(self):
        return s_common.ehex(self.buid)

    def pack(self, dorepr=False):
        '''
        Return the serializable/packed version of the node.

        Args:
            dorepr (bool): Include repr information for human readable versions of properties.

        Returns:
            (tuple): An (ndef, info) node tuple.
        '''

        pode = (self.ndef, {
            'iden': self.iden(),
            'tags': self._getTagsDict(),
            'props': self.getProps(),
            'tagprops': self._getTagPropsDict(),
            'nodedata': self.nodedata,
        })

        if dorepr:
            self._addPodeRepr(pode)

        return pode

    async def getEmbeds(self, embeds):
        '''
        Return a dictionary of property embeddings.
        '''
        retn = {}
        cache = {}
        async def walk(n, p):

            valu = n.get(p)
            if valu is None:
                return None

            prop = n.form.prop(p)
            if prop is None:
                return None

            if prop.modl.form(prop.type.name) is None:
                return None

            buid = s_common.buid((prop.type.name, valu))

            step = cache.get(buid, s_common.novalu)
            if step is s_common.novalu:
                step = cache[buid] = await node.view.getNodeByBuid(buid)

            return step

        for nodepath, relprops in embeds.items():

            steps = nodepath.split('::')

            node = self
            for propname in steps:
                node = await walk(node, propname)
                if node is None:
                    break

            if node is None:
                continue

            embdnode = retn.get(nodepath)
            if embdnode is None:
                embdnode = retn[nodepath] = {}
                embdnode['*'] = s_common.ehex(node.buid)

            for relp in relprops:
                embdnode[relp] = node.get(relp)

        return retn

    def getNodeRefs(self):
        '''
        Return a list of (prop, (form, valu)) refs out for the node.
        '''
        retn = []

        refs = self.form.getRefsOut()

        for name, dest in refs.get('prop', ()):
            valu = self.get(name)
            if valu is None:
                continue

            retn.append((name, (dest, valu)))

        for name in refs.get('ndef', ()):
            valu = self.get(name)
            if valu is None:
                continue
            retn.append((name, valu))

        for name, dest in refs.get('array', ()):

            valu = self.get(name)
            if valu is None:
                continue

            for item in valu:
                retn.append((name, (dest, item)))

        return retn

    async def set(self, name, valu, init=False):
        '''
        Set a property on the node.

        Args:
            name (str): The name of the property.
            valu (obj): The value of the property.
            init (bool): Set to True to disable read-only enforcement

        Returns:
            (bool): True if the property was changed.
        '''
        if self.view.readonly:
            mesg = 'Cannot set property in read-only mode.'
            raise s_exc.IsReadOnly(mesg=mesg)

        async with self.view.getNodeEditor(self) as editor:
            return await editor.set(name, valu)

    def has(self, name):

        for sode in self.sodes:
            if sode.get('antivalu') is not None:
                return False

            if (proptomb := sode.get('antiprops')) is not None and proptomb.get(name):
                return False

            props = sode.get('props')
            if props is None:
                continue

            if props.get(name) is not None:
                return True

        return False

    def lastlayr(self):
        for indx, sode in enumerate(self.sodes):
            if sode.get('antivalu') is not None:
                return indx

    def istomb(self):
        for sode in self.sodes:
            if sode.get('antivalu') is not None:
                return True

            if (valu := sode.get('valu')) is not None:
                return False

        return False

    def hasvalu(self):
        for sode in self.sodes:
            if sode.get('antivalu') is not None:
                return False

            if (valu := sode.get('valu')) is not None:
                return True

        return False

    def get(self, name, defv=None):
        '''
        Return a secondary property or tag value from the Node.

        Args:
            name (str): The name of a secondary property or tag.

        Returns:
            (obj): The secondary property or tag value, or None.
        '''
        if name.startswith('#'):
            return self.getTag(name[1:], defval=defv)

        for sode in self.sodes:
            if sode.get('antivalu') is not None:
                return defv

            if (proptomb := sode.get('antiprops')) is not None and proptomb.get(name):
                return defv

            if (item := sode.get('props')) is None:
                continue

            if (valt := item.get(name)) is not None:
                return valt[0]

        return defv

    def getWithLayer(self, name, defv=None):
        '''
        Return a secondary property value from the Node with the index of the sode.

        Args:
            name (str): The name of a secondary property.

        Returns:
            (obj): The secondary property value or None.
            (int): Index of the sode or None.
        '''
        for indx, sode in enumerate(self.sodes):
            if sode.get('antivalu') is not None:
                return defv, None

            if (proptomb := sode.get('antiprops')) is not None and proptomb.get(name):
                return defv, None

            if (item := sode.get('props')) is None:
                continue

            if (valt := item.get(name)) is not None:
                return valt[0], indx

        return defv, None

    def getFromLayers(self, name, strt=0, stop=None, defv=None):
        for sode in self.sodes[strt:stop]:
            if sode.get('antivalu') is not None:
                return defv

            if (proptomb := sode.get('antiprops')) is not None and proptomb.get(name):
                return defv
<<<<<<< HEAD

            if (item := sode.get('props')) is None:
                continue

            if (valt := item.get(name)) is not None:
                return valt[0]

        return defv

    def hasInLayers(self, name, strt=0, stop=None):
        for sode in self.sodes[strt:stop]:
            if sode.get('antivalu') is not None:
                return False

            if (proptomb := sode.get('antiprops')) is not None and proptomb.get(name):
                return False

            if (item := sode.get('props')) is None:
                continue

            if (valt := item.get(name)) is not None:
                return True

=======

            if (item := sode.get('props')) is None:
                continue

            if (valt := item.get(name)) is not None:
                return valt[0]

        return defv

    def hasInLayers(self, name, strt=0, stop=None):
        for sode in self.sodes[strt:stop]:
            if sode.get('antivalu') is not None:
                return False

            if (proptomb := sode.get('antiprops')) is not None and proptomb.get(name):
                return False

            if (item := sode.get('props')) is None:
                continue

            if (valt := item.get(name)) is not None:
                return True

>>>>>>> 52b9cae8
        return False

    async def pop(self, name, init=False):
        '''
        Remove a property from a node and return the value
        '''
<<<<<<< HEAD
        async with self.view.getNodeEditor(self) as protonode:
=======
        async with self.snap.getNodeEditor(self) as protonode:
>>>>>>> 52b9cae8
            return await protonode.pop(name)

    def hasTag(self, name):
        name = s_chop.tag(name)
        for sode in self.sodes:
            if sode.get('antivalu') is not None:
                return False

            if (tagtomb := sode.get('antitags')) is not None and tagtomb.get(name):
                return False

            if (tags := sode.get('tags')) is None:
                continue

            if tags.get(name) is not None:
                return True

        return False

    def hasTagInLayers(self, name, strt=0, stop=None):
        name = s_chop.tag(name)
        for sode in self.sodes[strt:stop]:
            if sode.get('antivalu') is not None:
                return False

            if (tagtomb := sode.get('antitags')) is not None and tagtomb.get(name):
                return False

            if (tags := sode.get('tags')) is None:
                continue

            if tags.get(name) is not None:
                return True

        return False

    def getTag(self, name, defval=None):
        name = s_chop.tag(name)
        for sode in self.sodes:
            if sode.get('antivalu') is not None:
                return defval

            if (tagtomb := sode.get('antitags')) is not None and tagtomb.get(name):
                return defval

            if (tags := sode.get('tags')) is None:
                continue

            if (valu := tags.get(name)) is not None:
                return valu

        return defval

    def getTagFromLayers(self, name, strt=0, stop=None, defval=None):
        name = s_chop.tag(name)
        for sode in self.sodes[strt:stop]:
            if sode.get('antivalu') is not None:
                return defval

            if (tagtomb := sode.get('antitags')) is not None and tagtomb.get(name):
                return defval

            if (tags := sode.get('tags')) is None:
                continue

            if (valu := tags.get(name)) is not None:
                return valu

        return defval

    def getTagNames(self):
        names = self._getTagsDict()
        return list(sorted(names.keys()))

    def getTags(self, leaf=False):

        tags = self._getTagsDict()
        if not leaf:
            return list(tags.items())

        # longest first
        retn = []

        # brute force rather than build a tree.  faster in small sets.
        for _, tag, valu in sorted([(len(t), t, v) for (t, v) in tags.items()], reverse=True):

            look = tag + '.'
            if any([r.startswith(look) for (r, rv) in retn]):
                continue

            retn.append((tag, valu))

        return retn

    def getPropNames(self):
        return list(self.getProps().keys())

    def getProps(self):
        retn = {}

        for sode in reversed(self.sodes):
            if sode.get('antivalu') is not None:
                retn.clear()
                continue

            if (proptomb := sode.get('antiprops')) is not None:
                for name in proptomb.keys():
                    retn.pop(name, None)

            if (props := sode.get('props')) is None:
                continue

            for name, valt in props.items():
                retn[name] = valt[0]

        return retn

    def _getTagsDict(self):
        retn = {}

        for sode in reversed(self.sodes):
            if sode.get('antivalu') is not None:
                retn.clear()
                continue

            if (tagtomb := sode.get('antitags')) is not None:
                for name in tagtomb.keys():
                    retn.pop(name, None)

            if (tags := sode.get('tags')) is None:
                continue

            for name, valu in tags.items():
                retn[name] = valu

        return retn

    def _getTagPropsDict(self):

        retn = collections.defaultdict(dict)

        for sode in reversed(self.sodes):
            if sode.get('antivalu') is not None:
                retn.clear()
                continue

            if (antitags := sode.get('antitagprops')) is not None:
                for tagname, antiprops in antitags.items():
                    for propname in antiprops.keys():
                        retn[tagname].pop(propname, None)

                        if len(retn[tagname]) == 0:
                            retn.pop(tagname)

            if (tagprops := sode.get('tagprops')) is None:
                continue

            for tagname, propvals in tagprops.items():
                for propname, valt in propvals.items():
                    retn[tagname][propname] = valt[0]

        return retn

    async def addTag(self, tag, valu=(None, None)):
        '''
        Add a tag to a node.

        Args:
            tag (str): The tag to add to the node.
            valu: The optional tag value.  If specified, this must be a value that
                  norms as a valid time interval as an ival.

        Returns:
            None: This returns None.
        '''
        async with self.view.getNodeEditor(self) as protonode:
            await protonode.addTag(tag, valu=valu)

    async def delTag(self, tag, init=False):
        '''
        Delete a tag from the node.
        '''
<<<<<<< HEAD
        async with self.view.getNodeEditor(self) as editor:
=======
        async with self.snap.getNodeEditor(self) as editor:
>>>>>>> 52b9cae8
            await editor.delTag(tag)

    def getTagProps(self, tag):

        propnames = set()

        for sode in reversed(self.sodes):
            if sode.get('antivalu') is not None:
                propnames.clear()
                continue

            if (antitags := sode.get('antitagprops')) is not None:
                if (antiprops := antitags.get(tag)) is not None:
                    propnames.difference_update(antiprops.keys())

            if (tagprops := sode.get('tagprops')) is None:
                continue

            if (propvals := tagprops.get(tag)) is None:
                continue

            propnames.update(propvals.keys())

        return list(propnames)

    def getTagPropsWithLayer(self, tag):

        props = {}

        for indx in range(len(self.sodes) - 1, -1, -1):
            sode = self.sodes[indx]

            if sode.get('antivalu') is not None:
                props.clear()
                continue

            if (antitags := sode.get('antitagprops')) is not None:
                if (antiprops := antitags.get(tag)) is not None:
                    for propname in antiprops.keys():
                        props.pop(propname, None)

            if (tagprops := sode.get('tagprops')) is None:
                continue

            if (propvals := tagprops.get(tag)) is None:
                continue

            for propname in propvals.keys():
                props[propname] = indx

        return list(props.items())

    def hasTagProp(self, tag, prop):
        '''
        Check if a #foo.bar:baz tag property exists on the node.
        '''
        # TODO discuss caching these while core.nexusoffset is stable?
        for sode in self.sodes:
            if sode.get('antivalu') is not None:
                return False

            if (antitags := sode.get('antitagprops')) is not None:
                if (antiprops := antitags.get(tag)) is not None and prop in antiprops:
                    return False

            if (tagprops := sode.get('tagprops')) is None:
                continue

            if (propvals := tagprops.get(tag)) is None:
                continue

            if prop in propvals:
                return True

        return False

    def hasTagPropInLayers(self, tag, prop, strt=0, stop=None):
        '''
        Check if a #foo.bar:baz tag property exists in specific layers on the node.
        '''
        # TODO discuss caching these while core.nexusoffset is stable?
        for sode in self.sodes[strt:stop]:
            if sode.get('antivalu') is not None:
                return False

            if (antitags := sode.get('antitagprops')) is not None:
                if (antiprops := antitags.get(tag)) is not None and prop in antiprops:
                    return False

            if (tagprops := sode.get('tagprops')) is None:
                continue

            if (propvals := tagprops.get(tag)) is None:
                continue

            if prop in propvals:
                return True

        return False

    def getTagProp(self, tag, prop, defval=None):
        '''
        Return the value (or defval) of the given tag property.
        '''
        for sode in self.sodes:
            if sode.get('antivalu') is not None:
                return defval

            if (antitags := sode.get('antitagprops')) is not None:
                if (antiprops := antitags.get(tag)) is not None and prop in antiprops:
                    return defval

            if (tagprops := sode.get('tagprops')) is None:
                continue

            if (propvals := tagprops.get(tag)) is None:
                continue

            if (valt := propvals.get(prop)) is not None:
                return valt[0]

        return defval

    def getTagPropWithLayer(self, tag, prop, defval=None):
<<<<<<< HEAD
=======
        '''
        Return the value (or defval) of the given tag property.
        '''
        for indx, sode in enumerate(self.sodes):
            if sode.get('antivalu') is not None:
                return defval, None

            if (antitags := sode.get('antitagprops')) is not None:
                if (antiprops := antitags.get(tag)) is not None and prop in antiprops:
                    return defval, None

            if (tagprops := sode.get('tagprops')) is None:
                continue

            if (propvals := tagprops.get(tag)) is None:
                continue

            if (valt := propvals.get(prop)) is not None:
                return valt[0], indx

        return defval, None

    async def setTagProp(self, tag, name, valu):
>>>>>>> 52b9cae8
        '''
        Return the value (or defval) of the given tag property.
        '''
        for indx, sode in enumerate(self.sodes):
            if sode.get('antivalu') is not None:
                return defval, None

<<<<<<< HEAD
            if (antitags := sode.get('antitagprops')) is not None:
                if (antiprops := antitags.get(tag)) is not None and prop in antiprops:
                    return defval, None

            if (tagprops := sode.get('tagprops')) is None:
                continue

            if (propvals := tagprops.get(tag)) is None:
                continue

            if (valt := propvals.get(prop)) is not None:
                return valt[0], indx

        return defval, None

    async def setTagProp(self, tag, name, valu):
        '''
        Set the value of the given tag property.
        '''
        async with self.view.getNodeEditor(self) as editor:
            await editor.setTagProp(tag, name, valu)

    async def delTagProp(self, tag, name):
        async with self.view.getNodeEditor(self) as editor:
=======
    async def delTagProp(self, tag, name):
        async with self.snap.getNodeEditor(self) as editor:
>>>>>>> 52b9cae8
            await editor.delTagProp(tag, name)

    async def delete(self, force=False):
        '''
        Delete a node from the cortex.

        The following tear-down operations occur in order:

            * validate that you have permissions to delete the node
            * validate that you have permissions to delete all tags
            * validate that there are no remaining references to the node.

            * delete all the tags (bottom up)
                * fire onDelTag() handlers
                * delete tag properties from storage

            * delete all secondary properties
                * fire onDelProp handler
                * delete secondary property from storage

            * delete the primary property
                * fire onDel handlers for the node
                * delete primary property from storage

        '''
        formname, formvalu = self.ndef

        # check for any nodes which reference us...
        if not force:

            # refuse to delete tag nodes with existing tags
            if self.form.name == 'syn:tag':

                async for _ in self.view.nodesByTag(self.ndef[1]):  # NOQA
                    mesg = 'Nodes still have this tag.'
                    raise s_exc.CantDelNode(mesg=mesg, form=formname, iden=self.iden())

            async for refr in self.view.nodesByPropTypeValu(formname, formvalu):

                if refr.nid == self.nid:
                    continue

                mesg = 'Other nodes still refer to this node.'
                raise s_exc.CantDelNode(mesg=mesg, form=formname, iden=self.iden())

            async for edge in self.iterEdgesN2():

                if self.nid == edge[1]:
                    continue

                mesg = 'Other nodes still have light edges to this node.'
<<<<<<< HEAD
                raise s_exc.CantDelNode(mesg=mesg, form=formname, iden=self.iden())

        async with self.view.getNodeEditor(self) as protonode:
            await protonode.delete()
=======
                return await self.snap._raiseOnStrict(s_exc.CantDelNode, mesg, form=formname,
                                                      iden=self.iden())

        async with self.snap.getNodeEditor(self) as protonode:
            await protonode.delete()

        self.snap.livenodes.pop(self.nid)
>>>>>>> 52b9cae8

    async def hasData(self, name):
        if name in self.nodedata:
            return True

<<<<<<< HEAD
        return await self.view.hasNodeData(self.nid, name, stop=self.lastlayr())
=======
        return await self.snap.hasNodeData(self.nid, name, stop=self.lastlayr())
>>>>>>> 52b9cae8

    async def getData(self, name, defv=None):
        valu = self.nodedata.get(name, s_common.novalu)
        if valu is not s_common.novalu:
            return valu

<<<<<<< HEAD
        return await self.view.getNodeData(self.nid, name, defv=defv, stop=self.lastlayr())
=======
        return await self.snap.getNodeData(self.nid, name, defv=defv, stop=self.lastlayr())
>>>>>>> 52b9cae8

    async def setData(self, name, valu):
        async with self.view.getNodeEditor(self) as protonode:
            await protonode.setData(name, valu)

    async def popData(self, name):
<<<<<<< HEAD
        async with self.view.getNodeEditor(self) as protonode:
=======
        async with self.snap.getNodeEditor(self) as protonode:
>>>>>>> 52b9cae8
            return await protonode.popData(name)

    async def iterData(self):
        async for item in self.view.iterNodeData(self.nid):
            yield item

    async def iterDataKeys(self):
        async for name in self.view.iterNodeDataKeys(self.nid):
            yield name

class RuntNode(NodeBase):
    '''
    Runtime node instances are a separate class to minimize isrunt checking in
    real node code.
    '''
    def __init__(self, view, pode):
        self.view = view
        self.ndef = pode[0]
        self.pode = pode
        self.buid = s_common.buid(self.ndef)
        self.form = view.core.model.form(self.ndef[0])

        self.nid = self.buid

    def get(self, name, defv=None):
        return self.pode[1]['props'].get(name, defv)

    def has(self, name):
        return self.pode[1]['props'].get(name) is not None

    def iden(self):
        return s_common.ehex(s_common.buid(self.ndef))

    def pack(self, dorepr=False):
        pode = s_msgpack.deepcopy(self.pode)
        if dorepr:
            self._addPodeRepr(pode)
        return pode

    async def set(self, name, valu):
        prop = self._reqValidProp(name)
        norm = prop.type.norm(valu)[0]
        return await self.view.core.runRuntPropSet(self, prop, norm)

    async def pop(self, name, init=False):
        prop = self._reqValidProp(name)
        return await self.view.core.runRuntPropDel(self, prop)

    async def addTag(self, name, valu=None):
        mesg = f'You can not add a tag to a runtime only node (form: {self.form.name})'
        raise s_exc.IsRuntForm(mesg=mesg)

    async def addEdge(self, verb, n2nid):
        mesg = f'You can not add an edge to a runtime only node (form: {self.form.name})'
        raise s_exc.IsRuntForm(mesg=mesg)

    async def delEdge(self, verb, n2nid):
        mesg = f'You can not delete an edge from a runtime only node (form: {self.form.name})'
        raise s_exc.IsRuntForm(mesg=mesg)

    async def delTag(self, name, valu=None):
        mesg = f'You can not remove a tag from a runtime only node (form: {self.form.name})'
        raise s_exc.IsRuntForm(mesg=mesg)

    async def delete(self, force=False):
        mesg = f'You can not delete a runtime only node (form: {self.form.name})'
        raise s_exc.IsRuntForm(mesg=mesg)

class Path:
    '''
    A path context tracked through the storm runtime.
    '''
    def __init__(self, vars, nodes):

        self.node = None
        self.nodes = nodes

        if len(nodes):
            self.node = nodes[-1]

        self.vars = vars
        self.frames = []
        self.ctors = {}

        # "builtins" which are *not* vars
        # ( this allows copying variable context )
        self.builtins = {
            'path': self,
            'node': self.node,
        }

        self.metadata = {}

    def getVar(self, name, defv=s_common.novalu):

        # check if the name is in our variables
        valu = self.vars.get(name, s_common.novalu)
        if valu is not s_common.novalu:
            return valu

        # check if it's in builtins
        valu = self.builtins.get(name, s_common.novalu)
        if valu is not s_common.novalu:
            return valu

        ctor = self.ctors.get(name)
        if ctor is not None:
            valu = ctor(self)
            self.vars[name] = valu
            return valu

        return s_common.novalu

    async def setVar(self, name, valu):
        self.vars[name] = valu

    async def popVar(self, name):
        return self.vars.pop(name, s_common.novalu)

    def meta(self, name, valu):
        '''
        Add node specific metadata to be returned with the node.
        '''
        self.metadata[name] = valu

    async def pack(self, path=False):
        info = await s_stormtypes.toprim(dict(self.metadata))
        if path:
            info['nodes'] = [node.iden() for node in self.nodes]
        return info

    def fork(self, node):

        nodes = list(self.nodes)
        nodes.append(node)

        path = Path(self.vars.copy(), nodes)

        return path

    def clone(self):
        path = Path(copy.copy(self.vars), copy.copy(self.nodes))
        path.frames = [v.copy() for v in self.frames]
        return path

    def initframe(self, initvars=None):

        framevars = {}
        if initvars is not None:
            framevars.update(initvars)

        self.frames.append(self.vars)

        self.vars = framevars

    def finiframe(self):
        '''
        Pop a scope frame from the path, restoring runt if at the top
        Args:
            runt (Runtime): A storm runtime to restore if we're at the top
            merge (bool): Set to true to merge vars back up into the next frame
        '''
        if not self.frames:
            self.vars.clear()
            return

        self.vars = self.frames.pop()

def props(pode):
    '''
    Get the props from the node.

    Args:
        pode (tuple): A packed node.

    Notes:
        This will include any universal props present on the node.

    Returns:
        dict: A dictionary of properties.
    '''
    return pode[1]['props'].copy()

def prop(pode, prop):
    '''
    Return the valu of a given property on the node.

    Args:
        pode (tuple): A packed node.
        prop (str): Property to retrieve.

    Notes:
        The prop argument may be the full property name (foo:bar:baz), relative property name (:baz) , or the unadorned
        property name (baz).

    Returns:

    '''
    form = pode[0][0]
    if prop.startswith(form):
        prop = prop[len(form):]
    if prop[0] == ':':
        prop = prop[1:]
    return pode[1]['props'].get(prop)

def tags(pode, leaf=False):
    '''
    Get all the tags for a given node.

    Args:
        pode (tuple): A packed node.
        leaf (bool): If True, only return leaf tags

    Returns:
        list: A list of tag strings.
    '''
    if not leaf:
        return list(pode[1]['tags'].keys())
    return _tagscommon(pode, True)

def tagsnice(pode):
    '''
    Get all the leaf tags and the tags that have values or tagprops.

    Args:
        pode (tuple): A packed node.

    Returns:
        list: A list of tag strings.
    '''
    ret = _tagscommon(pode, False)
    for tag in pode[1].get('tagprops', {}):
        if tag not in ret:
            ret.append(tag)
    return ret

def _tagscommon(pode, leafonly):
    '''
    Return either all the leaf tags or all the leaf tags and all the internal tags with values
    '''
    retn = []

    tags = pode[1].get('tags')
    if tags is None:
        return retn

    # brute force rather than build a tree.  faster in small sets.
    for tag, val in sorted((t for t in pode[1]['tags'].items()), reverse=True, key=lambda x: len(x[0])):
        look = tag + '.'
        val = tuple(val)
        if (leafonly or val == (None, None)) and any([r.startswith(look) for r in retn]):
            continue
        retn.append(tag)
    return retn

def tagged(pode, tag):
    '''
    Check if a packed node has a given tag.

    Args:
        pode (tuple): A packed node.
        tag (str): The tag to check.

    Examples:
        Check if a node is tagged with "woot" and dostuff if it is.

            if s_node.tagged(node,'woot'):
                dostuff()

    Notes:
        If the tag starts with `#`, this is removed prior to checking.

    Returns:
        bool: True if the tag is present. False otherwise.
    '''
    if tag.startswith('#'):
        tag = tag[1:]
    return pode[1]['tags'].get(tag) is not None

def ndef(pode):
    '''
    Return a node definition (<form>,<valu>) tuple from the node.

    Args:
        pode (tuple): A packed node.

    Returns:
        ((str,obj)):    The (<form>,<valu>) tuple for the node
    '''
    return pode[0]

def iden(pode):
    '''
    Return the iden (buid) of the packed node.

    Args:
        pode (tuple): A packed node.

    Returns:
        str: The node iden.
    '''
    return pode[1].get('iden')

def reprNdef(pode):
    '''
    Get the ndef of the pode with a human readable value.

    Args:
        pode (tuple): A packed node.

    Notes:
        The human readable value is only available if the node came from a
        storm query execution where the ``repr`` key was passed into the
        ``opts`` argument with a True value.

    Returns:
        (str, str): A tuple of form and the human readable value.

    '''
    ((form, valu), info) = pode
    formvalu = info.get('repr')
    if formvalu is None:
        formvalu = str(valu)
    return form, formvalu

def reprProp(pode, prop):
    '''
    Get the human readable value for a secondary property from the pode.

    Args:
        pode (tuple): A packed node.
        prop:

    Notes:
        The human readable value is only available if the node came from a
        storm query execution where the ``repr`` key was passed into the
        ``opts`` argument with a True value.

        The prop argument may be the full property name (foo:bar:baz), relative
        property name (:baz) , or the unadorned property name (baz).

    Returns:
        str: The human readable property value.  If the property is not present, returns None.
    '''
    form = pode[0][0]
    if prop.startswith(form):
        prop = prop[len(form):]
    if prop[0] == ':':
        prop = prop[1:]
    opropvalu = pode[1].get('props').get(prop)
    if opropvalu is None:
        return None
    propvalu = pode[1].get('reprs', {}).get(prop)
    if propvalu is None:
        return str(opropvalu)
    return propvalu

def reprTag(pode, tag):
    '''
    Get the human readable value for the tag timestamp from the pode.

    Args:
        pode (tuple): A packed node.
        tag (str): The tag to get the value for.

    Notes:
        The human readable value is only available if the node came from a
        storm query execution where the ``repr`` key was passed into the
        ``opts`` argument with a True value.

        If the tag does not have a timestamp, this returns a empty string.

    Returns:
        str: The human readable value for the tag. If the tag is not present, returns None.
    '''
    tag = tag.lstrip('#')
    valu = pode[1]['tags'].get(tag)
    if valu is None:
        return None
    valu = tuple(valu)
    if valu == (None, None):
        return ''
    mint = s_time.repr(valu[0])
    maxt = s_time.repr(valu[1])
    valu = f'({mint}, {maxt})'
    return valu

def reprTagProps(pode, tag):
    '''
    Get the human readable values for any tagprops on a tag for a given node.

    Args:
        pode (tuple): A packed node.
        tag (str): The tag to get the tagprops reprs for.

    Notes:
        The human readable value is only available if the node came from a
        storm query execution where the ``repr`` key was passed into the
        ``opts`` argument with a True value.

        If the tag does not have any tagprops associated with it, this returns an empty list.

    Returns:
        list: A list of tuples, containing the name of the tagprop and the repr value.
    '''
    ret = []
    exists = pode[1]['tags'].get(tag)
    if exists is None:
        return ret
    tagprops = pode[1].get('tagprops', {}).get(tag)
    if tagprops is None:
        return ret
    for prop, valu in tagprops.items():
        rval = pode[1].get('tagpropreprs', {}).get(tag, {}).get(prop)
        if rval is not None:
            ret.append((prop, rval))
        else:
            ret.append((prop, str(valu)))
    return sorted(ret, key=lambda x: x[0])<|MERGE_RESOLUTION|>--- conflicted
+++ resolved
@@ -143,8 +143,6 @@
 
         self.form = view.core.model.form(self.ndef[0])
 
-        self.nodedata = {}
-
     async def getStorNodes(self):
         '''
         Return a list of the raw storage nodes for each layer.
@@ -205,11 +203,7 @@
             return await editor.delEdge(verb, n2nid)
 
     async def iterEdgesN1(self, verb=None):
-<<<<<<< HEAD
         async for edge in self.view.iterNodeEdgesN1(self.nid, verb=verb, stop=self.lastlayr()):
-=======
-        async for edge in self.snap.iterNodeEdgesN1(self.nid, verb=verb, stop=self.lastlayr()):
->>>>>>> 52b9cae8
             yield edge
 
     async def iterEdgesN2(self, verb=None):
@@ -217,11 +211,7 @@
             yield edge
 
     async def iterEdgeVerbs(self, n2nid):
-<<<<<<< HEAD
         async for verb in self.view.iterEdgeVerbs(self.nid, n2nid, stop=self.lastlayr()):
-=======
-        async for verb in self.snap.iterEdgeVerbs(self.nid, n2nid, stop=self.lastlayr()):
->>>>>>> 52b9cae8
             yield verb
 
     async def storm(self, runt, text, opts=None, path=None):
@@ -277,7 +267,6 @@
             'tags': self._getTagsDict(),
             'props': self.getProps(),
             'tagprops': self._getTagPropsDict(),
-            'nodedata': self.nodedata,
         })
 
         if dorepr:
@@ -490,7 +479,6 @@
 
             if (proptomb := sode.get('antiprops')) is not None and proptomb.get(name):
                 return defv
-<<<<<<< HEAD
 
             if (item := sode.get('props')) is None:
                 continue
@@ -514,42 +502,13 @@
             if (valt := item.get(name)) is not None:
                 return True
 
-=======
-
-            if (item := sode.get('props')) is None:
-                continue
-
-            if (valt := item.get(name)) is not None:
-                return valt[0]
-
-        return defv
-
-    def hasInLayers(self, name, strt=0, stop=None):
-        for sode in self.sodes[strt:stop]:
-            if sode.get('antivalu') is not None:
-                return False
-
-            if (proptomb := sode.get('antiprops')) is not None and proptomb.get(name):
-                return False
-
-            if (item := sode.get('props')) is None:
-                continue
-
-            if (valt := item.get(name)) is not None:
-                return True
-
->>>>>>> 52b9cae8
         return False
 
     async def pop(self, name, init=False):
         '''
         Remove a property from a node and return the value
         '''
-<<<<<<< HEAD
         async with self.view.getNodeEditor(self) as protonode:
-=======
-        async with self.snap.getNodeEditor(self) as protonode:
->>>>>>> 52b9cae8
             return await protonode.pop(name)
 
     def hasTag(self, name):
@@ -732,11 +691,7 @@
         '''
         Delete a tag from the node.
         '''
-<<<<<<< HEAD
         async with self.view.getNodeEditor(self) as editor:
-=======
-        async with self.snap.getNodeEditor(self) as editor:
->>>>>>> 52b9cae8
             await editor.delTag(tag)
 
     def getTagProps(self, tag):
@@ -861,8 +816,6 @@
         return defval
 
     def getTagPropWithLayer(self, tag, prop, defval=None):
-<<<<<<< HEAD
-=======
         '''
         Return the value (or defval) of the given tag property.
         '''
@@ -886,31 +839,6 @@
         return defval, None
 
     async def setTagProp(self, tag, name, valu):
->>>>>>> 52b9cae8
-        '''
-        Return the value (or defval) of the given tag property.
-        '''
-        for indx, sode in enumerate(self.sodes):
-            if sode.get('antivalu') is not None:
-                return defval, None
-
-<<<<<<< HEAD
-            if (antitags := sode.get('antitagprops')) is not None:
-                if (antiprops := antitags.get(tag)) is not None and prop in antiprops:
-                    return defval, None
-
-            if (tagprops := sode.get('tagprops')) is None:
-                continue
-
-            if (propvals := tagprops.get(tag)) is None:
-                continue
-
-            if (valt := propvals.get(prop)) is not None:
-                return valt[0], indx
-
-        return defval, None
-
-    async def setTagProp(self, tag, name, valu):
         '''
         Set the value of the given tag property.
         '''
@@ -919,10 +847,6 @@
 
     async def delTagProp(self, tag, name):
         async with self.view.getNodeEditor(self) as editor:
-=======
-    async def delTagProp(self, tag, name):
-        async with self.snap.getNodeEditor(self) as editor:
->>>>>>> 52b9cae8
             await editor.delTagProp(tag, name)
 
     async def delete(self, force=False):
@@ -974,52 +898,23 @@
                     continue
 
                 mesg = 'Other nodes still have light edges to this node.'
-<<<<<<< HEAD
                 raise s_exc.CantDelNode(mesg=mesg, form=formname, iden=self.iden())
 
         async with self.view.getNodeEditor(self) as protonode:
             await protonode.delete()
-=======
-                return await self.snap._raiseOnStrict(s_exc.CantDelNode, mesg, form=formname,
-                                                      iden=self.iden())
-
-        async with self.snap.getNodeEditor(self) as protonode:
-            await protonode.delete()
-
-        self.snap.livenodes.pop(self.nid)
->>>>>>> 52b9cae8
 
     async def hasData(self, name):
-        if name in self.nodedata:
-            return True
-
-<<<<<<< HEAD
         return await self.view.hasNodeData(self.nid, name, stop=self.lastlayr())
-=======
-        return await self.snap.hasNodeData(self.nid, name, stop=self.lastlayr())
->>>>>>> 52b9cae8
 
     async def getData(self, name, defv=None):
-        valu = self.nodedata.get(name, s_common.novalu)
-        if valu is not s_common.novalu:
-            return valu
-
-<<<<<<< HEAD
         return await self.view.getNodeData(self.nid, name, defv=defv, stop=self.lastlayr())
-=======
-        return await self.snap.getNodeData(self.nid, name, defv=defv, stop=self.lastlayr())
->>>>>>> 52b9cae8
 
     async def setData(self, name, valu):
         async with self.view.getNodeEditor(self) as protonode:
             await protonode.setData(name, valu)
 
     async def popData(self, name):
-<<<<<<< HEAD
         async with self.view.getNodeEditor(self) as protonode:
-=======
-        async with self.snap.getNodeEditor(self) as protonode:
->>>>>>> 52b9cae8
             return await protonode.popData(name)
 
     async def iterData(self):
@@ -1112,6 +1007,7 @@
         }
 
         self.metadata = {}
+        self.nodedata = collections.defaultdict(dict)
 
     def getVar(self, name, defv=s_common.novalu):
 
@@ -1150,6 +1046,24 @@
         if path:
             info['nodes'] = [node.iden() for node in self.nodes]
         return info
+
+    def setData(self, nid, name, valu):
+        self.nodedata[nid][name] = valu
+
+    def popData(self, nid, name, defv=None):
+        if (nodedata := self.nodedata.get(nid, s_common.novalu)) is s_common.novalu:
+            return defv
+
+        return nodedata.pop(name, defv)
+
+    def getData(self, nid, name=None, defv=None):
+        if (nodedata := self.nodedata.get(nid, s_common.novalu)) is s_common.novalu:
+            return defv
+
+        if name is not None:
+            return nodedata.get(name, defv)
+
+        return nodedata
 
     def fork(self, node):
 
