--- conflicted
+++ resolved
@@ -1256,23 +1256,8 @@
             await protonode.setData(name, valu)
 
     async def popData(self, name):
-<<<<<<< HEAD
         async with self.view.getNodeEditor(self) as protonode:
             return await protonode.popData(name)
-=======
-        if (size := len(name.encode())) > s_lmdbslab.MAX_MDB_KEYLEN - 5:
-            mesg = f'node data keys must be < {s_lmdbslab.MAX_MDB_KEYLEN - 4} bytes, got {size}.'
-            raise s_exc.BadArg(mesg=mesg, name=name[:1024], size=size)
-
-        retn = await self.snap.getNodeData(self.buid, name)
-
-        edits = (
-            (s_layer.EDIT_NODEDATA_DEL, (name, None), ()),
-        )
-        await self.snap.applyNodeEdits(((self.buid, self.form.name, edits),))
-
-        return retn
->>>>>>> 86d5c99c
 
     async def iterData(self):
         async for item in self.view.iterNodeData(self.nid):
