--- conflicted
+++ resolved
@@ -605,13 +605,6 @@
             raise s_exc.IsRuntForm(mesg='Cannot delete tags from runt nodes.',
                                    form=self.form.full, tag=tag)
 
-<<<<<<< HEAD
-        curv = self.getTag(name, s_common.novalu)
-        if curv is s_common.novalu:
-            return ()
-
-=======
->>>>>>> 6c960099
         pref = name + '.'
 
         tags = self._getTagsDict()
