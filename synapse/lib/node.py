--- conflicted
+++ resolved
@@ -220,13 +220,8 @@
 
         path = s_chop.tagpath(tag)
 
-<<<<<<< HEAD
-        if not self.snap.allowed('node:tag:add', name):
-            raise s_exc.AuthDeny(mesg='Not allowed to add a tag.')
-=======
         if not self.snap.allowed('tag:add', *path):
-            raise s_exc.AuthDeny()
->>>>>>> 193ad6c9
+            raise s_exc.AuthDeny(mesg='Not allowed to add a tag.', tag=tag)
 
         if valu != (None, None):
             valu = self.snap.model.type('ival').norm(valu)[0]
@@ -279,13 +274,8 @@
         '''
         path = s_chop.tagpath(tag)
 
-<<<<<<< HEAD
-        if not self.snap.allowed('node:tag:del', name):
-            raise s_exc.AuthDeny(mesg='Not allowed to delete a tag.')
-=======
         if not self.snap.allowed('tag:del', *path):
-            raise s_exc.AuthDeny()
->>>>>>> 193ad6c9
+            raise s_exc.AuthDeny(mesg='Not allowed to delete a tag.', tag=tag)
 
         name = '.'.join(path)
 
