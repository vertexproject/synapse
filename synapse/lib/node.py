--- conflicted
+++ resolved
@@ -448,7 +448,6 @@
             if (valt := item.get(name)) is not None:
                 return valt[0], indx
 
-<<<<<<< HEAD
         return defv, None
 
     def getFromLayers(self, name, strt=0, stop=None, defv=None):
@@ -482,12 +481,6 @@
                 return True
 
         return False
-=======
-        edits = (
-            (s_layer.EDIT_PROP_DEL, (prop.name, None, prop.type.stortype)),
-        )
-        return edits
->>>>>>> 765dbbfa
 
     async def pop(self, name, init=False):
         '''
@@ -721,20 +714,11 @@
             if (tagprops := sode.get('tagprops')) is None:
                 continue
 
-<<<<<<< HEAD
             if (propvals := tagprops.get(tag)) is None:
                 continue
 
             for propname in propvals.keys():
                 props[propname] = indx
-=======
-            edits.extend(self._getTagPropDel(subtag))
-            edits.append((s_layer.EDIT_TAG_DEL, (subtag, None)))
-
-        edits.extend(self._getTagPropDel(name))
-        if self.getTag(name, defval=s_common.novalu) is not s_common.novalu:
-            edits.append((s_layer.EDIT_TAG_DEL, (name, None)))
->>>>>>> 765dbbfa
 
         return list(props.items())
 
@@ -754,12 +738,8 @@
             if (tagprops := sode.get('tagprops')) is None:
                 continue
 
-<<<<<<< HEAD
             if (propvals := tagprops.get(tag)) is None:
-=======
-            valu = self.getTagProp(tag, prop)
-            edits.append((s_layer.EDIT_TAGPROP_DEL, (tag, tagprop, valu, prop.type.stortype)))
-
+    
         return edits
 
     def getTagProps(self, tag):
@@ -770,7 +750,6 @@
 
             tagprops = sode.get('tagprops')
             if tagprops is None:
->>>>>>> 765dbbfa
                 continue
 
             if prop in propvals:
@@ -913,67 +892,31 @@
                 return await self.snap._raiseOnStrict(s_exc.CantDelNode, mesg, form=formname,
                                                       iden=self.iden())
 
-<<<<<<< HEAD
         async with self.snap.getNodeEditor(self) as protonode:
             await protonode.delete()
 
         self.snap.livenodes.pop(self.nid)
-=======
-        edits = []
-        for tag in tags:
-            edits.extend(await self._getTagDelEdits(tag, init=True))
-
-        props = self._getPropsDict()
-        for name in props.keys():
-            edits.extend(await self._getPropDelEdits(name, init=True))
-
-        edits.append(
-            (s_layer.EDIT_NODE_DEL, (formvalu, self.form.type.stortype)),
-        )
-
-        await self.snap.saveNodeEdits(((self.nid, formname, edits),))
-        self.snap.livenodes.pop(self.nid, None)
->>>>>>> 765dbbfa
 
     async def hasData(self, name):
         if name in self.nodedata:
             return True
-<<<<<<< HEAD
-
-        return await self.snap.hasNodeData(self.buid, name, stop=self.lastlayr())
-=======
-        return await self.snap.hasNodeData(self.nid, name)
->>>>>>> 765dbbfa
+
+        return await self.snap.hasNodeData(selfnid, name, stop=self.lastlayr())
 
     async def getData(self, name, defv=None):
         valu = self.nodedata.get(name, s_common.novalu)
         if valu is not s_common.novalu:
             return valu
-<<<<<<< HEAD
-
-        return await self.snap.getNodeData(self.buid, name, defv=defv, stop=self.lastlayr())
-=======
-        return await self.snap.getNodeData(self.nid, name, defv=defv)
->>>>>>> 765dbbfa
+
+        return await self.snap.getNodeData(self.nid, name, defv=defv, stop=self.lastlayr())
 
     async def setData(self, name, valu):
         async with self.snap.getNodeEditor(self) as protonode:
             await protonode.setData(name, valu)
 
     async def popData(self, name):
-<<<<<<< HEAD
         async with self.snap.getNodeEditor(self) as protonode:
             return await protonode.popData(name)
-=======
-        retn = await self.snap.getNodeData(self.nid, name)
-
-        edits = (
-            (s_layer.EDIT_NODEDATA_DEL, (name, None)),
-        )
-        await self.snap.saveNodeEdits(((self.nid, self.form.name, edits),))
-
-        return retn
->>>>>>> 765dbbfa
 
     async def iterData(self):
         async for item in self.snap.iterNodeData(self.nid):
