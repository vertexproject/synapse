import logging

import synapse.exc as s_exc
import synapse.common as s_common

import synapse.lib.chop as s_chop
import synapse.lib.time as s_time
import synapse.lib.types as s_types

logger = logging.getLogger(__name__)

class Node:
    '''
    A Cortex hypergraph node.

    NOTE: This object is for local Cortex use during a single Xact.
    '''
    def __init__(self, snap, buid=None, rawprops=None):

        self.snap = snap

        self.buid = buid

        self.init = False  # True if the node is being added.

        # if set, the node is complete.
        self.ndef = None
        self.form = None

        self.tags = {}
        self.props = {}
        self.univs = {}

        #self.vars = {}  # runtime storm variables
        # self.runt = {}  # a runtime info dict for things like storm

        # self.buid may be None during
        # initial node construction...
        if rawprops is not None:
            self._loadNodeData(rawprops)

        if self.ndef is not None:
            self.form = self.snap.model.form(self.ndef[0])

    async def storm(self, text, opts=None, user=None):
        query = self.snap.core.getStormQuery(text)
        with self.snap.getStormRuntime(opts=opts, user=user) as runt:
            runt.addInput(self)
            async for node in runt.iterStormQuery(query):
                yield node

    def iden(self):
        return s_common.ehex(self.buid)

    def _loadNodeData(self, rawprops):

        for prop, valu in rawprops:

            p0 = prop[0]

            # check for primary property
            if p0 == '*':
                self.ndef = (prop[1:], valu)
                continue

            # check for tag encoding
            if p0 == '#':
                self.tags[prop[1:]] = valu
                continue

            # otherwise, it's a regular property!
            self.props[prop] = valu

    def pack(self, dorepr=False):
        '''
        Return the serializable/packed version of the node.

        Returns:
            (tuple): An (iden, info) node tuple.
        '''
        node = (self.ndef, {
            'iden': self.iden(),
            'tags': self.tags,
            'props': self.props,
        })

        if dorepr:
            node[1]['repr'] = self.repr()
            node[1]['reprs'] = self.reprs()

        return node

    async def seen(self, tick, source=None):
        '''
        Update the .seen interval and optionally a source specific seen node.
        '''
        await self.set('.seen', tick)

        if source is not None:
            seen = await self.snap.addNode('seen', (source, self.ndef))
            await seen.set('.seen', tick)

    def getNodeRefs(self):
        '''
        Return a list of (prop, (form, valu)) refs out for the node.
        '''
        retn = []

        for name, valu in self.props.items():

            pobj = self.form.props.get(name)

            if isinstance(pobj.type, s_types.Ndef):
                retn.append((name, valu))
                continue

            if self.snap.model.forms.get(pobj.type.name) is None:
                continue

            ndef = (pobj.type.name, valu)
            if ndef == self.ndef:
                continue

            retn.append((name, ndef))

        return retn

    async def set(self, name, valu, init=False):
        '''
        Set a property on the node.

        Args:
            name (str): The name of the property.
            valu (obj): The value of the property.
            init (bool): Set to True to force initialization.

        Returns:
            (bool): True if the property was changed.
        '''
        prop = self.form.prop(name)
        if prop is None:

            if self.snap.strict:
                raise s_exc.NoSuchProp(name=name)

            await self.snap.warn(f'NoSuchProp: name={name}')
            return False

        curv = self.props.get(name)

        # normalize the property value...
        try:

            norm, info = prop.type.norm(valu)

        except Exception as e:
            mesg = f'Bad property value: {prop.full}={valu!r}'
            return await self.snap._raiseOnStrict(s_exc.BadPropValu, mesg, valu=valu, emesg=str(e))

        # do we already have the value?
        if curv == norm:
            return False

        if curv is not None and not init:

            if prop.info.get('ro'):

                if self.snap.strict:
                    raise s_exc.ReadOnlyProp(name=prop.full)

                # not setting a set-once prop unless we are init...
                await self.snap.warn(f'ReadOnlyProp: name={prop.full}')
                return False

            # check for type specific merging...
            norm = prop.type.merge(curv, norm)
            if curv == norm:
                return False

        sops = prop.getSetOps(self.buid, norm)

        await self.snap.stor(sops)
        await self.snap.splice('prop:set', ndef=self.ndef, prop=prop.name, valu=norm, oldv=curv)

        self.props[prop.name] = norm

        # do we have any auto nodes to add?
        auto = self.snap.model.form(prop.type.name)
        if auto is not None:
            buid = s_common.buid((auto.name, norm))
            await self.snap._addNodeFnib((auto, norm, info, buid))

        # does the type think we have special auto nodes to add?
        # ( used only for adds which do not meet the above block )
        for autoname, autovalu in info.get('adds', ()):
            auto = self.snap.model.form(autoname)
            autonorm, autoinfo = auto.type.norm(autovalu)
            buid = s_common.buid((auto.name, autonorm))
            await self.snap._addNodeFnib((auto, autovalu, autoinfo, buid))

        # do we need to set any sub props?
        subs = info.get('subs')
        if subs is not None:

            for subname, subvalu in subs.items():

                full = prop.name + ':' + subname

                subprop = self.form.prop(full)
                if subprop is None:
                    continue

                await self.set(full, subvalu, init=init)

        # last but not least, if we are *not* in init
        # we need to fire a Prop.onset() callback.
        if not self.init:
            await prop.wasSet(self, curv)
            if prop.univ:
                univ = self.snap.model.prop(prop.univ)
                await univ.wasSet(self, curv)

    def has(self, name):
        return name in self.props

    def get(self, name):
        '''
        Return a secondary property value from the Node.

        Args:
            name (str): The name of a secondary property.

        Returns:
            (obj): The secondary property value or None.
        '''
        parts = name.split('::', 1)

        if len(parts) is 1:
            name = parts[0]
            if name.startswith('#'):
                return self.tags.get(name)
            return self.props.get(name)

        raise Exception('Temporarily disabled implicit pivoting in get')

        name, text = parts
        prop = self.form.props.get(name)
        if prop is None:
            raise s_exc.NoSuchProp(prop=name, form=self.form.name)

        valu = self.props.get(name, s_common.novalu)
        if valu is s_common.novalu:
            return None

        form = self.snap.model.form(prop.type.name)
        if form is None:
            raise s_exc.NoSuchForm(form=prop.type.name)

        # node = await self.snap.getNodeByNdef((form.name, valu))
        # return await node.get(text)

    async def pop(self, name, init=False):

        prop = self.form.prop(name)
        if prop is None:
            if self.snap.strict:
                raise s_exc.NoSuchProp(name=name)
            await self.snap.warn(f'No Such Property: {name}')
            return False

        if not init:

            if prop.info.get('ro'):
                if self.snap.strict:
                    raise s_exc.ReadOnlyProp(name=name)
                await self.snap.warn(f'Property is read-only: {name}')
                return False

        curv = self.props.pop(name, s_common.novalu)
        if curv is s_common.novalu:
            return False

        sops = prop.getDelOps(self.buid)
        await self.snap.stor(sops)

        await self.snap.splice('prop:del', ndef=self.ndef, prop=prop.name, valu=curv)

        await prop.wasDel(self, curv)

    def repr(self, name=None):

        if name is None:
            return self.form.type.repr(self.ndef[1])

        valu = self.props.get(name)
        return self.form.props[name].type.repr(valu)

    def reprs(self):

        reps = {}

        for name, valu in self.props.items():

            try:
                rval = self.form.props[name].type.repr(valu)
                if rval is None:
                    continue
            except KeyError:
                rval = repr(valu)

            reps[name] = rval

        return reps

    def hasTag(self, name):
        name = s_chop.tag(name)
        return name in self.tags

    def getTag(self, name, defval=None):
        name = s_chop.tag(name)
        return self.tags.get(name, defval)

    async def addTag(self, tag, valu=(None, None)):

        path = s_chop.tagpath(tag)

        name = '.'.join(path)

        tagnode = await self.snap.addTagNode(name)

        # implement tag renames...
        isnow = tagnode.get('isnow')
        if isnow:
            await self.snap.warn(f'tag {name} is now {isnow}')
            name = isnow
            path = isnow.split('.')

        if isinstance(valu, list):
            valu = tuple(valu)
        if valu != (None, None):
            valu = self.snap.model.type('ival').norm(valu)[0]

        curv = self.tags.get(name)
        if curv == valu:
            return

        elif curv is None:

            tags = s_chop.tags(name)
            for tag in tags[:-1]:

                if self.tags.get(tag) is not None:
                    continue

                await self._addTagRaw(tag, (None, None))

            await self._addTagRaw(tags[-1], valu)
            return

        # merge values into one interval
        valu = s_time.ival(*valu, *curv)

        indx = self.snap.model.types['ival'].indx(valu)
        info = {'univ': True}
        await self._setTagProp(name, valu, indx, info)

    async def _setTagProp(self, name, norm, indx, info):
        self.tags[name] = norm
<<<<<<< HEAD
        await self.snap.stor((('prop:set', (self.buid, self.form.name, '#' + name, norm, indx, info)),))
=======
        self.snap.stor((('prop:set', (self.buid, self.form.name, '#' + name, norm, indx, info)),))
        self.snap.splice('tag:add', ndef=self.ndef, tag=name, valu=norm)
>>>>>>> d74dfd76

    async def _addTagRaw(self, name, norm):

        # these are cached based on norm...
        await self.snap.addTagNode(name)

        info = {'univ': True}
        if norm == (None, None):
            indx = b'\x00'
        else:
            indx = self.snap.model.types['ival'].indx(norm)

<<<<<<< HEAD
        await self._setTagProp(name, norm, indx, info)

        # TODO: fire an onTagAdd handler...
        await self.snap.splice('tag:add', ndef=self.ndef, tag=name, valu=norm)
        await self.snap.core.runTagAdd(self, name, norm)
=======
        self._setTagProp(name, norm, indx, info)
        self.snap.core.runTagAdd(self, name, norm)
>>>>>>> d74dfd76

        return True

    async def delTag(self, tag, init=False):
        '''
        Delete a tag from the node.
        '''
        path = s_chop.tagpath(tag)

        name = '.'.join(path)

        curv = self.tags.pop(name, s_common.novalu)
        if curv is s_common.novalu:
            return False

        pref = name + '.'

        subtags = [(len(t), t) for t in self.tags.keys() if t.startswith(pref)]
        subtags.sort(reverse=True)

        info = {'univ': True}
        sops = []

        for sublen, subtag in subtags:
            valu = self.tags.pop(subtag, None)
            await self.snap.core.runTagDel(self, subtag, valu)
            sops.append(('prop:del', (self.buid, self.form.name, '#' + subtag, info)))

        await self.snap.core.runTagDel(self, name, curv)
        sops.append(('prop:del', (self.buid, self.form.name, '#' + name, info)))

        await self.snap.stor(sops)
        await self.snap.splice('tag:del', ndef=self.ndef, tag=name, valu=curv)

    async def delete(self, force=False):
        '''
        Delete a node from the cortex.

        The following tear-down operations occur in order:

            * validate that you have permissions to delete the node
            * validate that you have permissions to delete all tags
            * validate that there are no remaining references to the node.

            * delete all the tags (bottom up)
                * fire onDelTag() handlers
                * delete tag properties from storage
                * log tag:del splices

            * delete all secondary properties
                * fire onDelProp handler
                * delete secondary property from storage
                * log prop:del splices

            * delete the primary property
                * fire onDel handlers for the node
                * delete primary property from storage
                * log node:del splices
        '''

        formname, formvalu = self.ndef

        tags = [(len(t), t) for t in self.tags.keys()]

        # check for tag permissions
        for size, tag in tags:
            tagpath = s_chop.tagpath(tag)

        # check for any nodes which reference us...
        if not force:

            async for _ in self.snap._getNodesByType(formname, formvalu, addform=False):
                mesg = 'Other nodes still refer to this node.'
                return await self.snap._raiseOnStrict(s_exc.CantDelNode, mesg, form=formname)

        for size, tag in sorted(tags, reverse=True):
            await self.delTag(tag, init=True)

        for name in list(self.props.keys()):
            await self.pop(name, init=True)

        sops = self.form.getDelOps(self.buid)

        await self.snap.stor(sops)
        await self.snap.splice('node:del', ndef=self.ndef)

        self.snap.buidcache.pop(self.buid)

        self.form.wasDeleted(self)

class Path:
    '''
    A path context tracked through the storm runtime.
    '''
    def __init__(self, runt, vars, nodes):

        self.runt = runt
        self.nodes = nodes

        self.vars = vars
        self.metadata = {}

    def get(self, name, defv=s_common.novalu):
        return self.vars.get(name, defv)

    def set(self, name, valu):
        self.vars[name] = valu

    def meta(self, name, valu):
        '''
        Add node specific metadata to be returned with the node.
        '''
        self.metadata[name] = valu

    def pack(self, path=False):
        ret = dict(self.metadata)
        if path:
            ret['nodes'] = [node.iden() for node in self.nodes]
        return ret

    def fork(self, node):

        nodes = list(self.nodes)
        nodes.append(node)

        return Path(self.runt, dict(self.vars), nodes)

def props(pode):
    '''
    Get the props from the node.

    Args:
        pode (tuple): A packed node.

    Notes:
        This will include any universal props present on the node.

    Returns:
        dict: A dictionary of properties.
    '''
    return pode[1]['props'].copy()

def prop(pode, prop):
    '''
    Return the valu of a given property on the node.

    Args:
        pode (tuple): A packed node.
        prop (str): Property to retrieve.

    Notes:
        The prop argument may be the full property name (foo:bar:baz), relative property name (:baz) , or the unadorned property name (baz).

    Returns:

    '''
    form = pode[0][0]
    if prop.startswith(form):
        prop = prop[len(form):]
    if prop[0] == ':':
        prop = prop[1:]
    return pode[1]['props'].get(prop)

def tags(pode, leaf=False):
    '''
    Get all the tags for a given node.

    Args:
        pode (tuple): A packed node.
        leaf (bool): If True, only return the full tags.

    Returns:
        list: A list of tag strings.
    '''
    fulltags = [tag for tag in pode[1]['tags']]
    if not leaf:
        return fulltags

    # longest first
    retn = []

    # brute force rather than build a tree.  faster in small sets.
    for size, tag in sorted([(len(t), t) for t in fulltags], reverse=True):
        look = tag + '.'
        if any([r.startswith(look) for r in retn]):
            continue
        retn.append(tag)
    return retn

def tagged(pode, tag):
    '''
    Check if a packed node has a given tag.

    Args:
        pode (tuple): A packed node.
        tag (str): The tag to check.

    Examples:
        Check if a node is tagged with "woot" and dostuff if it is.

            if s_node.tagged(node,'woot'):
                dostuff()

    Notes:
        If the tag starts with `#`, this is removed prior to checking.

    Returns:
        bool: True if the tag is present. False otherwise.
    '''
    if tag.startswith('#'):
        tag = tag[1:]
    return pode[1]['tags'].get(tag) is not None

def ndef(pode):
    '''
    Return a node definition (<form>,<valu> tuple from the node.

    Args:
        node (tuple): A packed node.

    Returns:
        ((str,obj)):    The (<form>,<valu>) tuple for the node
    '''
    return pode[0]

def iden(pode):
    '''
    Return the iden (buid) of the packed node.

    Args:
        pode (tuple): A packed node.

    Returns:
        str: The node iden.
    '''
    return pode[1].get('iden')<|MERGE_RESOLUTION|>--- conflicted
+++ resolved
@@ -366,12 +366,8 @@
 
     async def _setTagProp(self, name, norm, indx, info):
         self.tags[name] = norm
-<<<<<<< HEAD
         await self.snap.stor((('prop:set', (self.buid, self.form.name, '#' + name, norm, indx, info)),))
-=======
-        self.snap.stor((('prop:set', (self.buid, self.form.name, '#' + name, norm, indx, info)),))
-        self.snap.splice('tag:add', ndef=self.ndef, tag=name, valu=norm)
->>>>>>> d74dfd76
+        await self.snap.splice('tag:add', ndef=self.ndef, tag=name, valu=norm)
 
     async def _addTagRaw(self, name, norm):
 
@@ -384,16 +380,11 @@
         else:
             indx = self.snap.model.types['ival'].indx(norm)
 
-<<<<<<< HEAD
         await self._setTagProp(name, norm, indx, info)
 
         # TODO: fire an onTagAdd handler...
         await self.snap.splice('tag:add', ndef=self.ndef, tag=name, valu=norm)
         await self.snap.core.runTagAdd(self, name, norm)
-=======
-        self._setTagProp(name, norm, indx, info)
-        self.snap.core.runTagAdd(self, name, norm)
->>>>>>> d74dfd76
 
         return True
 
