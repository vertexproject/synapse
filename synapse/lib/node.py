import copy
import logging
import collections

import synapse.exc as s_exc
import synapse.common as s_common

import synapse.lib.chop as s_chop
import synapse.lib.time as s_time
import synapse.lib.layer as s_layer
import synapse.lib.msgpack as s_msgpack
import synapse.lib.stormtypes as s_stormtypes

logger = logging.getLogger(__name__)

class NodeBase:

    def repr(self, name=None, defv=None):

        if name is None:
            return self.form.type.repr(self.ndef[1])

        prop = self.form.props.get(name)
        if prop is None:
            mesg = f'No property named {name}.'
            raise s_exc.NoSuchProp(mesg=mesg, form=self.form.name, prop=name)

        valu = self.get(name)
        if valu is None:
            return defv

        return prop.type.repr(valu)

    def reprs(self):
        '''
        Return a dictionary of repr values for props whose repr is different than
        the system mode value.
        '''
        reps = {}
        props = self._getPropsDict()
        return self._getPropReprs(props)

    def _reqValidProp(self, name):
        prop = self.form.prop(name)
        if prop is None:
            mesg = f'No property named {name} on form {self.form.name}.'
            raise s_exc.NoSuchProp(mesg=mesg)
        return prop

    def _getPropReprs(self, props):

        reps = {}
        for name, valu in props.items():

            prop = self.form.prop(name)
            if prop is None:
                continue

            rval = prop.type.repr(valu)
            if rval is None or rval == valu:
                continue

            reps[name] = rval

        return reps

    def _addPodeRepr(self, pode):

        rval = self.repr()
        if rval is not None and rval != self.ndef[1]:
            pode[1]['repr'] = rval

        props = pode[1].get('props')
        if props:
            pode[1]['reprs'] = self._getPropReprs(props)

        tagprops = pode[1].get('tagprops')
        if tagprops:
            pode[1]['tagpropreprs'] = self._getTagPropReprs(tagprops)

    def _getTagPropReprs(self, tagprops):

        reps = collections.defaultdict(dict)

        for tag, propdict in tagprops.items():

            for name, valu in propdict.items():

                prop = self.form.modl.tagprop(name)
                if prop is None:
                    continue

                rval = prop.type.repr(valu)
                if rval is None or rval == valu:
                    continue
                reps[tag][name] = rval

        return dict(reps)


class Node(NodeBase):
    '''
    A Cortex hypergraph node.

    NOTE: This object is for local Cortex use during a single Xact.
    '''
    def __init__(self, snap, nid, ndef, soderefs):
        self.snap = snap

        self.nid = nid
        self.ndef = ndef

        # TODO should we get this from somewhere?
        self.buid = s_common.buid(ndef)

        # must hang on to these to keep the weakrefs alive
        self.soderefs = soderefs

        self.sodes = [sref.sode for sref in soderefs]

        self.form = snap.core.model.form(self.ndef[0])

        self.nodedata = {}

    async def getStorNodes(self):
        '''
        Return a list of the raw storage nodes for each layer.
        '''
        return await self.snap.view.getStorNodes(self.nid)

    def getByLayer(self):
        '''
        Return a dictionary that translates the node's bylayer dict to a primitive.
        '''
        retn = collections.defaultdict(dict)
        for indx, sode in enumerate(self.sodes):

            if sode.get('valu') is not None:
                retn.setdefault('ndef', self.snap.view.layers[indx].iden)

            for prop in sode.get('props', {}).keys():
                retn['props'].setdefault(prop, self.snap.view.layers[indx].iden)

            for tag in sode.get('tags', {}).keys():
                retn['tags'].setdefault(tag, self.snap.view.layers[indx].iden)

            for tagprop in sode.get('tagprops', {}).keys():
                retn['tagprops'].setdefault(tagprop, self.snap.view.layers[indx].iden)

        return(retn)

    def __repr__(self):
        return f'Node{{{self.pack()}}}'

    async def addEdge(self, verb, n2iden):

        async with self.snap.getNodeEditor(self) as editor:
            return await editor.addEdge(verb, n2iden)

    async def delEdge(self, verb, n2iden):

        async with self.snap.getNodeEditor(self) as editor:
            return await editor.delEdge(verb, n2iden)

#        n2iden = s_common.ehex(self.snap.core.getBuidByNid(n2nid))
#        nodeedits = (
#            (self.buid, self.form.name, (
#                (s_layer.EDIT_EDGE_DEL, (verb, n2iden), ()),
#            )),
#        )
#        await self.snap.saveNodeEdits(nodeedits)

    async def iterEdgesN1(self, verb=None):
        async for edge in self.snap.iterNodeEdgesN1(self.nid, verb=verb):
            yield edge

    async def iterEdgesN2(self, verb=None):
        async for edge in self.snap.iterNodeEdgesN2(self.nid, verb=verb):
            yield edge

    async def iterEdgeVerbs(self, n2nid):
        async for verb in self.snap.iterEdgeVerbs(self.nid, n2nid):
            yield verb

    async def storm(self, runt, text, opts=None, path=None):
        '''
        Args:
            path (Path):
                If set, then vars from path are copied into the new runtime, and vars are copied back out into path
                at the end

        Note:
            If opts is not None and opts['vars'] is set and path is not None, then values of path vars take precedent
        '''
        query = await self.snap.core.getStormQuery(text)

        if opts is None:
            opts = {}

        opts.setdefault('vars', {})
        if path is not None:
            opts['vars'].update(path.vars)

        async with runt.getSubRuntime(query, opts=opts) as subr:

            subr.addInput(self)

            async for subn, subp in subr.execute():
                yield subn, subp

            if path is not None:
                path.vars.update(subr.vars)

    async def filter(self, runt, text, opts=None, path=None):
        async for item in self.storm(runt, text, opts=opts, path=path):
            return False
        return True

    def iden(self):
        return s_common.ehex(self.buid)

    def pack(self, dorepr=False):
        '''
        Return the serializable/packed version of the node.

        Args:
            dorepr (bool): Include repr information for human readable versions of properties.

        Returns:
            (tuple): An (ndef, info) node tuple.
        '''

        pode = (self.ndef, {
            'iden': self.iden(),
            'tags': self._getTagsDict(),
            'props': self._getPropsDict(),
            'tagprops': self._getTagPropsDict(),
            'nodedata': self.nodedata,
        })

        if dorepr:
            self._addPodeRepr(pode)

        return pode

    async def getEmbeds(self, embeds):
        '''
        Return a dictionary of property embeddings.
        '''
        retn = {}
        cache = {}
        async def walk(n, p):

            valu = n.get(p)
            if valu is None:
                return None

            prop = n.form.prop(p)
            if prop is None:
                return None

            if prop.modl.form(prop.type.name) is None:
                return None

            buid = s_common.buid((prop.type.name, valu))

            step = cache.get(buid, s_common.novalu)
            if step is s_common.novalu:
                step = cache[buid] = await node.snap.getNodeByBuid(buid)

            return step

        for nodepath, relprops in embeds.items():

            steps = nodepath.split('::')

            node = self
            for propname in steps:
                node = await walk(node, propname)
                if node is None:
                    break

            if node is None:
                continue

            embdnode = retn.get(nodepath)
            if embdnode is None:
                embdnode = retn[nodepath] = {}
                embdnode['*'] = s_common.ehex(node.buid)

            for relp in relprops:
                embdnode[relp] = node.get(relp)

        return retn

    async def seen(self, tick, source=None):
        '''
        Update the .seen interval and optionally a source specific seen node.
        '''
        await self.set('.seen', tick)

        if source is not None:
            seen = await self.snap.addNode('meta:seen', (source, self.ndef))
            await seen.set('.seen', tick)

    def getNodeRefs(self):
        '''
        Return a list of (prop, (form, valu)) refs out for the node.
        '''
        retn = []

        refs = self.form.getRefsOut()

        for name, dest in refs.get('prop', ()):
            valu = self.get(name)
            if valu is None:
                continue

            retn.append((name, (dest, valu)))

        for name in refs.get('ndef', ()):
            valu = self.get(name)
            if valu is None:
                continue
            retn.append((name, valu))

        for name, dest in refs.get('array', ()):

            valu = self.get(name)
            if valu is None:
                continue

            for item in valu:
                retn.append((name, (dest, item)))

        return retn

    async def set(self, name, valu, init=False):
        '''
        Set a property on the node.

        Args:
            name (str): The name of the property.
            valu (obj): The value of the property.
            init (bool): Set to True to disable read-only enforcement

        Returns:
            (bool): True if the property was changed.
        '''
        if self.snap.readonly:
            mesg = 'Cannot set property in read-only mode.'
            raise s_exc.IsReadOnly(mesg=mesg)

        prop = self.form.props.get(name)
        if prop is None:
            mesg = f'No property named {name} on form {self.form.name}.'
            await self.snap._raiseOnStrict(s_exc.NoSuchProp, mesg)
            return False

        async with self.snap.getNodeEditor(self) as editor:
            return await editor.set(name, valu)

    def has(self, name):

        for sode in self.sodes:

            props = sode.get('props')
            if props is None:
                continue

            if props.get(name) is not None:
                return True

        return False

    def get(self, name, defv=None):
        '''
        Return a secondary property value from the Node.

        Args:
            name (str): The name of a secondary property.

        Returns:
            (obj): The secondary property value or None.
        '''
        if name.startswith('#'):
            return self.getTag(name[1:])

        for sode in self.sodes:
            item = sode.get('props')
            if item is None:
                continue

            valt = item.get(name)
            if valt is not None:
                return valt[0]

        return defv

    async def _getPropDelEdits(self, name, init=False):

        prop = self.form.prop(name)
        if prop is None:
            if self.snap.strict:
                mesg = f'No property named {name}.'
                raise s_exc.NoSuchProp(mesg=mesg, name=name, form=self.form.name)
            await self.snap.warn(f'No Such Property: {name}')
            return ()

        if not init:

            if prop.info.get('ro'):
                if self.snap.strict:
                    raise s_exc.ReadOnlyProp(name=name)
                await self.snap.warn(f'Property is read-only: {name}')
                return ()

        curv = self.get(name, s_common.novalu)
        if curv is s_common.novalu:
            return ()

        edits = (
            (s_layer.EDIT_PROP_DEL, (prop.name, None, prop.type.stortype), ()),
        )
        return edits

    async def pop(self, name, init=False):
        '''
        Remove a property from a node and return the value
        '''
        edits = await self._getPropDelEdits(name, init=init)
        if not edits:
            return False

        await self.snap.saveNodeEdits(((self.buid, self.form.name, edits),))
        return True

    def hasTag(self, name):
        name = s_chop.tag(name)
        for sode in self.sodes:
            tags = sode.get('tags')
            if tags is None:
                continue
            if tags.get(name) is not None:
                return True
        return False

    def getTag(self, name, defval=None):
        name = s_chop.tag(name)
        for sode in self.sodes:
            tags = sode.get('tags')
            if tags is None:
                continue

            valu = tags.get(name)
            if valu is not None:
                return valu

        return defval

    def getTagNames(self):
        names = set()
        for sode in self.sodes:
            tags = sode.get('tags')
            if tags is None:
                continue

            names.update(tags.keys())
        return list(sorted(names))

    def getTags(self, leaf=False):

        tags = self._getTagsDict()
        if not leaf:
            return list(tags.items())

        # longest first
        retn = []

        # brute force rather than build a tree.  faster in small sets.
        for _, tag, valu in sorted([(len(t), t, v) for (t, v) in tags.items()], reverse=True):

            look = tag + '.'
            if any([r.startswith(look) for (r, rv) in retn]):
                continue

            retn.append((tag, valu))

        return retn

    def getPropNames(self):
        names = set()
        for sode in self.sodes:
            props = sode.get('props')
            if props is None:
                continue
            names.update(props.keys())
        return list(names)

    def getProps(self):
        retn = {}

        for sode in self.sodes:
            props = sode.get('props')
            if props is None:
                continue

            for name, valt in props.items():
                retn.setdefault(name, valt[0])

        return retn

    def _getPropsDict(self):
        retn = {}

        for sode in self.sodes:

            props = sode.get('props')
            if props is None:
                continue

            for name, valt in props.items():
                retn.setdefault(name, valt[0])

        return retn

    def _getTagsDict(self):
        retn = {}

        for sode in self.sodes:

            tags = sode.get('tags')
            if tags is None:
                continue

            for name, valu in tags.items():
                retn.setdefault(name, valu)

        return retn

    def _getTagPropsDict(self):

        retn = collections.defaultdict(dict)
        for sode in self.sodes:

            tagprops = sode.get('tagprops')
            if tagprops is None:
                continue

            for tagname, propvals in tagprops.items():
                for propname, valt in propvals.items():
                    retn[tagname].setdefault(propname, valt[0])

        return retn

    async def addTag(self, tag, valu=(None, None)):
        '''
        Add a tag to a node.

        Args:
            tag (str): The tag to add to the node.
            valu: The optional tag value.  If specified, this must be a value that
                  norms as a valid time interval as an ival.

        Returns:
            None: This returns None.
        '''
        if self.form.isrunt:
            raise s_exc.IsRuntForm(mesg='Cannot add tags to runt nodes.',
                                   form=self.form.full, tag=tag)

        async with self.snap.getNodeEditor(self) as protonode:
            await protonode.addTag(tag, valu=valu)

    def _getTagTree(self):

        root = (None, {})
        tags = self._getTagsDict()
        for tag in tags.keys():
            node = root

            for part in tag.split('.'):

                kidn = node[1].get(part)

                if kidn is None:

                    full = part
                    if node[0] is not None:
                        full = f'{node[0]}.{full}'

                    kidn = node[1][part] = (full, {})

                node = kidn

        return root

    async def _getTagDelEdits(self, tag, init=False):

        path = s_chop.tagpath(tag)

        name = '.'.join(path)

        if self.form.isrunt:
            raise s_exc.IsRuntForm(mesg='Cannot delete tags from runt nodes.',
                                   form=self.form.full, tag=tag)

        pref = name + '.'

        tags = self._getTagsDict()
        todel = [(len(t), t) for t in tags.keys() if t.startswith(pref)]

        if len(path) > 1:

            parent = '.'.join(path[:-1])

            # retrieve a list of prunable tags
            prune = await self.snap.core.getTagPrune(parent)
            if prune:

                tree = self._getTagTree()

                for prunetag in reversed(prune):

                    node = tree
                    for step in prunetag.split('.'):

                        node = node[1].get(step)
                        if node is None:
                            break

                    if node is not None and len(node[1]) == 1:
                        todel.append((len(node[0]), node[0]))
                        continue

                    break

        todel.sort(reverse=True)

        # order matters...
        edits = []

        for _, subtag in todel:

            edits.extend(self._getTagPropDel(subtag))
            edits.append((s_layer.EDIT_TAG_DEL, (subtag, None), ()))

        edits.extend(self._getTagPropDel(name))
        if self.getTag(name, defval=s_common.novalu) is not s_common.novalu:
            edits.append((s_layer.EDIT_TAG_DEL, (name, None), ()))

        return edits

    async def delTag(self, tag, init=False):
        '''
        Delete a tag from the node.
        '''
        edits = await self._getTagDelEdits(tag, init=init)
        if edits:
            nodeedit = (self.buid, self.form.name, edits)
            await self.snap.saveNodeEdits((nodeedit,))

    def _getTagPropDel(self, tag):

        edits = []
        for tagprop in self.getTagProps(tag):

            prop = self.snap.core.model.getTagProp(tagprop)

            if prop is None:  # pragma: no cover
                logger.warn(f'Cant delete tag prop ({tagprop}) without model prop!')
                continue

            valu = self.getTagProp(tag, prop)
            edits.append((s_layer.EDIT_TAGPROP_DEL, (tag, tagprop, valu, prop.type.stortype), ()))

        return edits

    def getTagProps(self, tag):

        propnames = set()

        for sode in self.sodes:

            tagprops = sode.get('tagprops')
            if tagprops is None:
                continue

            propvals = tagprops.get(tag)
            if propvals is None:
                continue
            propnames.update(propvals.keys())

        return list(propnames)

    def hasTagProp(self, tag, prop):
        '''
        Check if a #foo.bar:baz tag property exists on the node.
        '''
        # TODO discuss caching these while core.nexusoffset is stable?
        for sode in self.sodes:

            tagprops = sode.get('tagprops')
            if tagprops is None:
                continue

            propvals = tagprops.get(tag)
            if propvals is None:
                continue

            if prop in propvals:
                return True

        return False

    def getTagProp(self, tag, prop, defval=None):
        '''
        Return the value (or defval) of the given tag property.
        '''
        for sode in self.sodes:

            tagprops = sode.get('tagprops')
            if tagprops is None:
                continue

            propvals = tagprops.get(tag)
            if propvals is None:
                continue

            valt = propvals.get(prop)
            if valt is not None:
                return valt[0]

        return defval

    async def setTagProp(self, tag, name, valu):
        '''
        Set the value of the given tag property.
        '''
        async with self.snap.getNodeEditor(self) as editor:
            await editor.setTagProp(tag, name, valu)

    async def delTagProp(self, tag, name):

        prop = self.snap.core.model.getTagProp(name)
        if prop is None:
            raise s_exc.NoSuchTagProp(name=name)

        curv = self.getTagProp(tag, name, defval=s_common.novalu)
        if curv is s_common.novalu:
            return False

        edits = (
            (s_layer.EDIT_TAGPROP_DEL, (tag, name, None, prop.type.stortype), ()),
        )

        await self.snap.saveNodeEdits(((self.buid, self.form.name, edits),))

    async def delete(self, force=False):
        '''
        Delete a node from the cortex.

        The following tear-down operations occur in order:

            * validate that you have permissions to delete the node
            * validate that you have permissions to delete all tags
            * validate that there are no remaining references to the node.

            * delete all the tags (bottom up)
                * fire onDelTag() handlers
                * delete tag properties from storage
<<<<<<< HEAD
                * log tag:del edits
=======
>>>>>>> c7a3302d

            * delete all secondary properties
                * fire onDelProp handler
                * delete secondary property from storage
<<<<<<< HEAD
                * log prop:del edits
=======
>>>>>>> c7a3302d

            * delete the primary property
                * fire onDel handlers for the node
                * delete primary property from storage
<<<<<<< HEAD
                * log node:del edits
=======

>>>>>>> c7a3302d
        '''

        formname, formvalu = self.ndef

        if self.form.isrunt:
            raise s_exc.IsRuntForm(mesg='Cannot delete runt nodes',
                                   form=formname, valu=formvalu)

        # top level tags will cause delete cascades
        tags = self._getTagsDict()
        tags = [t for t in tags.keys() if len(t.split('.')) == 1]

        # check for any nodes which reference us...
        if not force:

            # refuse to delete tag nodes with existing tags
            if self.form.name == 'syn:tag':

                async for _ in self.snap.nodesByTag(self.ndef[1]):  # NOQA
                    mesg = 'Nodes still have this tag.'
                    return await self.snap._raiseOnStrict(s_exc.CantDelNode, mesg, form=formname,
                                                          iden=self.iden())

            async for refr in self.snap.nodesByPropTypeValu(formname, formvalu):

                if refr.buid == self.buid:
                    continue

                mesg = 'Other nodes still refer to this node.'
                return await self.snap._raiseOnStrict(s_exc.CantDelNode, mesg, form=formname,
                                                      iden=self.iden())

            async for edge in self.iterEdgesN2():

                if self.nid == edge[1]:
                    continue

                mesg = 'Other nodes still have light edges to this node.'
                return await self.snap._raiseOnStrict(s_exc.CantDelNode, mesg, form=formname,
                                                      iden=self.iden())

        edits = []
        for tag in tags:
            edits.extend(await self._getTagDelEdits(tag, init=True))

        props = self._getPropsDict()
        for name in props.keys():
            edits.extend(await self._getPropDelEdits(name, init=True))

        edits.append(
            (s_layer.EDIT_NODE_DEL, (formvalu, self.form.type.stortype), ()),
        )

        await self.snap.saveNodeEdits(((self.buid, formname, edits),))
        self.snap.livenodes.pop(self.buid, None)

    async def hasData(self, name):
        if name in self.nodedata:
            return True
        return await self.snap.hasNodeData(self.buid, name)

    async def getData(self, name, defv=None):
        valu = self.nodedata.get(name, s_common.novalu)
        if valu is not s_common.novalu:
            return valu
        return await self.snap.getNodeData(self.buid, name, defv=defv)

    async def setData(self, name, valu):
        async with self.snap.getNodeEditor(self) as protonode:
            await protonode.setData(name, valu)

    async def popData(self, name):
        retn = await self.snap.getNodeData(self.buid, name)

        edits = (
            (s_layer.EDIT_NODEDATA_DEL, (name, None), ()),
        )
        await self.snap.saveNodeEdits(((self.buid, self.form.name, edits),))

        return retn

    async def iterData(self):
        async for item in self.snap.iterNodeData(self.nid):
            yield item

    async def iterDataKeys(self):
        async for name in self.snap.iterNodeDataKeys(self.nid):
            yield name

class RuntNode(NodeBase):
    '''
    Runtime node instances are a separate class to minimize isrunt checking in
    real node code.
    '''
    def __init__(self, snap, pode):
        self.snap = snap
        self.ndef = pode[0]
        self.pode = pode
        self.buid = s_common.buid(self.ndef)
        self.form = snap.core.model.form(self.ndef[0])

    def get(self, name, defv=None):
        return self.pode[1]['props'].get(name, defv)

    def has(self, name):
        return self.pode[1]['props'].get(name) is not None

    def iden(self):
        return s_common.ehex(s_common.buid(self.ndef))

    def pack(self, dorepr=False):
        pode = s_msgpack.deepcopy(self.pode)
        if dorepr:
            self._addPodeRepr(pode)
        return pode

    async def set(self, name, valu):
        prop = self._reqValidProp(name)
        norm = prop.type.norm(valu)[0]
        return await self.snap.core.runRuntPropSet(self, prop, norm)

    async def pop(self, name, init=False):
        prop = self._reqValidProp(name)
        return await self.snap.core.runRuntPropDel(self, prop)

    async def addTag(self, name, valu=None):
        mesg = f'You can not add a tag to a runtime only node (form: {self.form.name})'
        raise s_exc.IsRuntForm(mesg=mesg)

    async def addEdge(self, verb, n2iden):
        mesg = f'You can not add an edge to a runtime only node (form: {self.form.name})'
        raise s_exc.IsRuntForm(mesg=mesg)

    async def delEdge(self, verb, n2iden):
        mesg = f'You can not delete an edge from a runtime only node (form: {self.form.name})'
        raise s_exc.IsRuntForm(mesg=mesg)

    async def delTag(self, name, valu=None):
        mesg = f'You can not remove a tag from a runtime only node (form: {self.form.name})'
        raise s_exc.IsRuntForm(mesg=mesg)

    async def delete(self, force=False):
        mesg = f'You can not delete a runtime only node (form: {self.form.name})'
        raise s_exc.IsRuntForm(mesg=mesg)

    def getTagNames(self):
        return ()

class Path:
    '''
    A path context tracked through the storm runtime.
    '''
    def __init__(self, vars, nodes):

        self.node = None
        self.nodes = nodes

        if len(nodes):
            self.node = nodes[-1]

        self.vars = vars
        self.frames = []
        self.ctors = {}

        # "builtins" which are *not* vars
        # ( this allows copying variable context )
        self.builtins = {
            'path': self,
            'node': self.node,
        }

        self.metadata = {}

    def getVar(self, name, defv=s_common.novalu):

        # check if the name is in our variables
        valu = self.vars.get(name, s_common.novalu)
        if valu is not s_common.novalu:
            return valu

        # check if it's in builtins
        valu = self.builtins.get(name, s_common.novalu)
        if valu is not s_common.novalu:
            return valu

        ctor = self.ctors.get(name)
        if ctor is not None:
            valu = ctor(self)
            self.vars[name] = valu
            return valu

        return s_common.novalu

    async def setVar(self, name, valu):
        self.vars[name] = valu

    async def popVar(self, name):
        return self.vars.pop(name, s_common.novalu)

    def meta(self, name, valu):
        '''
        Add node specific metadata to be returned with the node.
        '''
        self.metadata[name] = valu

    async def pack(self, path=False):
        info = await s_stormtypes.toprim(dict(self.metadata))
        if path:
            info['nodes'] = [node.iden() for node in self.nodes]
        return info

    def fork(self, node):

        nodes = list(self.nodes)
        nodes.append(node)

        path = Path(self.vars.copy(), nodes)

        return path

    def clone(self):
        path = Path(copy.copy(self.vars), copy.copy(self.nodes))
        path.frames = [v.copy() for v in self.frames]
        return path

    def initframe(self, initvars=None):

        framevars = {}
        if initvars is not None:
            framevars.update(initvars)

        self.frames.append(self.vars)

        self.vars = framevars

    def finiframe(self):
        '''
        Pop a scope frame from the path, restoring runt if at the top
        Args:
            runt (Runtime): A storm runtime to restore if we're at the top
            merge (bool): Set to true to merge vars back up into the next frame
        '''
        if not self.frames:
            self.vars.clear()
            return

        self.vars = self.frames.pop()

def props(pode):
    '''
    Get the props from the node.

    Args:
        pode (tuple): A packed node.

    Notes:
        This will include any universal props present on the node.

    Returns:
        dict: A dictionary of properties.
    '''
    return pode[1]['props'].copy()

def prop(pode, prop):
    '''
    Return the valu of a given property on the node.

    Args:
        pode (tuple): A packed node.
        prop (str): Property to retrieve.

    Notes:
        The prop argument may be the full property name (foo:bar:baz), relative property name (:baz) , or the unadorned
        property name (baz).

    Returns:

    '''
    form = pode[0][0]
    if prop.startswith(form):
        prop = prop[len(form):]
    if prop[0] == ':':
        prop = prop[1:]
    return pode[1]['props'].get(prop)

def tags(pode, leaf=False):
    '''
    Get all the tags for a given node.

    Args:
        pode (tuple): A packed node.
        leaf (bool): If True, only return leaf tags

    Returns:
        list: A list of tag strings.
    '''
    if not leaf:
        return list(pode[1]['tags'].keys())
    return _tagscommon(pode, True)

def tagsnice(pode):
    '''
    Get all the leaf tags and the tags that have values or tagprops.

    Args:
        pode (tuple): A packed node.

    Returns:
        list: A list of tag strings.
    '''
    ret = _tagscommon(pode, False)
    for tag in pode[1].get('tagprops', {}):
        if tag not in ret:
            ret.append(tag)
    return ret

def _tagscommon(pode, leafonly):
    '''
    Return either all the leaf tags or all the leaf tags and all the internal tags with values
    '''
    retn = []

    tags = pode[1].get('tags')
    if tags is None:
        return retn

    # brute force rather than build a tree.  faster in small sets.
    for tag, val in sorted((t for t in pode[1]['tags'].items()), reverse=True, key=lambda x: len(x[0])):
        look = tag + '.'
        val = tuple(val)
        if (leafonly or val == (None, None)) and any([r.startswith(look) for r in retn]):
            continue
        retn.append(tag)
    return retn

def tagged(pode, tag):
    '''
    Check if a packed node has a given tag.

    Args:
        pode (tuple): A packed node.
        tag (str): The tag to check.

    Examples:
        Check if a node is tagged with "woot" and dostuff if it is.

            if s_node.tagged(node,'woot'):
                dostuff()

    Notes:
        If the tag starts with `#`, this is removed prior to checking.

    Returns:
        bool: True if the tag is present. False otherwise.
    '''
    if tag.startswith('#'):
        tag = tag[1:]
    return pode[1]['tags'].get(tag) is not None

def ndef(pode):
    '''
    Return a node definition (<form>,<valu>) tuple from the node.

    Args:
        pode (tuple): A packed node.

    Returns:
        ((str,obj)):    The (<form>,<valu>) tuple for the node
    '''
    return pode[0]

def iden(pode):
    '''
    Return the iden (buid) of the packed node.

    Args:
        pode (tuple): A packed node.

    Returns:
        str: The node iden.
    '''
    return pode[1].get('iden')

def reprNdef(pode):
    '''
    Get the ndef of the pode with a human readable value.

    Args:
        pode (tuple): A packed node.

    Notes:
        The human readable value is only available if the node came from a
        storm query execution where the ``repr`` key was passed into the
        ``opts`` argument with a True value.

    Returns:
        (str, str): A tuple of form and the human readable value.

    '''
    ((form, valu), info) = pode
    formvalu = info.get('repr')
    if formvalu is None:
        formvalu = str(valu)
    return form, formvalu

def reprProp(pode, prop):
    '''
    Get the human readable value for a secondary property from the pode.

    Args:
        pode (tuple): A packed node.
        prop:

    Notes:
        The human readable value is only available if the node came from a
        storm query execution where the ``repr`` key was passed into the
        ``opts`` argument with a True value.

        The prop argument may be the full property name (foo:bar:baz), relative
        property name (:baz) , or the unadorned property name (baz).

    Returns:
        str: The human readable property value.  If the property is not present, returns None.
    '''
    form = pode[0][0]
    if prop.startswith(form):
        prop = prop[len(form):]
    if prop[0] == ':':
        prop = prop[1:]
    opropvalu = pode[1].get('props').get(prop)
    if opropvalu is None:
        return None
    propvalu = pode[1].get('reprs', {}).get(prop)
    if propvalu is None:
        return str(opropvalu)
    return propvalu

def reprTag(pode, tag):
    '''
    Get the human readable value for the tag timestamp from the pode.

    Args:
        pode (tuple): A packed node.
        tag (str): The tag to get the value for.

    Notes:
        The human readable value is only available if the node came from a
        storm query execution where the ``repr`` key was passed into the
        ``opts`` argument with a True value.

        If the tag does not have a timestamp, this returns a empty string.

    Returns:
        str: The human readable value for the tag. If the tag is not present, returns None.
    '''
    tag = tag.lstrip('#')
    valu = pode[1]['tags'].get(tag)
    if valu is None:
        return None
    valu = tuple(valu)
    if valu == (None, None):
        return ''
    mint = s_time.repr(valu[0])
    maxt = s_time.repr(valu[1])
    valu = f'({mint}, {maxt})'
    return valu

def reprTagProps(pode, tag):
    '''
    Get the human readable values for any tagprops on a tag for a given node.

    Args:
        pode (tuple): A packed node.
        tag (str): The tag to get the tagprops reprs for.

    Notes:
        The human readable value is only available if the node came from a
        storm query execution where the ``repr`` key was passed into the
        ``opts`` argument with a True value.

        If the tag does not have any tagprops associated with it, this returns an empty list.

    Returns:
        list: A list of tuples, containing the name of the tagprop and the repr value.
    '''
    ret = []
    exists = pode[1]['tags'].get(tag)
    if exists is None:
        return ret
    tagprops = pode[1].get('tagprops', {}).get(tag)
    if tagprops is None:
        return ret
    for prop, valu in tagprops.items():
        rval = pode[1].get('tagpropreprs', {}).get(tag, {}).get(prop)
        if rval is not None:
            ret.append((prop, rval))
        else:
            ret.append((prop, str(valu)))
    return sorted(ret, key=lambda x: x[0])<|MERGE_RESOLUTION|>--- conflicted
+++ resolved
@@ -769,27 +769,15 @@
             * delete all the tags (bottom up)
                 * fire onDelTag() handlers
                 * delete tag properties from storage
-<<<<<<< HEAD
-                * log tag:del edits
-=======
->>>>>>> c7a3302d
 
             * delete all secondary properties
                 * fire onDelProp handler
                 * delete secondary property from storage
-<<<<<<< HEAD
-                * log prop:del edits
-=======
->>>>>>> c7a3302d
 
             * delete the primary property
                 * fire onDel handlers for the node
                 * delete primary property from storage
-<<<<<<< HEAD
-                * log node:del edits
-=======
-
->>>>>>> c7a3302d
+
         '''
 
         formname, formvalu = self.ndef
