import logging

logger = logging.getLogger(__name__)

import synapse.exc as s_exc
import synapse.common as s_common

import synapse.lib.chop as s_chop

class Node:
    '''
    A Cortex hypergraph node.

    NOTE: This object is for local Cortex use during a single Xact.
    '''
    def __init__(self, snap, buid):

        self.snap = snap

        self.buid = buid
        self.init = False   # True if the node is being added.

        # if set, the node is complete.
        self.ndef = None
        self.form = None

        self.tags = {}
        self.props = {}
        self.univs = {}

        self.vars = {}  # runtime storm variables
        #self.runt = {}  # a runtime info dict for things like storm

        # self.buid may be None during
        # initial node construction...
        if self.buid is not None:
            self._loadNodeData()

        if self.ndef is not None:
            self.form = self.snap.model.form(self.ndef[0])

    def _loadNodeData(self):

        props = list(self.snap._getBuidProps(self.buid))

        for prop, valu in props:

            p0 = prop[0]

            # check for primary property
            if p0 == '*':
                self.ndef = (prop[1:], valu)
                continue

            # check for tag encoding
            if p0 == '#':
                self.tags[prop[1:]] = valu
                continue

            # otherwise, it's a regular property!
            self.props[prop] = valu

    def pack(self):
        '''
        Return the serializable/packed version of the node.

        Returns:
            (tuple): An (iden, info) node tuple.
        '''
        iden = s_common.ehex(self.buid)
        return (self.ndef, {
            'tags': self.tags,
            'props': self.props,
        })

    def set(self, name, valu, init=False):
        '''
        Set a property on the node.

        Args:
            name (str): The name of the property.
            valu (obj): The value of the property.
            init (bool): Set to True to force initialization.

        Returns:
            (bool): True if the property was changed.
        '''
        prop = self.form.prop(name)
        if prop is None:
            logger.warning(f'NoSuchProp: "{name}" ({self.form.name})')
            return False

        if not init and not self.snap.allowed('prop:set', self.form.name, prop.name):

            if self.snap.strict:
                mesg = 'Not allowed to set the property.'
                raise s_exc.AuthDeny(mesg=mesg, form=self.form.name, prop=prop.name)

            return False

        curv = self.props.get(name)

        # normalize the property value...
        try:

            norm, info = prop.type.norm(valu)

        except Exception as e:
<<<<<<< HEAD
            logger.warning(f'norm error ({prop.full}): {e}')
=======

            if self.snap.strict:
                raise s_exc.BadPropValu(name=prop.full, valu=valu)

            self.snap.warn(f'BadPropValu: name={prop.full} valu={valu!r}')
>>>>>>> 8b914955
            return False

        # do we already have the value?
        if curv == norm:
            return False

        if curv is not None and not init:

            if prop.info.get('ro'):

                if self.snap.strict:
                    raise s_exc.ReadOnlyProp(name=prop.full)

                # not setting a set-once prop unless we are init...
<<<<<<< HEAD
=======
                self.snap.warn(f'ReadOnlyProp: name={prop.full}')
>>>>>>> 8b914955
                return False

            # check for type specific merging...
            norm = prop.type.merge(curv, norm)
            if curv == norm:
                return False

        sops = prop.getSetOps(self.buid, norm)

        self.snap.stor(sops)
        self.snap.splice('prop:set', ndef=self.ndef, prop=prop.name, valu=norm, oldv=curv)

        self.props[prop.name] = norm

        # do we have any auto nodes to add?
        auto = self.snap.model.form(prop.type.name)
        if auto is not None:
            buid = s_common.buid((auto.name, norm))
            self.snap._addNodeFnib((auto, norm, info, buid))

        # does the type think we have special auto nodes to add?
        # ( used only for adds which do not meet the above block )
        for autoname, autovalu in info.get('adds', ()):
            auto = self.snap.model.form(autoname)
            autonorm, autoinfo = auto.type.norm(autovalu)
            buid = s_common.buid((auto.name, autonorm))
            self.snap._addNodeFnib((auto, autovalu, autoinfo, buid))

        # do we need to set any sub props?
        subs = info.get('subs')
        if subs is not None:

            for subname, subvalu in subs.items():

                full = prop.name + ':' + subname

                subprop = self.form.prop(full)
                if subprop is None:
                    continue

                self.set(full, subvalu, init=init)

        # last but not least, if we are *not* in init
        # we need to fire a Prop.onset() callback.
        if not self.init:
            prop.wasSet(self, curv)

    def has(self, name):
        return name in self.props

    def get(self, name):
        '''
        Return a secondary property value from the Node.

        Args:
            name (str): The name of a secondary property.

        Returns:
            (obj): The secondary property value or None.
        '''
        if name.find('::') != -1:

            name, text = name.split('::', 1)

            prop = self.form.props.get(name)
            if prop is None:
                raise s_exc.NoSuchProp(prop=name, form=self.form.name)

            valu = self.props.get(name, s_common.novalu)
            if valu is s_common.novalu:
                return None

            form = self.snap.model.form(prop.type.name)
            if form is None:
                raise s_exc.NoSuchForm(form=prop.type.name)

            node = self.snap.getNodeByNdef((form.name, valu))
            return node.get(text)

        if name[0] == '#':
            return self.tags.get(name)

        return self.props.get(name)

    def pop(self, name, init=False):
        '''
        '''
        prop = self.form.prop(name)

        if prop is None:

            if self.snap.strict:
                raise s_exc.NoSuchProp(name=name)

            self.snap.warn(f'NoSuchProp: name={name}')
            return False

        if not init:

            if not self.snap.allowed('prop:del', self.form.name, prop.name):

                if self.snap.strict:
                    mesg = 'Not allowed to delete the property.'
                    raise s_exc.AuthDeny(mesg=mesg, prop=prop.full)

                self.snap.warn(f'AuthDeny: prop:set {prop.full}')
                return False

            if prop.info.get('ro'):

                if self.snap.strict:
                    raise s_exc.ReadOnlyProp(name=prop.full)

                self.snap.warn(f'ReadOnlyProp: {prop.full}')
                return False

        sops = prop.getDelOps(self.buid)
        self.snap.stor(sops)

        curv = self.props.pop(name, None)
        prop.wasDel(self, curv)

    def hasTag(self, name):
        name = s_chop.tag(name)
        return name in self.tags

    def getTag(self, name, defval=None):
        name = s_chop.tag(name)
        return self.tags.get(name, defval)

    def addTag(self, tag, valu=(None, None)):

        path = s_chop.tagpath(tag)

        if not self.snap.allowed('tag:add', *path):

            if self.snap.strict:
                mesg = 'Not allowed to add the tag.'
                raise s_exc.AuthDeny(mesg, tag=tag)

            self.snap.warn(f'AuthDeny: tag:add {tag}')

        if valu != (None, None):
            valu = self.snap.model.type('ival').norm(valu)[0]

        name = '.'.join(path)

        curv = self.tags.get(name)
        if curv == valu:
            return

        if curv is not None:
            # merge tag and move along...
            return

        tags = s_chop.tags(name)
        for tag in tags[:-1]:

            if self.tags.get(tag) is not None:
                continue

            self._addTagRaw(tag, (None, None))

        self._addTagRaw(tags[-1], valu)

    def _addTagRaw(self, name, norm):

        # these are cached based on norm...
        self.snap.addTagNode(name)

        info = {'univ': True}
        if norm == (None, None):
            indx = b'\x00'
        else:
            indx = self.snap.model.types['ival'].indx(norm)

        sops = (
            ('prop:set', (self.buid, self.form.name, '#' + name, norm, indx, info)),
        )

        self.tags[name] = norm
        self.snap.stor(sops)

        # TODO: fire an onTagAdd handler...
        self.snap.splice('tag:add', ndef=self.ndef, tag=name, valu=norm)
        return True

    def delTag(self, tag, init=False):
        '''
        Delete a tag from the node.
        '''
        path = s_chop.tagpath(tag)

        if not init:

            if not self.snap.allowed('tag:del', *path):

                if self.snap.strict:
                    mesg = 'Not allowed to delete the tag.'
                    raise s_exc.AuthDeny(mesg=mesg, tag=tag)

                self.snap.warn('AuthDeny: tag:del {tag}')
                return False

        name = '.'.join(path)

        curv = self.tags.pop(name, s_common.novalu)
        if curv is s_common.novalu:
            return False

        pref = name + '.'

        subtags = [(len(t), t) for t in self.tags.keys() if t.startswith(pref)]
        subtags.sort(reverse=True)

        info = {'univ': True}
        sops = []

        for sublen, subtag in subtags:
            self.tags.pop(subtag, None)
            sops.append(('prop:del', (self.buid, self.form.name, '#' + subtag, info)))

        sops.append(('prop:del', (self.buid, self.form.name, '#' + name, info)))

        self.snap.stor(sops)
        self.snap.splice('tag:add', ndef=self.ndef, tag=name, valu=name)<|MERGE_RESOLUTION|>--- conflicted
+++ resolved
@@ -87,7 +87,11 @@
         '''
         prop = self.form.prop(name)
         if prop is None:
-            logger.warning(f'NoSuchProp: "{name}" ({self.form.name})')
+
+            if self.snap.strict:
+                raise s_exc.NoSuchProp(name=name)
+
+            self.snap.warn(f'NoSuchProp: name={name}')
             return False
 
         if not init and not self.snap.allowed('prop:set', self.form.name, prop.name):
@@ -106,15 +110,11 @@
             norm, info = prop.type.norm(valu)
 
         except Exception as e:
-<<<<<<< HEAD
-            logger.warning(f'norm error ({prop.full}): {e}')
-=======
 
             if self.snap.strict:
                 raise s_exc.BadPropValu(name=prop.full, valu=valu)
 
             self.snap.warn(f'BadPropValu: name={prop.full} valu={valu!r}')
->>>>>>> 8b914955
             return False
 
         # do we already have the value?
@@ -129,10 +129,7 @@
                     raise s_exc.ReadOnlyProp(name=prop.full)
 
                 # not setting a set-once prop unless we are init...
-<<<<<<< HEAD
-=======
                 self.snap.warn(f'ReadOnlyProp: name={prop.full}')
->>>>>>> 8b914955
                 return False
 
             # check for type specific merging...
