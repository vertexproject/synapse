import copy
import logging
import collections

import synapse.exc as s_exc
import synapse.common as s_common

import synapse.lib.chop as s_chop
import synapse.lib.time as s_time
import synapse.lib.msgpack as s_msgpack
import synapse.lib.stormtypes as s_stormtypes

logger = logging.getLogger(__name__)

class NodeBase:

    def repr(self, name=None, defv=None, virts=None):

        if name is None:
            typeitem = self.form.type
            if virts is None:
                return typeitem.repr(self.valu())

            virtgetr = typeitem.getVirtGetr(virts)
            virttype = typeitem.getVirtType(virts)
            return virttype.repr(self.valu(virts=virtgetr))

        prop = self.form.props.get(name)
        if prop is None:
            mesg = f'No property named {name}.'
            raise s_exc.NoSuchProp(mesg=mesg, form=self.form.name, prop=name)

        typeitem = prop.type

        if virts is None:
            if (valu := self.get(name)) is None:
                return defv
            return typeitem.repr(valu)

        virtgetr = typeitem.getVirtGetr(virts)
        virttype = typeitem.getVirtType(virts)

        if (valu := self.get(name, virts=virtgetr)) is None:
            return defv
        return virttype.repr(valu)

    def reprs(self):
        '''
        Return a dictionary of repr values for props whose repr is different than
        the system mode value.
        '''
        reps = {}
        props = self.getProps()
        return self._getPropReprs(props)

    def _reqValidProp(self, name):
        prop = self.form.prop(name)
        if prop is None:
            mesg = f'No property named {name} on form {self.form.name}.'
            raise s_exc.NoSuchProp(mesg=mesg)
        return prop

    def _getPropReprs(self, props):

        reps = {}
        for name, valu in props.items():

            prop = self.form.prop(name)
            if prop is None:
                continue

            rval = prop.type.repr(valu)
            if rval is None or rval == valu:
                continue

            reps[name] = rval

        return reps

    def _addPodeRepr(self, pode):

        rval = self.repr()
        if rval is not None and rval != self.ndef[1]:
            pode[1]['repr'] = rval

        props = pode[1].get('props')
        if props:
            pode[1]['reprs'] = self._getPropReprs(props)

        tagprops = pode[1].get('tagprops')
        if tagprops:
            pode[1]['tagpropreprs'] = self._getTagPropReprs(tagprops)

    def _getTagPropReprs(self, tagprops):

        reps = collections.defaultdict(dict)

        for tag, propdict in tagprops.items():

            for name, valu in propdict.items():

                prop = self.form.modl.tagprop(name)
                if prop is None:
                    continue

                rval = prop.type.repr(valu)
                if rval is None or rval == valu:
                    continue
                reps[tag][name] = rval

        return dict(reps)

    def _getTagTree(self):

        root = (None, {})
        for tag in self.getTagNames():
            node = root

            for part in tag.split('.'):

                kidn = node[1].get(part)

                if kidn is None:

                    full = part
                    if node[0] is not None:
                        full = f'{node[0]}.{full}'

                    kidn = node[1][part] = (full, {})

                node = kidn

        return root

    def getTagNames(self):
        return ()

    async def getStorNodes(self):
        return ()

    def getByLayer(self):
        return {}

class Node(NodeBase):
    '''
    A Cortex hypergraph node.

    NOTE: This object is for local Cortex use during a single Xact.
    '''
    def __init__(self, view, nid, ndef, soderefs):
        self.view = view

        self.nid = nid
        self.ndef = ndef

        # TODO should we get this from somewhere?
        self.buid = s_common.buid(ndef)

        # must hang on to these to keep the weakrefs alive
        self.soderefs = soderefs

        self.sodes = [sref.sode for sref in soderefs]

        self.form = view.core.model.form(self.ndef[0])

    async def getStorNodes(self):
        '''
        Return a list of the raw storage nodes for each layer.
        '''
        return copy.deepcopy(self.sodes)

    def getByLayer(self):
        '''
        Return a dictionary that translates the node's bylayer dict to a primitive.
        '''
        retn = collections.defaultdict(dict)
        for indx, sode in enumerate(self.sodes):
            if sode.get('antivalu') is not None:
                return(retn)

            iden = self.view.layers[indx].iden

            if sode.get('valu') is not None:
                retn.setdefault('ndef', iden)

            for prop in sode.get('props', {}).keys():
                retn['props'].setdefault(prop, iden)

            for prop in sode.get('antiprops', {}).keys():
                retn['props'].setdefault(prop, iden)

            for tag in sode.get('tags', {}).keys():
                retn['tags'].setdefault(tag, iden)

            for tag in sode.get('antitags', {}).keys():
                retn['tags'].setdefault(tag, iden)

            for tag, props in sode.get('tagprops', {}).items():
                if len(props) > 0 and tag not in retn['tagprops']:
                    retn['tagprops'][tag] = {}

                for prop in props.keys():
                    retn['tagprops'][tag].setdefault(prop, iden)

            for tag, props in sode.get('antitagprops', {}).items():
                if len(props) > 0 and tag not in retn['tagprops']:
                    retn['tagprops'][tag] = {}

                for prop in props.keys():
                    retn['tagprops'][tag].setdefault(prop, iden)

        return dict(retn)

    def __repr__(self):
        return f'Node{{{self.pack()}}}'

    async def addEdge(self, verb, n2nid, n2form=None, extra=None):
        async with self.view.getNodeEditor(self) as editor:
            return await editor.addEdge(verb, n2nid, n2form=n2form)

    async def delEdge(self, verb, n2nid, extra=None):
        async with self.view.getNodeEditor(self) as editor:
            return await editor.delEdge(verb, n2nid)

    async def iterEdgesN1(self, verb=None):
        async for edge in self.view.iterNodeEdgesN1(self.nid, verb=verb, stop=self.lastlayr()):
            yield edge

    async def iterEdgesN2(self, verb=None):
        async for edge in self.view.iterNodeEdgesN2(self.nid, verb=verb):
            yield edge

    async def iterEdgeVerbs(self, n2nid):
        async for verb in self.view.iterEdgeVerbs(self.nid, n2nid, stop=self.lastlayr()):
            yield verb

    async def storm(self, runt, text, opts=None, path=None):
        '''
        Args:
            path (Path):
                If set, then vars from path are copied into the new runtime, and vars are copied back out into path
                at the end

        Note:
            If opts is not None and opts['vars'] is set and path is not None, then values of path vars take precedent
        '''
        query = await self.view.core.getStormQuery(text)

        if opts is None:
            opts = {}

        opts.setdefault('vars', {})
        if path is not None:
            opts['vars'].update(path.vars)

        async with runt.getSubRuntime(query, opts=opts) as subr:

            subr.addInput(self)

            async for subn, subp in subr.execute():
                yield subn, subp

            if path is not None:
                path.vars.update(subr.vars)

    async def filter(self, runt, text, opts=None, path=None):
        async for item in self.storm(runt, text, opts=opts, path=path):
            return False
        return True

    def iden(self):
        return s_common.ehex(self.buid)

    def intnid(self):
        return s_common.int64un(self.nid)

    def pack(self, dorepr=False, virts=False):
        '''
        Return the serializable/packed version of the node.

        Args:
            dorepr (bool): Include repr information for human readable versions of properties.
            virts (bool): Include virtual properties.

        Returns:
            (tuple): An (ndef, info) node tuple.
        '''

        pode = (self.ndef, {
            'nid': s_common.int64un(self.nid),
            'iden': self.iden(),
            'tags': self._getTagsDict(),
            'props': self.getProps(virts=virts),
            'tagprops': self._getTagPropsDict(),
        })

        if dorepr:
            self._addPodeRepr(pode)

        return pode

    async def getEmbeds(self, embeds):
        '''
        Return a dictionary of property embeddings.
        '''
        retn = {}
        cache = {}
        async def walk(n, p):

            valu = n.get(p)
            if valu is None:
                return None

            prop = n.form.prop(p)
            if prop is None:
                return None

            if prop.modl.form(prop.type.name) is not None:
                buid = s_common.buid((prop.type.name, valu))
            elif prop.type.name == 'ndef' or 'ndef' in prop.type.info.get('bases'):
                buid = s_common.buid(valu)
            else:
                return None

            step = cache.get(buid, s_common.novalu)
            if step is s_common.novalu:
                step = cache[buid] = await node.view.getNodeByBuid(buid)

            return step

        for nodepath, relprops in embeds.items():

            steps = nodepath.split('::')

            node = self
            for propname in steps:
                node = await walk(node, propname)
                if node is None:
                    break

            if node is None:
                continue

            embdnode = retn.get(nodepath)
            if embdnode is None:
<<<<<<< HEAD
                embdnode = retn[nodepath] = {}
                embdnode['*'] = s_common.int64un(node.nid)
=======
                iden = node.iden()
                # TODO deprecate / remove use of * once we can minver optic
                embdnode = retn[nodepath] = {
                    '*': iden,
                    '$iden': iden,
                    '$form': node.form.name,
                }
>>>>>>> bbc5e6b9

            for relp in relprops:
                embdnode[relp] = node.get(relp)

        return retn

    def getNodeRefs(self):
        '''
        Return a list of (prop, (form, valu)) refs out for the node.
        '''
        retn = []

        refs = self.form.getRefsOut()

        for name, dest in refs.get('prop', ()):
            valu = self.get(name)
            if valu is None:
                continue

            retn.append((name, (dest, valu)))

        for name in refs.get('ndef', ()):
            valu = self.get(name)
            if valu is None:
                continue
            retn.append((name, valu))

        for name, dest in refs.get('array', ()):

            valu = self.get(name)
            if valu is None:
                continue

            for item in valu:
                retn.append((name, (dest, item)))

        for name in refs.get('ndefarray', ()):
            if (valu := self.get(name)) is None:
                continue

            for item in valu:
                retn.append((name, item))

        return retn

    async def set(self, name, valu, init=False, norminfo=None):
        '''
        Set a property on the node.

        Args:
            name (str): The name of the property.
            valu (obj): The value of the property.
            init (bool): Set to True to disable read-only enforcement

        Returns:
            (bool): True if the property was changed.
        '''
        if self.view.readonly:
            mesg = 'Cannot set property in read-only mode.'
            raise s_exc.IsReadOnly(mesg=mesg)

        async with self.view.getNodeEditor(self) as editor:
            return await editor.set(name, valu, norminfo=norminfo)

    def has(self, name, virts=None):

        for sode in self.sodes:
            if sode.get('antivalu') is not None:
                return False

            if (proptomb := sode.get('antiprops')) is not None and proptomb.get(name):
                return False

            props = sode.get('props')
            if props is None:
                continue

            if (valt := props.get(name)) is not None:
                if virts:
                    for virt in virts:
                        if (valt := virt(valt)) is None:
                            return False
                return True

        return False

    def lastlayr(self):
        for indx, sode in enumerate(self.sodes):
            if sode.get('antivalu') is not None:
                return indx

    def istomb(self):
        for sode in self.sodes:
            if sode.get('antivalu') is not None:
                return True

            if (valu := sode.get('valu')) is not None:
                return False

        return False

    def hasvalu(self):
        for sode in self.sodes:
            if sode.get('antivalu') is not None:
                return False

            if (valu := sode.get('valu')) is not None:
                return True

        return False

    def valu(self, defv=None, virts=None):
        if virts is None:
            return self.ndef[1]

        for sode in self.sodes:
            if sode.get('antivalu') is not None:
                return defv

            if (valu := sode.get('valu')) is not None:
                for virt in virts:
                    valu = virt(valu)
                return valu

        return defv

    def valuvirts(self, defv=None):
        for sode in self.sodes:
            if sode.get('antivalu') is not None:
                return defv

            if (valu := sode.get('valu')) is not None:
                return valu[-1]

        return defv

    def get(self, name, defv=None, virts=None):
        '''
        Return a secondary property or tag value from the Node.

        Args:
            name (str): The name of a secondary property or tag.

        Returns:
            (obj): The secondary property or tag value, or None.
        '''
        if name.startswith('#'):
            return self.getTag(name[1:], defval=defv)

        for sode in self.sodes:
            if sode.get('antivalu') is not None:
                return defv

            if (proptomb := sode.get('antiprops')) is not None and proptomb.get(name):
                return defv

            if (item := sode.get('props')) is None:
                continue

            if (valt := item.get(name)) is not None:
                if virts:
                    for virt in virts:
                        valt = virt(valt)
                    return valt
                return valt[0]

        return defv

    def getWithVirts(self, name, defv=None):
        '''
        Return a secondary property with virtual property information from the Node.

        Args:
            name (str): The name of a secondary property.

        Returns:
            (tuple): The secondary property and virtual property information or (defv, None).
        '''
        for sode in self.sodes:
            if sode.get('antivalu') is not None:
                return defv, None

            if (proptomb := sode.get('antiprops')) is not None and proptomb.get(name):
                return defv, None

            if (item := sode.get('props')) is None:
                continue

            if (valt := item.get(name)) is not None:
                return valt[0], valt[2]

        return defv, None

    def getWithLayer(self, name, defv=None):
        '''
        Return a secondary property value from the Node with the index of the sode.

        Args:
            name (str): The name of a secondary property.

        Returns:
            (obj): The secondary property value or None.
            (int): Index of the sode or None.
        '''
        for indx, sode in enumerate(self.sodes):
            if sode.get('antivalu') is not None:
                return defv, None

            if (proptomb := sode.get('antiprops')) is not None and proptomb.get(name):
                return defv, None

            if (item := sode.get('props')) is None:
                continue

            if (valt := item.get(name)) is not None:
                return valt[0], indx

        return defv, None

    def getFromLayers(self, name, strt=0, stop=None, defv=None):
        for sode in self.sodes[strt:stop]:
            if sode.get('antivalu') is not None:
                return defv

            if (proptomb := sode.get('antiprops')) is not None and proptomb.get(name):
                return defv

            if (item := sode.get('props')) is None:
                continue

            if (valt := item.get(name)) is not None:
                return valt[0]

        return defv

    def hasInLayers(self, name, strt=0, stop=None):
        for sode in self.sodes[strt:stop]:
            if sode.get('antivalu') is not None:
                return False

            if (proptomb := sode.get('antiprops')) is not None and proptomb.get(name):
                return False

            if (item := sode.get('props')) is None:
                continue

            if (valt := item.get(name)) is not None:
                return True

        return False

    async def pop(self, name, init=False):
        '''
        Remove a property from a node and return the value
        '''
        async with self.view.getNodeEditor(self) as protonode:
            return await protonode.pop(name)

    def hasTag(self, name):
        name = s_chop.tag(name)
        for sode in self.sodes:
            if sode.get('antivalu') is not None:
                return False

            if (tagtomb := sode.get('antitags')) is not None and tagtomb.get(name):
                return False

            if (tags := sode.get('tags')) is None:
                continue

            if tags.get(name) is not None:
                return True

        return False

    def hasTagInLayers(self, name, strt=0, stop=None):
        name = s_chop.tag(name)
        for sode in self.sodes[strt:stop]:
            if sode.get('antivalu') is not None:
                return False

            if (tagtomb := sode.get('antitags')) is not None and tagtomb.get(name):
                return False

            if (tags := sode.get('tags')) is None:
                continue

            if tags.get(name) is not None:
                return True

        return False

    def getTag(self, name, defval=None):
        name = s_chop.tag(name)
        for sode in self.sodes:
            if sode.get('antivalu') is not None:
                return defval

            if (tagtomb := sode.get('antitags')) is not None and tagtomb.get(name):
                return defval

            if (tags := sode.get('tags')) is None:
                continue

            if (valu := tags.get(name)) is not None:
                return valu

        return defval

    def getTagFromLayers(self, name, strt=0, stop=None, defval=None):
        name = s_chop.tag(name)
        for sode in self.sodes[strt:stop]:
            if sode.get('antivalu') is not None:
                return defval

            if (tagtomb := sode.get('antitags')) is not None and tagtomb.get(name):
                return defval

            if (tags := sode.get('tags')) is None:
                continue

            if (valu := tags.get(name)) is not None:
                return valu

        return defval

    def getTagNames(self):
        names = self._getTagsDict()
        return list(sorted(names.keys()))

    def getTags(self, leaf=False):

        tags = self._getTagsDict()
        if not leaf:
            return list(tags.items())

        # longest first
        retn = []

        # brute force rather than build a tree.  faster in small sets.
        for _, tag, valu in sorted([(len(t), t, v) for (t, v) in tags.items()], reverse=True):

            look = tag + '.'
            if any([r.startswith(look) for (r, rv) in retn]):
                continue

            retn.append((tag, valu))

        return retn

    def getPropNames(self):
        return list(self.getProps().keys())

    def getProps(self, virts=False):
        retn = {}

        for sode in reversed(self.sodes):
            if sode.get('antivalu') is not None:
                retn.clear()
                continue

            if (proptomb := sode.get('antiprops')) is not None:
                for name in proptomb.keys():
                    retn.pop(name, None)

            if (props := sode.get('props')) is None:
                continue

            if virts:
                for name, valt in props.items():
                    retn[name] = valt[0]
                    if (vprops := valt[2]) is not None:
                        for vname, valu in vprops.items():
                            retn[f'{name}*{vname}'] = valu[0]
            else:
                for name, valt in props.items():
                    retn[name] = valt[0]

        return retn

    def _getTagsDict(self):
        retn = {}

        for sode in reversed(self.sodes):
            if sode.get('antivalu') is not None:
                retn.clear()
                continue

            if (tagtomb := sode.get('antitags')) is not None:
                for name in tagtomb.keys():
                    retn.pop(name, None)

            if (tags := sode.get('tags')) is None:
                continue

            for name, valu in tags.items():
                retn[name] = valu

        return retn

    def _getTagPropsDict(self):

        retn = collections.defaultdict(dict)

        for sode in reversed(self.sodes):
            if sode.get('antivalu') is not None:
                retn.clear()
                continue

            if (antitags := sode.get('antitagprops')) is not None:
                for tagname, antiprops in antitags.items():
                    for propname in antiprops.keys():
                        retn[tagname].pop(propname, None)

                        if len(retn[tagname]) == 0:
                            retn.pop(tagname)

            if (tagprops := sode.get('tagprops')) is None:
                continue

            for tagname, propvals in tagprops.items():
                for propname, valt in propvals.items():
                    retn[tagname][propname] = valt[0]

        return dict(retn)

    async def addTag(self, tag, valu=(None, None)):
        '''
        Add a tag to a node.

        Args:
            tag (str): The tag to add to the node.
            valu: The optional tag value.  If specified, this must be a value that
                  norms as a valid time interval as an ival.

        Returns:
            None: This returns None.
        '''
        async with self.view.getNodeEditor(self) as protonode:
            await protonode.addTag(tag, valu=valu)

    async def delTag(self, tag, init=False):
        '''
        Delete a tag from the node.
        '''
        async with self.view.getNodeEditor(self) as editor:
            await editor.delTag(tag)

    def getTagProps(self, tag):

        propnames = set()

        for sode in reversed(self.sodes):
            if sode.get('antivalu') is not None:
                propnames.clear()
                continue

            if (antitags := sode.get('antitagprops')) is not None:
                if (antiprops := antitags.get(tag)) is not None:
                    propnames.difference_update(antiprops.keys())

            if (tagprops := sode.get('tagprops')) is None:
                continue

            if (propvals := tagprops.get(tag)) is None:
                continue

            propnames.update(propvals.keys())

        return list(propnames)

    def getTagPropsWithLayer(self, tag):

        props = {}

        for indx in range(len(self.sodes) - 1, -1, -1):
            sode = self.sodes[indx]

            if sode.get('antivalu') is not None:
                props.clear()
                continue

            if (antitags := sode.get('antitagprops')) is not None:
                if (antiprops := antitags.get(tag)) is not None:
                    for propname in antiprops.keys():
                        props.pop(propname, None)

            if (tagprops := sode.get('tagprops')) is None:
                continue

            if (propvals := tagprops.get(tag)) is None:
                continue

            for propname in propvals.keys():
                props[propname] = indx

        return list(props.items())

    def hasTagProp(self, tag, prop):
        '''
        Check if a #foo.bar:baz tag property exists on the node.
        '''
        # TODO discuss caching these while core.nexusoffset is stable?
        for sode in self.sodes:
            if sode.get('antivalu') is not None:
                return False

            if (antitags := sode.get('antitagprops')) is not None:
                if (antiprops := antitags.get(tag)) is not None and prop in antiprops:
                    return False

            if (tagprops := sode.get('tagprops')) is None:
                continue

            if (propvals := tagprops.get(tag)) is None:
                continue

            if prop in propvals:
                return True

        return False

    def hasTagPropInLayers(self, tag, prop, strt=0, stop=None):
        '''
        Check if a #foo.bar:baz tag property exists in specific layers on the node.
        '''
        # TODO discuss caching these while core.nexusoffset is stable?
        for sode in self.sodes[strt:stop]:
            if sode.get('antivalu') is not None:
                return False

            if (antitags := sode.get('antitagprops')) is not None:
                if (antiprops := antitags.get(tag)) is not None and prop in antiprops:
                    return False

            if (tagprops := sode.get('tagprops')) is None:
                continue

            if (propvals := tagprops.get(tag)) is None:
                continue

            if prop in propvals:
                return True

        return False

    def getTagProp(self, tag, prop, defval=None):
        '''
        Return the value (or defval) of the given tag property.
        '''
        for sode in self.sodes:
            if sode.get('antivalu') is not None:
                return defval

            if (antitags := sode.get('antitagprops')) is not None:
                if (antiprops := antitags.get(tag)) is not None and prop in antiprops:
                    return defval

            if (tagprops := sode.get('tagprops')) is None:
                continue

            if (propvals := tagprops.get(tag)) is None:
                continue

            if (valt := propvals.get(prop)) is not None:
                return valt[0]

        return defval

    def getTagPropWithLayer(self, tag, prop, defval=None):
        '''
        Return the value (or defval) of the given tag property.
        '''
        for indx, sode in enumerate(self.sodes):
            if sode.get('antivalu') is not None:
                return defval, None

            if (antitags := sode.get('antitagprops')) is not None:
                if (antiprops := antitags.get(tag)) is not None and prop in antiprops:
                    return defval, None

            if (tagprops := sode.get('tagprops')) is None:
                continue

            if (propvals := tagprops.get(tag)) is None:
                continue

            if (valt := propvals.get(prop)) is not None:
                return valt[0], indx

        return defval, None

    async def setTagProp(self, tag, name, valu):
        '''
        Set the value of the given tag property.
        '''
        async with self.view.getNodeEditor(self) as editor:
            await editor.setTagProp(tag, name, valu)

    async def delTagProp(self, tag, name):
        async with self.view.getNodeEditor(self) as editor:
            await editor.delTagProp(tag, name)

    async def delete(self, force=False):
        '''
        Delete a node from the cortex.

        The following tear-down operations occur in order:

            * validate that you have permissions to delete the node
            * validate that you have permissions to delete all tags
            * validate that there are no remaining references to the node.

            * delete all the tags (bottom up)
                * fire onDelTag() handlers
                * delete tag properties from storage

            * delete all secondary properties
                * fire onDelProp handler
                * delete secondary property from storage

            * delete the primary property
                * fire onDel handlers for the node
                * delete primary property from storage

        '''
        formname, formvalu = self.ndef

        # check for any nodes which reference us...
        if not force:

            # refuse to delete tag nodes with existing tags
            if self.form.name == 'syn:tag':

                async for _ in self.view.nodesByTag(self.ndef[1]):  # NOQA
                    mesg = 'Nodes still have this tag.'
                    raise s_exc.CantDelNode(mesg=mesg, form=formname, iden=self.iden())

            async for refr in self.view.nodesByPropTypeValu(formname, formvalu):

                if refr.nid == self.nid:
                    continue

                mesg = 'Other nodes still refer to this node.'
                raise s_exc.CantDelNode(mesg=mesg, form=formname, iden=self.iden())

            async for edge in self.iterEdgesN2():

                if self.nid == edge[1]:
                    continue

                mesg = 'Other nodes still have light edges to this node.'
                raise s_exc.CantDelNode(mesg=mesg, form=formname, iden=self.iden())

        async with self.view.getNodeEditor(self) as protonode:
            await protonode.delete()

        self.view.clearCachedNode(self.nid)

    async def hasData(self, name):
        return await self.view.hasNodeData(self.nid, name, stop=self.lastlayr())

    async def getData(self, name, defv=None):
        return await self.view.getNodeData(self.nid, name, defv=defv, stop=self.lastlayr())

    async def setData(self, name, valu):
        async with self.view.getNodeEditor(self) as protonode:
            await protonode.setData(name, valu)

    async def popData(self, name):
        async with self.view.getNodeEditor(self) as protonode:
            return await protonode.popData(name)

    async def iterData(self):
        async for item in self.view.iterNodeData(self.nid):
            yield item

    async def iterDataKeys(self):
        async for name in self.view.iterNodeDataKeys(self.nid):
            yield name

class RuntNode(NodeBase):
    '''
    Runtime node instances are a separate class to minimize isrunt checking in
    real node code.
    '''
    def __init__(self, view, pode, nid=None):
        self.view = view
        self.ndef = pode[0]
        self.pode = pode
        self.buid = s_common.buid(self.ndef)
        self.form = view.core.model.form(self.ndef[0])

        self.nid = nid

    def get(self, name, defv=None, virts=None):
        return self.pode[1]['props'].get(name, defv)

    def has(self, name, virts=None):
        return self.pode[1]['props'].get(name) is not None

    def iden(self):
        return s_common.ehex(s_common.buid(self.ndef))

    def intnid(self):
        if self.nid is None:
            return None
        return s_common.int64un(self.nid)

    def pack(self, dorepr=False, virts=False):
        pode = s_msgpack.deepcopy(self.pode)
        if dorepr:
            self._addPodeRepr(pode)
        return pode

    def valu(self, defv=None, virts=None):
        valu = self.ndef[1]
        if virts is None:
            return valu

        for virt in virts:
            valu = virt((valu,))
        return valu

    async def set(self, name, valu):
        prop = self._reqValidProp(name)
        norm = prop.type.norm(valu)[0]
        return await self.view.core.runRuntPropSet(self, prop, norm)

    async def pop(self, name, init=False):
        prop = self._reqValidProp(name)
        return await self.view.core.runRuntPropDel(self, prop)

    async def addTag(self, name, valu=None):
        mesg = f'You can not add a tag to a runtime only node (form: {self.form.name})'
        raise s_exc.IsRuntForm(mesg=mesg)

    async def addEdge(self, verb, n2nid, n2form=None, extra=None):
        mesg = f'You can not add an edge to a runtime only node (form: {self.form.name})'
        exc = s_exc.IsRuntForm(mesg=mesg)
        if extra is not None:
            exc = extra(exc)

        raise exc

    async def delEdge(self, verb, n2nid, extra=None):
        mesg = f'You can not delete an edge from a runtime only node (form: {self.form.name})'
        exc = s_exc.IsRuntForm(mesg=mesg)
        if extra is not None:
            exc = extra(exc)

        raise exc

    async def delTag(self, name, valu=None):
        mesg = f'You can not remove a tag from a runtime only node (form: {self.form.name})'
        raise s_exc.IsRuntForm(mesg=mesg)

    async def delete(self, force=False):
        mesg = f'You can not delete a runtime only node (form: {self.form.name})'
        raise s_exc.IsRuntForm(mesg=mesg)

class Path:
    '''
    A path context tracked through the storm runtime.
    '''
    def __init__(self, vars, nodes, links=None):

        self.node = None
        self.nodes = nodes

        if links is not None:
            self.links = links
        else:
            self.links = []

        if len(nodes):
            self.node = nodes[-1]

        self.vars = vars
        self.frames = []
        self.ctors = {}

        # "builtins" which are *not* vars
        # ( this allows copying variable context )
        self.builtins = {
            'path': self,
            'node': self.node,
        }

        self.metadata = {}
        self.nodedata = collections.defaultdict(dict)

    def getVar(self, name, defv=s_common.novalu):

        # check if the name is in our variables
        valu = self.vars.get(name, s_common.novalu)
        if valu is not s_common.novalu:
            return valu

        # check if it's in builtins
        valu = self.builtins.get(name, s_common.novalu)
        if valu is not s_common.novalu:
            return valu

        ctor = self.ctors.get(name)
        if ctor is not None:
            valu = ctor(self)
            self.vars[name] = valu
            return valu

        return s_common.novalu

    async def setVar(self, name, valu):
        self.vars[name] = valu

    async def popVar(self, name):
        return self.vars.pop(name, s_common.novalu)

    def meta(self, name, valu):
        '''
        Add node specific metadata to be returned with the node.
        '''
        self.metadata[name] = valu

    async def pack(self, path=False):
        info = await s_stormtypes.toprim(dict(self.metadata))
        if path:
            info['nodes'] = [node.iden() for node in self.nodes]

        return info

    def setData(self, nid, name, valu):
        self.nodedata[nid][name] = valu

    def popData(self, nid, name, defv=None):
        if (nodedata := self.nodedata.get(nid, s_common.novalu)) is s_common.novalu:
            return defv

        return nodedata.pop(name, defv)

    def getData(self, nid, name=None, defv=None):
        if (nodedata := self.nodedata.get(nid, s_common.novalu)) is s_common.novalu:
            return defv

        if name is not None:
            return nodedata.get(name, defv)

        return nodedata

    def fork(self, node, link):

        links = list(self.links)
        if self.node is not None and link is not None:
            links.append((self.node.intnid(), link))

        nodes = list(self.nodes)
        nodes.append(node)

        path = Path(self.vars.copy(), nodes, links=links)

        return path

    def clone(self):
        path = Path(copy.copy(self.vars), copy.copy(self.nodes), copy.copy(self.links))
        path.frames = [v.copy() for v in self.frames]
        return path

    def initframe(self, initvars=None):

        framevars = {}
        if initvars is not None:
            framevars.update(initvars)

        self.frames.append(self.vars)

        self.vars = framevars

    def finiframe(self):
        '''
        Pop a scope frame from the path, restoring runt if at the top
        Args:
            runt (Runtime): A storm runtime to restore if we're at the top
            merge (bool): Set to true to merge vars back up into the next frame
        '''
        if not self.frames:
            self.vars.clear()
            return

        self.vars = self.frames.pop()

def props(pode):
    '''
    Get the props from the node.

    Args:
        pode (tuple): A packed node.

    Notes:
        This will include any universal props present on the node.

    Returns:
        dict: A dictionary of properties.
    '''
    return pode[1]['props'].copy()

def prop(pode, prop):
    '''
    Return the valu of a given property on the node.

    Args:
        pode (tuple): A packed node.
        prop (str): Property to retrieve.

    Notes:
        The prop argument may be the full property name (foo:bar:baz), relative property name (:baz) , or the unadorned
        property name (baz).

    Returns:

    '''
    form = pode[0][0]
    if prop.startswith(form):
        prop = prop[len(form):]
    if prop[0] == ':':
        prop = prop[1:]
    return pode[1]['props'].get(prop)

def tags(pode, leaf=False):
    '''
    Get all the tags for a given node.

    Args:
        pode (tuple): A packed node.
        leaf (bool): If True, only return leaf tags

    Returns:
        list: A list of tag strings.
    '''
    if not leaf:
        return list(pode[1]['tags'].keys())
    return _tagscommon(pode, True)

def tagsnice(pode):
    '''
    Get all the leaf tags and the tags that have values or tagprops.

    Args:
        pode (tuple): A packed node.

    Returns:
        list: A list of tag strings.
    '''
    ret = _tagscommon(pode, False)
    for tag in pode[1].get('tagprops', {}):
        if tag not in ret:
            ret.append(tag)
    return ret

def _tagscommon(pode, leafonly):
    '''
    Return either all the leaf tags or all the leaf tags and all the internal tags with values
    '''
    retn = []

    tags = pode[1].get('tags')
    if tags is None:
        return retn

    # brute force rather than build a tree.  faster in small sets.
    for tag, val in sorted((t for t in pode[1]['tags'].items()), reverse=True, key=lambda x: len(x[0])):
        look = tag + '.'
        val = tuple(val)
        if (leafonly or val == (None, None)) and any([r.startswith(look) for r in retn]):
            continue
        retn.append(tag)
    return retn

def tagged(pode, tag):
    '''
    Check if a packed node has a given tag.

    Args:
        pode (tuple): A packed node.
        tag (str): The tag to check.

    Examples:
        Check if a node is tagged with "woot" and dostuff if it is.

            if s_node.tagged(node,'woot'):
                dostuff()

    Notes:
        If the tag starts with `#`, this is removed prior to checking.

    Returns:
        bool: True if the tag is present. False otherwise.
    '''
    if tag.startswith('#'):
        tag = tag[1:]
    return pode[1]['tags'].get(tag) is not None

def ndef(pode):
    '''
    Return a node definition (<form>,<valu>) tuple from the node.

    Args:
        pode (tuple): A packed node.

    Returns:
        ((str,obj)):    The (<form>,<valu>) tuple for the node
    '''
    return pode[0]

def iden(pode):
    '''
    Return the iden (buid) of the packed node.

    Args:
        pode (tuple): A packed node.

    Returns:
        str: The node iden.
    '''
    return pode[1].get('iden')

def reprNdef(pode):
    '''
    Get the ndef of the pode with a human readable value.

    Args:
        pode (tuple): A packed node.

    Notes:
        The human readable value is only available if the node came from a
        storm query execution where the ``repr`` key was passed into the
        ``opts`` argument with a True value.

    Returns:
        (str, str): A tuple of form and the human readable value.

    '''
    ((form, valu), info) = pode
    formvalu = info.get('repr')
    if formvalu is None:
        formvalu = str(valu)
    return form, formvalu

def reprProp(pode, prop):
    '''
    Get the human readable value for a secondary property from the pode.

    Args:
        pode (tuple): A packed node.
        prop:

    Notes:
        The human readable value is only available if the node came from a
        storm query execution where the ``repr`` key was passed into the
        ``opts`` argument with a True value.

        The prop argument may be the full property name (foo:bar:baz), relative
        property name (:baz) , or the unadorned property name (baz).

    Returns:
        str: The human readable property value.  If the property is not present, returns None.
    '''
    form = pode[0][0]
    if prop.startswith(form):
        prop = prop[len(form):]
    if prop[0] == ':':
        prop = prop[1:]
    opropvalu = pode[1].get('props').get(prop)
    if opropvalu is None:
        return None
    propvalu = pode[1].get('reprs', {}).get(prop)
    if propvalu is None:
        return str(opropvalu)
    return propvalu

def reprTag(pode, tag):
    '''
    Get the human readable value for the tag timestamp from the pode.

    Args:
        pode (tuple): A packed node.
        tag (str): The tag to get the value for.

    Notes:
        The human readable value is only available if the node came from a
        storm query execution where the ``repr`` key was passed into the
        ``opts`` argument with a True value.

        If the tag does not have a timestamp, this returns a empty string.

    Returns:
        str: The human readable value for the tag. If the tag is not present, returns None.
    '''
    tag = tag.lstrip('#')
    valu = pode[1]['tags'].get(tag)
    if valu is None:
        return None
    valu = tuple(valu)
    if valu == (None, None):
        return ''
    mint = s_time.repr(valu[0])
    maxt = s_time.repr(valu[1])
    valu = f'({mint}, {maxt})'
    return valu

def reprTagProps(pode, tag):
    '''
    Get the human readable values for any tagprops on a tag for a given node.

    Args:
        pode (tuple): A packed node.
        tag (str): The tag to get the tagprops reprs for.

    Notes:
        The human readable value is only available if the node came from a
        storm query execution where the ``repr`` key was passed into the
        ``opts`` argument with a True value.

        If the tag does not have any tagprops associated with it, this returns an empty list.

    Returns:
        list: A list of tuples, containing the name of the tagprop and the repr value.
    '''
    ret = []
    exists = pode[1]['tags'].get(tag)
    if exists is None:
        return ret
    tagprops = pode[1].get('tagprops', {}).get(tag)
    if tagprops is None:
        return ret
    for prop, valu in tagprops.items():
        rval = pode[1].get('tagpropreprs', {}).get(tag, {}).get(prop)
        if rval is not None:
            ret.append((prop, rval))
        else:
            ret.append((prop, str(valu)))
    return sorted(ret, key=lambda x: x[0])<|MERGE_RESOLUTION|>--- conflicted
+++ resolved
@@ -343,18 +343,10 @@
 
             embdnode = retn.get(nodepath)
             if embdnode is None:
-<<<<<<< HEAD
-                embdnode = retn[nodepath] = {}
-                embdnode['*'] = s_common.int64un(node.nid)
-=======
-                iden = node.iden()
-                # TODO deprecate / remove use of * once we can minver optic
                 embdnode = retn[nodepath] = {
-                    '*': iden,
-                    '$iden': iden,
+                    '$nid': s_common.int64un(node.nid),
                     '$form': node.form.name,
                 }
->>>>>>> bbc5e6b9
 
             for relp in relprops:
                 embdnode[relp] = node.get(relp)
