import logging

import synapse.exc as s_exc
import synapse.common as s_common

import synapse.lib.chop as s_chop
import synapse.lib.time as s_time
import synapse.lib.types as s_types
<<<<<<< HEAD

=======
import synapse.lib.editatom as s_editatom
>>>>>>> e12fa7f7

logger = logging.getLogger(__name__)

class Node:
    '''
    A Cortex hypergraph node.

    NOTE: This object is for local Cortex use during a single Xact.
    '''
    def __init__(self, snap, buid=None, rawprops=None):

        self.snap = snap

        self.buid = buid

        self.init = False  # True if the node is being added.

        # if set, the node is complete.
        self.ndef = None
        self.form = None

        self.tags = {}
        self.props = {}
        self.univs = {}

        # self.buid may be None during
        # initial node construction...
        if rawprops is not None:
            self._loadNodeData(rawprops)

        if self.ndef is not None:
            self.form = self.snap.model.form(self.ndef[0])

    def __repr__(self):
        return f'Node{{{self.pack()}}}'

    async def storm(self, text, opts=None, user=None):
        query = self.snap.core.getStormQuery(text)
        with self.snap.getStormRuntime(opts=opts, user=user) as runt:
            runt.addInput(self)
            async for item in runt.iterStormQuery(query):
                yield item

    async def filter(self, text, opts=None, user=None):
        async for item in self.storm(text, opts=opts, user=user):  # NOQA
            return False
        return True

    def iden(self):
        return s_common.ehex(self.buid)

    def _loadNodeData(self, rawprops):

        for prop, valu in rawprops:

            p0 = prop[0]

            # check for primary property
            if p0 == '*':
                self.ndef = (prop[1:], valu)
                continue

            # check for tag encoding
            if p0 == '#':
                self.tags[prop[1:]] = valu
                continue

            # otherwise, it's a regular property!
            self.props[prop] = valu

    def pack(self, dorepr=False):
        '''
        Return the serializable/packed version of the node.

        Returns:
            (tuple): An (iden, info) node tuple.
        '''
        node = (self.ndef, {
            'iden': self.iden(),
            'tags': self.tags,
            'props': self.props,
        })

        if dorepr:
            node[1]['repr'] = self.repr()
            node[1]['reprs'] = self.reprs()

        return node

    async def seen(self, tick, source=None):
        '''
        Update the .seen interval and optionally a source specific seen node.
        '''
        await self.set('.seen', tick)

        if source is not None:
            seen = await self.snap.addNode('seen', (source, self.ndef))
            await seen.set('.seen', tick)

    def getNodeRefs(self):
        '''
        Return a list of (prop, (form, valu)) refs out for the node.
        '''
        retn = []

        for name, valu in self.props.items():

            pobj = self.form.props.get(name)

            if isinstance(pobj.type, s_types.Ndef):
                retn.append((name, valu))
                continue

            if self.snap.model.forms.get(pobj.type.name) is None:
                continue

            ndef = (pobj.type.name, valu)
            if ndef == self.ndef:
                continue

            retn.append((name, ndef))

        return retn

    async def set(self, name, valu, init=False):
        '''
        Set a property on the node.

        Args:
            name (str): The name of the property.
            valu (obj): The value of the property.
            init (bool): Set to True to disable read-only enforcement

        Returns:
            (bool): True if the property was changed.
        '''
        with s_editatom.EditAtom(self.snap.core.bldgbuids) as editatom:
            retn = await self._setops(name, valu, editatom, init)
            if not retn:
                return False
            await editatom.commit(self.snap)
            return True

    async def _setops(self, name, valu, editatom, init=False):
        '''
        Generate operations to set a property on a node.
        '''
        prop = self.form.prop(name)
        if prop is None:

            if self.snap.strict:
                raise s_exc.NoSuchProp(name=name)

            await self.snap.warn(f'NoSuchProp: name={name}')
            return False

        curv = self.props.get(name)

        # normalize the property value...
        try:
            norm, info = prop.type.norm(valu)

        except Exception as e:
            mesg = f'Bad property value: {prop.full}={valu!r}'
            return await self.snap._raiseOnStrict(s_exc.BadPropValu, mesg, valu=valu, emesg=str(e))

        # do we already have the value?
        if curv == norm:
            return False

        if curv is not None and not init:

            if prop.info.get('ro'):

                if self.snap.strict:
                    raise s_exc.ReadOnlyProp(name=prop.full)

                # not setting a set-once prop unless we are init...
                await self.snap.warn(f'ReadOnlyProp: name={prop.full}')
                return False

            # check for type specific merging...
            norm = prop.type.merge(curv, norm)
            if curv == norm:
                return False

        sops = prop.getSetOps(self.buid, norm)

        editatom.sops.extend(sops)

        # self.props[prop.name] = norm
        editatom.npvs.append((self, prop, curv, norm))

        # do we have any auto nodes to add?
        auto = self.snap.model.form(prop.type.name)
        if auto is not None:
            buid = s_common.buid((auto.name, norm))
            await self.snap._addNodeFnibOps((auto, norm, info, buid), editatom)

        # does the type think we have special auto nodes to add?
        # ( used only for adds which do not meet the above block )
        for autoname, autovalu in info.get('adds', ()):
            auto = self.snap.model.form(autoname)
            autonorm, autoinfo = auto.type.norm(autovalu)
            buid = s_common.buid((auto.name, autonorm))
            await self.snap._addNodeFnibOps((auto, autovalu, autoinfo, buid), editatom)

        # do we need to set any sub props?
        subs = info.get('subs')
        if subs is not None:

            for subname, subvalu in subs.items():

                full = prop.name + ':' + subname

                subprop = self.form.prop(full)
                if subprop is None:
                    continue

                await self._setops(full, subvalu, editatom, init=init)

        return True

    def has(self, name):
        return name in self.props

    def get(self, name):
        '''
        Return a secondary property value from the Node.

        Args:
            name (str): The name of a secondary property.

        Returns:
            (obj): The secondary property value or None.
        '''
        parts = name.split('::', 1)

        if len(parts) is 1:
            name = parts[0]
            if name.startswith('#'):
                return self.tags.get(name[1:])
            return self.props.get(name)

        # FIXME
        raise Exception('Temporarily disabled implicit pivoting in get')

        name, text = parts
        prop = self.form.props.get(name)
        if prop is None:
            raise s_exc.NoSuchProp(prop=name, form=self.form.name)

        valu = self.props.get(name, s_common.novalu)
        if valu is s_common.novalu:
            return None

        form = self.snap.model.form(prop.type.name)
        if form is None:
            raise s_exc.NoSuchForm(form=prop.type.name)

        # node = await self.snap.getNodeByNdef((form.name, valu))
        # return await node.get(text)

    async def pop(self, name, init=False):

        prop = self.form.prop(name)
        if prop is None:
            if self.snap.strict:
                raise s_exc.NoSuchProp(name=name)
            await self.snap.warn(f'No Such Property: {name}')
            return False

        if not init:

            if prop.info.get('ro'):
                if self.snap.strict:
                    raise s_exc.ReadOnlyProp(name=name)
                await self.snap.warn(f'Property is read-only: {name}')
                return False

        curv = self.props.pop(name, s_common.novalu)
        if curv is s_common.novalu:
            return False

        sops = prop.getDelOps(self.buid)
        await self.snap.stor(sops)

        await self.snap.splice('prop:del', ndef=self.ndef, prop=prop.name, valu=curv)

        await prop.wasDel(self, curv)

    def repr(self, name=None):

        if name is None:
            return self.form.type.repr(self.ndef[1])

        valu = self.props.get(name)
        return self.form.props[name].type.repr(valu)

    def reprs(self):

        reps = {}

        for name, valu in self.props.items():

            try:
                rval = self.form.props[name].type.repr(valu)
                if rval is None:
                    continue
            except KeyError:
                rval = repr(valu)

            reps[name] = rval

        return reps

    def hasTag(self, name):
        name = s_chop.tag(name)
        return name in self.tags

    def getTag(self, name, defval=None):
        name = s_chop.tag(name)
        return self.tags.get(name, defval)

    def getTags(self, leaf=False):

        if not leaf:
            return list(self.tags.items())

        # longest first
        retn = []

        # brute force rather than build a tree.  faster in small sets.
        for size, tag, valu in sorted([(len(t), t, v) for (t, v) in self.tags.items()], reverse=True):

            look = tag + '.'
            if any([r.startswith(look) for (r, rv) in retn]):
                continue

            retn.append((tag, valu))

        return retn

    async def addTag(self, tag, valu=(None, None)):
        path = s_chop.tagpath(tag)

        name = '.'.join(path)

        tagnode = await self.snap.addTagNode(name)

        # implement tag renames...
        isnow = tagnode.get('isnow')
        if isnow:
            await self.snap.warn(f'tag {name} is now {isnow}')
            name = isnow
            path = isnow.split('.')

        if isinstance(valu, list):
            valu = tuple(valu)

        if valu != (None, None):
            valu = self.snap.model.type('ival').norm(valu)[0]

        curv = self.tags.get(name)
        if curv == valu:
            return

        elif curv is None:

            tags = s_chop.tags(name)
            for tag in tags[:-1]:

                if self.tags.get(tag) is not None:
                    continue

                await self._addTagRaw(tag, (None, None))

            await self._addTagRaw(tags[-1], valu)
            return

        # merge values into one interval
        valu = s_time.ival(*valu, *curv)

        indx = self.snap.model.types['ival'].indx(valu)
        info = {'univ': True}
        await self._setTagProp(name, valu, indx, info)

    async def _setTagProp(self, name, norm, indx, info):
        self.tags[name] = norm
        await self.snap.stor((('prop:set', (self.buid, self.form.name, '#' + name, norm, indx, info)),))
        await self.snap.splice('tag:add', ndef=self.ndef, tag=name, valu=norm)

    async def _addTagRaw(self, name, norm):

        # these are cached based on norm...
        await self.snap.addTagNode(name)

        info = {'univ': True}
        if norm == (None, None):
            indx = b'\x00'
        else:
            indx = self.snap.model.types['ival'].indx(norm)

        await self._setTagProp(name, norm, indx, info)

        await self.snap.splice('tag:add', ndef=self.ndef, tag=name, valu=norm)
        await self.snap.core.runTagAdd(self, name, norm)
        await self.snap.core.triggers.run(self, 'tag:add', info={'form': self.form.name, 'tag': name})

        return True

    async def delTag(self, tag, init=False):
        '''
        Delete a tag from the node.
        '''
        path = s_chop.tagpath(tag)

        name = '.'.join(path)

        curv = self.tags.pop(name, s_common.novalu)
        if curv is s_common.novalu:
            return False

        pref = name + '.'

        subtags = [(len(t), t) for t in self.tags.keys() if t.startswith(pref)]
        subtags.sort(reverse=True)

        info = {'univ': True}
        sops = []

        for sublen, subtag in subtags:
            valu = self.tags.pop(subtag, None)
            await self.snap.core.runTagDel(self, subtag, valu)
            sops.append(('prop:del', (self.buid, self.form.name, '#' + subtag, info)))

        await self.snap.core.runTagDel(self, name, curv)
        await self.snap.core.triggers.run(self, 'tag:del', info={'form': self.form.name, 'tag': name})
        sops.append(('prop:del', (self.buid, self.form.name, '#' + name, info)))

        await self.snap.stor(sops)
        await self.snap.splice('tag:del', ndef=self.ndef, tag=name, valu=curv)

    async def delete(self, force=False):
        '''
        Delete a node from the cortex.

        The following tear-down operations occur in order:

            * validate that you have permissions to delete the node
            * validate that you have permissions to delete all tags
            * validate that there are no remaining references to the node.

            * delete all the tags (bottom up)
                * fire onDelTag() handlers
                * delete tag properties from storage
                * log tag:del splices

            * delete all secondary properties
                * fire onDelProp handler
                * delete secondary property from storage
                * log prop:del splices

            * delete the primary property
                * fire onDel handlers for the node
                * delete primary property from storage
                * log node:del splices
        '''

        formname, formvalu = self.ndef

        tags = [(len(t), t) for t in self.tags.keys()]

        # check for tag permissions
        # TODO

        # check for any nodes which reference us...
        if not force:

            # refuse to delete tag nodes with existing tags
            if self.form.name == 'syn:tag':

                async for _ in self.snap._getNodesByTag(self.ndef[1]):  # NOQA
                    mesg = 'Nodes still have this tag.'
                    return await self.snap._raiseOnStrict(s_exc.CantDelNode, mesg, form=formname)

            async for refr in self.snap._getNodesByType(formname, formvalu, addform=False):

                if refr.buid == self.buid:
                    continue

                mesg = 'Other nodes still refer to this node.'
                return await self.snap._raiseOnStrict(s_exc.CantDelNode, mesg, form=formname)

        for size, tag in sorted(tags, reverse=True):
            await self.delTag(tag, init=True)

        for name in list(self.props.keys()):
            await self.pop(name, init=True)

        sops = self.form.getDelOps(self.buid)

        await self.snap.stor(sops)
        await self.snap.splice('node:del', ndef=self.ndef)

        self.snap.buidcache.pop(self.buid)
        self.snap.core.pokeFormCount(formname, -1)

        await self.form.wasDeleted(self)

class Path:
    '''
    A path context tracked through the storm runtime.
    '''
    def __init__(self, runt, vars, nodes):

        self.node = None
        self.runt = runt
        self.nodes = nodes

        if len(nodes):
            self.node = nodes[-1]

        self.vars = vars
        self.ctors = {}

        self.vars.update({
            'node': self.node,
        })

        self.metadata = {}

    def get(self, name, defv=s_common.novalu):

        valu = self.vars.get(name, s_common.novalu)
        if valu is not s_common.novalu:
            return valu

        ctor = self.ctors.get(name)
        if ctor is not None:
            valu = ctor(self)
            self.vars[name] = valu
            return valu

        return self.runt.getVar(name, defv=defv)

    def set(self, name, valu):
        self.vars[name] = valu

    def meta(self, name, valu):
        '''
        Add node specific metadata to be returned with the node.
        '''
        self.metadata[name] = valu

    def pack(self, path=False):
        ret = dict(self.metadata)
        if path:
            ret['nodes'] = [node.iden() for node in self.nodes]
        return ret

    def fork(self, node):

        nodes = list(self.nodes)
        nodes.append(node)

        return Path(self.runt, dict(self.vars), nodes)

def props(pode):
    '''
    Get the props from the node.

    Args:
        pode (tuple): A packed node.

    Notes:
        This will include any universal props present on the node.

    Returns:
        dict: A dictionary of properties.
    '''
    return pode[1]['props'].copy()

def prop(pode, prop):
    '''
    Return the valu of a given property on the node.

    Args:
        pode (tuple): A packed node.
        prop (str): Property to retrieve.

    Notes:
        The prop argument may be the full property name (foo:bar:baz), relative property name (:baz) , or the unadorned
        property name (baz).

    Returns:

    '''
    form = pode[0][0]
    if prop.startswith(form):
        prop = prop[len(form):]
    if prop[0] == ':':
        prop = prop[1:]
    return pode[1]['props'].get(prop)

def tags(pode, leaf=False):
    '''
    Get all the tags for a given node.

    Args:
        pode (tuple): A packed node.
        leaf (bool): If True, only return the full tags.

    Returns:
        list: A list of tag strings.
    '''
    fulltags = [tag for tag in pode[1]['tags']]
    if not leaf:
        return fulltags

    # longest first
    retn = []

    # brute force rather than build a tree.  faster in small sets.
    for size, tag in sorted([(len(t), t) for t in fulltags], reverse=True):
        look = tag + '.'
        if any([r.startswith(look) for r in retn]):
            continue
        retn.append(tag)
    return retn

def tagged(pode, tag):
    '''
    Check if a packed node has a given tag.

    Args:
        pode (tuple): A packed node.
        tag (str): The tag to check.

    Examples:
        Check if a node is tagged with "woot" and dostuff if it is.

            if s_node.tagged(node,'woot'):
                dostuff()

    Notes:
        If the tag starts with `#`, this is removed prior to checking.

    Returns:
        bool: True if the tag is present. False otherwise.
    '''
    if tag.startswith('#'):
        tag = tag[1:]
    return pode[1]['tags'].get(tag) is not None

def ndef(pode):
    '''
    Return a node definition (<form>,<valu> tuple from the node.

    Args:
        node (tuple): A packed node.

    Returns:
        ((str,obj)):    The (<form>,<valu>) tuple for the node
    '''
    return pode[0]

def iden(pode):
    '''
    Return the iden (buid) of the packed node.

    Args:
        pode (tuple): A packed node.

    Returns:
        str: The node iden.
    '''
    return pode[1].get('iden')<|MERGE_RESOLUTION|>--- conflicted
+++ resolved
@@ -6,11 +6,8 @@
 import synapse.lib.chop as s_chop
 import synapse.lib.time as s_time
 import synapse.lib.types as s_types
-<<<<<<< HEAD
-
-=======
+
 import synapse.lib.editatom as s_editatom
->>>>>>> e12fa7f7
 
 logger = logging.getLogger(__name__)
 
