--- conflicted
+++ resolved
@@ -146,17 +146,13 @@
 
             for prop in sode.get('props', {}).keys():
                 retn['props'].setdefault(prop, iden)
-<<<<<<< HEAD
 
             for prop in sode.get('antiprops', {}).keys():
                 retn['props'].setdefault(prop, iden)
-=======
->>>>>>> faf704b8
 
             for tag in sode.get('tags', {}).keys():
                 retn['tags'].setdefault(tag, iden)
 
-<<<<<<< HEAD
             for tag in sode.get('antitags', {}).keys():
                 retn['tags'].setdefault(tag, iden)
 
@@ -170,11 +166,6 @@
             for tag, props in sode.get('antitagprops', {}).items():
                 if len(props) > 0 and tag not in retn['tagprops']:
                     retn['tagprops'][tag] = {}
-=======
-            for tag, props in sode.get('tagprops', {}).items():
-                if len(props) > 0 and tag not in retn['tagprops']:
-                    retn['tagprops'][tag] = {}
->>>>>>> faf704b8
 
                 for prop in props.keys():
                     retn['tagprops'][tag].setdefault(prop, iden)
