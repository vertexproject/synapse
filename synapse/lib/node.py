--- conflicted
+++ resolved
@@ -19,13 +19,8 @@
 
     NOTE: This object is for local Cortex use during a single Xact.
     '''
-<<<<<<< HEAD
     # def __init__(self, snap, buid=None, rawprops=None, proplayr=None):
-    def __init__(self, snap, sode):
-=======
-    #def __init__(self, snap, buid=None, rawprops=None, proplayr=None):
     def __init__(self, snap, sode, bylayer=None):
->>>>>>> 856f2e37
         self.snap = snap
         self.sode = sode
 
