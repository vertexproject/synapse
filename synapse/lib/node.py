--- conflicted
+++ resolved
@@ -188,43 +188,23 @@
                 for prop in props.keys():
                     retn['tagprops'][tag].setdefault(prop, iden)
 
-<<<<<<< HEAD
             for tag, props in sode.get('antitagprops', {}).items():
                 if len(props) > 0 and tag not in retn['tagprops']:
                     retn['tagprops'][tag] = {}
-=======
-    async def addEdge(self, verb, n2iden, extra=None):
-        if self.form.isrunt:
-            mesg = f'Edges cannot be used with runt nodes: {self.form.full}'
-            exc = s_exc.IsRuntForm(mesg=mesg, form=self.form.full)
-            if extra is not None:
-                exc = extra(exc)
-            raise exc
->>>>>>> 742d62ce
 
                 for prop in props.keys():
                     retn['tagprops'][tag].setdefault(prop, iden)
 
-<<<<<<< HEAD
         return(retn)
-=======
-    async def delEdge(self, verb, n2iden, extra=None):
-        if self.form.isrunt:
-            mesg = f'Edges cannot be used with runt nodes: {self.form.full}'
-            exc = s_exc.IsRuntForm(mesg=mesg, form=self.form.full)
-            if extra is not None:
-                exc = extra(exc)
-            raise exc
->>>>>>> 742d62ce
 
     def __repr__(self):
         return f'Node{{{self.pack()}}}'
 
-    async def addEdge(self, verb, n2nid, n2form=None):
+    async def addEdge(self, verb, n2nid, n2form=None, extra=None):
         async with self.view.getNodeEditor(self) as editor:
             return await editor.addEdge(verb, n2nid, n2form=n2form)
 
-    async def delEdge(self, verb, n2nid):
+    async def delEdge(self, verb, n2nid, extra=None):
         async with self.view.getNodeEditor(self) as editor:
             return await editor.delEdge(verb, n2nid)
 
@@ -1055,13 +1035,21 @@
         mesg = f'You can not add a tag to a runtime only node (form: {self.form.name})'
         raise s_exc.IsRuntForm(mesg=mesg)
 
-    async def addEdge(self, verb, n2nid):
+    async def addEdge(self, verb, n2nid, n2form=None, extra=None):
         mesg = f'You can not add an edge to a runtime only node (form: {self.form.name})'
-        raise s_exc.IsRuntForm(mesg=mesg)
-
-    async def delEdge(self, verb, n2nid):
+        exc = s_exc.IsRuntForm(mesg=mesg)
+        if extra is not None:
+            exc = extra(exc)
+
+        raise exc
+
+    async def delEdge(self, verb, n2nid, extra=None):
         mesg = f'You can not delete an edge from a runtime only node (form: {self.form.name})'
-        raise s_exc.IsRuntForm(mesg=mesg)
+        exc = s_exc.IsRuntForm(mesg=mesg)
+        if extra is not None:
+            exc = extra(exc)
+
+        raise exc
 
     async def delTag(self, name, valu=None):
         mesg = f'You can not remove a tag from a runtime only node (form: {self.form.name})'
