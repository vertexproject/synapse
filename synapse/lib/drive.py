import regex
import asyncio

import synapse.exc as s_exc
import synapse.common as s_common

import synapse.lib.base as s_base
import synapse.lib.config as s_config
import synapse.lib.msgpack as s_msgpack
import synapse.lib.schemas as s_schemas

nameregex = regex.compile(s_schemas.re_drivename)
def reqValidName(name):
    if nameregex.match(name) is None:
        mesg = f'Name {name} is invalid. It must match: {s_schemas.re_drivename}.'
        raise s_exc.BadName(mesg=mesg)
    return name

LKEY_TYPE = b'\x00' # <type> = <schema>
LKEY_DIRN = b'\x01' # <bidn> <name> = <kid>
LKEY_INFO = b'\x02' # <bidn> = <info>
LKEY_DATA = b'\x03' # <bidn> <vers> = <data>
LKEY_VERS = b'\x04' # <bidn> <vers> = <versinfo>
LKEY_INFO_BYTYPE = b'\x05' # <type> 00 <bidn> = 01

rootdir = '00000000000000000000000000000000'

def getVersIndx(vers):
    maji = vers[0].to_bytes(3, 'big')
    mini = vers[1].to_bytes(3, 'big')
    pati = vers[2].to_bytes(3, 'big')
    return maji + mini + pati

class Drive(s_base.Base):
    '''
    Drive is a hierarchical storage abstraction which:

    * Provides enveloping which includes meta data for each item:
      * creator iden / time
      * updated iden / time / version
      * number of children
      * data type for the item
      * easy perms (enforcement is up to the caller)

    * Enforces schemas for data
    * Allows storage of historical versions of data
    * Provides a "path traversal" based API
    * Provides an iden based API that does not require traversal
    '''
    async def __anit__(self, slab, name):
        await s_base.Base.__anit__(self)
        self.slab = slab
        self.dbname = slab.initdb(f'drive:{name}')
        self.validators = {}

    def getPathNorm(self, path):

        if isinstance(path, str):
            path = path.strip().strip('/').split('/')

        return [reqValidName(p.strip().lower()) for p in path]

    def getItemInfo(self, iden):
        return self._getItemInfo(s_common.uhex(iden))

    def _getItemInfo(self, bidn):
        byts = self.slab.get(LKEY_INFO + bidn, db=self.dbname)
        if byts is not None:
            return s_msgpack.un(byts)

    def reqItemInfo(self, iden):
        return self._reqItemInfo(s_common.uhex(iden))

    def _reqItemInfo(self, bidn):
        info = self._getItemInfo(bidn)
        if info is not None:
            return info

        mesg = f'No drive item with ID {s_common.ehex(bidn)}.'
        raise s_exc.NoSuchIden(mesg=mesg)

    async def setItemPath(self, iden, path):
        '''
        Move an existing item to the given path.
        '''
        return await self._setItemPath(s_common.uhex(iden), path)

    async def getItemPath(self, iden):
        pathinfo = []
        while iden is not None:

            info = self.reqItemInfo(iden)

            pathinfo.append(info)
            iden = info.get('parent')
            if iden == rootdir:
                break

        pathinfo.reverse()
        return pathinfo

    async def _setItemPath(self, bidn, path, reldir=rootdir):

        path = self.getPathNorm(path)

        # new parent iden / bidn
        parinfo = None
        pariden = reldir

        pathinfo = await self.getPathInfo(path[:-1], reldir=reldir)
        if pathinfo:
            parinfo = pathinfo[-1]
            pariden = parinfo.get('iden')

        parbidn = s_common.uhex(pariden)

        self._reqFreeStep(parbidn, path[-1])

<<<<<<< HEAD
=======
        # first we must remove the parent reference...
>>>>>>> 65c3e5d4
        info = self._reqItemInfo(bidn)

        oldp = info.get('parent')
        oldb = s_common.uhex(oldp)
        oldname = info.get('name')

        name = path[-1]

        info['name'] = name
        info['parent'] = pariden

        s_schemas.reqValidDriveInfo(info)

        rows = [
            (LKEY_INFO + bidn, s_msgpack.en(info)),
            (LKEY_DIRN + parbidn + name.encode(), bidn),
        ]

        if parinfo is not None:
            parinfo['kids'] += 1
            s_schemas.reqValidDriveInfo(parinfo)
            rows.append((LKEY_INFO + parbidn, s_msgpack.en(parinfo)))

        # if old parent is rootdir this may be None
        oldpinfo = self._getItemInfo(oldb)
        if oldpinfo is not None:
            oldpinfo['kids'] -= 1
            s_schemas.reqValidDriveInfo(oldpinfo)
            rows.append((LKEY_INFO + oldb, s_msgpack.en(oldpinfo)))

        self.slab.delete(LKEY_DIRN + oldb + oldname.encode(), db=self.dbname)
        self.slab.putmulti(rows, db=self.dbname)

        pathinfo.append(info)
        return pathinfo

    def _hasStepItem(self, bidn, name):
        return self.slab.has(LKEY_DIRN + bidn + name.encode(), db=self.dbname)

    def getStepInfo(self, iden, name):
        return self._getStepInfo(s_common.uhex(iden), name)

    def _getStepInfo(self, bidn, name):
        step = self.slab.get(LKEY_DIRN + bidn + name.encode(), db=self.dbname)
        if step is None:
            return None

        byts = self.slab.get(LKEY_INFO + step, db=self.dbname)
        if byts is not None:
            return s_msgpack.un(byts)

    def _addStepInfo(self, parbidn, parinfo, info):

        newbidn = s_common.uhex(info.get('iden'))

        # name must already be normalized
        name = info.get('name')
        typename = info.get('type')

        self._reqFreeStep(parbidn, name)

        rows = [
            (LKEY_DIRN + parbidn + name.encode(), newbidn),
            (LKEY_INFO + newbidn, s_msgpack.en(info)),
        ]

        if parinfo is not None:
            parinfo['kids'] += 1
            rows.append((LKEY_INFO + parbidn, s_msgpack.en(parinfo)))

        if typename is not None:
            typekey = LKEY_INFO_BYTYPE + typename.encode() + b'\x00' + newbidn
            rows.append((typekey, b'\x01'))

        self.slab.putmulti(rows, db=self.dbname)

    def setItemPerm(self, iden, perm):
        return self._setItemPerm(s_common.uhex(iden), perm)

    def _setItemPerm(self, bidn, perm):
        info = self._reqItemInfo(bidn)
        info['perm'] = perm
        s_schemas.reqValidDriveInfo(info)
        self.slab.put(LKEY_INFO + bidn, s_msgpack.en(info), db=self.dbname)
        return info

    async def getPathInfo(self, path, reldir=rootdir):
        '''
        Return a list of item info for each step in the given path
        relative to rootdir.

        This API is designed to allow the caller to retrieve the path info
        and potentially check permissions on each level to control access.
        '''

        path = self.getPathNorm(path)
        parbidn = s_common.uhex(reldir)

        pathinfo = []
        for part in path:
            await asyncio.sleep(0)

            info = self._getStepInfo(parbidn, part)
            if info is None:
                mesg = f'Path step not found: {part}'
                raise s_exc.NoSuchPath(mesg=mesg)

            pathinfo.append(info)
            parbidn = s_common.uhex(info.get('iden'))

        return pathinfo

    def hasItemInfo(self, iden):
        return self._hasItemInfo(s_common.uhex(iden))

    def _hasItemInfo(self, bidn):
        return self.slab.has(LKEY_INFO + bidn, db=self.dbname)

    async def hasPathInfo(self, path, reldir=rootdir):
        '''
        Check for a path existing relative to reldir.
        '''
        path = self.getPathNorm(path)
        parbidn = s_common.uhex(reldir)

        for part in path:

            await asyncio.sleep(0)

            info = self._getStepInfo(parbidn, part)
            if info is None:
                return False

            parbidn = s_common.uhex(info.get('iden'))

        return True

    async def addItemInfo(self, info, path=None, reldir=rootdir):
        '''
        Add a new item at the specified path relative to reldir.
        '''
        pariden = reldir
        pathinfo = []

        if path is not None:
            path = self.getPathNorm(path)
            pathinfo = await self.getPathInfo(path, reldir=reldir)
            if pathinfo:
                pariden = pathinfo[-1].get('iden')

        parbidn = s_common.uhex(pariden)
        parinfo = self._getItemInfo(parbidn)

        info['size'] = 0
        info['kids'] = 0
        info['parent'] = pariden

        info.setdefault('perm', {'users': {}, 'roles': {}})
        info.setdefault('version', (0, 0, 0))

        s_schemas.reqValidDriveInfo(info)

        iden = info.get('iden')
        name = info.get('name')
        typename = info.get('type')

        bidn = s_common.uhex(iden)

        if typename is not None:
            self.reqTypeValidator(typename)

        if self._getItemInfo(bidn) is not None:
            mesg = f'A drive entry with ID {iden} already exists.'
            raise s_exc.DupIden(mesg=mesg)

        self._addStepInfo(parbidn, parinfo, info)

        pathinfo.append(info)
        return pathinfo

    def reqFreeStep(self, iden, name):
        return self._reqFreeStep(s_common.uhex(iden), name)

    def _reqFreeStep(self, bidn, name):
        if self._hasStepItem(bidn, name):
            mesg = f'A drive entry with name {name} already exists in parent {s_common.ehex(bidn)}.'
            raise s_exc.DupName(mesg=mesg)

    async def delItemInfo(self, iden):
        '''
        Recursively remove the info and all associated data versions.
        '''
        return await self._delItemInfo(s_common.uhex(iden))

    async def _delItemInfo(self, bidn):
        async for info in self._walkItemInfo(bidn):
            await self._delOneInfo(info)

    async def _delOneInfo(self, info):
        iden = info.get('iden')
        parent = info.get('parent')

        bidn = s_common.uhex(iden)
        parbidn = s_common.uhex(parent)

        name = info.get('name').encode()

        self.slab.delete(LKEY_INFO + bidn, db=self.dbname)
        self.slab.delete(LKEY_DIRN + parbidn + name, db=self.dbname)

        pref = LKEY_VERS + bidn
        for lkey in self.slab.scanKeysByPref(pref, db=self.dbname):
            self.slab.delete(lkey, db=self.dbname)
            await asyncio.sleep(0)

        pref = LKEY_DATA + bidn
        for lkey in self.slab.scanKeysByPref(pref, db=self.dbname):
            self.slab.delete(lkey, db=self.dbname)
            await asyncio.sleep(0)

    async def walkItemInfo(self, iden):
        async for item in self._walkItemInfo(s_common.uhex(iden)):
            yield item

    async def _walkItemInfo(self, bidn):
        async for knfo in self._walkItemKids(bidn):
            yield knfo
        yield self._getItemInfo(bidn)

    async def walkPathInfo(self, path, reldir=rootdir):

        path = self.getPathNorm(path)
        pathinfo = await self.getPathInfo(path, reldir=reldir)

        bidn = s_common.uhex(pathinfo[-1].get('iden'))
        async for info in self._walkItemKids(bidn):
            yield info

        yield pathinfo[-1]

    async def getItemKids(self, iden):
        '''
        Yield each of the children of the specified item.
        '''
        bidn = s_common.uhex(iden)
        for lkey, bidn in self.slab.scanByPref(LKEY_DIRN + bidn, db=self.dbname):
            await asyncio.sleep(0)

            info = self._getItemInfo(bidn)
            if info is None: # pragma no cover
                continue

            yield info

    async def _walkItemKids(self, bidn):

        for lkey, bidn in self.slab.scanByPref(LKEY_DIRN + bidn, db=self.dbname):
            await asyncio.sleep(0)

            info = self._getItemInfo(bidn)
            if info is None: # pragma: no cover
                continue

            nidn = s_common.uhex(info.get('iden'))
            async for item in self._walkItemKids(nidn):
                yield item

            yield info

    def setItemData(self, iden, versinfo, data):
        return self._setItemData(s_common.uhex(iden), versinfo, data)

    def _setItemData(self, bidn, versinfo, data):

        info = self._reqItemInfo(bidn)

        typename = info.get('type')

        self.reqValidData(typename, data)

        byts = s_msgpack.en(data)

        size = len(byts)

        versinfo['size'] = size

        s_schemas.reqValidDriveDataVers(versinfo)

        curvers = info.get('version')
        datavers = versinfo.get('version')

        versindx = getVersIndx(datavers)
        versbyts = s_msgpack.en(versinfo)

        rows = [
            (LKEY_DATA + bidn + versindx, s_msgpack.en(data)),
            (LKEY_VERS + bidn + versindx, s_msgpack.en(versinfo)),
        ]

        # if new version is greater than the one we have stored
        # update the info with the newest version info...
        if datavers >= curvers:
            info.update(versinfo)
            rows.append((LKEY_INFO + bidn, s_msgpack.en(info)))

        self.slab.putmulti(rows, db=self.dbname)

        return info, versinfo

    def getItemData(self, iden, vers=None):
        '''
        Return a (versinfo, data) tuple for the given iden. If
        version is not specified, the current version is returned.
        '''
        return self._getItemData(s_common.uhex(iden), vers=vers)

    def _getItemData(self, bidn, vers=None):

        if vers is None:
            info = self._getItemInfo(bidn)
            vers = info.get('version')

        versindx = getVersIndx(vers)
        versbyts = self.slab.get(LKEY_VERS + bidn + versindx, db=self.dbname)
        if versbyts is None: # pragma: no cover
            return None

        databyts = self.slab.get(LKEY_DATA + bidn + versindx, db=self.dbname)
        if databyts is None: # pragma: no cover
            return None

        return s_msgpack.un(versbyts), s_msgpack.un(databyts)

    def delItemData(self, iden, vers=None):
        return self._delItemData(s_common.uhex(iden), vers=vers)

    def _delItemData(self, bidn, vers=None):

        info = self._reqItemInfo(bidn)
        if vers is None:
            vers = info.get('version')

        versindx = getVersIndx(vers)

        self.slab.delete(LKEY_VERS + bidn + versindx, db=self.dbname)
        self.slab.delete(LKEY_DATA + bidn + versindx, db=self.dbname)

        # back down or revert to 0.0.0
        if vers == info.get('version'):
            versinfo = self._getLastDataVers(bidn)
            if versinfo is None:
                info['size'] = 0
                info['version'] = (0, 0, 0)
                info.pop('updated', None)
                info.pop('updater', None)
            else:
                info.update(versinfo)

        self.slab.put(LKEY_INFO + bidn, s_msgpack.en(info), db=self.dbname)
        return info

    def _getLastDataVers(self, bidn):
        for lkey, byts in self.slab.scanByPrefBack(LKEY_VERS + bidn, db=self.dbname):
            return s_msgpack.un(byts)

    async def getItemDataVersions(self, iden):
        '''
        Yield data version info in reverse created order.
        '''
        bidn = s_common.uhex(iden)
        pref = LKEY_VERS + bidn
        for lkey, byts in self.slab.scanByPrefBack(pref, db=self.dbname):
            yield s_msgpack.un(byts)
            await asyncio.sleep(0)

    def getTypeSchema(self, typename):
        byts = self.slab.get(LKEY_TYPE + typename.encode(), db=self.dbname)
        if byts is not None:
            return s_msgpack.un(byts)

    async def setTypeSchema(self, typename, schema, callback=None):

        reqValidName(typename)

        vtor = s_config.getJsValidator(schema)

        self.validators[typename] = vtor

        lkey = LKEY_TYPE + typename.encode()

        self.slab.put(lkey, s_msgpack.en(schema), db=self.dbname)

        if callback is not None:
            async for info in self.getItemsByType(typename):
                bidn = s_common.uhex(info.get('iden'))
                for lkey, byts in self.slab.scanByPref(LKEY_VERS + bidn, db=self.dbname):
                    versindx = lkey[-9:]
                    databyts = self.slab.get(LKEY_DATA + bidn + versindx, db=self.dbname)
                    data = await callback(info, s_msgpack.un(byts), s_msgpack.un(databyts))
                    vtor(data)
                    self.slab.put(LKEY_DATA + bidn + versindx, s_msgpack.en(data), db=self.dbname)
                    await asyncio.sleep(0)

    async def getItemsByType(self, typename):
        tkey = typename.encode() + b'\x00'
        for lkey in self.slab.scanKeysByPref(LKEY_INFO_BYTYPE + tkey, db=self.dbname):
            bidn = lkey[-16:]
            info = self._getItemInfo(bidn)
            if info is not None:
                yield info

    def getTypeValidator(self, typename):
        vtor = self.validators.get(typename)
        if vtor is not None:
            return vtor

        schema = self.getTypeSchema(typename)
        if schema is None:
            return None

        vtor = s_config.getJsValidator(schema)
        self.validators[typename] = vtor

        return vtor

    def reqTypeValidator(self, typename):
        vtor = self.getTypeValidator(typename)
        if vtor is not None:
            return vtor

        mesg = f'No schema registered with name: {typename}'
        raise s_exc.NoSuchType(mesg=mesg)

    def reqValidData(self, typename, item):
        self.reqTypeValidator(typename)(item)<|MERGE_RESOLUTION|>--- conflicted
+++ resolved
@@ -116,10 +116,6 @@
 
         self._reqFreeStep(parbidn, path[-1])
 
-<<<<<<< HEAD
-=======
-        # first we must remove the parent reference...
->>>>>>> 65c3e5d4
         info = self._reqItemInfo(bidn)
 
         oldp = info.get('parent')
