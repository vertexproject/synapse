'''
The Layer 2.0 archtecture introduces several optimized node/message serialization formats
used by the layers to optimize returning primitives and facilitate efficient node construction:

.. note::

    This interface is subject to change between minor revisions.

Storage Types (<stortype>)

    In Layers 2.0, each node property from the model has an associated "storage type".  Each
    storage type determines how the data is indexed and represented within the Layer.  This
    formalizes the separation of "data model" from "storage model".  Each data model type has
    a "stortype" property which coresponds to one of the STOR_TYPE_XXX values.  The knowledge
    of the mapping of data model types to storage types is the responsibility of the data model,
    making the Layer implementation fully decoupled from the data model.

Node Edits / Edits

    A node edit consists of a (<nid>, <form>, [edits]) tuple.  An edit is Tuple of (<type>, <info>, List[NodeEdits])
    where the first element is an int that matches to an EDIT_* constant below, the info is a tuple that varies
    depending on the first element, and the third element is a list of dependent NodeEdits that will only be applied
    if the edit actually makes a change.

Storage Node (<sode>)

    A storage node is a layer/storage optimized node representation which is similar to a "packed node".
    A storage node *may* be partial ( as it is produced by a given layer ) and are joined by the view
    into "full" storage nodes which are used to construct Node() instances.

    Sode format::

        (<nid>, {

            'ndef': (<formname>, <formvalu>),

            'props': {
                <propname>: <propvalu>,
            }

            'tags': {
                <tagname>: <tagvalu>,
            }

            'tagprops: {
                <tagname>: {
                    <propname>: <propvalu>,
                },
            }

            # changes that were *just* made.
            'edits': [
                <edit>
            ]

        }),

'''
import os
import math
import shutil
import struct
import asyncio
import logging
import weakref
import ipaddress
import contextlib
import collections

import regex
import xxhash

import synapse.exc as s_exc
import synapse.common as s_common
import synapse.telepath as s_telepath

import synapse.lib.gis as s_gis
import synapse.lib.cell as s_cell
import synapse.lib.coro as s_coro
import synapse.lib.cache as s_cache
import synapse.lib.nexus as s_nexus
import synapse.lib.queue as s_queue
import synapse.lib.urlhelp as s_urlhelp

import synapse.lib.config as s_config
import synapse.lib.lmdbslab as s_lmdbslab
import synapse.lib.slabseqn as s_slabseqn

from synapse.lib.msgpack import deepcopy

logger = logging.getLogger(__name__)

import synapse.lib.msgpack as s_msgpack

reqValidLdef = s_config.getJsValidator({
    'type': 'object',
    'properties': {
        'iden': {'type': 'string', 'pattern': s_config.re_iden},
        'creator': {'type': 'string', 'pattern': s_config.re_iden},
        'created': {'type': 'integer', 'minimum': 0},
        'lockmemory': {'type': 'boolean'},
        'lmdb:growsize': {'type': 'integer'},
        'logedits': {'type': 'boolean', 'default': True},
        'name': {'type': 'string'},
        'readonly': {'type': 'boolean', 'default': False},
    },
    'additionalProperties': True,
    'required': ['iden', 'creator', 'lockmemory'],
})

WINDOW_MAXSIZE = 10_000

class LayerApi(s_cell.CellApi):

    async def __anit__(self, core, link, user, layr):

        await s_cell.CellApi.__anit__(self, core, link, user)

        self.layr = layr
        self.liftperm = ('layer', 'lift', self.layr.iden)
        self.writeperm = ('layer', 'write', self.layr.iden)

    async def iterLayerNodeEdits(self):
        '''
        Scan the full layer and yield artificial nodeedit sets.
        '''

        await self._reqUserAllowed(self.liftperm)
        async for item in self.layr.iterLayerNodeEdits():
            yield item
            await asyncio.sleep(0)

    @s_cell.adminapi()
    async def saveNodeEdits(self, edits, meta):
        '''
        Save node edits to the layer and return a tuple of (nexsoffs, changes).

        Note: nexsoffs will be None if there are no changes.
        '''
        meta['link:user'] = self.user.iden
        return await self.layr.saveNodeEdits(edits, meta)

    async def storNodeEdits(self, nodeedits, meta=None):

        await self._reqUserAllowed(self.writeperm)

        if meta is None:
            meta = {'time': s_common.now(), 'user': self.user.iden}

        return await self.layr.saveNodeEdits(nodeedits, meta)

    async def storNodeEditsNoLift(self, nodeedits, meta=None):

        await self._reqUserAllowed(self.writeperm)

        if meta is None:
            meta = {'time': s_common.now(), 'user': self.user.iden}

        await self.layr.storNodeEditsNoLift(nodeedits, meta)

    async def syncNodeEdits(self, offs, wait=True, compat=False):
        '''
        Yield (offs, nodeedits) tuples from the nodeedit log starting from the given offset.

        Once caught up with storage, yield them in realtime.
        '''
        await self._reqUserAllowed(self.liftperm)
        async for item in self.layr.syncNodeEdits(offs, wait=wait, compat=compat):
            yield item

    async def syncNodeEdits2(self, offs, wait=True, compat=False):
        await self._reqUserAllowed(self.liftperm)
        async for item in self.layr.syncNodeEdits2(offs, wait=wait, compat=compat):
            yield item

    async def getEditIndx(self):
        '''
        Returns what will be the *next* nodeedit log index.
        '''
        await self._reqUserAllowed(self.liftperm)
        return await self.layr.getEditIndx()

    async def getEditSize(self):
        '''
        Return the total number of (edits, meta) pairs in the layer changelog.
        '''
        await self._reqUserAllowed(self.liftperm)
        return await self.layr.getEditSize()

    async def getIden(self):
        await self._reqUserAllowed(self.liftperm)
        return self.layr.iden

NID_CACHE_SIZE = 10000

STOR_TYPE_UTF8 = 1

STOR_TYPE_U8 = 2
STOR_TYPE_U16 = 3
STOR_TYPE_U32 = 4
STOR_TYPE_U64 = 5

STOR_TYPE_I8 = 6
STOR_TYPE_I16 = 7
STOR_TYPE_I32 = 8
STOR_TYPE_I64 = 9

STOR_TYPE_GUID = 10
STOR_TYPE_TIME = 11
STOR_TYPE_IVAL = 12
STOR_TYPE_MSGP = 13
STOR_TYPE_LATLONG = 14

STOR_TYPE_LOC = 15
STOR_TYPE_TAG = 16
STOR_TYPE_FQDN = 17
STOR_TYPE_IPV6 = 18

STOR_TYPE_U128 = 19
STOR_TYPE_I128 = 20

STOR_TYPE_MINTIME = 21

STOR_TYPE_FLOAT64 = 22
STOR_TYPE_HUGENUM = 23

STOR_TYPE_MAXTIME = 24

STOR_FLAG_ARRAY = 0x8000

# Edit types (etyp)

EDIT_NODE_ADD = 0      # (<etyp>, (<valu>, <type>))
EDIT_NODE_DEL = 1      # (<etyp>, (<oldv>, <type>))
EDIT_PROP_SET = 2      # (<etyp>, (<prop>, <valu>, <oldv>, <type>))
EDIT_PROP_DEL = 3      # (<etyp>, (<prop>, <oldv>, <type>))
EDIT_TAG_SET = 4       # (<etyp>, (<tag>, <valu>, <oldv>))
EDIT_TAG_DEL = 5       # (<etyp>, (<tag>, <oldv>))
EDIT_TAGPROP_SET = 6   # (<etyp>, (<tag>, <prop>, <valu>, <oldv>, <type>))
EDIT_TAGPROP_DEL = 7   # (<etyp>, (<tag>, <prop>, <oldv>, <type>))
EDIT_NODEDATA_SET = 8  # (<etyp>, (<name>, <valu>, <oldv>))
EDIT_NODEDATA_DEL = 9  # (<etyp>, (<name>, <oldv>))
EDIT_EDGE_ADD = 10     # (<etyp>, (<verb>, <destnodeiden>))
EDIT_EDGE_DEL = 11     # (<etyp>, (<verb>, <destnodeiden>))

EDIT_NODE_TOMB = 12          # (<etyp>, ())
EDIT_NODE_TOMB_DEL = 13      # (<etyp>, ())
EDIT_PROP_TOMB = 14          # (<etyp>, (<prop>))
EDIT_PROP_TOMB_DEL = 15      # (<etyp>, (<prop>))
EDIT_TAG_TOMB = 16           # (<etyp>, (<tag>))
EDIT_TAG_TOMB_DEL = 17       # (<etyp>, (<tag>))
EDIT_TAGPROP_TOMB = 18       # (<etyp>, (<tag>, <prop>))
EDIT_TAGPROP_TOMB_DEL = 19   # (<etyp>, (<tag>, <prop>))
EDIT_NODEDATA_TOMB = 20      # (<etyp>, (<name>))
EDIT_NODEDATA_TOMB_DEL = 21  # (<etyp>, (<name>))
EDIT_EDGE_TOMB = 22          # (<etyp>, (<verb>, <destnodeiden>))
EDIT_EDGE_TOMB_DEL = 23      # (<etyp>, (<verb>, <destnodeiden>))

EDIT_PROGRESS = 100   # (used by syncIndexEvents) (<etyp>, ())

INDX_PROP = b'\x00\x00'
INDX_TAGPROP = b'\x00\x01'

INDX_ARRAY = b'\x00\x02'

INDX_EDGE_N1 = b'\x00\x03'
INDX_EDGE_N2 = b'\x00\x04'
INDX_EDGE_N1N2 = b'\x00\x05'
INDX_EDGE_VERB = b'\x00\x06'

INDX_TAG = b'\x00\x07'
INDX_TAG_MAX = b'\x00\x08'
INDX_TAG_DURATION = b'\x00\x09'

INDX_IVAL_MAX = b'\x00\x0a'
INDX_IVAL_DURATION = b'\x00\x0b'

INDX_NODEDATA = b'\x00\x0c'

INDX_TOMB = b'\x00\x0d'

FLAG_TOMB = b'\x00'
FLAG_NORM = b'\x01'

class IndxBy:
    '''
    IndxBy sub-classes encapsulate access methods and encoding details for
    various types of properties within the layer to be lifted/compared by
    storage types.
    '''
    def __init__(self, layr, abrv, db):
        self.db = db
        self.abrv = abrv
        self.layr = layr
        self.abrvlen = len(abrv)  # Dividing line between the abbreviations and the data-specific index

    def getStorType(self):
        raise s_exc.NoSuchImpl(name='getStorType')

    def keyNidsByDups(self, indx, reverse=False):
        if reverse:
            yield from self.layr.layrslab.scanByDupsBack(self.abrv + indx, db=self.db)
        else:
            yield from self.layr.layrslab.scanByDups(self.abrv + indx, db=self.db)

    def keyNidsByPref(self, indx=b'', reverse=False):
        if reverse:
            yield from self.layr.layrslab.scanByPrefBack(self.abrv + indx, db=self.db)
        else:
            yield from self.layr.layrslab.scanByPref(self.abrv + indx, db=self.db)

    def keyNidsByRange(self, minindx, maxindx, reverse=False):
        if reverse:
            yield from self.layr.layrslab.scanByRangeBack(self.abrv + maxindx, lmin=self.abrv + minindx, db=self.db)
        else:
            yield from self.layr.layrslab.scanByRange(self.abrv + minindx, lmax=self.abrv + maxindx, db=self.db)

    def hasIndxNid(self, indx, nid):
        return self.layr.layrslab.hasdup(self.abrv + indx, nid, db=self.db)

    def indxToValu(self, indx):
        stortype = self.getStorType()
        return stortype.decodeIndx(indx)

    def getNodeValu(self, nid, indx=None):

        if indx is not None:
            valu = self.indxToValu(indx)
            if valu is not s_common.novalu:
                return valu

        sode = self.layr._getStorNode(nid)
        if sode is None:
            return s_common.novalu

        return self.getSodeValu(sode)

class IndxByForm(IndxBy):

    def __init__(self, layr, form):
        '''
        Note:  may raise s_exc.NoSuchAbrv
        '''
        abrv = layr.core.getIndxAbrv(INDX_PROP, form, None)
        IndxBy.__init__(self, layr, abrv, layr.indxdb)

        self.form = form

    def getStorType(self):
        form = self.layr.core.model.form(self.form)
        return self.layr.stortypes[form.type.stortype]

    def getSodeValu(self, sode):

        valt = sode.get('valu')
        if valt is not None:
            return valt[0]

        return s_common.novalu

class IndxByProp(IndxBy):

    def __init__(self, layr, form, prop):
        '''
        Note:  may raise s_exc.NoSuchAbrv
        '''
        abrv = layr.core.getIndxAbrv(INDX_PROP, form, prop)
        IndxBy.__init__(self, layr, abrv, db=layr.indxdb)

        self.form = form
        self.prop = prop

    def getStorType(self):

        if self.form is not None:
            form = self.layr.core.model.form(self.form)
            typeindx = form.props.get(self.prop).type.stortype
        else:
            typeindx = self.layr.core.model.prop(self.prop).type.stortype

        return self.layr.stortypes[typeindx]

    def getSodeValu(self, sode):
        valt = sode['props'].get(self.prop)
        if valt is not None:
            return valt[0]

        return s_common.novalu

    def __repr__(self):
        if self.form:
            return f'IndxByProp: {self.form}:{self.prop}'
        return f'IndxByProp: {self.prop}'

class IndxByPropArray(IndxBy):

    def __init__(self, layr, form, prop):
        '''
        Note:  may raise s_exc.NoSuchAbrv
        '''
        abrv = layr.core.getIndxAbrv(INDX_ARRAY, form, prop)
        IndxBy.__init__(self, layr, abrv, db=layr.indxdb)

        self.form = form
        self.prop = prop

    def getNodeValu(self, nid, indx=None):
        sode = self.layr._getStorNode(nid)
        if sode is None: # pragma: no cover
            return s_common.novalu

        props = sode.get('props')
        if props is None:
            return s_common.novalu

        valt = props.get(self.prop)
        if valt is None:
            return s_common.novalu

        return valt[0]

    def __repr__(self):
        if self.form:
            return f'IndxByPropArray: {self.form}:{self.prop}'
        return f'IndxByPropArray: {self.prop}'

class IndxByPropIvalMin(IndxByProp):

    def keyNidsByRange(self, minindx, maxindx, reverse=False):
        strt = self.abrv + minindx + self.layr.ivaltimetype.zerobyts
        stop = self.abrv + maxindx + self.layr.ivaltimetype.fullbyts
        if reverse:
            yield from self.layr.layrslab.scanByRangeBack(stop, strt, db=self.db)
        else:
            yield from self.layr.layrslab.scanByRange(strt, stop, db=self.db)

class IndxByPropIvalMax(IndxBy):

    def __init__(self, layr, form, prop):
        '''
        Note:  may raise s_exc.NoSuchAbrv
        '''
        abrv = layr.core.getIndxAbrv(INDX_IVAL_MAX, form, prop)
        IndxBy.__init__(self, layr, abrv, db=layr.indxdb)

        self.form = form
        self.prop = prop

class IndxByPropIvalDuration(IndxBy):

    def __init__(self, layr, form, prop):
        '''
        Note:  may raise s_exc.NoSuchAbrv
        '''
        abrv = layr.core.getIndxAbrv(INDX_IVAL_DURATION, form, prop)
        IndxBy.__init__(self, layr, abrv, db=layr.indxdb)

        self.form = form
        self.prop = prop

class IndxByTagIval(IndxBy):

    def __init__(self, layr, form, tag):
        '''
        Note:  may raise s_exc.NoSuchAbrv
        '''
        abrv = layr.core.getIndxAbrv(INDX_TAG, form, tag)
        IndxBy.__init__(self, layr, abrv, db=layr.indxdb)

        self.form = form
        self.tag = tag

class IndxByTagIvalMin(IndxByTagIval):

    def keyNidsByRange(self, minindx, maxindx, reverse=False):
        strt = self.abrv + minindx + self.layr.ivaltimetype.zerobyts
        stop = self.abrv + maxindx + self.layr.ivaltimetype.fullbyts
        if reverse:
            yield from self.layr.layrslab.scanByRangeBack(stop, strt, db=self.db)
        else:
            yield from self.layr.layrslab.scanByRange(strt, stop, db=self.db)

class IndxByTagIvalMax(IndxBy):

    def __init__(self, layr, form, tag):
        '''
        Note:  may raise s_exc.NoSuchAbrv
        '''
        abrv = layr.core.getIndxAbrv(INDX_TAG_MAX, form, tag)
        IndxBy.__init__(self, layr, abrv, db=layr.indxdb)

        self.form = form
        self.tag = tag

class IndxByTagIvalDuration(IndxBy):

    def __init__(self, layr, form, tag):
        '''
        Note:  may raise s_exc.NoSuchAbrv
        '''
        abrv = layr.core.getIndxAbrv(INDX_TAG_DURATION, form, tag)
        IndxBy.__init__(self, layr, abrv, db=layr.indxdb)

        self.form = form
        self.tag = tag

class IndxByTagProp(IndxBy):

    def __init__(self, layr, form, tag, prop):
        '''
        Note:  may raise s_exc.NoSuchAbrv
        '''
        abrv = layr.core.getIndxAbrv(INDX_TAGPROP, form, tag, prop)
        IndxBy.__init__(self, layr, abrv, layr.indxdb)

        self.form = form
        self.prop = prop
        self.tag = tag

    def getStorType(self):
        typeindx = self.layr.core.model.getTagProp(self.prop).type.stortype
        return self.layr.stortypes[typeindx]

    def getSodeValu(self, sode):

        tagprops = sode.get('tagprops')
        if tagprops is None:
            return s_common.novalu

        props = tagprops.get(self.tag)
        if not props:
            return s_common.novalu

        valt = props.get(self.prop)
        if valt is None:
            return s_common.novalu

        return valt[0]

class IndxByTagPropIvalMin(IndxByTagProp):

    def keyNidsByRange(self, minindx, maxindx, reverse=False):
        strt = self.abrv + minindx + self.layr.ivaltimetype.zerobyts
        stop = self.abrv + maxindx + self.layr.ivaltimetype.fullbyts
        if reverse:
            yield from self.layr.layrslab.scanByRangeBack(stop, strt, db=self.db)
        else:
            yield from self.layr.layrslab.scanByRange(strt, stop, db=self.db)

class IndxByTagPropIvalMax(IndxBy):

    def __init__(self, layr, form, tag, prop):
        '''
        Note:  may raise s_exc.NoSuchAbrv
        '''
        abrv = layr.core.getIndxAbrv(INDX_IVAL_MAX, form, tag, prop)
        IndxBy.__init__(self, layr, abrv, db=layr.indxdb)

        self.form = form
        self.prop = prop
        self.tag = tag

class IndxByTagPropIvalDuration(IndxBy):

    def __init__(self, layr, form, tag, prop):
        '''
        Note:  may raise s_exc.NoSuchAbrv
        '''
        abrv = layr.core.getIndxAbrv(INDX_IVAL_DURATION, form, tag, prop)
        IndxBy.__init__(self, layr, abrv, db=layr.indxdb)

        self.form = form
        self.prop = prop
        self.tag = tag

class StorType:

    def __init__(self, layr, stortype):
        self.layr = layr
        self.stortype = stortype

        self.lifters = {}

    async def indxBy(self, liftby, cmpr, valu, reverse=False):
        func = self.lifters.get(cmpr)
        if func is None:
            raise s_exc.NoSuchCmpr(cmpr=cmpr)

        abrvlen = liftby.abrvlen
        async for lkey, nid in func(liftby, valu, reverse=reverse):
            yield lkey[abrvlen:], nid

    async def indxByForm(self, form, cmpr, valu, reverse=False):
        try:
            indxby = IndxByForm(self.layr, form)

        except s_exc.NoSuchAbrv:
            return

        async for item in self.indxBy(indxby, cmpr, valu, reverse=reverse):
            yield item

    async def verifyNidProp(self, nid, form, prop, valu):
        indxby = IndxByProp(self.layr, form, prop)
        for indx in self.indx(valu):
            if not indxby.hasIndxNid(indx, nid):
                yield ('NoPropIndex', {'prop': prop, 'valu': valu})

    async def indxByProp(self, form, prop, cmpr, valu, reverse=False):
        try:
            indxby = IndxByProp(self.layr, form, prop)

        except s_exc.NoSuchAbrv:
            return

        async for item in self.indxBy(indxby, cmpr, valu, reverse=reverse):
            yield item

    async def indxByPropArray(self, form, prop, cmpr, valu, reverse=False):
        try:
            indxby = IndxByPropArray(self.layr, form, prop)

        except s_exc.NoSuchAbrv:
            return

        async for item in self.indxBy(indxby, cmpr, valu, reverse=reverse):
            yield item

    async def indxByTagProp(self, form, tag, prop, cmpr, valu, reverse=False):
        try:
            indxby = IndxByTagProp(self.layr, form, tag, prop)

        except s_exc.NoSuchAbrv:
            return

        async for item in self.indxBy(indxby, cmpr, valu, reverse=reverse):
            yield item

    def indx(self, valu):  # pragma: no cover
        raise NotImplementedError

    def decodeIndx(self, valu):  # pragma: no cover
        return s_common.novalu

    async def _liftRegx(self, liftby, valu, reverse=False):

        regx = regex.compile(valu, flags=regex.I)

        abrvlen = liftby.abrvlen
        isarray = isinstance(liftby, IndxByPropArray)

        for lkey, nid in liftby.keyNidsByPref(reverse=reverse):

            await asyncio.sleep(0)

            indx = lkey[abrvlen:]
            storvalu = self.decodeIndx(indx)

            if storvalu == s_common.novalu:

                storvalu = liftby.getNodeValu(nid)

                if isarray:
                    for sval in storvalu:
                        if self.indx(sval)[0] == indx:
                            storvalu = sval
                            break
                    else:
                        continue

            def regexin(regx, storvalu):
                if isinstance(storvalu, str):
                    if regx.search(storvalu) is not None:
                        return True

                elif isinstance(storvalu, (tuple, list)):
                    return any(regexin(regx, sv) for sv in storvalu)

                return False

            if regexin(regx, storvalu):
                yield lkey, nid

class StorTypeUtf8(StorType):

    def __init__(self, layr):
        StorType.__init__(self, layr, STOR_TYPE_UTF8)

        self.lifters.update({
            '=': self._liftUtf8Eq,
            '~=': self._liftRegx,
            '^=': self._liftUtf8Prefix,
            'range=': self._liftUtf8Range,
        })

    async def _liftUtf8Eq(self, liftby, valu, reverse=False):
        indx = self._getIndxByts(valu)
        for item in liftby.keyNidsByDups(indx, reverse=reverse):
            yield item

    async def _liftUtf8Range(self, liftby, valu, reverse=False):
        minindx = self._getIndxByts(valu[0])
        maxindx = self._getIndxByts(valu[1])
        for item in liftby.keyNidsByRange(minindx, maxindx, reverse=reverse):
            yield item

    async def _liftUtf8Prefix(self, liftby, valu, reverse=False):
        indx = self._getIndxByts(valu)
        for item in liftby.keyNidsByPref(indx, reverse=reverse):
            yield item

    def _getIndxByts(self, valu):

        indx = valu.encode('utf8', 'surrogatepass')
        # cut down an index value to 256 bytes...
        if len(indx) <= 256:
            return indx

        base = indx[:248]
        sufx = xxhash.xxh64(indx).digest()
        return base + sufx

    def indx(self, valu):
        return (self._getIndxByts(valu), )

    def decodeIndx(self, bytz):
        if len(bytz) >= 256:
            return s_common.novalu
        return bytz.decode('utf8', 'surrogatepass')

class StorTypeHier(StorType):

    def __init__(self, layr, stortype, sepr='.'):
        StorType.__init__(self, layr, stortype)
        self.sepr = sepr

        self.lifters.update({
            '=': self._liftHierEq,
            '^=': self._liftHierPref,
        })

    def indx(self, valu):
        return (
            self.getHierIndx(valu),
        )

    def getHierIndx(self, valu):
        # encode the index values with a trailing sepr to allow ^=foo.bar to be boundary aware
        return (valu + self.sepr).encode()

    def decodeIndx(self, bytz):
        return bytz.decode()[:-len(self.sepr)]

    async def _liftHierEq(self, liftby, valu, reverse=False):
        indx = self.getHierIndx(valu)
        for item in liftby.keyNidsByDups(indx, reverse=reverse):
            yield item

    async def _liftHierPref(self, liftby, valu, reverse=False):
        indx = self.getHierIndx(valu)
        for item in liftby.keyNidsByPref(indx, reverse=reverse):
            yield item

class StorTypeLoc(StorTypeHier):
    def __init__(self, layr):
        StorTypeHier.__init__(self, layr, STOR_TYPE_LOC)

class StorTypeTag(StorTypeHier):

    def __init__(self, layr):
        StorTypeHier.__init__(self, layr, STOR_TYPE_TAG)

class StorTypeFqdn(StorTypeUtf8):

    def indx(self, norm):
        return (
            self._getIndxByts(norm[::-1]),
        )

    def decodeIndx(self, bytz):
        if len(bytz) >= 256:
            return s_common.novalu
        return bytz.decode('utf8', 'surrogatepass')[::-1]

    def __init__(self, layr):
        StorType.__init__(self, layr, STOR_TYPE_UTF8)
        self.lifters.update({
            '=': self._liftFqdnEq,
            '~=': self._liftRegx,
        })

    async def _liftFqdnEq(self, liftby, valu, reverse=False):

        if valu[0] == '*':
            indx = self._getIndxByts(valu[1:][::-1])
            for item in liftby.keyNidsByPref(indx, reverse=reverse):
                yield item
            return

        async for item in StorTypeUtf8._liftUtf8Eq(self, liftby, valu[::-1], reverse=reverse):
            yield item

class StorTypeIpv6(StorType):

    def __init__(self, layr):
        StorType.__init__(self, layr, STOR_TYPE_IPV6)

        self.lifters.update({
            '=': self._liftIPv6Eq,
            'range=': self._liftIPv6Range,
            '<': self._liftIPv6Lt,
            '>': self._liftIPv6Gt,
            '<=': self._liftIPv6Le,
            '>=': self._liftIPv6Ge,
        })

    def getIPv6Indx(self, valu):
        return ipaddress.IPv6Address(valu).packed

    def indx(self, valu):
        return (
            self.getIPv6Indx(valu),
        )

    def decodeIndx(self, bytz):
        return str(ipaddress.IPv6Address(bytz))

    async def _liftIPv6Eq(self, liftby, valu, reverse=False):
        indx = self.getIPv6Indx(valu)
        for item in liftby.keyNidsByDups(indx, reverse=reverse):
            yield item

    async def _liftIPv6Range(self, liftby, valu, reverse=False):
        minindx = self.getIPv6Indx(valu[0])
        maxindx = self.getIPv6Indx(valu[1])

        for item in liftby.keyNidsByRange(minindx, maxindx, reverse=reverse):
            yield item

    async def _liftIPv6Lt(self, liftby, norm, reverse=False):
        minindx = self.getIPv6Indx('::')
        maxindx = self.getIPv6Indx(norm)
        maxindx = (int.from_bytes(maxindx) - 1).to_bytes(16)

        for item in liftby.keyNidsByRange(minindx, maxindx, reverse=reverse):
            yield item

    async def _liftIPv6Gt(self, liftby, norm, reverse=False):
        minindx = self.getIPv6Indx(norm)
        minindx = (int.from_bytes(minindx) + 1).to_bytes(16)
        maxindx = self.getIPv6Indx('ffff:ffff:ffff:ffff:ffff:ffff:ffff:ffff')

        for item in liftby.keyNidsByRange(minindx, maxindx, reverse=reverse):
            yield item

    async def _liftIPv6Le(self, liftby, norm, reverse=False):
        minindx = self.getIPv6Indx('::')
        maxindx = self.getIPv6Indx(norm)

        for item in liftby.keyNidsByRange(minindx, maxindx, reverse=reverse):
            yield item

    async def _liftIPv6Ge(self, liftby, norm, reverse=False):
        minindx = self.getIPv6Indx(norm)
        maxindx = self.getIPv6Indx('ffff:ffff:ffff:ffff:ffff:ffff:ffff:ffff')

        for item in liftby.keyNidsByRange(minindx, maxindx, reverse=reverse):
            yield item

class StorTypeInt(StorType):

    def __init__(self, layr, stortype, size, signed):

        StorType.__init__(self, layr, stortype)

        self.size = size
        self.signed = signed

        self.offset = 0
        if signed:
            self.offset = 2 ** ((self.size * 8) - 1) - 1

        self.maxval = 2 ** (self.size * 8) - 1

        self.lifters.update({
            '=': self._liftIntEq,
            '<': self._liftIntLt,
            '>': self._liftIntGt,
            '<=': self._liftIntLe,
            '>=': self._liftIntGe,
            'range=': self._liftIntRange,
        })

        self.zerobyts = b'\x00' * self.size
        self.fullbyts = b'\xff' * self.size

    def getIntIndx(self, valu):
        return (valu + self.offset).to_bytes(self.size, 'big')

    def indx(self, valu):
        return (self.getIntIndx(valu),)

    def decodeIndx(self, bytz):
        return int.from_bytes(bytz, 'big') - self.offset

    async def _liftIntEq(self, liftby, valu, reverse=False):
        indx = valu + self.offset
        if indx < 0 or indx > self.maxval:
            return

        pkey = indx.to_bytes(self.size, 'big')
        for item in liftby.keyNidsByDups(pkey, reverse=reverse):
            yield item

    async def _liftIntGt(self, liftby, valu, reverse=False):
        async for item in self._liftIntGe(liftby, valu + 1, reverse=reverse):
            yield item

    async def _liftIntGe(self, liftby, valu, reverse=False):
        minv = valu + self.offset
        if minv > self.maxval:
            return

        minv = max(minv, 0)

        minindx = minv.to_bytes(self.size, 'big')
        maxindx = self.fullbyts
        for item in liftby.keyNidsByRange(minindx, maxindx, reverse=reverse):
            yield item

    async def _liftIntLt(self, liftby, valu, reverse=False):
        async for item in self._liftIntLe(liftby, valu - 1, reverse=reverse):
            yield item

    async def _liftIntLe(self, liftby, valu, reverse=False):
        maxv = valu + self.offset
        if maxv < 0:
            return

        maxv = min(maxv, self.maxval)

        minindx = self.zerobyts
        maxindx = maxv.to_bytes(self.size, 'big')
        for item in liftby.keyNidsByRange(minindx, maxindx, reverse=reverse):
            yield item

    async def _liftIntRange(self, liftby, valu, reverse=False):
        minv = valu[0] + self.offset
        maxv = valu[1] + self.offset
        if minv > self.maxval or maxv < 0:
            return

        minv = max(minv, 0)
        maxv = min(maxv, self.maxval)

        minindx = minv.to_bytes(self.size, 'big')
        maxindx = maxv.to_bytes(self.size, 'big')
        for item in liftby.keyNidsByRange(minindx, maxindx, reverse=reverse):
            yield item

class StorTypeHugeNum(StorType):

    def __init__(self, layr, stortype):
        StorType.__init__(self, layr, STOR_TYPE_HUGENUM)
        self.lifters.update({
            '=': self._liftHugeEq,
            '<': self._liftHugeLt,
            '>': self._liftHugeGt,
            '<=': self._liftHugeLe,
            '>=': self._liftHugeGe,
            'range=': self._liftHugeRange,
        })

        self.one = s_common.hugeexp
        self.offset = s_common.hugenum(0x7fffffffffffffffffffffffffffffffffffffff)

        self.zerobyts = b'\x00' * 20
        self.fullbyts = b'\xff' * 20

    def getHugeIndx(self, norm):
        scaled = s_common.hugescaleb(s_common.hugenum(norm), 24)
        byts = int(s_common.hugeadd(scaled, self.offset)).to_bytes(20, byteorder='big')
        return byts

    def indx(self, norm):
        return (self.getHugeIndx(norm),)

    def decodeIndx(self, bytz):
        huge = s_common.hugenum(int.from_bytes(bytz, 'big'))
        valu = s_common.hugescaleb(s_common.hugesub(huge, self.offset), -24)
        return '{:f}'.format(valu.normalize(s_common.hugectx))

    async def _liftHugeEq(self, liftby, valu, reverse=False):
        indx = self.getHugeIndx(valu)
        for item in liftby.keyNidsByDups(indx, reverse=reverse):
            yield item

    async def _liftHugeGt(self, liftby, valu, reverse=False):
        valu = s_common.hugenum(valu)
        async for item in self._liftHugeGe(liftby, s_common.hugeadd(valu, self.one), reverse=reverse):
            yield item

    async def _liftHugeLt(self, liftby, valu, reverse=False):
        valu = s_common.hugenum(valu)
        async for item in self._liftHugeLe(liftby, s_common.hugesub(valu, self.one), reverse=reverse):
            yield item

    async def _liftHugeGe(self, liftby, valu, reverse=False):
        minindx = self.getHugeIndx(valu)
        for item in liftby.keyNidsByRange(minindx, self.fullbyts, reverse=reverse):
            yield item

    async def _liftHugeLe(self, liftby, valu, reverse=False):
        maxindx = self.getHugeIndx(valu)
        for item in liftby.keyNidsByRange(self.zerobyts, maxindx, reverse=reverse):
            yield item

    async def _liftHugeRange(self, liftby, valu, reverse=False):
        minindx = self.getHugeIndx(valu[0])
        maxindx = self.getHugeIndx(valu[1])
        for item in liftby.keyNidsByRange(minindx, maxindx, reverse=reverse):
            yield item

class StorTypeFloat(StorType):
    FloatPacker = struct.Struct('>d')
    fpack = FloatPacker.pack
    FloatPackPosMax = FloatPacker.pack(math.inf)
    FloatPackPosMin = FloatPacker.pack(0.0)
    FloatPackNegMin = FloatPacker.pack(-math.inf)
    FloatPackNegMax = FloatPacker.pack(-0.0)

    def __init__(self, layr, stortype, size=8):
        '''
        Size reserved for later use
        '''
        assert size == 8

        StorType.__init__(self, layr, stortype)

        self.lifters.update({
            '=': self._liftFloatEq,
            '<': self._liftFloatLt,
            '>': self._liftFloatGt,
            '<=': self._liftFloatLe,
            '>=': self._liftFloatGe,
            'range=': self._liftFloatRange,
        })

    def indx(self, valu):
        return (self.fpack(valu),)

    def decodeIndx(self, bytz):
        return self.FloatPacker.unpack(bytz)[0]

    async def _liftFloatEq(self, liftby, valu, reverse=False):
        for item in liftby.keyNidsByDups(self.fpack(valu), reverse=reverse):
            yield item

    async def _liftFloatGeCommon(self, liftby, valu, reverse=False):
        if math.isnan(valu):
            raise s_exc.NotANumberCompared()

        valupack = self.fpack(valu)

        if reverse:
            if math.copysign(1.0, valu) < 0.0:  # negative values and -0.0
                for item in liftby.keyNidsByRange(self.FloatPackPosMin, self.FloatPackPosMax, reverse=True):
                    yield item
                for item in liftby.keyNidsByRange(self.FloatPackNegMax, valupack):
                    yield item
            else:
                for item in liftby.keyNidsByRange(valupack, self.FloatPackPosMax, reverse=True):
                    yield item

        else:
            if math.copysign(1.0, valu) < 0.0:  # negative values and -0.0
                for item in liftby.keyNidsByRange(self.FloatPackNegMax, valupack, reverse=True):
                    yield item
                valupack = self.FloatPackPosMin

            for item in liftby.keyNidsByRange(valupack, self.FloatPackPosMax):
                yield item

    async def _liftFloatGe(self, liftby, valu, reverse=False):
        async for item in self._liftFloatGeCommon(liftby, valu, reverse=reverse):
            yield item

    async def _liftFloatGt(self, liftby, valu, reverse=False):
        abrvlen = liftby.abrvlen
        valupack = self.fpack(valu)
        async for item in self._liftFloatGeCommon(liftby, valu, reverse=reverse):
            if item[0][abrvlen:] == valupack:
                continue
            yield item

    async def _liftFloatLeCommon(self, liftby, valu, reverse=False):
        if math.isnan(valu):
            raise s_exc.NotANumberCompared()

        valupack = self.fpack(valu)

        if reverse:
            if math.copysign(1.0, valu) > 0.0:
                for item in liftby.keyNidsByRange(self.FloatPackPosMin, valupack, reverse=True):
                    yield item
                valupack = self.FloatPackNegMax

            for item in liftby.keyNidsByRange(valupack, self.FloatPackNegMin):
                yield item
        else:
            if math.copysign(1.0, valu) > 0.0:
                for item in liftby.keyNidsByRange(self.FloatPackNegMax, self.FloatPackNegMin, reverse=True):
                    yield item
                for item in liftby.keyNidsByRange(self.FloatPackPosMin, valupack):
                    yield item
            else:
                for item in liftby.keyNidsByRange(valupack, self.FloatPackNegMin, reverse=True):
                    yield item

    async def _liftFloatLe(self, liftby, valu, reverse=False):
        async for item in self._liftFloatLeCommon(liftby, valu, reverse=reverse):
            yield item

    async def _liftFloatLt(self, liftby, valu, reverse=False):
        abrvlen = liftby.abrvlen
        valupack = self.fpack(valu)
        async for item in self._liftFloatLeCommon(liftby, valu, reverse=reverse):
            if item[0][abrvlen:] == valupack:
                continue
            yield item

    async def _liftFloatRange(self, liftby, valu, reverse=False):
        valumin, valumax = valu

        if math.isnan(valumin) or math.isnan(valumax):
            raise s_exc.NotANumberCompared()

        assert valumin <= valumax

        pkeymin, pkeymax = (self.fpack(v) for v in valu)

        if math.copysign(1.0, valumin) > 0.0:
            # Entire range is nonnegative
            for item in liftby.keyNidsByRange(pkeymin, pkeymax, reverse=reverse):
                yield item
            return

        if math.copysign(1.0, valumax) < 0.0:  # negative values and -0.0
            # Entire range is negative
            for item in liftby.keyNidsByRange(pkeymax, pkeymin, reverse=(not reverse)):
                yield item
            return

        if reverse:
            # Yield all values between max and 0
            for item in liftby.keyNidsByRange(self.FloatPackPosMin, pkeymax, reverse=True):
                yield item

            # Yield all values between -0 and min
            for item in liftby.keyNidsByRange(self.FloatPackNegMax, pkeymin):
                yield item

        else:
            # Yield all values between min and -0
            for item in liftby.keyNidsByRange(self.FloatPackNegMax, pkeymin, reverse=True):
                yield item

            # Yield all values between 0 and max
            for item in liftby.keyNidsByRange(self.FloatPackPosMin, pkeymax):
                yield item

class StorTypeGuid(StorType):

    def __init__(self, layr):
        StorType.__init__(self, layr, STOR_TYPE_GUID)
        self.lifters.update({
            '=': self._liftGuidEq,
            '^=': self._liftGuidPref,
        })

    async def _liftGuidPref(self, liftby, byts, reverse=False):
        # valu is already bytes of the guid prefix
        for item in liftby.keyNidsByPref(byts, reverse=reverse):
            yield item

    async def _liftGuidEq(self, liftby, valu, reverse=False):
        indx = s_common.uhex(valu)
        for item in liftby.keyNidsByDups(indx, reverse=reverse):
            yield item

    def indx(self, valu):
        return (s_common.uhex(valu),)

    def decodeIndx(self, bytz):
        return s_common.ehex(bytz)

class StorTypeTime(StorTypeInt):

    def __init__(self, layr):
        StorTypeInt.__init__(self, layr, STOR_TYPE_TIME, 8, True)
        self.futsize = 0x7fffffffffffffff
        self.futbyts = (self.futsize + self.offset).to_bytes(8, 'big')
        self.maxbyts = (self.futsize + self.offset - 1).to_bytes(8, 'big')
        self.lifters.update({
            '@=': self._liftAtIval,
        })

    async def _liftAtIval(self, liftby, valu, reverse=False):
        minindx = self.getIntIndx(valu[0])
        maxindx = self.getIntIndx(valu[1] - 1)
        for item in liftby.keyNidsByRange(minindx, maxindx, reverse=reverse):
            yield item

class StorTypeIval(StorType):

    def __init__(self, layr):
        StorType.__init__(self, layr, STOR_TYPE_IVAL)
        self.timetype = StorTypeTime(layr)
        self.maxdura = (2 ** (8 * 8) - 1).to_bytes(8, 'big')
        self.lifters.update({
            '=': self._liftIvalEq,
            '@=': self._liftIvalAt,
            'min@=': self._liftIvalPartAt,
            'max@=': self._liftIvalPartAt,
        })

        for part in ('min', 'max', 'duration'):
            self.lifters.update({
                f'{part}=': self._liftIvalPartEq,
                f'{part}<': self._liftIvalPartLt,
                f'{part}>': self._liftIvalPartGt,
                f'{part}<=': self._liftIvalPartLe,
                f'{part}>=': self._liftIvalPartGe,
            })

        self.propindx = {
            'min@=': IndxByPropIvalMin,
            'max@=': IndxByPropIvalMax,
        }

        self.tagpropindx = {
            'min@=': IndxByTagPropIvalMin,
            'max@=': IndxByTagPropIvalMax,
        }

        self.tagindx = {
            'min@=': IndxByTagIvalMin,
            'max@=': IndxByTagIvalMax
        }

        for cmpr in ('=', '<', '>', '<=', '>='):
            self.tagindx[f'min{cmpr}'] = IndxByTagIvalMin
            self.propindx[f'min{cmpr}'] = IndxByPropIvalMin
            self.tagpropindx[f'min{cmpr}'] = IndxByTagPropIvalMin

            self.tagindx[f'max{cmpr}'] = IndxByTagIvalMax
            self.propindx[f'max{cmpr}'] = IndxByPropIvalMax
            self.tagpropindx[f'max{cmpr}'] = IndxByTagPropIvalMax

            self.tagindx[f'duration{cmpr}'] = IndxByTagIvalDuration
            self.propindx[f'duration{cmpr}'] = IndxByPropIvalDuration
            self.tagpropindx[f'duration{cmpr}'] = IndxByTagPropIvalDuration

    async def indxByProp(self, form, prop, cmpr, valu, reverse=False):
        try:
            indxtype = self.propindx.get(cmpr, IndxByProp)
            indxby = indxtype(self.layr, form, prop)

        except s_exc.NoSuchAbrv:
            return

        async for item in self.indxBy(indxby, cmpr, valu, reverse=reverse):
            yield item

    async def indxByTagProp(self, form, tag, prop, cmpr, valu, reverse=False):
        try:
            indxtype = self.tagpropindx.get(cmpr, IndxByTagProp)
            indxby = indxtype(self.layr, form, tag, prop)

        except s_exc.NoSuchAbrv:
            return

        async for item in self.indxBy(indxby, cmpr, valu, reverse=reverse):
            yield item

    async def indxByTag(self, tag, cmpr, valu, form=None, reverse=False):
        try:
            indxtype = self.tagindx.get(cmpr, IndxByTagIval)
            indxby = indxtype(self.layr, form, tag)

        except s_exc.NoSuchAbrv:
            return

        async for item in self.indxBy(indxby, cmpr, valu, reverse=reverse):
            yield item

    async def _liftIvalEq(self, liftby, valu, reverse=False):
        indx = self.timetype.getIntIndx(valu[0]) + self.timetype.getIntIndx(valu[1])
        for item in liftby.keyNidsByDups(indx, reverse=reverse):
            yield item

    async def _liftIvalAt(self, liftby, valu, reverse=False):
        minindx = self.timetype.getIntIndx(valu[0])
        maxindx = self.timetype.getIntIndx(valu[1] - 1)

        pkeymin = self.timetype.zerobyts * 2
        pkeymax = maxindx + self.timetype.fullbyts

        for lkey, nid in liftby.keyNidsByRange(pkeymin, pkeymax, reverse=reverse):

            # check for non-overlap right
            if lkey[-8:] <= minindx:
                continue

            yield lkey, nid

    async def _liftIvalPartEq(self, liftby, valu, reverse=False):
        indx = self.timetype.getIntIndx(valu)
        for item in liftby.keyNidsByPref(indx, reverse=reverse):
            yield item

    async def _liftIvalPartGt(self, liftby, valu, reverse=False):
        async for item in self._liftIvalPartGe(liftby, valu + 1, reverse=reverse):
            yield item

    async def _liftIvalPartGe(self, liftby, valu, reverse=False):
        pkeymin = self.timetype.getIntIndx(max(valu, 0))
        pkeymax = self.timetype.maxbyts
        for item in liftby.keyNidsByRange(pkeymin, pkeymax, reverse=reverse):
            yield item

    async def _liftIvalPartLt(self, liftby, valu, reverse=False):
        async for item in self._liftIvalPartLe(liftby, valu - 1, reverse=reverse):
            yield item

    async def _liftIvalPartLe(self, liftby, valu, reverse=False):
        maxv = min(valu, self.timetype.maxval)

        pkeymin = self.timetype.zerobyts
        pkeymax = self.timetype.getIntIndx(maxv)
        for item in liftby.keyNidsByRange(pkeymin, pkeymax, reverse=reverse):
            yield item

    async def _liftIvalPartAt(self, liftby, valu, reverse=False):
        pkeymin = self.timetype.getIntIndx(valu[0])
        pkeymax = self.timetype.getIntIndx(valu[1] - 1)
        for item in liftby.keyNidsByRange(pkeymin, pkeymax, reverse=reverse):
            yield item

    def indx(self, valu):
        return (self.timetype.getIntIndx(valu[0]) + self.timetype.getIntIndx(valu[1]),)

    def decodeIndx(self, bytz):
        return (self.timetype.decodeIndx(bytz[:8]), self.timetype.decodeIndx(bytz[8:]))

class StorTypeMsgp(StorType):

    def __init__(self, layr):
        StorType.__init__(self, layr, STOR_TYPE_MSGP)
        self.lifters.update({
            '=': self._liftMsgpEq,
            '~=': self._liftRegx,
        })

    async def _liftMsgpEq(self, liftby, valu, reverse=False):
        indx = s_common.buid(valu)
        for item in liftby.keyNidsByDups(indx, reverse=reverse):
            yield item

    def indx(self, valu):
        return (s_common.buid(valu),)

class StorTypeLatLon(StorType):

    def __init__(self, layr):
        StorType.__init__(self, layr, STOR_TYPE_LATLONG)

        self.scale = 10 ** 8
        self.latspace = 90 * 10 ** 8
        self.lonspace = 180 * 10 ** 8

        self.lifters.update({
            '=': self._liftLatLonEq,
            'near=': self._liftLatLonNear,
        })

    async def _liftLatLonEq(self, liftby, valu, reverse=False):
        indx = self._getLatLonIndx(valu)
        for item in liftby.keyNidsByDups(indx, reverse=reverse):
            yield item

    async def _liftLatLonNear(self, liftby, valu, reverse=False):

        (lat, lon), dist = valu

        # latscale = (lat * self.scale) + self.latspace
        # lonscale = (lon * self.scale) + self.lonspace

        latmin, latmax, lonmin, lonmax = s_gis.bbox(lat, lon, dist)

        lonminindx = (round(lonmin * self.scale) + self.lonspace).to_bytes(5, 'big')
        lonmaxindx = (round(lonmax * self.scale) + self.lonspace).to_bytes(5, 'big')

        latminindx = (round(latmin * self.scale) + self.latspace).to_bytes(5, 'big')
        latmaxindx = (round(latmax * self.scale) + self.latspace).to_bytes(5, 'big')

        # scan by lon range and down-select the results to matches.
        for lkey, nid in liftby.keyNidsByRange(lonminindx, lonmaxindx, reverse=reverse):

            # lkey = <abrv> <lonindx> <latindx>

            # limit results to the bounding box before unpacking...
            latbyts = lkey[13:18]

            if latbyts > latmaxindx:
                continue

            if latbyts < latminindx:
                continue

            lonbyts = lkey[8:13]

            latvalu = (int.from_bytes(latbyts, 'big') - self.latspace) / self.scale
            lonvalu = (int.from_bytes(lonbyts, 'big') - self.lonspace) / self.scale

            if s_gis.haversine((lat, lon), (latvalu, lonvalu)) <= dist:
                yield lkey, nid

    def _getLatLonIndx(self, latlong):
        # yield index bytes in lon/lat order to allow cheap optimal indexing
        latindx = (round(latlong[0] * self.scale) + self.latspace).to_bytes(5, 'big')
        lonindx = (round(latlong[1] * self.scale) + self.lonspace).to_bytes(5, 'big')
        return lonindx + latindx

    def indx(self, valu):
        # yield index bytes in lon/lat order to allow cheap optimal indexing
        return (self._getLatLonIndx(valu),)

    def decodeIndx(self, bytz):
        lon = (int.from_bytes(bytz[:5], 'big') - self.lonspace) / self.scale
        lat = (int.from_bytes(bytz[5:], 'big') - self.latspace) / self.scale
        return (lat, lon)

class SodeEnvl:
    def __init__(self, layriden, sode):
        self.layriden = layriden
        self.sode = sode

    # any sorting that falls back to the envl are equal already...
    def __lt__(self, envl): return False

class Layer(s_nexus.Pusher):
    '''
    The base class for a cortex layer.
    '''
    nodeeditctor = s_slabseqn.SlabSeqn

    def __repr__(self):
        return f'Layer ({self.__class__.__name__}): {self.iden}'

    async def __anit__(self, core, layrinfo):

        self.core = core
        self.layrinfo = layrinfo

        self.addoffs = None  # The nexus log index where I was created
        self.deloffs = None  # The nexus log index where I was deleted
        self.isdeleted = False

        self.iden = layrinfo.get('iden')
        await s_nexus.Pusher.__anit__(self, self.iden, nexsroot=core.nexsroot)

        self.dirn = s_common.gendir(core.dirn, 'layers', self.iden)
        self.readonly = False

        self.lockmemory = self.layrinfo.get('lockmemory')
        self.growsize = self.layrinfo.get('growsize')
        self.logedits = self.layrinfo.get('logedits')

        self.mapasync = core.conf.get('layer:lmdb:map_async')
        self.maxreplaylog = core.conf.get('layer:lmdb:max_replay_log')

        # slim hooks to avoid async/fire
        self.nodeAddHook = None
        self.nodeDelHook = None

        path = s_common.genpath(self.dirn, 'layer_v2.lmdb')

        self.fresh = not os.path.exists(path)

        self.dirty = {}

        self.stortypes = [

            None,

            StorTypeUtf8(self),

            StorTypeInt(self, STOR_TYPE_U8, 1, False),
            StorTypeInt(self, STOR_TYPE_U16, 2, False),
            StorTypeInt(self, STOR_TYPE_U32, 4, False),
            StorTypeInt(self, STOR_TYPE_U64, 8, False),

            StorTypeInt(self, STOR_TYPE_I8, 1, True),
            StorTypeInt(self, STOR_TYPE_I16, 2, True),
            StorTypeInt(self, STOR_TYPE_I32, 4, True),
            StorTypeInt(self, STOR_TYPE_I64, 8, True),

            StorTypeGuid(self),
            StorTypeTime(self),
            StorTypeIval(self),
            StorTypeMsgp(self),
            StorTypeLatLon(self),

            StorTypeLoc(self),
            StorTypeTag(self),
            StorTypeFqdn(self),
            StorTypeIpv6(self),

            StorTypeInt(self, STOR_TYPE_U128, 16, False),
            StorTypeInt(self, STOR_TYPE_I128, 16, True),

            StorTypeTime(self),  # STOR_TYPE_MINTIME

            StorTypeFloat(self, STOR_TYPE_FLOAT64, 8),
            StorTypeHugeNum(self, STOR_TYPE_HUGENUM),

            StorTypeTime(self),  # STOR_TYPE_MAXTIME
        ]

        self.ivaltimetype = self.stortypes[STOR_TYPE_IVAL].timetype

        await self._initLayerStorage()

        self.editors = [
            self._editNodeAdd,
            self._editNodeDel,
            self._editPropSet,
            self._editPropDel,
            self._editTagSet,
            self._editTagDel,
            self._editTagPropSet,
            self._editTagPropDel,
            self._editNodeDataSet,
            self._editNodeDataDel,
            self._editNodeEdgeAdd,
            self._editNodeEdgeDel,
            self._editNodeTomb,
            self._editNodeTombDel,
            self._editPropTomb,
            self._editPropTombDel,
            self._editTagTomb,
            self._editTagTombDel,
            self._editTagPropTomb,
            self._editTagPropTombDel,
            self._editNodeDataTomb,
            self._editNodeDataTombDel,
            self._editNodeEdgeTomb,
            self._editNodeEdgeTombDel,
        ]

        self.resolvers = [
            self._calcNodeAdd,
            self._calcNodeDel,
            self._calcPropSet,
            self._calcPropDel,
            self._calcTagSet,
            self._calcTagDel,
            self._calcTagPropSet,
            self._calcTagPropDel,
            self._calcNodeDataSet,
            self._calcNodeDataDel,
            self._calcNodeEdgeAdd,
            self._calcNodeEdgeDel,
            self._calcNodeTomb,
            self._calcNodeTombDel,
            self._calcPropTomb,
            self._calcPropTombDel,
            self._calcTagTomb,
            self._calcTagTombDel,
            self._calcTagPropTomb,
            self._calcTagPropTombDel,
            self._calcNodeDataTomb,
            self._calcNodeDataTombDel,
            self._calcNodeEdgeTomb,
            self._calcNodeEdgeTombDel,
        ]

        self.canrev = True
        self.ctorname = f'{self.__class__.__module__}.{self.__class__.__name__}'

        self.windows = []

        self.nidcache = s_cache.LruDict(NID_CACHE_SIZE)
        self.weakcache = weakref.WeakValueDictionary()

        self.onfini(self._onLayrFini)

        # this must be last!
        self.readonly = layrinfo.get('readonly')

    def _reqNotReadOnly(self):
        if self.readonly and not self.core.migration:
            mesg = f'Layer {self.iden} is read only!'
            raise s_exc.IsReadOnly(mesg=mesg)

    async def getEditSize(self):
        return self.nodeeditlog.size

    async def verifyNidTag(self, nid, formname, tagname, tagvalu):
        abrv = self.core.getIndxAbrv(INDX_TAG, None, tagname)
        if not self.layrslab.hasdup(abrv, nid, db=self.indxdb):
            yield ('NoTagIndex', {'nid': nid, 'tag': tagname, 'valu': tagvalu})

        abrv = self.core.getIndxAbrv(INDX_TAG, formname, tagname)
        if not self.layrslab.hasdup(abrv, nid, db=self.indxdb):
            yield ('NoTagIndex', {'nid': nid, 'form': formname, 'tag': tagname, 'valu': tagvalu})

    def _testDelTagIndx(self, nid, form, tag):
        tagabrv = self.core.setIndxAbrv(INDX_TAG, None, tag)
        tagformabrv = self.core.setIndxAbrv(INDX_TAG, form, tag)
        self.layrslab.delete(tagabrv, nid, db=self.indxdb)
        self.layrslab.delete(tagformabrv, nid, db=self.indxdb)

    def _testDelPropIndx(self, nid, form, prop):
        sode = self._getStorNode(nid)
        storvalu, stortype = sode['props'][prop]

        abrv = self.core.setIndxAbrv(INDX_PROP, form, prop)
        for indx in self.stortypes[stortype].indx(storvalu):
            self.layrslab.delete(abrv + indx, nid, db=self.indxdb)

    def _testDelTagStor(self, nid, form, tag):
        sode = self._getStorNode(nid)
        sode['tags'].pop(tag, None)
        self.dirty[nid] = sode

    def _testDelPropStor(self, nid, form, prop):
        sode = self._getStorNode(nid)
        sode['props'].pop(prop, None)
        self.dirty[nid] = sode

    def _testDelFormValuStor(self, nid, form):
        sode = self._getStorNode(nid)
        sode['valu'] = None
        self.dirty[nid] = sode

    def _testAddPropIndx(self, nid, form, prop, valu):
        modlprop = self.core.model.prop(f'{form}:{prop}')
        abrv = self.core.setIndxAbrv(INDX_PROP, form, prop)
        for indx in self.stortypes[modlprop.type.stortype].indx(valu):
            self.layrslab.put(abrv + indx, nid, db=self.indxdb)
            self.indxcounts.inc(abrv)

    def _testAddPropArrayIndx(self, nid, form, prop, valu):
        modlprop = self.core.model.prop(f'{form}:{prop}')
        abrv = self.core.setIndxAbrv(INDX_ARRAY, form, prop)
        for indx in self.getStorIndx(modlprop.type.stortype, valu):
            self.layrslab.put(abrv + indx, nid, db=self.indxdb)
            self.indxcounts.inc(abrv)

    def _testAddTagIndx(self, nid, form, tag):
        tagabrv = self.core.setIndxAbrv(INDX_TAG, None, tag)
        tagformabrv = self.core.setIndxAbrv(INDX_TAG, form, tag)
        self.layrslab.put(tagabrv, nid, db=self.indxdb)
        self.layrslab.put(tagformabrv, nid, db=self.indxdb)
        self.indxcounts.inc(tagabrv)
        self.indxcounts.inc(tagformabrv)

    def _testAddTagPropIndx(self, nid, form, tag, prop, valu):
        tpabrv = self.core.setIndxAbrv(INDX_TAGPROP, None, tag, prop)
        ftpabrv = self.core.setIndxAbrv(INDX_TAGPROP, form, tag, prop)

        tagprop = self.core.model.tagprop(prop)
        for indx in self.stortypes[tagprop.type.stortype].indx(valu):
            self.layrslab.put(tpabrv + indx, nid, db=self.indxdb)
            self.layrslab.put(ftpabrv + indx, nid, db=self.indxdb)
            self.indxcounts.inc(tpabrv)
            self.indxcounts.inc(ftpabrv)

    async def verify(self, config=None):

        if config is None:
            config = {}

        defconf = None
        if config.get('scanall', True):
            defconf = {}

        scans = config.get('scans', {})

        tagsscan = scans.get('tagindex', defconf)
        if tagsscan is not None:
            async for error in self.verifyAllTags(tagsscan):
                yield error

        propscan = scans.get('propindex', defconf)
        if propscan is not None:
            async for error in self.verifyAllProps(propscan):
                yield error

        tagpropscan = scans.get('tagpropindex', defconf)
        if tagpropscan is not None:
            async for error in self.verifyAllTagProps(tagpropscan):
                yield error

        nodescan = scans.get('nodes', defconf)
        if nodescan is not None:
            async for error in self.verifyAllNids(nodescan):
                yield error

    async def verifyAllNids(self, scanconf=None):
        if scanconf is None:
            scanconf = {}

        async for nid, sode in self.getStorNodes():
            async for error in self.verifyByNid(nid, sode):
                yield error

    async def verifyAllTags(self, scanconf=None):

        if scanconf is None:
            scanconf = {}

        globs = None

        includes = scanconf.get('include', ())
        if includes:
            globs = s_cache.TagGlobs()
            for incname in includes:
                globs.add(incname, True)

        autofix = scanconf.get('autofix')
        if autofix not in (None, 'node', 'index'):
            mesg = f'invalid tag index autofix strategy "{autofix}"'
            raise s_exc.BadArg(mesg=mesg)

        for (form, name) in self.getTags():
            if form is None:
                continue

            if globs is not None and not globs.get(name):
                continue

            async for error in self.verifyByTag(name, autofix=autofix):
                yield error

    async def verifyAllProps(self, scanconf=None):

        if scanconf is None:
            scanconf = {}

        autofix = scanconf.get('autofix')
        if autofix not in (None, 'index'):
            mesg = f'invalid prop index autofix strategy "{autofix}"'
            raise s_exc.BadArg(mesg=mesg)

        include = scanconf.get('include', None)

        for form, prop in self.getFormProps():

            if include is not None and (form, prop) not in include:
                continue

            async for error in self.verifyByProp(form, prop, autofix=autofix):
                yield error

        for form, prop in self.getArrayFormProps():

            if include is not None and (form, prop) not in include:
                continue

            async for error in self.verifyByPropArray(form, prop, autofix=autofix):
                yield error

    async def verifyAllTagProps(self, scanconf=None):

        if scanconf is None:
            scanconf = {}

        autofix = scanconf.get('autofix')
        if autofix not in (None, 'index'):
            mesg = f'invalid tagprop index autofix strategy "{autofix}"'
            raise s_exc.BadArg(mesg=mesg)

        include = scanconf.get('include', None)

        for form, tag, prop in self.getTagProps():

            if include is not None and prop not in include:
                continue

            async for error in self.verifyByTagProp(form, tag, prop, autofix=autofix):
                yield error

    async def verifyByTag(self, tag, autofix=None):
        tagabrv = self.core.getIndxAbrv(INDX_TAG, None, tag)

        async def tryfix(lkey, nid, form):
            if autofix == 'node':
                sode = self._genStorNode(nid)
                sode.setdefault('form', form)
                sode['tags'][tag] = (None, None)
                self.dirty[nid] = sode
            elif autofix == 'index':
                self.layrslab.delete(lkey, nid, db=self.indxdb)

        for lkey, nid in self.layrslab.scanByPref(tagabrv, db=self.indxdb):

            await asyncio.sleep(0)

            (form, tag) = self.core.getAbrvIndx(lkey[:8])

            sode = self._getStorNode(nid)
            if not sode:
                await tryfix(lkey, nid, form)
                yield ('NoNodeForTagIndex', {'nid': s_common.ehex(nid), 'form': form, 'tag': tag})
                continue

            tags = sode.get('tags')
            if tags.get(tag) is None:
                await tryfix(lkey, nid, form)
                yield ('NoTagForTagIndex', {'nid': s_common.ehex(nid), 'form': form, 'tag': tag})
                continue

    async def verifyByProp(self, form, prop, autofix=None):

        abrv = self.core.getIndxAbrv(INDX_PROP, form, prop)

        async def tryfix(lkey, nid):
            if autofix == 'index':
                self.layrslab.delete(lkey, nid, db=self.indxdb)

        for lkey, nid in self.layrslab.scanByPref(abrv, db=self.indxdb):

            await asyncio.sleep(0)

            indx = lkey[len(abrv):]

            sode = self._getStorNode(nid)
            if not sode:
                await tryfix(lkey, nid)
                yield ('NoNodeForPropIndex', {'nid': s_common.ehex(nid), 'form': form, 'prop': prop, 'indx': indx})
                continue

            if prop is not None:
                props = sode.get('props')
                if props is None:
                    await tryfix(lkey, nid)
                    yield ('NoValuForPropIndex', {'nid': s_common.ehex(nid), 'form': form, 'prop': prop, 'indx': indx})
                    continue

                valu = props.get(prop)
                if valu is None:
                    await tryfix(lkey, nid)
                    yield ('NoValuForPropIndex', {'nid': s_common.ehex(nid), 'form': form, 'prop': prop, 'indx': indx})
                    continue
            else:
                valu = sode.get('valu')
                if valu is None:
                    await tryfix(lkey, nid)
                    yield ('NoValuForPropIndex', {'nid': s_common.ehex(nid), 'form': form, 'prop': prop, 'indx': indx})
                    continue

            propvalu, stortype = valu
            if stortype & STOR_FLAG_ARRAY:
                stortype = STOR_TYPE_MSGP

            try:
                for indx in self.stortypes[stortype].indx(propvalu):
                    if abrv + indx == lkey:
                        break
                else:
                    await tryfix(lkey, nid)
                    yield ('SpurPropKeyForIndex', {'nid': s_common.ehex(nid), 'form': form,
                                                   'prop': prop, 'indx': indx})

            except IndexError:
                await tryfix(lkey, nid)
                yield ('NoStorTypeForProp', {'nid': s_common.ehex(nid), 'form': form, 'prop': prop,
                                             'stortype': stortype})

    async def verifyByPropArray(self, form, prop, autofix=None):

        abrv = self.core.getIndxAbrv(INDX_ARRAY, form, prop)

        async def tryfix(lkey, nid):
            if autofix == 'index':
                self.layrslab.delete(lkey, nid, db=self.indxdb)

        for lkey, nid in self.layrslab.scanByPref(abrv, db=self.indxdb):

            await asyncio.sleep(0)

            indx = lkey[len(abrv):]

            sode = self._getStorNode(nid)
            if not sode:
                await tryfix(lkey, nid)
                yield ('NoNodeForPropArrayIndex', {'nid': s_common.ehex(nid), 'form': form,
                                                   'prop': prop, 'indx': indx})
                continue

            if prop is not None:
                props = sode.get('props')
                if props is None:
                    await tryfix(lkey, nid)
                    yield ('NoValuForPropArrayIndex', {'nid': s_common.ehex(nid), 'form': form,
                                                       'prop': prop, 'indx': indx})
                    continue

                valu = props.get(prop)
                if valu is None:
                    await tryfix(lkey, nid)
                    yield ('NoValuForPropArrayIndex', {'nid': s_common.ehex(nid),
                                                       'form': form, 'prop': prop, 'indx': indx})
                    continue
            else:
                valu = sode.get('valu')
                if valu is None:
                    await tryfix(lkey, nid)
                    yield ('NoValuForPropArrayIndex', {'nid': s_common.ehex(nid),
                                                       'form': form, 'prop': prop, 'indx': indx})
                    continue

            propvalu, stortype = valu

            try:
                for indx in self.getStorIndx(stortype, propvalu):
                    if abrv + indx == lkey:
                        break
                else:
                    await tryfix(lkey, nid)
                    yield ('SpurPropArrayKeyForIndex', {'nid': s_common.ehex(nid), 'form': form,
                                                        'prop': prop, 'indx': indx})

            except IndexError:
                await tryfix(lkey, nid)
                yield ('NoStorTypeForPropArray', {'nid': s_common.ehex(nid), 'form': form,
                                                  'prop': prop, 'stortype': stortype})

    async def verifyByTagProp(self, form, tag, prop, autofix=None):

        abrv = self.core.getIndxAbrv(INDX_TAGPROP, form, tag, prop)

        async def tryfix(lkey, nid):
            if autofix == 'index':
                self.layrslab.delete(lkey, nid, db=self.indxdb)

        for lkey, nid in self.layrslab.scanByPref(abrv, db=self.indxdb):

            await asyncio.sleep(0)

            indx = lkey[len(abrv):]

            sode = self._getStorNode(nid)
            if not sode:
                await tryfix(lkey, nid)
                yield ('NoNodeForTagPropIndex', {'nid': s_common.ehex(nid), 'form': form,
                                                 'tag': tag, 'prop': prop, 'indx': indx})
                continue

            tags = sode.get('tagprops')
            if tags is None:
                yield ('NoPropForTagPropIndex', {'nid': s_common.ehex(nid), 'form': form,
                                                 'tag': tag, 'prop': prop, 'indx': indx})
                continue

            props = tags.get(tag)
            if props is None:
                await tryfix(lkey, nid)
                yield ('NoPropForTagPropIndex', {'nid': s_common.ehex(nid), 'form': form,
                                                 'tag': tag, 'prop': prop, 'indx': indx})
                continue

            valu = props.get(prop)
            if valu is None:
                await tryfix(lkey, nid)
                yield ('NoValuForTagPropIndex', {'nid': s_common.ehex(nid), 'form': form,
                                                 'tag': tag, 'prop': prop, 'indx': indx})
                continue

            propvalu, stortype = valu

            if stortype & STOR_FLAG_ARRAY: # pragma: no cover
                # TODO: These aren't possible yet
                stortype = STOR_TYPE_MSGP

            try:
                for indx in self.stortypes[stortype].indx(propvalu):
                    if abrv + indx == lkey:
                        break
                else:
                    await tryfix(lkey, nid)
                    yield ('SpurTagPropKeyForIndex', {'nid': s_common.ehex(nid), 'form': form,
                                                      'tag': tag, 'prop': prop, 'indx': indx})
            except IndexError:
                await tryfix(lkey, nid)
                yield ('NoStorTypeForTagProp', {'nid': s_common.ehex(nid), 'form': form,
                                                'tag': tag, 'prop': prop, 'stortype': stortype})

    async def verifyByNid(self, nid, sode):

        await asyncio.sleep(0)

        form = sode.get('form')
        stortags = sode.get('tags')
        if stortags:
            for tagname, storvalu in stortags.items():
                async for error in self.verifyNidTag(nid, form, tagname, storvalu):
                    yield error

        storprops = sode.get('props')
        if storprops:
            for propname, (storvalu, stortype) in storprops.items():

                # TODO: we dont support verifying array property indexes just yet...
                if stortype & STOR_FLAG_ARRAY:
                    continue

                try:
                    async for error in self.stortypes[stortype].verifyNidProp(nid, form, propname, storvalu):
                        yield error
                except IndexError as e:
                    yield ('NoStorTypeForProp', {'nid': s_common.ehex(nid), 'form': form, 'prop': propname,
                                                 'stortype': stortype})

    async def pack(self):
        ret = self.layrinfo.pack()
        ret['offset'] = await self.getEditIndx()
        ret['totalsize'] = await self.getLayerSize()
        return ret

    async def iterWipeNodeEdits(self):

        await self._saveDirtySodes()

        async for nid, sode in self.getStorNodes():

            edits = []
            async for abrv, n2nid, tomb in self.iterNodeEdgesN1(nid):
                verb = self.core.getAbrvIndx(abrv)[0]
                if tomb:
                    edits.append((EDIT_EDGE_TOMB_DEL, (verb, n2nid)))
                else:
                    edits.append((EDIT_EDGE_DEL, (verb, n2nid)))

            async for abrv, valu, tomb in self.iterNodeData(nid):
                prop = self.core.getAbrvIndx(abrv)[0]
                if tomb:
                    edits.append((EDIT_NODEDATA_TOMB_DEL, (prop,)))
                else:
                    edits.append((EDIT_NODEDATA_DEL, (prop, valu)))

            for tag, propdict in sode.get('tagprops', {}).items():
                for prop, (valu, stortype) in propdict.items():
                    edits.append((EDIT_TAGPROP_DEL, (tag, prop, valu, stortype)))

            for tag, propdict in sode.get('antitagprops', {}).items():
                for prop  in propdict.keys():
                    edits.append((EDIT_TAGPROP_TOMB_DEL, (tag, prop)))

            for tag, tagv in sode.get('tags', {}).items():
                edits.append((EDIT_TAG_DEL, (tag, tagv)))

            for tag in sode.get('antitags', {}).keys():
                edits.append((EDIT_TAG_TOMB_DEL, (tag,)))

            for prop, (valu, stortype) in sode.get('props', {}).items():
                edits.append((EDIT_PROP_DEL, (prop, valu, stortype)))

            for prop in sode.get('antiprops', {}).keys():
                edits.append((EDIT_PROP_TOMB_DEL, (prop,)))

            valu = sode.get('valu')
            if valu is not None:
                edits.append((EDIT_NODE_DEL, valu))
            elif sode.get('antivalu') is not None:
                edits.append((EDIT_NODE_TOMB_DEL, ()))

            if (form := sode.get('form')) is None:
                ndef = self.core.getNidNdef(nid)
                form = ndef[0]

            yield (nid, form, edits)

    async def clone(self, newdirn):
        '''
        Copy the contents of this layer to a new layer
        '''
        for root, dnames, fnames in os.walk(self.dirn, topdown=True):

            relpath = os.path.relpath(root, start=self.dirn)

            for name in list(dnames):

                relname = os.path.join(relpath, name)

                srcpath = s_common.genpath(root, name)
                dstpath = s_common.genpath(newdirn, relname)

                if srcpath in s_lmdbslab.Slab.allslabs:
                    slab = s_lmdbslab.Slab.allslabs[srcpath]
                    await slab.copyslab(dstpath)

                    dnames.remove(name)
                    continue

                s_common.gendir(dstpath)

            for name in fnames:

                srcpath = s_common.genpath(root, name)
                # skip unix sockets etc...
                if not os.path.isfile(srcpath):
                    continue

                dstpath = s_common.genpath(newdirn, relpath, name)
                shutil.copy(srcpath, dstpath)

    async def waitForHot(self):
        '''
        Wait for the layer's slab to be prefaulted and locked into memory if lockmemory is true, otherwise return.
        '''
        await self.layrslab.lockdoneevent.wait()

    async def _initSlabs(self, slabopts):

        otherslabopts = {
            **slabopts,
            'readahead': False,   # less-used slabs don't need readahead
            'lockmemory': False,  # less-used slabs definitely don't get dedicated memory
        }

        path = s_common.genpath(self.dirn, 'layer_v2.lmdb')
        nodedatapath = s_common.genpath(self.dirn, 'nodedata.lmdb')

        self.layrslab = await s_lmdbslab.Slab.anit(path, **slabopts)
        self.dataslab = await s_lmdbslab.Slab.anit(nodedatapath, **otherslabopts)

        metadb = self.layrslab.initdb('layer:meta')
        self.meta = s_lmdbslab.SlabDict(self.layrslab, db=metadb)

        nodeeditpath = s_common.genpath(self.dirn, 'nodeedits.lmdb')
        self.nodeeditslab = await s_lmdbslab.Slab.anit(nodeeditpath, **otherslabopts)

        self.offsets = await self.layrslab.getHotCount('offsets')

        self.bynid = self.layrslab.initdb('bynid', integerkey=True)

        self.indxdb = self.layrslab.initdb('indx', dupsort=True, dupfixed=True, integerdup=True)

        self.edgen1abrv = self.core.setIndxAbrv(INDX_EDGE_N1)
        self.edgen2abrv = self.core.setIndxAbrv(INDX_EDGE_N2)
        self.edgen1n2abrv = self.core.setIndxAbrv(INDX_EDGE_N1N2)

        self.indxcounts = await self.layrslab.getLruHotCount('indxcounts')

        self.nodedata = self.dataslab.initdb('nodedata')
        self.dataname = self.dataslab.initdb('dataname', dupsort=True, dupfixed=True, integerdup=True)

        self.nodeeditlog = self.nodeeditctor(self.nodeeditslab, 'nodeedits')

    async def _initLayerStorage(self):

        slabopts = {
            'readahead': True,
            'lockmemory': self.lockmemory,
            'map_async': self.mapasync,
            'max_replay_log': self.maxreplaylog,
        }

        if self.growsize is not None:
            slabopts['growsize'] = self.growsize

        await self._initSlabs(slabopts)

        if self.fresh:
            self.meta.set('version', 10)

        self.layrslab.addResizeCallback(self.core.checkFreeSpace)
        self.dataslab.addResizeCallback(self.core.checkFreeSpace)
        self.nodeeditslab.addResizeCallback(self.core.checkFreeSpace)

        self.onfini(self.layrslab)
        self.onfini(self.dataslab)
        self.onfini(self.nodeeditslab)

        self.layrslab.on('commit', self._onLayrSlabCommit)

        self.layrvers = self.meta.get('version', 10)
        if self.layrvers != 10:
            mesg = f'Got layer version {self.layrvers}.  Expected 10.  Accidental downgrade?'
            raise s_exc.BadStorageVersion(mesg=mesg)

    async def getLayerSize(self):
        '''
        Get the total storage size for the layer.
        '''
        realsize, _ = s_common.getDirSize(self.dirn)
        return realsize

    async def setLayerInfo(self, name, valu):
        if name != 'readonly':
            self._reqNotReadOnly()
        return await self._push('layer:set', name, valu)

    @s_nexus.Pusher.onPush('layer:set')
    async def _setLayerInfo(self, name, valu):
        '''
        Set a mutable layer property.
        '''
        if name not in ('name', 'desc', 'logedits', 'readonly'):
            mesg = f'{name} is not a valid layer info key'
            raise s_exc.BadOptValu(mesg=mesg)

        if name == 'logedits':
            valu = bool(valu)
            self.logedits = valu
        elif name == 'readonly':
            valu = bool(valu)
            self.readonly = valu

        # TODO when we can set more props, we may need to parse values.
        if valu is None:
            await self.layrinfo.pop(name)
        else:
            await self.layrinfo.set(name, valu)

        await self.core.feedBeholder('layer:set', {'iden': self.iden, 'name': name, 'valu': valu}, gates=[self.iden])
        return valu

    async def stat(self):
        ret = {**self.layrslab.statinfo(),
               }
        if self.logedits:
            ret['nodeeditlog_indx'] = (self.nodeeditlog.index(), 0, 0)
        return ret

    async def _onLayrFini(self):
        [(await wind.fini()) for wind in self.windows]

    async def getFormCounts(self):
        formcounts = {}

        for byts, abrv in self.core.indxabrv.iterByPref(INDX_PROP):
            (form, prop) = s_msgpack.un(byts[2:])

            if prop is None and (valu := self.indxcounts.get(abrv)) > 0:
                formcounts[form] = valu

        return formcounts

    def getFormProps(self):
        for byts, abrv in self.core.indxabrv.iterByPref(INDX_PROP):
            if self.indxcounts.get(abrv) > 0:
                yield s_msgpack.un(byts[2:])

    def getArrayFormProps(self):
        for byts, abrv in self.core.indxabrv.iterByPref(INDX_ARRAY):
            if self.indxcounts.get(abrv) > 0:
                yield s_msgpack.un(byts[2:])

    def getTags(self):
        for byts, abrv in self.core.indxabrv.iterByPref(INDX_TAG):
            if self.indxcounts.get(abrv) > 0:
                yield s_msgpack.un(byts[2:])

    def getTagProps(self):
        for byts, abrv in self.core.indxabrv.iterByPref(INDX_TAGPROP):
            if self.indxcounts.get(abrv) > 0:
                yield s_msgpack.un(byts[2:])

    async def _onLayrSlabCommit(self, mesg):
        await self._saveDirtySodes()

    async def _saveDirtySodes(self):

        if not self.dirty:
            return

        # flush any dirty storage nodes before the commit
        kvlist = []

        for nid, sode in self.dirty.items():
            self.nidcache[nid] = sode
            kvlist.append((nid, s_msgpack.en(sode)))

        self.layrslab.putmulti(kvlist, db=self.bynid)
        self.dirty.clear()

    def getStorNodeCount(self):
        info = self.layrslab.stat(db=self.bynid)
        return info.get('entries', 0)

    async def getStorNode(self, nid):
        sode = self._getStorNode(nid)
        if sode is not None:
            return deepcopy(sode)
        return {}

    def _getStorNode(self, nid):
        '''
        Return the storage node for the given nid.
        '''
        # check the dirty nodes first
        sode = self.dirty.get(nid)
        if sode is not None:
            return sode

        sode = self.nidcache.get(nid)
        if sode is not None:
            return sode

        envl = self.weakcache.get(nid)
        if envl is not None:
            return envl.sode

        byts = self.layrslab.get(nid, db=self.bynid)
        if byts is None:
            return None

        sode = collections.defaultdict(dict)
        sode |= s_msgpack.un(byts)

        self.nidcache[nid] = sode

        return sode

    def genStorNodeRef(self, nid):

        envl = self.weakcache.get(nid)
        if envl is not None:
            return envl

        envl = SodeEnvl(self.iden, self._genStorNode(nid))

        self.weakcache[nid] = envl
        return envl

    def _genStorNode(self, nid):
        # get or create the storage node. this returns the *actual* storage node

        sode = self._getStorNode(nid)
        if sode is not None:
            return sode

        sode = collections.defaultdict(dict)
        self.nidcache[nid] = sode

        return sode

    async def getTagCount(self, tagname, formname=None):
        '''
        Return the number of tag rows in the layer for the given tag/form.
        '''
        try:
            abrv = self.core.getIndxAbrv(INDX_TAG, formname, tagname)
        except s_exc.NoSuchAbrv:
            return 0

        return self.indxcounts.get(abrv, 0)

    async def getPropCount(self, formname, propname=None):
        '''
        Return the number of property rows in the layer for the given form/prop.
        '''
        try:
            abrv = self.core.getIndxAbrv(INDX_PROP, formname, propname)
        except s_exc.NoSuchAbrv:
            return 0

        return self.indxcounts.get(abrv, 0)

    def getPropValuCount(self, formname, propname, stortype, valu):
        try:
            abrv = self.core.getIndxAbrv(INDX_PROP, formname, propname)
        except s_exc.NoSuchAbrv:
            return 0

        if stortype & 0x8000:
            stortype = STOR_TYPE_MSGP

        count = 0
        for indx in self.getStorIndx(stortype, valu):
            count += self.layrslab.count(abrv + indx, db=self.indxdb)

        return count

    async def getPropArrayCount(self, formname, propname=None):
        '''
        Return the number of invidiual value rows in the layer for the given array form/prop.
        '''
        try:
            abrv = self.core.getIndxAbrv(INDX_ARRAY, formname, propname)
        except s_exc.NoSuchAbrv:
            return 0

        return self.indxcounts.get(abrv, 0)

    def getPropArrayValuCount(self, formname, propname, stortype, valu):
        try:
            abrv = self.core.getIndxAbrv(INDX_ARRAY, formname, propname)
        except s_exc.NoSuchAbrv:
            return 0

        count = 0
        for indx in self.getStorIndx(stortype, valu):
            count += self.layrslab.count(abrv + indx, db=self.indxdb)

        return count

    async def getTagPropCount(self, form, tag, prop):
        '''
        Return the number of property rows in the layer for the given form/tag/prop.
        '''
        try:
            abrv = self.core.getIndxAbrv(INDX_TAGPROP, form, tag, prop)
        except s_exc.NoSuchAbrv:
            return 0

        return self.indxcounts.get(abrv, 0)

    def getTagPropValuCount(self, form, tag, prop, stortype, valu):
        try:
            abrv = self.core.getIndxAbrv(INDX_TAGPROP, form, tag, prop)
        except s_exc.NoSuchAbrv:
            return 0

        count = 0
        for indx in self.getStorIndx(stortype, valu):
            count += self.layrslab.count(abrv + indx, db=self.indxdb)

        return count

    async def getEdgeVerbCount(self, verb):
        '''
        Return the number of edges in the layer with a specific verb.
        '''
        try:
            abrv = self.core.getIndxAbrv(INDX_EDGE_VERB, verb)
        except s_exc.NoSuchAbrv:
            return 0

        return self.indxcounts.get(abrv, 0)

    async def getFormEdgeVerbCount(self, form, verb, reverse=False):
        '''
        Return the number of edges in the layer for the given form and verb.
        '''
        try:
            verbabrv = self.core.getIndxAbrv(INDX_EDGE_VERB, verb)
            formabrv = self.core.getIndxAbrv(INDX_PROP, form, None)
        except s_exc.NoSuchAbrv:
            return 0

        if reverse:
            return self.indxcounts.get(INDX_EDGE_N2 + formabrv + verbabrv, 0)
        else:
            return self.indxcounts.get(INDX_EDGE_N1 + formabrv + verbabrv, 0)

    async def liftByTag(self, tag, form=None, reverse=False, indx=None):

        if indx is not None:
            try:
                abrv = self.core.getIndxAbrv(indx, form, tag)
            except s_exc.NoSuchAbrv:
                return

            if reverse:
                scan = self.layrslab.scanByRangeBack
                pkeymin = self.ivaltimetype.fullbyts
                pkeymax = self.ivaltimetype.getIntIndx(0)
            else:
                scan = self.layrslab.scanByRange
                pkeymin = self.ivaltimetype.getIntIndx(0)
                pkeymax = self.ivaltimetype.fullbyts

            for lkey, nid in scan(abrv + pkeymin, abrv + pkeymax, db=self.indxdb):
                yield lkey, nid, self.genStorNodeRef(nid)

        else:
            try:
                abrv = self.core.getIndxAbrv(INDX_TAG, form, tag)
            except s_exc.NoSuchAbrv:
                return

            if reverse:
                scan = self.layrslab.scanByPrefBack
            else:
                scan = self.layrslab.scanByPref

            for lkey, nid in scan(abrv, db=self.indxdb):
                # yield <sortkey>, <nid>, <SodeEnvl>
                yield lkey, nid, self.genStorNodeRef(nid)

    async def liftByTagValu(self, tag, cmprvals, form=None, reverse=False):

        for cmpr, valu, kind in cmprvals:
            async for indx, nid in self.stortypes[kind].indxByTag(tag, cmpr, valu, form=form, reverse=reverse):
                yield indx, nid, self.genStorNodeRef(nid)

    async def hasTagProp(self, name):
        async for _ in self.liftTagProp(name):
            return True

        return False

    async def hasNodeData(self, nid, name):
        try:
            abrv = self.core.getIndxAbrv(INDX_NODEDATA, name)
        except s_exc.NoSuchAbrv:
            return False

        if not self.dataslab.hasdup(abrv + FLAG_NORM, nid, db=self.dataname):
            if self.dataslab.hasdup(abrv + FLAG_TOMB, nid, db=self.dataname):
                return False
            return None
        return True

    async def liftTagProp(self, name):

        for form, tag, prop in self.getTagProps():

            if form is not None or prop != name:
                continue

            try:
                abrv = self.core.getIndxAbrv(INDX_TAGPROP, None, tag, name)

            except s_exc.NoSuchAbrv:
                continue

            for _, nid in self.layrslab.scanByPref(abrv, db=self.indxdb):
                yield nid

    async def liftByTagProp(self, form, tag, prop, reverse=False, indx=None):

        if indx is None:
            indx = INDX_TAGPROP

        try:
            abrv = self.core.getIndxAbrv(indx, form, tag, prop)
        except s_exc.NoSuchAbrv:
            return

        if reverse:
            scan = self.layrslab.scanByPrefBack
        else:
            scan = self.layrslab.scanByPref

        for lval, nid in scan(abrv, db=self.indxdb):
            yield lval, nid, self.genStorNodeRef(nid)

    async def liftByTagPropValu(self, form, tag, prop, cmprvals, reverse=False):
        '''
        Note:  form may be None
        '''
        for cmpr, valu, kind in cmprvals:
            async for indx, nid in self.stortypes[kind].indxByTagProp(form, tag, prop, cmpr, valu, reverse=reverse):
                yield indx, nid, self.genStorNodeRef(nid)

    async def liftByProp(self, form, prop, reverse=False, indx=None):

        if indx is None:
            indx = INDX_PROP

        try:
            abrv = self.core.getIndxAbrv(indx, form, prop)
        except s_exc.NoSuchAbrv:
            return

        if reverse:
            scan = self.layrslab.scanByPrefBack
        else:
            scan = self.layrslab.scanByPref

        for lval, nid in scan(abrv, db=self.indxdb):
            sref = self.genStorNodeRef(nid)
            yield lval, nid, sref

    # NOTE: form vs prop valu lifting is differentiated to allow merge sort
    async def liftByFormValu(self, form, cmprvals, reverse=False):
        for cmpr, valu, kind in cmprvals:

            if kind & 0x8000:
                kind = STOR_TYPE_MSGP

            async for indx, nid in self.stortypes[kind].indxByForm(form, cmpr, valu, reverse=reverse):
                yield indx, nid, self.genStorNodeRef(nid)

    async def liftByPropValu(self, form, prop, cmprvals, reverse=False):

        for cmpr, valu, kind in cmprvals:

            if kind & 0x8000:
                kind = STOR_TYPE_MSGP

            async for indx, nid in self.stortypes[kind].indxByProp(form, prop, cmpr, valu, reverse=reverse):
                yield indx, nid, self.genStorNodeRef(nid)

    async def liftByPropArray(self, form, prop, cmprvals, reverse=False):
        for cmpr, valu, kind in cmprvals:
            async for indx, nid in self.stortypes[kind].indxByPropArray(form, prop, cmpr, valu, reverse=reverse):
                yield indx, nid, self.genStorNodeRef(nid)

    async def liftByDataName(self, name):
        try:
            abrv = self.core.getIndxAbrv(INDX_NODEDATA, name)

        except s_exc.NoSuchAbrv:
            return

        genrs = [
            s_coro.agen(self.dataslab.scanByDups(abrv + FLAG_TOMB, db=self.dataname)),
            s_coro.agen(self.dataslab.scanByDups(abrv + FLAG_NORM, db=self.dataname))
        ]

        async for lkey, nid in s_common.merggenr2(genrs, cmprkey=lambda x: x[1]):
            await asyncio.sleep(0)

            yield nid, self.genStorNodeRef(nid), lkey[-1:] == FLAG_TOMB

    async def saveNodeEdits(self, edits, meta):
        '''
        Save node edits to the layer and return a tuple of (nexsoffs, changes).

        Note: nexsoffs will be None if there are no changes.
        '''
        self._reqNotReadOnly()

        if not self.core.isactive:
            proxy = await self.core.nexsroot.getIssueProxy()
            indx, changes = await proxy.saveLayerNodeEdits(self.iden, edits, meta)
            if indx is not None:
                await self.core.nexsroot.waitOffs(indx)
            return indx, changes

        async with self.core.nexsroot.applylock:
            if (realedits := await self.calcEdits(edits, meta)):
                return await self.saveToNexs('edits', realedits, meta)
            return None, ()

    async def calcEdits(self, nodeedits, meta):

        if (tick := meta.get('time')) is None:
            tick = s_common.now()

        realedits = []
        for (nid, form, edits) in nodeedits:

            if nid is None:
                if edits[0][0] != 0:
                    continue

                # Generate NID without a nexus event, mirrors will populate
                # the mapping from the node add edit
                nid = await self.core._genNdefNid((form, edits[0][1][0]))

            newsode = False

            sode = self._getStorNode(nid)
            if sode is None:
                newsode = {'.created': tick}

            elif sode.get('valu') is None:
                if (props := sode.get('props')) is not None and (ctime := props.get('.created')) is not None:
                    oldv = ctime[0]
                    newsode = {'oldv': oldv, '.created': min(oldv, tick)}
                else:
                    newsode = {'.created': tick}

            changes = []
            for edit in edits:

                delt = await self.resolvers[edit[0]](nid, edit, sode, newsode)
                if delt is not None:
                    changes.extend(delt)

                await asyncio.sleep(0)

            if changes:
                if newsode and newsode.get('valu'):
                    oldv = newsode.get('oldv')
                    ctime = newsode.get('.created')
                    if oldv != ctime:
                        changes.append((EDIT_PROP_SET, ('.created', ctime, oldv, STOR_TYPE_MINTIME)))

                realedits.append((nid, form, changes))

        await asyncio.sleep(0)
        return realedits

    @s_nexus.Pusher.onPush('edits', passitem=True)
    async def _storNodeEdits(self, nodeedits, meta, nexsitem):
        '''
        Execute a series of node edit operations, returning the updated nodes.

        Args:
            nodeedits:  List[Tuple(nid, form, edits)]  List of requested changes per node

        Returns:
            None
        '''
        kvpairs = []
        for (nid, form, edits) in nodeedits:

            sode = self._genStorNode(nid)

            for edit in edits:
                kvpairs.extend(await self.editors[edit[0]](nid, form, edit, sode, meta))

                if len(kvpairs) > 20:
                    self.layrslab.putmulti(kvpairs, db=self.indxdb)
                    kvpairs.clear()
                    await asyncio.sleep(0)

        if kvpairs:
            self.layrslab.putmulti(kvpairs, db=self.indxdb)

        if self.logedits and nexsitem is not None:
            nexsindx = nexsitem[0] if nexsitem is not None else None
            offs = self.nodeeditlog.add(None, indx=nexsindx)
            [(await wind.put((offs, nodeedits, meta))) for wind in tuple(self.windows)]

        await asyncio.sleep(0)
        return nodeedits

    def mayDelNid(self, nid, sode):
        if sode.get('valu') or sode.get('antivalu'):
            return False

        if sode.get('props') or sode.get('antiprops'):
            return False

        if sode.get('tags') or sode.get('antitags'):
            return False

        if sode.get('tagprops') or sode.get('antitagprops'):
            return False

        if sode.get('n1verbs') or sode.get('n1antiverbs'):
            return False

        if sode.get('n2verbs') or sode.get('n2antiverbs'):
            return False

        if self.dataslab.prefexists(nid, self.nodedata):
            return False

        # no more refs in this layer.  time to pop it...
        self.dirty.pop(nid, None)
        self.nidcache.pop(nid, None)
        self.layrslab.delete(nid, db=self.bynid)

        envl = self.weakcache.get(nid)
        if envl is not None:
            envl.sode.clear()

        return True

    async def storNodeEditsNoLift(self, nodeedits, meta):
        '''
        Execute a series of node edit operations.

        Does not return the updated nodes.
        '''
        self._reqNotReadOnly()
        await self._push('edits', nodeedits, meta)

    async def _calcNodeAdd(self, nid, edit, sode, newsode):

        if not newsode:
            return

        newsode['valu'] = True

        return (
            (EDIT_NODE_ADD, edit[1]),
        )

    async def _calcNodeDel(self, nid, edit, sode, newsode):

        if sode is None or (oldv := sode.get('valu')) is None:
            return

        return (
            (EDIT_NODE_DEL, oldv),
        )

    async def _calcNodeTomb(self, nid, edit, sode, newsode):

        if sode is not None and sode.get('antivalu') is not None:
            return

        return (
            (EDIT_NODE_TOMB, ()),
        )

    async def _calcNodeTombDel(self, nid, edit, sode, newsode):

<<<<<<< HEAD
        if sode is None or (oldv := sode.get('antivalu')) is None:
=======
        if sode is None or sode.get('antivalu') is None:
>>>>>>> 52b9cae8
            return

        return (
            (EDIT_NODE_TOMB_DEL, ()),
        )

    async def _calcPropSet(self, nid, edit, sode, newsode):

        prop, valu, _, stortype = edit[1]

        if newsode and prop == '.created':
            newsode['.created'] = min(valu, newsode['.created'])
            return

        if sode is None or (props := sode.get('props')) is None:
            oldv = None

        else:
            oldv, oldt = props.get(prop, (None, None))

            if valu == oldv:
                return

            if oldv is not None:
                # merge intervals and min times
                if stortype == STOR_TYPE_IVAL:
                    allv = oldv + valu
                    valu = (min(allv), max(allv))

                elif stortype == STOR_TYPE_MINTIME:
                    valu = min(valu, oldv)

                elif stortype == STOR_TYPE_MAXTIME:
                    valu = max(valu, oldv)

                if valu == oldv and stortype == oldt:
                    return

        return (
            (EDIT_PROP_SET, (prop, valu, oldv, stortype)),
        )

    async def _calcPropDel(self, nid, edit, sode, newsode):

        if sode is None or (props := sode.get('props')) is None:
            return

        prop = edit[1][0]
        if (valt := props.get(prop)) is None:
            return

        return (
            (EDIT_PROP_DEL, (prop, *valt)),
        )

    async def _calcPropTomb(self, nid, edit, sode, newsode):

        prop = edit[1][0]

        if sode is not None:
            antiprops = sode.get('antiprops')
            if antiprops is not None and antiprops.get(prop) is not None:
                return

        return (
            (EDIT_PROP_TOMB, (prop,)),
        )

    async def _calcPropTombDel(self, nid, edit, sode, newsode):

        if sode is None:
            return
        else:
            prop = edit[1][0]
            antiprops = sode.get('antiprops')
            if antiprops is None or antiprops.get(prop) is None:
                return

        return (
            (EDIT_PROP_TOMB_DEL, (prop,)),
        )

    async def _calcTagSet(self, nid, edit, sode, newsode):

        tag, valu, _ = edit[1]

        if sode is None or (tags := sode.get('tags')) is None:
            oldv = None

        elif (oldv := tags.get(tag)) is not None:

            if oldv != (None, None) and valu != (None, None):
                allv = oldv + valu
                valu = (min(allv), max(allv))

            if oldv == valu:
                return

        return (
            (EDIT_TAG_SET, (tag, valu, oldv)),
        )

    async def _calcTagDel(self, nid, edit, sode, newsode):

        if sode is None or (tags := sode.get('tags')) is None:
            return

        tag = edit[1][0]
        if (oldv := tags.get(tag)) is None:
            return

        return (
            (EDIT_TAG_DEL, (tag, oldv)),
        )

    async def _calcTagTomb(self, nid, edit, sode, newsode):

        tag = edit[1][0]

        if sode is not None:
            antitags = sode.get('antitags')
            if antitags is not None and antitags.get(tag) is not None:
                return

        return (
            (EDIT_TAG_TOMB, (tag,)),
        )

    async def _calcTagTombDel(self, nid, edit, sode, newsode):

        if sode is None:
            return
        else:
            tag = edit[1][0]
            antitags = sode.get('antitags')
            if antitags is None or antitags.get(tag) is None:
                return

        return (
            (EDIT_TAG_TOMB_DEL, (tag,)),
        )

    async def _calcTagPropSet(self, nid, edit, sode, newsode):

        tag, prop, valu, _, stortype = edit[1]
        oldv = None

        if sode is not None and (tagprops := sode.get('tagprops')) is not None:
            if (tp_dict := tagprops.get(tag)) is not None:
                if (valt := tp_dict.get(prop)) is not None:

                    oldv, oldt = valt

                    if stortype == STOR_TYPE_IVAL:
                        allv = oldv + valu
                        valu = (min(allv), max(allv))

                    elif stortype == STOR_TYPE_MINTIME:
                        valu = min(valu, oldv)

                    elif stortype == STOR_TYPE_MAXTIME:
                        valu = max(valu, oldv)

                    if valu == oldv and stortype == oldt:
                        return

        return (
            (EDIT_TAGPROP_SET, (tag, prop, valu, oldv, stortype)),
        )

    async def _calcTagPropDel(self, nid, edit, sode, newsode):

        if sode is None or (tagprops := sode.get('tagprops')) is None:
            return

        tag, prop, _, _ = edit[1]

        if (tp_dict := tagprops.get(tag)) is None:
            return

        if (oldv := tp_dict.get(prop)) is None:
            return

        return (
            (EDIT_TAGPROP_DEL, (tag, prop, *oldv)),
        )

    async def _calcTagPropTomb(self, nid, edit, sode, newsode):

        tag, prop = edit[1]

        if sode is not None:
            if (antitags := sode.get('antitagprops')) is not None:
                if (antiprops := antitags.get(tag)) is not None and prop in antiprops:
                    return

        return (
            (EDIT_TAGPROP_TOMB, (tag, prop)),
        )

    async def _calcTagPropTombDel(self, nid, edit, sode, newsode):

        if sode is None:
            return
        else:
            tag, prop = edit[1]
            if (antitags := sode.get('antitagprops')) is None:
                return

            if (antiprops := antitags.get(tag)) is None or prop not in antiprops:
                return

        return (
            (EDIT_TAGPROP_TOMB_DEL, (tag, prop)),
        )

    async def _calcNodeDataSet(self, nid, edit, sode, newsode):

        name, valu, _ = edit[1]

        if sode is None:
            return (
                (EDIT_NODEDATA_SET, (name, valu, None)),
            )

        try:
            abrv = self.core.getIndxAbrv(INDX_NODEDATA, name)
        except s_exc.NoSuchAbrv:
            return (
                (EDIT_NODEDATA_SET, (name, valu, None)),
            )

        oldv = None
        byts = s_msgpack.en(valu)

        if (oldb := self.dataslab.get(nid + abrv + FLAG_NORM, db=self.nodedata)) is not None:
            if oldb == byts:
                return
            oldv = s_msgpack.un(oldb)

        return (
            (EDIT_NODEDATA_SET, (name, valu, oldv)),
        )

    async def _calcNodeDataDel(self, nid, edit, sode, newsode):

        if sode is None:
            return

        name, valu = edit[1]
        try:
            abrv = self.core.getIndxAbrv(INDX_NODEDATA, name)
        except s_exc.NoSuchAbrv:
            return

        if (oldb := self.dataslab.get(nid + abrv + FLAG_NORM, db=self.nodedata)) is None:
            return

        return (
            (EDIT_NODEDATA_DEL, (name, s_msgpack.un(oldb))),
        )

    async def _calcNodeDataTomb(self, nid, edit, sode, newsode):

        name = edit[1][0]

        try:
            abrv = self.core.getIndxAbrv(INDX_NODEDATA, name)
        except s_exc.NoSuchAbrv:
<<<<<<< HEAD
            return (
                (EDIT_NODEDATA_TOMB, (name,)),
            )
=======
            return
>>>>>>> 52b9cae8

        if self.dataslab.has(nid + abrv + FLAG_TOMB, db=self.nodedata):
            return

        return (
            (EDIT_NODEDATA_TOMB, (name,)),
        )

    async def _calcNodeDataTombDel(self, nid, edit, sode, newsode):

        name = edit[1][0]

        try:
            abrv = self.core.getIndxAbrv(INDX_NODEDATA, name)
        except s_exc.NoSuchAbrv:
<<<<<<< HEAD
            return (
                (EDIT_NODEDATA_TOMB, (name,)),
            )
=======
            return
>>>>>>> 52b9cae8

        if not self.dataslab.has(nid + abrv + FLAG_TOMB, db=self.nodedata):
            return

        return (
            (EDIT_NODEDATA_TOMB_DEL, (name,)),
        )

    async def _calcNodeEdgeAdd(self, nid, edit, sode, newsode):

        verb, n2nid = edit[1]

        try:
            vabrv = self.core.getIndxAbrv(INDX_EDGE_VERB, verb)
        except s_exc.NoSuchAbrv:
            return (
                (EDIT_EDGE_ADD, (verb, n2nid)),
            )

        if sode is not None and self.layrslab.hasdup(self.edgen1n2abrv + nid + n2nid + FLAG_NORM, vabrv, db=self.indxdb):
            return

        return (
            (EDIT_EDGE_ADD, (verb, n2nid)),
        )

    async def _calcNodeEdgeDel(self, nid, edit, sode, newsode):

        if sode is None:
            return

        verb, n2nid = edit[1]

        try:
            vabrv = self.core.getIndxAbrv(INDX_EDGE_VERB, verb)
        except s_exc.NoSuchAbrv:
            return

        if not self.layrslab.hasdup(self.edgen1n2abrv + nid + n2nid + FLAG_NORM, vabrv, db=self.indxdb):
            return

        return (
            (EDIT_EDGE_DEL, (verb, n2nid)),
        )

    async def _calcNodeEdgeTomb(self, nid, edit, sode, newsode):

        verb, n2nid = edit[1]

        try:
            vabrv = self.core.getIndxAbrv(INDX_EDGE_VERB, verb)
        except s_exc.NoSuchAbrv:
            return

        if sode is not None and self.layrslab.hasdup(self.edgen1n2abrv + nid + n2nid + FLAG_TOMB, vabrv, db=self.indxdb):
            return

        return (
            (EDIT_EDGE_TOMB, (verb, n2nid)),
        )

    async def _calcNodeEdgeTombDel(self, nid, edit, sode, newsode):

        verb, n2nid = edit[1]

        try:
            vabrv = self.core.getIndxAbrv(INDX_EDGE_VERB, verb)
        except s_exc.NoSuchAbrv:
            return

        if sode is None or not self.layrslab.hasdup(self.edgen1n2abrv + nid + n2nid + FLAG_TOMB, vabrv, db=self.indxdb):
            return

        return (
            (EDIT_EDGE_TOMB_DEL, (verb, n2nid)),
        )

    async def _editNodeAdd(self, nid, form, edit, sode, meta):

        if sode.get('valu') is not None:
            return ()

        valu, stortype = sode['valu'] = edit[1]
        sode['form'] = form

        if self.core.getBuidByNid(nid) is None:
            self.core.setNidNdef(nid, (form, valu))

        self.dirty[nid] = sode

        kvpairs = []

        abrv = self.core.setIndxAbrv(INDX_PROP, form, None)

        if stortype & STOR_FLAG_ARRAY:

            arryabrv = self.core.setIndxAbrv(INDX_ARRAY, form, None)

            for indx in self.getStorIndx(stortype, valu):
                kvpairs.append((arryabrv + indx, nid))
                self.indxcounts.inc(arryabrv)

            for indx in self.getStorIndx(STOR_TYPE_MSGP, valu):
                kvpairs.append((abrv + indx, nid))
                self.indxcounts.inc(abrv)

        else:

            for indx in self.getStorIndx(stortype, valu):
                kvpairs.append((abrv + indx, nid))
                self.indxcounts.inc(abrv)

            if stortype == STOR_TYPE_IVAL:
                if valu[1] == self.ivaltimetype.futsize:
                    dura = self.stortypes[STOR_TYPE_IVAL].maxdura
                else:
                    dura = self.ivaltimetype.getIntIndx(valu[1] - valu[0])

                duraabrv = self.core.setIndxAbrv(INDX_IVAL_DURATION, form, None)
                kvpairs.append((duraabrv + dura, nid))
                self.indxcounts.inc(duraabrv)

                indx = indx[8:]
                maxabrv = self.core.setIndxAbrv(INDX_IVAL_MAX, form, None)
                kvpairs.append((maxabrv + indx, nid))

        if sode.pop('antivalu', None) is not None:
            self.layrslab.delete(INDX_TOMB + abrv, nid, db=self.indxdb)

        if self.nodeAddHook is not None:
            self.nodeAddHook()

        return kvpairs

    async def _editNodeDel(self, nid, form, edit, sode, meta):

        if (valt := sode.pop('valu', None)) is None:
            return ()

        (valu, stortype) = valt

        abrv = self.core.setIndxAbrv(INDX_PROP, form, None)

        if stortype & STOR_FLAG_ARRAY:

            arryabrv = self.core.setIndxAbrv(INDX_ARRAY, form, None)

            for indx in self.getStorIndx(stortype, valu):
                self.layrslab.delete(arryabrv + indx, nid, db=self.indxdb)
                self.indxcounts.inc(arryabrv, -1)

            for indx in self.getStorIndx(STOR_TYPE_MSGP, valu):
                self.layrslab.delete(abrv + indx, nid, db=self.indxdb)
                self.indxcounts.inc(abrv, -1)

        else:

            for indx in self.getStorIndx(stortype, valu):
                self.layrslab.delete(abrv + indx, nid, db=self.indxdb)
                self.indxcounts.inc(abrv, -1)

            if stortype == STOR_TYPE_IVAL:
                if valu[1] == self.ivaltimetype.futsize:
                    dura = self.stortypes[STOR_TYPE_IVAL].maxdura
                else:
                    dura = self.ivaltimetype.getIntIndx(valu[1] - valu[0])

                duraabrv = self.core.setIndxAbrv(INDX_IVAL_DURATION, form, None)
                self.layrslab.delete(duraabrv + dura, nid, db=self.indxdb)
                self.indxcounts.inc(duraabrv, -1)

                indx = indx[8:]
                maxabrv = self.core.setIndxAbrv(INDX_IVAL_MAX, form, None)
                self.layrslab.delete(maxabrv + indx, nid, db=self.indxdb)

        if self.nodeDelHook is not None:
            self.nodeDelHook()

        await self._wipeNodeData(nid, sode)
        await self._delNodeEdges(nid, abrv, sode)

        if not self.mayDelNid(nid, sode):
            self.dirty[nid] = sode

        return ()

    async def _editNodeTomb(self, nid, form, edit, sode, meta):

        if sode.get('antivalu') is not None:
            return ()

        abrv = self.core.setIndxAbrv(INDX_PROP, form, None)

        sode['form'] = form
        sode['antivalu'] = True

        self.dirty[nid] = sode

        await self._wipeNodeData(nid, sode)
        await self._delNodeEdges(nid, abrv, sode)

        return ((INDX_TOMB + abrv, nid),)

    async def _editNodeTombDel(self, nid, form, edit, sode, meta):

<<<<<<< HEAD
        if (oldv := sode.pop('antivalu', None)) is None:
=======
        if sode.pop('antivalu', None) is None:
>>>>>>> 52b9cae8
            return ()

        abrv = self.core.setIndxAbrv(INDX_PROP, form, None)

        self.layrslab.delete(INDX_TOMB + abrv, nid, db=self.indxdb)

        if not self.mayDelNid(nid, sode):
            self.dirty[nid] = sode

        return ()

    async def _editPropSet(self, nid, form, edit, sode, meta):

        prop, valu, oldv, stortype = edit[1]

        oldv, oldt = sode['props'].get(prop, (None, None))

        if valu == oldv:
            return ()

        abrv = self.core.setIndxAbrv(INDX_PROP, form, prop)
        univabrv = None

        if prop[0] == '.':  # '.' to detect universal props (as quickly as possible)
            univabrv = self.core.setIndxAbrv(INDX_PROP, None, prop)

        if oldv is not None:

            if oldt & STOR_FLAG_ARRAY:
                arryabrv = self.core.setIndxAbrv(INDX_ARRAY, form, prop)
                self.indxcounts.inc(arryabrv, len(oldv) * -1)

                if univabrv is not None:
                    univarryabrv = self.core.setIndxAbrv(INDX_ARRAY, None, prop)
                    self.indxcounts.inc(univarryabrv, len(oldv) * -1)

                for oldi in self.getStorIndx(oldt, oldv):
                    self.layrslab.delete(arryabrv + oldi, nid, db=self.indxdb)
                    if univabrv is not None:
                        self.layrslab.delete(univarryabrv + oldi, nid, db=self.indxdb)

                for indx in self.getStorIndx(STOR_TYPE_MSGP, oldv):
                    self.layrslab.delete(abrv + indx, nid, db=self.indxdb)
                    self.indxcounts.inc(abrv, -1)

                    if univabrv is not None:
                        self.layrslab.delete(univabrv + indx, nid, db=self.indxdb)
                        self.indxcounts.inc(univabrv, -1)

            else:

                for oldi in self.getStorIndx(oldt, oldv):
                    self.layrslab.delete(abrv + oldi, nid, db=self.indxdb)
                    self.indxcounts.inc(abrv, -1)

                    if univabrv is not None:
                        self.layrslab.delete(univabrv + oldi, nid, db=self.indxdb)
                        self.indxcounts.inc(univabrv, -1)

                if oldt == STOR_TYPE_IVAL:
                    if oldv[1] == self.ivaltimetype.futsize:
                        dura = self.stortypes[STOR_TYPE_IVAL].maxdura
                    else:
                        dura = self.ivaltimetype.getIntIndx(oldv[1] - oldv[0])

                    duraabrv = self.core.setIndxAbrv(INDX_IVAL_DURATION, form, prop)
                    self.layrslab.delete(duraabrv + dura, nid, db=self.indxdb)
                    self.indxcounts.inc(duraabrv, -1)

                    if univabrv is not None:
                        univduraabrv = self.core.setIndxAbrv(INDX_IVAL_DURATION, None, prop)
                        self.layrslab.delete(univduraabrv + dura, nid, db=self.indxdb)
                        self.indxcounts.inc(univduraabrv, -1)

                    if not oldv[1] == valu[1]:
                        oldi = oldi[8:]
                        maxabrv = self.core.setIndxAbrv(INDX_IVAL_MAX, form, prop)

                        self.layrslab.delete(maxabrv + oldi, nid, db=self.indxdb)
                        if univabrv is not None:
                            univmaxabrv = self.core.setIndxAbrv(INDX_IVAL_MAX, None, prop)
                            self.layrslab.delete(univmaxabrv + oldi, nid, db=self.indxdb)

        if (antiprops := sode.get('antiprops')) is not None:
            tomb = antiprops.pop(prop, None)
            if tomb is not None:
                self.layrslab.delete(INDX_TOMB + abrv, nid, db=self.indxdb)

        sode['props'][prop] = (valu, stortype)
        self.dirty[nid] = sode

        kvpairs = []

        if stortype & STOR_FLAG_ARRAY:

            arryabrv = self.core.setIndxAbrv(INDX_ARRAY, form, prop)
            if univabrv is not None:
                univarryabrv = self.core.setIndxAbrv(INDX_ARRAY, None, prop)

            for indx in self.getStorIndx(stortype, valu):
                kvpairs.append((arryabrv + indx, nid))
                self.indxcounts.inc(arryabrv)
                if univabrv is not None:
                    kvpairs.append((univarryabrv + indx, nid))
                    self.indxcounts.inc(univarryabrv)

            for indx in self.getStorIndx(STOR_TYPE_MSGP, valu):
                kvpairs.append((abrv + indx, nid))
                self.indxcounts.inc(abrv)
                if univabrv is not None:
                    kvpairs.append((univabrv + indx, nid))
                    self.indxcounts.inc(univabrv)

        else:

            for indx in self.getStorIndx(stortype, valu):
                kvpairs.append((abrv + indx, nid))
                self.indxcounts.inc(abrv)
                if univabrv is not None:
                    kvpairs.append((univabrv + indx, nid))
                    self.indxcounts.inc(univabrv)

            if stortype == STOR_TYPE_IVAL:
                if valu[1] == self.ivaltimetype.futsize:
                    dura = self.stortypes[STOR_TYPE_IVAL].maxdura
                else:
                    dura = self.ivaltimetype.getIntIndx(valu[1] - valu[0])

                duraabrv = self.core.setIndxAbrv(INDX_IVAL_DURATION, form, prop)
                kvpairs.append((duraabrv + dura, nid))
                self.indxcounts.inc(duraabrv)

                if univabrv is not None:
                    univduraabrv = self.core.setIndxAbrv(INDX_IVAL_DURATION, None, prop)
                    kvpairs.append((univduraabrv + dura, nid))
                    self.indxcounts.inc(univduraabrv)

                if oldv is None or oldv[1] != valu[1]:
                    indx = indx[8:]
                    maxabrv = self.core.setIndxAbrv(INDX_IVAL_MAX, form, prop)
                    kvpairs.append((maxabrv + indx, nid))

                    if univabrv is not None:
                        univmaxabrv = self.core.setIndxAbrv(INDX_IVAL_MAX, None, prop)
                        kvpairs.append((univmaxabrv + indx, nid))

        return kvpairs

    async def _editPropDel(self, nid, form, edit, sode, meta):

        prop = edit[1][0]

        if (valt := sode['props'].pop(prop, None)) is None:
            return ()

        valu, stortype = valt

        abrv = self.core.setIndxAbrv(INDX_PROP, form, prop)
        univabrv = None

        if prop[0] == '.':  # '.' to detect universal props (as quickly as possible)
            univabrv = self.core.setIndxAbrv(INDX_PROP, None, prop)

        if stortype & STOR_FLAG_ARRAY:

            realtype = stortype & 0x7fff

            arryabrv = self.core.setIndxAbrv(INDX_ARRAY, form, prop)
            self.indxcounts.inc(arryabrv, len(valu) * -1)
            if univabrv is not None:
                univarryabrv = self.core.setIndxAbrv(INDX_ARRAY, None, prop)
                self.indxcounts.inc(univarryabrv, len(valu) * -1)

            for aval in valu:
                for indx in self.getStorIndx(realtype, aval):
                    self.layrslab.delete(arryabrv + indx, nid, db=self.indxdb)
                    if univabrv is not None:
                        self.layrslab.delete(univarryabrv + indx, nid, db=self.indxdb)

            for indx in self.getStorIndx(STOR_TYPE_MSGP, valu):
                self.layrslab.delete(abrv + indx, nid, db=self.indxdb)
                self.indxcounts.inc(abrv, -1)
                if univabrv is not None:
                    self.layrslab.delete(univabrv + indx, nid, db=self.indxdb)
                    self.indxcounts.inc(univabrv, -1)

        else:

            for indx in self.getStorIndx(stortype, valu):
                self.layrslab.delete(abrv + indx, nid, db=self.indxdb)
                self.indxcounts.inc(abrv, -1)
                if univabrv is not None:
                    self.layrslab.delete(univabrv + indx, nid, db=self.indxdb)
                    self.indxcounts.inc(univabrv, -1)

            if stortype == STOR_TYPE_IVAL:
                if valu[1] == self.ivaltimetype.futsize:
                    dura = self.stortypes[STOR_TYPE_IVAL].maxdura
                else:
                    dura = self.ivaltimetype.getIntIndx(valu[1] - valu[0])

                indx = indx[8:]

                maxabrv = self.core.setIndxAbrv(INDX_IVAL_MAX, form, prop)
                duraabrv = self.core.setIndxAbrv(INDX_IVAL_DURATION, form, prop)

                self.layrslab.delete(maxabrv + indx, nid, db=self.indxdb)
                self.layrslab.delete(duraabrv + dura, nid, db=self.indxdb)
                self.indxcounts.inc(duraabrv, -1)

                if univabrv is not None:
                    univmaxabrv = self.core.setIndxAbrv(INDX_IVAL_MAX, None, prop)
                    univduraabrv = self.core.setIndxAbrv(INDX_IVAL_DURATION, None, prop)
                    self.layrslab.delete(univmaxabrv + indx, nid, db=self.indxdb)
                    self.layrslab.delete(univduraabrv + dura, nid, db=self.indxdb)
                    self.indxcounts.inc(univduraabrv, -1)

        if not self.mayDelNid(nid, sode):
            self.dirty[nid] = sode

        return ()

    async def _editPropTomb(self, nid, form, edit, sode, meta):

        prop = edit[1][0]

        if (antiprops := sode.get('antiprops')) is not None and prop in antiprops:
            return ()

        abrv = self.core.setIndxAbrv(INDX_PROP, form, prop)

        sode['antiprops'][prop] = True
        self.dirty[nid] = sode

        return ((INDX_TOMB + abrv, nid),)

    async def _editPropTombDel(self, nid, form, edit, sode, meta):

        prop = edit[1][0]

        if (antiprops := sode.get('antiprops')) is None or antiprops.pop(prop, None) is None:
            return ()

        abrv = self.core.setIndxAbrv(INDX_PROP, form, prop)

        self.layrslab.delete(INDX_TOMB + abrv, nid, db=self.indxdb)

        if not self.mayDelNid(nid, sode):
            self.dirty[nid] = sode

        return ()

    async def _editTagSet(self, nid, form, edit, sode, meta):

        tag, valu, _ = edit[1]

        oldv = sode['tags'].get(tag)
        if valu == oldv:
            return ()

        abrv = self.core.setIndxAbrv(INDX_TAG, None, tag)
        formabrv = self.core.setIndxAbrv(INDX_TAG, form, tag)

        if oldv is None:
            self.indxcounts.inc(abrv)
            self.indxcounts.inc(formabrv)

        else:

            if oldv == (None, None):
                self.layrslab.delete(abrv, nid, db=self.indxdb)
                self.layrslab.delete(formabrv, nid, db=self.indxdb)
            else:
                if oldv[1] == self.ivaltimetype.futsize:
                    dura = self.stortypes[STOR_TYPE_IVAL].maxdura
                else:
                    dura = self.ivaltimetype.getIntIndx(oldv[1] - oldv[0])

                duraabrv = self.core.setIndxAbrv(INDX_TAG_DURATION, None, tag)
                duraformabrv = self.core.setIndxAbrv(INDX_TAG_DURATION, form, tag)

                self.layrslab.delete(duraabrv + dura, nid, db=self.indxdb)
                self.layrslab.delete(duraformabrv + dura, nid, db=self.indxdb)
                self.indxcounts.inc(duraabrv, -1)
                self.indxcounts.inc(duraformabrv, -1)

                minindx = self.ivaltimetype.getIntIndx(oldv[0])
                maxindx = self.ivaltimetype.getIntIndx(oldv[1])

                self.layrslab.delete(abrv + minindx + maxindx, nid, db=self.indxdb)
                self.layrslab.delete(formabrv + minindx + maxindx, nid, db=self.indxdb)

                if not oldv[1] == valu[1]:
                    maxabrv = self.core.setIndxAbrv(INDX_TAG_MAX, None, tag)
                    maxformabrv = self.core.setIndxAbrv(INDX_TAG_MAX, form, tag)

                    self.layrslab.delete(maxabrv + maxindx, nid, db=self.indxdb)
                    self.layrslab.delete(maxformabrv + maxindx, nid, db=self.indxdb)

        sode['tags'][tag] = valu
        self.dirty[nid] = sode

        if (antitags := sode.get('antitags')) is not None:
            tomb = antitags.pop(tag, None)
            if tomb is not None:
                self.layrslab.delete(INDX_TOMB + abrv, nid, db=self.indxdb)

        kvpairs = []

        if valu == (None, None):
            kvpairs.append((abrv, nid))
            kvpairs.append((formabrv, nid))
        else:
            if valu[1] == self.ivaltimetype.futsize:
                dura = self.stortypes[STOR_TYPE_IVAL].maxdura
            else:
                dura = self.ivaltimetype.getIntIndx(valu[1] - valu[0])

            duraabrv = self.core.setIndxAbrv(INDX_TAG_DURATION, None, tag)
            duraformabrv = self.core.setIndxAbrv(INDX_TAG_DURATION, form, tag)

            kvpairs.append((duraabrv + dura, nid))
            kvpairs.append((duraformabrv + dura, nid))
            self.indxcounts.inc(duraabrv)
            self.indxcounts.inc(duraformabrv)

            minindx = self.ivaltimetype.getIntIndx(valu[0])
            maxindx = self.ivaltimetype.getIntIndx(valu[1])

            kvpairs.append((abrv + minindx + maxindx, nid))
            kvpairs.append((formabrv + minindx + maxindx, nid))

            if oldv is None or oldv[1] != valu[1]:
                maxabrv = self.core.setIndxAbrv(INDX_TAG_MAX, None, tag)
                maxformabrv = self.core.setIndxAbrv(INDX_TAG_MAX, form, tag)

                kvpairs.append((maxabrv + maxindx, nid))
                kvpairs.append((maxformabrv + maxindx, nid))

        return kvpairs

    async def _editTagDel(self, nid, form, edit, sode, meta):

        tag = edit[1][0]

        if (oldv := sode['tags'].pop(tag, None)) is None:
            return ()

        abrv = self.core.setIndxAbrv(INDX_TAG, None, tag)
        formabrv = self.core.setIndxAbrv(INDX_TAG, form, tag)

        self.indxcounts.inc(abrv, -1)
        self.indxcounts.inc(formabrv, -1)

        if oldv == (None, None):
            self.layrslab.delete(abrv, nid, db=self.indxdb)
            self.layrslab.delete(formabrv, nid, db=self.indxdb)
        else:
            if oldv[1] == self.ivaltimetype.futsize:
                dura = self.stortypes[STOR_TYPE_IVAL].maxdura
            else:
                dura = self.ivaltimetype.getIntIndx(oldv[1] - oldv[0])

            duraabrv = self.core.setIndxAbrv(INDX_TAG_DURATION, None, tag)
            duraformabrv = self.core.setIndxAbrv(INDX_TAG_DURATION, form, tag)

            self.layrslab.delete(duraabrv + dura, nid, db=self.indxdb)
            self.layrslab.delete(duraformabrv + dura, nid, db=self.indxdb)
            self.indxcounts.inc(duraabrv, -1)
            self.indxcounts.inc(duraformabrv, -1)

            minindx = self.ivaltimetype.getIntIndx(oldv[0])
            maxindx = self.ivaltimetype.getIntIndx(oldv[1])

            self.layrslab.delete(abrv + minindx + maxindx, nid, db=self.indxdb)
            self.layrslab.delete(formabrv + minindx + maxindx, nid, db=self.indxdb)

            maxabrv = self.core.setIndxAbrv(INDX_TAG_MAX, None, tag)
            maxformabrv = self.core.setIndxAbrv(INDX_TAG_MAX, form, tag)

            self.layrslab.delete(maxabrv + maxindx, nid, db=self.indxdb)
            self.layrslab.delete(maxformabrv + maxindx, nid, db=self.indxdb)

        if not self.mayDelNid(nid, sode):
            self.dirty[nid] = sode

        return ()

    async def _editTagTomb(self, nid, form, edit, sode, meta):

        tag = edit[1][0]

        if (antitags := sode.get('antitags')) is not None and tag in antitags:
            return ()

        abrv = self.core.setIndxAbrv(INDX_TAG, None, tag)

        sode['antitags'][tag] = True
        self.dirty[nid] = sode

        return ((INDX_TOMB + abrv, nid),)

    async def _editTagTombDel(self, nid, form, edit, sode, meta):

        tag = edit[1][0]

        if (antitags := sode.get('antitags')) is None or antitags.pop(tag, None) is None:
            return ()

        abrv = self.core.setIndxAbrv(INDX_TAG, None, tag)

        self.layrslab.delete(INDX_TOMB + abrv, nid, db=self.indxdb)

        if not self.mayDelNid(nid, sode):
            self.dirty[nid] = sode

        return ()

    async def _editTagPropSet(self, nid, form, edit, sode, meta):

        tag, prop, valu, oldv, stortype = edit[1]

        tp_abrv = self.core.setIndxAbrv(INDX_TAGPROP, None, tag, prop)
        ftp_abrv = self.core.setIndxAbrv(INDX_TAGPROP, form, tag, prop)

        if (tp_dict := sode['tagprops'].get(tag)) is not None:
            if (oldv := tp_dict.get(prop)) is not None:

                if (valu, stortype) == oldv:
                    return ()

                (oldv, oldt) = oldv

                for oldi in self.getStorIndx(oldt, oldv):
                    self.layrslab.delete(tp_abrv + oldi, nid, db=self.indxdb)
                    self.layrslab.delete(ftp_abrv + oldi, nid, db=self.indxdb)
                    self.indxcounts.inc(tp_abrv, -1)
                    self.indxcounts.inc(ftp_abrv, -1)

                if oldt == STOR_TYPE_IVAL:
                    if oldv[1] == self.ivaltimetype.futsize:
                        dura = self.stortypes[STOR_TYPE_IVAL].maxdura
                    else:
                        dura = self.ivaltimetype.getIntIndx(oldv[1] - oldv[0])

                    duraabrv = self.core.setIndxAbrv(INDX_IVAL_DURATION, None, tag, prop)
                    duraformabrv = self.core.setIndxAbrv(INDX_IVAL_DURATION, form, tag, prop)

                    self.layrslab.delete(duraabrv + dura, nid, db=self.indxdb)
                    self.layrslab.delete(duraformabrv + dura, nid, db=self.indxdb)
                    self.indxcounts.inc(duraabrv, -1)
                    self.indxcounts.inc(duraformabrv, -1)

                    if not oldv[1] == valu[1]:
                        oldi = oldi[8:]
                        maxabrv = self.core.setIndxAbrv(INDX_IVAL_MAX, None, tag, prop)
                        maxformabrv = self.core.setIndxAbrv(INDX_IVAL_MAX, form, tag, prop)

                        self.layrslab.delete(maxabrv + oldi, nid, db=self.indxdb)
                        self.layrslab.delete(maxformabrv + oldi, nid, db=self.indxdb)

        else:
            sode['tagprops'][tag] = {}

        if (antitags := sode.get('antitagprops')) is not None:
            if (antiprops := antitags.get(tag)) is not None:
                tomb = antiprops.pop(prop, None)
                if tomb is not None:
                    self.layrslab.delete(INDX_TOMB + tp_abrv, nid, db=self.indxdb)

                    if len(antiprops) == 0:
                        antitags.pop(tag)

        sode['tagprops'][tag][prop] = (valu, stortype)
        self.dirty[nid] = sode

        kvpairs = []
        for indx in self.getStorIndx(stortype, valu):
            kvpairs.append((tp_abrv + indx, nid))
            kvpairs.append((ftp_abrv + indx, nid))
            self.indxcounts.inc(tp_abrv)
            self.indxcounts.inc(ftp_abrv)

        if stortype == STOR_TYPE_IVAL:
            if valu[1] == self.ivaltimetype.futsize:
                dura = self.stortypes[STOR_TYPE_IVAL].maxdura
            else:
                dura = self.ivaltimetype.getIntIndx(valu[1] - valu[0])

            duraabrv = self.core.setIndxAbrv(INDX_IVAL_DURATION, None, tag, prop)
            duraformabrv = self.core.setIndxAbrv(INDX_IVAL_DURATION, form, tag, prop)
            kvpairs.append((duraabrv + dura, nid))
            kvpairs.append((duraformabrv + dura, nid))
            self.indxcounts.inc(duraabrv)
            self.indxcounts.inc(duraformabrv)

            if oldv is None or oldv[1] != valu[1]:
                indx = indx[8:]
                maxabrv = self.core.setIndxAbrv(INDX_IVAL_MAX, None, tag, prop)
                maxformabrv = self.core.setIndxAbrv(INDX_IVAL_MAX, form, tag, prop)
                kvpairs.append((maxabrv + indx, nid))
                kvpairs.append((maxformabrv + indx, nid))

        return kvpairs

    async def _editTagPropDel(self, nid, form, edit, sode, meta):

        tag, prop, _, _ = edit[1]

        if (tp_dict := sode['tagprops'].get(tag)) is None:
            return ()

        if (oldv := tp_dict.pop(prop, None)) is None:
            return ()

        (oldv, oldt) = oldv

        if len(tp_dict) == 0:
            sode['tagprops'].pop(tag)

        if not self.mayDelNid(nid, sode):
            self.dirty[nid] = sode

        tp_abrv = self.core.setIndxAbrv(INDX_TAGPROP, None, tag, prop)
        ftp_abrv = self.core.setIndxAbrv(INDX_TAGPROP, form, tag, prop)

        for oldi in self.getStorIndx(oldt, oldv):
            self.layrslab.delete(tp_abrv + oldi, nid, db=self.indxdb)
            self.layrslab.delete(ftp_abrv + oldi, nid, db=self.indxdb)
            self.indxcounts.inc(tp_abrv, -1)
            self.indxcounts.inc(ftp_abrv, -1)

        if oldt == STOR_TYPE_IVAL:
            if oldv[1] == self.ivaltimetype.futsize:
                dura = self.stortypes[STOR_TYPE_IVAL].maxdura
            else:
                dura = self.ivaltimetype.getIntIndx(oldv[1] - oldv[0])

            duraabrv = self.core.setIndxAbrv(INDX_IVAL_DURATION, None, tag, prop)
            duraformabrv = self.core.setIndxAbrv(INDX_IVAL_DURATION, form, tag, prop)
            self.layrslab.delete(duraabrv + dura, nid, db=self.indxdb)
            self.layrslab.delete(duraformabrv + dura, nid, db=self.indxdb)
            self.indxcounts.inc(duraabrv, -1)
            self.indxcounts.inc(duraformabrv, -1)

            indx = oldi[8:]
            maxabrv = self.core.setIndxAbrv(INDX_IVAL_MAX, None, tag, prop)
            maxformabrv = self.core.setIndxAbrv(INDX_IVAL_MAX, form, tag, prop)
            self.layrslab.delete(maxabrv + indx, nid, db=self.indxdb)
            self.layrslab.delete(maxformabrv + indx, nid, db=self.indxdb)

        return ()

    async def _editTagPropTomb(self, nid, form, edit, sode, meta):

        tag, prop = edit[1]

        if (antitags := sode.get('antitagprops')) is not None:
            if (antiprops := antitags.get(tag)) is not None and prop in antiprops:
                return ()

        abrv = self.core.setIndxAbrv(INDX_TAGPROP, None, tag, prop)

        if antitags is None or antiprops is None:
            sode['antitagprops'][tag] = {}

        sode['antitagprops'][tag][prop] = True
        self.dirty[nid] = sode

        return ((INDX_TOMB + abrv, nid),)

    async def _editTagPropTombDel(self, nid, form, edit, sode, meta):

        tag, prop = edit[1]

        if (antitags := sode.get('antitagprops')) is None:
            return ()

        if (antiprops := antitags.get(tag)) is None or antiprops.pop(prop, None) is None:
            return ()

        if len(antiprops) == 0:
            antitags.pop(tag)

        abrv = self.core.setIndxAbrv(INDX_TAGPROP, None, tag, prop)

        self.layrslab.delete(INDX_TOMB + abrv, nid, db=self.indxdb)

        if not self.mayDelNid(nid, sode):
            self.dirty[nid] = sode

        return ()

    async def _editNodeDataSet(self, nid, form, edit, sode, meta):

        name, valu, oldv = edit[1]
        abrv = self.core.setIndxAbrv(INDX_NODEDATA, name)

        self.dataslab.put(nid + abrv + FLAG_NORM, s_msgpack.en(valu), db=self.nodedata)
        self.dataslab.put(abrv + FLAG_NORM, nid, db=self.dataname)

        if oldv is None and self.dataslab.delete(abrv + FLAG_TOMB, nid, db=self.dataname):
            self.dataslab.delete(nid + abrv + FLAG_TOMB, db=self.nodedata)
            self.layrslab.delete(INDX_TOMB + abrv, nid, db=self.indxdb)

        return ()

    async def _editNodeDataDel(self, nid, form, edit, sode, meta):

        name, valu = edit[1]
        abrv = self.core.setIndxAbrv(INDX_NODEDATA, name)

        if self.dataslab.delete(nid + abrv + FLAG_NORM, db=self.nodedata):
            self.dataslab.delete(abrv + FLAG_NORM, nid, db=self.dataname)
            self.mayDelNid(nid, sode)

        return ()

    async def _editNodeDataTomb(self, nid, form, edit, sode, meta):

        name = edit[1][0]
        abrv = self.core.setIndxAbrv(INDX_NODEDATA, name)

        if not self.dataslab.put(abrv + FLAG_TOMB, nid, db=self.dataname, overwrite=False):
            return ()

        self.dataslab.put(nid + abrv + FLAG_TOMB, s_msgpack.en(None), db=self.nodedata)
        self.dirty[nid] = sode

        return ((INDX_TOMB + abrv, nid),)

    async def _editNodeDataTombDel(self, nid, form, edit, sode, meta):

        name = edit[1][0]
        abrv = self.core.setIndxAbrv(INDX_NODEDATA, name)

        if not self.dataslab.delete(abrv + FLAG_TOMB, nid, db=self.dataname):
            return ()

        self.dataslab.delete(nid + abrv + FLAG_TOMB, db=self.nodedata)
        self.layrslab.delete(INDX_TOMB + abrv, nid, db=self.indxdb)

        if not self.mayDelNid(nid, sode):
            self.dirty[nid] = sode

        return ()

    async def _editNodeEdgeAdd(self, nid, form, edit, sode, meta):

        verb, n2nid = edit[1]

        vabrv = self.core.setIndxAbrv(INDX_EDGE_VERB, verb)

        if self.layrslab.hasdup(self.edgen1n2abrv + nid + n2nid + FLAG_NORM, vabrv, db=self.indxdb):
            return ()

        n2sode = self._genStorNode(n2nid)

        # we are creating a new edge for this layer.
        sode['n1verbs'][verb] = sode['n1verbs'].get(verb, 0) + 1
        n2sode['n2verbs'][verb] = n2sode['n2verbs'].get(verb, 0) + 1

        if self.layrslab.delete(INDX_TOMB + vabrv + nid, n2nid, db=self.indxdb):
            self.layrslab.delete(vabrv + nid + FLAG_TOMB, n2nid, db=self.indxdb)
            self.layrslab.delete(self.edgen1abrv + nid + vabrv + FLAG_TOMB, n2nid, db=self.indxdb)
            self.layrslab.delete(self.edgen2abrv + n2nid + vabrv + FLAG_TOMB, nid, db=self.indxdb)
            self.layrslab.delete(self.edgen1n2abrv + nid + n2nid + FLAG_TOMB, vabrv, db=self.indxdb)

        self.dirty[nid] = sode
        self.dirty[n2nid] = n2sode

        formabrv = self.core.setIndxAbrv(INDX_PROP, form, None)

        self.indxcounts.inc(vabrv, 1)
        self.indxcounts.inc(INDX_EDGE_N1 + formabrv + vabrv, 1)

        if (n2form := n2sode.get('form')) is None:
            n2form = self.core.getNidNdef(n2nid)[0]

        if n2form is not None:
            n2formabrv = self.core.setIndxAbrv(INDX_PROP, n2form, None)
            self.indxcounts.inc(INDX_EDGE_N2 + n2formabrv + vabrv, 1)

        kvpairs = [
            (vabrv + nid + FLAG_NORM, n2nid),
            (self.edgen1abrv + nid + vabrv + FLAG_NORM, n2nid),
            (self.edgen2abrv + n2nid + vabrv + FLAG_NORM, nid),
            (self.edgen1n2abrv + nid + n2nid + FLAG_NORM, vabrv)
        ]

        return kvpairs

    async def _editNodeEdgeDel(self, nid, form, edit, sode, meta):

        verb, n2nid = edit[1]

        vabrv = self.core.setIndxAbrv(INDX_EDGE_VERB, verb)

        if not self.layrslab.delete(vabrv + nid + FLAG_NORM, n2nid, db=self.indxdb):
            return ()

        self.layrslab.delete(self.edgen1abrv + nid + vabrv + FLAG_NORM, n2nid, db=self.indxdb)
        self.layrslab.delete(self.edgen2abrv + n2nid + vabrv + FLAG_NORM, nid, db=self.indxdb)
        self.layrslab.delete(self.edgen1n2abrv + nid + n2nid + FLAG_NORM, vabrv, db=self.indxdb)

        newvalu = sode['n1verbs'].get(verb, 0) - 1
        if newvalu == 0:
            sode['n1verbs'].pop(verb)
            if not self.mayDelNid(nid, sode):
                self.dirty[nid] = sode
        else:
            sode['n1verbs'][verb] = newvalu
            self.dirty[nid] = sode

        n2sode = self._genStorNode(n2nid)
        newvalu = n2sode['n2verbs'].get(verb, 0) - 1
        if newvalu == 0:
            n2sode['n2verbs'].pop(verb)
            if not self.mayDelNid(n2nid, n2sode):
                self.dirty[n2nid] = n2sode
        else:
            n2sode['n2verbs'][verb] = newvalu
            self.dirty[n2nid] = n2sode

        formabrv = self.core.setIndxAbrv(INDX_PROP, form, None)

        self.indxcounts.inc(vabrv, -1)
        self.indxcounts.inc(INDX_EDGE_N1 + formabrv + vabrv, -1)

        if (n2form := n2sode.get('form')) is None:
            n2form = self.core.getNidNdef(n2nid)[0]

        if n2form is not None:
            n2formabrv = self.core.setIndxAbrv(INDX_PROP, n2form, None)
            self.indxcounts.inc(INDX_EDGE_N2 + n2formabrv + vabrv, -1)

        return ()

    async def _editNodeEdgeTomb(self, nid, form, edit, sode, meta):

        verb, n2nid = edit[1]

        vabrv = self.core.setIndxAbrv(INDX_EDGE_VERB, verb)

        if not self.layrslab.put(INDX_TOMB + vabrv + nid, n2nid, db=self.indxdb, overwrite=False):
            return ()

        n2sode = self._genStorNode(n2nid)

        sode['n1antiverbs'][verb] = sode['n1antiverbs'].get(verb, 0) + 1
        n2sode['n2antiverbs'][verb] = n2sode['n2antiverbs'].get(verb, 0) + 1

        self.dirty[nid] = sode
        self.dirty[n2nid] = n2sode

        kvpairs = [
            (vabrv + nid + FLAG_TOMB, n2nid),
            (self.edgen1abrv + nid + vabrv + FLAG_TOMB, n2nid),
            (self.edgen2abrv + n2nid + vabrv + FLAG_TOMB, nid),
            (self.edgen1n2abrv + nid + n2nid + FLAG_TOMB, vabrv)
        ]

        return kvpairs

    async def _editNodeEdgeTombDel(self, nid, form, edit, sode, meta):

        verb, n2nid = edit[1]

        vabrv = self.core.setIndxAbrv(INDX_EDGE_VERB, verb)

        if not self.layrslab.delete(INDX_TOMB + vabrv + nid, n2nid, db=self.indxdb):
            return ()

        self.layrslab.delete(vabrv + nid + FLAG_TOMB, n2nid, db=self.indxdb)
        self.layrslab.delete(self.edgen1abrv + nid + vabrv + FLAG_TOMB, n2nid, db=self.indxdb)
        self.layrslab.delete(self.edgen2abrv + n2nid + vabrv + FLAG_TOMB, nid, db=self.indxdb)
        self.layrslab.delete(self.edgen1n2abrv + nid + n2nid + FLAG_TOMB, vabrv, db=self.indxdb)

        n2sode = self._genStorNode(n2nid)

        newvalu = sode['n1antiverbs'].get(verb, 0) - 1
        if newvalu == 0:
            sode['n1antiverbs'].pop(verb)
            if not self.mayDelNid(nid, sode):
                self.dirty[nid] = sode
        else:
            sode['n1antiverbs'][verb] = newvalu
            self.dirty[nid] = sode

        n2sode = self._genStorNode(n2nid)
        newvalu = n2sode['n2antiverbs'].get(verb, 0) - 1
        if newvalu == 0:
            n2sode['n2antiverbs'].pop(verb)
            if not self.mayDelNid(n2nid, n2sode):
                self.dirty[n2nid] = n2sode
        else:
            n2sode['n2antiverbs'][verb] = newvalu
            self.dirty[n2nid] = n2sode

        return ()

    async def getEdgeVerbs(self):
        for byts, abrv in self.core.indxabrv.iterByPref(INDX_EDGE_VERB):
            if self.indxcounts.get(abrv) > 0:
                yield s_msgpack.un(byts[2:])[0]

    async def getEdges(self, verb=None):

        if verb is None:
            for lkey, lval in self.layrslab.scanByPref(self.edgen1abrv, db=self.indxdb):
                yield lkey[-17:-9], lkey[-9:-1], lval, lkey[-1:] == FLAG_TOMB
            return

        try:
            vabrv = self.core.getIndxAbrv(INDX_EDGE_VERB, verb)
        except s_exc.NoSuchAbrv:
            return

        for lkey, lval in self.layrslab.scanByPref(vabrv, db=self.indxdb):
            # n1nid, verbabrv, n2nid, tomb
            yield lkey[-9:-1], vabrv, lval, lkey[-1:] == FLAG_TOMB

    async def _delNodeEdges(self, nid, formabrv, sode):

        sode.pop('n1verbs', None)
        sode.pop('n1antiverbs', None)

        for lkey, n2nid in self.layrslab.scanByPref(self.edgen1abrv + nid, db=self.indxdb):
            await asyncio.sleep(0)

            tomb = lkey[-1:]
            vabrv = lkey[-9:-1]

            self.layrslab.delete(vabrv + nid + tomb, n2nid, db=self.indxdb)
            self.layrslab.delete(self.edgen1abrv + nid + vabrv + tomb, n2nid, db=self.indxdb)
            self.layrslab.delete(self.edgen2abrv + n2nid + vabrv + tomb, nid, db=self.indxdb)
            self.layrslab.delete(self.edgen1n2abrv + nid + n2nid + tomb, vabrv, db=self.indxdb)

            verb = self.core.getAbrvIndx(vabrv)[0]
            n2sode = self._genStorNode(n2nid)

            if tomb == FLAG_TOMB:
                self.layrslab.delete(INDX_TOMB + vabrv + nid, n2nid, db=self.indxdb)
                newvalu = n2sode['n2antiverbs'].get(verb, 0) - 1
                if newvalu == 0:
                    n2sode['n2antiverbs'].pop(verb)
                    if not self.mayDelNid(n2nid, n2sode):
                        self.dirty[n2nid] = n2sode
                else:
                    n2sode['n2antiverbs'][verb] = newvalu
                    self.dirty[n2nid] = n2sode

            else:
                newvalu = n2sode['n2verbs'].get(verb, 0) - 1
                if newvalu == 0:
                    n2sode['n2verbs'].pop(verb)
                    if not self.mayDelNid(n2nid, n2sode):
                        self.dirty[n2nid] = n2sode
                else:
                    n2sode['n2verbs'][verb] = newvalu
                    self.dirty[n2nid] = n2sode

            self.indxcounts.inc(vabrv, -1)
            self.indxcounts.inc(INDX_EDGE_N1 + formabrv + vabrv, -1)

            if (n2form := n2sode.get('form')) is None:
                n2form = self.core.getNidNdef(n2nid)[0]

            if n2form is not None:
                n2formabrv = self.core.setIndxAbrv(INDX_PROP, n2form, None)
                self.indxcounts.inc(INDX_EDGE_N2 + n2formabrv + vabrv, -1)

    def getStorIndx(self, stortype, valu):

        if stortype & 0x8000:

            realtype = stortype & 0x7fff

            retn = []
            [retn.extend(self.getStorIndx(realtype, aval)) for aval in valu]
            return retn

        return self.stortypes[stortype].indx(valu)

    async def iterNodeEdgesN1(self, nid, verb=None):

        pref = self.edgen1abrv + nid
        if verb is not None:
            try:
                vabrv = self.core.getIndxAbrv(INDX_EDGE_VERB, verb)
                pref += vabrv
            except s_exc.NoSuchAbrv:
                return

            for lkey, n2nid in self.layrslab.scanByPref(pref, db=self.indxdb):
                yield vabrv, n2nid, lkey[-1:] == FLAG_TOMB
            return

        for lkey, n2nid in self.layrslab.scanByPref(pref, db=self.indxdb):
            yield lkey[-9:-1], n2nid, lkey[-1:] == FLAG_TOMB

    async def iterNodeEdgesN2(self, nid, verb=None):

        pref = self.edgen2abrv + nid
        if verb is not None:
            try:
                vabrv = self.core.getIndxAbrv(INDX_EDGE_VERB, verb)
                pref += vabrv
            except s_exc.NoSuchAbrv:
                return

            for lkey, n1nid in self.layrslab.scanByPref(pref, db=self.indxdb):
                yield vabrv, n1nid, lkey[-1:] == FLAG_TOMB
            return

        for lkey, n1nid in self.layrslab.scanByPref(pref, db=self.indxdb):
            yield lkey[-9:-1], n1nid, lkey[-1:] == FLAG_TOMB

    async def iterEdgeVerbs(self, n1nid, n2nid):
        for lkey, vabrv in self.layrslab.scanByPref(self.edgen1n2abrv + n1nid + n2nid, db=self.indxdb):
            yield vabrv, lkey[-1:] == FLAG_TOMB

    async def hasNodeEdge(self, n1nid, verb, n2nid):
        try:
            vabrv = self.core.getIndxAbrv(INDX_EDGE_VERB, verb)
        except s_exc.NoSuchAbrv:
            return False

        if self.layrslab.hasdup(self.edgen1abrv + n1nid + vabrv + FLAG_NORM, n2nid, db=self.indxdb):
            return True

        elif self.layrslab.hasdup(self.edgen1abrv + n1nid + vabrv + FLAG_TOMB, n2nid, db=self.indxdb):
            return False

    async def iterFormRows(self, form, stortype=None, startvalu=None):
        '''
        Yields nid, valu tuples of nodes of a single form, optionally (re)starting at startvalu.

        Args:
            form (str):  A form name.
            stortype (Optional[int]): a STOR_TYPE_* integer representing the type of form:prop
            startvalu (Any):  The value to start at.  May only be not None if stortype is not None.

        Returns:
            AsyncIterator[Tuple(nid, valu)]
        '''
        try:
            indxby = IndxByForm(self, form)

        except s_exc.NoSuchAbrv:
            return

        async for item in self._iterRows(indxby, stortype=stortype, startvalu=startvalu):
            yield item

    async def iterPropRows(self, form, prop, stortype=None, startvalu=None):
        '''
        Yields nid, valu tuples of nodes with a particular secondary property, optionally (re)starting at startvalu.

        Args:
            form (str):  A form name.
            prop (str):  A property name.
            stortype (Optional[int]): a STOR_TYPE_* integer representing the type of form:prop
            startvalu (Any):  The value to start at.  May only be not None if stortype is not None.

        Returns:
            AsyncIterator[Tuple(nid, valu)]
        '''
        try:
            indxby = IndxByProp(self, form, prop)

        except s_exc.NoSuchAbrv:
            return

        async for item in self._iterRows(indxby, stortype=stortype, startvalu=startvalu):
            yield item

    async def iterUnivRows(self, prop, stortype=None, startvalu=None):
        '''
        Yields nid, valu tuples of nodes with a particular universal property, optionally (re)starting at startvalu.

        Args:
            prop (str):  A universal property name.
            stortype (Optional[int]): a STOR_TYPE_* integer representing the type of form:prop
            startvalu (Any):  The value to start at.  May only be not None if stortype is not None.

        Returns:
            AsyncIterator[Tuple(nid, valu)]
        '''
        try:
            indxby = IndxByProp(self, None, prop)

        except s_exc.NoSuchAbrv:
            return

        async for item in self._iterRows(indxby, stortype=stortype, startvalu=startvalu):
            yield item

    async def iterTagRows(self, tag, form=None):
        '''
        Yields (nid, (valu, form)) values that match a tag and optional form.

        Args:
            tag (str): the tag to match
            form (Optional[str]):  if present, only yields nids of nodes that match the form.

        Yields:
            (nid, (ival, form))
        '''
        try:
            abrv = self.core.getIndxAbrv(INDX_TAG, form, tag)
        except s_exc.NoSuchAbrv:
            return

        for lkey, nid in self.layrslab.scanByPref(abrv, db=self.indxdb):
            await asyncio.sleep(0)

            sref = self.genStorNodeRef(nid)
            ndef = self.core.getNidNdef(nid)
            valu = sref.sode['tags'].get(tag)

            yield nid, (valu, ndef[0])

    async def iterTagPropRows(self, tag, prop, form=None, stortype=None, startvalu=None):
        '''
        Yields (nid, valu) that match a tag:prop, optionally (re)starting at startvalu.

        Args:
            tag (str):  tag name
            prop (str):  prop name
            form (Optional[str]):  optional form name
            stortype (Optional[int]): a STOR_TYPE_* integer representing the type of form:prop
            startvalu (Any):  The value to start at.  May only be not None if stortype is not None.

        Returns:
            AsyncIterator[Tuple(nid, valu)]
        '''
        try:
            indxby = IndxByTagProp(self, form, tag, prop)

        except s_exc.NoSuchAbrv:
            return

        async for item in self._iterRows(indxby, stortype=stortype, startvalu=startvalu):
            yield item

    async def _iterRows(self, indxby, stortype=None, startvalu=None):
        '''
        Args:
            stortype (Optional[int]): a STOR_TYPE_* integer representing the type of form:prop
            startvalu (Any): The value to start at.  May only be not None if stortype is not None.

        Returns:
            AsyncIterator[Tuple[nid,valu]]
        '''
        assert stortype is not None or startvalu is None

        abrv = indxby.abrv
        abrvlen = indxby.abrvlen
        startbytz = None

        if startvalu is not None:
            stortype = indxby.getStorType()
            startbytz = stortype.indx(startvalu)[0]

        for key, nid in self.layrslab.scanByPref(abrv, startkey=startbytz, db=indxby.db):

            await asyncio.sleep(0)

            indx = key[abrvlen:]

            valu = indxby.getNodeValu(nid, indx=indx)
            if valu is s_common.novalu:
                continue

            yield nid, valu

    async def getNodeData(self, nid, name):
        '''
        Return a single element of a nid's node data
        '''
        try:
            abrv = self.core.getIndxAbrv(INDX_NODEDATA, name)
        except s_exc.NoSuchAbrv:
            return False, None, None

        byts = self.dataslab.get(nid + abrv + FLAG_NORM, db=self.nodedata)
        if byts is None:
            if self.dataslab.get(nid + abrv + FLAG_TOMB, db=self.nodedata):
                return True, None, True
            return False, None, None

        return True, s_msgpack.un(byts), False

    async def iterNodeData(self, nid):
        '''
        Return a generator of all a node's data by nid.
        '''
        for lkey, byts in self.dataslab.scanByPref(nid, db=self.nodedata):
            abrv = lkey[8:-1]
            valu = s_msgpack.un(byts)
            yield abrv, valu, lkey[-1:] == FLAG_TOMB

    async def iterNodeDataKeys(self, nid):
        '''
        Return a generator of all a nid's node data keys
        '''
        for lkey in self.dataslab.scanKeysByPref(nid, db=self.nodedata):
            abrv = lkey[8:-1]
            yield abrv, lkey[-1:] == FLAG_TOMB

    async def iterPropTombstones(self, form, prop):
        abrv = self.core.setIndxAbrv(INDX_PROP, form, prop)
        for _, nid in self.layrslab.scanByPref(INDX_TOMB + abrv, db=self.indxdb):
            yield nid

    async def iterTombstones(self):

        for lkey in self.layrslab.scanKeysByPref(INDX_TOMB, db=self.indxdb):
            byts = self.core.indxabrv.abrvToByts(lkey[2:10])
            tombtype = byts[:2]
            tombinfo = s_msgpack.un(byts[2:])

            if tombtype == INDX_EDGE_VERB:
                n1nid = lkey[10:18]

                for _, n2nid in self.layrslab.scanByPref(lkey, db=self.indxdb):
                    yield (n1nid, tombtype, (tombinfo[0], n2nid))

            else:

                for _, nid in self.layrslab.scanByPref(lkey, db=self.indxdb):
                    yield (nid, tombtype, tombinfo)

    async def iterLayerNodeEdits(self):
        '''
        Scan the full layer and yield artificial sets of nodeedits.
        '''
        await self._saveDirtySodes()

        for nid, byts in self.layrslab.scanByFull(db=self.bynid):

            sode = s_msgpack.un(byts)
            ndef = self.core.getNidNdef(nid)

            form = ndef[0]

            edits = []
            nodeedit = (nid, form, edits)

            valt = sode.get('valu')
            if valt is not None:
                edits.append((EDIT_NODE_ADD, valt))

            elif sode.get('antivalu') is not None:
                edits.append((EDIT_NODE_TOMB, ()))
                yield nodeedit
                continue

            for prop, (valu, stortype) in sode.get('props', {}).items():
                edits.append((EDIT_PROP_SET, (prop, valu, None, stortype)))

            for prop in sode.get('antiprops', {}).keys():
                edits.append((EDIT_PROP_TOMB, (prop,)))

            for tag, tagv in sode.get('tags', {}).items():
                edits.append((EDIT_TAG_SET, (tag, tagv, None)))

            for tag in sode.get('antitags', {}).keys():
                edits.append((EDIT_TAG_TOMB, (tag,)))

            for tag, propdict in sode.get('tagprops', {}).items():
                for prop, (valu, stortype) in propdict.items():
                    edits.append((EDIT_TAGPROP_SET, (tag, prop, valu, None, stortype)))

            for tag, propdict in sode.get('antitagprops', {}).items():
                for prop in propdict.keys():
                    edits.append((EDIT_TAGPROP_TOMB, (tag, prop)))

            async for abrv, valu, tomb in self.iterNodeData(nid):
                prop = self.core.getAbrvIndx(abrv)[0]
                if tomb:
                    edits.append((EDIT_NODEDATA_TOMB, (prop,)))
                else:
                    edits.append((EDIT_NODEDATA_SET, (prop, valu, None)))

            async for abrv, n2nid, tomb in self.iterNodeEdgesN1(nid):
                verb = self.core.getAbrvIndx(abrv)[0]
                n2iden = s_common.ehex(self.core.getBuidByNid(n2nid))
                if tomb:
                    edits.append((EDIT_EDGE_TOMB, (verb, n2nid)))
                else:
                    edits.append((EDIT_EDGE_ADD, (verb, n2nid)))

            yield nodeedit

    async def _wipeNodeData(self, nid, sode):
        '''
        Remove all node data for a nid
        '''
        for lkey, _ in self.dataslab.scanByPref(nid, db=self.nodedata):
            await asyncio.sleep(0)
            self.dataslab.delete(lkey, db=self.nodedata)
            self.dataslab.delete(lkey[8:], nid, db=self.dataname)

            if lkey[-1:] == FLAG_TOMB:
                self.layrslab.delete(INDX_TOMB + lkey[8:-1], nid, db=self.indxdb)

    async def getModelVers(self):
        return self.layrinfo.get('model:version', (-1, -1, -1))

    async def setModelVers(self, vers):
        self._reqNotReadOnly()
        return await self._push('layer:set:modelvers', vers)

    @s_nexus.Pusher.onPush('layer:set:modelvers')
    async def _setModelVers(self, vers):
        await self.layrinfo.set('model:version', vers)

    async def getStorNodes(self):
        '''
        Yield (nid, sode) tuples for all the nodes with props/tags/tagprops stored in this layer.
        '''
        # flush any dirty sodes so we can yield them from the index in nid order
        await self._saveDirtySodes()

        for nid, byts in self.layrslab.scanByFull(db=self.bynid):
            await asyncio.sleep(0)
            yield nid, s_msgpack.un(byts)

    def getStorNode(self, nid):
        '''
        Return a *COPY* of the storage node (or an empty default dict).
        '''
        sode = self._getStorNode(nid)
        if sode is not None:
            return deepcopy(sode)
        return collections.defaultdict(dict)

    async def syncNodeEdits2(self, offs, wait=True, compat=False):
        '''
        Once caught up with storage, yield them in realtime.

        Returns:
            Tuple of offset(int), nodeedits, meta(dict)
        '''
        if not self.logedits:
            return

        if not compat:
            for offi, _ in self.nodeeditlog.iter(offs):
                nexsitem = await self.core.nexsroot.nexslog.get(offi)
                yield (offi, *nexsitem[2])

            if wait:
                async with self.getNodeEditWindow() as wind:
                    async for item in wind:
                        yield item
            return

        for offi, _ in self.nodeeditlog.iter(offs):
            nexsitem = await self.core.nexsroot.nexslog.get(offi)
            (nodeedits, meta) = nexsitem[2]

            realnodeedits = self.core.localToRemoteEdits(nodeedits)
            if realnodeedits:
                yield (offi, realnodeedits, meta)

        if wait:
            async with self.getNodeEditWindow() as wind:
                async for (offi, nodeedits, meta) in wind:
                    realnodeedits = self.core.localToRemoteEdits(nodeedits)
                    if realnodeedits:
                        yield (offi, realnodeedits, meta)

    async def syncNodeEdits(self, offs, wait=True, compat=False):
        '''
        Identical to syncNodeEdits2, but doesn't yield meta
        '''
        async for offi, nodeedits, _meta in self.syncNodeEdits2(offs, wait=wait, compat=compat):
            yield (offi, nodeedits)

    async def syncIndexEvents(self, offs, matchdef, wait=True):
        '''
        Yield (offs, (nid, form, ETYPE, VALS)) tuples from the nodeedit log starting from the given offset.
        Only edits that match the filter in matchdef will be yielded.

        Notes:

            ETYPE is a constant EDIT_* above. VALS is a tuple whose format depends on ETYPE, outlined in the comment
            next to the constant.

            Additionally, every 1000 entries, an entry (offs, (None, None, EDIT_PROGRESS, ())) message is emitted.

            The matchdef dict may contain the following keys:  forms, props, tags, tagprops.  The value must be a
            sequence of strings.  Each key/val combination is treated as an "or", so each key and value yields more events.
            forms: EDIT_NODE_ADD and EDIT_NODE_DEL events.  Matches events for nodes with forms in the value list.
            props: EDIT_PROP_SET and EDIT_PROP_DEL events.  Values must be in form:prop or .universal form
            tags:  EDIT_TAG_SET and EDIT_TAG_DEL events.  Values must be the raw tag with no #.
            tagprops: EDIT_TAGPROP_SET and EDIT_TAGPROP_DEL events.   Values must be just the prop or tag:prop.

            Will not yield any values if this layer was not created with logedits enabled

        Args:
            offs(int): starting nexus/editlog offset
            matchdef(Dict[str, Sequence[str]]):  a dict describing which events are yielded
            wait(bool):  whether to pend and stream value until this layer is fini'd
        '''

        formm = set(matchdef.get('forms', ()))
        propm = set(matchdef.get('props', ()))
        tagm = set(matchdef.get('tags', ()))
        tagpropm = set(matchdef.get('tagprops', ()))
        count = 0

        ntypes = (EDIT_NODE_ADD, EDIT_NODE_DEL, EDIT_NODE_TOMB, EDIT_NODE_TOMB_DEL)
        ptypes = (EDIT_PROP_SET, EDIT_PROP_DEL, EDIT_PROP_TOMB, EDIT_PROP_TOMB_DEL)
        ttypes = (EDIT_TAG_SET, EDIT_TAG_DEL, EDIT_TAG_TOMB, EDIT_TAG_TOMB_DEL)
        tptypes = (EDIT_TAGPROP_SET, EDIT_TAGPROP_DEL,
                   EDIT_TAGPROP_TOMB, EDIT_TAGPROP_TOMB_DEL)

        async for curoff, editses in self.syncNodeEdits(offs, wait=wait):
            for nid, form, edit in editses:
                for etyp, vals in edit:
                    if ((form in formm and etyp in ntypes)
                            or (etyp in ptypes and (vals[0] in propm or f'{form}:{vals[0]}' in propm))
                            or (etyp in ttypes and vals[0] in tagm)
                            or (etyp in tptypes and (vals[1] in tagpropm or f'{vals[0]}:{vals[1]}' in tagpropm))):

                        yield (curoff, (nid, form, etyp, vals))

            await asyncio.sleep(0)

            count += 1
            if count % 1000 == 0:
                yield (curoff, (None, None, EDIT_PROGRESS, ()))

    @contextlib.asynccontextmanager
    async def getNodeEditWindow(self):
        if not self.logedits:
            raise s_exc.BadConfValu(mesg='Layer logging must be enabled for getting nodeedits')

        async with await s_queue.Window.anit(maxsize=WINDOW_MAXSIZE) as wind:

            async def fini():
                self.windows.remove(wind)

            wind.onfini(fini)

            self.windows.append(wind)

            yield wind

    async def getEditIndx(self):
        '''
        Returns what will be the *next* (i.e. 1 past the last) nodeedit log index.
        '''
        if not self.logedits:
            return 0

        return self.nodeeditlog.index()

    async def getEditOffs(self):
        '''
        Return the offset of the last *recorded* log entry.  Returns -1 if nodeedit log is disabled or empty.
        '''
        if not self.logedits:
            return -1

        last = self.nodeeditlog.last()
        if last is not None:
            return last[0]

        return -1

    async def waitEditOffs(self, offs, timeout=None):
        '''
        Wait for the node edit log to write an entry at/past the given offset.
        '''
        if not self.logedits:
            mesg = 'Layer.waitEditOffs() does not work with logedits disabled.'
            raise s_exc.BadArg(mesg=mesg)

        return await self.nodeeditlog.waitForOffset(offs, timeout=timeout)

    async def delete(self):
        '''
        Delete the underlying storage
        '''
        self.isdeleted = True
        await self.fini()
        shutil.rmtree(self.dirn, ignore_errors=True)

def getNodeEditPerms(nodeedits):
    '''
    Yields (offs, perm) tuples that can be used in user.allowed()
    '''
    tags = []
    tagadds = []

    for nodeoffs, (nid, form, edits) in enumerate(nodeedits):

        tags.clear()
        tagadds.clear()

        for editoffs, (edit, info) in enumerate(edits):

            permoffs = (nodeoffs, editoffs)

            if edit == EDIT_NODE_ADD:
                yield (permoffs, ('node', 'add', form))
                continue

            if edit == EDIT_NODE_DEL or edit == EDIT_NODE_TOMB:
                yield (permoffs, ('node', 'del', form))
                continue

            if edit == EDIT_PROP_SET:
                yield (permoffs, ('node', 'prop', 'set', f'{form}:{info[0]}'))
                continue

            if edit == EDIT_PROP_DEL or edit == EDIT_PROP_TOMB:
                yield (permoffs, ('node', 'prop', 'del', f'{form}:{info[0]}'))
                continue

            if edit == EDIT_TAG_SET:
                if info[1] != (None, None):
                    tagadds.append(info[0])
                    yield (permoffs, ('node', 'tag', 'add', *info[0].split('.')))
                else:
                    tags.append((len(info[0]), editoffs, info[0]))
                continue

            if edit == EDIT_TAG_DEL or edit == EDIT_TAG_TOMB:
                yield (permoffs, ('node', 'tag', 'del', *info[0].split('.')))
                continue

            if edit == EDIT_TAGPROP_SET:
                yield (permoffs, ('node', 'tag', 'add', *info[0].split('.')))
                continue

            if edit == EDIT_TAGPROP_DEL or edit == EDIT_TAGPROP_TOMB:
                yield (permoffs, ('node', 'tag', 'del', *info[0].split('.')))
                continue

            if edit == EDIT_NODEDATA_SET:
                yield (permoffs, ('node', 'data', 'set', info[0]))
                continue

            if edit == EDIT_NODEDATA_DEL or edit == EDIT_NODEDATA_TOMB:
                yield (permoffs, ('node', 'data', 'pop', info[0]))
                continue

            if edit == EDIT_EDGE_ADD:
                yield (permoffs, ('node', 'edge', 'add', info[0]))
                continue

            if edit == EDIT_EDGE_DEL or edit == EDIT_EDGE_TOMB:
                yield (permoffs, ('node', 'edge', 'del', info[0]))
                continue

        for _, editoffs, tag in sorted(tags, reverse=True):
            look = tag + '.'
            if any([tagadd.startswith(look) for tagadd in tagadds]):
                continue

            yield ((nodeoffs, editoffs), ('node', 'tag', 'add', *tag.split('.')))
            tagadds.append(tag)<|MERGE_RESOLUTION|>--- conflicted
+++ resolved
@@ -2799,11 +2799,7 @@
 
     async def _calcNodeTombDel(self, nid, edit, sode, newsode):
 
-<<<<<<< HEAD
-        if sode is None or (oldv := sode.get('antivalu')) is None:
-=======
         if sode is None or sode.get('antivalu') is None:
->>>>>>> 52b9cae8
             return
 
         return (
@@ -3073,13 +3069,7 @@
         try:
             abrv = self.core.getIndxAbrv(INDX_NODEDATA, name)
         except s_exc.NoSuchAbrv:
-<<<<<<< HEAD
-            return (
-                (EDIT_NODEDATA_TOMB, (name,)),
-            )
-=======
-            return
->>>>>>> 52b9cae8
+            return
 
         if self.dataslab.has(nid + abrv + FLAG_TOMB, db=self.nodedata):
             return
@@ -3095,13 +3085,7 @@
         try:
             abrv = self.core.getIndxAbrv(INDX_NODEDATA, name)
         except s_exc.NoSuchAbrv:
-<<<<<<< HEAD
-            return (
-                (EDIT_NODEDATA_TOMB, (name,)),
-            )
-=======
-            return
->>>>>>> 52b9cae8
+            return
 
         if not self.dataslab.has(nid + abrv + FLAG_TOMB, db=self.nodedata):
             return
@@ -3307,11 +3291,7 @@
 
     async def _editNodeTombDel(self, nid, form, edit, sode, meta):
 
-<<<<<<< HEAD
-        if (oldv := sode.pop('antivalu', None)) is None:
-=======
         if sode.pop('antivalu', None) is None:
->>>>>>> 52b9cae8
             return ()
 
         abrv = self.core.setIndxAbrv(INDX_PROP, form, None)
