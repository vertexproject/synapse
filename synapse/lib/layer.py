'''
The Layer 2.0 archtecture introduces several optimized node/message serialization formats
used by the layers to optimize returning primitives and facilitate efficient node construction.

Note:  this interface is subject to change between minor revisions.

Storage Types (<stortype>):

    In Layers 2.0, each node property from the model has an associated "storage type".  Each
    storage type determines how the data is indexed and represented within the Layer.  This
    formalizes the separation of "data model" from "storage model".  Each data model type has
    a "stortype" property which coresponds to one of the STOR_TYPE_XXX values.  The knowledge
    of the mapping of data model types to storage types is the responsibility of the data model,
    making the Layer implementation fully decoupled from the data model.

Node Edits / Edits:

    A node edit consists of a (<buid>, <form>, [edits]) tuple where edits is a list of (<type>, <info>)
    edits which corespond to the EDIT_XXX types.

Storage Node (<sode>):

    A storage node is a layer/storage optimized node representation which is similar to a "packed node".
    A storage node *may* be partial ( as it is produced by a given layer ) and are joined by the view/snap
    into "full" storage nodes which are used to construct Node() instances.

    (<buid>, {

        'ndef': (<formname>, <formvalu>),

        'props': {
            <propname>: <propvalu>,
        }

        'tags': {
            <tagname>: <tagvalu>,
        }

        'tagprops: {
            <tagname>: {
                <propname>: <propvalu>,
            },
        }

        # changes that were *just* made.
        'edits': [
            <edit>
        ]

    }),

'''
import os
import math
import shutil
import struct
import asyncio
import logging
import ipaddress
import itertools
import contextlib
import collections

import regex
import xxhash

import synapse.exc as s_exc
import synapse.common as s_common
import synapse.telepath as s_telepath

import synapse.lib.gis as s_gis
import synapse.lib.cell as s_cell
import synapse.lib.cache as s_cache
import synapse.lib.nexus as s_nexus
import synapse.lib.queue as s_queue

import synapse.lib.config as s_config
import synapse.lib.lmdbslab as s_lmdbslab
import synapse.lib.slabseqn as s_slabseqn

logger = logging.getLogger(__name__)

FAIR_ITERS = 10  # every this many rows, yield CPU to other tasks
BUID_CACHE_SIZE = 10000

import synapse.lib.msgpack as s_msgpack

reqValidLdef = s_config.getJsValidator({
    'type': 'object',
    'properties': {
        'iden': {'type': 'string', 'pattern': s_config.re_iden},
        'creator': {'type': 'string', 'pattern': s_config.re_iden},
        'lockmemory': {'type': 'boolean'},
        'logedits': {'type': 'boolean'}, 'default': True
    },
    'additionalProperties': True,
    'required': ['iden', 'creator', 'lockmemory'],
})

class LayerApi(s_cell.CellApi):

    async def __anit__(self, core, link, user, layr):

        await s_cell.CellApi.__anit__(self, core, link, user)

        self.layr = layr
        self.liftperm = ('layer:lift', self.layr.iden)

    async def iterLayerNodeEdits(self):
        '''
        Scan the full layer and yield artificial nodeedit sets.
        '''
        await self._reqUserAllowed(self.liftperm)
        async for item in self.layr.iterLayerNodeEdits():
            yield item

    async def syncNodeEdits(self, offs):
        '''
        Yield (offs, nodeedits) tuples from the nodeedit log starting from the given offset.

        Once caught up with storage, yield them in realtime.
        '''
        await self._reqUserAllowed(self.liftperm)
        async for item in self.layr.syncNodeEdits(offs):
            yield item

    async def splices(self, offs, size):
        '''
        Yield (offs, splice) tuples from the nodeedit log starting from the given offset.

        Nodeedits will be flattened into splices before being yielded.
        '''
        await self._reqUserAllowed(self.liftperm)
        async for item in self.layr.splices(offs, size):
            yield item

    async def getNodeEditOffset(self):
        await self._reqUserAllowed(self.liftperm)
        return self.layr.getNodeEditOffset()

    async def getIden(self):
        await self._reqUserAllowed(self.liftperm)
        return self.layr.iden

STOR_TYPE_UTF8 = 1

STOR_TYPE_U8 = 2
STOR_TYPE_U16 = 3
STOR_TYPE_U32 = 4
STOR_TYPE_U64 = 5

STOR_TYPE_I8 = 6
STOR_TYPE_I16 = 7
STOR_TYPE_I32 = 8
STOR_TYPE_I64 = 9

STOR_TYPE_GUID = 10
STOR_TYPE_TIME = 11
STOR_TYPE_IVAL = 12
STOR_TYPE_MSGP = 13
STOR_TYPE_LATLONG = 14

STOR_TYPE_LOC = 15
STOR_TYPE_TAG = 16
STOR_TYPE_FQDN = 17
STOR_TYPE_IPV6 = 18

STOR_TYPE_U128 = 19
STOR_TYPE_I128 = 20

STOR_TYPE_MINTIME = 21

STOR_TYPE_FLOAT64 = 22

# STOR_TYPE_TOMB      = ??
# STOR_TYPE_FIXED     = ??

STOR_FLAG_ARRAY = 0x8000

EDIT_NODE_ADD = 0     # (<type>, (<valu>, <type>))
EDIT_NODE_DEL = 1     # (<type>, (<valu>, <type>))
EDIT_PROP_SET = 2     # (<type>, (<prop>, <valu>, <oldv>, <type>))
EDIT_PROP_DEL = 3     # (<type>, (<prop>, <oldv>, <type>))
EDIT_TAG_SET = 4      # (<type>, (<tag>, <valu>, <oldv>))
EDIT_TAG_DEL = 5      # (<type>, (<tag>, <oldv>))
EDIT_TAGPROP_SET = 6  # (<type>, (<tag>, <prop>, <valu>, <oldv>, <type>))
EDIT_TAGPROP_DEL = 7  # (<type>, (<tag>, <prop>, <oldv>, <type>))
EDIT_NODEDATA_SET = 8 # (<type>, (<name>, <valu>, <oldv>))
EDIT_NODEDATA_DEL = 9 # (<type>, (<name>, <valu>))

class IndxBy:
    '''
    IndxBy sub-classes encapsulate access methods and encoding details for
    various types of properties within the layer to be lifted/compaired by
    storage types.
    '''
    def __init__(self, layr, abrv, db):
        self.db = db
        self.abrv = abrv
        self.layr = layr

    def getNodeValu(self, buid):
        raise s_exc.NoSuchImpl(name='getNodeValu')

    def buidsByDups(self, indx):
        for _, buid in self.layr.layrslab.scanByDups(self.abrv + indx, db=self.db):
            yield buid

    def buidsByPref(self, indx=b''):
        for _, buid in self.layr.layrslab.scanByPref(self.abrv + indx, db=self.db):
            yield buid

    def keyBuidsByRange(self, minindx, maxindx):
        yield from self.layr.layrslab.scanByRange(self.abrv + minindx, self.abrv + maxindx, db=self.db)

    def buidsByRange(self, minindx, maxindx):
        yield from (x[1] for x in self.keyBuidsByRange(minindx, maxindx))

    def keyBuidsByRangeBack(self, minindx, maxindx):
        '''
        Yields backwards from maxindx to minindx
        '''
        yield from self.layr.layrslab.scanByRangeBack(self.abrv + maxindx, lmin=self.abrv + minindx, db=self.db)

    def buidsByRangeBack(self, minindx, maxindx):
        yield from (x[1] for x in self.keyBuidsByRangeBack(minindx, maxindx))

    def scanByDups(self, indx):
        for item in self.layr.layrslab.scanByDups(self.abrv + indx, db=self.db):
            yield item

    def scanByPref(self, indx=b''):
        for item in self.layr.layrslab.scanByPref(self.abrv + indx, db=self.db):
            yield item

    def scanByRange(self, minindx, maxindx):
        for item in self.layr.layrslab.scanByRange(self.abrv + minindx, self.abrv + maxindx, db=self.db):
            yield item

class IndxByForm(IndxBy):

    def __init__(self, layr, form):

        abrv = layr.getPropAbrv(form, None)
        IndxBy.__init__(self, layr, abrv, layr.byprop)

        self.form = form

    def getNodeValu(self, buid):
        bkey = buid + b'\x00'
        byts = self.layr.layrslab.get(bkey, db=self.layr.bybuid)
        if byts is not None:
            return s_msgpack.un(byts)[1]

class IndxByProp(IndxBy):

    def __init__(self, layr, form, prop):

        abrv = layr.getPropAbrv(form, prop)
        IndxBy.__init__(self, layr, abrv, db=layr.byprop)

        self.form = form
        self.prop = prop

    def getNodeValu(self, buid):
        bkey = buid + b'\x01' + self.prop.encode()
        byts = self.layr.layrslab.get(bkey, db=self.layr.bybuid)
        if byts is not None:
            return s_msgpack.un(byts)[0]

class IndxByPropArray(IndxBy):

    def __init__(self, layr, form, prop):

        abrv = layr.getPropAbrv(form, prop)
        IndxBy.__init__(self, layr, abrv, db=layr.byarray)

        self.form = form
        self.prop = prop

    def getNodeValu(self, buid):
        bkey = buid + b'\x01' + self.prop.encode()
        byts = self.layr.layrslab.get(bkey, db=self.layr.bybuid)
        if byts is not None:
            return s_msgpack.un(byts)[0]

class IndxByTagProp(IndxBy):

    def __init__(self, layr, form, tag, prop):

        abrv = layr.getTagPropAbrv(form, tag, prop)
        IndxBy.__init__(self, layr, abrv, layr.bytagprop)

        self.form = form
        self.prop = prop
        self.tag = tag

    def getNodeValu(self, buid):
        bkey = buid + b'\x03' + self.tag.encode() + b':' + self.prop.encode()
        byts = self.layr.layrslab.get(bkey, db=self.layr.bybuid)
        if byts is not None:
            return s_msgpack.un(byts)[0]

class StorType:

    def __init__(self, layr, stortype):
        self.layr = layr
        self.stortype = stortype

        self.lifters = {}

    def indxBy(self, liftby, cmpr, valu):
        func = self.lifters.get(cmpr)
        if func is None:
            raise s_exc.NoSuchCmpr(cmpr=cmpr)

        yield from func(liftby, valu)

    def indxByForm(self, form, cmpr, valu):
        indxby = IndxByForm(self.layr, form)
        yield from self.indxBy(indxby, cmpr, valu)

    def indxByProp(self, form, prop, cmpr, valu):
        indxby = IndxByProp(self.layr, form, prop)
        yield from self.indxBy(indxby, cmpr, valu)

    def indxByPropArray(self, form, prop, cmpr, valu):
        indxby = IndxByPropArray(self.layr, form, prop)
        yield from self.indxBy(indxby, cmpr, valu)

    def indxByTagProp(self, form, tag, prop, cmpr, valu):
        indxby = IndxByTagProp(self.layr, form, tag, prop)
        yield from self.indxBy(indxby, cmpr, valu)

    def indx(self, valu):
        raise NotImplementedError

class StorTypeUtf8(StorType):

    def __init__(self, layr):
        StorType.__init__(self, layr, STOR_TYPE_UTF8)
        self.lifters.update({
            '=': self._liftUtf8Eq,
            '~=': self._liftUtf8Regx,
            '^=': self._liftUtf8Prefix,
            'range=': self._liftUtf8Range,
        })

    def _liftUtf8Eq(self, liftby, valu):
        indx = self._getIndxByts(valu)
        yield from liftby.buidsByDups(indx)

    def _liftUtf8Range(self, liftby, valu):
        minindx = self._getIndxByts(valu[0])
        maxindx = self._getIndxByts(valu[1])
        yield from liftby.buidsByRange(minindx, maxindx)

    def _liftUtf8Regx(self, liftby, valu):
        regx = regex.compile(valu)
        for buid in liftby.buidsByPref():
            storvalu = liftby.getNodeValu(buid)
            if regx.search(storvalu) is None:
                continue
            yield buid

    def _liftUtf8Prefix(self, liftby, valu):
        indx = self._getIndxByts(valu)
        yield from liftby.buidsByPref(indx)

    def _getIndxByts(self, valu):

        # include a byte as a "type" of string index value
        # ( to allow sub-types to have special indexing )

        indx = valu.encode('utf8', 'surrogatepass')
        # cut down an index value to 256 bytes...
        if len(indx) <= 256:
            return indx

        base = indx[:248]
        sufx = xxhash.xxh64(indx).digest()
        return base + sufx

    def indx(self, valu):
        return (self._getIndxByts(valu), )

class StorTypeHier(StorType):

    def __init__(self, layr, stortype, sepr='.'):
        StorType.__init__(self, layr, stortype)
        self.sepr = sepr

        self.lifters.update({
            '=': self._liftHierEq,
            '^=': self._liftHierPref,
        })

    def indx(self, valu):
        return (
            self.getHierIndx(valu),
        )

    def getHierIndx(self, valu):
        # encode the index values with a trailing sepr to allow ^=foo.bar to be boundary aware
        return (valu + self.sepr).encode()

    def _liftHierEq(self, liftby, valu):
        indx = self.getHierIndx(valu)
        yield from liftby.buidsByDups(indx)

    def _liftHierPref(self, liftby, valu):
        indx = self.getHierIndx(valu)
        yield from liftby.buidsByPref(indx)

class StorTypeLoc(StorTypeHier):
    def __init__(self, layr):
        StorTypeHier.__init__(self, layr, STOR_TYPE_LOC)

class StorTypeTag(StorTypeHier):

    def __init__(self, layr):
        StorTypeHier.__init__(self, layr, STOR_TYPE_TAG)

    @staticmethod
    def getTagFilt(cmpr, valu):

        if cmpr == '=':
            def filt1(x):
                return x == valu
            return filt1

        if cmpr == '@=':

            def filt2(item):

                if item is None:
                    return False

                if item == (None, None):
                    return False

                if item[0] >= valu[1]:
                    return False

                if item[1] <= valu[0]:
                    return False

                return True

            return filt2

class StorTypeFqdn(StorTypeUtf8):

    def indx(self, norm):
        return (
            self._getIndxByts(norm[::-1]),
        )

    def __init__(self, layr):
        StorType.__init__(self, layr, STOR_TYPE_UTF8)
        self.lifters.update({
            '=': self._liftUtf8Eq,
            '~=': self._liftUtf8Regx,
        })

    def _liftUtf8Eq(self, liftby, valu):

        if valu[0] == '*':
            indx = self._getIndxByts(valu[1:][::-1])
            yield from liftby.buidsByPref(indx)
            return

        yield from StorTypeUtf8._liftUtf8Eq(self, liftby, valu[::-1])

class StorTypeIpv6(StorType):

    def __init__(self, layr):
        StorType.__init__(self, layr, STOR_TYPE_IPV6)
        self.lifters.update({
            '=': self._liftIPv6Eq,
            'range=': self._liftIPv6Range,
        })

    def getIPv6Indx(self, valu):
        return ipaddress.IPv6Address(valu).packed

    def indx(self, valu):
        return (
            self.getIPv6Indx(valu),
        )

    def _liftIPv6Eq(self, liftby, valu):
        indx = self.getIPv6Indx(valu)
        yield from liftby.buidsByDups(indx)

    def _liftIPv6Range(self, form, prop, valu):
        minindx = self.getIPv6Indx(valu[0])
        maxindx = self.getIPv6Indx(valu[1])
        yield from self.liftby.buidsByRange(minindx, maxindx)

class StorTypeInt(StorType):

    def __init__(self, layr, stortype, size, signed):

        StorType.__init__(self, layr, stortype)

        self.size = size
        self.signed = signed

        self.offset = 0
        if signed:
            self.offset = 2 ** ((self.size * 8) - 1) - 1

        self.lifters.update({
            '=': self._liftIntEq,
            '<': self._liftIntLt,
            '>': self._liftIntGt,
            '<=': self._liftIntLe,
            '>=': self._liftIntGe,
            'range=': self._liftIntRange,
        })

        self.zerobyts = b'\x00' * self.size
        self.fullbyts = b'\xff' * self.size

    def getIntIndx(self, valu):
        return (valu + self.offset).to_bytes(self.size, 'big')

    def indx(self, valu):
        return (self.getIntIndx(valu),)

    def _liftIntEq(self, liftby, valu):
        indx = (valu + self.offset).to_bytes(self.size, 'big')
        yield from liftby.buidsByDups(indx)

    def _liftIntGt(self, liftby, valu):
        yield from self._liftIntGe(liftby, valu + 1)

    def _liftIntGe(self, liftby, valu):
        pkeymin = (valu + self.offset).to_bytes(self.size, 'big')
        pkeymax = self.fullbyts
        yield from liftby.buidsByRange(pkeymin, pkeymax)

    def _liftIntLt(self, liftby, valu):
        yield from self._liftIntLe(liftby, valu - 1)

    def _liftIntLe(self, liftby, valu):
        pkeymin = self.zerobyts
        pkeymax = (valu + self.offset).to_bytes(self.size, 'big')
        yield from liftby.buidsByRange(pkeymin, pkeymax)

    def _liftIntRange(self, liftby, valu):
        pkeymin = (valu[0] + self.offset).to_bytes(self.size, 'big')
        pkeymax = (valu[1] + self.offset).to_bytes(self.size, 'big')
        yield from liftby.buidsByRange(pkeymin, pkeymax)

class StorTypeFloat(StorType):
    FloatPacker = struct.Struct('>d')
    fpack = FloatPacker.pack
    FloatPackPosMax = FloatPacker.pack(math.inf)
    FloatPackPosMin = FloatPacker.pack(0.0)
    FloatPackNegMin = FloatPacker.pack(-math.inf)
    FloatPackNegMax = FloatPacker.pack(-0.0)

    def __init__(self, layr, stortype, size=8):
        '''
        Size reserved for later use
        '''
        assert size == 8

        StorType.__init__(self, layr, stortype)

        self.lifters.update({
            '=': self._liftFloatEq,
            '<': self._liftFloatLt,
            '>': self._liftFloatGt,
            '<=': self._liftFloatLe,
            '>=': self._liftFloatGe,
            'range=': self._liftFloatRange,
        })

    def indx(self, valu):
        return (self.fpack(valu),)

    def _liftFloatEq(self, liftby, valu):
        yield from liftby.buidsByDups(self.fpack(valu))

    def _liftFloatGeCommon(self, liftby, valu):
        if math.isnan(valu):
            raise s_exc.NotANumberCompared()

        valupack = self.fpack(valu)

        if math.copysign(1.0, valu) < 0.0:  # negative values and -0.0
            yield from liftby.keyBuidsByRangeBack(self.FloatPackNegMax, valupack)
            valupack = self.FloatPackPosMin

        yield from liftby.keyBuidsByRange(valupack, self.FloatPackPosMax)

    def _liftFloatGe(self, liftby, valu):
        yield from (x[1] for x in self._liftFloatGeCommon(liftby, valu))

    def _liftFloatGt(self, liftby, valu):
        genr = self._liftFloatGeCommon(liftby, valu)
        valupack = self.fpack(valu)
        yield from (x[1] for x in itertools.dropwhile(lambda x: x[0] == valupack, genr))

    def _liftFloatLeCommon(self, liftby, valu):
        if math.isnan(valu):
            raise s_exc.NotANumberCompared()

        valupack = self.fpack(valu)

        if math.copysign(1.0, valu) > 0.0:
            yield from liftby.keyBuidsByRangeBack(self.FloatPackNegMax, self.FloatPackNegMin)
            yield from liftby.keyBuidsByRange(self.FloatPackPosMin, valupack)
        else:
            yield from liftby.keyBuidsByRangeBack(valupack, self.FloatPackNegMin)

    def _liftFloatLe(self, liftby, valu):
        yield from (x[1] for x in self._liftFloatLeCommon(liftby, valu))

    def _liftFloatLt(self, liftby, valu):
        genr = self._liftFloatLeCommon(liftby, valu)
        valupack = self.fpack(valu)
        yield from (x[1] for x in itertools.takewhile(lambda x: x[0] != valupack, genr))

    def _liftFloatRange(self, liftby, valu):
        valumin, valumax = valu
        assert valumin <= valumax
        if math.isnan(valumin) or math.isnan(valumax):
            raise s_exc.NotANumberCompared()

        pkeymin, pkeymax = (self.fpack(v) for v in valu)

        if math.copysign(1.0, valumin) > 0.0:
            # Entire range is nonnegative
            yield from liftby.buidsByRange(pkeymin, pkeymax)
            return

        if math.copysign(1.0, valumax) < 0.0:  # negative values and -0.0
            # Entire range is negative
            yield from liftby.buidsByRangeBack(pkeymax, pkeymin)
            return

        # Yield all values between min and -0
        yield from liftby.buidsByRangeBack(self.FloatPackNegMax, pkeymin)

        # Yield all values between 0 and max
        yield from liftby.buidsByRange(self.FloatPackPosMin, pkeymax)

class StorTypeGuid(StorType):

    def __init__(self, layr):
        StorType.__init__(self, layr, STOR_TYPE_GUID)
        self.lifters.update({
            '=': self._liftGuidEq,
        })

    def _liftGuidEq(self, liftby, valu):
        indx = s_common.uhex(valu)
        yield from liftby.buidsByDups(indx)

    def indx(self, valu):
        return (s_common.uhex(valu),)

class StorTypeTime(StorTypeInt):

    def __init__(self, layr):
        StorTypeInt.__init__(self, layr, STOR_TYPE_TIME, 8, True)
        self.lifters.update({
            '@=': self._liftAtIval,
        })

    def _liftAtIval(self, liftby, valu):
        minindx = self.getIntIndx(valu[0])
        maxindx = self.getIntIndx(valu[1] - 1)
        for _, buid in liftby.scanByRange(minindx, maxindx):
            yield buid

class StorTypeIval(StorType):

    def __init__(self, layr):
        StorType.__init__(self, layr, STOR_TYPE_IVAL)
        self.timetype = StorTypeTime(layr)
        self.lifters.update({
            '=': self._liftIvalEq,
            '@=': self._liftIvalAt,
        })

    def _liftIvalEq(self, liftby, valu):
        indx = self.timetype.getIntIndx(valu[0]) + self.timetype.getIntIndx(valu[1])
        yield from liftby.buidsByDups(indx)

    def _liftIvalAt(self, liftby, valu):

        minindx = self.timetype.getIntIndx(valu[0])
        maxindx = self.timetype.getIntIndx(valu[1])

        for lkey, buid in liftby.scanByPref():

            tick = lkey[-16:-8]
            tock = lkey[-8:]

            # check for non-ovelap left and right
            if tick >= maxindx:
                continue

            if tock <= minindx:
                continue

            yield buid

    def indx(self, valu):
        return (self.timetype.getIntIndx(valu[0]) + self.timetype.getIntIndx(valu[1]),)

class StorTypeMsgp(StorType):

    def __init__(self, layr):
        StorType.__init__(self, layr, STOR_TYPE_MSGP)
        self.lifters.update({
            '=': self._liftMsgpEq,
        })

    def _liftMsgpEq(self, liftby, valu):
        indx = s_common.buid(valu)
        yield from liftby.buidsByDups(indx)

    def indx(self, valu):
        return (s_common.buid(valu),)

class StorTypeLatLon(StorType):

    def __init__(self, layr):
        StorType.__init__(self, layr, STOR_TYPE_LATLONG)

        self.scale = 10 ** 8
        self.latspace = 90 * 10 ** 8
        self.lonspace = 180 * 10 ** 8

        self.lifters.update({
            '=': self._liftLatLonEq,
            'near=': self._liftLatLonNear,
        })

    def _liftLatLonEq(self, liftby, valu):
        indx = self._getLatLonIndx(valu)
        yield from liftby.scanByDups(indx)

    def _liftLatLonNear(self, liftby, valu):

        (lat, lon), dist = valu

        # latscale = (lat * self.scale) + self.latspace
        # lonscale = (lon * self.scale) + self.lonspace

        latmin, latmax, lonmin, lonmax = s_gis.bbox(lat, lon, dist)

        lonminindx = (round(lonmin * self.scale) + self.lonspace).to_bytes(5, 'big')
        lonmaxindx = (round(lonmax * self.scale) + self.lonspace).to_bytes(5, 'big')

        latminindx = (round(latmin * self.scale) + self.latspace).to_bytes(5, 'big')
        latmaxindx = (round(latmax * self.scale) + self.latspace).to_bytes(5, 'big')

        # scan by lon range and down-select the results to matches.
        for lkey, buid in liftby.scanByRange(lonminindx, lonmaxindx):

            # lkey = <abrv> <lonindx> <latindx>

            # limit results to the bounding box before unpacking...
            latbyts = lkey[13:18]

            if latbyts > latmaxindx:
                continue

            if latbyts < latminindx:
                continue

            lonbyts = lkey[8:13]

            latvalu = (int.from_bytes(latbyts, 'big') - self.latspace) / self.scale
            lonvalu = (int.from_bytes(lonbyts, 'big') - self.lonspace) / self.scale

            if s_gis.haversine((lat, lon), (latvalu, lonvalu)) <= dist:
                yield buid

    def _getLatLonIndx(self, latlong):
        # yield index bytes in lon/lat order to allow cheap optimal indexing
        latindx = (round(latlong[0] * self.scale) + self.latspace).to_bytes(5, 'big')
        lonindx = (round(latlong[1] * self.scale) + self.lonspace).to_bytes(5, 'big')
        return lonindx + latindx

    def indx(self, valu):
        # yield index bytes in lon/lat order to allow cheap optimal indexing
        return (self._getLatLonIndx(valu),)

class Layer(s_nexus.Pusher):
    '''
    The base class for a cortex layer.
    '''
    def __repr__(self):
        return f'Layer ({self.__class__.__name__}): {self.iden}'

    async def __anit__(self, layrinfo, dirn, nexsroot=None):

        self.nexsroot = nexsroot
        self.layrinfo = layrinfo

        self.iden = layrinfo.get('iden')
        await s_nexus.Pusher.__anit__(self, self.iden, nexsroot=nexsroot)

        self.dirn = dirn
        self.readonly = layrinfo.get('readonly')

        self.lockmemory = self.layrinfo.get('lockmemory')
        self.growsize = self.layrinfo.get('growsize')
        self.logedits = self.layrinfo.get('logedits')
        path = s_common.genpath(self.dirn, 'layer_v2.lmdb')

        self.fresh = not os.path.exists(path)

        await self._initLayerStorage()

        self.stortypes = [

            None,

            StorTypeUtf8(self),

            StorTypeInt(self, STOR_TYPE_U8, 1, False),
            StorTypeInt(self, STOR_TYPE_U16, 2, False),
            StorTypeInt(self, STOR_TYPE_U32, 4, False),
            StorTypeInt(self, STOR_TYPE_U64, 8, False),

            StorTypeInt(self, STOR_TYPE_I8, 1, True),
            StorTypeInt(self, STOR_TYPE_I16, 2, True),
            StorTypeInt(self, STOR_TYPE_I32, 4, True),
            StorTypeInt(self, STOR_TYPE_I64, 8, True),

            StorTypeGuid(self),
            StorTypeTime(self),
            StorTypeIval(self),
            StorTypeMsgp(self),
            StorTypeLatLon(self),

            StorTypeLoc(self),
            StorTypeTag(self),
            StorTypeFqdn(self),
            StorTypeIpv6(self),

            StorTypeInt(self, STOR_TYPE_U128, 16, False),
            StorTypeInt(self, STOR_TYPE_I128, 16, True),

            StorTypeTime(self), # STOR_TYPE_MINTIME

            StorTypeFloat(self, STOR_TYPE_FLOAT64, 8),
        ]

        self.editors = [
            self._editNodeAdd,
            self._editNodeDel,
            self._editPropSet,
            self._editPropDel,
            self._editTagSet,
            self._editTagDel,
            self._editTagPropSet,
            self._editTagPropDel,
            self._editNodeDataSet,
            self._editNodeDataDel,
        ]

        self.canrev = True
        self.ctorname = f'{self.__class__.__module__}.{self.__class__.__name__}'

        self.windows = []
        self.upstreamwaits = collections.defaultdict(lambda: collections.defaultdict(list))

        uplayr = layrinfo.get('upstream')
        if uplayr is not None:
            if isinstance(uplayr, (tuple, list)):
                for layr in uplayr:
                    await self.initUpstreamSync(layr)
            else:
                await self.initUpstreamSync(uplayr)

        self.onfini(self._onLayrFini)

    def pack(self):
        return {
            'iden': self.iden,
            'dirn': self.dirn,
            'readonly': self.readonly,
            'ctor': self.ctorname,
        }

    async def truncate(self):

        await self.layrslab.trash()
        await self.nodeeditslab.trash()
        await self.dataslab.trash()

        await self._initLayerStorage()

    async def _initLayerStorage(self):

        slabopts = {
            'readonly': self.readonly,
            'max_dbs': 128,
            'map_async': True,
            'readahead': True,
            'lockmemory': self.lockmemory,
            'growsize': self.growsize,
        }

        path = s_common.genpath(self.dirn, 'layer_v2.lmdb')
        nodedatapath = s_common.genpath(self.dirn, 'nodedata.lmdb')

        self.layrslab = await s_lmdbslab.Slab.anit(path, **slabopts)
        self.dataslab = await s_lmdbslab.Slab.anit(nodedatapath, map_async=True,
                                                   readahead=False, readonly=self.readonly)

        self.formcounts = await self.layrslab.getHotCount('count:forms')

        path = s_common.genpath(self.dirn, 'nodeedits.lmdb')
        self.nodeeditslab = await s_lmdbslab.Slab.anit(path, readonly=self.readonly)
        self.offsets = await self.layrslab.getHotCount('offsets')

        self.tagabrv = self.layrslab.getNameAbrv('tagabrv')
        self.propabrv = self.layrslab.getNameAbrv('propabrv')
        self.tagpropabrv = self.layrslab.getNameAbrv('tagpropabrv')

        self.onfini(self.layrslab)
        self.onfini(self.nodeeditslab)
        self.onfini(self.dataslab)

        self.bybuid = self.layrslab.initdb('bybuid')

        self.bytag = self.layrslab.initdb('bytag', dupsort=True)
        self.byprop = self.layrslab.initdb('byprop', dupsort=True)
        self.byarray = self.layrslab.initdb('byarray', dupsort=True)
        self.bytagprop = self.layrslab.initdb('bytagprop', dupsort=True)

        self.countdb = self.layrslab.initdb('counters')
        self.nodedata = self.dataslab.initdb('nodedata')

        if self.logedits:
            self.nodeeditlog = s_slabseqn.SlabSeqn(self.nodeeditslab, 'nodeedits')

    def getSpawnInfo(self):
        return self.pack()

    async def stat(self):
        return {
            'nodeeditlog_indx': (self.nodeeditlog.index(), 0, 0),
            **self.layrslab.statinfo()
        }

    async def _onLayrFini(self):
        [(await wind.fini()) for wind in self.windows]

    async def getFormCounts(self):
        return self.formcounts.pack()

    @s_cache.memoize(size=10000)
    def getPropAbrv(self, form, prop):
        return self.propabrv.bytsToAbrv(s_msgpack.en((form, prop)))

    @s_cache.memoize(size=10000)
    def getTagPropAbrv(self, *args):
        return self.tagpropabrv.bytsToAbrv(s_msgpack.en(args))

    def getAbrvProp(self, abrv):
        byts = self.propabrv.abrvToByts(abrv)
        if byts is None:
            return None
        return s_msgpack.un(byts)

    def getNodeValu(self, buid, prop=None):
        '''
        Retrieve either the form valu or a prop valu for the given node by buid.
        '''
        if prop is None:

            byts = self.layrslab.get(buid + b'\x00', db=self.bybuid)
            if byts is None:
                return None

            form, valu, stortype = s_msgpack.un(byts)
            return valu

        byts = self.layrslab.get(buid + b'\x01' + prop.encode(), db=self.bybuid)
        if byts is None:
            return None

        valu, stortype = s_msgpack.un(byts)
        return valu

    def getNodeTag(self, buid, tag):
        tenc = tag.encode()
        byts = self.layrslab.get(buid + b'\x02' + tenc, db=self.bybuid)
        if byts is None:
            return None
        return s_msgpack.un(byts)

    async def getStorNode(self, buid):
        '''
        Return a potentially incomplete pode.
        '''
        ndef = None

        tags = {}
        props = {}
        tagprops = {}

        for lkey, lval in self.layrslab.scanByPref(buid, db=self.bybuid):

            flag = lkey[32]

            if flag == 0:
                form, valu, stortype = s_msgpack.un(lval)
                ndef = (form, valu)
                continue

            if flag == 1:
                name = lkey[33:].decode()
                valu, stortype = s_msgpack.un(lval)
                props[name] = valu
                continue

            if flag == 2:
                name = lkey[33:].decode()
                tags[name] = s_msgpack.un(lval)
                continue

            if flag == 3:
                tag, prop = lkey[33:].decode().split(':')
                valu, stortype = s_msgpack.un(lval)
                tagprops[(tag, prop)] = valu
                continue

            logger.warning(f'unrecognized storage row: {flag}')

        info = {}

        if ndef:
            info['ndef'] = ndef

        if props:
            info['props'] = props

        if tags:
            info['tags'] = tags

        if tagprops:
            info['tagprops'] = tagprops

        return (buid, info)

    async def liftByTag(self, tag, form=None):

        abrv = self.tagabrv.bytsToAbrv(tag.encode())
        if form is not None:
            abrv += self.getPropAbrv(form, None)

        for _, buid in self.layrslab.scanByPref(abrv, db=self.bytag):
            yield await self.getStorNode(buid)

    async def liftByTagValu(self, tag, cmpr, valu, form=None):

        abrv = self.tagabrv.bytsToAbrv(tag.encode())
        if form is not None:
            abrv += self.getPropAbrv(form, None)

        filt = StorTypeTag.getTagFilt(cmpr, valu)
        if filt is None:
            raise s_exc.NoSuchCmpr(cmpr=cmpr)

        for _, buid in self.layrslab.scanByPref(abrv, db=self.bytag):
            # filter based on the ival value before lifting the node...
            valu = self.getNodeTag(buid, tag)
            if filt(valu):
                yield await self.getStorNode(buid)

    async def hasTagProp(self, name):
        abrv = self.getTagPropAbrv(None, None, name)
        for _ in self.layrslab.scanByPref(abrv, db=self.bytagprop):
            return True

        return False

    async def liftByTagProp(self, form, tag, prop):
        abrv = self.getTagPropAbrv(form, tag, prop)
        for _, buid in self.layrslab.scanByPref(abrv, db=self.bytagprop):
            yield await self.getStorNode(buid)

    async def liftByTagPropValu(self, form, tag, prop, cmprvals):
        for cmpr, valu, kind in cmprvals:
            for buid in self.stortypes[kind].indxByTagProp(form, tag, prop, cmpr, valu):
                yield await self.getStorNode(buid)

    async def liftByProp(self, form, prop):
        abrv = self.getPropAbrv(form, prop)
        for _, buid in self.layrslab.scanByPref(abrv, db=self.byprop):
            yield await self.getStorNode(buid)

    # NOTE: form vs prop valu lifting is differentiated to allow merge sort
    async def liftByFormValu(self, form, cmprvals):
        for cmpr, valu, kind in cmprvals:
            for buid in self.stortypes[kind].indxByForm(form, cmpr, valu):
                yield await self.getStorNode(buid)

    async def liftByPropValu(self, form, prop, cmprvals):
        for cmpr, valu, kind in cmprvals:
            if kind & 0x8000:
                kind = STOR_TYPE_MSGP
            for buid in self.stortypes[kind].indxByProp(form, prop, cmpr, valu):
                yield await self.getStorNode(buid)

    async def liftByPropArray(self, form, prop, cmprvals):
        for cmpr, valu, kind in cmprvals:
            for buid in self.stortypes[kind].indxByPropArray(form, prop, cmpr, valu):
                yield await self.getStorNode(buid)

    async def storNodeEdits(self, nodeedits, meta):

        changes = await self._push('edits', nodeedits, meta)

        retn = []
        for buid, _, edits in changes:
            sode = await self.getStorNode(buid)
            sode[1]['edits'] = edits
            retn.append(sode)

        return retn

    @s_nexus.Pusher.onPushAuto('edits')
    async def _storNodeEdits(self, nodeedits, meta):
        '''
        Execute a series of node edit operations, returning the updated nodes.
        '''

        changes = [(e[0], e[1], await self._storNodeEdit(e)) for e in nodeedits]

        if self.logedits:
            offs = self.nodeeditlog.add((changes, meta))
            [(await wind.put((offs, changes))) for wind in tuple(self.windows)]

        return changes

    async def _editToSode(self, nodeedit):
        sode = await self.getStorNode(nodeedit[0])
        sode[1]['edits'] = nodeedit[2]
        return sode

    async def _storNodeEdit(self, nodeedit):
        '''
        Execute a series of storage operations for the given node.

        Returns a (buid, edits) tuple of the actual changes.
        '''
        buid, form, edits = nodeedit

        changed = []
        for edit in edits:
            items = self.editors[edit[0]](buid, form, edit)
            if items is not None:
                changed.extend(items)

        await asyncio.sleep(0)
        return changed

    async def storNodeEditsNoLift(self, nodeedits, meta):
        '''
        Execute a series of node edit operations.

        Does not return the updated nodes.
        '''
        await self._push('edits', nodeedits, meta)

    def _editNodeAdd(self, buid, form, edit):

        valu, stortype = edit[1]

        byts = s_msgpack.en((form, valu, stortype))
        if not self.layrslab.put(buid + b'\x00', byts, db=self.bybuid, overwrite=False):
            return None

        abrv = self.getPropAbrv(form, None)

        if stortype & STOR_FLAG_ARRAY:

            for indx in self.getStorIndx(stortype, valu):
                self.layrslab.put(abrv + indx, buid, db=self.byarray)

            for indx in self.getStorIndx(STOR_TYPE_MSGP, valu):
                self.layrslab.put(abrv + indx, buid, db=self.byprop)

        else:

            for indx in self.getStorIndx(stortype, valu):
                self.layrslab.put(abrv + indx, buid, db=self.byprop)

        self.formcounts.inc(form)

        created = (EDIT_PROP_SET, ('.created', s_common.now(), None, STOR_TYPE_MINTIME))

        retn = [(EDIT_NODE_ADD, (valu, stortype))]

        retn.extend(self._editPropSet(buid, form, created))

        return retn

    def _editNodeDel(self, buid, form, edit):

        byts = self.layrslab.pop(buid + b'\x00', db=self.bybuid)
        if byts is None:
            return None

        form, valu, stortype = s_msgpack.un(byts)

        abrv = self.getPropAbrv(form, None)

        if stortype & STOR_FLAG_ARRAY:

            for indx in self.getStorIndx(stortype, valu):
                self.layrslab.delete(abrv + indx, buid, db=self.byarray)

            for indx in self.getStorIndx(STOR_TYPE_MSGP, valu):
                self.layrslab.delete(abrv + indx, buid, db=self.byprop)

        else:

            for indx in self.getStorIndx(stortype, valu):
                self.layrslab.delete(abrv + indx, buid, db=self.byprop)

        self.formcounts.inc(form, valu=-1)

        self._wipeNodeData(buid)

        return (
            (EDIT_NODE_DEL, (valu, stortype)),
        )

    def _editPropSet(self, buid, form, edit):

        prop, valu, oldv, stortype = edit[1]

        oldv = None
        penc = prop.encode()
        bkey = buid + b'\x01' + penc

        abrv = self.getPropAbrv(form, prop)
        univabrv = None

        if penc[0] == 46: # '.' to detect universal props (as quickly as possible)
            univabrv = self.getPropAbrv(None, prop)

        # merge interval values
        if stortype == STOR_TYPE_IVAL:
            oldb = self.layrslab.get(bkey, db=self.bybuid)
            if oldb is not None:
                oldv, oldt = s_msgpack.un(oldb)
                valu = (min(*oldv, *valu), max(*oldv, *valu))
                if valu == oldv:
                    return ()

        newb = s_msgpack.en((valu, stortype))
        oldb = self.layrslab.replace(bkey, newb, db=self.bybuid)

        if newb == oldb:
            return ()

        if oldb is not None:

            oldv, oldt = s_msgpack.un(oldb)

            if stortype == STOR_TYPE_MINTIME and oldv < valu:
                self.layrslab.put(bkey, oldb, db=self.bybuid)
                return ()

            if oldv == valu and oldt == stortype:
                return ()

            if oldt & STOR_FLAG_ARRAY:

                for oldi in self.getStorIndx(oldt, oldv):
                    self.layrslab.delete(abrv + oldi, buid, db=self.byarray)
                    if univabrv is not None:
                        self.layrslab.delete(univabrv + oldi, buid, db=self.byarray)

                for indx in self.getStorIndx(STOR_TYPE_MSGP, oldv):
                    self.layrslab.delete(abrv + indx, buid, db=self.byprop)
                    if univabrv is not None:
                        self.layrslab.delete(univabrv + indx, buid, db=self.byprop)

            else:

                for oldi in self.getStorIndx(oldt, oldv):
                    self.layrslab.delete(abrv + oldi, buid, db=self.byprop)
                    if univabrv is not None:
                        self.layrslab.delete(univabrv + oldi, buid, db=self.byprop)

        if stortype & STOR_FLAG_ARRAY:

            for indx in self.getStorIndx(stortype, valu):
                self.layrslab.put(abrv + indx, buid, db=self.byarray)
                if univabrv is not None:
                    self.layrslab.put(univabrv + indx, buid, db=self.byarray)

            for indx in self.getStorIndx(STOR_TYPE_MSGP, valu):
                self.layrslab.put(abrv + indx, buid, db=self.byprop)
                if univabrv is not None:
                    self.layrslab.put(univabrv + indx, buid, db=self.byprop)

        else:

            for indx in self.getStorIndx(stortype, valu):
                self.layrslab.put(abrv + indx, buid, db=self.byprop)
                if univabrv is not None:
                    self.layrslab.put(univabrv + indx, buid, db=self.byprop)

        return (
            (EDIT_PROP_SET, (prop, valu, oldv, stortype)),
        )

    def _editPropDel(self, buid, form, edit):

        prop, oldv, stortype = edit[1]

        penc = prop.encode()
        bkey = buid + b'\x01' + penc

        abrv = self.getPropAbrv(form, prop)
        univabrv = None

        if penc[0] == 46: # '.' to detect universal props (as quickly as possible)
            univabrv = self.getPropAbrv(None, prop)

        byts = self.layrslab.pop(bkey, db=self.bybuid)
        if byts is None:
            return None

        valu, stortype = s_msgpack.un(byts)

        if stortype & STOR_FLAG_ARRAY:

            realtype = stortype & 0x7fff

            for aval in valu:
                for indx in self.getStorIndx(realtype, aval):
                    self.layrslab.put(abrv + indx, buid, db=self.byarray)
                    if univabrv is not None:
                        self.layrslab.delete(univabrv + indx, buid, db=self.byarray)

            for indx in self.getStorIndx(STOR_TYPE_MSGP, valu):
                self.layrslab.delete(abrv + indx, buid, db=self.byprop)
                if univabrv is not None:
                    self.layrslab.delete(univabrv + indx, buid, db=self.byprop)

        else:

            for indx in self.getStorIndx(stortype, valu):
                self.layrslab.delete(abrv + indx, buid, db=self.byprop)
                if univabrv is not None:
                    self.layrslab.delete(univabrv + indx, buid, db=self.byprop)

        return (
            (EDIT_PROP_DEL, (prop, valu, stortype)),
        )

    def _editTagSet(self, buid, form, edit):

        tag, valu, oldv = edit[1]

        tenc = tag.encode()
        tagabrv = self.tagabrv.bytsToAbrv(tenc)
        formabrv = self.getPropAbrv(form, None)

        oldb = self.layrslab.replace(buid + b'\x02' + tenc, s_msgpack.en(valu), db=self.bybuid)

        if oldb is not None:

            oldv = s_msgpack.un(oldb)

            if oldv != (None, None) and valu != (None, None):

                merged = (min(oldv[0], valu[0]), max(oldv[1], valu[1]))

                if merged != valu:
                    self.layrslab.put(buid + b'\x02' + tenc, s_msgpack.en(valu), db=self.bybuid)
                    valu = merged

            if oldv == valu:
                return ()

        self.layrslab.put(tagabrv + formabrv, buid, db=self.bytag)

        return (
            (EDIT_TAG_SET, (tag, valu, oldv)),
        )

    def _editTagDel(self, buid, form, edit):

        tag, oldv = edit[1]

        tenc = tag.encode()

        tagabrv = self.tagabrv.bytsToAbrv(tenc)
        formabrv = self.getPropAbrv(form, None)

        oldb = self.layrslab.pop(buid + b'\x02' + tenc, db=self.bybuid)
        if oldb is None:
            return ()

        self.layrslab.delete(tagabrv + formabrv, buid, db=self.bytag)

        oldv = s_msgpack.un(oldb)

        return (
            (EDIT_TAG_DEL, (tag, oldv)),
        )

    def _editTagPropSet(self, buid, form, edit):

        tag, prop, valu, oldv, stortype = edit[1]

        tenc = tag.encode()
        penc = prop.encode()

        tp_abrv = self.getTagPropAbrv(None, tag, prop)
        ftp_abrv = self.getTagPropAbrv(form, tag, prop)

        bkey = buid + b'\x03' + tenc + b':' + penc

        oldb = self.layrslab.replace(bkey, s_msgpack.en((valu, stortype)), db=self.bybuid)
        if oldb is not None:

            oldv, oldt = s_msgpack.un(oldb)
            if valu == oldv and stortype == oldt:
                return

            for oldi in self.getStorIndx(oldt, oldv):
                self.layrslab.delete(tp_abrv + oldi, buid, db=self.bytagprop)
                self.layrslab.delete(ftp_abrv + oldi, buid, db=self.bytagprop)

        kvpairs = []

        for indx in self.getStorIndx(stortype, valu):
            kvpairs.append((tp_abrv + indx, buid))
            kvpairs.append((ftp_abrv + indx, buid))

        self.layrslab.putmulti(kvpairs, db=self.bytagprop)

        return (
            (EDIT_TAGPROP_SET, (tag, prop, valu, oldv, stortype)),
        )

    def _editTagPropDel(self, buid, form, edit):

        tag, prop, valu, stortype = edit[1]

        tenc = tag.encode()
        penc = prop.encode()

        tp_abrv = self.getTagPropAbrv(None, tag, prop)
        ftp_abrv = self.getTagPropAbrv(form, tag, prop)

        bkey = buid + b'\x03' + tenc + b':' + penc

        oldb = self.layrslab.pop(bkey, db=self.bybuid)
        if oldb is None:
            return

        oldv, oldt = s_msgpack.un(oldb)

        for oldi in self.getStorIndx(oldt, oldv):
            self.layrslab.delete(tp_abrv + oldi, buid, db=self.bytagprop)
            self.layrslab.delete(ftp_abrv + oldi, buid, db=self.bytagprop)

        return (
            (EDIT_TAGPROP_DEL, (tag, prop, oldv, oldt)),
        )

    def _editNodeDataSet(self, buid, form, edit):

        name, valu, oldv = edit[1]
        abrv = self.getPropAbrv(name, None)

        oldb = self.dataslab.replace(buid + abrv, s_msgpack.en(valu), db=self.nodedata)

        if oldb is not None:
            oldv = s_msgpack.un(oldb)
            if oldb == valu:
                return None

        return (
            (EDIT_NODEDATA_SET, (name, valu, oldv)),
        )

    def _editNodeDataDel(self, buid, form, edit):

        name, valu = edit[1]
        abrv = self.getPropAbrv(name, None)

        oldb = self.dataslab.pop(buid + abrv, db=self.nodedata)
        if oldb is None:
            return None

        oldv = s_msgpack.un(oldb)

        return (
            (EDIT_NODEDATA_DEL, (name, oldv)),
        )

    def getStorIndx(self, stortype, valu):

        if stortype & 0x8000:

            realtype = stortype & 0x7fff

            retn = []
            [retn.extend(self.getStorIndx(realtype, aval)) for aval in valu]
            return retn

        return self.stortypes[stortype].indx(valu)

    async def iterFormRows(self, form):

        abrv = self.getPropAbrv(form, None)

        for _, buid in self.layrslab.scanByPref(abrv, db=self.byprop):

            bkey = buid + b'\x00'
            byts = self.layrslab.get(bkey, db=self.bybuid)

            await asyncio.sleep(0)

            if byts is None:
                continue

            form, valu, stortype = s_msgpack.un(byts)
            yield buid, valu

    async def iterPropRows(self, form, prop):

        penc = prop.encode()

        abrv = self.getPropAbrv(form, prop)

        for _, buid in self.layrslab.scanByPref(abrv, db=self.byprop):
            bkey = buid + b'\x01' + penc
            byts = self.layrslab.get(bkey, db=self.bybuid)

            await asyncio.sleep(0)

            if byts is None:
                continue

            valu, stortype = s_msgpack.un(byts)
            yield buid, valu

    async def iterUnivRows(self, prop):

        penc = prop.encode()

        abrv = self.getPropAbrv(None, prop)

        for _, buid in self.layrslab.scanByPref(abrv, db=self.byprop):
            bkey = buid + b'\x01' + penc
            byts = self.layrslab.get(bkey, db=self.bybuid)

            await asyncio.sleep(0)

            if byts is None:
                continue

            valu, stortype = s_msgpack.un(byts)
            yield buid, valu

    async def getNodeData(self, buid, name):
        '''
        Return a single element of a buid's node data
        '''
        abrv = self.getPropAbrv(name, None)

        byts = self.dataslab.get(buid + abrv, db=self.nodedata)
        if byts is None:
            return False, None

        return True, s_msgpack.un(byts)

    async def iterNodeData(self, buid):
        '''
        Return a generator of all a buid's node data
        '''
        for lkey, byts in self.dataslab.scanByPref(buid, db=self.nodedata):
            abrv = lkey[32:]

            valu = s_msgpack.un(byts)
            prop = self.getAbrvProp(abrv)
            yield prop[0], valu

    async def iterLayerNodeEdits(self):
        '''
        Scan the full layer and yield artificial sets of nodeedits.
        '''
        nodeedits = (None, None, None)

        for lkey, lval in self.layrslab.scanByFull(db=self.bybuid):
            buid = lkey[:32]
            flag = lkey[32]

            if not buid == nodeedits[0]:
                if nodeedits[0] is not None:
                    async for prop, valu in self.iterNodeData(nodeedits[0]):
                        edit = (EDIT_NODEDATA_SET, (prop, valu, None))
                        nodeedits[2].append(edit)

                    yield nodeedits

            if flag == 0:
                form, valu, stortype = s_msgpack.un(lval)

                nodeedits = (buid, form, [])

                edit = (EDIT_NODE_ADD, (valu, stortype))
                nodeedits[2].append(edit)
                continue

            if flag == 1:
                if not nodeedits[0] == buid:
                    continue

                name = lkey[33:].decode()
                valu, stortype = s_msgpack.un(lval)

                edit = (EDIT_PROP_SET, (name, valu, None, stortype))
                nodeedits[2].append(edit)
                continue

            if flag == 2:
                if not nodeedits[0] == buid:
                    continue

                name = lkey[33:].decode()
                tagv = s_msgpack.un(lval)

                edit = (EDIT_TAG_SET, (name, tagv, None))
                nodeedits[2].append(edit)
                continue

            if flag == 3:
                if not nodeedits[0] == buid:
                    continue

                tag, prop = lkey[33:].decode().split(':')
                valu, stortype = s_msgpack.un(lval)

                buid = lkey[:32]

                edit = (EDIT_TAGPROP_SET, (tag, prop, valu, None, stortype))
                nodeedits[2].append(edit)
                continue

            logger.warning(f'unrecognized storage row: {flag}')

        if nodeedits[0] is not None:
            async for prop, valu in self.iterNodeData(nodeedits[0]):
                edit = (EDIT_NODEDATA_SET, (prop, valu, None))
                nodeedits[2].append(edit)

            yield nodeedits

    async def initUpstreamSync(self, url):
        self.schedCoro(self._initUpstreamSync(url))

    async def _initUpstreamSync(self, url):

        while not self.isfini:

            try:

                async with await s_telepath.openurl(url) as proxy:

                    iden = await proxy.getIden()
                    offs = self.offsets.get(iden)
                    logger.warning(f'upstream sync connected ({url} offset={offs})')

                    if offs == 0:
                        offs = await proxy.getNodeEditOffset()

                        async for item in proxy.iterLayerNodeEdits():
                            await self.storNodeEditsNoLift([item], {})

                        self.offsets.set(iden, offs)

                        waits = [v for k, v in self.upstreamwaits[iden].items() if k <= offs]
                        for wait in waits:
                            [e.set() for e in wait]

                    while not proxy.isfini:

                        offs = self.offsets.get(iden)

                        # pump them into a queue so we can consume them in chunks
                        q = asyncio.Queue(maxsize=1000)

                        async def consume(x):
                            try:
                                async for item in proxy.syncNodeEdits(x):
                                    await q.put(item)
                            finally:
                                await q.put(None)

                        proxy.schedCoro(consume(offs))

                        done = False
                        while not done:

                            # get the next item so we maybe block...
                            item = await q.get()
                            if item is None:
                                break

                            items = [item]

                            # check if there are more we can eat
                            for _ in range(q.qsize()):

                                nexi = await q.get()
                                if nexi is None:
                                    done = True
                                    break

                                items.append(nexi)

                            for nodeeditoffs, item in items:
                                await self.storNodeEditsNoLift(item, {})
                                self.offsets.set(iden, nodeeditoffs + 1)

                                waits = self.upstreamwaits[iden].pop(nodeeditoffs + 1, None)
                                if waits is not None:
                                    [e.set() for e in waits]

            except asyncio.CancelledError: # pragma: no cover
                return

            except Exception:
                logger.exception('error in initUpstreamSync loop')

            await self.waitfini(1)

    def _wipeNodeData(self, buid):
        '''
        Remove all node data for a buid
        '''
        for lkey, _ in self.dataslab.scanByPref(buid, db=self.nodedata):
            self.dataslab.delete(lkey, db=self.nodedata)

    # TODO: Hack until we get interval trees pushed all the way through
    def _cmprIval(self, item, othr):

        if othr[0] >= item[1]:
            return False

        if othr[1] <= item[0]:
            return False

        return True

    async def getModelVers(self):
        return self.layrinfo.get('model:version', (-1, -1, -1))

    async def setModelVers(self, vers):
        await self.layrinfo.set('model:version', vers)

    async def splices(self, offs, size=None):
        '''
        Yield (offs, splice) tuples from the nodeedit log starting from the given offset.

        Nodeedits will be flattened into splices before being yielded.
        '''
<<<<<<< HEAD
        if not self.logedits:
            return

        for offset, (nodeedits, meta) in self.nodeeditlog.slice(offs, size):
=======

        if offs is None:
            offs = (0, 0, 0)

        count = 0
        for offset, (nodeedits, meta) in self.nodeeditlog.slice(offs[0], size):
>>>>>>> 0da70027
            async for splice in self.makeSplices(offset, nodeedits, meta):

                if splice[0] < offs:
                    continue

                if count >= size:
                    return

                yield splice
                count = count + 1

    async def splicesBack(self, offs, size=None):

<<<<<<< HEAD
        if not self.logedits:
            return
=======
        if offs is None:
            offs = (0, 0, 0)
>>>>>>> 0da70027

        if size:

            count = 0
            for offset, (nodeedits, meta) in self.nodeeditlog.sliceBack(offs[0], size):
                async for splice in self.makeSplices(offset, nodeedits, meta, reverse=True):

                    if splice[0] > offs:
                        continue

                    if count >= size:
                        return

                    yield splice
                    count += 1
        else:
            for offset, (nodeedits, meta) in self.nodeeditlog.iterBack(offs[0]):
                async for splice in self.makeSplices(offset, nodeedits, meta, reverse=True):

                    if splice[0] > offs:
                        continue

                    yield splice

    async def syncNodeEdits(self, offs):
        '''
        Yield (offs, nodeedits) tuples from the nodeedit log starting from the given offset.

        Once caught up with storage, yield them in realtime.
        '''
        if not self.logedits:
            return

        for offs, splice in self.nodeeditlog.iter(offs):
            yield (offs, splice[0])

        # FIXME:  discuss: use offsets instead of window?
        async with self.getNodeEditWindow() as wind:
            async for offs, splice in wind:
                yield (offs, splice)

    async def makeSplices(self, offs, nodeedits, meta, reverse=False):
        '''
        Flatten a set of nodeedits into splices.
        '''
        if meta is None:
            meta = {}

        user = meta.get('user')
        time = meta.get('time')
        prov = meta.get('prov')

        if reverse:
            nodegenr = reversed(list(enumerate(nodeedits)))
        else:
            nodegenr = enumerate(nodeedits)

        for nodeoffs, (buid, form, edits) in nodegenr:

            formvalu = None

            if reverse:
                editgenr = reversed(list(enumerate(edits)))
            else:
                editgenr = enumerate(edits)

            for editoffs, (edit, info) in editgenr:

                if edit == EDIT_NODEDATA_SET or edit == EDIT_NODEDATA_DEL:
                    continue

                spliceoffs = (offs, nodeoffs, editoffs)

                props = {
                    'time': time,
                    'user': user,
                }

                if prov is not None:
                    props['prov'] = prov

                if edit == EDIT_NODE_ADD:
                    formvalu, stortype = info
                    props['ndef'] = (form, formvalu)

                    yield (spliceoffs, ('node:add', props))
                    continue

                if edit == EDIT_NODE_DEL:
                    formvalu, stortype = info
                    props['ndef'] = (form, formvalu)

                    yield (spliceoffs, ('node:del', props))
                    continue

                if formvalu is None:
                    formvalu = self.getNodeValu(buid)

                props['ndef'] = (form, formvalu)

                if edit == EDIT_PROP_SET:
                    prop, valu, oldv, stortype = info
                    props['prop'] = prop
                    props['valu'] = valu
                    props['oldv'] = oldv

                    yield (spliceoffs, ('prop:set', props))
                    continue

                if edit == EDIT_PROP_DEL:
                    prop, valu, stortype = info
                    props['prop'] = prop
                    props['valu'] = valu

                    yield (spliceoffs, ('prop:del', props))
                    continue

                if edit == EDIT_TAG_SET:
                    tag, valu, oldv = info
                    props['tag'] = tag
                    props['valu'] = valu
                    props['oldv'] = oldv

                    yield (spliceoffs, ('tag:add', props))
                    continue

                if edit == EDIT_TAG_DEL:
                    tag, valu = info
                    props['tag'] = tag
                    props['valu'] = valu

                    yield (spliceoffs, ('tag:del', props))
                    continue

                if edit == EDIT_TAGPROP_SET:
                    tag, prop, valu, oldv, stortype = info
                    props['tag'] = tag
                    props['prop'] = prop
                    props['valu'] = valu
                    props['oldv'] = oldv

                    yield (spliceoffs, ('tag:prop:set', props))
                    continue

                if edit == EDIT_TAGPROP_DEL:
                    tag, prop, valu, stortype = info
                    props['tag'] = tag
                    props['prop'] = prop
                    props['valu'] = valu

                    yield (spliceoffs, ('tag:prop:del', props))

    @contextlib.asynccontextmanager
    async def getNodeEditWindow(self):

        async with await s_queue.Window.anit(maxsize=10000) as wind:

            async def fini():
                self.windows.remove(wind)

            wind.onfini(fini)

            self.windows.append(wind)

            yield wind

    def getNodeEditOffset(self):
        if not self.logedits:
            return 0

        return self.nodeeditlog.index()

    async def waitUpstreamOffs(self, iden, offs):
        evnt = asyncio.Event()

        if self.offsets.get(iden) >= offs:
            evnt.set()
        else:
            self.upstreamwaits[iden][offs].append(evnt)

        return evnt

    async def delete(self):
        '''
        Delete the underlying storage
        '''
        await self.fini()
        shutil.rmtree(self.dirn, ignore_errors=True)<|MERGE_RESOLUTION|>--- conflicted
+++ resolved
@@ -1780,19 +1780,14 @@
 
         Nodeedits will be flattened into splices before being yielded.
         '''
-<<<<<<< HEAD
         if not self.logedits:
             return
 
-        for offset, (nodeedits, meta) in self.nodeeditlog.slice(offs, size):
-=======
-
         if offs is None:
             offs = (0, 0, 0)
 
         count = 0
         for offset, (nodeedits, meta) in self.nodeeditlog.slice(offs[0], size):
->>>>>>> 0da70027
             async for splice in self.makeSplices(offset, nodeedits, meta):
 
                 if splice[0] < offs:
@@ -1806,13 +1801,11 @@
 
     async def splicesBack(self, offs, size=None):
 
-<<<<<<< HEAD
         if not self.logedits:
             return
-=======
+
         if offs is None:
             offs = (0, 0, 0)
->>>>>>> 0da70027
 
         if size:
 
