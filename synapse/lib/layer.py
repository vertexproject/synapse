'''
The Layer 2.0 archtecture introduces several optimized node/message serialization formats
used by the layers to optimize returning primitives and facilitate efficient node construction:

.. note::

    This interface is subject to change between minor revisions.

Storage Types (<stortype>)

    In Layers 2.0, each node property from the model has an associated "storage type".  Each
    storage type determines how the data is indexed and represented within the Layer.  This
    formalizes the separation of "data model" from "storage model".  Each data model type has
    a "stortype" property which coresponds to one of the STOR_TYPE_XXX values.  The knowledge
    of the mapping of data model types to storage types is the responsibility of the data model,
    making the Layer implementation fully decoupled from the data model.

Node Edits / Edits

    A node edit consists of a (<nid>, <form>, [edits]) tuple.  An edit is Tuple of (<type>, <info>, List[NodeEdits])
    where the first element is an int that matches to an EDIT_* constant below, the info is a tuple that varies
    depending on the first element, and the third element is a list of dependent NodeEdits that will only be applied
    if the edit actually makes a change.

Storage Node (<sode>)

    A storage node is a layer/storage optimized node representation which is similar to a "packed node".
    A storage node *may* be partial ( as it is produced by a given layer ) and are joined by the view
    into "full" storage nodes which are used to construct Node() instances.

    Sode format::

        (<nid>, {

            'ndef': (<formname>, <formvalu>),

            'props': {
                <propname>: <propvalu>,
            }

            'tags': {
                <tagname>: <tagvalu>,
            }

            'tagprops: {
                <tagname>: {
                    <propname>: <propvalu>,
                },
            }

            # changes that were *just* made.
            'edits': [
                <edit>
            ]

        }),

'''
import os
import math
import shutil
import struct
import asyncio
import logging
<<<<<<< HEAD
import weakref
import ipaddress
=======
>>>>>>> 72e535c8
import contextlib
import collections

import regex
import xxhash

import synapse.exc as s_exc
import synapse.common as s_common
import synapse.telepath as s_telepath

import synapse.lib.gis as s_gis
import synapse.lib.cell as s_cell
import synapse.lib.coro as s_coro
import synapse.lib.cache as s_cache
import synapse.lib.nexus as s_nexus
import synapse.lib.queue as s_queue
import synapse.lib.urlhelp as s_urlhelp

import synapse.lib.config as s_config
import synapse.lib.spooled as s_spooled
import synapse.lib.lmdbslab as s_lmdbslab
import synapse.lib.slabseqn as s_slabseqn

from synapse.lib.msgpack import deepcopy

ipaddress = s_common.ipaddress

logger = logging.getLogger(__name__)

import synapse.lib.msgpack as s_msgpack

reqValidLdef = s_config.getJsValidator({
    'type': 'object',
    'properties': {
        'iden': {'type': 'string', 'pattern': s_config.re_iden},
        'creator': {'type': 'string', 'pattern': s_config.re_iden},
        'created': {'type': 'integer', 'minimum': 0},
        'lockmemory': {'type': 'boolean'},
        'lmdb:growsize': {'type': 'integer'},
        'logedits': {'type': 'boolean', 'default': True},
        'name': {'type': 'string'},
        'readonly': {'type': 'boolean', 'default': False},
    },
    'additionalProperties': True,
    'required': ['iden', 'creator', 'lockmemory'],
})

WINDOW_MAXSIZE = 10_000
MIGR_COMMIT_SIZE = 1_000

class LayerApi(s_cell.CellApi):

    async def __anit__(self, core, link, user, layr):

        await s_cell.CellApi.__anit__(self, core, link, user)

        self.layr = layr
        self.liftperm = ('layer', 'lift', self.layr.iden)
        self.writeperm = ('layer', 'write', self.layr.iden)

    async def iterLayerNodeEdits(self):
        '''
        Scan the full layer and yield artificial nodeedit sets.
        '''

        await self._reqUserAllowed(self.liftperm)
        async for item in self.layr.iterLayerNodeEdits():
            yield item
            await asyncio.sleep(0)

    @s_cell.adminapi()
    async def saveNodeEdits(self, edits, meta):
        '''
        Save node edits to the layer and return a tuple of (nexsoffs, changes).

        Note: nexsoffs will be None if there are no changes.
        '''
        meta['link:user'] = self.user.iden
        return await self.layr.saveNodeEdits(edits, meta)

    async def storNodeEdits(self, nodeedits, meta=None):

        await self._reqUserAllowed(self.writeperm)

        if meta is None:
            meta = {'time': s_common.now(), 'user': self.user.iden}

        return await self.layr.saveNodeEdits(nodeedits, meta)

    async def storNodeEditsNoLift(self, nodeedits, meta=None):

        await self._reqUserAllowed(self.writeperm)

        if meta is None:
            meta = {'time': s_common.now(), 'user': self.user.iden}

        await self.layr.storNodeEditsNoLift(nodeedits, meta)

    async def syncNodeEdits(self, offs, wait=True, reverse=False, compat=False):
        '''
        Yield (offs, nodeedits) tuples from the nodeedit log starting from the given offset.

        Once caught up with storage, yield them in realtime.
        '''
        await self._reqUserAllowed(self.liftperm)
        async for item in self.layr.syncNodeEdits(offs, wait=wait, reverse=reverse, compat=compat):
            yield item
            await asyncio.sleep(0)

    async def syncNodeEdits2(self, offs, wait=True, compat=False):
        await self._reqUserAllowed(self.liftperm)
        async for item in self.layr.syncNodeEdits2(offs, wait=wait, compat=compat):
            yield item
            await asyncio.sleep(0)

    async def getEditIndx(self):
        '''
        Returns what will be the *next* nodeedit log index.
        '''
        await self._reqUserAllowed(self.liftperm)
        return await self.layr.getEditIndx()

    async def getEditSize(self):
        '''
        Return the total number of (edits, meta) pairs in the layer changelog.
        '''
        await self._reqUserAllowed(self.liftperm)
        return await self.layr.getEditSize()

    async def getIden(self):
        await self._reqUserAllowed(self.liftperm)
        return self.layr.iden

NID_CACHE_SIZE = 10000

STOR_TYPE_UTF8 = 1

STOR_TYPE_U8 = 2
STOR_TYPE_U16 = 3
STOR_TYPE_U32 = 4
STOR_TYPE_U64 = 5

STOR_TYPE_I8 = 6
STOR_TYPE_I16 = 7
STOR_TYPE_I32 = 8
STOR_TYPE_I64 = 9

STOR_TYPE_GUID = 10
STOR_TYPE_TIME = 11
STOR_TYPE_IVAL = 12
STOR_TYPE_MSGP = 13
STOR_TYPE_LATLONG = 14

STOR_TYPE_LOC = 15
STOR_TYPE_TAG = 16
STOR_TYPE_FQDN = 17
STOR_TYPE_IPV6 = 18

STOR_TYPE_U128 = 19
STOR_TYPE_I128 = 20

STOR_TYPE_MINTIME = 21

STOR_TYPE_FLOAT64 = 22
STOR_TYPE_HUGENUM = 23

STOR_TYPE_MAXTIME = 24
STOR_TYPE_NDEF = 25

STOR_FLAG_ARRAY = 0x8000

# Edit types (etyp)

EDIT_NODE_ADD = 0      # (<etyp>, (<valu>, <type>))
EDIT_NODE_DEL = 1      # (<etyp>, (<oldv>, <type>))
EDIT_PROP_SET = 2      # (<etyp>, (<prop>, <valu>, <oldv>, <type>))
EDIT_PROP_DEL = 3      # (<etyp>, (<prop>, <oldv>, <type>))
EDIT_TAG_SET = 4       # (<etyp>, (<tag>, <valu>, <oldv>))
EDIT_TAG_DEL = 5       # (<etyp>, (<tag>, <oldv>))
EDIT_TAGPROP_SET = 6   # (<etyp>, (<tag>, <prop>, <valu>, <oldv>, <type>))
EDIT_TAGPROP_DEL = 7   # (<etyp>, (<tag>, <prop>, <oldv>, <type>))
EDIT_NODEDATA_SET = 8  # (<etyp>, (<name>, <valu>, <oldv>))
EDIT_NODEDATA_DEL = 9  # (<etyp>, (<name>, <oldv>))
EDIT_EDGE_ADD = 10     # (<etyp>, (<verb>, <destnodeiden>))
EDIT_EDGE_DEL = 11     # (<etyp>, (<verb>, <destnodeiden>))

EDIT_NODE_TOMB = 12          # (<etyp>, ())
EDIT_NODE_TOMB_DEL = 13      # (<etyp>, ())
EDIT_PROP_TOMB = 14          # (<etyp>, (<prop>))
EDIT_PROP_TOMB_DEL = 15      # (<etyp>, (<prop>))
EDIT_TAG_TOMB = 16           # (<etyp>, (<tag>))
EDIT_TAG_TOMB_DEL = 17       # (<etyp>, (<tag>))
EDIT_TAGPROP_TOMB = 18       # (<etyp>, (<tag>, <prop>))
EDIT_TAGPROP_TOMB_DEL = 19   # (<etyp>, (<tag>, <prop>))
EDIT_NODEDATA_TOMB = 20      # (<etyp>, (<name>))
EDIT_NODEDATA_TOMB_DEL = 21  # (<etyp>, (<name>))
EDIT_EDGE_TOMB = 22          # (<etyp>, (<verb>, <destnodeiden>))
EDIT_EDGE_TOMB_DEL = 23      # (<etyp>, (<verb>, <destnodeiden>))

EDIT_PROGRESS = 100   # (used by syncIndexEvents) (<etyp>, ())

INDX_PROP = b'\x00\x00'
INDX_TAGPROP = b'\x00\x01'

INDX_ARRAY = b'\x00\x02'

INDX_EDGE_N1 = b'\x00\x03'
INDX_EDGE_N2 = b'\x00\x04'
INDX_EDGE_N1N2 = b'\x00\x05'
INDX_EDGE_VERB = b'\x00\x06'

INDX_TAG = b'\x00\x07'
INDX_TAG_MAX = b'\x00\x08'
INDX_TAG_DURATION = b'\x00\x09'

INDX_IVAL_MAX = b'\x00\x0a'
INDX_IVAL_DURATION = b'\x00\x0b'

INDX_NODEDATA = b'\x00\x0c'

INDX_TOMB = b'\x00\x0d'

INDX_NDEF = b'\x00\x0e'

INDX_FORM = b'\x00\x0f'

FLAG_TOMB = b'\x00'
FLAG_NORM = b'\x01'

class IndxBy:
    '''
    IndxBy sub-classes encapsulate access methods and encoding details for
    various types of properties within the layer to be lifted/compared by
    storage types.
    '''
    def __init__(self, layr, abrv, db):
        self.db = db
        self.abrv = abrv
        self.layr = layr
        self.abrvlen = len(abrv)  # Dividing line between the abbreviations and the data-specific index

    def getStorType(self):
        raise s_exc.NoSuchImpl(name='getStorType')

    def keyNidsByDups(self, indx, reverse=False):
        if reverse:
            yield from self.layr.layrslab.scanByDupsBack(self.abrv + indx, db=self.db)
        else:
            yield from self.layr.layrslab.scanByDups(self.abrv + indx, db=self.db)

    def keyNidsByPref(self, indx=b'', reverse=False):
        if reverse:
            yield from self.layr.layrslab.scanByPrefBack(self.abrv + indx, db=self.db)
        else:
            yield from self.layr.layrslab.scanByPref(self.abrv + indx, db=self.db)

    def keyNidsByRange(self, minindx, maxindx, reverse=False):
        if reverse:
            yield from self.layr.layrslab.scanByRangeBack(self.abrv + maxindx, lmin=self.abrv + minindx, db=self.db)
        else:
            yield from self.layr.layrslab.scanByRange(self.abrv + minindx, lmax=self.abrv + maxindx, db=self.db)

    def hasIndxNid(self, indx, nid):
        return self.layr.layrslab.hasdup(self.abrv + indx, nid, db=self.db)

    def indxToValu(self, indx):
        stortype = self.getStorType()
        return stortype.decodeIndx(indx)

    def getNodeValu(self, nid, indx=None):

        if indx is not None:
            valu = self.indxToValu(indx)
            if valu is not s_common.novalu:
                return valu

        sode = self.layr._getStorNode(nid)
        if sode is None:
            return s_common.novalu

        return self.getSodeValu(sode)

class IndxByForm(IndxBy):

    def __init__(self, layr, form):
        '''
        Note:  may raise s_exc.NoSuchAbrv
        '''
        abrv = layr.core.getIndxAbrv(INDX_PROP, form, None)
        IndxBy.__init__(self, layr, abrv, layr.indxdb)

        self.form = form

    def getStorType(self):
        form = self.layr.core.model.form(self.form)
        return self.layr.stortypes[form.type.stortype]

    def getSodeValu(self, sode):

        valt = sode.get('valu')
        if valt is not None:
            return valt[0]

        return s_common.novalu

class IndxByProp(IndxBy):

    def __init__(self, layr, form, prop):
        '''
        Note:  may raise s_exc.NoSuchAbrv
        '''
        abrv = layr.core.getIndxAbrv(INDX_PROP, form, prop)
        IndxBy.__init__(self, layr, abrv, db=layr.indxdb)

        self.form = form
        self.prop = prop

    def getStorType(self):

        if self.form is not None:
            form = self.layr.core.model.form(self.form)
            typeindx = form.props.get(self.prop).type.stortype
        else:
            typeindx = self.layr.core.model.prop(self.prop).type.stortype

        return self.layr.stortypes[typeindx]

    def getSodeValu(self, sode):
        valt = sode['props'].get(self.prop)
        if valt is not None:
            return valt[0]

        return s_common.novalu

    def __repr__(self):
        if self.form:
            return f'IndxByProp: {self.form}:{self.prop}'
        return f'IndxByProp: {self.prop}'

class IndxByPropArray(IndxBy):

    def __init__(self, layr, form, prop):
        '''
        Note:  may raise s_exc.NoSuchAbrv
        '''
        abrv = layr.core.getIndxAbrv(INDX_ARRAY, form, prop)
        IndxBy.__init__(self, layr, abrv, db=layr.indxdb)

        self.form = form
        self.prop = prop

    def getNodeValu(self, nid, indx=None):
        sode = self.layr._getStorNode(nid)
        if sode is None: # pragma: no cover
            return s_common.novalu

        props = sode.get('props')
        if props is None:
            return s_common.novalu

        valt = props.get(self.prop)
        if valt is None:
            return s_common.novalu

        return valt[0]

    def __repr__(self):
        if self.form:
            return f'IndxByPropArray: {self.form}:{self.prop}'
        return f'IndxByPropArray: {self.prop}'

class IndxByPropIvalMin(IndxByProp):

    def keyNidsByRange(self, minindx, maxindx, reverse=False):
        strt = self.abrv + minindx + self.layr.ivaltimetype.zerobyts
        stop = self.abrv + maxindx + self.layr.ivaltimetype.fullbyts
        if reverse:
            yield from self.layr.layrslab.scanByRangeBack(stop, strt, db=self.db)
        else:
            yield from self.layr.layrslab.scanByRange(strt, stop, db=self.db)

class IndxByPropIvalMax(IndxBy):

    def __init__(self, layr, form, prop):
        '''
        Note:  may raise s_exc.NoSuchAbrv
        '''
        abrv = layr.core.getIndxAbrv(INDX_IVAL_MAX, form, prop)
        IndxBy.__init__(self, layr, abrv, db=layr.indxdb)

        self.form = form
        self.prop = prop

class IndxByPropIvalDuration(IndxBy):

    def __init__(self, layr, form, prop):
        '''
        Note:  may raise s_exc.NoSuchAbrv
        '''
        abrv = layr.core.getIndxAbrv(INDX_IVAL_DURATION, form, prop)
        IndxBy.__init__(self, layr, abrv, db=layr.indxdb)

        self.form = form
        self.prop = prop

class IndxByTagIval(IndxBy):

    def __init__(self, layr, form, tag):
        '''
        Note:  may raise s_exc.NoSuchAbrv
        '''
        abrv = layr.core.getIndxAbrv(INDX_TAG, form, tag)
        IndxBy.__init__(self, layr, abrv, db=layr.indxdb)

        self.form = form
        self.tag = tag

class IndxByTagIvalMin(IndxByTagIval):

    def keyNidsByRange(self, minindx, maxindx, reverse=False):
        strt = self.abrv + minindx + self.layr.ivaltimetype.zerobyts
        stop = self.abrv + maxindx + self.layr.ivaltimetype.fullbyts
        if reverse:
            yield from self.layr.layrslab.scanByRangeBack(stop, strt, db=self.db)
        else:
            yield from self.layr.layrslab.scanByRange(strt, stop, db=self.db)

class IndxByTagIvalMax(IndxBy):

    def __init__(self, layr, form, tag):
        '''
        Note:  may raise s_exc.NoSuchAbrv
        '''
        abrv = layr.core.getIndxAbrv(INDX_TAG_MAX, form, tag)
        IndxBy.__init__(self, layr, abrv, db=layr.indxdb)

        self.form = form
        self.tag = tag

class IndxByTagIvalDuration(IndxBy):

    def __init__(self, layr, form, tag):
        '''
        Note:  may raise s_exc.NoSuchAbrv
        '''
        abrv = layr.core.getIndxAbrv(INDX_TAG_DURATION, form, tag)
        IndxBy.__init__(self, layr, abrv, db=layr.indxdb)

        self.form = form
        self.tag = tag

class IndxByTagProp(IndxBy):

    def __init__(self, layr, form, tag, prop):
        '''
        Note:  may raise s_exc.NoSuchAbrv
        '''
        abrv = layr.core.getIndxAbrv(INDX_TAGPROP, form, tag, prop)
        IndxBy.__init__(self, layr, abrv, layr.indxdb)

        self.form = form
        self.prop = prop
        self.tag = tag

    def getStorType(self):
        typeindx = self.layr.core.model.getTagProp(self.prop).type.stortype
        return self.layr.stortypes[typeindx]

    def getSodeValu(self, sode):

        tagprops = sode.get('tagprops')
        if tagprops is None:
            return s_common.novalu

        props = tagprops.get(self.tag)
        if not props:
            return s_common.novalu

        valt = props.get(self.prop)
        if valt is None:
            return s_common.novalu

        return valt[0]

class IndxByTagPropIvalMin(IndxByTagProp):

    def keyNidsByRange(self, minindx, maxindx, reverse=False):
        strt = self.abrv + minindx + self.layr.ivaltimetype.zerobyts
        stop = self.abrv + maxindx + self.layr.ivaltimetype.fullbyts
        if reverse:
            yield from self.layr.layrslab.scanByRangeBack(stop, strt, db=self.db)
        else:
            yield from self.layr.layrslab.scanByRange(strt, stop, db=self.db)

class IndxByTagPropIvalMax(IndxBy):

    def __init__(self, layr, form, tag, prop):
        '''
        Note:  may raise s_exc.NoSuchAbrv
        '''
        abrv = layr.core.getIndxAbrv(INDX_IVAL_MAX, form, tag, prop)
        IndxBy.__init__(self, layr, abrv, db=layr.indxdb)

        self.form = form
        self.prop = prop
        self.tag = tag

class IndxByTagPropIvalDuration(IndxBy):

    def __init__(self, layr, form, tag, prop):
        '''
        Note:  may raise s_exc.NoSuchAbrv
        '''
        abrv = layr.core.getIndxAbrv(INDX_IVAL_DURATION, form, tag, prop)
        IndxBy.__init__(self, layr, abrv, db=layr.indxdb)

        self.form = form
        self.prop = prop
        self.tag = tag

class StorType:

    def __init__(self, layr, stortype):
        self.layr = layr
        self.stortype = stortype

        self.lifters = {}

    async def indxBy(self, liftby, cmpr, valu, reverse=False):
        func = self.lifters.get(cmpr)
        if func is None:
            raise s_exc.NoSuchCmpr(cmpr=cmpr)

        abrvlen = liftby.abrvlen
        async for lkey, nid in func(liftby, valu, reverse=reverse):
            yield lkey[abrvlen:], nid

    async def indxByForm(self, form, cmpr, valu, reverse=False):
        try:
            indxby = IndxByForm(self.layr, form)

        except s_exc.NoSuchAbrv:
            return

        async for item in self.indxBy(indxby, cmpr, valu, reverse=reverse):
            yield item

    async def verifyNidProp(self, nid, form, prop, valu):
        indxby = IndxByProp(self.layr, form, prop)
        for indx in self.indx(valu):
            if not indxby.hasIndxNid(indx, nid):
                yield ('NoPropIndex', {'prop': prop, 'valu': valu})

    async def indxByProp(self, form, prop, cmpr, valu, reverse=False):
        try:
            indxby = IndxByProp(self.layr, form, prop)

        except s_exc.NoSuchAbrv:
            return

        async for item in self.indxBy(indxby, cmpr, valu, reverse=reverse):
            yield item

    async def indxByPropArray(self, form, prop, cmpr, valu, reverse=False):
        try:
            indxby = IndxByPropArray(self.layr, form, prop)

        except s_exc.NoSuchAbrv:
            return

        async for item in self.indxBy(indxby, cmpr, valu, reverse=reverse):
            yield item

    async def indxByTagProp(self, form, tag, prop, cmpr, valu, reverse=False):
        try:
            indxby = IndxByTagProp(self.layr, form, tag, prop)

        except s_exc.NoSuchAbrv:
            return

        async for item in self.indxBy(indxby, cmpr, valu, reverse=reverse):
            yield item

    def indx(self, valu):  # pragma: no cover
        raise NotImplementedError

    def decodeIndx(self, valu):  # pragma: no cover
        return s_common.novalu

    async def _liftRegx(self, liftby, valu, reverse=False):

        regx = regex.compile(valu, flags=regex.I)

        abrvlen = liftby.abrvlen
        isarray = isinstance(liftby, IndxByPropArray)

        for lkey, nid in liftby.keyNidsByPref(reverse=reverse):

            await asyncio.sleep(0)

            indx = lkey[abrvlen:]
            storvalu = self.decodeIndx(indx)

            if storvalu == s_common.novalu:

                storvalu = liftby.getNodeValu(nid)

                if isarray:
                    for sval in storvalu:
                        if self.indx(sval)[0] == indx:
                            storvalu = sval
                            break
                    else:
                        continue

            def regexin(regx, storvalu):
                if isinstance(storvalu, str):
                    if regx.search(storvalu) is not None:
                        return True

                elif isinstance(storvalu, (tuple, list)):
                    return any(regexin(regx, sv) for sv in storvalu)

                return False

            if regexin(regx, storvalu):
                yield lkey, nid

class StorTypeUtf8(StorType):

    def __init__(self, layr):
        StorType.__init__(self, layr, STOR_TYPE_UTF8)

        self.lifters.update({
            '=': self._liftUtf8Eq,
            '~=': self._liftRegx,
            '^=': self._liftUtf8Prefix,
            'range=': self._liftUtf8Range,
        })

    async def _liftUtf8Eq(self, liftby, valu, reverse=False):
        indx = self._getIndxByts(valu)
        for item in liftby.keyNidsByDups(indx, reverse=reverse):
            yield item

    async def _liftUtf8Range(self, liftby, valu, reverse=False):
        minindx = self._getIndxByts(valu[0])
        maxindx = self._getIndxByts(valu[1])
        for item in liftby.keyNidsByRange(minindx, maxindx, reverse=reverse):
            yield item

    async def _liftUtf8Prefix(self, liftby, valu, reverse=False):
        indx = self._getIndxByts(valu)
        for item in liftby.keyNidsByPref(indx, reverse=reverse):
            yield item

    def _getIndxByts(self, valu):

        indx = valu.encode('utf8', 'surrogatepass')
        # cut down an index value to 256 bytes...
        if len(indx) <= 256:
            return indx

        base = indx[:248]
        sufx = xxhash.xxh64(indx).digest()
        return base + sufx

    def indx(self, valu):
        return (self._getIndxByts(valu), )

    def decodeIndx(self, bytz):
        if len(bytz) >= 256:
            return s_common.novalu
        return bytz.decode('utf8', 'surrogatepass')

class StorTypeHier(StorType):

    def __init__(self, layr, stortype, sepr='.'):
        StorType.__init__(self, layr, stortype)
        self.sepr = sepr

        self.lifters.update({
            '=': self._liftHierEq,
            '^=': self._liftHierPref,
        })

    def indx(self, valu):
        return (
            self.getHierIndx(valu),
        )

    def getHierIndx(self, valu):
        # encode the index values with a trailing sepr to allow ^=foo.bar to be boundary aware
        return (valu + self.sepr).encode()

    def decodeIndx(self, bytz):
        return bytz.decode()[:-len(self.sepr)]

    async def _liftHierEq(self, liftby, valu, reverse=False):
        indx = self.getHierIndx(valu)
        for item in liftby.keyNidsByDups(indx, reverse=reverse):
            yield item

    async def _liftHierPref(self, liftby, valu, reverse=False):
        indx = self.getHierIndx(valu)
        for item in liftby.keyNidsByPref(indx, reverse=reverse):
            yield item

class StorTypeLoc(StorTypeHier):
    def __init__(self, layr):
        StorTypeHier.__init__(self, layr, STOR_TYPE_LOC)

class StorTypeTag(StorTypeHier):

    def __init__(self, layr):
        StorTypeHier.__init__(self, layr, STOR_TYPE_TAG)

class StorTypeFqdn(StorTypeUtf8):

    def indx(self, norm):
        return (
            self._getIndxByts(norm[::-1]),
        )

    def decodeIndx(self, bytz):
        if len(bytz) >= 256:
            return s_common.novalu
        return bytz.decode('utf8', 'surrogatepass')[::-1]

    def __init__(self, layr):
        StorType.__init__(self, layr, STOR_TYPE_UTF8)
        self.lifters.update({
            '=': self._liftFqdnEq,
            '~=': self._liftRegx,
        })

    async def _liftFqdnEq(self, liftby, valu, reverse=False):

        if valu[0] == '*':
            indx = self._getIndxByts(valu[1:][::-1])
            for item in liftby.keyNidsByPref(indx, reverse=reverse):
                yield item
            return

        async for item in StorTypeUtf8._liftUtf8Eq(self, liftby, valu[::-1], reverse=reverse):
            yield item

class StorTypeIpv6(StorType):

    def __init__(self, layr):
        StorType.__init__(self, layr, STOR_TYPE_IPV6)

        self.lifters.update({
            '=': self._liftIPv6Eq,
            'range=': self._liftIPv6Range,
            '<': self._liftIPv6Lt,
            '>': self._liftIPv6Gt,
            '<=': self._liftIPv6Le,
            '>=': self._liftIPv6Ge,
        })

    def getIPv6Indx(self, valu):
        return ipaddress.IPv6Address(valu).packed

    def indx(self, valu):
        return (
            self.getIPv6Indx(valu),
        )

    def decodeIndx(self, bytz):
        return str(ipaddress.IPv6Address(bytz))

    async def _liftIPv6Eq(self, liftby, valu, reverse=False):
        indx = self.getIPv6Indx(valu)
        for item in liftby.keyNidsByDups(indx, reverse=reverse):
            yield item

    async def _liftIPv6Range(self, liftby, valu, reverse=False):
        minindx = self.getIPv6Indx(valu[0])
        maxindx = self.getIPv6Indx(valu[1])

        for item in liftby.keyNidsByRange(minindx, maxindx, reverse=reverse):
            yield item

    async def _liftIPv6Lt(self, liftby, norm, reverse=False):
        minindx = self.getIPv6Indx('::')
        maxindx = self.getIPv6Indx(norm)
        maxindx = (int.from_bytes(maxindx) - 1).to_bytes(16)

        for item in liftby.keyNidsByRange(minindx, maxindx, reverse=reverse):
            yield item

    async def _liftIPv6Gt(self, liftby, norm, reverse=False):
        minindx = self.getIPv6Indx(norm)
        minindx = (int.from_bytes(minindx) + 1).to_bytes(16)
        maxindx = self.getIPv6Indx('ffff:ffff:ffff:ffff:ffff:ffff:ffff:ffff')

        for item in liftby.keyNidsByRange(minindx, maxindx, reverse=reverse):
            yield item

    async def _liftIPv6Le(self, liftby, norm, reverse=False):
        minindx = self.getIPv6Indx('::')
        maxindx = self.getIPv6Indx(norm)

        for item in liftby.keyNidsByRange(minindx, maxindx, reverse=reverse):
            yield item

    async def _liftIPv6Ge(self, liftby, norm, reverse=False):
        minindx = self.getIPv6Indx(norm)
        maxindx = self.getIPv6Indx('ffff:ffff:ffff:ffff:ffff:ffff:ffff:ffff')

        for item in liftby.keyNidsByRange(minindx, maxindx, reverse=reverse):
            yield item

class StorTypeInt(StorType):

    def __init__(self, layr, stortype, size, signed):

        StorType.__init__(self, layr, stortype)

        self.size = size
        self.signed = signed

        self.offset = 0
        if signed:
            self.offset = 2 ** ((self.size * 8) - 1) - 1

        self.maxval = 2 ** (self.size * 8) - 1

        self.lifters.update({
            '=': self._liftIntEq,
            '<': self._liftIntLt,
            '>': self._liftIntGt,
            '<=': self._liftIntLe,
            '>=': self._liftIntGe,
            'range=': self._liftIntRange,
        })

        self.zerobyts = b'\x00' * self.size
        self.fullbyts = b'\xff' * self.size

    def getIntIndx(self, valu):
        return (valu + self.offset).to_bytes(self.size, 'big')

    def indx(self, valu):
        return (self.getIntIndx(valu),)

    def decodeIndx(self, bytz):
        return int.from_bytes(bytz, 'big') - self.offset

    async def _liftIntEq(self, liftby, valu, reverse=False):
        indx = valu + self.offset
        if indx < 0 or indx > self.maxval:
            return

        pkey = indx.to_bytes(self.size, 'big')
        for item in liftby.keyNidsByDups(pkey, reverse=reverse):
            yield item

    async def _liftIntGt(self, liftby, valu, reverse=False):
        async for item in self._liftIntGe(liftby, valu + 1, reverse=reverse):
            yield item

    async def _liftIntGe(self, liftby, valu, reverse=False):
        minv = valu + self.offset
        if minv > self.maxval:
            return

        minv = max(minv, 0)

        minindx = minv.to_bytes(self.size, 'big')
        maxindx = self.fullbyts
        for item in liftby.keyNidsByRange(minindx, maxindx, reverse=reverse):
            yield item

    async def _liftIntLt(self, liftby, valu, reverse=False):
        async for item in self._liftIntLe(liftby, valu - 1, reverse=reverse):
            yield item

    async def _liftIntLe(self, liftby, valu, reverse=False):
        maxv = valu + self.offset
        if maxv < 0:
            return

        maxv = min(maxv, self.maxval)

        minindx = self.zerobyts
        maxindx = maxv.to_bytes(self.size, 'big')
        for item in liftby.keyNidsByRange(minindx, maxindx, reverse=reverse):
            yield item

    async def _liftIntRange(self, liftby, valu, reverse=False):
        minv = valu[0] + self.offset
        maxv = valu[1] + self.offset
        if minv > self.maxval or maxv < 0:
            return

        minv = max(minv, 0)
        maxv = min(maxv, self.maxval)

        minindx = minv.to_bytes(self.size, 'big')
        maxindx = maxv.to_bytes(self.size, 'big')
        for item in liftby.keyNidsByRange(minindx, maxindx, reverse=reverse):
            yield item

class StorTypeHugeNum(StorType):

    def __init__(self, layr, stortype):
        StorType.__init__(self, layr, STOR_TYPE_HUGENUM)
        self.lifters.update({
            '=': self._liftHugeEq,
            '<': self._liftHugeLt,
            '>': self._liftHugeGt,
            '<=': self._liftHugeLe,
            '>=': self._liftHugeGe,
            'range=': self._liftHugeRange,
        })

        self.one = s_common.hugeexp
        self.offset = s_common.hugenum(0x7fffffffffffffffffffffffffffffffffffffff)

        self.zerobyts = b'\x00' * 20
        self.fullbyts = b'\xff' * 20

    def getHugeIndx(self, norm):
        scaled = s_common.hugescaleb(s_common.hugenum(norm), 24)
        byts = int(s_common.hugeadd(scaled, self.offset)).to_bytes(20, byteorder='big')
        return byts

    def indx(self, norm):
        return (self.getHugeIndx(norm),)

    def decodeIndx(self, bytz):
        huge = s_common.hugenum(int.from_bytes(bytz, 'big'))
        valu = s_common.hugescaleb(s_common.hugesub(huge, self.offset), -24)
        return '{:f}'.format(valu.normalize(s_common.hugectx))

    async def _liftHugeEq(self, liftby, valu, reverse=False):
        indx = self.getHugeIndx(valu)
        for item in liftby.keyNidsByDups(indx, reverse=reverse):
            yield item

    async def _liftHugeGt(self, liftby, valu, reverse=False):
        valu = s_common.hugenum(valu)
        async for item in self._liftHugeGe(liftby, s_common.hugeadd(valu, self.one), reverse=reverse):
            yield item

    async def _liftHugeLt(self, liftby, valu, reverse=False):
        valu = s_common.hugenum(valu)
        async for item in self._liftHugeLe(liftby, s_common.hugesub(valu, self.one), reverse=reverse):
            yield item

    async def _liftHugeGe(self, liftby, valu, reverse=False):
        minindx = self.getHugeIndx(valu)
        for item in liftby.keyNidsByRange(minindx, self.fullbyts, reverse=reverse):
            yield item

    async def _liftHugeLe(self, liftby, valu, reverse=False):
        maxindx = self.getHugeIndx(valu)
        for item in liftby.keyNidsByRange(self.zerobyts, maxindx, reverse=reverse):
            yield item

    async def _liftHugeRange(self, liftby, valu, reverse=False):
        minindx = self.getHugeIndx(valu[0])
        maxindx = self.getHugeIndx(valu[1])
        for item in liftby.keyNidsByRange(minindx, maxindx, reverse=reverse):
            yield item

class StorTypeFloat(StorType):
    FloatPacker = struct.Struct('>d')
    fpack = FloatPacker.pack
    FloatPackPosMax = FloatPacker.pack(math.inf)
    FloatPackPosMin = FloatPacker.pack(0.0)
    FloatPackNegMin = FloatPacker.pack(-math.inf)
    FloatPackNegMax = FloatPacker.pack(-0.0)

    def __init__(self, layr, stortype, size=8):
        '''
        Size reserved for later use
        '''
        assert size == 8

        StorType.__init__(self, layr, stortype)

        self.lifters.update({
            '=': self._liftFloatEq,
            '<': self._liftFloatLt,
            '>': self._liftFloatGt,
            '<=': self._liftFloatLe,
            '>=': self._liftFloatGe,
            'range=': self._liftFloatRange,
        })

    def indx(self, valu):
        return (self.fpack(valu),)

    def decodeIndx(self, bytz):
        return self.FloatPacker.unpack(bytz)[0]

    async def _liftFloatEq(self, liftby, valu, reverse=False):
        for item in liftby.keyNidsByDups(self.fpack(valu), reverse=reverse):
            yield item

    async def _liftFloatGeCommon(self, liftby, valu, reverse=False):
        if math.isnan(valu):
            raise s_exc.NotANumberCompared()

        valupack = self.fpack(valu)

        if reverse:
            if math.copysign(1.0, valu) < 0.0:  # negative values and -0.0
                for item in liftby.keyNidsByRange(self.FloatPackPosMin, self.FloatPackPosMax, reverse=True):
                    yield item
                for item in liftby.keyNidsByRange(self.FloatPackNegMax, valupack):
                    yield item
            else:
                for item in liftby.keyNidsByRange(valupack, self.FloatPackPosMax, reverse=True):
                    yield item

        else:
            if math.copysign(1.0, valu) < 0.0:  # negative values and -0.0
                for item in liftby.keyNidsByRange(self.FloatPackNegMax, valupack, reverse=True):
                    yield item
                valupack = self.FloatPackPosMin

            for item in liftby.keyNidsByRange(valupack, self.FloatPackPosMax):
                yield item

    async def _liftFloatGe(self, liftby, valu, reverse=False):
        async for item in self._liftFloatGeCommon(liftby, valu, reverse=reverse):
            yield item

    async def _liftFloatGt(self, liftby, valu, reverse=False):
        abrvlen = liftby.abrvlen
        valupack = self.fpack(valu)
        async for item in self._liftFloatGeCommon(liftby, valu, reverse=reverse):
            if item[0][abrvlen:] == valupack:
                continue
            yield item

    async def _liftFloatLeCommon(self, liftby, valu, reverse=False):
        if math.isnan(valu):
            raise s_exc.NotANumberCompared()

        valupack = self.fpack(valu)

        if reverse:
            if math.copysign(1.0, valu) > 0.0:
                for item in liftby.keyNidsByRange(self.FloatPackPosMin, valupack, reverse=True):
                    yield item
                valupack = self.FloatPackNegMax

            for item in liftby.keyNidsByRange(valupack, self.FloatPackNegMin):
                yield item
        else:
            if math.copysign(1.0, valu) > 0.0:
                for item in liftby.keyNidsByRange(self.FloatPackNegMax, self.FloatPackNegMin, reverse=True):
                    yield item
                for item in liftby.keyNidsByRange(self.FloatPackPosMin, valupack):
                    yield item
            else:
                for item in liftby.keyNidsByRange(valupack, self.FloatPackNegMin, reverse=True):
                    yield item

    async def _liftFloatLe(self, liftby, valu, reverse=False):
        async for item in self._liftFloatLeCommon(liftby, valu, reverse=reverse):
            yield item

    async def _liftFloatLt(self, liftby, valu, reverse=False):
        abrvlen = liftby.abrvlen
        valupack = self.fpack(valu)
        async for item in self._liftFloatLeCommon(liftby, valu, reverse=reverse):
            if item[0][abrvlen:] == valupack:
                continue
            yield item

    async def _liftFloatRange(self, liftby, valu, reverse=False):
        valumin, valumax = valu

        if math.isnan(valumin) or math.isnan(valumax):
            raise s_exc.NotANumberCompared()

        assert valumin <= valumax

        pkeymin, pkeymax = (self.fpack(v) for v in valu)

        if math.copysign(1.0, valumin) > 0.0:
            # Entire range is nonnegative
            for item in liftby.keyNidsByRange(pkeymin, pkeymax, reverse=reverse):
                yield item
            return

        if math.copysign(1.0, valumax) < 0.0:  # negative values and -0.0
            # Entire range is negative
            for item in liftby.keyNidsByRange(pkeymax, pkeymin, reverse=(not reverse)):
                yield item
            return

        if reverse:
            # Yield all values between max and 0
            for item in liftby.keyNidsByRange(self.FloatPackPosMin, pkeymax, reverse=True):
                yield item

            # Yield all values between -0 and min
            for item in liftby.keyNidsByRange(self.FloatPackNegMax, pkeymin):
                yield item

        else:
            # Yield all values between min and -0
            for item in liftby.keyNidsByRange(self.FloatPackNegMax, pkeymin, reverse=True):
                yield item

            # Yield all values between 0 and max
            for item in liftby.keyNidsByRange(self.FloatPackPosMin, pkeymax):
                yield item

class StorTypeGuid(StorType):

    def __init__(self, layr):
        StorType.__init__(self, layr, STOR_TYPE_GUID)
        self.lifters.update({
            '=': self._liftGuidEq,
            '^=': self._liftGuidPref,
        })

    async def _liftGuidPref(self, liftby, byts, reverse=False):
        # valu is already bytes of the guid prefix
        for item in liftby.keyNidsByPref(byts, reverse=reverse):
            yield item

    async def _liftGuidEq(self, liftby, valu, reverse=False):
        indx = s_common.uhex(valu)
        for item in liftby.keyNidsByDups(indx, reverse=reverse):
            yield item

    def indx(self, valu):
        return (s_common.uhex(valu),)

    def decodeIndx(self, bytz):
        return s_common.ehex(bytz)

class StorTypeTime(StorTypeInt):

    def __init__(self, layr):
        StorTypeInt.__init__(self, layr, STOR_TYPE_TIME, 8, True)
        self.futsize = 0x7fffffffffffffff
        self.futbyts = (self.futsize + self.offset).to_bytes(8, 'big')
        self.maxbyts = (self.futsize + self.offset - 1).to_bytes(8, 'big')
        self.lifters.update({
            '@=': self._liftAtIval,
        })

    async def _liftAtIval(self, liftby, valu, reverse=False):
        minindx = self.getIntIndx(valu[0])
        maxindx = self.getIntIndx(valu[1] - 1)
        for item in liftby.keyNidsByRange(minindx, maxindx, reverse=reverse):
            yield item

class StorTypeIval(StorType):

    def __init__(self, layr):
        StorType.__init__(self, layr, STOR_TYPE_IVAL)
        self.timetype = StorTypeTime(layr)
        self.maxdura = (2 ** (8 * 8) - 1).to_bytes(8, 'big')
        self.lifters.update({
            '=': self._liftIvalEq,
            '@=': self._liftIvalAt,
            'min@=': self._liftIvalPartAt,
            'max@=': self._liftIvalPartAt,
        })

        for part in ('min', 'max', 'duration'):
            self.lifters.update({
                f'{part}=': self._liftIvalPartEq,
                f'{part}<': self._liftIvalPartLt,
                f'{part}>': self._liftIvalPartGt,
                f'{part}<=': self._liftIvalPartLe,
                f'{part}>=': self._liftIvalPartGe,
            })

        self.propindx = {
            'min@=': IndxByPropIvalMin,
            'max@=': IndxByPropIvalMax,
        }

        self.tagpropindx = {
            'min@=': IndxByTagPropIvalMin,
            'max@=': IndxByTagPropIvalMax,
        }

        self.tagindx = {
            'min@=': IndxByTagIvalMin,
            'max@=': IndxByTagIvalMax
        }

        for cmpr in ('=', '<', '>', '<=', '>='):
            self.tagindx[f'min{cmpr}'] = IndxByTagIvalMin
            self.propindx[f'min{cmpr}'] = IndxByPropIvalMin
            self.tagpropindx[f'min{cmpr}'] = IndxByTagPropIvalMin

            self.tagindx[f'max{cmpr}'] = IndxByTagIvalMax
            self.propindx[f'max{cmpr}'] = IndxByPropIvalMax
            self.tagpropindx[f'max{cmpr}'] = IndxByTagPropIvalMax

            self.tagindx[f'duration{cmpr}'] = IndxByTagIvalDuration
            self.propindx[f'duration{cmpr}'] = IndxByPropIvalDuration
            self.tagpropindx[f'duration{cmpr}'] = IndxByTagPropIvalDuration

    async def indxByProp(self, form, prop, cmpr, valu, reverse=False):
        try:
            indxtype = self.propindx.get(cmpr, IndxByProp)
            indxby = indxtype(self.layr, form, prop)

        except s_exc.NoSuchAbrv:
            return

        async for item in self.indxBy(indxby, cmpr, valu, reverse=reverse):
            yield item

    async def indxByTagProp(self, form, tag, prop, cmpr, valu, reverse=False):
        try:
            indxtype = self.tagpropindx.get(cmpr, IndxByTagProp)
            indxby = indxtype(self.layr, form, tag, prop)

        except s_exc.NoSuchAbrv:
            return

        async for item in self.indxBy(indxby, cmpr, valu, reverse=reverse):
            yield item

    async def indxByTag(self, tag, cmpr, valu, form=None, reverse=False):
        try:
            indxtype = self.tagindx.get(cmpr, IndxByTagIval)
            indxby = indxtype(self.layr, form, tag)

        except s_exc.NoSuchAbrv:
            return

        async for item in self.indxBy(indxby, cmpr, valu, reverse=reverse):
            yield item

    async def _liftIvalEq(self, liftby, valu, reverse=False):
        indx = self.timetype.getIntIndx(valu[0]) + self.timetype.getIntIndx(valu[1])
        for item in liftby.keyNidsByDups(indx, reverse=reverse):
            yield item

    async def _liftIvalAt(self, liftby, valu, reverse=False):
        minindx = self.timetype.getIntIndx(valu[0])
        maxindx = self.timetype.getIntIndx(valu[1] - 1)

        pkeymin = self.timetype.zerobyts * 2
        pkeymax = maxindx + self.timetype.fullbyts

        for lkey, nid in liftby.keyNidsByRange(pkeymin, pkeymax, reverse=reverse):

            # check for non-overlap right
            if lkey[-8:] <= minindx:
                continue

            yield lkey, nid

    async def _liftIvalPartEq(self, liftby, valu, reverse=False):
        indx = self.timetype.getIntIndx(valu)
        for item in liftby.keyNidsByPref(indx, reverse=reverse):
            yield item

    async def _liftIvalPartGt(self, liftby, valu, reverse=False):
        async for item in self._liftIvalPartGe(liftby, valu + 1, reverse=reverse):
            yield item

    async def _liftIvalPartGe(self, liftby, valu, reverse=False):
        pkeymin = self.timetype.getIntIndx(max(valu, 0))
        pkeymax = self.timetype.maxbyts
        for item in liftby.keyNidsByRange(pkeymin, pkeymax, reverse=reverse):
            yield item

    async def _liftIvalPartLt(self, liftby, valu, reverse=False):
        async for item in self._liftIvalPartLe(liftby, valu - 1, reverse=reverse):
            yield item

    async def _liftIvalPartLe(self, liftby, valu, reverse=False):
        maxv = min(valu, self.timetype.maxval)

        pkeymin = self.timetype.zerobyts
        pkeymax = self.timetype.getIntIndx(maxv)
        for item in liftby.keyNidsByRange(pkeymin, pkeymax, reverse=reverse):
            yield item

    async def _liftIvalPartAt(self, liftby, valu, reverse=False):
        pkeymin = self.timetype.getIntIndx(valu[0])
        pkeymax = self.timetype.getIntIndx(valu[1] - 1)
        for item in liftby.keyNidsByRange(pkeymin, pkeymax, reverse=reverse):
            yield item

    def indx(self, valu):
        return (self.timetype.getIntIndx(valu[0]) + self.timetype.getIntIndx(valu[1]),)

    def decodeIndx(self, bytz):
        return (self.timetype.decodeIndx(bytz[:8]), self.timetype.decodeIndx(bytz[8:]))

class StorTypeMsgp(StorType):

    def __init__(self, layr):
        StorType.__init__(self, layr, STOR_TYPE_MSGP)
        self.lifters.update({
            '=': self._liftMsgpEq,
            '~=': self._liftRegx,
        })

    async def _liftMsgpEq(self, liftby, valu, reverse=False):
        indx = s_common.buid(valu)
        for item in liftby.keyNidsByDups(indx, reverse=reverse):
            yield item

    def indx(self, valu):
        return (s_common.buid(valu),)

class StorTypeNdef(StorType):

    def __init__(self, layr):
        StorType.__init__(self, layr, STOR_TYPE_NDEF)
        self.lifters |= {
            '=': self._liftNdefEq,
            'form=': self._liftNdefFormEq,
        }

    def indx(self, valu):
        formabrv = self.layr.core.setIndxAbrv(INDX_PROP, valu[0], None)
        return (formabrv + s_common.buid(valu),)

    async def _liftNdefEq(self, liftby, valu, reverse=False):
        try:
            formabrv = self.layr.core.getIndxAbrv(INDX_PROP, valu[0], None)
        except s_exc.NoSuchAbrv:
            return

        for item in liftby.keyNidsByDups(formabrv + s_common.buid(valu), reverse=reverse):
            yield item

    async def _liftNdefFormEq(self, liftby, valu, reverse=False):
        try:
            formabrv = self.layr.core.getIndxAbrv(INDX_PROP, valu, None)
        except s_exc.NoSuchAbrv:
            return

        for item in liftby.keyNidsByPref(formabrv, reverse=reverse):
            yield item

class StorTypeLatLon(StorType):

    def __init__(self, layr):
        StorType.__init__(self, layr, STOR_TYPE_LATLONG)

        self.scale = 10 ** 8
        self.latspace = 90 * 10 ** 8
        self.lonspace = 180 * 10 ** 8

        self.lifters.update({
            '=': self._liftLatLonEq,
            'near=': self._liftLatLonNear,
        })

    async def _liftLatLonEq(self, liftby, valu, reverse=False):
        indx = self._getLatLonIndx(valu)
        for item in liftby.keyNidsByDups(indx, reverse=reverse):
            yield item

    async def _liftLatLonNear(self, liftby, valu, reverse=False):

        (lat, lon), dist = valu

        # latscale = (lat * self.scale) + self.latspace
        # lonscale = (lon * self.scale) + self.lonspace

        latmin, latmax, lonmin, lonmax = s_gis.bbox(lat, lon, dist)

        lonminindx = (round(lonmin * self.scale) + self.lonspace).to_bytes(5, 'big')
        lonmaxindx = (round(lonmax * self.scale) + self.lonspace).to_bytes(5, 'big')

        latminindx = (round(latmin * self.scale) + self.latspace).to_bytes(5, 'big')
        latmaxindx = (round(latmax * self.scale) + self.latspace).to_bytes(5, 'big')

        # scan by lon range and down-select the results to matches.
        for lkey, nid in liftby.keyNidsByRange(lonminindx, lonmaxindx, reverse=reverse):

            # lkey = <abrv> <lonindx> <latindx>

            # limit results to the bounding box before unpacking...
            latbyts = lkey[13:18]

            if latbyts > latmaxindx:
                continue

            if latbyts < latminindx:
                continue

            lonbyts = lkey[8:13]

            latvalu = (int.from_bytes(latbyts, 'big') - self.latspace) / self.scale
            lonvalu = (int.from_bytes(lonbyts, 'big') - self.lonspace) / self.scale

            if s_gis.haversine((lat, lon), (latvalu, lonvalu)) <= dist:
                yield lkey, nid

    def _getLatLonIndx(self, latlong):
        # yield index bytes in lon/lat order to allow cheap optimal indexing
        latindx = (round(latlong[0] * self.scale) + self.latspace).to_bytes(5, 'big')
        lonindx = (round(latlong[1] * self.scale) + self.lonspace).to_bytes(5, 'big')
        return lonindx + latindx

    def indx(self, valu):
        # yield index bytes in lon/lat order to allow cheap optimal indexing
        return (self._getLatLonIndx(valu),)

    def decodeIndx(self, bytz):
        lon = (int.from_bytes(bytz[:5], 'big') - self.lonspace) / self.scale
        lat = (int.from_bytes(bytz[5:], 'big') - self.latspace) / self.scale
        return (lat, lon)

class SodeEnvl:
    def __init__(self, layriden, sode):
        self.layriden = layriden
        self.sode = sode

    # any sorting that falls back to the envl are equal already...
    def __lt__(self, envl): return False

class Layer(s_nexus.Pusher):
    '''
    The base class for a cortex layer.
    '''
    nodeeditctor = s_slabseqn.SlabSeqn

    def __repr__(self):
        return f'Layer ({self.__class__.__name__}): {self.iden}'

    async def __anit__(self, core, layrinfo):

        self.core = core
        self.layrinfo = layrinfo

        self.addoffs = None  # The nexus log index where I was created
        self.deloffs = None  # The nexus log index where I was deleted
        self.isdeleted = False

        self.iden = layrinfo.get('iden')
        await s_nexus.Pusher.__anit__(self, self.iden, nexsroot=core.nexsroot)

        self.dirn = s_common.gendir(core.dirn, 'layers', self.iden)
        self.readonly = False

        self.lockmemory = self.layrinfo.get('lockmemory')
        self.growsize = self.layrinfo.get('growsize')
        self.logedits = self.layrinfo.get('logedits')

        # slim hooks to avoid async/fire
        self.nodeAddHook = None
        self.nodeDelHook = None

        path = s_common.genpath(self.dirn, 'layer_v2.lmdb')

        self.fresh = not os.path.exists(path)

        self.dirty = {}

        self.stortypes = [

            None,

            StorTypeUtf8(self),

            StorTypeInt(self, STOR_TYPE_U8, 1, False),
            StorTypeInt(self, STOR_TYPE_U16, 2, False),
            StorTypeInt(self, STOR_TYPE_U32, 4, False),
            StorTypeInt(self, STOR_TYPE_U64, 8, False),

            StorTypeInt(self, STOR_TYPE_I8, 1, True),
            StorTypeInt(self, STOR_TYPE_I16, 2, True),
            StorTypeInt(self, STOR_TYPE_I32, 4, True),
            StorTypeInt(self, STOR_TYPE_I64, 8, True),

            StorTypeGuid(self),
            StorTypeTime(self),
            StorTypeIval(self),
            StorTypeMsgp(self),
            StorTypeLatLon(self),

            StorTypeLoc(self),
            StorTypeTag(self),
            StorTypeFqdn(self),
            StorTypeIpv6(self),

            StorTypeInt(self, STOR_TYPE_U128, 16, False),
            StorTypeInt(self, STOR_TYPE_I128, 16, True),

            StorTypeTime(self),  # STOR_TYPE_MINTIME

            StorTypeFloat(self, STOR_TYPE_FLOAT64, 8),
            StorTypeHugeNum(self, STOR_TYPE_HUGENUM),

            StorTypeTime(self),  # STOR_TYPE_MAXTIME
            StorTypeNdef(self),
        ]

        self.ivaltimetype = self.stortypes[STOR_TYPE_IVAL].timetype

        await self._initLayerStorage()

        self.editors = [
            self._editNodeAdd,
            self._editNodeDel,
            self._editPropSet,
            self._editPropDel,
            self._editTagSet,
            self._editTagDel,
            self._editTagPropSet,
            self._editTagPropDel,
            self._editNodeDataSet,
            self._editNodeDataDel,
            self._editNodeEdgeAdd,
            self._editNodeEdgeDel,
            self._editNodeTomb,
            self._editNodeTombDel,
            self._editPropTomb,
            self._editPropTombDel,
            self._editTagTomb,
            self._editTagTombDel,
            self._editTagPropTomb,
            self._editTagPropTombDel,
            self._editNodeDataTomb,
            self._editNodeDataTombDel,
            self._editNodeEdgeTomb,
            self._editNodeEdgeTombDel,
        ]

        self.resolvers = [
            self._calcNodeAdd,
            self._calcNodeDel,
            self._calcPropSet,
            self._calcPropDel,
            self._calcTagSet,
            self._calcTagDel,
            self._calcTagPropSet,
            self._calcTagPropDel,
            self._calcNodeDataSet,
            self._calcNodeDataDel,
            self._calcNodeEdgeAdd,
            self._calcNodeEdgeDel,
            self._calcNodeTomb,
            self._calcNodeTombDel,
            self._calcPropTomb,
            self._calcPropTombDel,
            self._calcTagTomb,
            self._calcTagTombDel,
            self._calcTagPropTomb,
            self._calcTagPropTombDel,
            self._calcNodeDataTomb,
            self._calcNodeDataTombDel,
            self._calcNodeEdgeTomb,
            self._calcNodeEdgeTombDel,
        ]

        self.canrev = True
        self.ctorname = f'{self.__class__.__module__}.{self.__class__.__name__}'

        self.windows = []

        self.nidcache = s_cache.LruDict(NID_CACHE_SIZE)
        self.weakcache = weakref.WeakValueDictionary()

        self.onfini(self._onLayrFini)

        # this must be last!
        self.readonly = layrinfo.get('readonly')

    def _reqNotReadOnly(self):
        if self.readonly and not self.core.migration:
            mesg = f'Layer {self.iden} is read only!'
            raise s_exc.IsReadOnly(mesg=mesg)

    async def getEditSize(self):
        return self.nodeeditlog.size

    async def verifyNidTag(self, nid, formname, tagname, tagvalu):
        abrv = self.core.getIndxAbrv(INDX_TAG, None, tagname)
        if not self.layrslab.hasdup(abrv, nid, db=self.indxdb):
            yield ('NoTagIndex', {'nid': nid, 'tag': tagname, 'valu': tagvalu})

        abrv = self.core.getIndxAbrv(INDX_TAG, formname, tagname)
        if not self.layrslab.hasdup(abrv, nid, db=self.indxdb):
            yield ('NoTagIndex', {'nid': nid, 'form': formname, 'tag': tagname, 'valu': tagvalu})

    def _testDelTagIndx(self, nid, form, tag):
        tagabrv = self.core.setIndxAbrv(INDX_TAG, None, tag)
        tagformabrv = self.core.setIndxAbrv(INDX_TAG, form, tag)
        self.layrslab.delete(tagabrv, nid, db=self.indxdb)
        self.layrslab.delete(tagformabrv, nid, db=self.indxdb)

    def _testDelPropIndx(self, nid, form, prop):
        sode = self._getStorNode(nid)
        storvalu, stortype = sode['props'][prop]

        abrv = self.core.setIndxAbrv(INDX_PROP, form, prop)
        for indx in self.stortypes[stortype].indx(storvalu):
            self.layrslab.delete(abrv + indx, nid, db=self.indxdb)

    def _testDelTagStor(self, nid, form, tag):
        sode = self._getStorNode(nid)
        sode['tags'].pop(tag, None)
        self.dirty[nid] = sode

    def _testDelPropStor(self, nid, form, prop):
        sode = self._getStorNode(nid)
        sode['props'].pop(prop, None)
        self.dirty[nid] = sode

    def _testDelFormValuStor(self, nid, form):
        sode = self._getStorNode(nid)
        sode['valu'] = None
        self.dirty[nid] = sode

    def _testAddPropIndx(self, nid, form, prop, valu):
        modlprop = self.core.model.prop(f'{form}:{prop}')
        abrv = self.core.setIndxAbrv(INDX_PROP, form, prop)
        for indx in self.stortypes[modlprop.type.stortype].indx(valu):
            self.layrslab.put(abrv + indx, nid, db=self.indxdb)
            self.indxcounts.inc(abrv)

    def _testAddPropArrayIndx(self, nid, form, prop, valu):
        modlprop = self.core.model.prop(f'{form}:{prop}')
        abrv = self.core.setIndxAbrv(INDX_ARRAY, form, prop)
        for indx in self.getStorIndx(modlprop.type.stortype, valu):
            self.layrslab.put(abrv + indx, nid, db=self.indxdb)
            self.indxcounts.inc(abrv)

    def _testAddTagIndx(self, nid, form, tag):
        tagabrv = self.core.setIndxAbrv(INDX_TAG, None, tag)
        tagformabrv = self.core.setIndxAbrv(INDX_TAG, form, tag)
        self.layrslab.put(tagabrv, nid, db=self.indxdb)
        self.layrslab.put(tagformabrv, nid, db=self.indxdb)
        self.indxcounts.inc(tagabrv)
        self.indxcounts.inc(tagformabrv)

    def _testAddTagPropIndx(self, nid, form, tag, prop, valu):
        tpabrv = self.core.setIndxAbrv(INDX_TAGPROP, None, tag, prop)
        ftpabrv = self.core.setIndxAbrv(INDX_TAGPROP, form, tag, prop)

        tagprop = self.core.model.tagprop(prop)
        for indx in self.stortypes[tagprop.type.stortype].indx(valu):
            self.layrslab.put(tpabrv + indx, nid, db=self.indxdb)
            self.layrslab.put(ftpabrv + indx, nid, db=self.indxdb)
            self.indxcounts.inc(tpabrv)
            self.indxcounts.inc(ftpabrv)

    async def verify(self, config=None):

        if config is None:
            config = {}

        defconf = None
        if config.get('scanall', True):
            defconf = {}

        scans = config.get('scans', {})

        tagsscan = scans.get('tagindex', defconf)
        if tagsscan is not None:
            async for error in self.verifyAllTags(tagsscan):
                yield error

        propscan = scans.get('propindex', defconf)
        if propscan is not None:
            async for error in self.verifyAllProps(propscan):
                yield error

        tagpropscan = scans.get('tagpropindex', defconf)
        if tagpropscan is not None:
            async for error in self.verifyAllTagProps(tagpropscan):
                yield error

        nodescan = scans.get('nodes', defconf)
        if nodescan is not None:
            async for error in self.verifyAllNids(nodescan):
                yield error

    async def verifyAllNids(self, scanconf=None):
        if scanconf is None:
            scanconf = {}

        async for nid, sode in self.getStorNodes():
            async for error in self.verifyByNid(nid, sode):
                yield error

    async def verifyAllTags(self, scanconf=None):

        if scanconf is None:
            scanconf = {}

        globs = None

        includes = scanconf.get('include', ())
        if includes:
            globs = s_cache.TagGlobs()
            for incname in includes:
                globs.add(incname, True)

        autofix = scanconf.get('autofix')
        if autofix not in (None, 'node', 'index'):
            mesg = f'invalid tag index autofix strategy "{autofix}"'
            raise s_exc.BadArg(mesg=mesg)

        for (form, name) in self.getTags():
            if form is None:
                continue

            if globs is not None and not globs.get(name):
                continue

            async for error in self.verifyByTag(name, autofix=autofix):
                yield error

    async def verifyAllProps(self, scanconf=None):

        if scanconf is None:
            scanconf = {}

        autofix = scanconf.get('autofix')
        if autofix not in (None, 'index'):
            mesg = f'invalid prop index autofix strategy "{autofix}"'
            raise s_exc.BadArg(mesg=mesg)

        include = scanconf.get('include', None)

        for form, prop in self.getFormProps():

            if include is not None and (form, prop) not in include:
                continue

            async for error in self.verifyByProp(form, prop, autofix=autofix):
                yield error

        for form, prop in self.getArrayFormProps():

            if include is not None and (form, prop) not in include:
                continue

            async for error in self.verifyByPropArray(form, prop, autofix=autofix):
                yield error

    async def verifyAllTagProps(self, scanconf=None):

        if scanconf is None:
            scanconf = {}

        autofix = scanconf.get('autofix')
        if autofix not in (None, 'index'):
            mesg = f'invalid tagprop index autofix strategy "{autofix}"'
            raise s_exc.BadArg(mesg=mesg)

        include = scanconf.get('include', None)

        for form, tag, prop in self.getTagProps():

            if include is not None and prop not in include:
                continue

            async for error in self.verifyByTagProp(form, tag, prop, autofix=autofix):
                yield error

    async def verifyByTag(self, tag, autofix=None):
        tagabrv = self.core.getIndxAbrv(INDX_TAG, None, tag)

        async def tryfix(lkey, nid, form):
            if autofix == 'node':
                sode = self._genStorNode(nid)
                sode.setdefault('form', form)
                sode['tags'][tag] = (None, None)
                self.dirty[nid] = sode
            elif autofix == 'index':
                self.layrslab.delete(lkey, nid, db=self.indxdb)

        for lkey, nid in self.layrslab.scanByPref(tagabrv, db=self.indxdb):

            await asyncio.sleep(0)

            (form, tag) = self.core.getAbrvIndx(lkey[:8])

            sode = self._getStorNode(nid)
            if not sode:
                await tryfix(lkey, nid, form)
                yield ('NoNodeForTagIndex', {'nid': s_common.ehex(nid), 'form': form, 'tag': tag})
                continue

            tags = sode.get('tags')
            if tags.get(tag) is None:
                await tryfix(lkey, nid, form)
                yield ('NoTagForTagIndex', {'nid': s_common.ehex(nid), 'form': form, 'tag': tag})
                continue

    async def verifyByProp(self, form, prop, autofix=None):

        abrv = self.core.getIndxAbrv(INDX_PROP, form, prop)

        async def tryfix(lkey, nid):
            if autofix == 'index':
                self.layrslab.delete(lkey, nid, db=self.indxdb)

        for lkey, nid in self.layrslab.scanByPref(abrv, db=self.indxdb):

            await asyncio.sleep(0)

            indx = lkey[len(abrv):]

            sode = self._getStorNode(nid)
            if not sode:
                await tryfix(lkey, nid)
                yield ('NoNodeForPropIndex', {'nid': s_common.ehex(nid), 'form': form, 'prop': prop, 'indx': indx})
                continue

            if prop is not None:
                props = sode.get('props')
                if props is None:
                    await tryfix(lkey, nid)
                    yield ('NoValuForPropIndex', {'nid': s_common.ehex(nid), 'form': form, 'prop': prop, 'indx': indx})
                    continue

                valu = props.get(prop)
                if valu is None:
                    await tryfix(lkey, nid)
                    yield ('NoValuForPropIndex', {'nid': s_common.ehex(nid), 'form': form, 'prop': prop, 'indx': indx})
                    continue
            else:
                valu = sode.get('valu')
                if valu is None:
                    await tryfix(lkey, nid)
                    yield ('NoValuForPropIndex', {'nid': s_common.ehex(nid), 'form': form, 'prop': prop, 'indx': indx})
                    continue

            propvalu, stortype = valu
            if stortype & STOR_FLAG_ARRAY:
                stortype = STOR_TYPE_MSGP

            try:
                for indx in self.stortypes[stortype].indx(propvalu):
                    if abrv + indx == lkey:
                        break
                else:
                    await tryfix(lkey, nid)
                    yield ('SpurPropKeyForIndex', {'nid': s_common.ehex(nid), 'form': form,
                                                   'prop': prop, 'indx': indx})

            except IndexError:
                await tryfix(lkey, nid)
                yield ('NoStorTypeForProp', {'nid': s_common.ehex(nid), 'form': form, 'prop': prop,
                                             'stortype': stortype})

    async def verifyByPropArray(self, form, prop, autofix=None):

        abrv = self.core.getIndxAbrv(INDX_ARRAY, form, prop)

        async def tryfix(lkey, nid):
            if autofix == 'index':
                self.layrslab.delete(lkey, nid, db=self.indxdb)

        for lkey, nid in self.layrslab.scanByPref(abrv, db=self.indxdb):

            await asyncio.sleep(0)

            indx = lkey[len(abrv):]

            sode = self._getStorNode(nid)
            if not sode:
                await tryfix(lkey, nid)
                yield ('NoNodeForPropArrayIndex', {'nid': s_common.ehex(nid), 'form': form,
                                                   'prop': prop, 'indx': indx})
                continue

            if prop is not None:
                props = sode.get('props')
                if props is None:
                    await tryfix(lkey, nid)
                    yield ('NoValuForPropArrayIndex', {'nid': s_common.ehex(nid), 'form': form,
                                                       'prop': prop, 'indx': indx})
                    continue

                valu = props.get(prop)
                if valu is None:
                    await tryfix(lkey, nid)
                    yield ('NoValuForPropArrayIndex', {'nid': s_common.ehex(nid),
                                                       'form': form, 'prop': prop, 'indx': indx})
                    continue
            else:
                valu = sode.get('valu')
                if valu is None:
                    await tryfix(lkey, nid)
                    yield ('NoValuForPropArrayIndex', {'nid': s_common.ehex(nid),
                                                       'form': form, 'prop': prop, 'indx': indx})
                    continue

            propvalu, stortype = valu

            try:
                for indx in self.getStorIndx(stortype, propvalu):
                    if abrv + indx == lkey:
                        break
                else:
                    await tryfix(lkey, nid)
                    yield ('SpurPropArrayKeyForIndex', {'nid': s_common.ehex(nid), 'form': form,
                                                        'prop': prop, 'indx': indx})

            except IndexError:
                await tryfix(lkey, nid)
                yield ('NoStorTypeForPropArray', {'nid': s_common.ehex(nid), 'form': form,
                                                  'prop': prop, 'stortype': stortype})

    async def verifyByTagProp(self, form, tag, prop, autofix=None):

        abrv = self.core.getIndxAbrv(INDX_TAGPROP, form, tag, prop)

        async def tryfix(lkey, nid):
            if autofix == 'index':
                self.layrslab.delete(lkey, nid, db=self.indxdb)

        for lkey, nid in self.layrslab.scanByPref(abrv, db=self.indxdb):

            await asyncio.sleep(0)

            indx = lkey[len(abrv):]

            sode = self._getStorNode(nid)
            if not sode:
                await tryfix(lkey, nid)
                yield ('NoNodeForTagPropIndex', {'nid': s_common.ehex(nid), 'form': form,
                                                 'tag': tag, 'prop': prop, 'indx': indx})
                continue

            tags = sode.get('tagprops')
            if tags is None:
                yield ('NoPropForTagPropIndex', {'nid': s_common.ehex(nid), 'form': form,
                                                 'tag': tag, 'prop': prop, 'indx': indx})
                continue

            props = tags.get(tag)
            if props is None:
                await tryfix(lkey, nid)
                yield ('NoPropForTagPropIndex', {'nid': s_common.ehex(nid), 'form': form,
                                                 'tag': tag, 'prop': prop, 'indx': indx})
                continue

            valu = props.get(prop)
            if valu is None:
                await tryfix(lkey, nid)
                yield ('NoValuForTagPropIndex', {'nid': s_common.ehex(nid), 'form': form,
                                                 'tag': tag, 'prop': prop, 'indx': indx})
                continue

            propvalu, stortype = valu

            if stortype & STOR_FLAG_ARRAY: # pragma: no cover
                # TODO: These aren't possible yet
                stortype = STOR_TYPE_MSGP

            try:
                for indx in self.stortypes[stortype].indx(propvalu):
                    if abrv + indx == lkey:
                        break
                else:
                    await tryfix(lkey, nid)
                    yield ('SpurTagPropKeyForIndex', {'nid': s_common.ehex(nid), 'form': form,
                                                      'tag': tag, 'prop': prop, 'indx': indx})
            except IndexError:
                await tryfix(lkey, nid)
                yield ('NoStorTypeForTagProp', {'nid': s_common.ehex(nid), 'form': form,
                                                'tag': tag, 'prop': prop, 'stortype': stortype})

    async def verifyByNid(self, nid, sode):

        await asyncio.sleep(0)

        form = sode.get('form')
        stortags = sode.get('tags')
        if stortags:
            for tagname, storvalu in stortags.items():
                async for error in self.verifyNidTag(nid, form, tagname, storvalu):
                    yield error

        storprops = sode.get('props')
        if storprops:
            for propname, (storvalu, stortype) in storprops.items():

                # TODO: we dont support verifying array property indexes just yet...
                if stortype & STOR_FLAG_ARRAY:
                    continue

                try:
                    async for error in self.stortypes[stortype].verifyNidProp(nid, form, propname, storvalu):
                        yield error
                except IndexError as e:
                    yield ('NoStorTypeForProp', {'nid': s_common.ehex(nid), 'form': form, 'prop': propname,
                                                 'stortype': stortype})

    async def pack(self):
        ret = deepcopy(self.layrinfo)
        ret['offset'] = await self.getEditIndx()
        ret['totalsize'] = await self.getLayerSize()
        return ret

    async def iterWipeNodeEdits(self):

        await self._saveDirtySodes()

        async for nid, sode in self.getStorNodes():

            edits = []
            async for abrv, n2nid, tomb in self.iterNodeEdgesN1(nid):
                verb = self.core.getAbrvIndx(abrv)[0]
                if tomb:
                    edits.append((EDIT_EDGE_TOMB_DEL, (verb, n2nid)))
                else:
                    edits.append((EDIT_EDGE_DEL, (verb, n2nid)))

            async for abrv, valu, tomb in self.iterNodeData(nid):
                prop = self.core.getAbrvIndx(abrv)[0]
                if tomb:
                    edits.append((EDIT_NODEDATA_TOMB_DEL, (prop,)))
                else:
                    edits.append((EDIT_NODEDATA_DEL, (prop, valu)))

            for tag, propdict in sode.get('tagprops', {}).items():
                for prop, (valu, stortype) in propdict.items():
                    edits.append((EDIT_TAGPROP_DEL, (tag, prop, valu, stortype)))

            for tag, propdict in sode.get('antitagprops', {}).items():
                for prop  in propdict.keys():
                    edits.append((EDIT_TAGPROP_TOMB_DEL, (tag, prop)))

            for tag, tagv in sode.get('tags', {}).items():
                edits.append((EDIT_TAG_DEL, (tag, tagv)))

            for tag in sode.get('antitags', {}).keys():
                edits.append((EDIT_TAG_TOMB_DEL, (tag,)))

            for prop, (valu, stortype) in sode.get('props', {}).items():
                edits.append((EDIT_PROP_DEL, (prop, valu, stortype)))

            for prop in sode.get('antiprops', {}).keys():
                edits.append((EDIT_PROP_TOMB_DEL, (prop,)))

            valu = sode.get('valu')
            if valu is not None:
                edits.append((EDIT_NODE_DEL, valu))
            elif sode.get('antivalu') is not None:
                edits.append((EDIT_NODE_TOMB_DEL, ()))

            if (form := sode.get('form')) is None:
                ndef = self.core.getNidNdef(nid)
                form = ndef[0]

            yield (nid, form, edits)

    async def clone(self, newdirn):
        '''
        Copy the contents of this layer to a new layer
        '''
        for root, dnames, fnames in os.walk(self.dirn, topdown=True):

            relpath = os.path.relpath(root, start=self.dirn)

            for name in list(dnames):

                relname = os.path.join(relpath, name)

                srcpath = s_common.genpath(root, name)
                dstpath = s_common.genpath(newdirn, relname)

                if srcpath in s_lmdbslab.Slab.allslabs:
                    slab = s_lmdbslab.Slab.allslabs[srcpath]
                    await slab.copyslab(dstpath)

                    dnames.remove(name)
                    continue

                s_common.gendir(dstpath)

            for name in fnames:

                srcpath = s_common.genpath(root, name)
                # skip unix sockets etc...
                if not os.path.isfile(srcpath):
                    continue

                dstpath = s_common.genpath(newdirn, relpath, name)
                shutil.copy(srcpath, dstpath)

    async def waitForHot(self):
        '''
        Wait for the layer's slab to be prefaulted and locked into memory if lockmemory is true, otherwise return.
        '''
        await self.layrslab.lockdoneevent.wait()

    async def _initSlabs(self, slabopts):

        otherslabopts = {
            **slabopts,
            'readahead': False,   # less-used slabs don't need readahead
            'lockmemory': False,  # less-used slabs definitely don't get dedicated memory
        }

        path = s_common.genpath(self.dirn, 'layer_v2.lmdb')
        nodedatapath = s_common.genpath(self.dirn, 'nodedata.lmdb')

        self.layrslab = await s_lmdbslab.Slab.anit(path, **slabopts)
        self.dataslab = await s_lmdbslab.Slab.anit(nodedatapath, **otherslabopts)

        metadb = self.layrslab.initdb('layer:meta')
        self.meta = s_lmdbslab.SlabDict(self.layrslab, db=metadb)

        nodeeditpath = s_common.genpath(self.dirn, 'nodeedits.lmdb')
        self.nodeeditslab = await s_lmdbslab.Slab.anit(nodeeditpath, **otherslabopts)

        self.offsets = await self.layrslab.getHotCount('offsets')

        self.bynid = self.layrslab.initdb('bynid')

        self.indxdb = self.layrslab.initdb('indx', dupsort=True, dupfixed=True)

        self.ndefabrv = self.core.setIndxAbrv(INDX_NDEF)
        self.edgen1abrv = self.core.setIndxAbrv(INDX_EDGE_N1)
        self.edgen2abrv = self.core.setIndxAbrv(INDX_EDGE_N2)
        self.edgen1n2abrv = self.core.setIndxAbrv(INDX_EDGE_N1N2)

        self.indxcounts = await self.layrslab.getLruHotCount('indxcounts')

        self.nodedata = self.dataslab.initdb('nodedata')
        self.dataname = self.dataslab.initdb('dataname', dupsort=True, dupfixed=True)

        self.nodeeditlog = self.nodeeditctor(self.nodeeditslab, 'nodeedits')

    async def _initLayerStorage(self):

        slabopts = {
            'readahead': s_common.envbool('SYNDEV_CORTEX_LAYER_READAHEAD', 'true'),
            'lockmemory': self.lockmemory,
        }

        if self.growsize is not None:
            slabopts['growsize'] = self.growsize

        await self._initSlabs(slabopts)

        if self.fresh:
            self.meta.set('version', 11)

        self.layrslab.addResizeCallback(self.core.checkFreeSpace)
        self.dataslab.addResizeCallback(self.core.checkFreeSpace)
        self.nodeeditslab.addResizeCallback(self.core.checkFreeSpace)

        self.onfini(self.layrslab)
        self.onfini(self.dataslab)
        self.onfini(self.nodeeditslab)

        self.layrslab.on('commit', self._onLayrSlabCommit)

        self.layrvers = self.meta.get('version', 11)
        if self.layrvers != 11:
            mesg = f'Got layer version {self.layrvers}.  Expected 10.  Accidental downgrade?'
            raise s_exc.BadStorageVersion(mesg=mesg)

    async def getLayerSize(self):
        '''
        Get the total storage size for the layer.
        '''
        realsize, _ = s_common.getDirSize(self.dirn)
        return realsize

    async def setLayerInfo(self, name, valu):
        if name != 'readonly':
            self._reqNotReadOnly()
        return await self._push('layer:set', name, valu)

    @s_nexus.Pusher.onPush('layer:set')
    async def _setLayerInfo(self, name, valu):
        '''
        Set a mutable layer property.
        '''
        if name not in ('name', 'desc', 'logedits', 'readonly'):
            mesg = f'{name} is not a valid layer info key'
            raise s_exc.BadOptValu(mesg=mesg)

        if name == 'logedits':
            valu = bool(valu)
            self.logedits = valu
        elif name == 'readonly':
            valu = bool(valu)
            self.readonly = valu

        # TODO when we can set more props, we may need to parse values.
        if valu is None:
            self.layrinfo.pop(name, None)
        else:
            self.layrinfo[name] = valu

        self.core.layerdefs.set(self.iden, self.layrinfo)

        await self.core.feedBeholder('layer:set', {'iden': self.iden, 'name': name, 'valu': valu}, gates=[self.iden])
        return valu

    async def stat(self):
        ret = {**self.layrslab.statinfo(),
               }
        if self.logedits:
            ret['nodeeditlog_indx'] = (self.nodeeditlog.index(), 0, 0)
        return ret

    async def _onLayrFini(self):
        [(await wind.fini()) for wind in self.windows]

    async def getFormCounts(self):
        formcounts = {}

        for byts, abrv in self.core.indxabrv.iterByPref(INDX_PROP):
            (form, prop) = s_msgpack.un(byts[2:])

            if prop is None and (valu := self.indxcounts.get(abrv)) > 0:
                formcounts[form] = valu

        return formcounts

    def getFormProps(self):
        for byts, abrv in self.core.indxabrv.iterByPref(INDX_PROP):
            if self.indxcounts.get(abrv) > 0:
                yield s_msgpack.un(byts[2:])

    def getArrayFormProps(self):
        for byts, abrv in self.core.indxabrv.iterByPref(INDX_ARRAY):
            if self.indxcounts.get(abrv) > 0:
                yield s_msgpack.un(byts[2:])

    def getTags(self):
        for byts, abrv in self.core.indxabrv.iterByPref(INDX_TAG):
            if self.indxcounts.get(abrv) > 0:
                yield s_msgpack.un(byts[2:])

    def getTagProps(self):
        for byts, abrv in self.core.indxabrv.iterByPref(INDX_TAGPROP):
            if self.indxcounts.get(abrv) > 0:
                yield s_msgpack.un(byts[2:])

    async def _onLayrSlabCommit(self, mesg):
        await self._saveDirtySodes()

    async def _saveDirtySodes(self):

        if not self.dirty:
            return

        # flush any dirty storage nodes before the commit
        kvlist = []

        for nid, sode in self.dirty.items():
            self.nidcache[nid] = sode
            kvlist.append((nid, s_msgpack.en(sode)))

        self.layrslab._putmulti(kvlist, db=self.bynid)
        self.dirty.clear()

    def getStorNodeCount(self):
        info = self.layrslab.stat(db=self.bynid)
        return info.get('entries', 0)

    async def getStorNode(self, nid):
        sode = self._getStorNode(nid)
        if sode is not None:
            return deepcopy(sode)
        return {}

    def _getStorNode(self, nid):
        '''
        Return the storage node for the given nid.
        '''
        # check the dirty nodes first
        sode = self.dirty.get(nid)
        if sode is not None:
            return sode

        sode = self.nidcache.get(nid)
        if sode is not None:
            return sode

        envl = self.weakcache.get(nid)
        if envl is not None:
            return envl.sode

        byts = self.layrslab.get(nid, db=self.bynid)
        if byts is None:
            return None

        sode = collections.defaultdict(dict)
        sode |= s_msgpack.un(byts)

        self.nidcache[nid] = sode

        return sode

    def genStorNodeRef(self, nid):

        envl = self.weakcache.get(nid)
        if envl is not None:
            return envl

        envl = SodeEnvl(self.iden, self._genStorNode(nid))

        self.weakcache[nid] = envl
        return envl

    def _genStorNode(self, nid):
        # get or create the storage node. this returns the *actual* storage node

        sode = self._getStorNode(nid)
        if sode is not None:
            return sode

        sode = collections.defaultdict(dict)
        self.nidcache[nid] = sode

        return sode

    async def getTagCount(self, tagname, formname=None):
        '''
        Return the number of tag rows in the layer for the given tag/form.
        '''
        try:
            abrv = self.core.getIndxAbrv(INDX_TAG, formname, tagname)
        except s_exc.NoSuchAbrv:
            return 0

        return self.indxcounts.get(abrv, 0)

    async def getPropCount(self, formname, propname=None):
        '''
        Return the number of property rows in the layer for the given form/prop.
        '''
        try:
            abrv = self.core.getIndxAbrv(INDX_PROP, formname, propname)
        except s_exc.NoSuchAbrv:
            return 0

        return self.indxcounts.get(abrv, 0)

    def getPropValuCount(self, formname, propname, stortype, valu):
        try:
            abrv = self.core.getIndxAbrv(INDX_PROP, formname, propname)
        except s_exc.NoSuchAbrv:
            return 0

        if stortype & 0x8000:
            stortype = STOR_TYPE_MSGP

        count = 0
        for indx in self.getStorIndx(stortype, valu):
            count += self.layrslab.count(abrv + indx, db=self.indxdb)

        return count

    async def getPropArrayCount(self, formname, propname=None):
        '''
        Return the number of invidiual value rows in the layer for the given array form/prop.
        '''
        try:
            abrv = self.core.getIndxAbrv(INDX_ARRAY, formname, propname)
        except s_exc.NoSuchAbrv:
            return 0

        return self.indxcounts.get(abrv, 0)

    def getPropArrayValuCount(self, formname, propname, stortype, valu):
        try:
            abrv = self.core.getIndxAbrv(INDX_ARRAY, formname, propname)
        except s_exc.NoSuchAbrv:
            return 0

        count = 0
        for indx in self.getStorIndx(stortype, valu):
            count += self.layrslab.count(abrv + indx, db=self.indxdb)

        return count

    async def getTagPropCount(self, form, tag, prop):
        '''
        Return the number of property rows in the layer for the given form/tag/prop.
        '''
        try:
            abrv = self.core.getIndxAbrv(INDX_TAGPROP, form, tag, prop)
        except s_exc.NoSuchAbrv:
            return 0

        return self.indxcounts.get(abrv, 0)

    def getTagPropValuCount(self, form, tag, prop, stortype, valu):
        try:
            abrv = self.core.getIndxAbrv(INDX_TAGPROP, form, tag, prop)
        except s_exc.NoSuchAbrv:
            return 0

        count = 0
        for indx in self.getStorIndx(stortype, valu):
            count += self.layrslab.count(abrv + indx, db=self.indxdb)

        return count

    async def getEdgeVerbCount(self, verb):
        '''
        Return the number of edges in the layer with a specific verb.
        '''
        try:
            abrv = self.core.getIndxAbrv(INDX_EDGE_VERB, verb)
        except s_exc.NoSuchAbrv:
            return 0

        return self.indxcounts.get(abrv, 0)

    async def iterPropValues(self, formname, propname, stortype):
        try:
            abrv = self.core.getIndxAbrv(INDX_PROP, formname, propname)
        except s_exc.NoSuchAbrv:
            return

        if stortype & 0x8000:
            stortype = STOR_TYPE_MSGP

        stor = self.stortypes[stortype]
        abrvlen = len(abrv)

        async for lkey in s_coro.pause(self.layrslab.scanKeysByPref(abrv, db=self.indxdb, nodup=True)):

            indx = lkey[abrvlen:]
            valu = stor.decodeIndx(indx)
            if valu is not s_common.novalu:
                yield indx, valu
                continue

            nid = self.layrslab.get(lkey, db=self.indxdb)
            if nid is not None:
                sode = self._getStorNode(nid)
                if sode is not None:
                    if propname is None:
                        valt = sode.get('valu')
                    else:
                        valt = sode['props'].get(propname)

                    if valt is not None:
                        yield indx, valt[0]

    async def iterPropIndxNids(self, formname, propname, indx):
        try:
            abrv = self.core.getIndxAbrv(INDX_PROP, formname, propname)
        except s_exc.NoSuchAbrv:
            return

        async for _, nid in s_coro.pause(self.layrslab.scanByDups(abrv + indx, db=self.indxdb)):
            yield nid

    async def getFormEdgeVerbCount(self, form, verb, reverse=False):
        '''
        Return the number of edges in the layer for the given form and verb.
        '''
        try:
            verbabrv = self.core.getIndxAbrv(INDX_EDGE_VERB, verb)
            formabrv = self.core.getIndxAbrv(INDX_FORM, form)
        except s_exc.NoSuchAbrv:
            return 0

        if reverse:
            return self.indxcounts.get(INDX_EDGE_N2 + formabrv + verbabrv, 0)
        else:
            return self.indxcounts.get(INDX_EDGE_N1 + formabrv + verbabrv, 0)

    async def liftByTag(self, tag, form=None, reverse=False, indx=None):

        if indx is not None:
            try:
                abrv = self.core.getIndxAbrv(indx, form, tag)
            except s_exc.NoSuchAbrv:
                return

            if reverse:
                scan = self.layrslab.scanByRangeBack
                pkeymin = self.ivaltimetype.fullbyts
                pkeymax = self.ivaltimetype.getIntIndx(0)
            else:
                scan = self.layrslab.scanByRange
                pkeymin = self.ivaltimetype.getIntIndx(0)
                pkeymax = self.ivaltimetype.fullbyts

            for lkey, nid in scan(abrv + pkeymin, abrv + pkeymax, db=self.indxdb):
                yield lkey, nid, self.genStorNodeRef(nid)

        else:
            try:
                abrv = self.core.getIndxAbrv(INDX_TAG, form, tag)
            except s_exc.NoSuchAbrv:
                return

            if reverse:
                scan = self.layrslab.scanByPrefBack
            else:
                scan = self.layrslab.scanByPref

            for lkey, nid in scan(abrv, db=self.indxdb):
                # yield <sortkey>, <nid>, <SodeEnvl>
                yield lkey, nid, self.genStorNodeRef(nid)

    async def liftByTags(self, tags):
        # todo: support form and reverse kwargs

        async with await s_spooled.Set.anit(dirn=self.core.dirn) as nidset:
            for tag in tags:
                try:
                    abrv = self.core.getIndxAbrv(INDX_TAG, None, tag)
                except s_exc.NoSuchAbrv:
                    continue

                for lkey, nid in self.layrslab.scanByPref(abrv, db=self.indxdb):
                    if nid in nidset:
                        await asyncio.sleep(0)
                        continue

                    await nidset.add(nid)
                    yield nid, self.genStorNodeRef(nid)

    async def liftByTagValu(self, tag, cmprvals, form=None, reverse=False):

        for cmpr, valu, kind in cmprvals:
            async for indx, nid in self.stortypes[kind].indxByTag(tag, cmpr, valu, form=form, reverse=reverse):
                yield indx, nid, self.genStorNodeRef(nid)

    async def hasTagProp(self, name):
        async for _ in self.liftTagProp(name):
            return True

        return False

    async def hasNodeData(self, nid, name):
        try:
            abrv = self.core.getIndxAbrv(INDX_NODEDATA, name)
        except s_exc.NoSuchAbrv:
            return False

        if not self.dataslab.hasdup(abrv + FLAG_NORM, nid, db=self.dataname):
            if self.dataslab.hasdup(abrv + FLAG_TOMB, nid, db=self.dataname):
                return False
            return None
        return True

    async def liftTagProp(self, name):

        for form, tag, prop in self.getTagProps():

            if form is not None or prop != name:
                continue

            try:
                abrv = self.core.getIndxAbrv(INDX_TAGPROP, None, tag, name)

            except s_exc.NoSuchAbrv:
                continue

            for _, nid in self.layrslab.scanByPref(abrv, db=self.indxdb):
                yield nid

    async def liftByTagProp(self, form, tag, prop, reverse=False, indx=None):

        if indx is None:
            indx = INDX_TAGPROP

        try:
            abrv = self.core.getIndxAbrv(indx, form, tag, prop)
        except s_exc.NoSuchAbrv:
            return

        if reverse:
            scan = self.layrslab.scanByPrefBack
        else:
            scan = self.layrslab.scanByPref

        for lval, nid in scan(abrv, db=self.indxdb):
            yield lval, nid, self.genStorNodeRef(nid)

    async def liftByTagPropValu(self, form, tag, prop, cmprvals, reverse=False):
        '''
        Note:  form may be None
        '''
        for cmpr, valu, kind in cmprvals:
            async for indx, nid in self.stortypes[kind].indxByTagProp(form, tag, prop, cmpr, valu, reverse=reverse):
                yield indx, nid, self.genStorNodeRef(nid)

    async def liftByProp(self, form, prop, reverse=False, indx=None):

        if indx is None:
            indx = INDX_PROP

        try:
            abrv = self.core.getIndxAbrv(indx, form, prop)
        except s_exc.NoSuchAbrv:
            return

        if reverse:
            scan = self.layrslab.scanByPrefBack
        else:
            scan = self.layrslab.scanByPref

        for lval, nid in scan(abrv, db=self.indxdb):
            sref = self.genStorNodeRef(nid)
            yield lval, nid, sref

    # NOTE: form vs prop valu lifting is differentiated to allow merge sort
    async def liftByFormValu(self, form, cmprvals, reverse=False):
        for cmpr, valu, kind in cmprvals:

            if kind & 0x8000:
                kind = STOR_TYPE_MSGP

            async for indx, nid in self.stortypes[kind].indxByForm(form, cmpr, valu, reverse=reverse):
                yield indx, nid, self.genStorNodeRef(nid)

    async def liftByPropValu(self, form, prop, cmprvals, reverse=False):

        for cmpr, valu, kind in cmprvals:

            if kind & 0x8000:
                kind = STOR_TYPE_MSGP

            async for indx, nid in self.stortypes[kind].indxByProp(form, prop, cmpr, valu, reverse=reverse):
                yield indx, nid, self.genStorNodeRef(nid)

    async def liftByPropArray(self, form, prop, cmprvals, reverse=False):
        for cmpr, valu, kind in cmprvals:
            async for indx, nid in self.stortypes[kind].indxByPropArray(form, prop, cmpr, valu, reverse=reverse):
                yield indx, nid, self.genStorNodeRef(nid)

    async def liftByDataName(self, name):
        try:
            abrv = self.core.getIndxAbrv(INDX_NODEDATA, name)

        except s_exc.NoSuchAbrv:
            return

        genrs = [
            s_coro.agen(self.dataslab.scanByDups(abrv + FLAG_TOMB, db=self.dataname)),
            s_coro.agen(self.dataslab.scanByDups(abrv + FLAG_NORM, db=self.dataname))
        ]

        async for lkey, nid in s_common.merggenr2(genrs, cmprkey=lambda x: x[1]):
            await asyncio.sleep(0)

            yield nid, self.genStorNodeRef(nid), lkey[-1:] == FLAG_TOMB

    async def saveNodeEdits(self, edits, meta):
        '''
        Save node edits to the layer and return a tuple of (nexsoffs, changes).

        Note: nexsoffs will be None if there are no changes.
        '''
        self._reqNotReadOnly()

        if not self.core.isactive:
            proxy = await self.core.nexsroot.getIssueProxy()
            indx, changes = await proxy.saveLayerNodeEdits(self.iden, edits, meta)
            if indx is not None:
                await self.core.nexsroot.waitOffs(indx)
            return indx, changes

        async with self.core.nexsroot.cell.nexslock:
            if (realedits := await self.calcEdits(edits, meta)):
                return await self.saveToNexs('edits', realedits, meta)
            return None, ()

    async def calcEdits(self, nodeedits, meta):

        if (tick := meta.get('time')) is None:
            tick = s_common.now()

        realedits = []
        for (nid, form, edits) in nodeedits:

            if nid is None:
                if edits[0][0] != 0:
                    continue

                # Generate NID without a nexus event, mirrors will populate
                # the mapping from the node add edit
                nid = await self.core._genNdefNid((form, edits[0][1][0]))

            newsode = False

            sode = self._getStorNode(nid)
            if sode is None:
                newsode = {'.created': tick}

            elif sode.get('valu') is None:
                if (props := sode.get('props')) is not None and (ctime := props.get('.created')) is not None:
                    oldv = ctime[0]
                    newsode = {'oldv': oldv, '.created': min(oldv, tick)}
                else:
                    newsode = {'.created': tick}

            changes = []
            for edit in edits:

                delt = await self.resolvers[edit[0]](nid, edit, sode, newsode)
                if delt is not None:
                    changes.extend(delt)

                await asyncio.sleep(0)

            if changes:
                if newsode and newsode.get('valu'):
                    oldv = newsode.get('oldv')
                    ctime = newsode.get('.created')
                    if oldv != ctime:
                        changes.append((EDIT_PROP_SET, ('.created', ctime, oldv, STOR_TYPE_MINTIME)))

                realedits.append((nid, form, changes))

        await asyncio.sleep(0)
        return realedits

    @s_nexus.Pusher.onPush('edits', passitem=True)
    async def _storNodeEdits(self, nodeedits, meta, nexsitem):
        '''
        Execute a series of node edit operations, returning the updated nodes.

        Args:
            nodeedits:  List[Tuple(nid, form, edits)]  List of requested changes per node

        Returns:
            None
        '''
        kvpairs = []
        for (nid, form, edits) in nodeedits:

            sode = self._genStorNode(nid)

            for edit in edits:
                kvpairs.extend(await self.editors[edit[0]](nid, form, edit, sode, meta))

                if len(kvpairs) > 20:
                    await self.layrslab.putmulti(kvpairs, db=self.indxdb)
                    kvpairs.clear()
                    await asyncio.sleep(0)

        if kvpairs:
            await self.layrslab.putmulti(kvpairs, db=self.indxdb)

        if self.logedits and nexsitem is not None:
            nexsindx = nexsitem[0] if nexsitem is not None else None
            offs = self.nodeeditlog.add(None, indx=nexsindx)
            [(await wind.put((offs, nodeedits, meta))) for wind in tuple(self.windows)]

        await asyncio.sleep(0)
        return nodeedits

    def mayDelNid(self, nid, sode):
        if sode.get('valu') or sode.get('antivalu'):
            return False

        if sode.get('props') or sode.get('antiprops'):
            return False

        if sode.get('tags') or sode.get('antitags'):
            return False

        if sode.get('tagprops') or sode.get('antitagprops'):
            return False

        if sode.get('n1verbs') or sode.get('n1antiverbs'):
            return False

        if sode.get('n2verbs') or sode.get('n2antiverbs'):
            return False

        if self.dataslab.prefexists(nid, self.nodedata):
            return False

        # no more refs in this layer.  time to pop it...
        try:
            abrv = self.core.getIndxAbrv(INDX_FORM, sode.get('form'))
            self.layrslab.delete(abrv, val=nid, db=self.indxdb)
        except s_exc.NoSuchAbrv:
            pass

        self.dirty.pop(nid, None)
        self.nidcache.pop(nid, None)
        self.layrslab.delete(nid, db=self.bynid)

        envl = self.weakcache.get(nid)
        if envl is not None:
            envl.sode.clear()

        return True

    async def storNodeEditsNoLift(self, nodeedits, meta):
        '''
        Execute a series of node edit operations.

        Does not return the updated nodes.
        '''
        self._reqNotReadOnly()
        await self._push('edits', nodeedits, meta)

    async def _calcNodeAdd(self, nid, edit, sode, newsode):

        if not newsode:
            return

        newsode['valu'] = True

        return (
            (EDIT_NODE_ADD, edit[1]),
        )

    async def _calcNodeDel(self, nid, edit, sode, newsode):

        if sode is None or (oldv := sode.get('valu')) is None:
            return

        return (
            (EDIT_NODE_DEL, oldv),
        )

    async def _calcNodeTomb(self, nid, edit, sode, newsode):

        if sode is not None and sode.get('antivalu') is not None:
            return

        return (
            (EDIT_NODE_TOMB, ()),
        )

    async def _calcNodeTombDel(self, nid, edit, sode, newsode):

        if sode is None or sode.get('antivalu') is None:
            return

        return (
            (EDIT_NODE_TOMB_DEL, ()),
        )

    async def _calcPropSet(self, nid, edit, sode, newsode):

        prop, valu, _, stortype = edit[1]

        if newsode and prop == '.created':
            newsode['.created'] = min(valu, newsode['.created'])
            return

        if sode is None or (props := sode.get('props')) is None:
            oldv = None

        else:
            oldv, oldt = props.get(prop, (None, None))

            if valu == oldv:
                return

            if oldv is not None:
                # merge intervals and min times
                if stortype == STOR_TYPE_IVAL:
                    allv = oldv + valu
                    valu = (min(allv), max(allv))

                elif stortype == STOR_TYPE_MINTIME:
                    valu = min(valu, oldv)

                elif stortype == STOR_TYPE_MAXTIME:
                    valu = max(valu, oldv)

                if valu == oldv and stortype == oldt:
                    return

        return (
            (EDIT_PROP_SET, (prop, valu, oldv, stortype)),
        )

    async def _calcPropDel(self, nid, edit, sode, newsode):

        if sode is None or (props := sode.get('props')) is None:
            return

        prop = edit[1][0]
        if (valt := props.get(prop)) is None:
            return

        return (
            (EDIT_PROP_DEL, (prop, *valt)),
        )

    async def _calcPropTomb(self, nid, edit, sode, newsode):

        prop = edit[1][0]

        if sode is not None:
            antiprops = sode.get('antiprops')
            if antiprops is not None and antiprops.get(prop) is not None:
                return

        return (
            (EDIT_PROP_TOMB, (prop,)),
        )

    async def _calcPropTombDel(self, nid, edit, sode, newsode):

        if sode is None:
            return
        else:
            prop = edit[1][0]
            antiprops = sode.get('antiprops')
            if antiprops is None or antiprops.get(prop) is None:
                return

        return (
            (EDIT_PROP_TOMB_DEL, (prop,)),
        )

    async def _calcTagSet(self, nid, edit, sode, newsode):

        tag, valu, _ = edit[1]

        if sode is None or (tags := sode.get('tags')) is None:
            oldv = None

        elif (oldv := tags.get(tag)) is not None:

            if oldv != (None, None) and valu != (None, None):
                allv = oldv + valu
                valu = (min(allv), max(allv))

            if oldv == valu:
                return

        return (
            (EDIT_TAG_SET, (tag, valu, oldv)),
        )

    async def _calcTagDel(self, nid, edit, sode, newsode):

        if sode is None or (tags := sode.get('tags')) is None:
            return

        tag = edit[1][0]
        if (oldv := tags.get(tag)) is None:
            return

        return (
            (EDIT_TAG_DEL, (tag, oldv)),
        )

    async def _calcTagTomb(self, nid, edit, sode, newsode):

        tag = edit[1][0]

        if sode is not None:
            antitags = sode.get('antitags')
            if antitags is not None and antitags.get(tag) is not None:
                return

        return (
            (EDIT_TAG_TOMB, (tag,)),
        )

    async def _calcTagTombDel(self, nid, edit, sode, newsode):

        if sode is None:
            return
        else:
            tag = edit[1][0]
            antitags = sode.get('antitags')
            if antitags is None or antitags.get(tag) is None:
                return

        return (
            (EDIT_TAG_TOMB_DEL, (tag,)),
        )

    async def _calcTagPropSet(self, nid, edit, sode, newsode):

        tag, prop, valu, _, stortype = edit[1]
        oldv = None

        if sode is not None and (tagprops := sode.get('tagprops')) is not None:
            if (tp_dict := tagprops.get(tag)) is not None:
                if (valt := tp_dict.get(prop)) is not None:

                    oldv, oldt = valt

                    if stortype == STOR_TYPE_IVAL:
                        allv = oldv + valu
                        valu = (min(allv), max(allv))

                    elif stortype == STOR_TYPE_MINTIME:
                        valu = min(valu, oldv)

                    elif stortype == STOR_TYPE_MAXTIME:
                        valu = max(valu, oldv)

                    if valu == oldv and stortype == oldt:
                        return

        return (
            (EDIT_TAGPROP_SET, (tag, prop, valu, oldv, stortype)),
        )

    async def _calcTagPropDel(self, nid, edit, sode, newsode):

        if sode is None or (tagprops := sode.get('tagprops')) is None:
            return

        tag, prop, _, _ = edit[1]

        if (tp_dict := tagprops.get(tag)) is None:
            return

        if (oldv := tp_dict.get(prop)) is None:
            return

        return (
            (EDIT_TAGPROP_DEL, (tag, prop, *oldv)),
        )

    async def _calcTagPropTomb(self, nid, edit, sode, newsode):

        tag, prop = edit[1]

        if sode is not None:
            if (antitags := sode.get('antitagprops')) is not None:
                if (antiprops := antitags.get(tag)) is not None and prop in antiprops:
                    return

        return (
            (EDIT_TAGPROP_TOMB, (tag, prop)),
        )

    async def _calcTagPropTombDel(self, nid, edit, sode, newsode):

        if sode is None:
            return
        else:
            tag, prop = edit[1]
            if (antitags := sode.get('antitagprops')) is None:
                return

            if (antiprops := antitags.get(tag)) is None or prop not in antiprops:
                return

        return (
            (EDIT_TAGPROP_TOMB_DEL, (tag, prop)),
        )

    async def _calcNodeDataSet(self, nid, edit, sode, newsode):

        name, valu, _ = edit[1]

        if sode is None:
            return (
                (EDIT_NODEDATA_SET, (name, valu, None)),
            )

        try:
            abrv = self.core.getIndxAbrv(INDX_NODEDATA, name)
        except s_exc.NoSuchAbrv:
            return (
                (EDIT_NODEDATA_SET, (name, valu, None)),
            )

        oldv = None
        byts = s_msgpack.en(valu)

        if (oldb := self.dataslab.get(nid + abrv + FLAG_NORM, db=self.nodedata)) is not None:
            if oldb == byts:
                return
            oldv = s_msgpack.un(oldb)

        return (
            (EDIT_NODEDATA_SET, (name, valu, oldv)),
        )

    async def _calcNodeDataDel(self, nid, edit, sode, newsode):

        if sode is None:
            return

        name, valu = edit[1]
        try:
            abrv = self.core.getIndxAbrv(INDX_NODEDATA, name)
        except s_exc.NoSuchAbrv:
            return

        if (oldb := self.dataslab.get(nid + abrv + FLAG_NORM, db=self.nodedata)) is None:
            return

        return (
            (EDIT_NODEDATA_DEL, (name, s_msgpack.un(oldb))),
        )

    async def _calcNodeDataTomb(self, nid, edit, sode, newsode):

        name = edit[1][0]

        try:
            abrv = self.core.getIndxAbrv(INDX_NODEDATA, name)
        except s_exc.NoSuchAbrv:
            return

        if self.dataslab.has(nid + abrv + FLAG_TOMB, db=self.nodedata):
            return

        return (
            (EDIT_NODEDATA_TOMB, (name,)),
        )

    async def _calcNodeDataTombDel(self, nid, edit, sode, newsode):

        name = edit[1][0]

        try:
            abrv = self.core.getIndxAbrv(INDX_NODEDATA, name)
        except s_exc.NoSuchAbrv:
            return

        if not self.dataslab.has(nid + abrv + FLAG_TOMB, db=self.nodedata):
            return

        return (
            (EDIT_NODEDATA_TOMB_DEL, (name,)),
        )

    async def _calcNodeEdgeAdd(self, nid, edit, sode, newsode):

        verb, n2nid = edit[1]

        try:
            vabrv = self.core.getIndxAbrv(INDX_EDGE_VERB, verb)
        except s_exc.NoSuchAbrv:
            return (
                (EDIT_EDGE_ADD, (verb, n2nid)),
            )

        if sode is not None and self.layrslab.hasdup(self.edgen1n2abrv + nid + n2nid + FLAG_NORM, vabrv, db=self.indxdb):
            return

        return (
            (EDIT_EDGE_ADD, (verb, n2nid)),
        )

    async def _calcNodeEdgeDel(self, nid, edit, sode, newsode):

        if sode is None:
            return

        verb, n2nid = edit[1]

        try:
            vabrv = self.core.getIndxAbrv(INDX_EDGE_VERB, verb)
        except s_exc.NoSuchAbrv:
            return

        if not self.layrslab.hasdup(self.edgen1n2abrv + nid + n2nid + FLAG_NORM, vabrv, db=self.indxdb):
            return

        return (
            (EDIT_EDGE_DEL, (verb, n2nid)),
        )

    async def _calcNodeEdgeTomb(self, nid, edit, sode, newsode):

        verb, n2nid = edit[1]

        try:
            vabrv = self.core.getIndxAbrv(INDX_EDGE_VERB, verb)
        except s_exc.NoSuchAbrv:
            return

        if sode is not None and self.layrslab.hasdup(self.edgen1n2abrv + nid + n2nid + FLAG_TOMB, vabrv, db=self.indxdb):
            return

        return (
            (EDIT_EDGE_TOMB, (verb, n2nid)),
        )

    async def _calcNodeEdgeTombDel(self, nid, edit, sode, newsode):

        verb, n2nid = edit[1]

        try:
            vabrv = self.core.getIndxAbrv(INDX_EDGE_VERB, verb)
        except s_exc.NoSuchAbrv:
            return

        if sode is None or not self.layrslab.hasdup(self.edgen1n2abrv + nid + n2nid + FLAG_TOMB, vabrv, db=self.indxdb):
            return

        return (
            (EDIT_EDGE_TOMB_DEL, (verb, n2nid)),
        )

    async def _editNodeAdd(self, nid, form, edit, sode, meta):

        if sode.get('valu') is not None:
            return ()

        valu, stortype = sode['valu'] = edit[1]

        if self.core.getBuidByNid(nid) is None:
            self.core.setNidNdef(nid, (form, valu))

        self.dirty[nid] = sode

        kvpairs = []

        if sode.get('form') is None:
            sode['form'] = form
            formabrv = self.core.setIndxAbrv(INDX_FORM, form)
            kvpairs.append((formabrv, nid))

        abrv = self.core.setIndxAbrv(INDX_PROP, form, None)

        if stortype & STOR_FLAG_ARRAY:

            arryabrv = self.core.setIndxAbrv(INDX_ARRAY, form, None)

            for indx in self.getStorIndx(stortype, valu):
                kvpairs.append((arryabrv + indx, nid))
                self.indxcounts.inc(arryabrv)
                await asyncio.sleep(0)

            for indx in self.getStorIndx(STOR_TYPE_MSGP, valu):
                kvpairs.append((abrv + indx, nid))
                self.indxcounts.inc(abrv)

        else:

            for indx in self.getStorIndx(stortype, valu):
                kvpairs.append((abrv + indx, nid))
                self.indxcounts.inc(abrv)

            if stortype == STOR_TYPE_IVAL:
                if valu[1] == self.ivaltimetype.futsize:
                    dura = self.stortypes[STOR_TYPE_IVAL].maxdura
                else:
                    dura = self.ivaltimetype.getIntIndx(valu[1] - valu[0])

                duraabrv = self.core.setIndxAbrv(INDX_IVAL_DURATION, form, None)
                kvpairs.append((duraabrv + dura, nid))
                self.indxcounts.inc(duraabrv)

                indx = indx[8:]
                maxabrv = self.core.setIndxAbrv(INDX_IVAL_MAX, form, None)
                kvpairs.append((maxabrv + indx, nid))

        if sode.pop('antivalu', None) is not None:
            self.layrslab.delete(INDX_TOMB + abrv, nid, db=self.indxdb)

        if self.nodeAddHook is not None:
            self.nodeAddHook()

        return kvpairs

    async def _editNodeDel(self, nid, form, edit, sode, meta):

        if (valt := sode.pop('valu', None)) is None:
            return ()

        (valu, stortype) = valt

        abrv = self.core.setIndxAbrv(INDX_PROP, form, None)

        if stortype & STOR_FLAG_ARRAY:

            arryabrv = self.core.setIndxAbrv(INDX_ARRAY, form, None)

            for indx in self.getStorIndx(stortype, valu):
                self.layrslab.delete(arryabrv + indx, nid, db=self.indxdb)
                self.indxcounts.inc(arryabrv, -1)
                await asyncio.sleep(0)

            for indx in self.getStorIndx(STOR_TYPE_MSGP, valu):
                self.layrslab.delete(abrv + indx, nid, db=self.indxdb)
                self.indxcounts.inc(abrv, -1)

        else:

            for indx in self.getStorIndx(stortype, valu):
                self.layrslab.delete(abrv + indx, nid, db=self.indxdb)
                self.indxcounts.inc(abrv, -1)

            if stortype == STOR_TYPE_IVAL:
                if valu[1] == self.ivaltimetype.futsize:
                    dura = self.stortypes[STOR_TYPE_IVAL].maxdura
                else:
                    dura = self.ivaltimetype.getIntIndx(valu[1] - valu[0])

                duraabrv = self.core.setIndxAbrv(INDX_IVAL_DURATION, form, None)
                self.layrslab.delete(duraabrv + dura, nid, db=self.indxdb)
                self.indxcounts.inc(duraabrv, -1)

                indx = indx[8:]
                maxabrv = self.core.setIndxAbrv(INDX_IVAL_MAX, form, None)
                self.layrslab.delete(maxabrv + indx, nid, db=self.indxdb)

        if self.nodeDelHook is not None:
            self.nodeDelHook()

        await self._wipeNodeData(nid, sode)
        await self._delNodeEdges(nid, abrv, sode)

        if not self.mayDelNid(nid, sode):
            self.dirty[nid] = sode

        return ()

    async def _editNodeTomb(self, nid, form, edit, sode, meta):

        if sode.get('antivalu') is not None:
            return ()

        abrv = self.core.setIndxAbrv(INDX_PROP, form, None)

        sode['antivalu'] = True

        kvpairs = [(INDX_TOMB + abrv, nid)]

        if sode.get('form') is None:
            sode['form'] = form
            formabrv = self.core.setIndxAbrv(INDX_FORM, form)
            kvpairs.append((formabrv, nid))

        self.dirty[nid] = sode

        await self._wipeNodeData(nid, sode)
        await self._delNodeEdges(nid, abrv, sode)

        return kvpairs

    async def _editNodeTombDel(self, nid, form, edit, sode, meta):

        if sode.pop('antivalu', None) is None:
            return ()

        abrv = self.core.setIndxAbrv(INDX_PROP, form, None)

        self.layrslab.delete(INDX_TOMB + abrv, nid, db=self.indxdb)

        if not self.mayDelNid(nid, sode):
            self.dirty[nid] = sode

        return ()

    async def _editPropSet(self, nid, form, edit, sode, meta):

        prop, valu, oldv, stortype = edit[1]

        oldv, oldt = sode['props'].get(prop, (None, None))

        if valu == oldv:
            return ()

        abrv = self.core.setIndxAbrv(INDX_PROP, form, prop)
        univabrv = None

        if prop[0] == '.':  # '.' to detect universal props (as quickly as possible)
            univabrv = self.core.setIndxAbrv(INDX_PROP, None, prop)

        if oldv is not None:

            if oldt & STOR_FLAG_ARRAY:

                realtype = oldt & 0x7fff

                arryabrv = self.core.setIndxAbrv(INDX_ARRAY, form, prop)
                self.indxcounts.inc(arryabrv, len(oldv) * -1)

                if univabrv is not None:
                    univarryabrv = self.core.setIndxAbrv(INDX_ARRAY, None, prop)
                    self.indxcounts.inc(univarryabrv, len(oldv) * -1)

                for oldi in self.getStorIndx(oldt, oldv):
                    self.layrslab.delete(arryabrv + oldi, nid, db=self.indxdb)
                    if univabrv is not None:
                        self.layrslab.delete(univarryabrv + oldi, nid, db=self.indxdb)

                    if realtype == STOR_TYPE_NDEF:
                        self.layrslab.delete(self.ndefabrv + oldi[8:], nid + abrv, db=self.indxdb)

                    await asyncio.sleep(0)

                for indx in self.getStorIndx(STOR_TYPE_MSGP, oldv):
                    self.layrslab.delete(abrv + indx, nid, db=self.indxdb)
                    self.indxcounts.inc(abrv, -1)

                    if univabrv is not None:
                        self.layrslab.delete(univabrv + indx, nid, db=self.indxdb)
                        self.indxcounts.inc(univabrv, -1)

            else:

                for oldi in self.getStorIndx(oldt, oldv):
                    self.layrslab.delete(abrv + oldi, nid, db=self.indxdb)
                    self.indxcounts.inc(abrv, -1)

                    if univabrv is not None:
                        self.layrslab.delete(univabrv + oldi, nid, db=self.indxdb)
                        self.indxcounts.inc(univabrv, -1)

                    if oldt == STOR_TYPE_NDEF:
                        self.layrslab.delete(self.ndefabrv + oldi[8:], nid + abrv, db=self.indxdb)

                if oldt == STOR_TYPE_IVAL:
                    if oldv[1] == self.ivaltimetype.futsize:
                        dura = self.stortypes[STOR_TYPE_IVAL].maxdura
                    else:
                        dura = self.ivaltimetype.getIntIndx(oldv[1] - oldv[0])

                    duraabrv = self.core.setIndxAbrv(INDX_IVAL_DURATION, form, prop)
                    self.layrslab.delete(duraabrv + dura, nid, db=self.indxdb)
                    self.indxcounts.inc(duraabrv, -1)

                    if univabrv is not None:
                        univduraabrv = self.core.setIndxAbrv(INDX_IVAL_DURATION, None, prop)
                        self.layrslab.delete(univduraabrv + dura, nid, db=self.indxdb)
                        self.indxcounts.inc(univduraabrv, -1)

                    if not oldv[1] == valu[1]:
                        oldi = oldi[8:]
                        maxabrv = self.core.setIndxAbrv(INDX_IVAL_MAX, form, prop)

                        self.layrslab.delete(maxabrv + oldi, nid, db=self.indxdb)
                        if univabrv is not None:
                            univmaxabrv = self.core.setIndxAbrv(INDX_IVAL_MAX, None, prop)
                            self.layrslab.delete(univmaxabrv + oldi, nid, db=self.indxdb)

        if (antiprops := sode.get('antiprops')) is not None:
            tomb = antiprops.pop(prop, None)
            if tomb is not None:
                self.layrslab.delete(INDX_TOMB + abrv, nid, db=self.indxdb)

        sode['props'][prop] = (valu, stortype)
        self.dirty[nid] = sode

        kvpairs = []

        if sode.get('form') is None:
            sode['form'] = form
            formabrv = self.core.setIndxAbrv(INDX_FORM, form)
            kvpairs.append((formabrv, nid))

        if stortype & STOR_FLAG_ARRAY:

            realtype = stortype & 0x7fff

            arryabrv = self.core.setIndxAbrv(INDX_ARRAY, form, prop)
            if univabrv is not None:
                univarryabrv = self.core.setIndxAbrv(INDX_ARRAY, None, prop)

            for indx in self.getStorIndx(stortype, valu):
                kvpairs.append((arryabrv + indx, nid))
                self.indxcounts.inc(arryabrv)
                if univabrv is not None:
                    kvpairs.append((univarryabrv + indx, nid))
                    self.indxcounts.inc(univarryabrv)

                if realtype == STOR_TYPE_NDEF:
                    kvpairs.append((self.ndefabrv + indx[8:], nid + abrv))

                await asyncio.sleep(0)

            for indx in self.getStorIndx(STOR_TYPE_MSGP, valu):
                kvpairs.append((abrv + indx, nid))
                self.indxcounts.inc(abrv)
                if univabrv is not None:
                    kvpairs.append((univabrv + indx, nid))
                    self.indxcounts.inc(univabrv)

        else:

            for indx in self.getStorIndx(stortype, valu):
                kvpairs.append((abrv + indx, nid))
                self.indxcounts.inc(abrv)
                if univabrv is not None:
                    kvpairs.append((univabrv + indx, nid))
                    self.indxcounts.inc(univabrv)

                if stortype == STOR_TYPE_NDEF:
                    kvpairs.append((self.ndefabrv + indx[8:], nid + abrv))

            if stortype == STOR_TYPE_IVAL:
                if valu[1] == self.ivaltimetype.futsize:
                    dura = self.stortypes[STOR_TYPE_IVAL].maxdura
                else:
                    dura = self.ivaltimetype.getIntIndx(valu[1] - valu[0])

                duraabrv = self.core.setIndxAbrv(INDX_IVAL_DURATION, form, prop)
                kvpairs.append((duraabrv + dura, nid))
                self.indxcounts.inc(duraabrv)

                if univabrv is not None:
                    univduraabrv = self.core.setIndxAbrv(INDX_IVAL_DURATION, None, prop)
                    kvpairs.append((univduraabrv + dura, nid))
                    self.indxcounts.inc(univduraabrv)

                if oldv is None or oldv[1] != valu[1]:
                    indx = indx[8:]
                    maxabrv = self.core.setIndxAbrv(INDX_IVAL_MAX, form, prop)
                    kvpairs.append((maxabrv + indx, nid))

                    if univabrv is not None:
                        univmaxabrv = self.core.setIndxAbrv(INDX_IVAL_MAX, None, prop)
                        kvpairs.append((univmaxabrv + indx, nid))

        return kvpairs

    async def _editPropDel(self, nid, form, edit, sode, meta):

        prop = edit[1][0]

        if (valt := sode['props'].pop(prop, None)) is None:
            return ()

        valu, stortype = valt

        abrv = self.core.setIndxAbrv(INDX_PROP, form, prop)
        univabrv = None

        if prop[0] == '.':  # '.' to detect universal props (as quickly as possible)
            univabrv = self.core.setIndxAbrv(INDX_PROP, None, prop)

        if stortype & STOR_FLAG_ARRAY:

            realtype = stortype & 0x7fff

            arryabrv = self.core.setIndxAbrv(INDX_ARRAY, form, prop)
            self.indxcounts.inc(arryabrv, len(valu) * -1)
            if univabrv is not None:
                univarryabrv = self.core.setIndxAbrv(INDX_ARRAY, None, prop)
                self.indxcounts.inc(univarryabrv, len(valu) * -1)

            for aval in valu:
                for indx in self.getStorIndx(realtype, aval):
                    self.layrslab.delete(arryabrv + indx, nid, db=self.indxdb)
                    if univabrv is not None:
                        self.layrslab.delete(univarryabrv + indx, nid, db=self.indxdb)

                    if realtype == STOR_TYPE_NDEF:
                        self.layrslab.delete(self.ndefabrv + indx[8:], nid + abrv, db=self.indxdb)

                await asyncio.sleep(0)

            for indx in self.getStorIndx(STOR_TYPE_MSGP, valu):
                self.layrslab.delete(abrv + indx, nid, db=self.indxdb)
                self.indxcounts.inc(abrv, -1)
                if univabrv is not None:
                    self.layrslab.delete(univabrv + indx, nid, db=self.indxdb)
                    self.indxcounts.inc(univabrv, -1)

        else:

            for indx in self.getStorIndx(stortype, valu):
                self.layrslab.delete(abrv + indx, nid, db=self.indxdb)
                self.indxcounts.inc(abrv, -1)
                if univabrv is not None:
                    self.layrslab.delete(univabrv + indx, nid, db=self.indxdb)
                    self.indxcounts.inc(univabrv, -1)

                if stortype == STOR_TYPE_NDEF:
                    self.layrslab.delete(self.ndefabrv + indx[8:], nid + abrv, db=self.indxdb)

            if stortype == STOR_TYPE_IVAL:
                if valu[1] == self.ivaltimetype.futsize:
                    dura = self.stortypes[STOR_TYPE_IVAL].maxdura
                else:
                    dura = self.ivaltimetype.getIntIndx(valu[1] - valu[0])

                indx = indx[8:]

                maxabrv = self.core.setIndxAbrv(INDX_IVAL_MAX, form, prop)
                duraabrv = self.core.setIndxAbrv(INDX_IVAL_DURATION, form, prop)

                self.layrslab.delete(maxabrv + indx, nid, db=self.indxdb)
                self.layrslab.delete(duraabrv + dura, nid, db=self.indxdb)
                self.indxcounts.inc(duraabrv, -1)

                if univabrv is not None:
                    univmaxabrv = self.core.setIndxAbrv(INDX_IVAL_MAX, None, prop)
                    univduraabrv = self.core.setIndxAbrv(INDX_IVAL_DURATION, None, prop)
                    self.layrslab.delete(univmaxabrv + indx, nid, db=self.indxdb)
                    self.layrslab.delete(univduraabrv + dura, nid, db=self.indxdb)
                    self.indxcounts.inc(univduraabrv, -1)

        if not self.mayDelNid(nid, sode):
            self.dirty[nid] = sode

        return ()

    async def _editPropTomb(self, nid, form, edit, sode, meta):

        prop = edit[1][0]

        if (antiprops := sode.get('antiprops')) is not None and prop in antiprops:
            return ()

        abrv = self.core.setIndxAbrv(INDX_PROP, form, prop)

        kvpairs = [(INDX_TOMB + abrv, nid)]

        if sode.get('form') is None:
            sode['form'] = form
            formabrv = self.core.setIndxAbrv(INDX_FORM, form)
            kvpairs.append((formabrv, nid))

        sode['antiprops'][prop] = True
        self.dirty[nid] = sode

        return kvpairs

    async def _editPropTombDel(self, nid, form, edit, sode, meta):

        prop = edit[1][0]

        if (antiprops := sode.get('antiprops')) is None or antiprops.pop(prop, None) is None:
            return ()

        abrv = self.core.setIndxAbrv(INDX_PROP, form, prop)

        self.layrslab.delete(INDX_TOMB + abrv, nid, db=self.indxdb)

        if not self.mayDelNid(nid, sode):
            self.dirty[nid] = sode

        return ()

    async def _editTagSet(self, nid, form, edit, sode, meta):

        tag, valu, _ = edit[1]

        oldv = sode['tags'].get(tag)
        if valu == oldv:
            return ()

        abrv = self.core.setIndxAbrv(INDX_TAG, None, tag)
        formabrv = self.core.setIndxAbrv(INDX_TAG, form, tag)

        if oldv is None:
            self.indxcounts.inc(abrv)
            self.indxcounts.inc(formabrv)

        else:

            if oldv == (None, None):
                self.layrslab.delete(abrv, nid, db=self.indxdb)
                self.layrslab.delete(formabrv, nid, db=self.indxdb)
            else:
                if oldv[1] == self.ivaltimetype.futsize:
                    dura = self.stortypes[STOR_TYPE_IVAL].maxdura
                else:
                    dura = self.ivaltimetype.getIntIndx(oldv[1] - oldv[0])

                duraabrv = self.core.setIndxAbrv(INDX_TAG_DURATION, None, tag)
                duraformabrv = self.core.setIndxAbrv(INDX_TAG_DURATION, form, tag)

                self.layrslab.delete(duraabrv + dura, nid, db=self.indxdb)
                self.layrslab.delete(duraformabrv + dura, nid, db=self.indxdb)
                self.indxcounts.inc(duraabrv, -1)
                self.indxcounts.inc(duraformabrv, -1)

                minindx = self.ivaltimetype.getIntIndx(oldv[0])
                maxindx = self.ivaltimetype.getIntIndx(oldv[1])

                self.layrslab.delete(abrv + minindx + maxindx, nid, db=self.indxdb)
                self.layrslab.delete(formabrv + minindx + maxindx, nid, db=self.indxdb)

                if not oldv[1] == valu[1]:
                    maxabrv = self.core.setIndxAbrv(INDX_TAG_MAX, None, tag)
                    maxformabrv = self.core.setIndxAbrv(INDX_TAG_MAX, form, tag)

                    self.layrslab.delete(maxabrv + maxindx, nid, db=self.indxdb)
                    self.layrslab.delete(maxformabrv + maxindx, nid, db=self.indxdb)

        sode['tags'][tag] = valu
        self.dirty[nid] = sode

        if (antitags := sode.get('antitags')) is not None:
            tomb = antitags.pop(tag, None)
            if tomb is not None:
                self.layrslab.delete(INDX_TOMB + abrv, nid, db=self.indxdb)

        kvpairs = []

        if sode.get('form') is None:
            sode['form'] = form
            formabrv = self.core.setIndxAbrv(INDX_FORM, form)
            kvpairs.append((formabrv, nid))

        if valu == (None, None):
            kvpairs.append((abrv, nid))
            kvpairs.append((formabrv, nid))
        else:
            if valu[1] == self.ivaltimetype.futsize:
                dura = self.stortypes[STOR_TYPE_IVAL].maxdura
            else:
                dura = self.ivaltimetype.getIntIndx(valu[1] - valu[0])

            duraabrv = self.core.setIndxAbrv(INDX_TAG_DURATION, None, tag)
            duraformabrv = self.core.setIndxAbrv(INDX_TAG_DURATION, form, tag)

            kvpairs.append((duraabrv + dura, nid))
            kvpairs.append((duraformabrv + dura, nid))
            self.indxcounts.inc(duraabrv)
            self.indxcounts.inc(duraformabrv)

            minindx = self.ivaltimetype.getIntIndx(valu[0])
            maxindx = self.ivaltimetype.getIntIndx(valu[1])

            kvpairs.append((abrv + minindx + maxindx, nid))
            kvpairs.append((formabrv + minindx + maxindx, nid))

            if oldv is None or oldv[1] != valu[1]:
                maxabrv = self.core.setIndxAbrv(INDX_TAG_MAX, None, tag)
                maxformabrv = self.core.setIndxAbrv(INDX_TAG_MAX, form, tag)

                kvpairs.append((maxabrv + maxindx, nid))
                kvpairs.append((maxformabrv + maxindx, nid))

        return kvpairs

    async def _editTagDel(self, nid, form, edit, sode, meta):

        tag = edit[1][0]

        if (oldv := sode['tags'].pop(tag, None)) is None:
            return ()

        abrv = self.core.setIndxAbrv(INDX_TAG, None, tag)
        formabrv = self.core.setIndxAbrv(INDX_TAG, form, tag)

        self.indxcounts.inc(abrv, -1)
        self.indxcounts.inc(formabrv, -1)

        if oldv == (None, None):
            self.layrslab.delete(abrv, nid, db=self.indxdb)
            self.layrslab.delete(formabrv, nid, db=self.indxdb)
        else:
            if oldv[1] == self.ivaltimetype.futsize:
                dura = self.stortypes[STOR_TYPE_IVAL].maxdura
            else:
                dura = self.ivaltimetype.getIntIndx(oldv[1] - oldv[0])

            duraabrv = self.core.setIndxAbrv(INDX_TAG_DURATION, None, tag)
            duraformabrv = self.core.setIndxAbrv(INDX_TAG_DURATION, form, tag)

            self.layrslab.delete(duraabrv + dura, nid, db=self.indxdb)
            self.layrslab.delete(duraformabrv + dura, nid, db=self.indxdb)
            self.indxcounts.inc(duraabrv, -1)
            self.indxcounts.inc(duraformabrv, -1)

            minindx = self.ivaltimetype.getIntIndx(oldv[0])
            maxindx = self.ivaltimetype.getIntIndx(oldv[1])

            self.layrslab.delete(abrv + minindx + maxindx, nid, db=self.indxdb)
            self.layrslab.delete(formabrv + minindx + maxindx, nid, db=self.indxdb)

            maxabrv = self.core.setIndxAbrv(INDX_TAG_MAX, None, tag)
            maxformabrv = self.core.setIndxAbrv(INDX_TAG_MAX, form, tag)

            self.layrslab.delete(maxabrv + maxindx, nid, db=self.indxdb)
            self.layrslab.delete(maxformabrv + maxindx, nid, db=self.indxdb)

        if not self.mayDelNid(nid, sode):
            self.dirty[nid] = sode

        return ()

    async def _editTagTomb(self, nid, form, edit, sode, meta):

        tag = edit[1][0]

        if (antitags := sode.get('antitags')) is not None and tag in antitags:
            return ()

        abrv = self.core.setIndxAbrv(INDX_TAG, None, tag)

        kvpairs = [(INDX_TOMB + abrv, nid)]

        if sode.get('form') is None:
            sode['form'] = form
            formabrv = self.core.setIndxAbrv(INDX_FORM, form)
            kvpairs.append((formabrv, nid))

        sode['antitags'][tag] = True
        self.dirty[nid] = sode

        return kvpairs

    async def _editTagTombDel(self, nid, form, edit, sode, meta):

        tag = edit[1][0]

        if (antitags := sode.get('antitags')) is None or antitags.pop(tag, None) is None:
            return ()

        abrv = self.core.setIndxAbrv(INDX_TAG, None, tag)

        self.layrslab.delete(INDX_TOMB + abrv, nid, db=self.indxdb)

        if not self.mayDelNid(nid, sode):
            self.dirty[nid] = sode

        return ()

    async def _editTagPropSet(self, nid, form, edit, sode, meta):

        tag, prop, valu, oldv, stortype = edit[1]

        tp_abrv = self.core.setIndxAbrv(INDX_TAGPROP, None, tag, prop)
        ftp_abrv = self.core.setIndxAbrv(INDX_TAGPROP, form, tag, prop)

        if (tp_dict := sode['tagprops'].get(tag)) is not None:
            if (oldv := tp_dict.get(prop)) is not None:

                if (valu, stortype) == oldv:
                    return ()

                (oldv, oldt) = oldv

                for oldi in self.getStorIndx(oldt, oldv):
                    self.layrslab.delete(tp_abrv + oldi, nid, db=self.indxdb)
                    self.layrslab.delete(ftp_abrv + oldi, nid, db=self.indxdb)
                    self.indxcounts.inc(tp_abrv, -1)
                    self.indxcounts.inc(ftp_abrv, -1)

                if oldt == STOR_TYPE_IVAL:
                    if oldv[1] == self.ivaltimetype.futsize:
                        dura = self.stortypes[STOR_TYPE_IVAL].maxdura
                    else:
                        dura = self.ivaltimetype.getIntIndx(oldv[1] - oldv[0])

                    duraabrv = self.core.setIndxAbrv(INDX_IVAL_DURATION, None, tag, prop)
                    duraformabrv = self.core.setIndxAbrv(INDX_IVAL_DURATION, form, tag, prop)

                    self.layrslab.delete(duraabrv + dura, nid, db=self.indxdb)
                    self.layrslab.delete(duraformabrv + dura, nid, db=self.indxdb)
                    self.indxcounts.inc(duraabrv, -1)
                    self.indxcounts.inc(duraformabrv, -1)

                    if not oldv[1] == valu[1]:
                        oldi = oldi[8:]
                        maxabrv = self.core.setIndxAbrv(INDX_IVAL_MAX, None, tag, prop)
                        maxformabrv = self.core.setIndxAbrv(INDX_IVAL_MAX, form, tag, prop)

                        self.layrslab.delete(maxabrv + oldi, nid, db=self.indxdb)
                        self.layrslab.delete(maxformabrv + oldi, nid, db=self.indxdb)

        else:
            sode['tagprops'][tag] = {}

        if (antitags := sode.get('antitagprops')) is not None:
            if (antiprops := antitags.get(tag)) is not None:
                tomb = antiprops.pop(prop, None)
                if tomb is not None:
                    self.layrslab.delete(INDX_TOMB + tp_abrv, nid, db=self.indxdb)

                    if len(antiprops) == 0:
                        antitags.pop(tag)

        sode['tagprops'][tag][prop] = (valu, stortype)
        self.dirty[nid] = sode

        kvpairs = []

        if sode.get('form') is None:
            sode['form'] = form
            formabrv = self.core.setIndxAbrv(INDX_FORM, form)
            kvpairs.append((formabrv, nid))

        for indx in self.getStorIndx(stortype, valu):
            kvpairs.append((tp_abrv + indx, nid))
            kvpairs.append((ftp_abrv + indx, nid))
            self.indxcounts.inc(tp_abrv)
            self.indxcounts.inc(ftp_abrv)

        if stortype == STOR_TYPE_IVAL:
            if valu[1] == self.ivaltimetype.futsize:
                dura = self.stortypes[STOR_TYPE_IVAL].maxdura
            else:
                dura = self.ivaltimetype.getIntIndx(valu[1] - valu[0])

            duraabrv = self.core.setIndxAbrv(INDX_IVAL_DURATION, None, tag, prop)
            duraformabrv = self.core.setIndxAbrv(INDX_IVAL_DURATION, form, tag, prop)
            kvpairs.append((duraabrv + dura, nid))
            kvpairs.append((duraformabrv + dura, nid))
            self.indxcounts.inc(duraabrv)
            self.indxcounts.inc(duraformabrv)

            if oldv is None or oldv[1] != valu[1]:
                indx = indx[8:]
                maxabrv = self.core.setIndxAbrv(INDX_IVAL_MAX, None, tag, prop)
                maxformabrv = self.core.setIndxAbrv(INDX_IVAL_MAX, form, tag, prop)
                kvpairs.append((maxabrv + indx, nid))
                kvpairs.append((maxformabrv + indx, nid))

        return kvpairs

    async def _editTagPropDel(self, nid, form, edit, sode, meta):

        tag, prop, _, _ = edit[1]

        if (tp_dict := sode['tagprops'].get(tag)) is None:
            return ()

        if (oldv := tp_dict.pop(prop, None)) is None:
            return ()

        (oldv, oldt) = oldv

        if len(tp_dict) == 0:
            sode['tagprops'].pop(tag)

        if not self.mayDelNid(nid, sode):
            self.dirty[nid] = sode

        tp_abrv = self.core.setIndxAbrv(INDX_TAGPROP, None, tag, prop)
        ftp_abrv = self.core.setIndxAbrv(INDX_TAGPROP, form, tag, prop)

        for oldi in self.getStorIndx(oldt, oldv):
            self.layrslab.delete(tp_abrv + oldi, nid, db=self.indxdb)
            self.layrslab.delete(ftp_abrv + oldi, nid, db=self.indxdb)
            self.indxcounts.inc(tp_abrv, -1)
            self.indxcounts.inc(ftp_abrv, -1)

        if oldt == STOR_TYPE_IVAL:
            if oldv[1] == self.ivaltimetype.futsize:
                dura = self.stortypes[STOR_TYPE_IVAL].maxdura
            else:
                dura = self.ivaltimetype.getIntIndx(oldv[1] - oldv[0])

            duraabrv = self.core.setIndxAbrv(INDX_IVAL_DURATION, None, tag, prop)
            duraformabrv = self.core.setIndxAbrv(INDX_IVAL_DURATION, form, tag, prop)
            self.layrslab.delete(duraabrv + dura, nid, db=self.indxdb)
            self.layrslab.delete(duraformabrv + dura, nid, db=self.indxdb)
            self.indxcounts.inc(duraabrv, -1)
            self.indxcounts.inc(duraformabrv, -1)

            indx = oldi[8:]
            maxabrv = self.core.setIndxAbrv(INDX_IVAL_MAX, None, tag, prop)
            maxformabrv = self.core.setIndxAbrv(INDX_IVAL_MAX, form, tag, prop)
            self.layrslab.delete(maxabrv + indx, nid, db=self.indxdb)
            self.layrslab.delete(maxformabrv + indx, nid, db=self.indxdb)

        return ()

    async def _editTagPropTomb(self, nid, form, edit, sode, meta):

        tag, prop = edit[1]

        if (antitags := sode.get('antitagprops')) is not None:
            if (antiprops := antitags.get(tag)) is not None and prop in antiprops:
                return ()

        abrv = self.core.setIndxAbrv(INDX_TAGPROP, None, tag, prop)

        kvpairs = [(INDX_TOMB + abrv, nid)]

        if sode.get('form') is None:
            sode['form'] = form
            formabrv = self.core.setIndxAbrv(INDX_FORM, form)
            kvpairs.append((formabrv, nid))

        if antitags is None or antiprops is None:
            sode['antitagprops'][tag] = {}

        sode['antitagprops'][tag][prop] = True
        self.dirty[nid] = sode

        return kvpairs

    async def _editTagPropTombDel(self, nid, form, edit, sode, meta):

        tag, prop = edit[1]

        if (antitags := sode.get('antitagprops')) is None:
            return ()

        if (antiprops := antitags.get(tag)) is None or antiprops.pop(prop, None) is None:
            return ()

        if len(antiprops) == 0:
            antitags.pop(tag)

        abrv = self.core.setIndxAbrv(INDX_TAGPROP, None, tag, prop)

        self.layrslab.delete(INDX_TOMB + abrv, nid, db=self.indxdb)

        if not self.mayDelNid(nid, sode):
            self.dirty[nid] = sode

        return ()

    async def _editNodeDataSet(self, nid, form, edit, sode, meta):

        name, valu, oldv = edit[1]
        abrv = self.core.setIndxAbrv(INDX_NODEDATA, name)

        self.dataslab.put(nid + abrv + FLAG_NORM, s_msgpack.en(valu), db=self.nodedata)
        self.dataslab.put(abrv + FLAG_NORM, nid, db=self.dataname)

        if oldv is None and self.dataslab.delete(abrv + FLAG_TOMB, nid, db=self.dataname):
            self.dataslab.delete(nid + abrv + FLAG_TOMB, db=self.nodedata)
            self.layrslab.delete(INDX_TOMB + abrv, nid, db=self.indxdb)

        if sode.get('form') is None:
            sode['form'] = form
            formabrv = self.core.setIndxAbrv(INDX_FORM, form)
            return ((formabrv, nid),)

        return ()

    async def _editNodeDataDel(self, nid, form, edit, sode, meta):

        name, valu = edit[1]
        abrv = self.core.setIndxAbrv(INDX_NODEDATA, name)

        if self.dataslab.delete(nid + abrv + FLAG_NORM, db=self.nodedata):
            self.dataslab.delete(abrv + FLAG_NORM, nid, db=self.dataname)
            self.mayDelNid(nid, sode)

        return ()

    async def _editNodeDataTomb(self, nid, form, edit, sode, meta):

        name = edit[1][0]
        abrv = self.core.setIndxAbrv(INDX_NODEDATA, name)

        if not self.dataslab.put(abrv + FLAG_TOMB, nid, db=self.dataname, overwrite=False):
            return ()

        self.dataslab.put(nid + abrv + FLAG_TOMB, s_msgpack.en(None), db=self.nodedata)
        self.dirty[nid] = sode

        kvpairs = [(INDX_TOMB + abrv, nid)]

        if sode.get('form') is None:
            sode['form'] = form
            formabrv = self.core.setIndxAbrv(INDX_FORM, form)
            kvpairs.append((formabrv, nid))

        return kvpairs

    async def _editNodeDataTombDel(self, nid, form, edit, sode, meta):

        name = edit[1][0]
        abrv = self.core.setIndxAbrv(INDX_NODEDATA, name)

        if not self.dataslab.delete(abrv + FLAG_TOMB, nid, db=self.dataname):
            return ()

        self.dataslab.delete(nid + abrv + FLAG_TOMB, db=self.nodedata)
        self.layrslab.delete(INDX_TOMB + abrv, nid, db=self.indxdb)

        if not self.mayDelNid(nid, sode):
            self.dirty[nid] = sode

        return ()

    async def _editNodeEdgeAdd(self, nid, form, edit, sode, meta):

        verb, n2nid = edit[1]

        vabrv = self.core.setIndxAbrv(INDX_EDGE_VERB, verb)

        if self.layrslab.hasdup(self.edgen1n2abrv + nid + n2nid + FLAG_NORM, vabrv, db=self.indxdb):
            return ()

        n2sode = self._genStorNode(n2nid)

        # we are creating a new edge for this layer.
        sode['n1verbs'][verb] = sode['n1verbs'].get(verb, 0) + 1
        n2sode['n2verbs'][verb] = n2sode['n2verbs'].get(verb, 0) + 1

        if self.layrslab.delete(INDX_TOMB + vabrv + nid, n2nid, db=self.indxdb):
            self.layrslab.delete(vabrv + nid + FLAG_TOMB, n2nid, db=self.indxdb)
            self.layrslab.delete(self.edgen1abrv + nid + vabrv + FLAG_TOMB, n2nid, db=self.indxdb)
            self.layrslab.delete(self.edgen2abrv + n2nid + vabrv + FLAG_TOMB, nid, db=self.indxdb)
            self.layrslab.delete(self.edgen1n2abrv + nid + n2nid + FLAG_TOMB, vabrv, db=self.indxdb)

        self.dirty[nid] = sode
        self.dirty[n2nid] = n2sode

        kvpairs = [
            (vabrv + nid + FLAG_NORM, n2nid),
            (self.edgen1abrv + nid + vabrv + FLAG_NORM, n2nid),
            (self.edgen2abrv + n2nid + vabrv + FLAG_NORM, nid),
            (self.edgen1n2abrv + nid + n2nid + FLAG_NORM, vabrv)
        ]

        formabrv = self.core.setIndxAbrv(INDX_FORM, form)

        if sode.get('form') is None:
            sode['form'] = form
            kvpairs.append((formabrv, nid))

        self.indxcounts.inc(vabrv, 1)
        self.indxcounts.inc(INDX_EDGE_N1 + formabrv + vabrv, 1)

        if (n2form := n2sode.get('form')) is None:
            n2form = self.core.getNidNdef(n2nid)[0]
            n2sode['form'] = n2form
            n2formabrv = self.core.setIndxAbrv(INDX_FORM, n2form)
            kvpairs.append((n2formabrv, n2nid))
        else:
            n2formabrv = self.core.setIndxAbrv(INDX_FORM, n2form)

        self.indxcounts.inc(INDX_EDGE_N2 + n2formabrv + vabrv, 1)

        return kvpairs

    async def _editNodeEdgeDel(self, nid, form, edit, sode, meta):

        verb, n2nid = edit[1]

        vabrv = self.core.setIndxAbrv(INDX_EDGE_VERB, verb)

        if not self.layrslab.delete(vabrv + nid + FLAG_NORM, n2nid, db=self.indxdb):
            return ()

        self.layrslab.delete(self.edgen1abrv + nid + vabrv + FLAG_NORM, n2nid, db=self.indxdb)
        self.layrslab.delete(self.edgen2abrv + n2nid + vabrv + FLAG_NORM, nid, db=self.indxdb)
        self.layrslab.delete(self.edgen1n2abrv + nid + n2nid + FLAG_NORM, vabrv, db=self.indxdb)

        newvalu = sode['n1verbs'].get(verb, 0) - 1
        if newvalu == 0:
            sode['n1verbs'].pop(verb)
            if not self.mayDelNid(nid, sode):
                self.dirty[nid] = sode
        else:
            sode['n1verbs'][verb] = newvalu
            self.dirty[nid] = sode

        n2sode = self._genStorNode(n2nid)
        newvalu = n2sode['n2verbs'].get(verb, 0) - 1
        if newvalu == 0:
            n2sode['n2verbs'].pop(verb)
            if not self.mayDelNid(n2nid, n2sode):
                self.dirty[n2nid] = n2sode
        else:
            n2sode['n2verbs'][verb] = newvalu
            self.dirty[n2nid] = n2sode

        formabrv = self.core.setIndxAbrv(INDX_FORM, form)

        self.indxcounts.inc(vabrv, -1)
        self.indxcounts.inc(INDX_EDGE_N1 + formabrv + vabrv, -1)

        if (n2form := n2sode.get('form')) is None:
            n2form = self.core.getNidNdef(n2nid)[0]

        if n2form is not None:
            n2formabrv = self.core.setIndxAbrv(INDX_FORM, n2form)
            self.indxcounts.inc(INDX_EDGE_N2 + n2formabrv + vabrv, -1)

        return ()

    async def _editNodeEdgeTomb(self, nid, form, edit, sode, meta):

        verb, n2nid = edit[1]

        vabrv = self.core.setIndxAbrv(INDX_EDGE_VERB, verb)

        if not self.layrslab.put(INDX_TOMB + vabrv + nid, n2nid, db=self.indxdb, overwrite=False):
            return ()

        n2sode = self._genStorNode(n2nid)

        sode['n1antiverbs'][verb] = sode['n1antiverbs'].get(verb, 0) + 1
        n2sode['n2antiverbs'][verb] = n2sode['n2antiverbs'].get(verb, 0) + 1

        self.dirty[nid] = sode
        self.dirty[n2nid] = n2sode

        kvpairs = [
            (vabrv + nid + FLAG_TOMB, n2nid),
            (self.edgen1abrv + nid + vabrv + FLAG_TOMB, n2nid),
            (self.edgen2abrv + n2nid + vabrv + FLAG_TOMB, nid),
            (self.edgen1n2abrv + nid + n2nid + FLAG_TOMB, vabrv)
        ]

        if sode.get('form') is None:
            sode['form'] = form
            formabrv = self.core.setIndxAbrv(INDX_FORM, form)
            kvpairs.append((formabrv, nid))

        if (n2form := n2sode.get('form')) is None:
            n2form = self.core.getNidNdef(n2nid)[0]
            n2sode['form'] = n2form
            n2formabrv = self.core.setIndxAbrv(INDX_FORM, n2form)
            kvpairs.append((n2formabrv, n2nid))

        return kvpairs

    async def _editNodeEdgeTombDel(self, nid, form, edit, sode, meta):

        verb, n2nid = edit[1]

        vabrv = self.core.setIndxAbrv(INDX_EDGE_VERB, verb)

        if not self.layrslab.delete(INDX_TOMB + vabrv + nid, n2nid, db=self.indxdb):
            return ()

        self.layrslab.delete(vabrv + nid + FLAG_TOMB, n2nid, db=self.indxdb)
        self.layrslab.delete(self.edgen1abrv + nid + vabrv + FLAG_TOMB, n2nid, db=self.indxdb)
        self.layrslab.delete(self.edgen2abrv + n2nid + vabrv + FLAG_TOMB, nid, db=self.indxdb)
        self.layrslab.delete(self.edgen1n2abrv + nid + n2nid + FLAG_TOMB, vabrv, db=self.indxdb)

        n2sode = self._genStorNode(n2nid)

        newvalu = sode['n1antiverbs'].get(verb, 0) - 1
        if newvalu == 0:
            sode['n1antiverbs'].pop(verb)
            if not self.mayDelNid(nid, sode):
                self.dirty[nid] = sode
        else:
            sode['n1antiverbs'][verb] = newvalu
            self.dirty[nid] = sode

        n2sode = self._genStorNode(n2nid)
        newvalu = n2sode['n2antiverbs'].get(verb, 0) - 1
        if newvalu == 0:
            n2sode['n2antiverbs'].pop(verb)
            if not self.mayDelNid(n2nid, n2sode):
                self.dirty[n2nid] = n2sode
        else:
            n2sode['n2antiverbs'][verb] = newvalu
            self.dirty[n2nid] = n2sode

        return ()

    async def getEdgeVerbs(self):
        for byts, abrv in self.core.indxabrv.iterByPref(INDX_EDGE_VERB):
            if self.indxcounts.get(abrv) > 0:
                yield s_msgpack.un(byts[2:])[0]

    async def getEdges(self, verb=None):

        if verb is None:
            for lkey, lval in self.layrslab.scanByPref(self.edgen1abrv, db=self.indxdb):
                yield lkey[-17:-9], lkey[-9:-1], lval, lkey[-1:] == FLAG_TOMB
            return

        try:
            vabrv = self.core.getIndxAbrv(INDX_EDGE_VERB, verb)
        except s_exc.NoSuchAbrv:
            return

        for lkey, lval in self.layrslab.scanByPref(vabrv, db=self.indxdb):
            # n1nid, verbabrv, n2nid, tomb
            yield lkey[-9:-1], vabrv, lval, lkey[-1:] == FLAG_TOMB

    async def _delNodeEdges(self, nid, formabrv, sode):

        sode.pop('n1verbs', None)
        sode.pop('n1antiverbs', None)

        for lkey, n2nid in self.layrslab.scanByPref(self.edgen1abrv + nid, db=self.indxdb):
            await asyncio.sleep(0)

            tomb = lkey[-1:]
            vabrv = lkey[-9:-1]

            self.layrslab.delete(vabrv + nid + tomb, n2nid, db=self.indxdb)
            self.layrslab.delete(self.edgen1abrv + nid + vabrv + tomb, n2nid, db=self.indxdb)
            self.layrslab.delete(self.edgen2abrv + n2nid + vabrv + tomb, nid, db=self.indxdb)
            self.layrslab.delete(self.edgen1n2abrv + nid + n2nid + tomb, vabrv, db=self.indxdb)

            verb = self.core.getAbrvIndx(vabrv)[0]
            n2sode = self._genStorNode(n2nid)

            if tomb == FLAG_TOMB:
                self.layrslab.delete(INDX_TOMB + vabrv + nid, n2nid, db=self.indxdb)
                newvalu = n2sode['n2antiverbs'].get(verb, 0) - 1
                if newvalu == 0:
                    n2sode['n2antiverbs'].pop(verb)
                    if not self.mayDelNid(n2nid, n2sode):
                        self.dirty[n2nid] = n2sode
                else:
                    n2sode['n2antiverbs'][verb] = newvalu
                    self.dirty[n2nid] = n2sode

            else:
                newvalu = n2sode['n2verbs'].get(verb, 0) - 1
                if newvalu == 0:
                    n2sode['n2verbs'].pop(verb)
                    if not self.mayDelNid(n2nid, n2sode):
                        self.dirty[n2nid] = n2sode
                else:
                    n2sode['n2verbs'][verb] = newvalu
                    self.dirty[n2nid] = n2sode

            self.indxcounts.inc(vabrv, -1)
            self.indxcounts.inc(INDX_EDGE_N1 + formabrv + vabrv, -1)

            if (n2form := n2sode.get('form')) is None:
                n2form = self.core.getNidNdef(n2nid)[0]

            if n2form is not None:
                n2formabrv = self.core.setIndxAbrv(INDX_FORM, n2form)
                self.indxcounts.inc(INDX_EDGE_N2 + n2formabrv + vabrv, -1)

    def getStorIndx(self, stortype, valu):

        if stortype & 0x8000:

            realtype = stortype & 0x7fff

            retn = []
            [retn.extend(self.getStorIndx(realtype, aval)) for aval in valu]
            return retn

        return self.stortypes[stortype].indx(valu)

    async def iterNodeEdgesN1(self, nid, verb=None):

        pref = self.edgen1abrv + nid
        if verb is not None:
            try:
                vabrv = self.core.getIndxAbrv(INDX_EDGE_VERB, verb)
                pref += vabrv
            except s_exc.NoSuchAbrv:
                return

            for lkey, n2nid in self.layrslab.scanByPref(pref, db=self.indxdb):
                yield vabrv, n2nid, lkey[-1:] == FLAG_TOMB
            return

        for lkey, n2nid in self.layrslab.scanByPref(pref, db=self.indxdb):
            yield lkey[-9:-1], n2nid, lkey[-1:] == FLAG_TOMB

    async def iterNodeEdgesN2(self, nid, verb=None):

        pref = self.edgen2abrv + nid
        if verb is not None:
            try:
                vabrv = self.core.getIndxAbrv(INDX_EDGE_VERB, verb)
                pref += vabrv
            except s_exc.NoSuchAbrv:
                return

            for lkey, n1nid in self.layrslab.scanByPref(pref, db=self.indxdb):
                yield vabrv, n1nid, lkey[-1:] == FLAG_TOMB
            return

        for lkey, n1nid in self.layrslab.scanByPref(pref, db=self.indxdb):
            yield lkey[-9:-1], n1nid, lkey[-1:] == FLAG_TOMB

    async def iterEdgeVerbs(self, n1nid, n2nid):
        for lkey, vabrv in self.layrslab.scanByPref(self.edgen1n2abrv + n1nid + n2nid, db=self.indxdb):
            yield vabrv, lkey[-1:] == FLAG_TOMB

    async def iterNodeEdgeVerbsN1(self, nid):

        pref = self.edgen1abrv + nid
        for lkey in self.layrslab.scanKeysByPref(pref, db=self.indxdb, nodup=True):
            yield lkey[-9:-1], lkey[-1:] == FLAG_TOMB

    async def hasNodeEdge(self, n1nid, verb, n2nid):
        try:
            vabrv = self.core.getIndxAbrv(INDX_EDGE_VERB, verb)
        except s_exc.NoSuchAbrv:
            return None

        if self.layrslab.hasdup(self.edgen1abrv + n1nid + vabrv + FLAG_NORM, n2nid, db=self.indxdb):
            return True

        elif self.layrslab.hasdup(self.edgen1abrv + n1nid + vabrv + FLAG_TOMB, n2nid, db=self.indxdb):
            return False

    async def getNdefRefs(self, buid):
        for _, byts in self.layrslab.scanByDups(self.ndefabrv + buid, db=self.indxdb):
            yield byts[:8], byts[8:]

    async def iterFormRows(self, form, stortype=None, startvalu=None):
        '''
        Yields nid, valu tuples of nodes of a single form, optionally (re)starting at startvalu.

        Args:
            form (str):  A form name.
            stortype (Optional[int]): a STOR_TYPE_* integer representing the type of form:prop
            startvalu (Any):  The value to start at.  May only be not None if stortype is not None.

        Returns:
            AsyncIterator[Tuple(nid, valu)]
        '''
        try:
            indxby = IndxByForm(self, form)

        except s_exc.NoSuchAbrv:
            return

        async for item in self._iterRows(indxby, stortype=stortype, startvalu=startvalu):
            yield item

    async def iterPropRows(self, form, prop, stortype=None, startvalu=None):
        '''
        Yields nid, valu tuples of nodes with a particular secondary property, optionally (re)starting at startvalu.

        Args:
            form (str):  A form name.
            prop (str):  A property name.
            stortype (Optional[int]): a STOR_TYPE_* integer representing the type of form:prop
            startvalu (Any):  The value to start at.  May only be not None if stortype is not None.

        Returns:
            AsyncIterator[Tuple(nid, valu)]
        '''
        try:
            indxby = IndxByProp(self, form, prop)

        except s_exc.NoSuchAbrv:
            return

        async for item in self._iterRows(indxby, stortype=stortype, startvalu=startvalu):
            yield item

    async def iterUnivRows(self, prop, stortype=None, startvalu=None):
        '''
        Yields nid, valu tuples of nodes with a particular universal property, optionally (re)starting at startvalu.

        Args:
            prop (str):  A universal property name.
            stortype (Optional[int]): a STOR_TYPE_* integer representing the type of form:prop
            startvalu (Any):  The value to start at.  May only be not None if stortype is not None.

        Returns:
            AsyncIterator[Tuple(nid, valu)]
        '''
        try:
            indxby = IndxByProp(self, None, prop)

        except s_exc.NoSuchAbrv:
            return

        async for item in self._iterRows(indxby, stortype=stortype, startvalu=startvalu):
            yield item

    async def iterTagRows(self, tag, form=None, starttupl=None):
        '''
        Yields (nid, valu) values that match a tag and optional form.

        Args:
            tag (str): the tag to match
            form (Optional[str]):  if present, only yields nids of nodes that match the form.
            starttupl (Optional[Tuple[nid, Tuple[int, int] | Tuple[None, None]]]): if present, (re)starts the stream of values there.

        Yields:
            (nid, valu)
        '''
        try:
            abrv = self.core.getIndxAbrv(INDX_TAG, form, tag)
        except s_exc.NoSuchAbrv:
            return

        abrvlen = len(abrv)
        ivallen = self.ivaltimetype.size

        nonetupl = (None, None)
        startkey = None
        startvalu = None

        if starttupl is not None:
            (nid, valu) = starttupl
            startvalu = nid
            if valu != (None, None):
                minindx = self.ivaltimetype.getIntIndx(valu[0])
                maxindx = self.ivaltimetype.getIntIndx(valu[1])
                startkey = minindx + maxindx

        for lkey, nid in self.layrslab.scanByPref(abrv, startkey=startkey, startvalu=startvalu, db=self.indxdb):
            await asyncio.sleep(0)

            if len(lkey) == abrvlen:
                yield nid, nonetupl
                continue

            minvalu = self.ivaltimetype.decodeIndx(lkey[abrvlen:-ivallen])
            maxvalu = self.ivaltimetype.decodeIndx(lkey[-ivallen:])
            yield nid, (minvalu, maxvalu)

    async def iterTagPropRows(self, tag, prop, form=None, stortype=None, startvalu=None):
        '''
        Yields (nid, valu) that match a tag:prop, optionally (re)starting at startvalu.

        Args:
            tag (str):  tag name
            prop (str):  prop name
            form (Optional[str]):  optional form name
            stortype (Optional[int]): a STOR_TYPE_* integer representing the type of form:prop
            startvalu (Any):  The value to start at.  May only be not None if stortype is not None.

        Returns:
            AsyncIterator[Tuple(nid, valu)]
        '''
        try:
            indxby = IndxByTagProp(self, form, tag, prop)

        except s_exc.NoSuchAbrv:
            return

        async for item in self._iterRows(indxby, stortype=stortype, startvalu=startvalu):
            yield item

    async def _iterRows(self, indxby, stortype=None, startvalu=None):
        '''
        Args:
            stortype (Optional[int]): a STOR_TYPE_* integer representing the type of form:prop
            startvalu (Any): The value to start at.  May only be not None if stortype is not None.

        Returns:
            AsyncIterator[Tuple[nid,valu]]
        '''
        assert stortype is not None or startvalu is None

        abrv = indxby.abrv
        abrvlen = indxby.abrvlen
        startbytz = None

        if startvalu is not None:
            stortype = indxby.getStorType()
            startbytz = stortype.indx(startvalu)[0]

        for key, nid in self.layrslab.scanByPref(abrv, startkey=startbytz, db=indxby.db):

            await asyncio.sleep(0)

            indx = key[abrvlen:]

            valu = indxby.getNodeValu(nid, indx=indx)
            if valu is s_common.novalu:
                continue

            yield nid, valu

    async def getNodeData(self, nid, name):
        '''
        Return a single element of a nid's node data
        '''
        try:
            abrv = self.core.getIndxAbrv(INDX_NODEDATA, name)
        except s_exc.NoSuchAbrv:
            return False, None, None

        byts = self.dataslab.get(nid + abrv + FLAG_NORM, db=self.nodedata)
        if byts is None:
            if self.dataslab.get(nid + abrv + FLAG_TOMB, db=self.nodedata):
                return True, None, True
            return False, None, None

        return True, s_msgpack.un(byts), False

    async def iterNodeData(self, nid):
        '''
        Return a generator of all a node's data by nid.
        '''
        for lkey, byts in self.dataslab.scanByPref(nid, db=self.nodedata):
            abrv = lkey[8:-1]
            valu = s_msgpack.un(byts)
            yield abrv, valu, lkey[-1:] == FLAG_TOMB

    async def iterNodeDataKeys(self, nid):
        '''
        Return a generator of all a nid's node data keys
        '''
        for lkey in self.dataslab.scanKeysByPref(nid, db=self.nodedata):
            abrv = lkey[8:-1]
            yield abrv, lkey[-1:] == FLAG_TOMB

    async def iterPropTombstones(self, form, prop):
        abrv = self.core.setIndxAbrv(INDX_PROP, form, prop)
        for _, nid in self.layrslab.scanByPref(INDX_TOMB + abrv, db=self.indxdb):
            yield nid

    async def iterTombstones(self):

        for lkey in self.layrslab.scanKeysByPref(INDX_TOMB, db=self.indxdb):
            byts = self.core.indxabrv.abrvToByts(lkey[2:10])
            tombtype = byts[:2]
            tombinfo = s_msgpack.un(byts[2:])

            if tombtype == INDX_EDGE_VERB:
                n1nid = lkey[10:18]

                for _, n2nid in self.layrslab.scanByPref(lkey, db=self.indxdb):
                    yield (n1nid, tombtype, (tombinfo[0], n2nid))

            else:

                for _, nid in self.layrslab.scanByPref(lkey, db=self.indxdb):
                    yield (nid, tombtype, tombinfo)

    async def confirmLayerEditPerms(self, user, gateiden, delete=False):
        if user.allowed(('node',), gateiden=gateiden, deepdeny=True):
            return

        perm_del_form = ('node', 'del')
        perm_del_prop = ('node', 'prop', 'del')
        perm_del_tag = ('node', 'tag', 'del')
        perm_del_ndata = ('node', 'data', 'pop')
        perm_del_edge = ('node', 'edge', 'del')

        perm_add_form = ('node', 'add')
        perm_add_prop = ('node', 'prop', 'set')
        perm_add_tag = ('node', 'tag', 'add')
        perm_add_ndata = ('node', 'data', 'set')
        perm_add_edge = ('node', 'edge', 'add')

        if all((
            (allow_add_forms := user.allowed(perm_add_form, gateiden=gateiden, deepdeny=True)),
            (allow_add_props := user.allowed(perm_add_prop, gateiden=gateiden, deepdeny=True)),
            (allow_add_tags := user.allowed(perm_add_tag, gateiden=gateiden, deepdeny=True)),
            (allow_add_ndata := user.allowed(perm_add_ndata, gateiden=gateiden, deepdeny=True)),
            (allow_add_edges := user.allowed(perm_add_edge, gateiden=gateiden, deepdeny=True)),

            (allow_del_forms := user.allowed(perm_del_form, gateiden=gateiden, deepdeny=True)),
            (allow_del_props := user.allowed(perm_del_prop, gateiden=gateiden, deepdeny=True)),
            (allow_del_tags := user.allowed(perm_del_tag, gateiden=gateiden, deepdeny=True)),
            (allow_del_ndata := user.allowed(perm_del_ndata, gateiden=gateiden, deepdeny=True)),
            (allow_del_edges := user.allowed(perm_del_edge, gateiden=gateiden, deepdeny=True)),
        )):
            return

        if delete:
            perm_forms = perm_del_form
            allow_forms = allow_del_forms

            allow_props = allow_del_props

            perm_tags = perm_del_tag
            allow_tags = allow_del_tags

            perm_ndata = perm_del_ndata
            allow_ndata = allow_del_ndata

            perm_edges = perm_del_edge
            allow_edges = allow_del_edges
        else:
            perm_forms = perm_add_form
            allow_forms = allow_add_forms

            allow_props = allow_add_props

            perm_tags = perm_add_tag
            allow_tags = allow_add_tags

            perm_ndata = perm_add_ndata
            allow_ndata = allow_add_ndata

            perm_edges = perm_add_edge
            allow_edges = allow_add_edges

        # nodes & props
        if not allow_forms or not allow_props:
            async for form, prop in s_coro.pause(self.getFormProps()):
                if form is None: # pragma: no cover
                    continue

                if prop:
                    if allow_props:
                        continue

                    realform = self.core.model.form(form)
                    if not realform: # pragma: no cover
                        mesg = f'Invalid form: {form}'
                        raise s_exc.NoSuchForm(mesg=mesg, form=form)

                    realprop = realform.prop(prop)
                    if not realprop: # pragma: no cover
                        mesg = f'Invalid prop: {form}:{prop}'
                        raise s_exc.NoSuchProp(mesg=mesg, form=form, prop=prop)

                    if delete:
                        self.core.confirmPropDel(user, realprop, gateiden)
                    else:
                        self.core.confirmPropSet(user, realprop, gateiden)

                elif not allow_forms:
                    user.confirm(perm_forms + (form,), gateiden=gateiden)

        # tagprops
        if not allow_tags:
            async for tagprop in s_coro.pause(self.getTagProps()):
                perm = perm_tags + tuple(tagprop[1].split('.'))
                user.confirm(perm, gateiden=gateiden)

        # nodedata
        if not allow_ndata:
            async for abrv in s_coro.pause(self.dataslab.scanKeys(db=self.dataname, nodup=True)):
                if abrv[8:] == FLAG_TOMB:
                    continue

                key = self.core.getAbrvIndx(abrv[:8])
                perm = perm_ndata + key
                user.confirm(perm, gateiden=gateiden)

        # edges
        if not allow_edges:
            async for verb in s_coro.pause(self.getEdgeVerbs()):
                perm = perm_edges + (verb,)
                user.confirm(perm, gateiden=gateiden)

        # tombstones
        async for lkey in s_coro.pause(self.layrslab.scanKeysByPref(INDX_TOMB, db=self.indxdb, nodup=True)):
            byts = self.core.indxabrv.abrvToByts(lkey[2:10])
            tombtype = byts[:2]
            tombinfo = s_msgpack.un(byts[2:])

            if tombtype == INDX_PROP:
                (form, prop) = tombinfo
                if delete:
                    if prop:
                        perm = perm_add_prop + tombinfo
                    else:
                        perm = perm_add_form + (form,)
                    allowed = allow_del_props
                else:
                    if prop:
                        perm = perm_del_prop + tombinfo
                    else:
                        perm = perm_del_form + (form,)
                    allowed = allow_add_props

            elif tombtype == INDX_TAG:
                if delete:
                    perm = perm_add_tag + tuple(tombinfo[1].split('.'))
                    allowed = allow_del_tags
                else:
                    perm = perm_del_tag + tuple(tombinfo[1].split('.'))
                    allowed = allow_add_tags

            elif tombtype == INDX_TAGPROP:
                if delete:
                    perm = perm_add_tag + tombinfo[1:]
                    allowed = allow_del_tags
                else:
                    perm = perm_del_tag + tombinfo[1:]
                    allowed = allow_add_tags

            elif tombtype == INDX_NODEDATA:
                if delete:
                    perm = perm_add_ndata + tombinfo
                    allowed = allow_del_ndata
                else:
                    perm = perm_del_ndata + tombinfo
                    allowed = allow_add_ndata

            elif tombtype == INDX_EDGE_VERB:
                if delete:
                    perm = perm_add_edge + tombinfo
                    allowed = allow_del_edges
                else:
                    perm = perm_del_edge + tombinfo
                    allowed = allow_add_edges

            else: # pragma: no cover
                extra = await self.core.getLogExtra(tombtype=tombtype, delete=delete, tombinfo=tombinfo)
                logger.debug(f'Encountered unknown tombstone type: {tombtype}.', extra=extra)
                continue

            if not allowed:
                user.confirm(perm, gateiden=gateiden)

        # tags
        # NB: tag perms should be yielded for every leaf on every node in the layer
        if not allow_tags:
            async with self.core.getSpooledDict() as tagdict:
                async for byts, abrv in s_coro.pause(self.core.indxabrv.iterByPref(INDX_TAG)):
                    (form, tag) = s_msgpack.un(byts[2:])
                    if form is None:
                        continue

                    async for _, nid in s_coro.pause(self.layrslab.scanByPref(abrv, db=self.indxdb)):
                        tags = list(tagdict.get(nid, []))
                        tags.append(tag)
                        await tagdict.set(nid, tags)

                # Iterate over each node and it's tags
                async for nid, tags in s_coro.pause(tagdict.items()):
                    leaf = {}

                    if len(tags) == 1:
                        # Easy optimization: If there's only one tag, then it's a
                        # leaf by default
                        perm = perm_tags + tuple(tags[0].split('.'))
                        user.confirm(perm, gateiden=gateiden)

                    else:
                        for tag in tags:
                            parts = tag.split('.')
                            for idx in range(1, len(parts) + 1):
                                key = tuple(parts[:idx])
                                leaf.setdefault(key, 0)
                                leaf[key] += 1

                        for key, count in leaf.items():
                            if count == 1:
                                perm = perm_tags + key
                                user.confirm(perm, gateiden=gateiden)

    async def iterLayerNodeEdits(self):
        '''
        Scan the full layer and yield artificial sets of nodeedits.
        '''
        await self._saveDirtySodes()

        for nid, byts in self.layrslab.scanByFull(db=self.bynid):

            sode = s_msgpack.un(byts)
            ndef = self.core.getNidNdef(nid)

            form = ndef[0]

            edits = []
            nodeedit = (nid, form, edits)

            valt = sode.get('valu')
            if valt is not None:
                edits.append((EDIT_NODE_ADD, valt))

            elif sode.get('antivalu') is not None:
                edits.append((EDIT_NODE_TOMB, ()))
                yield nodeedit
                continue

            for prop, (valu, stortype) in sode.get('props', {}).items():
                edits.append((EDIT_PROP_SET, (prop, valu, None, stortype)))

            for prop in sode.get('antiprops', {}).keys():
                edits.append((EDIT_PROP_TOMB, (prop,)))

            for tag, tagv in sode.get('tags', {}).items():
                edits.append((EDIT_TAG_SET, (tag, tagv, None)))

            for tag in sode.get('antitags', {}).keys():
                edits.append((EDIT_TAG_TOMB, (tag,)))

            for tag, propdict in sode.get('tagprops', {}).items():
                for prop, (valu, stortype) in propdict.items():
                    edits.append((EDIT_TAGPROP_SET, (tag, prop, valu, None, stortype)))

            for tag, propdict in sode.get('antitagprops', {}).items():
                for prop in propdict.keys():
                    edits.append((EDIT_TAGPROP_TOMB, (tag, prop)))

            async for abrv, valu, tomb in self.iterNodeData(nid):
                prop = self.core.getAbrvIndx(abrv)[0]
                if tomb:
                    edits.append((EDIT_NODEDATA_TOMB, (prop,)))
                else:
                    edits.append((EDIT_NODEDATA_SET, (prop, valu, None)))

            async for abrv, n2nid, tomb in self.iterNodeEdgesN1(nid):
                verb = self.core.getAbrvIndx(abrv)[0]
                n2iden = s_common.ehex(self.core.getBuidByNid(n2nid))
                if tomb:
                    edits.append((EDIT_EDGE_TOMB, (verb, n2nid)))
                else:
                    edits.append((EDIT_EDGE_ADD, (verb, n2nid)))

            yield nodeedit

    async def _wipeNodeData(self, nid, sode):
        '''
        Remove all node data for a nid
        '''
        for lkey, _ in self.dataslab.scanByPref(nid, db=self.nodedata):
            await asyncio.sleep(0)
            self.dataslab.delete(lkey, db=self.nodedata)
            self.dataslab.delete(lkey[8:], nid, db=self.dataname)

            if lkey[-1:] == FLAG_TOMB:
                self.layrslab.delete(INDX_TOMB + lkey[8:-1], nid, db=self.indxdb)

    async def getModelVers(self):
        return self.layrinfo.get('model:version', (-1, -1, -1))

    async def setModelVers(self, vers):
        self._reqNotReadOnly()
        return await self._push('layer:set:modelvers', vers)

    @s_nexus.Pusher.onPush('layer:set:modelvers')
    async def _setModelVers(self, vers):
        self.layrinfo['model:version'] = vers
        self.core.layerdefs.set(self.iden, self.layrinfo)

    async def getStorNodes(self):
        '''
        Yield (nid, sode) tuples for all the nodes with props/tags/tagprops stored in this layer.
        '''
        # flush any dirty sodes so we can yield them from the index in nid order
        await self._saveDirtySodes()

        for nid, byts in self.layrslab.scanByFull(db=self.bynid):
            await asyncio.sleep(0)
            yield nid, s_msgpack.un(byts)

    async def getStorNodesByForm(self, form):
        '''
        Yield (nid, sode) tuples for nodes of a given form with any data in this layer.
        '''
        try:
            abrv = self.core.getIndxAbrv(INDX_FORM, form)
        except s_exc.NoSuchAbrv:
            return

        for _, nid in self.layrslab.scanByDups(abrv, db=self.indxdb):
            sode = self.getStorNode(nid)
            yield nid, sode
            await asyncio.sleep(0)

    def getStorNode(self, nid):
        '''
        Return a *COPY* of the storage node (or an empty default dict).
        '''
        sode = self._getStorNode(nid)
        if sode is not None:
            return deepcopy(sode)
        return collections.defaultdict(dict)

    async def syncNodeEdits2(self, offs, wait=True, reverse=False, compat=False):
        '''
        Once caught up with storage, yield them in realtime.

        Returns:
            Tuple of offset(int), nodeedits, meta(dict)
        '''
        if not self.logedits:
            return

        if not compat:
            for offi, _ in self.nodeeditlog.iter(offs, reverse=reverse):
                nexsitem = await self.core.nexsroot.nexslog.get(offi)
                yield (offi, *nexsitem[2])

            if wait:
                async with self.getNodeEditWindow() as wind:
                    async for item in wind:
                        yield item
            return

        for offi, _ in self.nodeeditlog.iter(offs, reverse=reverse):
            nexsitem = await self.core.nexsroot.nexslog.get(offi)
            (nodeedits, meta) = nexsitem[2]

            realnodeedits = self.core.localToRemoteEdits(nodeedits)
            if realnodeedits:
                yield (offi, realnodeedits, meta)

        if wait:
            async with self.getNodeEditWindow() as wind:
                async for (offi, nodeedits, meta) in wind:
                    realnodeedits = self.core.localToRemoteEdits(nodeedits)
                    if realnodeedits:
                        yield (offi, realnodeedits, meta)

    async def syncNodeEdits(self, offs, wait=True, reverse=False, compat=False):
        '''
        Identical to syncNodeEdits2, but doesn't yield meta
        '''
        async for offi, nodeedits, _meta in self.syncNodeEdits2(offs, wait=wait, reverse=reverse, compat=compat):
            yield (offi, nodeedits)

    async def syncIndexEvents(self, offs, matchdef, wait=True):
        '''
        Yield (offs, (nid, form, ETYPE, VALS)) tuples from the nodeedit log starting from the given offset.
        Only edits that match the filter in matchdef will be yielded.

        Notes:

            ETYPE is a constant EDIT_* above. VALS is a tuple whose format depends on ETYPE, outlined in the comment
            next to the constant.

            Additionally, every 1000 entries, an entry (offs, (None, None, EDIT_PROGRESS, ())) message is emitted.

            The matchdef dict may contain the following keys:  forms, props, tags, tagprops.  The value must be a
            sequence of strings.  Each key/val combination is treated as an "or", so each key and value yields more events.
            forms: EDIT_NODE_ADD and EDIT_NODE_DEL events.  Matches events for nodes with forms in the value list.
            props: EDIT_PROP_SET and EDIT_PROP_DEL events.  Values must be in form:prop or .universal form
            tags:  EDIT_TAG_SET and EDIT_TAG_DEL events.  Values must be the raw tag with no #.
            tagprops: EDIT_TAGPROP_SET and EDIT_TAGPROP_DEL events.   Values must be just the prop or tag:prop.

            Will not yield any values if this layer was not created with logedits enabled

        Args:
            offs(int): starting nexus/editlog offset
            matchdef(Dict[str, Sequence[str]]):  a dict describing which events are yielded
            wait(bool):  whether to pend and stream value until this layer is fini'd
        '''

        formm = set(matchdef.get('forms', ()))
        propm = set(matchdef.get('props', ()))
        tagm = set(matchdef.get('tags', ()))
        tagpropm = set(matchdef.get('tagprops', ()))
        count = 0

        ntypes = (EDIT_NODE_ADD, EDIT_NODE_DEL, EDIT_NODE_TOMB, EDIT_NODE_TOMB_DEL)
        ptypes = (EDIT_PROP_SET, EDIT_PROP_DEL, EDIT_PROP_TOMB, EDIT_PROP_TOMB_DEL)
        ttypes = (EDIT_TAG_SET, EDIT_TAG_DEL, EDIT_TAG_TOMB, EDIT_TAG_TOMB_DEL)
        tptypes = (EDIT_TAGPROP_SET, EDIT_TAGPROP_DEL,
                   EDIT_TAGPROP_TOMB, EDIT_TAGPROP_TOMB_DEL)

        async for curoff, editses in self.syncNodeEdits(offs, wait=wait):
            for nid, form, edit in editses:
                for etyp, vals in edit:
                    if ((form in formm and etyp in ntypes)
                            or (etyp in ptypes and (vals[0] in propm or f'{form}:{vals[0]}' in propm))
                            or (etyp in ttypes and vals[0] in tagm)
                            or (etyp in tptypes and (vals[1] in tagpropm or f'{vals[0]}:{vals[1]}' in tagpropm))):

                        yield (curoff, (nid, form, etyp, vals))

            await asyncio.sleep(0)

            count += 1
            if count % 1000 == 0:
                yield (curoff, (None, None, EDIT_PROGRESS, ()))

    @contextlib.asynccontextmanager
    async def getNodeEditWindow(self):
        if not self.logedits:
            raise s_exc.BadConfValu(mesg='Layer logging must be enabled for getting nodeedits')

        async with await s_queue.Window.anit(maxsize=WINDOW_MAXSIZE) as wind:

            async def fini():
                self.windows.remove(wind)

            wind.onfini(fini)

            self.windows.append(wind)

            yield wind

    async def getEditIndx(self):
        '''
        Returns what will be the *next* (i.e. 1 past the last) nodeedit log index.
        '''
        if not self.logedits:
            return 0

        return self.nodeeditlog.index()

    async def getEditOffs(self):
        '''
        Return the offset of the last *recorded* log entry.  Returns -1 if nodeedit log is disabled or empty.
        '''
        if not self.logedits:
            return -1

        last = self.nodeeditlog.last()
        if last is not None:
            return last[0]

        return -1

    async def waitEditOffs(self, offs, timeout=None):
        '''
        Wait for the node edit log to write an entry at/past the given offset.
        '''
        if not self.logedits:
            mesg = 'Layer.waitEditOffs() does not work with logedits disabled.'
            raise s_exc.BadArg(mesg=mesg)

        return await self.nodeeditlog.waitForOffset(offs, timeout=timeout)

    async def delete(self):
        '''
        Delete the underlying storage
        '''
        self.isdeleted = True
        await self.fini()
        shutil.rmtree(self.dirn, ignore_errors=True)<|MERGE_RESOLUTION|>--- conflicted
+++ resolved
@@ -62,11 +62,7 @@
 import struct
 import asyncio
 import logging
-<<<<<<< HEAD
 import weakref
-import ipaddress
-=======
->>>>>>> 72e535c8
 import contextlib
 import collections
 
