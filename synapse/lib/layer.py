'''
The Layer 2.0 archtecture introduces several optimized node/message serialization formats
used by the layers to optimize returning primitives and facilitate efficient node construction:

.. note::

    This interface is subject to change between minor revisions.

Storage Types (<stortype>)

    In Layers 2.0, each node property from the model has an associated "storage type".  Each
    storage type determines how the data is indexed and represented within the Layer.  This
    formalizes the separation of "data model" from "storage model".  Each data model type has
    a "stortype" property which coresponds to one of the STOR_TYPE_XXX values.  The knowledge
    of the mapping of data model types to storage types is the responsibility of the data model,
    making the Layer implementation fully decoupled from the data model.

Node Edits / Edits

    A node edit consists of a (<buid>, <form>, [edits]) tuple.  An edit is Tuple of (<type>, <info>, List[NodeEdits])
    where the first element is an int that matches to an EDIT_* constant below, the info is a tuple that varies
    depending on the first element, and the third element is a list of dependent NodeEdits that will only be applied
    if the edit actually makes a change.

Storage Node (<sode>)

    A storage node is a layer/storage optimized node representation which is similar to a "packed node".
    A storage node *may* be partial ( as it is produced by a given layer ) and are joined by the view/snap
    into "full" storage nodes which are used to construct Node() instances.

    Sode format::

        (<buid>, {

            'ndef': (<formname>, <formvalu>),

            'props': {
                <propname>: <propvalu>,
            }

            'tags': {
                <tagname>: <tagvalu>,
            }

            'tagprops: {
                <tagname>: {
                    <propname>: <propvalu>,
                },
            }

            # changes that were *just* made.
            'edits': [
                <edit>
            ]

        }),

'''
import os
import math
import shutil
import struct
import asyncio
import logging
import ipaddress
import contextlib
import collections

import regex
import xxhash

import synapse.exc as s_exc
import synapse.common as s_common
import synapse.telepath as s_telepath

import synapse.lib.gis as s_gis
import synapse.lib.cell as s_cell
import synapse.lib.cache as s_cache
import synapse.lib.nexus as s_nexus
import synapse.lib.queue as s_queue
import synapse.lib.urlhelp as s_urlhelp

import synapse.lib.config as s_config
import synapse.lib.lmdbslab as s_lmdbslab
import synapse.lib.slabseqn as s_slabseqn

from synapse.lib.msgpack import deepcopy

logger = logging.getLogger(__name__)

import synapse.lib.msgpack as s_msgpack

reqValidLdef = s_config.getJsValidator({
    'type': 'object',
    'properties': {
        'iden': {'type': 'string', 'pattern': s_config.re_iden},
        'creator': {'type': 'string', 'pattern': s_config.re_iden},
        'lockmemory': {'type': 'boolean'},
        'lmdb:growsize': {'type': 'integer'},
        'logedits': {'type': 'boolean', 'default': True},
        'name': {'type': 'string'},
    },
    'additionalProperties': True,
    'required': ['iden', 'creator', 'lockmemory'],
})

class LayerApi(s_cell.CellApi):

    async def __anit__(self, core, link, user, layr):

        await s_cell.CellApi.__anit__(self, core, link, user)

        self.layr = layr
        self.liftperm = ('layer', 'lift', self.layr.iden)
        self.writeperm = ('layer', 'write', self.layr.iden)

    async def iterLayerNodeEdits(self):
        '''
        Scan the full layer and yield artificial nodeedit sets.
        '''

        await self._reqUserAllowed(self.liftperm)
        async for item in self.layr.iterLayerNodeEdits():
            yield item

    @s_cell.adminapi()
    async def saveNodeEdits(self, edits, meta):
        '''
        Save node edits to the layer and return a tuple of (nexsoffs, changes).
        '''
        meta['link:user'] = self.user.iden
        return await self.layr.saveNodeEdits(edits, meta)

    async def storNodeEdits(self, nodeedits, meta=None):

        await self._reqUserAllowed(self.writeperm)

        if meta is None:
            meta = {'time': s_common.now(), 'user': self.user.iden}

        return await self.layr.storNodeEdits(nodeedits, meta)

    async def storNodeEditsNoLift(self, nodeedits, meta=None):

        await self._reqUserAllowed(self.writeperm)

        if meta is None:
            meta = {'time': s_common.now(), 'user': self.user.iden}

        await self.layr.storNodeEditsNoLift(nodeedits, meta)

    async def syncNodeEdits(self, offs, wait=True):
        '''
        Yield (offs, nodeedits) tuples from the nodeedit log starting from the given offset.

        Once caught up with storage, yield them in realtime.
        '''
        await self._reqUserAllowed(self.liftperm)
        async for item in self.layr.syncNodeEdits(offs, wait=wait):
            yield item

    async def syncNodeEdits2(self, offs, wait=True):
        await self._reqUserAllowed(self.liftperm)
        async for item in self.layr.syncNodeEdits2(offs, wait=wait):
            yield item

    async def splices(self, offs=None, size=None):
        '''
        Yield (offs, splice) tuples from the nodeedit log starting from the given offset.

        Nodeedits will be flattened into splices before being yielded.
        '''
        s_common.deprecated('splices')
        await self._reqUserAllowed(self.liftperm)
        async for item in self.layr.splices(offs=offs, size=size):
            yield item

    async def getEditIndx(self):
        '''
        Returns what will be the *next* nodeedit log index.
        '''
        await self._reqUserAllowed(self.liftperm)
        return await self.layr.getEditIndx()

    async def getEditSize(self):
        '''
        Return the total number of (edits, meta) pairs in the layer changelog.
        '''
        await self._reqUserAllowed(self.liftperm)
        return await self.layr.getEditSize()

    async def getIden(self):
        await self._reqUserAllowed(self.liftperm)
        return self.layr.iden

BUID_CACHE_SIZE = 10000

STOR_TYPE_UTF8 = 1

STOR_TYPE_U8 = 2
STOR_TYPE_U16 = 3
STOR_TYPE_U32 = 4
STOR_TYPE_U64 = 5

STOR_TYPE_I8 = 6
STOR_TYPE_I16 = 7
STOR_TYPE_I32 = 8
STOR_TYPE_I64 = 9

STOR_TYPE_GUID = 10
STOR_TYPE_TIME = 11
STOR_TYPE_IVAL = 12
STOR_TYPE_MSGP = 13
STOR_TYPE_LATLONG = 14

STOR_TYPE_LOC = 15
STOR_TYPE_TAG = 16
STOR_TYPE_FQDN = 17
STOR_TYPE_IPV6 = 18

STOR_TYPE_U128 = 19
STOR_TYPE_I128 = 20

STOR_TYPE_MINTIME = 21

STOR_TYPE_FLOAT64 = 22
STOR_TYPE_HUGENUM = 23

# STOR_TYPE_TOMB      = ??
# STOR_TYPE_FIXED     = ??

STOR_FLAG_ARRAY = 0x8000

# Edit types (etyp)

EDIT_NODE_ADD = 0      # (<etyp>, (<valu>, <type>), ())
EDIT_NODE_DEL = 1      # (<etyp>, (<oldv>, <type>), ())
EDIT_PROP_SET = 2      # (<etyp>, (<prop>, <valu>, <oldv>, <type>), ())
EDIT_PROP_DEL = 3      # (<etyp>, (<prop>, <oldv>, <type>), ())
EDIT_TAG_SET = 4       # (<etyp>, (<tag>, <valu>, <oldv>), ())
EDIT_TAG_DEL = 5       # (<etyp>, (<tag>, <oldv>), ())
EDIT_TAGPROP_SET = 6   # (<etyp>, (<tag>, <prop>, <valu>, <oldv>, <type>), ())
EDIT_TAGPROP_DEL = 7   # (<etyp>, (<tag>, <prop>, <oldv>, <type>), ())
EDIT_NODEDATA_SET = 8  # (<etyp>, (<name>, <valu>, <oldv>), ())
EDIT_NODEDATA_DEL = 9  # (<etyp>, (<name>, <oldv>), ())
EDIT_EDGE_ADD = 10     # (<etyp>, (<verb>, <destnodeiden>), ())
EDIT_EDGE_DEL = 11     # (<etyp>, (<verb>, <destnodeiden>), ())

EDIT_PROGRESS = 100   # (used by syncIndexEvents) (<etyp>, (), ())

class IndxBy:
    '''
    IndxBy sub-classes encapsulate access methods and encoding details for
    various types of properties within the layer to be lifted/compared by
    storage types.
    '''
    def __init__(self, layr, abrv, db):
        self.db = db
        self.abrv = abrv
        self.layr = layr
        self.abrvlen = len(abrv)  # Dividing line between the abbreviations and the data-specific index

    def getNodeValu(self, buid):
        raise s_exc.NoSuchImpl(name='getNodeValu')

    def keyBuidsByDups(self, indx):
        yield from self.layr.layrslab.scanByDups(self.abrv + indx, db=self.db)

    def buidsByDups(self, indx):
        for _, buid in self.layr.layrslab.scanByDups(self.abrv + indx, db=self.db):
            yield buid

    def keyBuidsByPref(self, indx=b''):
        yield from self.layr.layrslab.scanByPref(self.abrv + indx, db=self.db)

    def buidsByPref(self, indx=b''):
        for _, buid in self.layr.layrslab.scanByPref(self.abrv + indx, db=self.db):
            yield buid

    def keyBuidsByRange(self, minindx, maxindx):
        yield from self.layr.layrslab.scanByRange(self.abrv + minindx, self.abrv + maxindx, db=self.db)

    def buidsByRange(self, minindx, maxindx):
        yield from (x[1] for x in self.keyBuidsByRange(minindx, maxindx))

    def keyBuidsByRangeBack(self, minindx, maxindx):
        '''
        Yields backwards from maxindx to minindx
        '''
        yield from self.layr.layrslab.scanByRangeBack(self.abrv + maxindx, lmin=self.abrv + minindx, db=self.db)

    def buidsByRangeBack(self, minindx, maxindx):
        yield from (x[1] for x in self.keyBuidsByRangeBack(minindx, maxindx))

    def scanByDups(self, indx):
        for item in self.layr.layrslab.scanByDups(self.abrv + indx, db=self.db):
            yield item

    def scanByPref(self, indx=b''):
        for item in self.layr.layrslab.scanByPref(self.abrv + indx, db=self.db):
            yield item

    def scanByRange(self, minindx, maxindx):
        for item in self.layr.layrslab.scanByRange(self.abrv + minindx, self.abrv + maxindx, db=self.db):
            yield item

    def hasIndxBuid(self, indx, buid):
        return self.layr.layrslab.hasdup(self.abrv + indx, buid, db=self.db)

class IndxByForm(IndxBy):

    def __init__(self, layr, form):
        '''
        Note:  may raise s_exc.NoSuchAbrv
        '''
        abrv = layr.getPropAbrv(form, None)
        IndxBy.__init__(self, layr, abrv, layr.byprop)

        self.form = form

    def getNodeValu(self, buid):
        sode = self.layr._getStorNode(buid)
        if sode is None: # pragma: no cover
            return None

        valt = sode.get('valu')
        if valt is not None:
            return valt[0]

class IndxByProp(IndxBy):

    def __init__(self, layr, form, prop):
        '''
        Note:  may raise s_exc.NoSuchAbrv
        '''
        abrv = layr.getPropAbrv(form, prop)
        IndxBy.__init__(self, layr, abrv, db=layr.byprop)

        self.form = form
        self.prop = prop

    def getNodeValu(self, buid):
        sode = self.layr._getStorNode(buid)
        if sode is None: # pragma: no cover
            return None

        valt = sode['props'].get(self.prop)
        if valt is not None:
            return valt[0]

class IndxByPropArray(IndxBy):

    def __init__(self, layr, form, prop):
        '''
        Note:  may raise s_exc.NoSuchAbrv
        '''
        abrv = layr.getPropAbrv(form, prop)
        IndxBy.__init__(self, layr, abrv, db=layr.byarray)

        self.form = form
        self.prop = prop

    def getNodeValu(self, buid):
        sode = self.layr._getStorNode(buid)
        if sode is None: # pragma: no cover
            return None
        valt = sode['props'].get(self.prop)
        if valt is not None:
            return valt[0]

class IndxByTag(IndxBy):

    def __init__(self, layr, form, tag):
        '''
        Note:  may raise s_exc.NoSuchAbrv
        '''
        abrv = layr.tagabrv.bytsToAbrv(tag.encode())
        if form is not None:
            abrv += layr.getPropAbrv(form, None)

        IndxBy.__init__(self, layr, abrv, layr.bytag)

        self.abrvlen = 16

        self.form = form
        self.tag = tag

    def getNodeValuForm(self, buid):
        sode = self.layr._getStorNode(buid)
        if sode is None: # pragma: no cover
            return None
        valt = sode['tags'].get(self.tag)
        if valt is not None:
            return valt, sode['form']

class IndxByTagProp(IndxBy):

    def __init__(self, layr, form, tag, prop):
        '''
        Note:  may raise s_exc.NoSuchAbrv
        '''
        abrv = layr.getTagPropAbrv(form, tag, prop)
        IndxBy.__init__(self, layr, abrv, layr.bytagprop)

        self.form = form
        self.prop = prop
        self.tag = tag

    def getNodeValu(self, buid):
        sode = self.layr._getStorNode(buid)
        if sode is None: # pragma: no cover
            return None
        props = sode['tagprops'].get(self.tag)
        if not props:
            return

        valu = props.get(self.prop)
        if valu is not None:
            return valu[0]

class StorType:

    def __init__(self, layr, stortype):
        self.layr = layr
        self.stortype = stortype

        self.lifters = {}

    async def indxBy(self, liftby, cmpr, valu):
        func = self.lifters.get(cmpr)
        if func is None:
            raise s_exc.NoSuchCmpr(cmpr=cmpr)

        async for item in func(liftby, valu):
            yield item

    async def indxByForm(self, form, cmpr, valu):
        try:
            indxby = IndxByForm(self.layr, form)

        except s_exc.NoSuchAbrv:
            return

        async for item in self.indxBy(indxby, cmpr, valu):
            yield item

    async def verifyBuidProp(self, buid, form, prop, valu):
        indxby = IndxByProp(self.layr, form, prop)
        for indx in self.indx(valu):
            if not indxby.hasIndxBuid(indx, buid):
                yield ('NoPropIndex', {'prop': 'prop', 'valu': valu})

    async def indxByProp(self, form, prop, cmpr, valu):
        try:
            indxby = IndxByProp(self.layr, form, prop)

        except s_exc.NoSuchAbrv:
            return

        async for item in self.indxBy(indxby, cmpr, valu):
            yield item

    async def indxByPropArray(self, form, prop, cmpr, valu):
        try:
            indxby = IndxByPropArray(self.layr, form, prop)

        except s_exc.NoSuchAbrv:
            return

        async for item in self.indxBy(indxby, cmpr, valu):
            yield item

    async def indxByTagProp(self, form, tag, prop, cmpr, valu):
        try:
            indxby = IndxByTagProp(self.layr, form, tag, prop)

        except s_exc.NoSuchAbrv:
            return

        async for item in self.indxBy(indxby, cmpr, valu):
            yield item

    def indx(self, valu):  # pragma: no cover
        raise NotImplementedError

    def decodeIndx(self, valu):  # pragma: no cover
        return s_common.novalu

    async def _liftRegx(self, liftby, valu):

        regx = regex.compile(valu)
        lastbuid = None

        for lkey, buid in liftby.keyBuidsByPref():
            if buid == lastbuid:
                continue

            await asyncio.sleep(0)

            lastbuid = buid
            storvalu = liftby.getNodeValu(buid)

            def regexin(regx, storvalu):
                if isinstance(storvalu, str):
                    if regx.search(storvalu) is not None:
                        return True

                elif isinstance(storvalu, (tuple, list)):
                    return any(regexin(regx, sv) for sv in storvalu)

                return False

            if regexin(regx, storvalu):
                yield lkey, buid

class StorTypeUtf8(StorType):

    def __init__(self, layr):
        StorType.__init__(self, layr, STOR_TYPE_UTF8)

        self.lifters.update({
            '=': self._liftUtf8Eq,
            '~=': self._liftRegx,
            '^=': self._liftUtf8Prefix,
            'range=': self._liftUtf8Range,
        })

    async def _liftUtf8Eq(self, liftby, valu):
        indx = self._getIndxByts(valu)
        for item in liftby.keyBuidsByDups(indx):
            yield item

    async def _liftUtf8Range(self, liftby, valu):
        minindx = self._getIndxByts(valu[0])
        maxindx = self._getIndxByts(valu[1])
        for item in liftby.keyBuidsByRange(minindx, maxindx):
            yield item

    async def _liftUtf8Prefix(self, liftby, valu):
        indx = self._getIndxByts(valu)
        for item in liftby.keyBuidsByPref(indx):
            yield item

    def _getIndxByts(self, valu):

        indx = valu.encode('utf8', 'surrogatepass')
        # cut down an index value to 256 bytes...
        if len(indx) <= 256:
            return indx

        base = indx[:248]
        sufx = xxhash.xxh64(indx).digest()
        return base + sufx

    def indx(self, valu):
        return (self._getIndxByts(valu), )

    def decodeIndx(self, bytz):
        if len(bytz) >= 256:
            return s_common.novalu
        return bytz.decode('utf8', 'surrogatepass')

class StorTypeHier(StorType):

    def __init__(self, layr, stortype, sepr='.'):
        StorType.__init__(self, layr, stortype)
        self.sepr = sepr

        self.lifters.update({
            '=': self._liftHierEq,
            '^=': self._liftHierPref,
        })

    def indx(self, valu):
        return (
            self.getHierIndx(valu),
        )

    def getHierIndx(self, valu):
        # encode the index values with a trailing sepr to allow ^=foo.bar to be boundary aware
        return (valu + self.sepr).encode()

    def decodeIndx(self, bytz):
        return bytz.decode()[:-len(self.sepr)]

    async def _liftHierEq(self, liftby, valu):
        indx = self.getHierIndx(valu)
        for item in liftby.keyBuidsByDups(indx):
            yield item

    async def _liftHierPref(self, liftby, valu):
        indx = self.getHierIndx(valu)
        for item in liftby.keyBuidsByPref(indx):
            yield item

class StorTypeLoc(StorTypeHier):
    def __init__(self, layr):
        StorTypeHier.__init__(self, layr, STOR_TYPE_LOC)

class StorTypeTag(StorTypeHier):

    def __init__(self, layr):
        StorTypeHier.__init__(self, layr, STOR_TYPE_TAG)

    @staticmethod
    def getTagFilt(cmpr, valu):

        if cmpr == '=':
            def filt1(x):
                return x == valu
            return filt1

        if cmpr == '@=':

            def filt2(item):

                if item is None:
                    return False

                if item == (None, None):
                    return False

                if item[0] >= valu[1]:
                    return False

                if item[1] <= valu[0]:
                    return False

                return True

            return filt2

class StorTypeFqdn(StorTypeUtf8):

    def indx(self, norm):
        return (
            self._getIndxByts(norm[::-1]),
        )

    def decodeIndx(self, bytz):
        if len(bytz) >= 256:
            return s_common.novalu
        return bytz.decode('utf8', 'surrogatepass')[::-1]

    def __init__(self, layr):
        StorType.__init__(self, layr, STOR_TYPE_UTF8)
        self.lifters.update({
            '=': self._liftFqdnEq,
            '~=': self._liftRegx,
        })

    async def _liftFqdnEq(self, liftby, valu):

        if valu[0] == '*':
            indx = self._getIndxByts(valu[1:][::-1])
            for item in liftby.keyBuidsByPref(indx):
                yield item
            return

        async for item in StorTypeUtf8._liftUtf8Eq(self, liftby, valu[::-1]):
            yield item

class StorTypeIpv6(StorType):

    def __init__(self, layr):
        StorType.__init__(self, layr, STOR_TYPE_IPV6)

        self.lifters.update({
            '=': self._liftIPv6Eq,
            'range=': self._liftIPv6Range,
        })

    def getIPv6Indx(self, valu):
        return ipaddress.IPv6Address(valu).packed

    def indx(self, valu):
        return (
            self.getIPv6Indx(valu),
        )

    def decodeIndx(self, bytz):
        return str(ipaddress.IPv6Address(bytz))

    async def _liftIPv6Eq(self, liftby, valu):
        indx = self.getIPv6Indx(valu)
        for item in liftby.keyBuidsByDups(indx):
            yield item

    async def _liftIPv6Range(self, liftby, valu):
        minindx = self.getIPv6Indx(valu[0])
        maxindx = self.getIPv6Indx(valu[1])
        for item in liftby.keyBuidsByRange(minindx, maxindx):
            yield item

class StorTypeInt(StorType):

    def __init__(self, layr, stortype, size, signed):

        StorType.__init__(self, layr, stortype)

        self.size = size
        self.signed = signed

        self.offset = 0
        if signed:
            self.offset = 2 ** ((self.size * 8) - 1) - 1

        self.maxval = 2 ** (self.size * 8) - 1

        self.lifters.update({
            '=': self._liftIntEq,
            '<': self._liftIntLt,
            '>': self._liftIntGt,
            '<=': self._liftIntLe,
            '>=': self._liftIntGe,
            'range=': self._liftIntRange,
        })

        self.zerobyts = b'\x00' * self.size
        self.fullbyts = b'\xff' * self.size

    def getIntIndx(self, valu):
        return (valu + self.offset).to_bytes(self.size, 'big')

    def indx(self, valu):
        return (self.getIntIndx(valu),)

    def decodeIndx(self, bytz):
        return int.from_bytes(bytz, 'big') - self.offset

    async def _liftIntEq(self, liftby, valu):
        indx = valu + self.offset
        if indx < 0 or indx > self.maxval:
            return

        pkey = indx.to_bytes(self.size, 'big')
        for item in liftby.keyBuidsByDups(pkey):
            yield item

    async def _liftIntGt(self, liftby, valu):
        async for item in self._liftIntGe(liftby, valu + 1):
            yield item

    async def _liftIntGe(self, liftby, valu):
        minv = valu + self.offset
        if minv > self.maxval:
            return

        minv = max(minv, 0)

        pkeymin = minv.to_bytes(self.size, 'big')
        pkeymax = self.fullbyts
        for item in liftby.keyBuidsByRange(pkeymin, pkeymax):
            yield item

    async def _liftIntLt(self, liftby, valu):
        async for item in self._liftIntLe(liftby, valu - 1):
            yield item

    async def _liftIntLe(self, liftby, valu):
        maxv = valu + self.offset
        if maxv < 0:
            return

        maxv = min(maxv, self.maxval)

        pkeymin = self.zerobyts
        pkeymax = maxv.to_bytes(self.size, 'big')
        for item in liftby.keyBuidsByRange(pkeymin, pkeymax):
            yield item

    async def _liftIntRange(self, liftby, valu):
        minv = valu[0] + self.offset
        maxv = valu[1] + self.offset
        if minv > self.maxval or maxv < 0:
            return

        minv = max(minv, 0)
        maxv = min(maxv, self.maxval)

        pkeymin = minv.to_bytes(self.size, 'big')
        pkeymax = maxv.to_bytes(self.size, 'big')
        for item in liftby.keyBuidsByRange(pkeymin, pkeymax):
            yield item

class StorTypeHugeNum(StorType):

    def __init__(self, layr, stortype):
        StorType.__init__(self, layr, STOR_TYPE_HUGENUM)
        self.lifters.update({
            '=': self._liftHugeEq,
            '<': self._liftHugeLt,
            '>': self._liftHugeGt,
            '<=': self._liftHugeLe,
            '>=': self._liftHugeGe,
            'range=': self._liftHugeRange,
        })

        self.one = s_common.hugeexp
        self.offset = s_common.hugenum(0x7fffffffffffffffffffffffffffffffffffffff)

        self.zerobyts = b'\x00' * 20
        self.fullbyts = b'\xff' * 20

    def getHugeIndx(self, norm):
        scaled = s_common.hugenum(norm).scaleb(20)
        byts = int(s_common.hugeadd(scaled, self.offset)).to_bytes(20, byteorder='big')
        return byts

    def indx(self, norm):
        return (self.getHugeIndx(norm),)

    def decodeIndx(self, bytz):
        huge = s_common.hugenum(int.from_bytes(bytz, 'big'))
        valu = s_common.hugesub(huge, self.offset).scaleb(-20)
        return '{:f}'.format(valu.normalize(s_common.hugectx))

    async def _liftHugeEq(self, liftby, valu):
        byts = self.getHugeIndx(valu)
        for item in liftby.keyBuidsByDups(byts):
            yield item

    async def _liftHugeGt(self, liftby, valu):
        valu = s_common.hugenum(valu)
        async for item in self._liftHugeGe(liftby, s_common.hugeadd(valu, self.one)):
            yield item

    async def _liftHugeLt(self, liftby, valu):
        valu = s_common.hugenum(valu)
        async for item in self._liftHugeLe(liftby, s_common.hugesub(valu, self.one)):
            yield item

    async def _liftHugeGe(self, liftby, valu):
        pkeymin = self.getHugeIndx(valu)
        pkeymax = self.fullbyts
        for item in liftby.keyBuidsByRange(pkeymin, pkeymax):
            yield item

    async def _liftHugeLe(self, liftby, valu):
        pkeymin = self.zerobyts
        pkeymax = self.getHugeIndx(valu)
        for item in liftby.keyBuidsByRange(pkeymin, pkeymax):
            yield item

    async def _liftHugeRange(self, liftby, valu):
        pkeymin = self.getHugeIndx(valu[0])
        pkeymax = self.getHugeIndx(valu[1])
        for item in liftby.keyBuidsByRange(pkeymin, pkeymax):
            yield item

class StorTypeFloat(StorType):
    FloatPacker = struct.Struct('>d')
    fpack = FloatPacker.pack
    FloatPackPosMax = FloatPacker.pack(math.inf)
    FloatPackPosMin = FloatPacker.pack(0.0)
    FloatPackNegMin = FloatPacker.pack(-math.inf)
    FloatPackNegMax = FloatPacker.pack(-0.0)

    def __init__(self, layr, stortype, size=8):
        '''
        Size reserved for later use
        '''
        assert size == 8

        StorType.__init__(self, layr, stortype)

        self.lifters.update({
            '=': self._liftFloatEq,
            '<': self._liftFloatLt,
            '>': self._liftFloatGt,
            '<=': self._liftFloatLe,
            '>=': self._liftFloatGe,
            'range=': self._liftFloatRange,
        })

    def indx(self, valu):
        return (self.fpack(valu),)

    def decodeIndx(self, bytz):
        return self.FloatPacker.unpack(bytz)[0]

    async def _liftFloatEq(self, liftby, valu):
        for item in liftby.keyBuidsByDups(self.fpack(valu)):
            yield item

    async def _liftFloatGeCommon(self, liftby, valu):
        if math.isnan(valu):
            raise s_exc.NotANumberCompared()

        valupack = self.fpack(valu)

        if math.copysign(1.0, valu) < 0.0:  # negative values and -0.0
            for item in liftby.keyBuidsByRangeBack(self.FloatPackNegMax, valupack):
                yield item
            valupack = self.FloatPackPosMin

        for item in liftby.keyBuidsByRange(valupack, self.FloatPackPosMax):
            yield item

    async def _liftFloatGe(self, liftby, valu):
        async for item in self._liftFloatGeCommon(liftby, valu):
            yield item

    async def _liftFloatGt(self, liftby, valu):
        valupack = self.fpack(valu)
        async for item in self._liftFloatGeCommon(liftby, valu):
            if item[0] == valupack:
                continue
            yield item

    async def _liftFloatLeCommon(self, liftby, valu):
        if math.isnan(valu):
            raise s_exc.NotANumberCompared()

        valupack = self.fpack(valu)

        if math.copysign(1.0, valu) > 0.0:
            for item in liftby.keyBuidsByRangeBack(self.FloatPackNegMax, self.FloatPackNegMin):
                yield item
            for item in liftby.keyBuidsByRange(self.FloatPackPosMin, valupack):
                yield item
        else:
            for item in liftby.keyBuidsByRangeBack(valupack, self.FloatPackNegMin):
                yield item

    async def _liftFloatLe(self, liftby, valu):
        async for item in self._liftFloatLeCommon(liftby, valu):
            yield item

    async def _liftFloatLt(self, liftby, valu):
        valupack = self.fpack(valu)
        async for item in self._liftFloatLeCommon(liftby, valu):
            if item[0] == valupack:
                continue
            yield item

    async def _liftFloatRange(self, liftby, valu):
        valumin, valumax = valu

        if math.isnan(valumin) or math.isnan(valumax):
            raise s_exc.NotANumberCompared()

        assert valumin <= valumax

        pkeymin, pkeymax = (self.fpack(v) for v in valu)

        if math.copysign(1.0, valumin) > 0.0:
            # Entire range is nonnegative
            for item in liftby.keyBuidsByRange(pkeymin, pkeymax):
                yield item
            return

        if math.copysign(1.0, valumax) < 0.0:  # negative values and -0.0
            # Entire range is negative
            for item in liftby.keyBuidsByRangeBack(pkeymax, pkeymin):
                yield item
            return

        # Yield all values between min and -0
        for item in liftby.keyBuidsByRangeBack(self.FloatPackNegMax, pkeymin):
            yield item

        # Yield all values between 0 and max
        for item in liftby.keyBuidsByRange(self.FloatPackPosMin, pkeymax):
            yield item

class StorTypeGuid(StorType):

    def __init__(self, layr):
        StorType.__init__(self, layr, STOR_TYPE_GUID)
        self.lifters.update({
            '=': self._liftGuidEq,
            '^=': self._liftGuidPref,
        })

    async def _liftGuidPref(self, liftby, byts):
        # valu is already bytes of the guid prefix
        for item in liftby.keyBuidsByPref(byts):
            yield item

    async def _liftGuidEq(self, liftby, valu):
        indx = s_common.uhex(valu)
        for item in liftby.keyBuidsByDups(indx):
            yield item

    def indx(self, valu):
        return (s_common.uhex(valu),)

    def decodeIndx(self, bytz):
        return s_common.ehex(bytz)

class StorTypeTime(StorTypeInt):

    def __init__(self, layr):
        StorTypeInt.__init__(self, layr, STOR_TYPE_TIME, 8, True)
        self.lifters.update({
            '@=': self._liftAtIval,
        })

    async def _liftAtIval(self, liftby, valu):
        minindx = self.getIntIndx(valu[0])
        maxindx = self.getIntIndx(valu[1] - 1)
        for item in liftby.scanByRange(minindx, maxindx):
            yield item

class StorTypeIval(StorType):

    def __init__(self, layr):
        StorType.__init__(self, layr, STOR_TYPE_IVAL)
        self.timetype = StorTypeTime(layr)
        self.lifters.update({
            '=': self._liftIvalEq,
            '@=': self._liftIvalAt,
        })

    async def _liftIvalEq(self, liftby, valu):
        indx = self.timetype.getIntIndx(valu[0]) + self.timetype.getIntIndx(valu[1])
        for item in liftby.keyBuidsByDups(indx):
            yield item

    async def _liftIvalAt(self, liftby, valu):

        minindx = self.timetype.getIntIndx(valu[0])
        maxindx = self.timetype.getIntIndx(valu[1])

        for lkey, buid in liftby.scanByPref():

            tick = lkey[-16:-8]
            tock = lkey[-8:]

            # check for non-ovelap left and right
            if tick >= maxindx:
                continue

            if tock <= minindx:
                continue

            yield lkey, buid

    def indx(self, valu):
        return (self.timetype.getIntIndx(valu[0]) + self.timetype.getIntIndx(valu[1]),)

    def decodeIndx(self, bytz):
        return (self.timetype.decodeIndx(bytz[:8]), self.timetype.decodeIndx(bytz[8:]))

class StorTypeMsgp(StorType):

    def __init__(self, layr):
        StorType.__init__(self, layr, STOR_TYPE_MSGP)
        self.lifters.update({
            '=': self._liftMsgpEq,
            '~=': self._liftRegx,
        })

    async def _liftMsgpEq(self, liftby, valu):
        indx = s_common.buid(valu)
        for item in liftby.keyBuidsByDups(indx):
            yield item

    def indx(self, valu):
        return (s_common.buid(valu),)

class StorTypeLatLon(StorType):

    def __init__(self, layr):
        StorType.__init__(self, layr, STOR_TYPE_LATLONG)

        self.scale = 10 ** 8
        self.latspace = 90 * 10 ** 8
        self.lonspace = 180 * 10 ** 8

        self.lifters.update({
            '=': self._liftLatLonEq,
            'near=': self._liftLatLonNear,
        })

    async def _liftLatLonEq(self, liftby, valu):
        indx = self._getLatLonIndx(valu)
        for item in liftby.keyBuidsByDups(indx):
            yield item

    async def _liftLatLonNear(self, liftby, valu):

        (lat, lon), dist = valu

        # latscale = (lat * self.scale) + self.latspace
        # lonscale = (lon * self.scale) + self.lonspace

        latmin, latmax, lonmin, lonmax = s_gis.bbox(lat, lon, dist)

        lonminindx = (round(lonmin * self.scale) + self.lonspace).to_bytes(5, 'big')
        lonmaxindx = (round(lonmax * self.scale) + self.lonspace).to_bytes(5, 'big')

        latminindx = (round(latmin * self.scale) + self.latspace).to_bytes(5, 'big')
        latmaxindx = (round(latmax * self.scale) + self.latspace).to_bytes(5, 'big')

        # scan by lon range and down-select the results to matches.
        for lkey, buid in liftby.scanByRange(lonminindx, lonmaxindx):

            # lkey = <abrv> <lonindx> <latindx>

            # limit results to the bounding box before unpacking...
            latbyts = lkey[13:18]

            if latbyts > latmaxindx:
                continue

            if latbyts < latminindx:
                continue

            lonbyts = lkey[8:13]

            latvalu = (int.from_bytes(latbyts, 'big') - self.latspace) / self.scale
            lonvalu = (int.from_bytes(lonbyts, 'big') - self.lonspace) / self.scale

            if s_gis.haversine((lat, lon), (latvalu, lonvalu)) <= dist:
                yield lkey, buid

    def _getLatLonIndx(self, latlong):
        # yield index bytes in lon/lat order to allow cheap optimal indexing
        latindx = (round(latlong[0] * self.scale) + self.latspace).to_bytes(5, 'big')
        lonindx = (round(latlong[1] * self.scale) + self.lonspace).to_bytes(5, 'big')
        return lonindx + latindx

    def indx(self, valu):
        # yield index bytes in lon/lat order to allow cheap optimal indexing
        return (self._getLatLonIndx(valu),)

    def decodeIndx(self, bytz):
        lon = (int.from_bytes(bytz[:5], 'big') - self.lonspace) / self.scale
        lat = (int.from_bytes(bytz[5:], 'big') - self.latspace) / self.scale
        return (lat, lon)

class Layer(s_nexus.Pusher):
    '''
    The base class for a cortex layer.
    '''
    nodeeditctor = s_slabseqn.SlabSeqn

    def __repr__(self):
        return f'Layer ({self.__class__.__name__}): {self.iden}'

    async def __anit__(self, core, layrinfo):

        self.core = core
        self.layrinfo = layrinfo

        self.addoffs = None  # The nexus log index where I was created
        self.deloffs = None  # The nexus log index where I was deleted
        self.isdeleted = False

        self.iden = layrinfo.get('iden')
        await s_nexus.Pusher.__anit__(self, self.iden, nexsroot=core.nexsroot)

        self.dirn = s_common.gendir(core.dirn, 'layers', self.iden)
        self.readonly = layrinfo.get('readonly')

        self.lockmemory = self.layrinfo.get('lockmemory')
        self.growsize = self.layrinfo.get('growsize')
        self.logedits = self.layrinfo.get('logedits')

        self.mapasync = core.conf.get('layer:lmdb:map_async')
        self.maxreplaylog = core.conf.get('layer:lmdb:max_replay_log')

        # slim hooks to avoid async/fire
        self.nodeAddHook = None
        self.nodeDelHook = None

        path = s_common.genpath(self.dirn, 'layer_v2.lmdb')

        self.fresh = not os.path.exists(path)

        self.dirty = {}
        self.futures = {}

        self.stortypes = [

            None,

            StorTypeUtf8(self),

            StorTypeInt(self, STOR_TYPE_U8, 1, False),
            StorTypeInt(self, STOR_TYPE_U16, 2, False),
            StorTypeInt(self, STOR_TYPE_U32, 4, False),
            StorTypeInt(self, STOR_TYPE_U64, 8, False),

            StorTypeInt(self, STOR_TYPE_I8, 1, True),
            StorTypeInt(self, STOR_TYPE_I16, 2, True),
            StorTypeInt(self, STOR_TYPE_I32, 4, True),
            StorTypeInt(self, STOR_TYPE_I64, 8, True),

            StorTypeGuid(self),
            StorTypeTime(self),
            StorTypeIval(self),
            StorTypeMsgp(self),
            StorTypeLatLon(self),

            StorTypeLoc(self),
            StorTypeTag(self),
            StorTypeFqdn(self),
            StorTypeIpv6(self),

            StorTypeInt(self, STOR_TYPE_U128, 16, False),
            StorTypeInt(self, STOR_TYPE_I128, 16, True),

            StorTypeTime(self),  # STOR_TYPE_MINTIME

            StorTypeFloat(self, STOR_TYPE_FLOAT64, 8),
            StorTypeHugeNum(self, STOR_TYPE_HUGENUM),
        ]

        await self._initLayerStorage()

        self.editors = [
            self._editNodeAdd,
            self._editNodeDel,
            self._editPropSet,
            self._editPropDel,
            self._editTagSet,
            self._editTagDel,
            self._editTagPropSet,
            self._editTagPropDel,
            self._editNodeDataSet,
            self._editNodeDataDel,
            self._editNodeEdgeAdd,
            self._editNodeEdgeDel,
        ]

        self.canrev = True
        self.ctorname = f'{self.__class__.__module__}.{self.__class__.__name__}'

        self.windows = []
        self.upstreamwaits = collections.defaultdict(lambda: collections.defaultdict(list))

        self.buidcache = s_cache.LruDict(BUID_CACHE_SIZE)

        self.onfini(self._onLayrFini)

        # if we are a mirror, we upstream all our edits and
        # wait for them to make it back down the pipe...
        self.leader = None
        self.leadtask = None
        self.ismirror = layrinfo.get('mirror') is not None
        self.activetasks = []

    @contextlib.contextmanager
    def getIdenFutu(self, iden=None):

        if iden is None:
            iden = s_common.guid()

        futu = self.loop.create_future()
        self.futures[iden] = futu

        yield iden, futu

        self.futures.pop(iden, None)

    async def getMirrorStatus(self):
        # TODO plumb back to upstream on not self.core.isactive
        retn = {'mirror': self.leader is not None}
        if self.leader:
            proxy = await self.leader.proxy()
            retn['local'] = {'size': await self.getEditSize()}
            retn['remote'] = {'size': await proxy.getEditSize()}
        return retn

    async def initLayerActive(self):

        if self.leadtask is not None:
            self.leadtask.cancel()

        mirror = self.layrinfo.get('mirror')
        if mirror is not None:
            conf = {'retrysleep': 2}
            self.leader = await s_telepath.Client.anit(mirror, conf=conf)
            self.leadtask = self.schedCoro(self._runMirrorLoop())

        uplayr = self.layrinfo.get('upstream')
        if uplayr is not None:
            if isinstance(uplayr, (tuple, list)):
                for layr in uplayr:
                    await self.initUpstreamSync(layr)
            else:
                await self.initUpstreamSync(uplayr)

    async def initLayerPassive(self):

        if self.leadtask is not None:
            self.leadtask.cancel()
            self.leadtask = None

        if self.leader is not None:
            await self.leader.fini()
            self.leader = None

        [t.cancel() for t in self.activetasks]
        self.activetasks.clear()

    async def getEditSize(self):
        return self.nodeeditlog.size

    async def _runMirrorLoop(self):

        while not self.isfini:

            try:

                proxy = await self.leader.proxy()

                leadoffs = await self._getLeadOffs()

                async for offs, edits, meta in proxy.syncNodeEdits2(leadoffs + 1):

                    iden = meta.get('task')
                    futu = self.futures.pop(iden, None)

                    meta['indx'] = offs

                    try:
                        item = await self.saveToNexs('edits', edits, meta)
                        if futu is not None:
                            futu.set_result(item)

                    except asyncio.CancelledError:  # pragma: no cover
                        raise

                    except Exception as e:
                        if futu is not None:
                            futu.set_exception(e)

            except asyncio.CancelledError as e:  # pragma: no cover
                raise

            except Exception as e:  # pragma: no cover
                logger.exception(f'error in runMirrorLoop() (layer: {self.iden}): ')
                await self.waitfini(timeout=2)

    async def _getLeadOffs(self):
        last = self.nodeeditlog.last()
        if last is None:
            return -1
        return last[1][1].get('indx', -1)

    async def verifyBuidTag(self, buid, formname, tagname, tagvalu):
        abrv = self.tagabrv.bytsToAbrv(tagname.encode())
        abrv += self.getPropAbrv(formname, None)
        if not self.layrslab.hasdup(abrv, buid, db=self.bytag):
            yield ('NoTagIndex', {'buid': buid, 'form': formname, 'tag': tagname, 'valu': tagvalu})

    def _testDelTagIndx(self, buid, form, tag):
        formabrv = self.setPropAbrv(form, None)
        tagabrv = self.tagabrv.bytsToAbrv(tag.encode())
        self.layrslab.delete(tagabrv + formabrv, buid, db=self.bytag)

    def _testDelPropIndx(self, buid, form, prop):
        sode = self._getStorNode(buid)
        storvalu, stortype = sode['props'][prop]

        abrv = self.setPropAbrv(form, prop)
        for indx in self.stortypes[stortype].indx(storvalu):
            self.layrslab.delete(abrv + indx, buid, db=self.byprop)

    def _testDelTagStor(self, buid, form, tag):
        sode = self._getStorNode(buid)
        sode['tags'].pop(tag, None)
        self.setSodeDirty(buid, sode, form)

    def _testDelPropStor(self, buid, form, prop):
        sode = self._getStorNode(buid)
        sode['props'].pop(prop, None)
        self.setSodeDirty(buid, sode, form)

    def _testDelFormValuStor(self, buid, form):
        sode = self._getStorNode(buid)
        sode['valu'] = None
        self.setSodeDirty(buid, sode, form)

    def _testAddPropIndx(self, buid, form, prop, valu):
        modlprop = self.core.model.prop(f'{form}:{prop}')
        abrv = self.setPropAbrv(form, prop)
        for indx in self.stortypes[modlprop.type.stortype].indx(valu):
            self.layrslab.put(abrv + indx, buid, db=self.byprop)

    def _testAddPropArrayIndx(self, buid, form, prop, valu):
        modlprop = self.core.model.prop(f'{form}:{prop}')
        abrv = self.setPropAbrv(form, prop)
        for indx in self.getStorIndx(modlprop.type.stortype, valu):
            self.layrslab.put(abrv + indx, buid, db=self.byarray)

    def _testAddTagIndx(self, buid, form, tag):
        formabrv = self.setPropAbrv(form, None)
        tagabrv = self.tagabrv.bytsToAbrv(tag.encode())
        self.layrslab.put(tagabrv + formabrv, buid, db=self.bytag)

    def _testAddTagPropIndx(self, buid, form, tag, prop, valu):
        tpabrv = self.setTagPropAbrv(None, tag, prop)
        ftpabrv = self.setTagPropAbrv(form, tag, prop)

        tagprop = self.core.model.tagprop(prop)
        for indx in self.stortypes[tagprop.type.stortype].indx(valu):
            self.layrslab.put(tpabrv + indx, buid, db=self.bytagprop)
            self.layrslab.put(ftpabrv + indx, buid, db=self.bytagprop)

    async def verify(self, config=None):

        if config is None:
            config = {}

        defconf = None
        if config.get('scanall', True):
            defconf = {}

        scans = config.get('scans', {})

        nodescan = scans.get('nodes', defconf)
        if nodescan is not None:
            async for error in self.verifyAllBuids(nodescan):
                yield error

        tagsscan = scans.get('tagindex', defconf)
        if tagsscan is not None:
            async for error in self.verifyAllTags(tagsscan):
                yield error

        propscan = scans.get('propindex', defconf)
        if propscan is not None:
            async for error in self.verifyAllProps(propscan):
                yield error

        tagpropscan = scans.get('tagpropindex', defconf)
        if tagpropscan is not None:
            async for error in self.verifyAllTagProps(tagpropscan):
                yield error

    async def verifyAllBuids(self, scanconf=None):
        if scanconf is None:
            scanconf = {}

        async for buid, sode in self.getStorNodes():
            async for error in self.verifyByBuid(buid, sode):
                yield error

    async def verifyAllTags(self, scanconf=None):

        if scanconf is None:
            scanconf = {}

        globs = None

        includes = scanconf.get('include', ())
        if includes:
            globs = s_cache.TagGlobs()
            for incname in includes:
                globs.add(incname, True)

        autofix = scanconf.get('autofix')
        if autofix not in (None, 'node', 'index'):
            mesg = f'invalid tag index autofix strategy "{autofix}"'
            raise s_exc.BadArg(mesg=mesg)

        for name in self.tagabrv.names():

            if globs is not None and not globs.get(name):
                continue

            async for error in self.verifyByTag(name, autofix=autofix):
                yield error

    async def verifyAllProps(self, scanconf=None):

        if scanconf is None:
            scanconf = {}

        autofix = scanconf.get('autofix')
<<<<<<< HEAD
=======
        if autofix not in (None, 'index'):
            mesg = f'invalid prop index autofix strategy "{autofix}"'
            raise s_exc.BadArg(mesg=mesg)

>>>>>>> 00aeb69c
        include = scanconf.get('include', None)

        for form, prop in self.getFormProps():

            if include is not None and (form, prop) not in include:
                continue

            async for error in self.verifyByProp(form, prop, autofix=autofix):
                yield error

            async for error in self.verifyByPropArray(form, prop, autofix=autofix):
                yield error

    async def verifyAllTagProps(self, scanconf=None):

        if scanconf is None:
            scanconf = {}

        autofix = scanconf.get('autofix')
<<<<<<< HEAD
=======
        if autofix not in (None, 'index'):
            mesg = f'invalid tagprop index autofix strategy "{autofix}"'
            raise s_exc.BadArg(mesg=mesg)

>>>>>>> 00aeb69c
        include = scanconf.get('include', None)

        for form, tag, prop in self.getTagProps():

            if include is not None and prop not in include:
                continue

            async for error in self.verifyByTagProp(form, tag, prop, autofix=autofix):
                yield error

    async def verifyByTag(self, tag, autofix=None):
        tagabrv = self.tagabrv.bytsToAbrv(tag.encode())

        async def tryfix(lkey, buid, form):
            if autofix == 'node':
                sode = self._genStorNode(buid)
                sode.setdefault('form', form)
                sode['tags'][tag] = (None, None)
                self.setSodeDirty(buid, sode, form)
            elif autofix == 'index':
                self.layrslab.delete(lkey, buid, db=self.bytag)

        for lkey, buid in self.layrslab.scanByPref(tagabrv, db=self.bytag):

            await asyncio.sleep(0)

            (form, prop) = self.getAbrvProp(lkey[8:])

            sode = self._getStorNode(buid)
            if sode is None: # pragma: no cover
                await tryfix(lkey, buid, form)
                yield ('NoNodeForTagIndex', {'buid': s_common.ehex(buid), 'form': form, 'tag': tag})
                continue

            tags = sode.get('tags')
            if tags.get(tag) is None:
                await tryfix(lkey, buid, form)
                yield ('NoTagForTagIndex', {'buid': s_common.ehex(buid), 'form': form, 'tag': tag})
                continue

    async def verifyByProp(self, form, prop, autofix=None):

        abrv = self.getPropAbrv(form, prop)

        async def tryfix(lkey, buid):
            if autofix == 'index':
                self.layrslab.delete(lkey, buid, db=self.byprop)

        for lkey, buid in self.layrslab.scanByPref(abrv, db=self.byprop):

            await asyncio.sleep(0)

            indx = lkey[len(abrv):]

            sode = self._getStorNode(buid)
            if sode is None:
                await tryfix(lkey, buid)
                yield ('NoNodeForPropIndex', {'buid': s_common.ehex(buid), 'form': form, 'prop': prop, 'indx': indx})
                continue

<<<<<<< HEAD
        async def tryfix(lkey, buid):
            if autofix == 'index':
                self.layrslab.delete(lkey, buid, db=self.byprop)

        async def verifyIndxKeys(propvalu, stortype, indxkeys, buid):

=======
            if prop is not None:
                props = sode.get('props')
                if props is None:
                    await tryfix(lkey, buid)
                    yield ('NoValuForPropIndex', {'buid': s_common.ehex(buid), 'form': form, 'prop': prop, 'indx': indx})
                    continue

                valu = props.get(prop)
                if valu is None:
                    await tryfix(lkey, buid)
                    yield ('NoValuForPropIndex', {'buid': s_common.ehex(buid), 'form': form, 'prop': prop, 'indx': indx})
                    continue
            else:
                valu = sode.get('valu')
                if valu is None:
                    await tryfix(lkey, buid)
                    yield ('NoValuForPropIndex', {'buid': s_common.ehex(buid), 'form': form, 'prop': prop, 'indx': indx})
                    continue

            propvalu, stortype = valu
>>>>>>> 00aeb69c
            if stortype & STOR_FLAG_ARRAY:
                stortype = STOR_TYPE_MSGP

            try:
                for indx in self.stortypes[stortype].indx(propvalu):
<<<<<<< HEAD
                    indxkey = abrv + indx
                    if indxkey not in indxkeys:
                        continue

                    indxkeys.remove(indxkey)
=======
                    if abrv + indx == lkey:
                        break
                else:
                    await tryfix(lkey, buid)
                    yield ('SpurPropKeyForIndex', {'buid': s_common.ehex(buid), 'form': form,
                                                   'prop': prop, 'indx': indx})
>>>>>>> 00aeb69c

            except IndexError:
                await tryfix(lkey, buid)
                yield ('NoStorTypeForProp', {'buid': s_common.ehex(buid), 'form': form, 'prop': prop,
                                             'stortype': stortype})

<<<<<<< HEAD
            for indxkey in indxkeys:
                indx = indxkey[len(abrv):]
                await tryfix(indxkey, buid)
                yield ('SpurPropKeyForIndex', {'buid': s_common.ehex(buid), 'form': form, 'prop': prop, 'indx': indx})
=======
    async def verifyByPropArray(self, form, prop, autofix=None):
>>>>>>> 00aeb69c

        abrv = self.getPropAbrv(form, prop)

        async def tryfix(lkey, buid):
            if autofix == 'index':
                self.layrslab.delete(lkey, buid, db=self.byarray)

        for lkey, buid in self.layrslab.scanByPref(abrv, db=self.byarray):

<<<<<<< HEAD
                if oldvalu is not None:
                    async for error in verifyIndxKeys(*oldvalu, oldkeys, oldbuid):
                        yield error
=======
            await asyncio.sleep(0)
>>>>>>> 00aeb69c

            indx = lkey[len(abrv):]

<<<<<<< HEAD
                sode = self._getStorNode(buid)
                if sode is None:
                    await tryfix(lkey, buid)
                    yield ('NoNodeForPropIndex', {'buid': s_common.ehex(buid), 'form': form, 'prop': prop, 'indx': indx})
=======
            sode = self._getStorNode(buid)
            if sode is None:
                await tryfix(lkey, buid)
                yield ('NoNodeForPropArrayIndex', {'buid': s_common.ehex(buid), 'form': form,
                                                   'prop': prop, 'indx': indx})
                continue

            if prop is not None:
                props = sode.get('props')
                if props is None:
                    await tryfix(lkey, buid)
                    yield ('NoValuForPropArrayIndex', {'buid': s_common.ehex(buid), 'form': form,
                                                       'prop': prop, 'indx': indx})
>>>>>>> 00aeb69c
                    continue

                valu = props.get(prop)
                if valu is None:
                    await tryfix(lkey, buid)
                    yield ('NoValuForPropArrayIndex', {'buid': s_common.ehex(buid),
                                                       'form': form, 'prop': prop, 'indx': indx})
                    continue
            else:
                valu = sode.get('valu')
                if valu is None:
                    await tryfix(lkey, buid)
                    yield ('NoValuForPropArrayIndex', {'buid': s_common.ehex(buid),
                                                       'form': form, 'prop': prop, 'indx': indx})
                    continue

<<<<<<< HEAD
                if prop is not None:
                    props = sode.get('props')
                    oldvalu = props.get(prop)
                    if oldvalu is None:
                        await tryfix(lkey, buid)
                        yield ('NoValuForPropIndex', {'buid': s_common.ehex(buid), 'form': form, 'prop': prop, 'indx': indx})
                        continue
                else:
                    oldvalu = sode.get('valu')
                    if oldvalu is None:
                        await tryfix(lkey, buid)
                        yield ('NoValuForPropIndex', {'buid': s_common.ehex(buid), 'form': form, 'prop': prop, 'indx': indx})
                        continue
=======
            propvalu, stortype = valu

            try:
                for indx in self.getStorIndx(stortype, propvalu):
                    if abrv + indx == lkey:
                        break
                else:
                    await tryfix(lkey, buid)
                    yield ('SpurPropArrayKeyForIndex', {'buid': s_common.ehex(buid), 'form': form,
                                                        'prop': prop, 'indx': indx})
>>>>>>> 00aeb69c

            except IndexError:
                await tryfix(lkey, buid)
                yield ('NoStorTypeForPropArray', {'buid': s_common.ehex(buid), 'form': form,
                                                  'prop': prop, 'stortype': stortype})

<<<<<<< HEAD
        # mop up the last one...
        if oldvalu is not None:
            async for error in verifyIndxKeys(*oldvalu, oldkeys, oldbuid):
                yield error

    async def verifyByPropArray(self, form, prop, autofix=None):

        abrv = self.getPropAbrv(form, prop)

        sode = None
        oldbuid = None
        oldvalu = None
        oldkeys = []

        async def tryfix(lkey, buid):
            if autofix == 'index':
                self.layrslab.delete(lkey, buid, db=self.byarray)

        async def verifyIndxKeys(propvalu, stortype, indxkeys, buid):
            # NOTE: This *will* mutate indxkeys list
            try:
                for indx in self.getStorIndx(stortype, propvalu):
                    indxkey = abrv + indx
                    if indxkey not in indxkeys:
                        continue

                    indxkeys.remove(indxkey)

            except IndexError:
                yield ('NoStorTypeForPropArray', {'buid': s_common.ehex(buid), 'form': form,
                                                  'prop': prop, 'stortype': stortype})

            for indxkey in indxkeys:
                indx = indxkey[len(abrv):]
                await tryfix(indxkey, buid)
                yield ('SpurPropArrayKeyForIndex', {'buid': s_common.ehex(buid), 'form': form,
                                                   'prop': prop, 'indx': indx})

        for lkey, buid in self.layrslab.scanByPref(abrv, db=self.byarray):

            await asyncio.sleep(0)

            if buid != oldbuid:

                if oldvalu is not None:
                    async for error in verifyIndxKeys(*oldvalu, oldkeys, oldbuid):
                        yield error

                oldbuid = buid
                indx = lkey[len(abrv):]

                sode = self._getStorNode(buid)
                if sode is None:
                    await tryfix(lkey, buid)
                    yield ('NoNodeForPropArrayIndex', {'buid': s_common.ehex(buid), 'form': form,
                                                       'prop': prop, 'indx': indx})
                    continue

                oldvalu = None
                oldkeys.clear()

                if prop is not None:
                    props = sode.get('props')
                    oldvalu = props.get(prop)
                    if oldvalu is None:
                        await tryfix(lkey, buid)
                        yield ('NoValuForPropArrayIndex', {'buid': s_common.ehex(buid),
                                                           'form': form, 'prop': prop, 'indx': indx})
                        continue
                else:
                    oldvalu = sode.get('valu')
                    if oldvalu is None:
                        await tryfix(lkey, buid)
                        yield ('NoValuForPropArrayIndex', {'buid': s_common.ehex(buid),
                                                           'form': form, 'prop': prop, 'indx': indx})
                        continue

            # store the index keys to verify at the end
            oldkeys.append(lkey)

        # mop up the last one...
        if oldvalu is not None:
            async for error in verifyIndxKeys(*oldvalu, oldkeys, oldbuid):
                yield error

    async def verifyByTagProp(self, form, tag, prop, autofix=None):

        abrv = self.getTagPropAbrv(form, tag, prop)

        sode = None
        oldbuid = None
        oldvalu = None
        oldkeys = []

        async def tryfix(lkey, buid):
            if autofix == 'index':
                self.layrslab.delete(lkey, buid, db=self.bytagprop)

        async def verifyIndxKeys(propvalu, stortype, indxkeys, buid):
=======
    async def verifyByTagProp(self, form, tag, prop, autofix=None):

        abrv = self.getTagPropAbrv(form, tag, prop)

        async def tryfix(lkey, buid):
            if autofix == 'index':
                self.layrslab.delete(lkey, buid, db=self.bytagprop)

        for lkey, buid in self.layrslab.scanByPref(abrv, db=self.bytagprop):

            await asyncio.sleep(0)

            indx = lkey[len(abrv):]

            sode = self._getStorNode(buid)
            if sode is None:
                await tryfix(lkey, buid)
                yield ('NoNodeForTagPropIndex', {'buid': s_common.ehex(buid), 'form': form,
                                                 'tag': tag, 'prop': prop, 'indx': indx})
                continue

            tags = sode.get('tagprops')
            if tags is None:
                yield ('NoPropForTagPropIndex', {'buid': s_common.ehex(buid), 'form': form,
                                                 'tag': tag, 'prop': prop, 'indx': indx})
                continue

            props = tags.get(tag)
            if props is None:
                await tryfix(lkey, buid)
                yield ('NoPropForTagPropIndex', {'buid': s_common.ehex(buid), 'form': form,
                                                 'tag': tag, 'prop': prop, 'indx': indx})
                continue

            valu = props.get(prop)
            if valu is None:
                await tryfix(lkey, buid)
                yield ('NoValuForTagPropIndex', {'buid': s_common.ehex(buid), 'form': form,
                                                 'tag': tag, 'prop': prop, 'indx': indx})
                continue

            propvalu, stortype = valu
>>>>>>> 00aeb69c

            if stortype & STOR_FLAG_ARRAY: # pragma: no cover
                # TODO: These aren't possible yet
                stortype = STOR_TYPE_MSGP

<<<<<<< HEAD
            # NOTE: This *will* mutate indxkeys list
            try:
                for indx in self.stortypes[stortype].indx(propvalu):
                    indxkey = abrv + indx
                    if indxkey not in indxkeys:
                        continue

                    indxkeys.remove(indxkey)

            except IndexError:
                yield ('NoStorTypeForTagProp', {'buid': s_common.ehex(buid), 'form': form,
                                                'tag': tag, 'prop': prop, 'stortype': stortype})

            for indxkey in indxkeys:
                indx = indxkey[len(abrv):]
                await tryfix(indxkey, buid)
                yield ('SpurTagPropKeyForIndex', {'buid': s_common.ehex(buid), 'form': form,
                                                 'tag': tag, 'prop': prop, 'indx': indx})

        for lkey, buid in self.layrslab.scanByPref(abrv, db=self.bytagprop):

            await asyncio.sleep(0)

            if buid != oldbuid:

                if oldvalu is not None:
                    async for error in verifyIndxKeys(*oldvalu, oldkeys, oldbuid):
                        yield error

                oldbuid = buid
                indx = lkey[len(abrv):]

                sode = self._getStorNode(buid)
                if sode is None:
                    await tryfix(lkey, buid)
                    yield ('NoNodeForTagPropIndex', {'buid': s_common.ehex(buid), 'form': form,
                                                     'tag': tag, 'prop': prop, 'indx': indx})
                    continue

                oldvalu = None
                oldkeys.clear()

                tags = sode.get('tagprops')
                props = tags.get(tag)
                if props is None:
                    await tryfix(lkey, buid)
                    yield ('NoPropForTagPropIndex', {'buid': s_common.ehex(buid), 'form': form,
                                                     'tag': tag, 'prop': prop, 'indx': indx})
                    continue

                oldvalu = props.get(prop)
                if oldvalu is None:
                    await tryfix(lkey, buid)
                    yield ('NoValuForTagPropIndex', {'buid': s_common.ehex(buid), 'form': form,
                                                     'tag': tag, 'prop': prop, 'indx': indx})
                    continue

            # store the index keys to verify at the end
            oldkeys.append(lkey)

        # mop up the last one...
        if oldvalu is not None:
            async for error in verifyIndxKeys(*oldvalu, oldkeys, oldbuid):
                yield error
=======
            try:
                for indx in self.stortypes[stortype].indx(propvalu):
                    if abrv + indx == lkey:
                        break
                else:
                    await tryfix(lkey, buid)
                    yield ('SpurTagPropKeyForIndex', {'buid': s_common.ehex(buid), 'form': form,
                                                      'tag': tag, 'prop': prop, 'indx': indx})
            except IndexError:
                await tryfix(lkey, buid)
                yield ('NoStorTypeForTagProp', {'buid': s_common.ehex(buid), 'form': form,
                                                'tag': tag, 'prop': prop, 'stortype': stortype})
>>>>>>> 00aeb69c

    async def verifyByBuid(self, buid, sode):

        await asyncio.sleep(0)

        form = sode.get('form')
        stortags = sode.get('tags')
        if stortags:
            for tagname, storvalu in stortags.items():
                async for error in self.verifyBuidTag(buid, form, tagname, storvalu):
                    yield error

        storprops = sode.get('props')
        if storprops:
            for propname, (storvalu, stortype) in storprops.items():

                # TODO: we dont support verifying array property indexes just yet...
                if stortype & STOR_FLAG_ARRAY:
                    continue

                try:
                    async for error in self.stortypes[stortype].verifyBuidProp(buid, form, propname, storvalu):
                        yield error
                except IndexError as e:
                    yield ('NoStorTypeForProp', {'buid': s_common.ehex(buid), 'form': form, 'prop': propname,
                                                 'stortype': stortype})

    async def pack(self):
        ret = self.layrinfo.pack()
        if ret.get('mirror'):
            ret['mirror'] = s_urlhelp.sanitizeUrl(ret['mirror'])
        ret['totalsize'] = await self.getLayerSize()
        return ret

    @s_nexus.Pusher.onPushAuto('layer:truncate')
    async def truncate(self):
        '''
        Nuke all the contents in the layer, leaving an empty layer
        '''
        self.dirty.clear()
        self.buidcache.clear()

        await self.layrslab.trash()
        await self.nodeeditslab.trash()
        await self.dataslab.trash()

        await self._initLayerStorage()

    async def clone(self, newdirn):
        '''
        Copy the contents of this layer to a new layer
        '''
        for root, dnames, fnames in os.walk(self.dirn, topdown=True):

            relpath = os.path.relpath(root, start=self.dirn)

            for name in list(dnames):

                relname = os.path.join(relpath, name)

                srcpath = s_common.genpath(root, name)
                dstpath = s_common.genpath(newdirn, relname)

                if srcpath in s_lmdbslab.Slab.allslabs:
                    slab = s_lmdbslab.Slab.allslabs[srcpath]
                    await slab.copyslab(dstpath)

                    dnames.remove(name)
                    continue

                s_common.gendir(dstpath)

            for name in fnames:

                srcpath = s_common.genpath(root, name)
                # skip unix sockets etc...
                if not os.path.isfile(srcpath):
                    continue

                dstpath = s_common.genpath(newdirn, relpath, name)
                shutil.copy(srcpath, dstpath)

    async def waitForHot(self):
        '''
        Wait for the layer's slab to be prefaulted and locked into memory if lockmemory is true, otherwise return.
        '''
        await self.layrslab.lockdoneevent.wait()

    async def _layrV2toV3(self):

        bybuid = self.layrslab.initdb('bybuid')
        sode = collections.defaultdict(dict)

        tostor = []
        lastbuid = None

        count = 0
        forms = await self.getFormCounts()
        minforms = sum(forms.values())

        logger.warning(f'Converting layer from v2 to v3 storage (>={minforms} nodes): {self.dirn}')

        for lkey, lval in self.layrslab.scanByFull(db=bybuid):

            flag = lkey[32]
            buid = lkey[:32]

            if lastbuid != buid:

                if lastbuid is not None:

                    count += 1
                    tostor.append((lastbuid, s_msgpack.en(sode)))

                    sode.clear()

                    if len(tostor) >= 10000:
                        logger.warning(f'...syncing 10k nodes @{count}')
                        self.layrslab.putmulti(tostor, db=self.bybuidv3)
                        tostor.clear()

                lastbuid = buid

            if flag == 0:
                form, valu, stortype = s_msgpack.un(lval)
                sode['form'] = form
                sode['valu'] = (valu, stortype)
                continue

            if flag == 1:
                name = lkey[33:].decode()
                sode['props'][name] = s_msgpack.un(lval)
                continue

            if flag == 2:
                name = lkey[33:].decode()
                sode['tags'][name] = s_msgpack.un(lval)
                continue

            if flag == 3:
                tag, prop = lkey[33:].decode().split(':')
                if tag not in sode['tagprops']:
                    sode['tagprops'][tag] = {}
                sode['tagprops'][tag][prop] = s_msgpack.un(lval)
                continue

            if flag == 9:
                sode['form'] = lval.decode()
                continue

            logger.warning('Invalid flag %d found for buid %s during migration', flag, buid)  # pragma: no cover

        count += 1

        # Mop up the leftovers
        if lastbuid is not None:
            count += 1
            tostor.append((lastbuid, s_msgpack.en(sode)))
        if tostor:
            self.layrslab.putmulti(tostor, db=self.bybuidv3)

        logger.warning('...removing old bybuid index')
        self.layrslab.dropdb('bybuid')

        self.meta.set('version', 3)
        self.layrvers = 3

        logger.warning(f'...complete! ({count} nodes)')

    async def _layrV3toV5(self):

        sode = collections.defaultdict(dict)

        logger.warning(f'Cleaning layer byarray index: {self.dirn}')

        for lkey, lval in self.layrslab.scanByFull(db=self.byarray):

            abrv = lkey[:8]
            (form, prop) = self.getAbrvProp(abrv)

            if form is None or prop is None:
                continue

            byts = self.layrslab.get(lval, db=self.bybuidv3)
            if byts is not None:
                sode.update(s_msgpack.un(byts))

            pval = sode['props'].get(prop)
            if pval is None:
                self.layrslab.delete(lkey, lval, db=self.byarray)
                sode.clear()
                continue

            indxbyts = lkey[8:]
            valu, stortype = pval
            realtype = stortype & 0x7fff
            realstor = self.stortypes[realtype]

            for aval in valu:
                if indxbyts in realstor.indx(aval):
                    break
            else:
                self.layrslab.delete(lkey, lval, db=self.byarray)

            sode.clear()

        self.meta.set('version', 5)
        self.layrvers = 5

        logger.warning(f'...complete!')

    async def _layrV4toV5(self):

        sode = collections.defaultdict(dict)

        logger.warning(f'Rebuilding layer byarray index: {self.dirn}')

        for byts, abrv in self.propabrv.slab.scanByFull(db=self.propabrv.name2abrv):

            form, prop = s_msgpack.un(byts)
            if form is None or prop is None:
                continue

            for lkey, buid in self.layrslab.scanByPref(abrv, db=self.byprop):
                byts = self.layrslab.get(buid, db=self.bybuidv3)
                if byts is not None:
                    sode.clear()
                    sode.update(s_msgpack.un(byts))

                pval = sode['props'].get(prop)
                if pval is None:
                    continue

                valu, stortype = pval
                if not stortype & STOR_FLAG_ARRAY:
                    break

                for indx in self.getStorIndx(stortype, valu):
                    self.layrslab.put(abrv + indx, buid, db=self.byarray)

        self.meta.set('version', 5)
        self.layrvers = 5

        logger.warning(f'...complete!')

    async def _v5ToV7Buid(self, buid):

        byts = self.layrslab.get(buid, db=self.bybuidv3)
        if byts is None:
            return

        sode = s_msgpack.un(byts)
        tagprops = sode.get('tagprops')
        if tagprops is None:
            return
        edited_sode = False
        # do this in a partially-covered / replay safe way
        for tpkey, tpval in list(tagprops.items()):
            if isinstance(tpkey, tuple):
                tagprops.pop(tpkey)
                edited_sode = True
                tag, prop = tpkey

                if tagprops.get(tag) is None:
                    tagprops[tag] = {}
                if prop in tagprops[tag]:
                    continue
                tagprops[tag][prop] = tpval

        if edited_sode:
            self.layrslab.put(buid, s_msgpack.en(sode), db=self.bybuidv3)

    async def _layrV5toV7(self):

        logger.warning(f'Updating tagprop keys in bytagprop index: {self.dirn}')

        for lkey, buid in self.layrslab.scanByFull(db=self.bytagprop):
            await self._v5ToV7Buid(buid)

        self.meta.set('version', 7)
        self.layrvers = 7

        logger.warning('...complete!')

    async def _initLayerStorage(self):

        slabopts = {
            'readonly': self.readonly,
            'readahead': True,
            'lockmemory': self.lockmemory,
            'map_async': self.mapasync,
            'max_replay_log': self.maxreplaylog,
        }

        if self.growsize is not None:
            slabopts['growsize'] = self.growsize

        otherslabopts = {
            **slabopts,
            'readahead': False,   # less-used slabs don't need readahead
            'lockmemory': False,  # less-used slabs definitely don't get dedicated memory
        }

        path = s_common.genpath(self.dirn, 'layer_v2.lmdb')
        nodedatapath = s_common.genpath(self.dirn, 'nodedata.lmdb')

        self.layrslab = await s_lmdbslab.Slab.anit(path, **slabopts)
        self.dataslab = await s_lmdbslab.Slab.anit(nodedatapath, **otherslabopts)

        metadb = self.layrslab.initdb('layer:meta')
        self.meta = s_lmdbslab.SlabDict(self.layrslab, db=metadb)
        if self.fresh:
            self.meta.set('version', 7)

        self.formcounts = await self.layrslab.getHotCount('count:forms')

        path = s_common.genpath(self.dirn, 'nodeedits.lmdb')
        self.nodeeditslab = await s_lmdbslab.Slab.anit(path, **otherslabopts)
        self.offsets = await self.layrslab.getHotCount('offsets')

        self.tagabrv = self.layrslab.getNameAbrv('tagabrv')
        self.propabrv = self.layrslab.getNameAbrv('propabrv')
        self.tagpropabrv = self.layrslab.getNameAbrv('tagpropabrv')

        self.onfini(self.layrslab)
        self.onfini(self.nodeeditslab)
        self.onfini(self.dataslab)

        self.bybuidv3 = self.layrslab.initdb('bybuidv3')

        self.byverb = self.layrslab.initdb('byverb', dupsort=True)
        self.edgesn1 = self.layrslab.initdb('edgesn1', dupsort=True)
        self.edgesn2 = self.layrslab.initdb('edgesn2', dupsort=True)

        self.bytag = self.layrslab.initdb('bytag', dupsort=True)
        self.byprop = self.layrslab.initdb('byprop', dupsort=True)
        self.byarray = self.layrslab.initdb('byarray', dupsort=True)
        self.bytagprop = self.layrslab.initdb('bytagprop', dupsort=True)

        self.countdb = self.layrslab.initdb('counters')
        self.nodedata = self.dataslab.initdb('nodedata')
        self.dataname = self.dataslab.initdb('dataname', dupsort=True)

        self.nodeeditlog = self.nodeeditctor(self.nodeeditslab, 'nodeedits')

        self.layrslab.on('commit', self._onLayrSlabCommit)

        self.layrvers = self.meta.get('version', 2)

        if self.layrvers < 3:
            await self._layrV2toV3()

        if self.layrvers < 4:
            await self._layrV3toV5()

        if self.layrvers < 5:
            await self._layrV4toV5()

        if self.layrvers < 7:
            await self._layrV5toV7()

        if self.layrvers != 7:
            mesg = f'Got layer version {self.layrvers}.  Expected 7.  Accidental downgrade?'
            raise s_exc.BadStorageVersion(mesg=mesg)

    async def getLayerSize(self):
        '''
        Get the total storage size for the layer.
        '''
        realsize, _ = s_common.getDirSize(self.dirn)
        return realsize

    @s_nexus.Pusher.onPushAuto('layer:set')
    async def setLayerInfo(self, name, valu):
        '''
        Set a mutable layer property.
        '''
        if name not in ('name', 'desc', 'logedits'):
            mesg = f'{name} is not a valid layer info key'
            raise s_exc.BadOptValu(mesg=mesg)

        if name == 'logedits':
            valu = bool(valu)
            self.logedits = valu

        # TODO when we can set more props, we may need to parse values.
        await self.layrinfo.set(name, valu)

        return valu

    async def stat(self):
        ret = {**self.layrslab.statinfo(),
               }
        if self.logedits:
            ret['nodeeditlog_indx'] = (self.nodeeditlog.index(), 0, 0)
        return ret

    async def _onLayrFini(self):
        [(await wind.fini()) for wind in self.windows]
        [futu.cancel() for futu in self.futures.values()]
        if self.leader is not None:
            await self.leader.fini()

    async def getFormCounts(self):
        return self.formcounts.pack()

    @s_cache.memoizemethod()
    def getPropAbrv(self, form, prop):
        return self.propabrv.bytsToAbrv(s_msgpack.en((form, prop)))

    def setPropAbrv(self, form, prop):
        return self.propabrv.setBytsToAbrv(s_msgpack.en((form, prop)))

    def getFormProps(self):
        for byts in self.propabrv.keys():
            yield s_msgpack.un(byts)

    def getTagProps(self):
        for byts in self.tagpropabrv.keys():
            yield s_msgpack.un(byts)

    @s_cache.memoizemethod()
    def getTagPropAbrv(self, *args):
        return self.tagpropabrv.bytsToAbrv(s_msgpack.en(args))

    def setTagPropAbrv(self, *args):
        return self.tagpropabrv.setBytsToAbrv(s_msgpack.en(args))

    @s_cache.memoizemethod()
    def getAbrvProp(self, abrv):
        byts = self.propabrv.abrvToByts(abrv)
        return s_msgpack.un(byts)

    async def getNodeValu(self, buid, prop=None):
        '''
        Retrieve either the form valu or a prop valu for the given node by buid.
        '''
        sode = self._getStorNode(buid)
        if sode is None: # pragma: no cover
            return (None, None)
        if prop is None:
            return sode.get('valu', (None, None))[0]
        return sode['props'].get(prop, (None, None))[0]

    async def getNodeTag(self, buid, tag):
        sode = self._getStorNode(buid)
        if sode is None: # pragma: no cover
            return None
        return sode['tags'].get(tag)

    async def getNodeForm(self, buid):
        sode = self._getStorNode(buid)
        if sode is None: # pragma: no cover
            return None
        return sode.get('form')

    def setSodeDirty(self, buid, sode, form):
        sode['form'] = form
        self.dirty[buid] = sode

    async def _onLayrSlabCommit(self, mesg):
        await self._saveDirtySodes()

    async def _saveDirtySodes(self):

        if not self.dirty:
            return

        # flush any dirty storage nodes before the commit
        kvlist = []

        for buid, sode in self.dirty.items():
            self.buidcache[buid] = sode
            kvlist.append((buid, s_msgpack.en(sode)))

        self.layrslab.putmulti(kvlist, db=self.bybuidv3)
        self.dirty.clear()

    async def getStorNode(self, buid):
        sode = self._getStorNode(buid)
        if sode is not None:
            return deepcopy(sode)
        return {}

    def _getStorNode(self, buid):
        '''
        Return the storage node for the given buid.

        NOTE: This API returns the *actual* storage node dict if it's
              dirty. You must make a deep copy if you plan to return it
              outside of the Layer.
        '''

        # check the dirty nodes first
        sode = self.dirty.get(buid)
        if sode is not None:
            return sode

        sode = self.buidcache.get(buid)
        if sode is not None:
            return sode

        byts = self.layrslab.get(buid, db=self.bybuidv3)
        if byts is None:
            return None

        sode = collections.defaultdict(dict)
        sode.update(s_msgpack.un(byts))
        self.buidcache[buid] = sode

        return sode

    def _genStorNode(self, buid):
        # get or create the storage node. this returns the *actual* storage node

        sode = self._getStorNode(buid)
        if sode is not None:
            return sode

        sode = collections.defaultdict(dict)
        self.buidcache[buid] = sode

        return sode

    async def getTagCount(self, tagname, formname=None):
        '''
        Return the number of tag rows in the layer for the given tag/form.
        '''
        try:
            abrv = self.tagabrv.bytsToAbrv(tagname.encode())
            if formname is not None:
                abrv += self.getPropAbrv(formname, None)

        except s_exc.NoSuchAbrv:
            return 0

        return await self.layrslab.countByPref(abrv, db=self.bytag)

    async def getPropCount(self, formname, propname=None, maxsize=None):
        '''
        Return the number of property rows in the layer for the given form/prop.
        '''
        try:
            abrv = self.getPropAbrv(formname, propname)
        except s_exc.NoSuchAbrv:
            return 0

        return await self.layrslab.countByPref(abrv, db=self.byprop, maxsize=maxsize)

    async def getUnivPropCount(self, propname, maxsize=None):
        '''
        Return the number of universal property rows in the layer for the given prop.
        '''
        try:
            abrv = self.getPropAbrv(None, propname)
        except s_exc.NoSuchAbrv:
            return 0

        return await self.layrslab.countByPref(abrv, db=self.byprop, maxsize=maxsize)

    async def liftByTag(self, tag, form=None):

        try:
            abrv = self.tagabrv.bytsToAbrv(tag.encode())
            if form is not None:
                abrv += self.getPropAbrv(form, None)

        except s_exc.NoSuchAbrv:
            return

        for lkey, buid in self.layrslab.scanByPref(abrv, db=self.bytag):

            sode = self._getStorNode(buid)
            if sode is None: # pragma: no cover
                # logger.warning(f'TagIndex for #{tag} has {s_common.ehex(buid)} but no storage node.')
                continue

            yield None, buid, deepcopy(sode)

    async def liftByTagValu(self, tag, cmpr, valu, form=None):

        try:
            abrv = self.tagabrv.bytsToAbrv(tag.encode())
            if form is not None:
                abrv += self.getPropAbrv(form, None)

        except s_exc.NoSuchAbrv:
            return

        filt = StorTypeTag.getTagFilt(cmpr, valu)
        if filt is None:
            raise s_exc.NoSuchCmpr(cmpr=cmpr)

        for lkey, buid in self.layrslab.scanByPref(abrv, db=self.bytag):
            # filter based on the ival value before lifting the node...
            valu = await self.getNodeTag(buid, tag)
            if filt(valu):
                sode = self._getStorNode(buid)
                if sode is None: # pragma: no cover
                    # logger.warning(f'TagValuIndex for #{tag} has {s_common.ehex(buid)} but no storage node.')
                    continue
                yield None, buid, deepcopy(sode)

    async def hasTagProp(self, name):
        async for _ in self.liftTagProp(name):
            return True

        return False

    async def hasNodeData(self, buid, name):
        try:
            abrv = self.getPropAbrv(name, None)
        except s_exc.NoSuchAbrv:
            return False
        return self.dataslab.has(buid + abrv, db=self.nodedata)

    async def liftTagProp(self, name):

        for form, tag, prop in self.getTagProps():

            if form is not None or prop != name:
                continue

            try:
                abrv = self.getTagPropAbrv(None, tag, name)

            except s_exc.NoSuchAbrv:
                continue

            for _, buid in self.layrslab.scanByPref(abrv, db=self.bytagprop):
                yield buid

    async def liftByTagProp(self, form, tag, prop):
        try:
            abrv = self.getTagPropAbrv(form, tag, prop)

        except s_exc.NoSuchAbrv:
            return

        for lkey, buid in self.layrslab.scanByPref(abrv, db=self.bytagprop):

            sode = self._getStorNode(buid)
            if sode is None: # pragma: no cover
                # logger.warning(f'TagPropIndex for {form}#{tag}:{prop} has {s_common.ehex(buid)} but no storage node.')
                continue

            yield lkey[8:], buid, deepcopy(sode)

    async def liftByTagPropValu(self, form, tag, prop, cmprvals):
        '''
        Note:  form may be None
        '''
        for cmpr, valu, kind in cmprvals:

            async for lkey, buid in self.stortypes[kind].indxByTagProp(form, tag, prop, cmpr, valu):

                sode = self._getStorNode(buid)
                if sode is None: # pragma: no cover
                    # logger.warning(f'TagPropValuIndex for {form}#{tag}:{prop} has {s_common.ehex(buid)} but no storage node.')
                    continue

                yield lkey[8:], buid, deepcopy(sode)

    async def liftByProp(self, form, prop):

        try:
            abrv = self.getPropAbrv(form, prop)

        except s_exc.NoSuchAbrv:
            return

        for lkey, buid in self.layrslab.scanByPref(abrv, db=self.byprop):
            sode = self._getStorNode(buid)
            if sode is None: # pragma: no cover
                # logger.warning(f'PropIndex for {form}:{prop} has {s_common.ehex(buid)} but no storage node.')
                continue
            yield lkey[8:], buid, deepcopy(sode)

    # NOTE: form vs prop valu lifting is differentiated to allow merge sort
    async def liftByFormValu(self, form, cmprvals):
        for cmpr, valu, kind in cmprvals:

            if kind & 0x8000:
                kind = STOR_TYPE_MSGP

            async for lkey, buid in self.stortypes[kind].indxByForm(form, cmpr, valu):
                sode = self._getStorNode(buid)
                if sode is None: # pragma: no cover
                    # logger.warning(f'FormValuIndex for {form} has {s_common.ehex(buid)} but no storage node.')
                    continue
                yield lkey[8:], buid, deepcopy(sode)

    async def liftByPropValu(self, form, prop, cmprvals):
        for cmpr, valu, kind in cmprvals:

            if kind & 0x8000:
                kind = STOR_TYPE_MSGP

            async for lkey, buid in self.stortypes[kind].indxByProp(form, prop, cmpr, valu):

                sode = self._getStorNode(buid)
                if sode is None: # pragma: no cover
                    # logger.warning(f'PropValuIndex for {form}:{prop} has {s_common.ehex(buid)} but no storage node.')
                    continue

                yield lkey[8:], buid, deepcopy(sode)

    async def liftByPropArray(self, form, prop, cmprvals):
        for cmpr, valu, kind in cmprvals:
            async for lkey, buid in self.stortypes[kind].indxByPropArray(form, prop, cmpr, valu):
                sode = self._getStorNode(buid)
                if sode is None: # pragma: no cover
                    # logger.warning(f'PropArrayIndex for {form}:{prop} has {s_common.ehex(buid)} but no storage node.')
                    continue
                yield lkey[8:], buid, deepcopy(sode)

    async def liftByDataName(self, name):
        try:
            abrv = self.getPropAbrv(name, None)

        except s_exc.NoSuchAbrv:
            return

        for abrv, buid in self.dataslab.scanByDups(abrv, db=self.dataname):

            sode = self._getStorNode(buid)
            if sode is None: # pragma: no cover
                # logger.warning(f'PropArrayIndex for {form}:{prop} has {s_common.ehex(buid)} but no storage node.')
                continue

            sode = deepcopy(sode)

            byts = self.dataslab.get(buid + abrv, db=self.nodedata)
            if byts is None:
                # logger.warning(f'NodeData for {name} has {s_common.ehex(buid)} but no data.')
                continue

            sode['nodedata'] = {name: s_msgpack.un(byts)}
            yield None, buid, sode

    async def storNodeEdits(self, nodeedits, meta):

        saveoff, results = await self.saveNodeEdits(nodeedits, meta)

        retn = []
        for buid, _, edits in results:
            sode = await self.getStorNode(buid)
            retn.append((buid, sode, edits))

        return retn

    async def _realSaveNodeEdits(self, edits, meta):

        saveoff, changes = await self.saveNodeEdits(edits, meta)

        retn = []
        for buid, _, edits in changes:
            sode = await self.getStorNode(buid)
            retn.append((buid, sode, edits))

        return saveoff, changes, retn

    async def saveNodeEdits(self, edits, meta):

        if self.ismirror:

            if self.core.isactive:
                proxy = await self.leader.proxy()

                with self.getIdenFutu(iden=meta.get('task')) as (iden, futu):
                    meta['task'] = iden
                    moff, changes = await proxy.saveNodeEdits(edits, meta)
                    if any(c[2] for c in changes):
                        return await futu
                    return

            proxy = await self.core.nexsroot.client.proxy()
            indx, changes = await proxy.saveLayerNodeEdits(self.iden, edits, meta)
            await self.core.nexsroot.waitOffs(indx)
            return indx, changes

        return await self.saveToNexs('edits', edits, meta)

    @s_nexus.Pusher.onPush('edits', passitem=True)
    async def _storNodeEdits(self, nodeedits, meta, nexsitem):
        '''
        Execute a series of node edit operations, returning the updated nodes.

        Args:
            nodeedits:  List[Tuple(buid, form, edits, subedits)]  List of requested changes per node

        Returns:
            List[Tuple[buid, form, edits]]  Same list, but with only the edits actually applied (plus the old value)
        '''
        edited = False

        # use/abuse python's dict ordering behavior
        results = {}

        nodeedits = collections.deque(nodeedits)
        while nodeedits:

            buid, form, edits = nodeedits.popleft()

            sode = self._genStorNode(buid)

            changes = []
            for edit in edits:

                delt = self.editors[edit[0]](buid, form, edit, sode, meta)
                if delt and edit[2]:
                    nodeedits.extend(edit[2])

                changes.extend(delt)

                await asyncio.sleep(0)

            flatedit = results.get(buid)
            if flatedit is None:
                results[buid] = flatedit = (buid, form, [])

            flatedit[2].extend(changes)

            if changes:
                edited = True

        flatedits = list(results.values())

        if edited:
            nexsindx = nexsitem[0] if nexsitem is not None else None
            await self.fire('layer:write', layer=self.iden, edits=flatedits, meta=meta, nexsindx=nexsindx)

            if self.logedits:
                offs = self.nodeeditlog.add((flatedits, meta), indx=nexsindx)
                [(await wind.put((offs, flatedits, meta))) for wind in tuple(self.windows)]

        await asyncio.sleep(0)

        return flatedits

    def mayDelBuid(self, buid, sode):

        if sode.get('valu'):
            return

        if sode.get('props'):
            return

        if sode.get('tags'):
            return

        if sode.get('tagprops'):
            return

        if self.dataslab.prefexists(buid, self.nodedata):
            return

        if self.layrslab.prefexists(buid, db=self.edgesn1):
            return

        # no more refs in this layer.  time to pop it...
        self.dirty.pop(buid, None)
        self.buidcache.pop(buid, None)
        self.layrslab.delete(buid, db=self.bybuidv3)

    async def storNodeEditsNoLift(self, nodeedits, meta):
        '''
        Execute a series of node edit operations.

        Does not return the updated nodes.
        '''
        await self._push('edits', nodeedits, meta)

    def _editNodeAdd(self, buid, form, edit, sode, meta):

        valt = edit[1]
        valu, stortype = valt
        if sode.get('valu') == valt:
            return ()

        sode['valu'] = valt
        self.setSodeDirty(buid, sode, form)

        abrv = self.setPropAbrv(form, None)

        if stortype & STOR_FLAG_ARRAY:

            for indx in self.getStorIndx(stortype, valu):
                self.layrslab.put(abrv + indx, buid, db=self.byarray)

            for indx in self.getStorIndx(STOR_TYPE_MSGP, valu):
                self.layrslab.put(abrv + indx, buid, db=self.byprop)

        else:

            for indx in self.getStorIndx(stortype, valu):
                self.layrslab.put(abrv + indx, buid, db=self.byprop)

        self.formcounts.inc(form)
        if self.nodeAddHook is not None:
            self.nodeAddHook()

        retn = [
            (EDIT_NODE_ADD, (valu, stortype), ())
        ]

        tick = meta.get('time')
        if tick is None:
            tick = s_common.now()

        edit = (EDIT_PROP_SET, ('.created', tick, None, STOR_TYPE_MINTIME), ())
        retn.extend(self._editPropSet(buid, form, edit, sode, meta))

        return retn

    def _editNodeDel(self, buid, form, edit, sode, meta):

        valt = sode.pop('valu', None)
        if valt is None:
            # TODO tombstone
            self.mayDelBuid(buid, sode)
            return ()

        self.setSodeDirty(buid, sode, form)

        valu, stortype = valt

        abrv = self.setPropAbrv(form, None)

        if stortype & STOR_FLAG_ARRAY:

            for indx in self.getStorIndx(stortype, valu):
                self.layrslab.delete(abrv + indx, buid, db=self.byarray)

            for indx in self.getStorIndx(STOR_TYPE_MSGP, valu):
                self.layrslab.delete(abrv + indx, buid, db=self.byprop)

        else:

            for indx in self.getStorIndx(stortype, valu):
                self.layrslab.delete(abrv + indx, buid, db=self.byprop)

        self.formcounts.inc(form, valu=-1)
        if self.nodeDelHook is not None:
            self.nodeDelHook()

        self._wipeNodeData(buid)
        # TODO edits to become async so we can sleep(0) on large deletes?
        self._delNodeEdges(buid)

        self.buidcache.pop(buid, None)

        self.mayDelBuid(buid, sode)

        return (
            (EDIT_NODE_DEL, (valu, stortype), ()),
        )

    def _editPropSet(self, buid, form, edit, sode, meta):

        prop, valu, oldv, stortype = edit[1]

        oldv, oldt = sode['props'].get(prop, (None, None))

        abrv = self.setPropAbrv(form, prop)
        univabrv = None

        if prop[0] == '.':  # '.' to detect universal props (as quickly as possible)
            univabrv = self.setPropAbrv(None, prop)

        if oldv is not None:

            # merge intervals and min times
            if stortype == STOR_TYPE_IVAL:
                valu = (min(*oldv, *valu), max(*oldv, *valu))

            elif stortype == STOR_TYPE_MINTIME:
                valu = min(valu, oldv)

            if valu == oldv:
                return ()

            if oldt & STOR_FLAG_ARRAY:

                for oldi in self.getStorIndx(oldt, oldv):
                    self.layrslab.delete(abrv + oldi, buid, db=self.byarray)
                    if univabrv is not None:
                        self.layrslab.delete(univabrv + oldi, buid, db=self.byarray)

                for indx in self.getStorIndx(STOR_TYPE_MSGP, oldv):
                    self.layrslab.delete(abrv + indx, buid, db=self.byprop)
                    if univabrv is not None:
                        self.layrslab.delete(univabrv + indx, buid, db=self.byprop)

            else:

                for oldi in self.getStorIndx(oldt, oldv):
                    self.layrslab.delete(abrv + oldi, buid, db=self.byprop)
                    if univabrv is not None:
                        self.layrslab.delete(univabrv + oldi, buid, db=self.byprop)

        sode['props'][prop] = (valu, stortype)
        self.setSodeDirty(buid, sode, form)

        if stortype & STOR_FLAG_ARRAY:

            for indx in self.getStorIndx(stortype, valu):
                self.layrslab.put(abrv + indx, buid, db=self.byarray)
                if univabrv is not None:
                    self.layrslab.put(univabrv + indx, buid, db=self.byarray)

            for indx in self.getStorIndx(STOR_TYPE_MSGP, valu):
                self.layrslab.put(abrv + indx, buid, db=self.byprop)
                if univabrv is not None:
                    self.layrslab.put(univabrv + indx, buid, db=self.byprop)

        else:

            for indx in self.getStorIndx(stortype, valu):
                self.layrslab.put(abrv + indx, buid, db=self.byprop)
                if univabrv is not None:
                    self.layrslab.put(univabrv + indx, buid, db=self.byprop)

        return (
            (EDIT_PROP_SET, (prop, valu, oldv, stortype), ()),
        )

    def _editPropDel(self, buid, form, edit, sode, meta):

        prop, oldv, stortype = edit[1]

        abrv = self.setPropAbrv(form, prop)
        univabrv = None

        if prop[0] == '.':  # '.' to detect universal props (as quickly as possible)
            univabrv = self.setPropAbrv(None, prop)

        valt = sode['props'].pop(prop, None)
        if valt is None:
            # FIXME tombstone
            self.mayDelBuid(buid, sode)
            return ()

        self.setSodeDirty(buid, sode, form)

        valu, stortype = valt

        if stortype & STOR_FLAG_ARRAY:

            realtype = stortype & 0x7fff

            for aval in valu:
                for indx in self.getStorIndx(realtype, aval):
                    self.layrslab.delete(abrv + indx, buid, db=self.byarray)
                    if univabrv is not None:
                        self.layrslab.delete(univabrv + indx, buid, db=self.byarray)

            for indx in self.getStorIndx(STOR_TYPE_MSGP, valu):
                self.layrslab.delete(abrv + indx, buid, db=self.byprop)
                if univabrv is not None:
                    self.layrslab.delete(univabrv + indx, buid, db=self.byprop)

        else:

            for indx in self.getStorIndx(stortype, valu):
                self.layrslab.delete(abrv + indx, buid, db=self.byprop)
                if univabrv is not None:
                    self.layrslab.delete(univabrv + indx, buid, db=self.byprop)

        self.mayDelBuid(buid, sode)
        return (
            (EDIT_PROP_DEL, (prop, valu, stortype), ()),
        )

    def _editTagSet(self, buid, form, edit, sode, meta):

        if form is None:  # pragma: no cover
            logger.warning(f'Invalid tag set edit, form is None: {edit}')
            return ()

        tag, valu, oldv = edit[1]

        tagabrv = self.tagabrv.setBytsToAbrv(tag.encode())
        formabrv = self.setPropAbrv(form, None)

        oldv = sode['tags'].get(tag)
        if oldv is not None:

            if oldv != (None, None) and valu != (None, None):

                valu = (min(oldv[0], valu[0]), max(oldv[1], valu[1]))

            if oldv == valu:
                return ()

        sode['tags'][tag] = valu
        self.setSodeDirty(buid, sode, form)

        self.layrslab.put(tagabrv + formabrv, buid, db=self.bytag)

        return (
            (EDIT_TAG_SET, (tag, valu, oldv), ()),
        )

    def _editTagDel(self, buid, form, edit, sode, meta):

        tag, oldv = edit[1]
        formabrv = self.setPropAbrv(form, None)

        oldv = sode['tags'].pop(tag, None)
        if oldv is None:
            # TODO tombstone
            self.mayDelBuid(buid, sode)
            return ()

        self.setSodeDirty(buid, sode, form)

        tagabrv = self.tagabrv.bytsToAbrv(tag.encode())

        self.layrslab.delete(tagabrv + formabrv, buid, db=self.bytag)

        self.mayDelBuid(buid, sode)
        return (
            (EDIT_TAG_DEL, (tag, oldv), ()),
        )

    def _editTagPropSet(self, buid, form, edit, sode, meta):

        if form is None:  # pragma: no cover
            logger.warning(f'Invalid tagprop set edit, form is None: {edit}')
            return ()

        tag, prop, valu, oldv, stortype = edit[1]

        tp_abrv = self.setTagPropAbrv(None, tag, prop)
        ftp_abrv = self.setTagPropAbrv(form, tag, prop)

        tp_dict = sode['tagprops'].get(tag)
        if tp_dict:
            oldv, oldt = tp_dict.get(prop, (None, None))
            if oldv is not None:

                if valu == oldv and stortype == oldt:
                    return ()

                for oldi in self.getStorIndx(oldt, oldv):
                    self.layrslab.delete(tp_abrv + oldi, buid, db=self.bytagprop)
                    self.layrslab.delete(ftp_abrv + oldi, buid, db=self.bytagprop)

        if tag not in sode['tagprops']:
            sode['tagprops'][tag] = {}
        sode['tagprops'][tag][prop] = (valu, stortype)
        self.setSodeDirty(buid, sode, form)

        kvpairs = []
        for indx in self.getStorIndx(stortype, valu):
            kvpairs.append((tp_abrv + indx, buid))
            kvpairs.append((ftp_abrv + indx, buid))

        self.layrslab.putmulti(kvpairs, db=self.bytagprop)

        return (
            (EDIT_TAGPROP_SET, (tag, prop, valu, oldv, stortype), ()),
        )

    def _editTagPropDel(self, buid, form, edit, sode, meta):
        tag, prop, valu, stortype = edit[1]

        tp_dict = sode['tagprops'].get(tag)
        if not tp_dict:
            self.mayDelBuid(buid, sode)
            return ()

        oldv, oldt = tp_dict.pop(prop, (None, None))
        if not tp_dict.get(tag):
            sode['tagprops'].pop(tag, None)
        if oldv is None:
            self.mayDelBuid(buid, sode)
            return ()

        self.setSodeDirty(buid, sode, form)

        tp_abrv = self.setTagPropAbrv(None, tag, prop)
        ftp_abrv = self.setTagPropAbrv(form, tag, prop)

        for oldi in self.getStorIndx(oldt, oldv):
            self.layrslab.delete(tp_abrv + oldi, buid, db=self.bytagprop)
            self.layrslab.delete(ftp_abrv + oldi, buid, db=self.bytagprop)

        self.mayDelBuid(buid, sode)
        return (
            (EDIT_TAGPROP_DEL, (tag, prop, oldv, oldt), ()),
        )

    def _editNodeDataSet(self, buid, form, edit, sode, meta):

        name, valu, oldv = edit[1]
        abrv = self.setPropAbrv(name, None)

        byts = s_msgpack.en(valu)
        oldb = self.dataslab.replace(buid + abrv, byts, db=self.nodedata)
        if oldb == byts:
            return ()

        # a bit of special case...
        if sode.get('form') is None:
            self.setSodeDirty(buid, sode, form)

        if oldb is not None:
            oldv = s_msgpack.un(oldb)

        self.dataslab.put(abrv, buid, db=self.dataname)

        return (
            (EDIT_NODEDATA_SET, (name, valu, oldv), ()),
        )

    def _editNodeDataDel(self, buid, form, edit, sode, meta):

        name, valu = edit[1]
        abrv = self.setPropAbrv(name, None)

        oldb = self.dataslab.pop(buid + abrv, db=self.nodedata)
        if oldb is None:
            self.mayDelBuid(buid, sode)
            return ()

        oldv = s_msgpack.un(oldb)
        self.dataslab.delete(abrv, buid, db=self.dataname)

        self.mayDelBuid(buid, sode)
        return (
            (EDIT_NODEDATA_DEL, (name, oldv), ()),
        )

    def _editNodeEdgeAdd(self, buid, form, edit, sode, meta):

        if form is None:  # pragma: no cover
            logger.warning(f'Invalid node edge edit, form is None: {edit}')
            return ()

        verb, n2iden = edit[1]

        venc = verb.encode()
        n2buid = s_common.uhex(n2iden)

        n1key = buid + venc

        if self.layrslab.hasdup(n1key, n2buid, db=self.edgesn1):
            return ()

        # a bit of special case...
        if sode.get('form') is None:
            self.setSodeDirty(buid, sode, form)

        self.layrslab.put(venc, buid + n2buid, db=self.byverb)
        self.layrslab.put(n1key, n2buid, db=self.edgesn1)
        self.layrslab.put(n2buid + venc, buid, db=self.edgesn2)

        return (
            (EDIT_EDGE_ADD, (verb, n2iden), ()),
        )

    def _editNodeEdgeDel(self, buid, form, edit, sode, meta):

        verb, n2iden = edit[1]

        venc = verb.encode()
        n2buid = s_common.uhex(n2iden)

        if not self.layrslab.delete(buid + venc, n2buid, db=self.edgesn1):
            self.mayDelBuid(buid, sode)
            return ()

        self.layrslab.delete(venc, buid + n2buid, db=self.byverb)
        self.layrslab.delete(n2buid + venc, buid, db=self.edgesn2)

        self.mayDelBuid(buid, sode)
        return (
            (EDIT_EDGE_DEL, (verb, n2iden), ()),
        )

    async def getEdgeVerbs(self):

        for lkey in self.layrslab.scanKeys(db=self.byverb):
            yield lkey.decode()

    async def getEdges(self, verb=None):

        if verb is None:

            for lkey, lval in self.layrslab.scanByFull(db=self.byverb):
                yield (s_common.ehex(lval[:32]), lkey.decode(), s_common.ehex(lval[32:]))

            return

        for _, lval in self.layrslab.scanByDups(verb.encode(), db=self.byverb):
            yield (s_common.ehex(lval[:32]), verb, s_common.ehex(lval[32:]))

    def _delNodeEdges(self, buid):
        for lkey, n2buid in self.layrslab.scanByPref(buid, db=self.edgesn1):
            venc = lkey[32:]
            self.layrslab.delete(venc, buid + n2buid, db=self.byverb)
            self.layrslab.delete(lkey, n2buid, db=self.edgesn1)
            self.layrslab.delete(n2buid + venc, buid, db=self.edgesn2)

    def getStorIndx(self, stortype, valu):

        if stortype & 0x8000:

            realtype = stortype & 0x7fff

            retn = []
            [retn.extend(self.getStorIndx(realtype, aval)) for aval in valu]
            return retn

        return self.stortypes[stortype].indx(valu)

    async def iterNodeEdgesN1(self, buid, verb=None):

        pref = buid
        if verb is not None:
            pref += verb.encode()

        for lkey, n2buid in self.layrslab.scanByPref(pref, db=self.edgesn1):
            verb = lkey[32:].decode()
            yield verb, s_common.ehex(n2buid)

    async def iterNodeEdgesN2(self, buid, verb=None):
        pref = buid
        if verb is not None:
            pref += verb.encode()

        for lkey, n1buid in self.layrslab.scanByPref(pref, db=self.edgesn2):
            verb = lkey[32:].decode()
            yield verb, s_common.ehex(n1buid)

    async def hasNodeEdge(self, buid1, verb, buid2):
        lkey = buid1 + verb.encode()
        return self.layrslab.hasdup(lkey, buid2, db=self.edgesn1)

    async def iterFormRows(self, form, stortype=None, startvalu=None):
        '''
        Yields buid, valu tuples of nodes of a single form, optionally (re)starting at startvalu.

        Args:
            form (str):  A form name.
            stortype (Optional[int]): a STOR_TYPE_* integer representing the type of form:prop
            startvalu (Any):  The value to start at.  May only be not None if stortype is not None.

        Returns:
            AsyncIterator[Tuple(buid, valu)]
        '''
        try:
            indxby = IndxByForm(self, form)

        except s_exc.NoSuchAbrv:
            return

        async for item in self._iterRows(indxby, stortype=stortype, startvalu=startvalu):
            yield item

    async def iterPropRows(self, form, prop, stortype=None, startvalu=None):
        '''
        Yields buid, valu tuples of nodes with a particular secondary property, optionally (re)starting at startvalu.

        Args:
            form (str):  A form name.
            prop (str):  A universal property name.
            stortype (Optional[int]): a STOR_TYPE_* integer representing the type of form:prop
            startvalu (Any):  The value to start at.  May only be not None if stortype is not None.

        Returns:
            AsyncIterator[Tuple(buid, valu)]
        '''
        try:
            indxby = IndxByProp(self, form, prop)

        except s_exc.NoSuchAbrv:
            return

        async for item in self._iterRows(indxby, stortype=stortype, startvalu=startvalu):
            yield item

    async def iterUnivRows(self, prop, stortype=None, startvalu=None):
        '''
        Yields buid, valu tuples of nodes with a particular universal property, optionally (re)starting at startvalu.

        Args:
            prop (str):  A universal property name.
            stortype (Optional[int]): a STOR_TYPE_* integer representing the type of form:prop
            startvalu (Any):  The value to start at.  May only be not None if stortype is not None.

        Returns:
            AsyncIterator[Tuple(buid, valu)]
        '''
        try:
            indxby = IndxByProp(self, None, prop)

        except s_exc.NoSuchAbrv:
            return

        async for item in self._iterRows(indxby, stortype=stortype, startvalu=startvalu):
            yield item

    async def iterTagRows(self, tag, form=None, starttupl=None):
        '''
        Yields (buid, (valu, form)) values that match a tag and optional form, optionally (re)starting at starttupl.

        Args:
            tag (str): the tag to match
            form (Optional[str]):  if present, only yields buids of nodes that match the form.
            starttupl (Optional[Tuple[buid, form]]):  if present, (re)starts the stream of values there.

        Returns:
            AsyncIterator[Tuple(buid, (valu, form))]

        Note:
            This yields (buid, (tagvalu, form)) instead of just buid, valu in order to allow resuming an interrupted
            call by feeding the last value retrieved into starttupl
        '''
        try:
            indxby = IndxByTag(self, form, tag)

        except s_exc.NoSuchAbrv:
            return

        abrv = indxby.abrv

        startkey = startvalu = None

        if starttupl:
            startbuid, startform = starttupl
            startvalu = startbuid

            if form:
                if startform != form:
                    return  # Caller specified a form but doesn't want to start on the same form?!
                startkey = None
            else:
                try:
                    startkey = self.getPropAbrv(startform, None)
                except s_exc.NoSuchAbrv:
                    return

        for _, buid in self.layrslab.scanByPref(abrv, startkey=startkey, startvalu=startvalu, db=indxby.db):

            item = indxby.getNodeValuForm(buid)

            await asyncio.sleep(0)
            if item is None:
                continue

            yield buid, item

    async def iterTagPropRows(self, tag, prop, form=None, stortype=None, startvalu=None):
        '''
        Yields (buid, valu) that match a tag:prop, optionally (re)starting at startvalu.

        Args:
            tag (str):  tag name
            prop (str):  prop name
            form (Optional[str]):  optional form name
            stortype (Optional[int]): a STOR_TYPE_* integer representing the type of form:prop
            startvalu (Any):  The value to start at.  May only be not None if stortype is not None.

        Returns:
            AsyncIterator[Tuple(buid, valu)]
        '''
        try:
            indxby = IndxByTagProp(self, form, tag, prop)

        except s_exc.NoSuchAbrv:
            return

        async for item in self._iterRows(indxby, stortype=stortype, startvalu=startvalu):
            yield item

    async def _iterRows(self, indxby, stortype=None, startvalu=None):
        '''
        Args:
            stortype (Optional[int]): a STOR_TYPE_* integer representing the type of form:prop
            startvalu (Any): The value to start at.  May only be not None if stortype is not None.

        Returns:
            AsyncIterator[Tuple[buid,valu]]
        '''
        assert stortype is not None or startvalu is None

        abrv = indxby.abrv
        abrvlen = indxby.abrvlen
        startbytz = None

        if stortype:
            stor = self.stortypes[stortype]
            if startvalu is not None:
                startbytz = stor.indx(startvalu)[0]

        for key, buid in self.layrslab.scanByPref(abrv, startkey=startbytz, db=indxby.db):

            if stortype is not None:
                # Extract the value directly out of the end of the key
                indx = key[abrvlen:]

                valu = stor.decodeIndx(indx)
                if valu is not s_common.novalu:
                    await asyncio.sleep(0)

                    yield buid, valu
                    continue

            valu = indxby.getNodeValu(buid)

            await asyncio.sleep(0)

            if valu is None:
                continue

            yield buid, valu

    async def getNodeData(self, buid, name):
        '''
        Return a single element of a buid's node data
        '''
        try:
            abrv = self.getPropAbrv(name, None)

        except s_exc.NoSuchAbrv:
            return False, None

        byts = self.dataslab.get(buid + abrv, db=self.nodedata)
        if byts is None:
            return False, None

        return True, s_msgpack.un(byts)

    async def iterNodeData(self, buid):
        '''
        Return a generator of all a buid's node data
        '''
        for lkey, byts in self.dataslab.scanByPref(buid, db=self.nodedata):
            abrv = lkey[32:]

            valu = s_msgpack.un(byts)
            prop = self.getAbrvProp(abrv)
            yield prop[0], valu

    async def iterLayerNodeEdits(self):
        '''
        Scan the full layer and yield artificial sets of nodeedits.
        '''
        await self._saveDirtySodes()

        for buid, byts in self.layrslab.scanByFull(db=self.bybuidv3):

            sode = s_msgpack.un(byts)

            form = sode.get('form')
            if form is None:
                iden = s_common.ehex(buid)
                logger.warning(f'NODE HAS NO FORM: {iden}')
                continue

            edits = []
            nodeedit = (buid, form, edits)

            # TODO tombstones
            valt = sode.get('valu')
            if valt is not None:
                edits.append((EDIT_NODE_ADD, valt, ()))

            for prop, (valu, stortype) in sode.get('props', {}).items():
                edits.append((EDIT_PROP_SET, (prop, valu, None, stortype), ()))

            for tag, tagv in sode.get('tags', {}).items():
                edits.append((EDIT_TAG_SET, (tag, tagv, None), ()))

            for tag, propdict in sode.get('tagprops', {}).items():
                for prop, (valu, stortype) in propdict.items():
                    edits.append((EDIT_TAGPROP_SET, (tag, prop, valu, None, stortype), ()))

            async for prop, valu in self.iterNodeData(buid):
                edits.append((EDIT_NODEDATA_SET, (prop, valu, None), ()))

            async for verb, n2iden in self.iterNodeEdgesN1(buid):
                edits.append((EDIT_EDGE_ADD, (verb, n2iden), ()))

            yield nodeedit

    async def initUpstreamSync(self, url):
        self.activetasks.append(self.schedCoro(self._initUpstreamSync(url)))

    async def _initUpstreamSync(self, url):
        '''
        We're a downstream layer, receiving a stream of edits from an upstream layer telepath proxy at url
        '''

        while not self.isfini:

            try:

                async with await s_telepath.openurl(url) as proxy:

                    creator = self.layrinfo.get('creator')

                    iden = await proxy.getIden()
                    offs = self.offsets.get(iden)
                    logger.warning(f'upstream sync connected ({s_urlhelp.sanitizeUrl(url)} offset={offs})')

                    if offs == 0:
                        offs = await proxy.getEditIndx()
                        meta = {'time': s_common.now(),
                                'user': creator,
                                }

                        async for item in proxy.iterLayerNodeEdits():
                            await self.storNodeEditsNoLift([item], meta)

                        self.offsets.set(iden, offs)

                        waits = [v for k, v in self.upstreamwaits[iden].items() if k <= offs]
                        for wait in waits:
                            [e.set() for e in wait]

                    while not proxy.isfini:

                        offs = self.offsets.get(iden)

                        # pump them into a queue so we can consume them in chunks
                        q = asyncio.Queue(maxsize=1000)

                        async def consume(x):
                            try:
                                async for item in proxy.syncNodeEdits(x):
                                    await q.put(item)
                            finally:
                                await q.put(None)

                        proxy.schedCoro(consume(offs))

                        done = False
                        while not done:

                            # get the next item so we maybe block...
                            item = await q.get()
                            if item is None:
                                break

                            items = [item]

                            # check if there are more we can eat
                            for _ in range(q.qsize()):

                                nexi = await q.get()
                                if nexi is None:
                                    done = True
                                    break

                                items.append(nexi)

                            for nodeeditoffs, item in items:
                                await self.storNodeEditsNoLift(item, {'time': s_common.now(),
                                                                      'user': creator,
                                                                      })
                                self.offsets.set(iden, nodeeditoffs + 1)

                                waits = self.upstreamwaits[iden].pop(nodeeditoffs + 1, None)
                                if waits is not None:
                                    [e.set() for e in waits]

            except asyncio.CancelledError:  # pragma: no cover
                return

            except Exception:
                logger.exception('error in initUpstreamSync loop')

            await self.waitfini(1)

    def _wipeNodeData(self, buid):
        '''
        Remove all node data for a buid
        '''
        for lkey, _ in self.dataslab.scanByPref(buid, db=self.nodedata):
            self.dataslab.delete(lkey, db=self.nodedata)

    async def getModelVers(self):
        return self.layrinfo.get('model:version', (-1, -1, -1))

    async def setModelVers(self, vers):
        await self.layrinfo.set('model:version', vers)

    async def getStorNodes(self):
        '''
        Yield (buid, sode) tuples for all the nodes with props/tags/tagprops stored in this layer.
        '''
        done = set()

        for buid, sode in list(self.dirty.items()):
            done.add(buid)
            yield buid, sode

        for buid, byts in self.layrslab.scanByFull(db=self.bybuidv3):

            if buid in done:
                continue

            yield buid, s_msgpack.un(byts)
            await asyncio.sleep(0)

    async def splices(self, offs=None, size=None):
        '''
        Yield (offs, splice) tuples from the nodeedit log starting from the given offset.

        Nodeedits will be flattened into splices before being yielded.
        '''
        s_common.deprecated('splices')
        if not self.logedits:
            return

        if offs is None:
            offs = (0, 0, 0)

        if size is not None:

            count = 0
            async for offset, nodeedits, meta in self.iterNodeEditLog(offs[0]):
                async for splice in self.makeSplices(offset, nodeedits, meta):

                    if splice[0] < offs:
                        continue

                    if count >= size:
                        return

                    yield splice
                    count = count + 1
        else:
            async for offset, nodeedits, meta in self.iterNodeEditLog(offs[0]):
                async for splice in self.makeSplices(offset, nodeedits, meta):

                    if splice[0] < offs:
                        continue

                    yield splice

    async def splicesBack(self, offs=None, size=None):

        s_common.deprecated('splicesBack')
        if not self.logedits:
            return

        if offs is None:
            offs = (await self.getEditIndx(), 0, 0)

        if size is not None:

            count = 0
            async for offset, nodeedits, meta in self.iterNodeEditLogBack(offs[0]):
                async for splice in self.makeSplices(offset, nodeedits, meta, reverse=True):

                    if splice[0] > offs:
                        continue

                    if count >= size:
                        return

                    yield splice
                    count += 1
        else:
            async for offset, nodeedits, meta in self.iterNodeEditLogBack(offs[0]):
                async for splice in self.makeSplices(offset, nodeedits, meta, reverse=True):

                    if splice[0] > offs:
                        continue

                    yield splice

    async def iterNodeEditLog(self, offs=0):
        '''
        Iterate the node edit log and yield (offs, edits, meta) tuples.
        '''
        for offs, (edits, meta) in self.nodeeditlog.iter(offs):
            yield (offs, edits, meta)

    async def iterNodeEditLogBack(self, offs=0):
        '''
        Iterate the node edit log and yield (offs, edits, meta) tuples in reverse.
        '''
        for offs, (edits, meta) in self.nodeeditlog.iterBack(offs):
            yield (offs, edits, meta)

    async def syncNodeEdits2(self, offs, wait=True):
        '''
        Once caught up with storage, yield them in realtime.

        Returns:
            Tuple of offset(int), nodeedits, meta(dict)
        '''
        if not self.logedits:
            return

        for offi, (nodeedits, meta) in self.nodeeditlog.iter(offs):
            yield (offi, nodeedits, meta)

        if wait:
            async with self.getNodeEditWindow() as wind:
                async for item in wind:
                    yield item

    async def syncNodeEdits(self, offs, wait=True):
        '''
        Identical to syncNodeEdits2, but doesn't yield meta
        '''
        async for offi, nodeedits, _meta in self.syncNodeEdits2(offs, wait=wait):
            yield (offi, nodeedits)

    async def syncIndexEvents(self, offs, matchdef, wait=True):
        '''
        Yield (offs, (buid, form, ETYPE, VALS, META)) tuples from the nodeedit log starting from the given offset.
        Only edits that match the filter in matchdef will be yielded.

        Notes:

            ETYPE is an constant EDIT_* above.  VALS is a tuple whose format depends on ETYPE, outlined in the comment
            next to the constant.  META is a dict that may contain keys 'user' and 'time' to represent the iden of the
            user that initiated the change, and the time that it took place, respectively.

            Additionally, every 1000 entries, an entry (offs, (None, None, EDIT_PROGRESS, (), ())) message is emitted.

            The matchdef dict may contain the following keys:  forms, props, tags, tagprops.  The value must be a
            sequence of strings.  Each key/val combination is treated as an "or", so each key and value yields more events.
            forms: EDIT_NODE_ADD and EDIT_NODE_DEL events.  Matches events for nodes with forms in the value list.
            props: EDIT_PROP_SET and EDIT_PROP_DEL events.  Values must be in form:prop or .universal form
            tags:  EDIT_TAG_SET and EDIT_TAG_DEL events.  Values must be the raw tag with no #.
            tagprops: EDIT_TAGPROP_SET and EDIT_TAGPROP_DEL events.   Values must be just the prop or tag:prop.

            Will not yield any values if this layer was not created with logedits enabled

        Args:
            offs(int): starting nexus/editlog offset
            matchdef(Dict[str, Sequence[str]]):  a dict describing which events are yielded
            wait(bool):  whether to pend and stream value until this layer is fini'd
        '''

        formm = set(matchdef.get('forms', ()))
        propm = set(matchdef.get('props', ()))
        tagm = set(matchdef.get('tags', ()))
        tagpropm = set(matchdef.get('tagprops', ()))
        count = 0

        async for curoff, editses in self.syncNodeEdits(offs, wait=wait):
            for buid, form, edit in editses:
                for etyp, vals, meta in edit:
                    if ((form in formm and etyp in (EDIT_NODE_ADD, EDIT_NODE_DEL))
                            or (etyp in (EDIT_PROP_SET, EDIT_PROP_DEL)
                                and (vals[0] in propm or f'{form}:{vals[0]}' in propm))
                            or (etyp in (EDIT_TAG_SET, EDIT_TAG_DEL) and vals[0] in tagm)
                            or (etyp in (EDIT_TAGPROP_SET, EDIT_TAGPROP_DEL)
                                and (vals[1] in tagpropm or f'{vals[0]}:{vals[1]}' in tagpropm))):

                        yield (curoff, (buid, form, etyp, vals, meta))

            await asyncio.sleep(0)

            count += 1
            if count % 1000 == 0:
                yield (curoff, (None, None, EDIT_PROGRESS, (), ()))

    async def makeSplices(self, offs, nodeedits, meta, reverse=False):
        '''
        Flatten a set of nodeedits into splices.
        '''
        if meta is None:
            meta = {}

        user = meta.get('user')
        time = meta.get('time')
        prov = meta.get('prov')

        if reverse:
            nodegenr = reversed(list(enumerate(nodeedits)))
        else:
            nodegenr = enumerate(nodeedits)

        for nodeoffs, (buid, form, edits) in nodegenr:

            formvalu = None

            if reverse:
                editgenr = reversed(list(enumerate(edits)))
            else:
                editgenr = enumerate(edits)

            for editoffs, (edit, info, _) in editgenr:

                if edit in (EDIT_NODEDATA_SET, EDIT_NODEDATA_DEL, EDIT_EDGE_ADD, EDIT_EDGE_DEL):
                    continue

                spliceoffs = (offs, nodeoffs, editoffs)

                props = {
                    'time': time,
                    'user': user,
                }

                if prov is not None:
                    props['prov'] = prov

                if edit == EDIT_NODE_ADD:
                    formvalu, stortype = info
                    props['ndef'] = (form, formvalu)

                    yield (spliceoffs, ('node:add', props))
                    continue

                if edit == EDIT_NODE_DEL:
                    formvalu, stortype = info
                    props['ndef'] = (form, formvalu)

                    yield (spliceoffs, ('node:del', props))
                    continue

                if formvalu is None:
                    formvalu = await self.getNodeValu(buid)

                props['ndef'] = (form, formvalu)

                if edit == EDIT_PROP_SET:
                    prop, valu, oldv, stortype = info
                    props['prop'] = prop
                    props['valu'] = valu
                    props['oldv'] = oldv

                    yield (spliceoffs, ('prop:set', props))
                    continue

                if edit == EDIT_PROP_DEL:
                    prop, valu, stortype = info
                    props['prop'] = prop
                    props['valu'] = valu

                    yield (spliceoffs, ('prop:del', props))
                    continue

                if edit == EDIT_TAG_SET:
                    tag, valu, oldv = info
                    props['tag'] = tag
                    props['valu'] = valu
                    props['oldv'] = oldv

                    yield (spliceoffs, ('tag:add', props))
                    continue

                if edit == EDIT_TAG_DEL:
                    tag, valu = info
                    props['tag'] = tag
                    props['valu'] = valu

                    yield (spliceoffs, ('tag:del', props))
                    continue

                if edit == EDIT_TAGPROP_SET:
                    tag, prop, valu, oldv, stortype = info
                    props['tag'] = tag
                    props['prop'] = prop
                    props['valu'] = valu
                    props['oldv'] = oldv

                    yield (spliceoffs, ('tag:prop:set', props))
                    continue

                if edit == EDIT_TAGPROP_DEL:
                    tag, prop, valu, stortype = info
                    props['tag'] = tag
                    props['prop'] = prop
                    props['valu'] = valu

                    yield (spliceoffs, ('tag:prop:del', props))

    @contextlib.asynccontextmanager
    async def getNodeEditWindow(self):
        if not self.logedits:
            raise s_exc.BadConfValu(mesg='Layer logging must be enabled for getting nodeedits')

        async with await s_queue.Window.anit(maxsize=10000) as wind:

            async def fini():
                self.windows.remove(wind)

            wind.onfini(fini)

            self.windows.append(wind)

            yield wind

    async def getEditIndx(self):
        '''
        Returns what will be the *next* (i.e. 1 past the last) nodeedit log index.
        '''
        if not self.logedits:
            return 0

        return self.nodeeditlog.index()

    async def getEditOffs(self):
        '''
        Return the offset of the last *recorded* log entry.  Returns -1 if nodeedit log is disabled or empty.
        '''
        if not self.logedits:
            return -1

        last = self.nodeeditlog.last()
        if last is not None:
            return last[0]

        return -1

    async def waitEditOffs(self, offs, timeout=None):
        '''
        Wait for the node edit log to write an entry at/past the given offset.
        '''
        if not self.logedits:
            mesg = 'Layer.waitEditOffs() does not work with logedits disabled.'
            raise s_exc.BadArg(mesg=mesg)

        return await self.nodeeditlog.waitForOffset(offs, timeout=timeout)

    async def waitUpstreamOffs(self, iden, offs):
        evnt = asyncio.Event()

        if self.offsets.get(iden) >= offs:
            evnt.set()
        else:
            self.upstreamwaits[iden][offs].append(evnt)

        return evnt

    async def delete(self):
        '''
        Delete the underlying storage
        '''
        self.isdeleted = True
        await self.fini()
        shutil.rmtree(self.dirn, ignore_errors=True)

def getFlatEdits(nodeedits):

    editsbynode = collections.defaultdict(list)

    # flatten out conditional node edits
    def addedits(buid, form, edits):
        nkey = (buid, form)
        for edittype, editinfo, condedits in edits:
            editsbynode[nkey].append((edittype, editinfo, ()))
            for condedit in condedits:
                addedits(*condedit)

    for buid, form, edits in nodeedits:
        addedits(buid, form, edits)

    return [(k[0], k[1], v) for (k, v) in editsbynode.items()]<|MERGE_RESOLUTION|>--- conflicted
+++ resolved
@@ -1473,13 +1473,10 @@
             scanconf = {}
 
         autofix = scanconf.get('autofix')
-<<<<<<< HEAD
-=======
         if autofix not in (None, 'index'):
             mesg = f'invalid prop index autofix strategy "{autofix}"'
             raise s_exc.BadArg(mesg=mesg)
 
->>>>>>> 00aeb69c
         include = scanconf.get('include', None)
 
         for form, prop in self.getFormProps():
@@ -1499,13 +1496,10 @@
             scanconf = {}
 
         autofix = scanconf.get('autofix')
-<<<<<<< HEAD
-=======
         if autofix not in (None, 'index'):
             mesg = f'invalid tagprop index autofix strategy "{autofix}"'
             raise s_exc.BadArg(mesg=mesg)
 
->>>>>>> 00aeb69c
         include = scanconf.get('include', None)
 
         for form, tag, prop in self.getTagProps():
@@ -1566,14 +1560,6 @@
                 yield ('NoNodeForPropIndex', {'buid': s_common.ehex(buid), 'form': form, 'prop': prop, 'indx': indx})
                 continue
 
-<<<<<<< HEAD
-        async def tryfix(lkey, buid):
-            if autofix == 'index':
-                self.layrslab.delete(lkey, buid, db=self.byprop)
-
-        async def verifyIndxKeys(propvalu, stortype, indxkeys, buid):
-
-=======
             if prop is not None:
                 props = sode.get('props')
                 if props is None:
@@ -1594,40 +1580,24 @@
                     continue
 
             propvalu, stortype = valu
->>>>>>> 00aeb69c
             if stortype & STOR_FLAG_ARRAY:
                 stortype = STOR_TYPE_MSGP
 
             try:
                 for indx in self.stortypes[stortype].indx(propvalu):
-<<<<<<< HEAD
-                    indxkey = abrv + indx
-                    if indxkey not in indxkeys:
-                        continue
-
-                    indxkeys.remove(indxkey)
-=======
                     if abrv + indx == lkey:
                         break
                 else:
                     await tryfix(lkey, buid)
                     yield ('SpurPropKeyForIndex', {'buid': s_common.ehex(buid), 'form': form,
                                                    'prop': prop, 'indx': indx})
->>>>>>> 00aeb69c
 
             except IndexError:
                 await tryfix(lkey, buid)
                 yield ('NoStorTypeForProp', {'buid': s_common.ehex(buid), 'form': form, 'prop': prop,
                                              'stortype': stortype})
 
-<<<<<<< HEAD
-            for indxkey in indxkeys:
-                indx = indxkey[len(abrv):]
-                await tryfix(indxkey, buid)
-                yield ('SpurPropKeyForIndex', {'buid': s_common.ehex(buid), 'form': form, 'prop': prop, 'indx': indx})
-=======
     async def verifyByPropArray(self, form, prop, autofix=None):
->>>>>>> 00aeb69c
 
         abrv = self.getPropAbrv(form, prop)
 
@@ -1637,22 +1607,10 @@
 
         for lkey, buid in self.layrslab.scanByPref(abrv, db=self.byarray):
 
-<<<<<<< HEAD
-                if oldvalu is not None:
-                    async for error in verifyIndxKeys(*oldvalu, oldkeys, oldbuid):
-                        yield error
-=======
             await asyncio.sleep(0)
->>>>>>> 00aeb69c
 
             indx = lkey[len(abrv):]
 
-<<<<<<< HEAD
-                sode = self._getStorNode(buid)
-                if sode is None:
-                    await tryfix(lkey, buid)
-                    yield ('NoNodeForPropIndex', {'buid': s_common.ehex(buid), 'form': form, 'prop': prop, 'indx': indx})
-=======
             sode = self._getStorNode(buid)
             if sode is None:
                 await tryfix(lkey, buid)
@@ -1666,7 +1624,6 @@
                     await tryfix(lkey, buid)
                     yield ('NoValuForPropArrayIndex', {'buid': s_common.ehex(buid), 'form': form,
                                                        'prop': prop, 'indx': indx})
->>>>>>> 00aeb69c
                     continue
 
                 valu = props.get(prop)
@@ -1683,21 +1640,6 @@
                                                        'form': form, 'prop': prop, 'indx': indx})
                     continue
 
-<<<<<<< HEAD
-                if prop is not None:
-                    props = sode.get('props')
-                    oldvalu = props.get(prop)
-                    if oldvalu is None:
-                        await tryfix(lkey, buid)
-                        yield ('NoValuForPropIndex', {'buid': s_common.ehex(buid), 'form': form, 'prop': prop, 'indx': indx})
-                        continue
-                else:
-                    oldvalu = sode.get('valu')
-                    if oldvalu is None:
-                        await tryfix(lkey, buid)
-                        yield ('NoValuForPropIndex', {'buid': s_common.ehex(buid), 'form': form, 'prop': prop, 'indx': indx})
-                        continue
-=======
             propvalu, stortype = valu
 
             try:
@@ -1708,114 +1650,12 @@
                     await tryfix(lkey, buid)
                     yield ('SpurPropArrayKeyForIndex', {'buid': s_common.ehex(buid), 'form': form,
                                                         'prop': prop, 'indx': indx})
->>>>>>> 00aeb69c
 
             except IndexError:
                 await tryfix(lkey, buid)
                 yield ('NoStorTypeForPropArray', {'buid': s_common.ehex(buid), 'form': form,
                                                   'prop': prop, 'stortype': stortype})
 
-<<<<<<< HEAD
-        # mop up the last one...
-        if oldvalu is not None:
-            async for error in verifyIndxKeys(*oldvalu, oldkeys, oldbuid):
-                yield error
-
-    async def verifyByPropArray(self, form, prop, autofix=None):
-
-        abrv = self.getPropAbrv(form, prop)
-
-        sode = None
-        oldbuid = None
-        oldvalu = None
-        oldkeys = []
-
-        async def tryfix(lkey, buid):
-            if autofix == 'index':
-                self.layrslab.delete(lkey, buid, db=self.byarray)
-
-        async def verifyIndxKeys(propvalu, stortype, indxkeys, buid):
-            # NOTE: This *will* mutate indxkeys list
-            try:
-                for indx in self.getStorIndx(stortype, propvalu):
-                    indxkey = abrv + indx
-                    if indxkey not in indxkeys:
-                        continue
-
-                    indxkeys.remove(indxkey)
-
-            except IndexError:
-                yield ('NoStorTypeForPropArray', {'buid': s_common.ehex(buid), 'form': form,
-                                                  'prop': prop, 'stortype': stortype})
-
-            for indxkey in indxkeys:
-                indx = indxkey[len(abrv):]
-                await tryfix(indxkey, buid)
-                yield ('SpurPropArrayKeyForIndex', {'buid': s_common.ehex(buid), 'form': form,
-                                                   'prop': prop, 'indx': indx})
-
-        for lkey, buid in self.layrslab.scanByPref(abrv, db=self.byarray):
-
-            await asyncio.sleep(0)
-
-            if buid != oldbuid:
-
-                if oldvalu is not None:
-                    async for error in verifyIndxKeys(*oldvalu, oldkeys, oldbuid):
-                        yield error
-
-                oldbuid = buid
-                indx = lkey[len(abrv):]
-
-                sode = self._getStorNode(buid)
-                if sode is None:
-                    await tryfix(lkey, buid)
-                    yield ('NoNodeForPropArrayIndex', {'buid': s_common.ehex(buid), 'form': form,
-                                                       'prop': prop, 'indx': indx})
-                    continue
-
-                oldvalu = None
-                oldkeys.clear()
-
-                if prop is not None:
-                    props = sode.get('props')
-                    oldvalu = props.get(prop)
-                    if oldvalu is None:
-                        await tryfix(lkey, buid)
-                        yield ('NoValuForPropArrayIndex', {'buid': s_common.ehex(buid),
-                                                           'form': form, 'prop': prop, 'indx': indx})
-                        continue
-                else:
-                    oldvalu = sode.get('valu')
-                    if oldvalu is None:
-                        await tryfix(lkey, buid)
-                        yield ('NoValuForPropArrayIndex', {'buid': s_common.ehex(buid),
-                                                           'form': form, 'prop': prop, 'indx': indx})
-                        continue
-
-            # store the index keys to verify at the end
-            oldkeys.append(lkey)
-
-        # mop up the last one...
-        if oldvalu is not None:
-            async for error in verifyIndxKeys(*oldvalu, oldkeys, oldbuid):
-                yield error
-
-    async def verifyByTagProp(self, form, tag, prop, autofix=None):
-
-        abrv = self.getTagPropAbrv(form, tag, prop)
-
-        sode = None
-        oldbuid = None
-        oldvalu = None
-        oldkeys = []
-
-        async def tryfix(lkey, buid):
-            if autofix == 'index':
-                self.layrslab.delete(lkey, buid, db=self.bytagprop)
-
-        async def verifyIndxKeys(propvalu, stortype, indxkeys, buid):
-=======
     async def verifyByTagProp(self, form, tag, prop, autofix=None):
 
         abrv = self.getTagPropAbrv(form, tag, prop)
@@ -1858,78 +1698,11 @@
                 continue
 
             propvalu, stortype = valu
->>>>>>> 00aeb69c
 
             if stortype & STOR_FLAG_ARRAY: # pragma: no cover
                 # TODO: These aren't possible yet
                 stortype = STOR_TYPE_MSGP
 
-<<<<<<< HEAD
-            # NOTE: This *will* mutate indxkeys list
-            try:
-                for indx in self.stortypes[stortype].indx(propvalu):
-                    indxkey = abrv + indx
-                    if indxkey not in indxkeys:
-                        continue
-
-                    indxkeys.remove(indxkey)
-
-            except IndexError:
-                yield ('NoStorTypeForTagProp', {'buid': s_common.ehex(buid), 'form': form,
-                                                'tag': tag, 'prop': prop, 'stortype': stortype})
-
-            for indxkey in indxkeys:
-                indx = indxkey[len(abrv):]
-                await tryfix(indxkey, buid)
-                yield ('SpurTagPropKeyForIndex', {'buid': s_common.ehex(buid), 'form': form,
-                                                 'tag': tag, 'prop': prop, 'indx': indx})
-
-        for lkey, buid in self.layrslab.scanByPref(abrv, db=self.bytagprop):
-
-            await asyncio.sleep(0)
-
-            if buid != oldbuid:
-
-                if oldvalu is not None:
-                    async for error in verifyIndxKeys(*oldvalu, oldkeys, oldbuid):
-                        yield error
-
-                oldbuid = buid
-                indx = lkey[len(abrv):]
-
-                sode = self._getStorNode(buid)
-                if sode is None:
-                    await tryfix(lkey, buid)
-                    yield ('NoNodeForTagPropIndex', {'buid': s_common.ehex(buid), 'form': form,
-                                                     'tag': tag, 'prop': prop, 'indx': indx})
-                    continue
-
-                oldvalu = None
-                oldkeys.clear()
-
-                tags = sode.get('tagprops')
-                props = tags.get(tag)
-                if props is None:
-                    await tryfix(lkey, buid)
-                    yield ('NoPropForTagPropIndex', {'buid': s_common.ehex(buid), 'form': form,
-                                                     'tag': tag, 'prop': prop, 'indx': indx})
-                    continue
-
-                oldvalu = props.get(prop)
-                if oldvalu is None:
-                    await tryfix(lkey, buid)
-                    yield ('NoValuForTagPropIndex', {'buid': s_common.ehex(buid), 'form': form,
-                                                     'tag': tag, 'prop': prop, 'indx': indx})
-                    continue
-
-            # store the index keys to verify at the end
-            oldkeys.append(lkey)
-
-        # mop up the last one...
-        if oldvalu is not None:
-            async for error in verifyIndxKeys(*oldvalu, oldkeys, oldbuid):
-                yield error
-=======
             try:
                 for indx in self.stortypes[stortype].indx(propvalu):
                     if abrv + indx == lkey:
@@ -1942,7 +1715,6 @@
                 await tryfix(lkey, buid)
                 yield ('NoStorTypeForTagProp', {'buid': s_common.ehex(buid), 'form': form,
                                                 'tag': tag, 'prop': prop, 'stortype': stortype})
->>>>>>> 00aeb69c
 
     async def verifyByBuid(self, buid, sode):
 
