--- conflicted
+++ resolved
@@ -4236,12 +4236,9 @@
 
             self.dataslab.delete(lkey, db=self.nodedata)
             self.dataslab.delete(lkey[8:], nid, db=self.dataname)
-<<<<<<< HEAD
 
             if lkey[-1:] == FLAG_TOMB:
                 self.layrslab.delete(INDX_TOMB + lkey[8:-1], nid, db=self.indxdb)
-=======
->>>>>>> faf704b8
 
     async def getModelVers(self):
         return self.layrinfo.get('model:version', (-1, -1, -1))
