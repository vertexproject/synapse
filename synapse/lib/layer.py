'''
The Layer 2.0 archtecture introduces several optimized node/message serialization formats
used by the layers to optimize returning primitives and facilitate efficient node construction.

Note:  this interface is subject to change between minor revisions.

Storage Types (<stortype>):

    In Layers 2.0, each node property from the model has an associated "storage type".  Each
    storage type determines how the data is indexed and represented within the Layer.  This
    formalizes the separation of "data model" from "storage model".  Each data model type has
    a "stortype" property which coresponds to one of the STOR_TYPE_XXX values.  The knowledge
    of the mapping of data model types to storage types is the responsibility of the data model,
    making the Layer implementation fully decoupled from the data model.

Node Edits / Edits:

    A node edit consists of a (<buid>, <form>, [edits]) tuple where edits is a list of (<type>, <info>)
    edits which corespond to the EDIT_XXX types.

Storage Node (<sode>):

    A storage node is a layer/storage optimized node representation which is similar to a "packed node".
    A storage node *may* be partial ( as it is produced by a given layer ) and are joined by the view/snap
    into "full" storage nodes which are used to construct Node() instances.

    (<buid>, {

        'ndef': (<formname>, <formvalu>),

        'props': {
            <propname>: <propvalu>,
        }

        'tags': {
            <tagname>: <tagvalu>,
        }

        'tagprops: {
            <tagname>: {
                <propname>: <propvalu>,
            },
        }

        # changes that were *just* made.
        'edits': [
            <edit>
        ]

    }),

'''
import os
import math
import shutil
import struct
import asyncio
import logging
import ipaddress
import itertools
import contextlib
import collections

import regex
import xxhash

import synapse.exc as s_exc
import synapse.common as s_common
import synapse.telepath as s_telepath

import synapse.lib.gis as s_gis
import synapse.lib.cell as s_cell
import synapse.lib.cache as s_cache
import synapse.lib.nexus as s_nexus
import synapse.lib.queue as s_queue

import synapse.lib.config as s_config
import synapse.lib.lmdbslab as s_lmdbslab
import synapse.lib.slabseqn as s_slabseqn

logger = logging.getLogger(__name__)

FAIR_ITERS = 10  # every this many rows, yield CPU to other tasks
BUID_CACHE_SIZE = 10000

import synapse.lib.msgpack as s_msgpack

reqValidLdef = s_config.getJsValidator({
    'type': 'object',
    'properties': {
        'iden': {'type': 'string', 'pattern': s_config.re_iden},
        'creator': {'type': 'string', 'pattern': s_config.re_iden},
        'lockmemory': {'type': 'boolean'},
        'logedits': {'type': 'boolean'}, 'default': True
    },
    'additionalProperties': True,
    'required': ['iden', 'creator', 'lockmemory'],
})

class LayerApi(s_cell.CellApi):

    async def __anit__(self, core, link, user, layr):

        await s_cell.CellApi.__anit__(self, core, link, user)

        self.layr = layr
<<<<<<< HEAD
        self.liftperm = ('layer', 'lift', self.layr.iden)
=======
        self.liftperm = ('layer:lift', self.layr.iden)
        self.writeperm = ('layer:write', self.layr.iden)
>>>>>>> 63daeb56

    async def iterLayerNodeEdits(self):
        '''
        Scan the full layer and yield artificial nodeedit sets.
        '''

        await self._reqUserAllowed(self.liftperm)
        async for item in self.layr.iterLayerNodeEdits():
            yield item

    async def storNodeEdits(self, nodeedits, meta=None):

        await self._reqUserAllowed(self.writeperm)

        if meta is None:
            meta = {'time': s_common.now(),
                    'user': self.user.iden
                    }

        return await self.layr.storNodeEdits(nodeedits, meta)

    async def storNodeEditsNoLift(self, nodeedits, meta=None):

        await self._reqUserAllowed(self.writeperm)

        if meta is None:
            meta = {'time': s_common.now(),
                    'user': self.user.iden
                    }

        await self.layr.storNodeEditsNoLift(nodeedits, meta)

    async def syncNodeEdits(self, offs):
        '''
        Yield (offs, nodeedits) tuples from the nodeedit log starting from the given offset.

        Once caught up with storage, yield them in realtime.
        '''
        await self._reqUserAllowed(self.liftperm)
        async for item in self.layr.syncNodeEdits(offs):
            yield item

    async def splices(self, offs=None, size=None):
        '''
        Yield (offs, splice) tuples from the nodeedit log starting from the given offset.

        Nodeedits will be flattened into splices before being yielded.
        '''
        await self._reqUserAllowed(self.liftperm)
        async for item in self.layr.splices(offs=offs, size=size):
            yield item

    async def getNodeEditOffset(self):
        await self._reqUserAllowed(self.liftperm)
        return self.layr.getNodeEditOffset()

    async def getIden(self):
        await self._reqUserAllowed(self.liftperm)
        return self.layr.iden

STOR_TYPE_UTF8 = 1

STOR_TYPE_U8 = 2
STOR_TYPE_U16 = 3
STOR_TYPE_U32 = 4
STOR_TYPE_U64 = 5

STOR_TYPE_I8 = 6
STOR_TYPE_I16 = 7
STOR_TYPE_I32 = 8
STOR_TYPE_I64 = 9

STOR_TYPE_GUID = 10
STOR_TYPE_TIME = 11
STOR_TYPE_IVAL = 12
STOR_TYPE_MSGP = 13
STOR_TYPE_LATLONG = 14

STOR_TYPE_LOC = 15
STOR_TYPE_TAG = 16
STOR_TYPE_FQDN = 17
STOR_TYPE_IPV6 = 18

STOR_TYPE_U128 = 19
STOR_TYPE_I128 = 20

STOR_TYPE_MINTIME = 21

STOR_TYPE_FLOAT64 = 22

# STOR_TYPE_TOMB      = ??
# STOR_TYPE_FIXED     = ??

STOR_FLAG_ARRAY = 0x8000

EDIT_NODE_ADD = 0     # (<type>, (<valu>, <type>))
EDIT_NODE_DEL = 1     # (<type>, (<valu>, <type>))
EDIT_PROP_SET = 2     # (<type>, (<prop>, <valu>, <oldv>, <type>))
EDIT_PROP_DEL = 3     # (<type>, (<prop>, <oldv>, <type>))
EDIT_TAG_SET = 4      # (<type>, (<tag>, <valu>, <oldv>))
EDIT_TAG_DEL = 5      # (<type>, (<tag>, <oldv>))
EDIT_TAGPROP_SET = 6  # (<type>, (<tag>, <prop>, <valu>, <oldv>, <type>))
EDIT_TAGPROP_DEL = 7  # (<type>, (<tag>, <prop>, <oldv>, <type>))
EDIT_NODEDATA_SET = 8 # (<type>, (<name>, <valu>, <oldv>))
EDIT_NODEDATA_DEL = 9 # (<type>, (<name>, <valu>))

class IndxBy:
    '''
    IndxBy sub-classes encapsulate access methods and encoding details for
    various types of properties within the layer to be lifted/compaired by
    storage types.
    '''
    def __init__(self, layr, abrv, db):
        self.db = db
        self.abrv = abrv
        self.layr = layr

    def getNodeValu(self, buid):
        raise s_exc.NoSuchImpl(name='getNodeValu')

    def buidsByDups(self, indx):
        for _, buid in self.layr.layrslab.scanByDups(self.abrv + indx, db=self.db):
            yield buid

    def buidsByPref(self, indx=b''):
        for _, buid in self.layr.layrslab.scanByPref(self.abrv + indx, db=self.db):
            yield buid

    def keyBuidsByRange(self, minindx, maxindx):
        yield from self.layr.layrslab.scanByRange(self.abrv + minindx, self.abrv + maxindx, db=self.db)

    def buidsByRange(self, minindx, maxindx):
        yield from (x[1] for x in self.keyBuidsByRange(minindx, maxindx))

    def keyBuidsByRangeBack(self, minindx, maxindx):
        '''
        Yields backwards from maxindx to minindx
        '''
        yield from self.layr.layrslab.scanByRangeBack(self.abrv + maxindx, lmin=self.abrv + minindx, db=self.db)

    def buidsByRangeBack(self, minindx, maxindx):
        yield from (x[1] for x in self.keyBuidsByRangeBack(minindx, maxindx))

    def scanByDups(self, indx):
        for item in self.layr.layrslab.scanByDups(self.abrv + indx, db=self.db):
            yield item

    def scanByPref(self, indx=b''):
        for item in self.layr.layrslab.scanByPref(self.abrv + indx, db=self.db):
            yield item

    def scanByRange(self, minindx, maxindx):
        for item in self.layr.layrslab.scanByRange(self.abrv + minindx, self.abrv + maxindx, db=self.db):
            yield item

class IndxByForm(IndxBy):

    def __init__(self, layr, form):

        abrv = layr.getPropAbrv(form, None)
        IndxBy.__init__(self, layr, abrv, layr.byprop)

        self.form = form

    def getNodeValu(self, buid):
        bkey = buid + b'\x00'
        byts = self.layr.layrslab.get(bkey, db=self.layr.bybuid)
        if byts is not None:
            return s_msgpack.un(byts)[1]

class IndxByProp(IndxBy):

    def __init__(self, layr, form, prop):

        abrv = layr.getPropAbrv(form, prop)
        IndxBy.__init__(self, layr, abrv, db=layr.byprop)

        self.form = form
        self.prop = prop

    def getNodeValu(self, buid):
        bkey = buid + b'\x01' + self.prop.encode()
        byts = self.layr.layrslab.get(bkey, db=self.layr.bybuid)
        if byts is not None:
            return s_msgpack.un(byts)[0]

class IndxByPropArray(IndxBy):

    def __init__(self, layr, form, prop):

        abrv = layr.getPropAbrv(form, prop)
        IndxBy.__init__(self, layr, abrv, db=layr.byarray)

        self.form = form
        self.prop = prop

    def getNodeValu(self, buid):
        bkey = buid + b'\x01' + self.prop.encode()
        byts = self.layr.layrslab.get(bkey, db=self.layr.bybuid)
        if byts is not None:
            return s_msgpack.un(byts)[0]

class IndxByTagProp(IndxBy):

    def __init__(self, layr, form, tag, prop):

        abrv = layr.getTagPropAbrv(form, tag, prop)
        IndxBy.__init__(self, layr, abrv, layr.bytagprop)

        self.form = form
        self.prop = prop
        self.tag = tag

    def getNodeValu(self, buid):
        bkey = buid + b'\x03' + self.tag.encode() + b':' + self.prop.encode()
        byts = self.layr.layrslab.get(bkey, db=self.layr.bybuid)
        if byts is not None:
            return s_msgpack.un(byts)[0]

class StorType:

    def __init__(self, layr, stortype):
        self.layr = layr
        self.stortype = stortype

        self.lifters = {}

    def indxBy(self, liftby, cmpr, valu):
        func = self.lifters.get(cmpr)
        if func is None:
            raise s_exc.NoSuchCmpr(cmpr=cmpr)

        yield from func(liftby, valu)

    def indxByForm(self, form, cmpr, valu):
        indxby = IndxByForm(self.layr, form)
        yield from self.indxBy(indxby, cmpr, valu)

    def indxByProp(self, form, prop, cmpr, valu):
        indxby = IndxByProp(self.layr, form, prop)
        yield from self.indxBy(indxby, cmpr, valu)

    def indxByPropArray(self, form, prop, cmpr, valu):
        indxby = IndxByPropArray(self.layr, form, prop)
        yield from self.indxBy(indxby, cmpr, valu)

    def indxByTagProp(self, form, tag, prop, cmpr, valu):
        indxby = IndxByTagProp(self.layr, form, tag, prop)
        yield from self.indxBy(indxby, cmpr, valu)

    def indx(self, valu):
        raise NotImplementedError

class StorTypeUtf8(StorType):

    def __init__(self, layr):
        StorType.__init__(self, layr, STOR_TYPE_UTF8)
        self.lifters.update({
            '=': self._liftUtf8Eq,
            '~=': self._liftUtf8Regx,
            '^=': self._liftUtf8Prefix,
            'range=': self._liftUtf8Range,
        })

    def _liftUtf8Eq(self, liftby, valu):
        indx = self._getIndxByts(valu)
        yield from liftby.buidsByDups(indx)

    def _liftUtf8Range(self, liftby, valu):
        minindx = self._getIndxByts(valu[0])
        maxindx = self._getIndxByts(valu[1])
        yield from liftby.buidsByRange(minindx, maxindx)

    def _liftUtf8Regx(self, liftby, valu):
        regx = regex.compile(valu)
        for buid in liftby.buidsByPref():
            storvalu = liftby.getNodeValu(buid)
            if regx.search(storvalu) is None:
                continue
            yield buid

    def _liftUtf8Prefix(self, liftby, valu):
        indx = self._getIndxByts(valu)
        yield from liftby.buidsByPref(indx)

    def _getIndxByts(self, valu):

        # include a byte as a "type" of string index value
        # ( to allow sub-types to have special indexing )

        indx = valu.encode('utf8', 'surrogatepass')
        # cut down an index value to 256 bytes...
        if len(indx) <= 256:
            return indx

        base = indx[:248]
        sufx = xxhash.xxh64(indx).digest()
        return base + sufx

    def indx(self, valu):
        return (self._getIndxByts(valu), )

class StorTypeHier(StorType):

    def __init__(self, layr, stortype, sepr='.'):
        StorType.__init__(self, layr, stortype)
        self.sepr = sepr

        self.lifters.update({
            '=': self._liftHierEq,
            '^=': self._liftHierPref,
        })

    def indx(self, valu):
        return (
            self.getHierIndx(valu),
        )

    def getHierIndx(self, valu):
        # encode the index values with a trailing sepr to allow ^=foo.bar to be boundary aware
        return (valu + self.sepr).encode()

    def _liftHierEq(self, liftby, valu):
        indx = self.getHierIndx(valu)
        yield from liftby.buidsByDups(indx)

    def _liftHierPref(self, liftby, valu):
        indx = self.getHierIndx(valu)
        yield from liftby.buidsByPref(indx)

class StorTypeLoc(StorTypeHier):
    def __init__(self, layr):
        StorTypeHier.__init__(self, layr, STOR_TYPE_LOC)

class StorTypeTag(StorTypeHier):

    def __init__(self, layr):
        StorTypeHier.__init__(self, layr, STOR_TYPE_TAG)

    @staticmethod
    def getTagFilt(cmpr, valu):

        if cmpr == '=':
            def filt1(x):
                return x == valu
            return filt1

        if cmpr == '@=':

            def filt2(item):

                if item is None:
                    return False

                if item == (None, None):
                    return False

                if item[0] >= valu[1]:
                    return False

                if item[1] <= valu[0]:
                    return False

                return True

            return filt2

class StorTypeFqdn(StorTypeUtf8):

    def indx(self, norm):
        return (
            self._getIndxByts(norm[::-1]),
        )

    def __init__(self, layr):
        StorType.__init__(self, layr, STOR_TYPE_UTF8)
        self.lifters.update({
            '=': self._liftUtf8Eq,
            '~=': self._liftUtf8Regx,
        })

    def _liftUtf8Eq(self, liftby, valu):

        if valu[0] == '*':
            indx = self._getIndxByts(valu[1:][::-1])
            yield from liftby.buidsByPref(indx)
            return

        yield from StorTypeUtf8._liftUtf8Eq(self, liftby, valu[::-1])

class StorTypeIpv6(StorType):

    def __init__(self, layr):
        StorType.__init__(self, layr, STOR_TYPE_IPV6)
        self.lifters.update({
            '=': self._liftIPv6Eq,
            'range=': self._liftIPv6Range,
        })

    def getIPv6Indx(self, valu):
        return ipaddress.IPv6Address(valu).packed

    def indx(self, valu):
        return (
            self.getIPv6Indx(valu),
        )

    def _liftIPv6Eq(self, liftby, valu):
        indx = self.getIPv6Indx(valu)
        yield from liftby.buidsByDups(indx)

    def _liftIPv6Range(self, form, prop, valu):
        minindx = self.getIPv6Indx(valu[0])
        maxindx = self.getIPv6Indx(valu[1])
        yield from self.liftby.buidsByRange(minindx, maxindx)

class StorTypeInt(StorType):

    def __init__(self, layr, stortype, size, signed):

        StorType.__init__(self, layr, stortype)

        self.size = size
        self.signed = signed

        self.offset = 0
        if signed:
            self.offset = 2 ** ((self.size * 8) - 1) - 1

        self.lifters.update({
            '=': self._liftIntEq,
            '<': self._liftIntLt,
            '>': self._liftIntGt,
            '<=': self._liftIntLe,
            '>=': self._liftIntGe,
            'range=': self._liftIntRange,
        })

        self.zerobyts = b'\x00' * self.size
        self.fullbyts = b'\xff' * self.size

    def getIntIndx(self, valu):
        return (valu + self.offset).to_bytes(self.size, 'big')

    def indx(self, valu):
        return (self.getIntIndx(valu),)

    def _liftIntEq(self, liftby, valu):
        indx = (valu + self.offset).to_bytes(self.size, 'big')
        yield from liftby.buidsByDups(indx)

    def _liftIntGt(self, liftby, valu):
        yield from self._liftIntGe(liftby, valu + 1)

    def _liftIntGe(self, liftby, valu):
        pkeymin = (valu + self.offset).to_bytes(self.size, 'big')
        pkeymax = self.fullbyts
        yield from liftby.buidsByRange(pkeymin, pkeymax)

    def _liftIntLt(self, liftby, valu):
        yield from self._liftIntLe(liftby, valu - 1)

    def _liftIntLe(self, liftby, valu):
        pkeymin = self.zerobyts
        pkeymax = (valu + self.offset).to_bytes(self.size, 'big')
        yield from liftby.buidsByRange(pkeymin, pkeymax)

    def _liftIntRange(self, liftby, valu):
        pkeymin = (valu[0] + self.offset).to_bytes(self.size, 'big')
        pkeymax = (valu[1] + self.offset).to_bytes(self.size, 'big')
        yield from liftby.buidsByRange(pkeymin, pkeymax)

class StorTypeFloat(StorType):
    FloatPacker = struct.Struct('>d')
    fpack = FloatPacker.pack
    FloatPackPosMax = FloatPacker.pack(math.inf)
    FloatPackPosMin = FloatPacker.pack(0.0)
    FloatPackNegMin = FloatPacker.pack(-math.inf)
    FloatPackNegMax = FloatPacker.pack(-0.0)

    def __init__(self, layr, stortype, size=8):
        '''
        Size reserved for later use
        '''
        assert size == 8

        StorType.__init__(self, layr, stortype)

        self.lifters.update({
            '=': self._liftFloatEq,
            '<': self._liftFloatLt,
            '>': self._liftFloatGt,
            '<=': self._liftFloatLe,
            '>=': self._liftFloatGe,
            'range=': self._liftFloatRange,
        })

    def indx(self, valu):
        return (self.fpack(valu),)

    def _liftFloatEq(self, liftby, valu):
        yield from liftby.buidsByDups(self.fpack(valu))

    def _liftFloatGeCommon(self, liftby, valu):
        if math.isnan(valu):
            raise s_exc.NotANumberCompared()

        valupack = self.fpack(valu)

        if math.copysign(1.0, valu) < 0.0:  # negative values and -0.0
            yield from liftby.keyBuidsByRangeBack(self.FloatPackNegMax, valupack)
            valupack = self.FloatPackPosMin

        yield from liftby.keyBuidsByRange(valupack, self.FloatPackPosMax)

    def _liftFloatGe(self, liftby, valu):
        yield from (x[1] for x in self._liftFloatGeCommon(liftby, valu))

    def _liftFloatGt(self, liftby, valu):
        genr = self._liftFloatGeCommon(liftby, valu)
        valupack = self.fpack(valu)
        yield from (x[1] for x in itertools.dropwhile(lambda x: x[0] == valupack, genr))

    def _liftFloatLeCommon(self, liftby, valu):
        if math.isnan(valu):
            raise s_exc.NotANumberCompared()

        valupack = self.fpack(valu)

        if math.copysign(1.0, valu) > 0.0:
            yield from liftby.keyBuidsByRangeBack(self.FloatPackNegMax, self.FloatPackNegMin)
            yield from liftby.keyBuidsByRange(self.FloatPackPosMin, valupack)
        else:
            yield from liftby.keyBuidsByRangeBack(valupack, self.FloatPackNegMin)

    def _liftFloatLe(self, liftby, valu):
        yield from (x[1] for x in self._liftFloatLeCommon(liftby, valu))

    def _liftFloatLt(self, liftby, valu):
        genr = self._liftFloatLeCommon(liftby, valu)
        valupack = self.fpack(valu)
        yield from (x[1] for x in itertools.takewhile(lambda x: x[0] != valupack, genr))

    def _liftFloatRange(self, liftby, valu):
        valumin, valumax = valu
        assert valumin <= valumax
        if math.isnan(valumin) or math.isnan(valumax):
            raise s_exc.NotANumberCompared()

        pkeymin, pkeymax = (self.fpack(v) for v in valu)

        if math.copysign(1.0, valumin) > 0.0:
            # Entire range is nonnegative
            yield from liftby.buidsByRange(pkeymin, pkeymax)
            return

        if math.copysign(1.0, valumax) < 0.0:  # negative values and -0.0
            # Entire range is negative
            yield from liftby.buidsByRangeBack(pkeymax, pkeymin)
            return

        # Yield all values between min and -0
        yield from liftby.buidsByRangeBack(self.FloatPackNegMax, pkeymin)

        # Yield all values between 0 and max
        yield from liftby.buidsByRange(self.FloatPackPosMin, pkeymax)

class StorTypeGuid(StorType):

    def __init__(self, layr):
        StorType.__init__(self, layr, STOR_TYPE_GUID)
        self.lifters.update({
            '=': self._liftGuidEq,
        })

    def _liftGuidEq(self, liftby, valu):
        indx = s_common.uhex(valu)
        yield from liftby.buidsByDups(indx)

    def indx(self, valu):
        return (s_common.uhex(valu),)

class StorTypeTime(StorTypeInt):

    def __init__(self, layr):
        StorTypeInt.__init__(self, layr, STOR_TYPE_TIME, 8, True)
        self.lifters.update({
            '@=': self._liftAtIval,
        })

    def _liftAtIval(self, liftby, valu):
        minindx = self.getIntIndx(valu[0])
        maxindx = self.getIntIndx(valu[1] - 1)
        for _, buid in liftby.scanByRange(minindx, maxindx):
            yield buid

class StorTypeIval(StorType):

    def __init__(self, layr):
        StorType.__init__(self, layr, STOR_TYPE_IVAL)
        self.timetype = StorTypeTime(layr)
        self.lifters.update({
            '=': self._liftIvalEq,
            '@=': self._liftIvalAt,
        })

    def _liftIvalEq(self, liftby, valu):
        indx = self.timetype.getIntIndx(valu[0]) + self.timetype.getIntIndx(valu[1])
        yield from liftby.buidsByDups(indx)

    def _liftIvalAt(self, liftby, valu):

        minindx = self.timetype.getIntIndx(valu[0])
        maxindx = self.timetype.getIntIndx(valu[1])

        for lkey, buid in liftby.scanByPref():

            tick = lkey[-16:-8]
            tock = lkey[-8:]

            # check for non-ovelap left and right
            if tick >= maxindx:
                continue

            if tock <= minindx:
                continue

            yield buid

    def indx(self, valu):
        return (self.timetype.getIntIndx(valu[0]) + self.timetype.getIntIndx(valu[1]),)

class StorTypeMsgp(StorType):

    def __init__(self, layr):
        StorType.__init__(self, layr, STOR_TYPE_MSGP)
        self.lifters.update({
            '=': self._liftMsgpEq,
        })

    def _liftMsgpEq(self, liftby, valu):
        indx = s_common.buid(valu)
        yield from liftby.buidsByDups(indx)

    def indx(self, valu):
        return (s_common.buid(valu),)

class StorTypeLatLon(StorType):

    def __init__(self, layr):
        StorType.__init__(self, layr, STOR_TYPE_LATLONG)

        self.scale = 10 ** 8
        self.latspace = 90 * 10 ** 8
        self.lonspace = 180 * 10 ** 8

        self.lifters.update({
            '=': self._liftLatLonEq,
            'near=': self._liftLatLonNear,
        })

    def _liftLatLonEq(self, liftby, valu):
        indx = self._getLatLonIndx(valu)
        yield from liftby.scanByDups(indx)

    def _liftLatLonNear(self, liftby, valu):

        (lat, lon), dist = valu

        # latscale = (lat * self.scale) + self.latspace
        # lonscale = (lon * self.scale) + self.lonspace

        latmin, latmax, lonmin, lonmax = s_gis.bbox(lat, lon, dist)

        lonminindx = (round(lonmin * self.scale) + self.lonspace).to_bytes(5, 'big')
        lonmaxindx = (round(lonmax * self.scale) + self.lonspace).to_bytes(5, 'big')

        latminindx = (round(latmin * self.scale) + self.latspace).to_bytes(5, 'big')
        latmaxindx = (round(latmax * self.scale) + self.latspace).to_bytes(5, 'big')

        # scan by lon range and down-select the results to matches.
        for lkey, buid in liftby.scanByRange(lonminindx, lonmaxindx):

            # lkey = <abrv> <lonindx> <latindx>

            # limit results to the bounding box before unpacking...
            latbyts = lkey[13:18]

            if latbyts > latmaxindx:
                continue

            if latbyts < latminindx:
                continue

            lonbyts = lkey[8:13]

            latvalu = (int.from_bytes(latbyts, 'big') - self.latspace) / self.scale
            lonvalu = (int.from_bytes(lonbyts, 'big') - self.lonspace) / self.scale

            if s_gis.haversine((lat, lon), (latvalu, lonvalu)) <= dist:
                yield buid

    def _getLatLonIndx(self, latlong):
        # yield index bytes in lon/lat order to allow cheap optimal indexing
        latindx = (round(latlong[0] * self.scale) + self.latspace).to_bytes(5, 'big')
        lonindx = (round(latlong[1] * self.scale) + self.lonspace).to_bytes(5, 'big')
        return lonindx + latindx

    def indx(self, valu):
        # yield index bytes in lon/lat order to allow cheap optimal indexing
        return (self._getLatLonIndx(valu),)

class Layer(s_nexus.Pusher):
    '''
    The base class for a cortex layer.
    '''
    def __repr__(self):
        return f'Layer ({self.__class__.__name__}): {self.iden}'

    async def __anit__(self, layrinfo, dirn, nexsroot=None):

        self.nexsroot = nexsroot
        self.layrinfo = layrinfo

        self.iden = layrinfo.get('iden')
        await s_nexus.Pusher.__anit__(self, self.iden, nexsroot=nexsroot)

        self.dirn = dirn
        self.readonly = layrinfo.get('readonly')

        self.lockmemory = self.layrinfo.get('lockmemory')
        self.growsize = self.layrinfo.get('growsize')
        self.logedits = self.layrinfo.get('logedits')
        path = s_common.genpath(self.dirn, 'layer_v2.lmdb')

        self.fresh = not os.path.exists(path)

        await self._initLayerStorage()

        self.stortypes = [

            None,

            StorTypeUtf8(self),

            StorTypeInt(self, STOR_TYPE_U8, 1, False),
            StorTypeInt(self, STOR_TYPE_U16, 2, False),
            StorTypeInt(self, STOR_TYPE_U32, 4, False),
            StorTypeInt(self, STOR_TYPE_U64, 8, False),

            StorTypeInt(self, STOR_TYPE_I8, 1, True),
            StorTypeInt(self, STOR_TYPE_I16, 2, True),
            StorTypeInt(self, STOR_TYPE_I32, 4, True),
            StorTypeInt(self, STOR_TYPE_I64, 8, True),

            StorTypeGuid(self),
            StorTypeTime(self),
            StorTypeIval(self),
            StorTypeMsgp(self),
            StorTypeLatLon(self),

            StorTypeLoc(self),
            StorTypeTag(self),
            StorTypeFqdn(self),
            StorTypeIpv6(self),

            StorTypeInt(self, STOR_TYPE_U128, 16, False),
            StorTypeInt(self, STOR_TYPE_I128, 16, True),

            StorTypeTime(self), # STOR_TYPE_MINTIME

            StorTypeFloat(self, STOR_TYPE_FLOAT64, 8),
        ]

        self.editors = [
            self._editNodeAdd,
            self._editNodeDel,
            self._editPropSet,
            self._editPropDel,
            self._editTagSet,
            self._editTagDel,
            self._editTagPropSet,
            self._editTagPropDel,
            self._editNodeDataSet,
            self._editNodeDataDel,
        ]

        self.canrev = True
        self.ctorname = f'{self.__class__.__module__}.{self.__class__.__name__}'

        self.windows = []
        self.upstreamwaits = collections.defaultdict(lambda: collections.defaultdict(list))

        uplayr = layrinfo.get('upstream')
        if uplayr is not None:
            if isinstance(uplayr, (tuple, list)):
                for layr in uplayr:
                    await self.initUpstreamSync(layr)
            else:
                await self.initUpstreamSync(uplayr)

        self.onfini(self._onLayrFini)

    def pack(self):
        return {
            'iden': self.iden,
            'dirn': self.dirn,
            'readonly': self.readonly,
            'ctor': self.ctorname,
        }

    async def truncate(self):

        await self.layrslab.trash()
        await self.nodeeditslab.trash()
        await self.dataslab.trash()

        await self._initLayerStorage()

    async def _initLayerStorage(self):

        slabopts = {
            'readonly': self.readonly,
            'max_dbs': 128,
            'map_async': True,
            'readahead': True,
            'lockmemory': self.lockmemory,
            'growsize': self.growsize,
        }

        path = s_common.genpath(self.dirn, 'layer_v2.lmdb')
        nodedatapath = s_common.genpath(self.dirn, 'nodedata.lmdb')

        self.layrslab = await s_lmdbslab.Slab.anit(path, **slabopts)
        self.dataslab = await s_lmdbslab.Slab.anit(nodedatapath, map_async=True,
                                                   readahead=False, readonly=self.readonly)

        self.formcounts = await self.layrslab.getHotCount('count:forms')

        path = s_common.genpath(self.dirn, 'nodeedits.lmdb')
        self.nodeeditslab = await s_lmdbslab.Slab.anit(path, readonly=self.readonly)
        self.offsets = await self.layrslab.getHotCount('offsets')

        self.tagabrv = self.layrslab.getNameAbrv('tagabrv')
        self.propabrv = self.layrslab.getNameAbrv('propabrv')
        self.tagpropabrv = self.layrslab.getNameAbrv('tagpropabrv')

        self.onfini(self.layrslab)
        self.onfini(self.nodeeditslab)
        self.onfini(self.dataslab)

        self.bybuid = self.layrslab.initdb('bybuid')

        self.bytag = self.layrslab.initdb('bytag', dupsort=True)
        self.byprop = self.layrslab.initdb('byprop', dupsort=True)
        self.byarray = self.layrslab.initdb('byarray', dupsort=True)
        self.bytagprop = self.layrslab.initdb('bytagprop', dupsort=True)

        self.countdb = self.layrslab.initdb('counters')
        self.nodedata = self.dataslab.initdb('nodedata')

        if self.logedits:
            self.nodeeditlog = s_slabseqn.SlabSeqn(self.nodeeditslab, 'nodeedits')

    def getSpawnInfo(self):
        return self.pack()

    async def stat(self):
        return {
            'nodeeditlog_indx': (self.nodeeditlog.index(), 0, 0),
            **self.layrslab.statinfo()
        }

    async def _onLayrFini(self):
        [(await wind.fini()) for wind in self.windows]

    async def getFormCounts(self):
        return self.formcounts.pack()

    @s_cache.memoize(size=10000)
    def getPropAbrv(self, form, prop):
        return self.propabrv.bytsToAbrv(s_msgpack.en((form, prop)))

    @s_cache.memoize(size=10000)
    def getTagPropAbrv(self, *args):
        return self.tagpropabrv.bytsToAbrv(s_msgpack.en(args))

    def getAbrvProp(self, abrv):
        byts = self.propabrv.abrvToByts(abrv)
        if byts is None:
            return None
        return s_msgpack.un(byts)

    def getNodeValu(self, buid, prop=None):
        '''
        Retrieve either the form valu or a prop valu for the given node by buid.
        '''
        if prop is None:

            byts = self.layrslab.get(buid + b'\x00', db=self.bybuid)
            if byts is None:
                return None

            form, valu, stortype = s_msgpack.un(byts)
            return valu

        byts = self.layrslab.get(buid + b'\x01' + prop.encode(), db=self.bybuid)
        if byts is None:
            return None

        valu, stortype = s_msgpack.un(byts)
        return valu

    def getNodeTag(self, buid, tag):
        tenc = tag.encode()
        byts = self.layrslab.get(buid + b'\x02' + tenc, db=self.bybuid)
        if byts is None:
            return None
        return s_msgpack.un(byts)

    async def getStorNode(self, buid):
        '''
        Return a potentially incomplete pode.
        '''
        ndef = None

        tags = {}
        props = {}
        tagprops = {}

        for lkey, lval in self.layrslab.scanByPref(buid, db=self.bybuid):

            flag = lkey[32]

            if flag == 0:
                form, valu, stortype = s_msgpack.un(lval)
                ndef = (form, valu)
                continue

            if flag == 1:
                name = lkey[33:].decode()
                valu, stortype = s_msgpack.un(lval)
                props[name] = valu
                continue

            if flag == 2:
                name = lkey[33:].decode()
                tags[name] = s_msgpack.un(lval)
                continue

            if flag == 3:
                tag, prop = lkey[33:].decode().split(':')
                valu, stortype = s_msgpack.un(lval)
                tagprops[(tag, prop)] = valu
                continue

            logger.warning(f'unrecognized storage row: {flag}')

        info = {}

        if ndef:
            info['ndef'] = ndef

        if props:
            info['props'] = props

        if tags:
            info['tags'] = tags

        if tagprops:
            info['tagprops'] = tagprops

        return (buid, info)

    async def liftByTag(self, tag, form=None):

        abrv = self.tagabrv.bytsToAbrv(tag.encode())
        if form is not None:
            abrv += self.getPropAbrv(form, None)

        for _, buid in self.layrslab.scanByPref(abrv, db=self.bytag):
            yield await self.getStorNode(buid)

    async def liftByTagValu(self, tag, cmpr, valu, form=None):

        abrv = self.tagabrv.bytsToAbrv(tag.encode())
        if form is not None:
            abrv += self.getPropAbrv(form, None)

        filt = StorTypeTag.getTagFilt(cmpr, valu)
        if filt is None:
            raise s_exc.NoSuchCmpr(cmpr=cmpr)

        for _, buid in self.layrslab.scanByPref(abrv, db=self.bytag):
            # filter based on the ival value before lifting the node...
            valu = self.getNodeTag(buid, tag)
            if filt(valu):
                yield await self.getStorNode(buid)

    async def hasTagProp(self, name):
        abrv = self.getTagPropAbrv(None, None, name)
        for _ in self.layrslab.scanByPref(abrv, db=self.bytagprop):
            return True

        return False

    async def liftByTagProp(self, form, tag, prop):
        abrv = self.getTagPropAbrv(form, tag, prop)
        for _, buid in self.layrslab.scanByPref(abrv, db=self.bytagprop):
            yield await self.getStorNode(buid)

    async def liftByTagPropValu(self, form, tag, prop, cmprvals):
        for cmpr, valu, kind in cmprvals:
            for buid in self.stortypes[kind].indxByTagProp(form, tag, prop, cmpr, valu):
                yield await self.getStorNode(buid)

    async def liftByProp(self, form, prop):
        abrv = self.getPropAbrv(form, prop)
        for _, buid in self.layrslab.scanByPref(abrv, db=self.byprop):
            yield await self.getStorNode(buid)

    # NOTE: form vs prop valu lifting is differentiated to allow merge sort
    async def liftByFormValu(self, form, cmprvals):
        for cmpr, valu, kind in cmprvals:
            for buid in self.stortypes[kind].indxByForm(form, cmpr, valu):
                yield await self.getStorNode(buid)

    async def liftByPropValu(self, form, prop, cmprvals):
        for cmpr, valu, kind in cmprvals:
            if kind & 0x8000:
                kind = STOR_TYPE_MSGP
            for buid in self.stortypes[kind].indxByProp(form, prop, cmpr, valu):
                yield await self.getStorNode(buid)

    async def liftByPropArray(self, form, prop, cmprvals):
        for cmpr, valu, kind in cmprvals:
            for buid in self.stortypes[kind].indxByPropArray(form, prop, cmpr, valu):
                yield await self.getStorNode(buid)

    async def storNodeEdits(self, nodeedits, meta):

        changes = await self._push('edits', nodeedits, meta)

        retn = []
        for buid, _, edits in changes:
            sode = await self.getStorNode(buid)
            sode[1]['edits'] = edits
            retn.append(sode)

        return retn

    @s_nexus.Pusher.onPushAuto('edits')
    async def _storNodeEdits(self, nodeedits, meta):
        '''
        Execute a series of node edit operations, returning the updated nodes.
        '''

        changes = [(e[0], e[1], await self._storNodeEdit(e)) for e in nodeedits]

        if self.logedits:
            offs = self.nodeeditlog.add((changes, meta))
            [(await wind.put((offs, changes))) for wind in tuple(self.windows)]

        return changes

    async def _editToSode(self, nodeedit):
        sode = await self.getStorNode(nodeedit[0])
        sode[1]['edits'] = nodeedit[2]
        return sode

    async def _storNodeEdit(self, nodeedit):
        '''
        Execute a series of storage operations for the given node.

        Returns a (buid, edits) tuple of the actual changes.
        '''
        buid, form, edits = nodeedit

        changed = []
        for edit in edits:
            items = self.editors[edit[0]](buid, form, edit)
            if items is not None:
                changed.extend(items)

        await asyncio.sleep(0)
        return changed

    async def storNodeEditsNoLift(self, nodeedits, meta):
        '''
        Execute a series of node edit operations.

        Does not return the updated nodes.
        '''
        await self._push('edits', nodeedits, meta)

    def _editNodeAdd(self, buid, form, edit):

        valu, stortype = edit[1]

        byts = s_msgpack.en((form, valu, stortype))
        if not self.layrslab.put(buid + b'\x00', byts, db=self.bybuid, overwrite=False):
            return None

        abrv = self.getPropAbrv(form, None)

        if stortype & STOR_FLAG_ARRAY:

            for indx in self.getStorIndx(stortype, valu):
                self.layrslab.put(abrv + indx, buid, db=self.byarray)

            for indx in self.getStorIndx(STOR_TYPE_MSGP, valu):
                self.layrslab.put(abrv + indx, buid, db=self.byprop)

        else:

            for indx in self.getStorIndx(stortype, valu):
                self.layrslab.put(abrv + indx, buid, db=self.byprop)

        self.formcounts.inc(form)

        created = (EDIT_PROP_SET, ('.created', s_common.now(), None, STOR_TYPE_MINTIME))

        retn = [(EDIT_NODE_ADD, (valu, stortype))]

        retn.extend(self._editPropSet(buid, form, created))

        return retn

    def _editNodeDel(self, buid, form, edit):

        byts = self.layrslab.pop(buid + b'\x00', db=self.bybuid)
        if byts is None:
            return None

        form, valu, stortype = s_msgpack.un(byts)

        abrv = self.getPropAbrv(form, None)

        if stortype & STOR_FLAG_ARRAY:

            for indx in self.getStorIndx(stortype, valu):
                self.layrslab.delete(abrv + indx, buid, db=self.byarray)

            for indx in self.getStorIndx(STOR_TYPE_MSGP, valu):
                self.layrslab.delete(abrv + indx, buid, db=self.byprop)

        else:

            for indx in self.getStorIndx(stortype, valu):
                self.layrslab.delete(abrv + indx, buid, db=self.byprop)

        self.formcounts.inc(form, valu=-1)

        self._wipeNodeData(buid)

        return (
            (EDIT_NODE_DEL, (valu, stortype)),
        )

    def _editPropSet(self, buid, form, edit):

        prop, valu, oldv, stortype = edit[1]

        oldv = None
        penc = prop.encode()
        bkey = buid + b'\x01' + penc

        abrv = self.getPropAbrv(form, prop)
        univabrv = None

        if penc[0] == 46: # '.' to detect universal props (as quickly as possible)
            univabrv = self.getPropAbrv(None, prop)

        # merge interval values
        if stortype == STOR_TYPE_IVAL:
            oldb = self.layrslab.get(bkey, db=self.bybuid)
            if oldb is not None:
                oldv, oldt = s_msgpack.un(oldb)
                valu = (min(*oldv, *valu), max(*oldv, *valu))
                if valu == oldv:
                    return ()

        newb = s_msgpack.en((valu, stortype))
        oldb = self.layrslab.replace(bkey, newb, db=self.bybuid)

        if newb == oldb:
            return ()

        if oldb is not None:

            oldv, oldt = s_msgpack.un(oldb)

            if stortype == STOR_TYPE_MINTIME and oldv < valu:
                self.layrslab.put(bkey, oldb, db=self.bybuid)
                return ()

            if oldv == valu and oldt == stortype:
                return ()

            if oldt & STOR_FLAG_ARRAY:

                for oldi in self.getStorIndx(oldt, oldv):
                    self.layrslab.delete(abrv + oldi, buid, db=self.byarray)
                    if univabrv is not None:
                        self.layrslab.delete(univabrv + oldi, buid, db=self.byarray)

                for indx in self.getStorIndx(STOR_TYPE_MSGP, oldv):
                    self.layrslab.delete(abrv + indx, buid, db=self.byprop)
                    if univabrv is not None:
                        self.layrslab.delete(univabrv + indx, buid, db=self.byprop)

            else:

                for oldi in self.getStorIndx(oldt, oldv):
                    self.layrslab.delete(abrv + oldi, buid, db=self.byprop)
                    if univabrv is not None:
                        self.layrslab.delete(univabrv + oldi, buid, db=self.byprop)

        if stortype & STOR_FLAG_ARRAY:

            for indx in self.getStorIndx(stortype, valu):
                self.layrslab.put(abrv + indx, buid, db=self.byarray)
                if univabrv is not None:
                    self.layrslab.put(univabrv + indx, buid, db=self.byarray)

            for indx in self.getStorIndx(STOR_TYPE_MSGP, valu):
                self.layrslab.put(abrv + indx, buid, db=self.byprop)
                if univabrv is not None:
                    self.layrslab.put(univabrv + indx, buid, db=self.byprop)

        else:

            for indx in self.getStorIndx(stortype, valu):
                self.layrslab.put(abrv + indx, buid, db=self.byprop)
                if univabrv is not None:
                    self.layrslab.put(univabrv + indx, buid, db=self.byprop)

        return (
            (EDIT_PROP_SET, (prop, valu, oldv, stortype)),
        )

    def _editPropDel(self, buid, form, edit):

        prop, oldv, stortype = edit[1]

        penc = prop.encode()
        bkey = buid + b'\x01' + penc

        abrv = self.getPropAbrv(form, prop)
        univabrv = None

        if penc[0] == 46: # '.' to detect universal props (as quickly as possible)
            univabrv = self.getPropAbrv(None, prop)

        byts = self.layrslab.pop(bkey, db=self.bybuid)
        if byts is None:
            return None

        valu, stortype = s_msgpack.un(byts)

        if stortype & STOR_FLAG_ARRAY:

            realtype = stortype & 0x7fff

            for aval in valu:
                for indx in self.getStorIndx(realtype, aval):
                    self.layrslab.put(abrv + indx, buid, db=self.byarray)
                    if univabrv is not None:
                        self.layrslab.delete(univabrv + indx, buid, db=self.byarray)

            for indx in self.getStorIndx(STOR_TYPE_MSGP, valu):
                self.layrslab.delete(abrv + indx, buid, db=self.byprop)
                if univabrv is not None:
                    self.layrslab.delete(univabrv + indx, buid, db=self.byprop)

        else:

            for indx in self.getStorIndx(stortype, valu):
                self.layrslab.delete(abrv + indx, buid, db=self.byprop)
                if univabrv is not None:
                    self.layrslab.delete(univabrv + indx, buid, db=self.byprop)

        return (
            (EDIT_PROP_DEL, (prop, valu, stortype)),
        )

    def _editTagSet(self, buid, form, edit):

        tag, valu, oldv = edit[1]

        tenc = tag.encode()
        tagabrv = self.tagabrv.bytsToAbrv(tenc)
        formabrv = self.getPropAbrv(form, None)

        oldb = self.layrslab.replace(buid + b'\x02' + tenc, s_msgpack.en(valu), db=self.bybuid)

        if oldb is not None:

            oldv = s_msgpack.un(oldb)

            if oldv != (None, None) and valu != (None, None):

                merged = (min(oldv[0], valu[0]), max(oldv[1], valu[1]))

                if merged != valu:
                    self.layrslab.put(buid + b'\x02' + tenc, s_msgpack.en(valu), db=self.bybuid)
                    valu = merged

            if oldv == valu:
                return ()

        self.layrslab.put(tagabrv + formabrv, buid, db=self.bytag)

        return (
            (EDIT_TAG_SET, (tag, valu, oldv)),
        )

    def _editTagDel(self, buid, form, edit):

        tag, oldv = edit[1]

        tenc = tag.encode()

        tagabrv = self.tagabrv.bytsToAbrv(tenc)
        formabrv = self.getPropAbrv(form, None)

        oldb = self.layrslab.pop(buid + b'\x02' + tenc, db=self.bybuid)
        if oldb is None:
            return ()

        self.layrslab.delete(tagabrv + formabrv, buid, db=self.bytag)

        oldv = s_msgpack.un(oldb)

        return (
            (EDIT_TAG_DEL, (tag, oldv)),
        )

    def _editTagPropSet(self, buid, form, edit):

        tag, prop, valu, oldv, stortype = edit[1]

        tenc = tag.encode()
        penc = prop.encode()

        tp_abrv = self.getTagPropAbrv(None, tag, prop)
        ftp_abrv = self.getTagPropAbrv(form, tag, prop)

        bkey = buid + b'\x03' + tenc + b':' + penc

        oldb = self.layrslab.replace(bkey, s_msgpack.en((valu, stortype)), db=self.bybuid)
        if oldb is not None:

            oldv, oldt = s_msgpack.un(oldb)
            if valu == oldv and stortype == oldt:
                return

            for oldi in self.getStorIndx(oldt, oldv):
                self.layrslab.delete(tp_abrv + oldi, buid, db=self.bytagprop)
                self.layrslab.delete(ftp_abrv + oldi, buid, db=self.bytagprop)

        kvpairs = []

        for indx in self.getStorIndx(stortype, valu):
            kvpairs.append((tp_abrv + indx, buid))
            kvpairs.append((ftp_abrv + indx, buid))

        self.layrslab.putmulti(kvpairs, db=self.bytagprop)

        return (
            (EDIT_TAGPROP_SET, (tag, prop, valu, oldv, stortype)),
        )

    def _editTagPropDel(self, buid, form, edit):

        tag, prop, valu, stortype = edit[1]

        tenc = tag.encode()
        penc = prop.encode()

        tp_abrv = self.getTagPropAbrv(None, tag, prop)
        ftp_abrv = self.getTagPropAbrv(form, tag, prop)

        bkey = buid + b'\x03' + tenc + b':' + penc

        oldb = self.layrslab.pop(bkey, db=self.bybuid)
        if oldb is None:
            return

        oldv, oldt = s_msgpack.un(oldb)

        for oldi in self.getStorIndx(oldt, oldv):
            self.layrslab.delete(tp_abrv + oldi, buid, db=self.bytagprop)
            self.layrslab.delete(ftp_abrv + oldi, buid, db=self.bytagprop)

        return (
            (EDIT_TAGPROP_DEL, (tag, prop, oldv, oldt)),
        )

    def _editNodeDataSet(self, buid, form, edit):

        name, valu, oldv = edit[1]
        abrv = self.getPropAbrv(name, None)

        oldb = self.dataslab.replace(buid + abrv, s_msgpack.en(valu), db=self.nodedata)

        if oldb is not None:
            oldv = s_msgpack.un(oldb)
            if oldb == valu:
                return None

        return (
            (EDIT_NODEDATA_SET, (name, valu, oldv)),
        )

    def _editNodeDataDel(self, buid, form, edit):

        name, valu = edit[1]
        abrv = self.getPropAbrv(name, None)

        oldb = self.dataslab.pop(buid + abrv, db=self.nodedata)
        if oldb is None:
            return None

        oldv = s_msgpack.un(oldb)

        return (
            (EDIT_NODEDATA_DEL, (name, oldv)),
        )

    def getStorIndx(self, stortype, valu):

        if stortype & 0x8000:

            realtype = stortype & 0x7fff

            retn = []
            [retn.extend(self.getStorIndx(realtype, aval)) for aval in valu]
            return retn

        return self.stortypes[stortype].indx(valu)

    async def iterFormRows(self, form):

        abrv = self.getPropAbrv(form, None)

        for _, buid in self.layrslab.scanByPref(abrv, db=self.byprop):

            bkey = buid + b'\x00'
            byts = self.layrslab.get(bkey, db=self.bybuid)

            await asyncio.sleep(0)

            if byts is None:
                continue

            form, valu, stortype = s_msgpack.un(byts)
            yield buid, valu

    async def iterPropRows(self, form, prop):

        penc = prop.encode()

        abrv = self.getPropAbrv(form, prop)

        for _, buid in self.layrslab.scanByPref(abrv, db=self.byprop):
            bkey = buid + b'\x01' + penc
            byts = self.layrslab.get(bkey, db=self.bybuid)

            await asyncio.sleep(0)

            if byts is None:
                continue

            valu, stortype = s_msgpack.un(byts)
            yield buid, valu

    async def iterUnivRows(self, prop):

        penc = prop.encode()

        abrv = self.getPropAbrv(None, prop)

        for _, buid in self.layrslab.scanByPref(abrv, db=self.byprop):
            bkey = buid + b'\x01' + penc
            byts = self.layrslab.get(bkey, db=self.bybuid)

            await asyncio.sleep(0)

            if byts is None:
                continue

            valu, stortype = s_msgpack.un(byts)
            yield buid, valu

    async def getNodeData(self, buid, name):
        '''
        Return a single element of a buid's node data
        '''
        abrv = self.getPropAbrv(name, None)

        byts = self.dataslab.get(buid + abrv, db=self.nodedata)
        if byts is None:
            return False, None

        return True, s_msgpack.un(byts)

    async def iterNodeData(self, buid):
        '''
        Return a generator of all a buid's node data
        '''
        for lkey, byts in self.dataslab.scanByPref(buid, db=self.nodedata):
            abrv = lkey[32:]

            valu = s_msgpack.un(byts)
            prop = self.getAbrvProp(abrv)
            yield prop[0], valu

    async def iterLayerNodeEdits(self):
        '''
        Scan the full layer and yield artificial sets of nodeedits.
        '''
        nodeedits = (None, None, None)

        for lkey, lval in self.layrslab.scanByFull(db=self.bybuid):
            buid = lkey[:32]
            flag = lkey[32]

            if not buid == nodeedits[0]:
                if nodeedits[0] is not None:
                    async for prop, valu in self.iterNodeData(nodeedits[0]):
                        edit = (EDIT_NODEDATA_SET, (prop, valu, None))
                        nodeedits[2].append(edit)

                    yield nodeedits

            if flag == 0:
                form, valu, stortype = s_msgpack.un(lval)

                nodeedits = (buid, form, [])

                edit = (EDIT_NODE_ADD, (valu, stortype))
                nodeedits[2].append(edit)
                continue

            if flag == 1:
                if not nodeedits[0] == buid:
                    continue

                name = lkey[33:].decode()
                valu, stortype = s_msgpack.un(lval)

                edit = (EDIT_PROP_SET, (name, valu, None, stortype))
                nodeedits[2].append(edit)
                continue

            if flag == 2:
                if not nodeedits[0] == buid:
                    continue

                name = lkey[33:].decode()
                tagv = s_msgpack.un(lval)

                edit = (EDIT_TAG_SET, (name, tagv, None))
                nodeedits[2].append(edit)
                continue

            if flag == 3:
                if not nodeedits[0] == buid:
                    continue

                tag, prop = lkey[33:].decode().split(':')
                valu, stortype = s_msgpack.un(lval)

                buid = lkey[:32]

                edit = (EDIT_TAGPROP_SET, (tag, prop, valu, None, stortype))
                nodeedits[2].append(edit)
                continue

            logger.warning(f'unrecognized storage row: {flag}')

        if nodeedits[0] is not None:
            async for prop, valu in self.iterNodeData(nodeedits[0]):
                edit = (EDIT_NODEDATA_SET, (prop, valu, None))
                nodeedits[2].append(edit)

            yield nodeedits

    async def initUpstreamSync(self, url):
        self.schedCoro(self._initUpstreamSync(url))

    async def _initUpstreamSync(self, url):

        while not self.isfini:

            try:

                async with await s_telepath.openurl(url) as proxy:

                    iden = await proxy.getIden()
                    offs = self.offsets.get(iden)
                    logger.warning(f'upstream sync connected ({url} offset={offs})')

                    if offs == 0:
                        offs = await proxy.getNodeEditOffset()

                        async for item in proxy.iterLayerNodeEdits():
                            await self.storNodeEditsNoLift([item], {})

                        self.offsets.set(iden, offs)

                        waits = [v for k, v in self.upstreamwaits[iden].items() if k <= offs]
                        for wait in waits:
                            [e.set() for e in wait]

                    while not proxy.isfini:

                        offs = self.offsets.get(iden)

                        # pump them into a queue so we can consume them in chunks
                        q = asyncio.Queue(maxsize=1000)

                        async def consume(x):
                            try:
                                async for item in proxy.syncNodeEdits(x):
                                    await q.put(item)
                            finally:
                                await q.put(None)

                        proxy.schedCoro(consume(offs))

                        done = False
                        while not done:

                            # get the next item so we maybe block...
                            item = await q.get()
                            if item is None:
                                break

                            items = [item]

                            # check if there are more we can eat
                            for _ in range(q.qsize()):

                                nexi = await q.get()
                                if nexi is None:
                                    done = True
                                    break

                                items.append(nexi)

                            for nodeeditoffs, item in items:
                                await self.storNodeEditsNoLift(item, {})
                                self.offsets.set(iden, nodeeditoffs + 1)

                                waits = self.upstreamwaits[iden].pop(nodeeditoffs + 1, None)
                                if waits is not None:
                                    [e.set() for e in waits]

            except asyncio.CancelledError: # pragma: no cover
                return

            except Exception:
                logger.exception('error in initUpstreamSync loop')

            await self.waitfini(1)

    def _wipeNodeData(self, buid):
        '''
        Remove all node data for a buid
        '''
        for lkey, _ in self.dataslab.scanByPref(buid, db=self.nodedata):
            self.dataslab.delete(lkey, db=self.nodedata)

    # TODO: Hack until we get interval trees pushed all the way through
    def _cmprIval(self, item, othr):

        if othr[0] >= item[1]:
            return False

        if othr[1] <= item[0]:
            return False

        return True

    async def getModelVers(self):
        return self.layrinfo.get('model:version', (-1, -1, -1))

    async def setModelVers(self, vers):
        await self.layrinfo.set('model:version', vers)

    async def splices(self, offs=None, size=None):
        '''
        Yield (offs, splice) tuples from the nodeedit log starting from the given offset.

        Nodeedits will be flattened into splices before being yielded.
        '''
        if not self.logedits:
            return

        if offs is None:
            offs = (0, 0, 0)

        count = 0
        for offset, (nodeedits, meta) in self.nodeeditlog.slice(offs[0], size):
            async for splice in self.makeSplices(offset, nodeedits, meta):

                if splice[0] < offs:
                    continue

                if count >= size:
                    return

                yield splice
                count = count + 1

    async def splicesBack(self, offs=None, size=None):

        if not self.logedits:
            return

        if offs is None:
            offs = (self.nodeeditlog.index(), 0, 0)

        if size:

            count = 0
            for offset, (nodeedits, meta) in self.nodeeditlog.sliceBack(offs[0], size):
                async for splice in self.makeSplices(offset, nodeedits, meta, reverse=True):

                    if splice[0] > offs:
                        continue

                    if count >= size:
                        return

                    yield splice
                    count += 1
        else:
            for offset, (nodeedits, meta) in self.nodeeditlog.iterBack(offs[0]):
                async for splice in self.makeSplices(offset, nodeedits, meta, reverse=True):

                    if splice[0] > offs:
                        continue

                    yield splice

    async def syncNodeEdits(self, offs):
        '''
        Yield (offs, nodeedits) tuples from the nodeedit log starting from the given offset.

        Once caught up with storage, yield them in realtime.
        '''
        if not self.logedits:
            return

        for offs, splice in self.nodeeditlog.iter(offs):
            yield (offs, splice[0])

        async with self.getNodeEditWindow() as wind:
            async for offs, splice in wind:
                yield (offs, splice)

    async def makeSplices(self, offs, nodeedits, meta, reverse=False):
        '''
        Flatten a set of nodeedits into splices.
        '''
        if meta is None:
            meta = {}

        user = meta.get('user')
        time = meta.get('time')
        prov = meta.get('prov')

        if reverse:
            nodegenr = reversed(list(enumerate(nodeedits)))
        else:
            nodegenr = enumerate(nodeedits)

        for nodeoffs, (buid, form, edits) in nodegenr:

            formvalu = None

            if reverse:
                editgenr = reversed(list(enumerate(edits)))
            else:
                editgenr = enumerate(edits)

            for editoffs, (edit, info) in editgenr:

                if edit == EDIT_NODEDATA_SET or edit == EDIT_NODEDATA_DEL:
                    continue

                spliceoffs = (offs, nodeoffs, editoffs)

                props = {
                    'time': time,
                    'user': user,
                }

                if prov is not None:
                    props['prov'] = prov

                if edit == EDIT_NODE_ADD:
                    formvalu, stortype = info
                    props['ndef'] = (form, formvalu)

                    yield (spliceoffs, ('node:add', props))
                    continue

                if edit == EDIT_NODE_DEL:
                    formvalu, stortype = info
                    props['ndef'] = (form, formvalu)

                    yield (spliceoffs, ('node:del', props))
                    continue

                if formvalu is None:
                    formvalu = self.getNodeValu(buid)

                props['ndef'] = (form, formvalu)

                if edit == EDIT_PROP_SET:
                    prop, valu, oldv, stortype = info
                    props['prop'] = prop
                    props['valu'] = valu
                    props['oldv'] = oldv

                    yield (spliceoffs, ('prop:set', props))
                    continue

                if edit == EDIT_PROP_DEL:
                    prop, valu, stortype = info
                    props['prop'] = prop
                    props['valu'] = valu

                    yield (spliceoffs, ('prop:del', props))
                    continue

                if edit == EDIT_TAG_SET:
                    tag, valu, oldv = info
                    props['tag'] = tag
                    props['valu'] = valu
                    props['oldv'] = oldv

                    yield (spliceoffs, ('tag:add', props))
                    continue

                if edit == EDIT_TAG_DEL:
                    tag, valu = info
                    props['tag'] = tag
                    props['valu'] = valu

                    yield (spliceoffs, ('tag:del', props))
                    continue

                if edit == EDIT_TAGPROP_SET:
                    tag, prop, valu, oldv, stortype = info
                    props['tag'] = tag
                    props['prop'] = prop
                    props['valu'] = valu
                    props['oldv'] = oldv

                    yield (spliceoffs, ('tag:prop:set', props))
                    continue

                if edit == EDIT_TAGPROP_DEL:
                    tag, prop, valu, stortype = info
                    props['tag'] = tag
                    props['prop'] = prop
                    props['valu'] = valu

                    yield (spliceoffs, ('tag:prop:del', props))

    @contextlib.asynccontextmanager
    async def getNodeEditWindow(self):

        async with await s_queue.Window.anit(maxsize=10000) as wind:

            async def fini():
                self.windows.remove(wind)

            wind.onfini(fini)

            self.windows.append(wind)

            yield wind

    def getNodeEditOffset(self):
        if not self.logedits:
            return 0

        return self.nodeeditlog.index()

    async def waitUpstreamOffs(self, iden, offs):
        evnt = asyncio.Event()

        if self.offsets.get(iden) >= offs:
            evnt.set()
        else:
            self.upstreamwaits[iden][offs].append(evnt)

        return evnt

    async def delete(self):
        '''
        Delete the underlying storage
        '''
        await self.fini()
        shutil.rmtree(self.dirn, ignore_errors=True)<|MERGE_RESOLUTION|>--- conflicted
+++ resolved
@@ -104,12 +104,8 @@
         await s_cell.CellApi.__anit__(self, core, link, user)
 
         self.layr = layr
-<<<<<<< HEAD
         self.liftperm = ('layer', 'lift', self.layr.iden)
-=======
-        self.liftperm = ('layer:lift', self.layr.iden)
-        self.writeperm = ('layer:write', self.layr.iden)
->>>>>>> 63daeb56
+        self.writeperm = ('layer', 'write', self.layr.iden)
 
     async def iterLayerNodeEdits(self):
         '''
