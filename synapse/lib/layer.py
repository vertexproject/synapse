'''
The Layer 2.0 archtecture introduces several optimized node/message serialization formats
used by the layers to optimize returning primitives and facilitate efficient node construction:

.. note::

    This interface is subject to change between minor revisions.

Storage Types (<stortype>)

    In Layers 2.0, each node property from the model has an associated "storage type".  Each
    storage type determines how the data is indexed and represented within the Layer.  This
    formalizes the separation of "data model" from "storage model".  Each data model type has
    a "stortype" property which coresponds to one of the STOR_TYPE_XXX values.  The knowledge
    of the mapping of data model types to storage types is the responsibility of the data model,
    making the Layer implementation fully decoupled from the data model.

Node Edits / Edits

    A node edit consists of a (<nid>, <form>, [edits]) tuple.  An edit is Tuple of (<type>, <info>, List[NodeEdits])
    where the first element is an int that matches to an EDIT_* constant below, the info is a tuple that varies
    depending on the first element, and the third element is a list of dependent NodeEdits that will only be applied
    if the edit actually makes a change.

Storage Node (<sode>)

    A storage node is a layer/storage optimized node representation which is similar to a "packed node".
    A storage node *may* be partial ( as it is produced by a given layer ) and are joined by the view
    into "full" storage nodes which are used to construct Node() instances.

    Sode format::

        (<nid>, {

            'ndef': (<formname>, <formvalu>),

            'props': {
                <propname>: <propvalu>,
            }

            'tags': {
                <tagname>: <tagvalu>,
            }

            'tagprops: {
                <tagname>: {
                    <propname>: <propvalu>,
                },
            }

            # changes that were *just* made.
            'edits': [
                <edit>
            ]

        }),

'''
import os
import math
import shutil
import struct
import asyncio
import logging
import weakref
import ipaddress
import contextlib
import collections

import regex
import xxhash

import synapse.exc as s_exc
import synapse.common as s_common
import synapse.telepath as s_telepath

import synapse.lib.gis as s_gis
import synapse.lib.cell as s_cell
import synapse.lib.coro as s_coro
import synapse.lib.cache as s_cache
import synapse.lib.nexus as s_nexus
import synapse.lib.queue as s_queue
import synapse.lib.urlhelp as s_urlhelp

import synapse.lib.config as s_config
import synapse.lib.spooled as s_spooled
import synapse.lib.lmdbslab as s_lmdbslab
import synapse.lib.slabseqn as s_slabseqn

from synapse.lib.msgpack import deepcopy

logger = logging.getLogger(__name__)

import synapse.lib.msgpack as s_msgpack

reqValidLdef = s_config.getJsValidator({
    'type': 'object',
    'properties': {
        'iden': {'type': 'string', 'pattern': s_config.re_iden},
        'creator': {'type': 'string', 'pattern': s_config.re_iden},
        'created': {'type': 'integer', 'minimum': 0},
        'lockmemory': {'type': 'boolean'},
        'lmdb:growsize': {'type': 'integer'},
        'logedits': {'type': 'boolean', 'default': True},
        'name': {'type': 'string'},
        'readonly': {'type': 'boolean', 'default': False},
    },
    'additionalProperties': True,
    'required': ['iden', 'creator', 'lockmemory'],
})

WINDOW_MAXSIZE = 10_000
MIGR_COMMIT_SIZE = 1_000

class LayerApi(s_cell.CellApi):

    async def __anit__(self, core, link, user, layr):

        await s_cell.CellApi.__anit__(self, core, link, user)

        self.layr = layr
        self.liftperm = ('layer', 'lift', self.layr.iden)
        self.writeperm = ('layer', 'write', self.layr.iden)

    async def iterLayerNodeEdits(self):
        '''
        Scan the full layer and yield artificial nodeedit sets.
        '''

        await self._reqUserAllowed(self.liftperm)
        async for item in self.layr.iterLayerNodeEdits():
            yield item
            await asyncio.sleep(0)

    @s_cell.adminapi()
    async def saveNodeEdits(self, edits, meta):
        '''
        Save node edits to the layer and return a tuple of (nexsoffs, changes).

        Note: nexsoffs will be None if there are no changes.
        '''
        meta['link:user'] = self.user.iden
        return await self.layr.saveNodeEdits(edits, meta)

    async def storNodeEdits(self, nodeedits, meta=None):

        await self._reqUserAllowed(self.writeperm)

        if meta is None:
            meta = {'time': s_common.now(), 'user': self.user.iden}

        return await self.layr.saveNodeEdits(nodeedits, meta)

    async def storNodeEditsNoLift(self, nodeedits, meta=None):

        await self._reqUserAllowed(self.writeperm)

        if meta is None:
            meta = {'time': s_common.now(), 'user': self.user.iden}

        await self.layr.storNodeEditsNoLift(nodeedits, meta)

    async def syncNodeEdits(self, offs, wait=True, reverse=False, compat=False):
        '''
        Yield (offs, nodeedits) tuples from the nodeedit log starting from the given offset.

        Once caught up with storage, yield them in realtime.
        '''
        await self._reqUserAllowed(self.liftperm)
        async for item in self.layr.syncNodeEdits(offs, wait=wait, reverse=reverse, compat=compat):
            yield item
            await asyncio.sleep(0)

    async def syncNodeEdits2(self, offs, wait=True, compat=False):
        await self._reqUserAllowed(self.liftperm)
        async for item in self.layr.syncNodeEdits2(offs, wait=wait, compat=compat):
            yield item
            await asyncio.sleep(0)

    async def getEditIndx(self):
        '''
        Returns what will be the *next* nodeedit log index.
        '''
        await self._reqUserAllowed(self.liftperm)
        return await self.layr.getEditIndx()

    async def getEditSize(self):
        '''
        Return the total number of (edits, meta) pairs in the layer changelog.
        '''
        await self._reqUserAllowed(self.liftperm)
        return await self.layr.getEditSize()

    async def getIden(self):
        await self._reqUserAllowed(self.liftperm)
        return self.layr.iden

NID_CACHE_SIZE = 10000

STOR_TYPE_UTF8 = 1

STOR_TYPE_U8 = 2
STOR_TYPE_U16 = 3
STOR_TYPE_U32 = 4
STOR_TYPE_U64 = 5

STOR_TYPE_I8 = 6
STOR_TYPE_I16 = 7
STOR_TYPE_I32 = 8
STOR_TYPE_I64 = 9

STOR_TYPE_GUID = 10
STOR_TYPE_TIME = 11
STOR_TYPE_IVAL = 12
STOR_TYPE_MSGP = 13
STOR_TYPE_LATLONG = 14

STOR_TYPE_LOC = 15
STOR_TYPE_TAG = 16
STOR_TYPE_FQDN = 17
STOR_TYPE_IPV6 = 18

STOR_TYPE_U128 = 19
STOR_TYPE_I128 = 20

STOR_TYPE_MINTIME = 21

STOR_TYPE_FLOAT64 = 22
STOR_TYPE_HUGENUM = 23

STOR_TYPE_MAXTIME = 24
STOR_TYPE_NDEF = 25

STOR_FLAG_ARRAY = 0x8000

# Edit types (etyp)

EDIT_NODE_ADD = 0      # (<etyp>, (<valu>, <type>))
EDIT_NODE_DEL = 1      # (<etyp>, (<oldv>, <type>))
EDIT_PROP_SET = 2      # (<etyp>, (<prop>, <valu>, <oldv>, <type>))
EDIT_PROP_DEL = 3      # (<etyp>, (<prop>, <oldv>, <type>))
EDIT_TAG_SET = 4       # (<etyp>, (<tag>, <valu>, <oldv>))
EDIT_TAG_DEL = 5       # (<etyp>, (<tag>, <oldv>))
EDIT_TAGPROP_SET = 6   # (<etyp>, (<tag>, <prop>, <valu>, <oldv>, <type>))
EDIT_TAGPROP_DEL = 7   # (<etyp>, (<tag>, <prop>, <oldv>, <type>))
EDIT_NODEDATA_SET = 8  # (<etyp>, (<name>, <valu>, <oldv>))
EDIT_NODEDATA_DEL = 9  # (<etyp>, (<name>, <oldv>))
EDIT_EDGE_ADD = 10     # (<etyp>, (<verb>, <destnodeiden>))
EDIT_EDGE_DEL = 11     # (<etyp>, (<verb>, <destnodeiden>))

EDIT_NODE_TOMB = 12          # (<etyp>, ())
EDIT_NODE_TOMB_DEL = 13      # (<etyp>, ())
EDIT_PROP_TOMB = 14          # (<etyp>, (<prop>))
EDIT_PROP_TOMB_DEL = 15      # (<etyp>, (<prop>))
EDIT_TAG_TOMB = 16           # (<etyp>, (<tag>))
EDIT_TAG_TOMB_DEL = 17       # (<etyp>, (<tag>))
EDIT_TAGPROP_TOMB = 18       # (<etyp>, (<tag>, <prop>))
EDIT_TAGPROP_TOMB_DEL = 19   # (<etyp>, (<tag>, <prop>))
EDIT_NODEDATA_TOMB = 20      # (<etyp>, (<name>))
EDIT_NODEDATA_TOMB_DEL = 21  # (<etyp>, (<name>))
EDIT_EDGE_TOMB = 22          # (<etyp>, (<verb>, <destnodeiden>))
EDIT_EDGE_TOMB_DEL = 23      # (<etyp>, (<verb>, <destnodeiden>))

EDIT_PROGRESS = 100   # (used by syncIndexEvents) (<etyp>, ())

INDX_PROP = b'\x00\x00'
INDX_TAGPROP = b'\x00\x01'

INDX_ARRAY = b'\x00\x02'

INDX_EDGE_N1 = b'\x00\x03'
INDX_EDGE_N2 = b'\x00\x04'
INDX_EDGE_N1N2 = b'\x00\x05'
INDX_EDGE_VERB = b'\x00\x06'

INDX_TAG = b'\x00\x07'
INDX_TAG_MAX = b'\x00\x08'
INDX_TAG_DURATION = b'\x00\x09'

INDX_IVAL_MAX = b'\x00\x0a'
INDX_IVAL_DURATION = b'\x00\x0b'

INDX_NODEDATA = b'\x00\x0c'

INDX_TOMB = b'\x00\x0d'

INDX_NDEF = b'\x00\x0e'

INDX_FORM = b'\x00\x0f'

FLAG_TOMB = b'\x00'
FLAG_NORM = b'\x01'

class IndxBy:
    '''
    IndxBy sub-classes encapsulate access methods and encoding details for
    various types of properties within the layer to be lifted/compared by
    storage types.
    '''
    def __init__(self, layr, abrv, db):
        self.db = db
        self.abrv = abrv
        self.layr = layr
        self.abrvlen = len(abrv)  # Dividing line between the abbreviations and the data-specific index

    def getStorType(self):
        raise s_exc.NoSuchImpl(name='getStorType')

    def keyNidsByDups(self, indx, reverse=False):
        if reverse:
            yield from self.layr.layrslab.scanByDupsBack(self.abrv + indx, db=self.db)
        else:
            yield from self.layr.layrslab.scanByDups(self.abrv + indx, db=self.db)

    def keyNidsByPref(self, indx=b'', reverse=False):
        if reverse:
            yield from self.layr.layrslab.scanByPrefBack(self.abrv + indx, db=self.db)
        else:
            yield from self.layr.layrslab.scanByPref(self.abrv + indx, db=self.db)

    def keyNidsByRange(self, minindx, maxindx, reverse=False):
        if reverse:
            yield from self.layr.layrslab.scanByRangeBack(self.abrv + maxindx, lmin=self.abrv + minindx, db=self.db)
        else:
            yield from self.layr.layrslab.scanByRange(self.abrv + minindx, lmax=self.abrv + maxindx, db=self.db)

    def hasIndxNid(self, indx, nid):
        return self.layr.layrslab.hasdup(self.abrv + indx, nid, db=self.db)

    def indxToValu(self, indx):
        stortype = self.getStorType()
        return stortype.decodeIndx(indx)

    def getNodeValu(self, nid, indx=None):

        if indx is not None:
            valu = self.indxToValu(indx)
            if valu is not s_common.novalu:
                return valu

        sode = self.layr._getStorNode(nid)
        if sode is None:
            return s_common.novalu

        return self.getSodeValu(sode)

class IndxByForm(IndxBy):

    def __init__(self, layr, form):
        '''
        Note:  may raise s_exc.NoSuchAbrv
        '''
        abrv = layr.core.getIndxAbrv(INDX_PROP, form, None)
        IndxBy.__init__(self, layr, abrv, layr.indxdb)

        self.form = form

    def getStorType(self):
        form = self.layr.core.model.form(self.form)
        return self.layr.stortypes[form.type.stortype]

    def getSodeValu(self, sode):

        valt = sode.get('valu')
        if valt is not None:
            return valt[0]

        return s_common.novalu

class IndxByProp(IndxBy):

    def __init__(self, layr, form, prop):
        '''
        Note:  may raise s_exc.NoSuchAbrv
        '''
        abrv = layr.core.getIndxAbrv(INDX_PROP, form, prop)
        IndxBy.__init__(self, layr, abrv, db=layr.indxdb)

        self.form = form
        self.prop = prop

    def getStorType(self):

        if self.form is not None:
            form = self.layr.core.model.form(self.form)
            typeindx = form.props.get(self.prop).type.stortype
        else:
            typeindx = self.layr.core.model.prop(self.prop).type.stortype

        return self.layr.stortypes[typeindx]

    def getSodeValu(self, sode):
        valt = sode['props'].get(self.prop)
        if valt is not None:
            return valt[0]

        return s_common.novalu

    def __repr__(self):
        if self.form:
            return f'IndxByProp: {self.form}:{self.prop}'
        return f'IndxByProp: {self.prop}'

class IndxByPropArray(IndxBy):

    def __init__(self, layr, form, prop):
        '''
        Note:  may raise s_exc.NoSuchAbrv
        '''
        abrv = layr.core.getIndxAbrv(INDX_ARRAY, form, prop)
        IndxBy.__init__(self, layr, abrv, db=layr.indxdb)

        self.form = form
        self.prop = prop

    def getNodeValu(self, nid, indx=None):
        sode = self.layr._getStorNode(nid)
        if sode is None: # pragma: no cover
            return s_common.novalu

        props = sode.get('props')
        if props is None:
            return s_common.novalu

        valt = props.get(self.prop)
        if valt is None:
            return s_common.novalu

        return valt[0]

    def __repr__(self):
        if self.form:
            return f'IndxByPropArray: {self.form}:{self.prop}'
        return f'IndxByPropArray: {self.prop}'

class IndxByPropIvalMin(IndxByProp):

    def keyNidsByRange(self, minindx, maxindx, reverse=False):
        strt = self.abrv + minindx + self.layr.ivaltimetype.zerobyts
        stop = self.abrv + maxindx + self.layr.ivaltimetype.fullbyts
        if reverse:
            yield from self.layr.layrslab.scanByRangeBack(stop, strt, db=self.db)
        else:
            yield from self.layr.layrslab.scanByRange(strt, stop, db=self.db)

class IndxByPropIvalMax(IndxBy):

    def __init__(self, layr, form, prop):
        '''
        Note:  may raise s_exc.NoSuchAbrv
        '''
        abrv = layr.core.getIndxAbrv(INDX_IVAL_MAX, form, prop)
        IndxBy.__init__(self, layr, abrv, db=layr.indxdb)

        self.form = form
        self.prop = prop

class IndxByPropIvalDuration(IndxBy):

    def __init__(self, layr, form, prop):
        '''
        Note:  may raise s_exc.NoSuchAbrv
        '''
        abrv = layr.core.getIndxAbrv(INDX_IVAL_DURATION, form, prop)
        IndxBy.__init__(self, layr, abrv, db=layr.indxdb)

        self.form = form
        self.prop = prop

class IndxByTagIval(IndxBy):

    def __init__(self, layr, form, tag):
        '''
        Note:  may raise s_exc.NoSuchAbrv
        '''
        abrv = layr.core.getIndxAbrv(INDX_TAG, form, tag)
        IndxBy.__init__(self, layr, abrv, db=layr.indxdb)

        self.form = form
        self.tag = tag

class IndxByTagIvalMin(IndxByTagIval):

    def keyNidsByRange(self, minindx, maxindx, reverse=False):
        strt = self.abrv + minindx + self.layr.ivaltimetype.zerobyts
        stop = self.abrv + maxindx + self.layr.ivaltimetype.fullbyts
        if reverse:
            yield from self.layr.layrslab.scanByRangeBack(stop, strt, db=self.db)
        else:
            yield from self.layr.layrslab.scanByRange(strt, stop, db=self.db)

class IndxByTagIvalMax(IndxBy):

    def __init__(self, layr, form, tag):
        '''
        Note:  may raise s_exc.NoSuchAbrv
        '''
        abrv = layr.core.getIndxAbrv(INDX_TAG_MAX, form, tag)
        IndxBy.__init__(self, layr, abrv, db=layr.indxdb)

        self.form = form
        self.tag = tag

class IndxByTagIvalDuration(IndxBy):

    def __init__(self, layr, form, tag):
        '''
        Note:  may raise s_exc.NoSuchAbrv
        '''
        abrv = layr.core.getIndxAbrv(INDX_TAG_DURATION, form, tag)
        IndxBy.__init__(self, layr, abrv, db=layr.indxdb)

        self.form = form
        self.tag = tag

class IndxByTagProp(IndxBy):

    def __init__(self, layr, form, tag, prop):
        '''
        Note:  may raise s_exc.NoSuchAbrv
        '''
        abrv = layr.core.getIndxAbrv(INDX_TAGPROP, form, tag, prop)
        IndxBy.__init__(self, layr, abrv, layr.indxdb)

        self.form = form
        self.prop = prop
        self.tag = tag

    def getStorType(self):
        typeindx = self.layr.core.model.getTagProp(self.prop).type.stortype
        return self.layr.stortypes[typeindx]

    def getSodeValu(self, sode):

        tagprops = sode.get('tagprops')
        if tagprops is None:
            return s_common.novalu

        props = tagprops.get(self.tag)
        if not props:
            return s_common.novalu

        valt = props.get(self.prop)
        if valt is None:
            return s_common.novalu

        return valt[0]

class IndxByTagPropIvalMin(IndxByTagProp):

    def keyNidsByRange(self, minindx, maxindx, reverse=False):
        strt = self.abrv + minindx + self.layr.ivaltimetype.zerobyts
        stop = self.abrv + maxindx + self.layr.ivaltimetype.fullbyts
        if reverse:
            yield from self.layr.layrslab.scanByRangeBack(stop, strt, db=self.db)
        else:
            yield from self.layr.layrslab.scanByRange(strt, stop, db=self.db)

class IndxByTagPropIvalMax(IndxBy):

    def __init__(self, layr, form, tag, prop):
        '''
        Note:  may raise s_exc.NoSuchAbrv
        '''
        abrv = layr.core.getIndxAbrv(INDX_IVAL_MAX, form, tag, prop)
        IndxBy.__init__(self, layr, abrv, db=layr.indxdb)

        self.form = form
        self.prop = prop
        self.tag = tag

class IndxByTagPropIvalDuration(IndxBy):

    def __init__(self, layr, form, tag, prop):
        '''
        Note:  may raise s_exc.NoSuchAbrv
        '''
        abrv = layr.core.getIndxAbrv(INDX_IVAL_DURATION, form, tag, prop)
        IndxBy.__init__(self, layr, abrv, db=layr.indxdb)

        self.form = form
        self.prop = prop
        self.tag = tag

class StorType:

    def __init__(self, layr, stortype):
        self.layr = layr
        self.stortype = stortype

        self.lifters = {}

    async def indxBy(self, liftby, cmpr, valu, reverse=False):
        func = self.lifters.get(cmpr)
        if func is None:
            raise s_exc.NoSuchCmpr(cmpr=cmpr)

        abrvlen = liftby.abrvlen
        async for lkey, nid in func(liftby, valu, reverse=reverse):
            yield lkey[abrvlen:], nid

    async def indxByForm(self, form, cmpr, valu, reverse=False):
        try:
            indxby = IndxByForm(self.layr, form)

        except s_exc.NoSuchAbrv:
            return

        async for item in self.indxBy(indxby, cmpr, valu, reverse=reverse):
            yield item

    async def verifyNidProp(self, nid, form, prop, valu):
        indxby = IndxByProp(self.layr, form, prop)
        for indx in self.indx(valu):
            if not indxby.hasIndxNid(indx, nid):
                yield ('NoPropIndex', {'prop': prop, 'valu': valu})

    async def indxByProp(self, form, prop, cmpr, valu, reverse=False):
        try:
            indxby = IndxByProp(self.layr, form, prop)

        except s_exc.NoSuchAbrv:
            return

        async for item in self.indxBy(indxby, cmpr, valu, reverse=reverse):
            yield item

    async def indxByPropArray(self, form, prop, cmpr, valu, reverse=False):
        try:
            indxby = IndxByPropArray(self.layr, form, prop)

        except s_exc.NoSuchAbrv:
            return

        async for item in self.indxBy(indxby, cmpr, valu, reverse=reverse):
            yield item

    async def indxByTagProp(self, form, tag, prop, cmpr, valu, reverse=False):
        try:
            indxby = IndxByTagProp(self.layr, form, tag, prop)

        except s_exc.NoSuchAbrv:
            return

        async for item in self.indxBy(indxby, cmpr, valu, reverse=reverse):
            yield item

    def indx(self, valu):  # pragma: no cover
        raise NotImplementedError

    def decodeIndx(self, valu):  # pragma: no cover
        return s_common.novalu

    async def _liftRegx(self, liftby, valu, reverse=False):

        regx = regex.compile(valu, flags=regex.I)

        abrvlen = liftby.abrvlen
        isarray = isinstance(liftby, IndxByPropArray)

        for lkey, nid in liftby.keyNidsByPref(reverse=reverse):

            await asyncio.sleep(0)

            indx = lkey[abrvlen:]
            storvalu = self.decodeIndx(indx)

            if storvalu == s_common.novalu:

                storvalu = liftby.getNodeValu(nid)

                if isarray:
                    for sval in storvalu:
                        if self.indx(sval)[0] == indx:
                            storvalu = sval
                            break
                    else:
                        continue

            def regexin(regx, storvalu):
                if isinstance(storvalu, str):
                    if regx.search(storvalu) is not None:
                        return True

                elif isinstance(storvalu, (tuple, list)):
                    return any(regexin(regx, sv) for sv in storvalu)

                return False

            if regexin(regx, storvalu):
                yield lkey, nid

class StorTypeUtf8(StorType):

    def __init__(self, layr):
        StorType.__init__(self, layr, STOR_TYPE_UTF8)

        self.lifters.update({
            '=': self._liftUtf8Eq,
            '~=': self._liftRegx,
            '^=': self._liftUtf8Prefix,
            'range=': self._liftUtf8Range,
        })

    async def _liftUtf8Eq(self, liftby, valu, reverse=False):
        indx = self._getIndxByts(valu)
        for item in liftby.keyNidsByDups(indx, reverse=reverse):
            yield item

    async def _liftUtf8Range(self, liftby, valu, reverse=False):
        minindx = self._getIndxByts(valu[0])
        maxindx = self._getIndxByts(valu[1])
        for item in liftby.keyNidsByRange(minindx, maxindx, reverse=reverse):
            yield item

    async def _liftUtf8Prefix(self, liftby, valu, reverse=False):
        indx = self._getIndxByts(valu)
        for item in liftby.keyNidsByPref(indx, reverse=reverse):
            yield item

    def _getIndxByts(self, valu):

        indx = valu.encode('utf8', 'surrogatepass')
        # cut down an index value to 256 bytes...
        if len(indx) <= 256:
            return indx

        base = indx[:248]
        sufx = xxhash.xxh64(indx).digest()
        return base + sufx

    def indx(self, valu):
        return (self._getIndxByts(valu), )

    def decodeIndx(self, bytz):
        if len(bytz) >= 256:
            return s_common.novalu
        return bytz.decode('utf8', 'surrogatepass')

class StorTypeHier(StorType):

    def __init__(self, layr, stortype, sepr='.'):
        StorType.__init__(self, layr, stortype)
        self.sepr = sepr

        self.lifters.update({
            '=': self._liftHierEq,
            '^=': self._liftHierPref,
        })

    def indx(self, valu):
        return (
            self.getHierIndx(valu),
        )

    def getHierIndx(self, valu):
        # encode the index values with a trailing sepr to allow ^=foo.bar to be boundary aware
        return (valu + self.sepr).encode()

    def decodeIndx(self, bytz):
        return bytz.decode()[:-len(self.sepr)]

    async def _liftHierEq(self, liftby, valu, reverse=False):
        indx = self.getHierIndx(valu)
        for item in liftby.keyNidsByDups(indx, reverse=reverse):
            yield item

    async def _liftHierPref(self, liftby, valu, reverse=False):
        indx = self.getHierIndx(valu)
        for item in liftby.keyNidsByPref(indx, reverse=reverse):
            yield item

class StorTypeLoc(StorTypeHier):
    def __init__(self, layr):
        StorTypeHier.__init__(self, layr, STOR_TYPE_LOC)

class StorTypeTag(StorTypeHier):

    def __init__(self, layr):
        StorTypeHier.__init__(self, layr, STOR_TYPE_TAG)

class StorTypeFqdn(StorTypeUtf8):

    def indx(self, norm):
        return (
            self._getIndxByts(norm[::-1]),
        )

    def decodeIndx(self, bytz):
        if len(bytz) >= 256:
            return s_common.novalu
        return bytz.decode('utf8', 'surrogatepass')[::-1]

    def __init__(self, layr):
        StorType.__init__(self, layr, STOR_TYPE_UTF8)
        self.lifters.update({
            '=': self._liftFqdnEq,
            '~=': self._liftRegx,
        })

    async def _liftFqdnEq(self, liftby, valu, reverse=False):

        if valu[0] == '*':
            indx = self._getIndxByts(valu[1:][::-1])
            for item in liftby.keyNidsByPref(indx, reverse=reverse):
                yield item
            return

        async for item in StorTypeUtf8._liftUtf8Eq(self, liftby, valu[::-1], reverse=reverse):
            yield item

class StorTypeIpv6(StorType):

    def __init__(self, layr):
        StorType.__init__(self, layr, STOR_TYPE_IPV6)

        self.lifters.update({
            '=': self._liftIPv6Eq,
            'range=': self._liftIPv6Range,
            '<': self._liftIPv6Lt,
            '>': self._liftIPv6Gt,
            '<=': self._liftIPv6Le,
            '>=': self._liftIPv6Ge,
        })

    def getIPv6Indx(self, valu):
        return ipaddress.IPv6Address(valu).packed

    def indx(self, valu):
        return (
            self.getIPv6Indx(valu),
        )

    def decodeIndx(self, bytz):
        return str(ipaddress.IPv6Address(bytz))

    async def _liftIPv6Eq(self, liftby, valu, reverse=False):
        indx = self.getIPv6Indx(valu)
        for item in liftby.keyNidsByDups(indx, reverse=reverse):
            yield item

    async def _liftIPv6Range(self, liftby, valu, reverse=False):
        minindx = self.getIPv6Indx(valu[0])
        maxindx = self.getIPv6Indx(valu[1])

        for item in liftby.keyNidsByRange(minindx, maxindx, reverse=reverse):
            yield item

    async def _liftIPv6Lt(self, liftby, norm, reverse=False):
        minindx = self.getIPv6Indx('::')
        maxindx = self.getIPv6Indx(norm)
        maxindx = (int.from_bytes(maxindx) - 1).to_bytes(16)

        for item in liftby.keyNidsByRange(minindx, maxindx, reverse=reverse):
            yield item

    async def _liftIPv6Gt(self, liftby, norm, reverse=False):
        minindx = self.getIPv6Indx(norm)
        minindx = (int.from_bytes(minindx) + 1).to_bytes(16)
        maxindx = self.getIPv6Indx('ffff:ffff:ffff:ffff:ffff:ffff:ffff:ffff')

        for item in liftby.keyNidsByRange(minindx, maxindx, reverse=reverse):
            yield item

    async def _liftIPv6Le(self, liftby, norm, reverse=False):
        minindx = self.getIPv6Indx('::')
        maxindx = self.getIPv6Indx(norm)

        for item in liftby.keyNidsByRange(minindx, maxindx, reverse=reverse):
            yield item

    async def _liftIPv6Ge(self, liftby, norm, reverse=False):
        minindx = self.getIPv6Indx(norm)
        maxindx = self.getIPv6Indx('ffff:ffff:ffff:ffff:ffff:ffff:ffff:ffff')

        for item in liftby.keyNidsByRange(minindx, maxindx, reverse=reverse):
            yield item

class StorTypeInt(StorType):

    def __init__(self, layr, stortype, size, signed):

        StorType.__init__(self, layr, stortype)

        self.size = size
        self.signed = signed

        self.offset = 0
        if signed:
            self.offset = 2 ** ((self.size * 8) - 1) - 1

        self.maxval = 2 ** (self.size * 8) - 1

        self.lifters.update({
            '=': self._liftIntEq,
            '<': self._liftIntLt,
            '>': self._liftIntGt,
            '<=': self._liftIntLe,
            '>=': self._liftIntGe,
            'range=': self._liftIntRange,
        })

        self.zerobyts = b'\x00' * self.size
        self.fullbyts = b'\xff' * self.size

    def getIntIndx(self, valu):
        return (valu + self.offset).to_bytes(self.size, 'big')

    def indx(self, valu):
        return (self.getIntIndx(valu),)

    def decodeIndx(self, bytz):
        return int.from_bytes(bytz, 'big') - self.offset

    async def _liftIntEq(self, liftby, valu, reverse=False):
        indx = valu + self.offset
        if indx < 0 or indx > self.maxval:
            return

        pkey = indx.to_bytes(self.size, 'big')
        for item in liftby.keyNidsByDups(pkey, reverse=reverse):
            yield item

    async def _liftIntGt(self, liftby, valu, reverse=False):
        async for item in self._liftIntGe(liftby, valu + 1, reverse=reverse):
            yield item

    async def _liftIntGe(self, liftby, valu, reverse=False):
        minv = valu + self.offset
        if minv > self.maxval:
            return

        minv = max(minv, 0)

        minindx = minv.to_bytes(self.size, 'big')
        maxindx = self.fullbyts
        for item in liftby.keyNidsByRange(minindx, maxindx, reverse=reverse):
            yield item

    async def _liftIntLt(self, liftby, valu, reverse=False):
        async for item in self._liftIntLe(liftby, valu - 1, reverse=reverse):
            yield item

    async def _liftIntLe(self, liftby, valu, reverse=False):
        maxv = valu + self.offset
        if maxv < 0:
            return

        maxv = min(maxv, self.maxval)

        minindx = self.zerobyts
        maxindx = maxv.to_bytes(self.size, 'big')
        for item in liftby.keyNidsByRange(minindx, maxindx, reverse=reverse):
            yield item

    async def _liftIntRange(self, liftby, valu, reverse=False):
        minv = valu[0] + self.offset
        maxv = valu[1] + self.offset
        if minv > self.maxval or maxv < 0:
            return

        minv = max(minv, 0)
        maxv = min(maxv, self.maxval)

        minindx = minv.to_bytes(self.size, 'big')
        maxindx = maxv.to_bytes(self.size, 'big')
        for item in liftby.keyNidsByRange(minindx, maxindx, reverse=reverse):
            yield item

class StorTypeHugeNum(StorType):

    def __init__(self, layr, stortype):
        StorType.__init__(self, layr, STOR_TYPE_HUGENUM)
        self.lifters.update({
            '=': self._liftHugeEq,
            '<': self._liftHugeLt,
            '>': self._liftHugeGt,
            '<=': self._liftHugeLe,
            '>=': self._liftHugeGe,
            'range=': self._liftHugeRange,
        })

        self.one = s_common.hugeexp
        self.offset = s_common.hugenum(0x7fffffffffffffffffffffffffffffffffffffff)

        self.zerobyts = b'\x00' * 20
        self.fullbyts = b'\xff' * 20

    def getHugeIndx(self, norm):
        scaled = s_common.hugescaleb(s_common.hugenum(norm), 24)
        byts = int(s_common.hugeadd(scaled, self.offset)).to_bytes(20, byteorder='big')
        return byts

    def indx(self, norm):
        return (self.getHugeIndx(norm),)

    def decodeIndx(self, bytz):
        huge = s_common.hugenum(int.from_bytes(bytz, 'big'))
        valu = s_common.hugescaleb(s_common.hugesub(huge, self.offset), -24)
        return '{:f}'.format(valu.normalize(s_common.hugectx))

    async def _liftHugeEq(self, liftby, valu, reverse=False):
        indx = self.getHugeIndx(valu)
        for item in liftby.keyNidsByDups(indx, reverse=reverse):
            yield item

    async def _liftHugeGt(self, liftby, valu, reverse=False):
        valu = s_common.hugenum(valu)
        async for item in self._liftHugeGe(liftby, s_common.hugeadd(valu, self.one), reverse=reverse):
            yield item

    async def _liftHugeLt(self, liftby, valu, reverse=False):
        valu = s_common.hugenum(valu)
        async for item in self._liftHugeLe(liftby, s_common.hugesub(valu, self.one), reverse=reverse):
            yield item

    async def _liftHugeGe(self, liftby, valu, reverse=False):
        minindx = self.getHugeIndx(valu)
        for item in liftby.keyNidsByRange(minindx, self.fullbyts, reverse=reverse):
            yield item

    async def _liftHugeLe(self, liftby, valu, reverse=False):
        maxindx = self.getHugeIndx(valu)
        for item in liftby.keyNidsByRange(self.zerobyts, maxindx, reverse=reverse):
            yield item

    async def _liftHugeRange(self, liftby, valu, reverse=False):
        minindx = self.getHugeIndx(valu[0])
        maxindx = self.getHugeIndx(valu[1])
        for item in liftby.keyNidsByRange(minindx, maxindx, reverse=reverse):
            yield item

class StorTypeFloat(StorType):
    FloatPacker = struct.Struct('>d')
    fpack = FloatPacker.pack
    FloatPackPosMax = FloatPacker.pack(math.inf)
    FloatPackPosMin = FloatPacker.pack(0.0)
    FloatPackNegMin = FloatPacker.pack(-math.inf)
    FloatPackNegMax = FloatPacker.pack(-0.0)

    def __init__(self, layr, stortype, size=8):
        '''
        Size reserved for later use
        '''
        assert size == 8

        StorType.__init__(self, layr, stortype)

        self.lifters.update({
            '=': self._liftFloatEq,
            '<': self._liftFloatLt,
            '>': self._liftFloatGt,
            '<=': self._liftFloatLe,
            '>=': self._liftFloatGe,
            'range=': self._liftFloatRange,
        })

    def indx(self, valu):
        return (self.fpack(valu),)

    def decodeIndx(self, bytz):
        return self.FloatPacker.unpack(bytz)[0]

    async def _liftFloatEq(self, liftby, valu, reverse=False):
        for item in liftby.keyNidsByDups(self.fpack(valu), reverse=reverse):
            yield item

    async def _liftFloatGeCommon(self, liftby, valu, reverse=False):
        if math.isnan(valu):
            raise s_exc.NotANumberCompared()

        valupack = self.fpack(valu)

        if reverse:
            if math.copysign(1.0, valu) < 0.0:  # negative values and -0.0
                for item in liftby.keyNidsByRange(self.FloatPackPosMin, self.FloatPackPosMax, reverse=True):
                    yield item
                for item in liftby.keyNidsByRange(self.FloatPackNegMax, valupack):
                    yield item
            else:
                for item in liftby.keyNidsByRange(valupack, self.FloatPackPosMax, reverse=True):
                    yield item

        else:
            if math.copysign(1.0, valu) < 0.0:  # negative values and -0.0
                for item in liftby.keyNidsByRange(self.FloatPackNegMax, valupack, reverse=True):
                    yield item
                valupack = self.FloatPackPosMin

            for item in liftby.keyNidsByRange(valupack, self.FloatPackPosMax):
                yield item

    async def _liftFloatGe(self, liftby, valu, reverse=False):
        async for item in self._liftFloatGeCommon(liftby, valu, reverse=reverse):
            yield item

    async def _liftFloatGt(self, liftby, valu, reverse=False):
        abrvlen = liftby.abrvlen
        valupack = self.fpack(valu)
        async for item in self._liftFloatGeCommon(liftby, valu, reverse=reverse):
            if item[0][abrvlen:] == valupack:
                continue
            yield item

    async def _liftFloatLeCommon(self, liftby, valu, reverse=False):
        if math.isnan(valu):
            raise s_exc.NotANumberCompared()

        valupack = self.fpack(valu)

        if reverse:
            if math.copysign(1.0, valu) > 0.0:
                for item in liftby.keyNidsByRange(self.FloatPackPosMin, valupack, reverse=True):
                    yield item
                valupack = self.FloatPackNegMax

            for item in liftby.keyNidsByRange(valupack, self.FloatPackNegMin):
                yield item
        else:
            if math.copysign(1.0, valu) > 0.0:
                for item in liftby.keyNidsByRange(self.FloatPackNegMax, self.FloatPackNegMin, reverse=True):
                    yield item
                for item in liftby.keyNidsByRange(self.FloatPackPosMin, valupack):
                    yield item
            else:
                for item in liftby.keyNidsByRange(valupack, self.FloatPackNegMin, reverse=True):
                    yield item

    async def _liftFloatLe(self, liftby, valu, reverse=False):
        async for item in self._liftFloatLeCommon(liftby, valu, reverse=reverse):
            yield item

    async def _liftFloatLt(self, liftby, valu, reverse=False):
        abrvlen = liftby.abrvlen
        valupack = self.fpack(valu)
        async for item in self._liftFloatLeCommon(liftby, valu, reverse=reverse):
            if item[0][abrvlen:] == valupack:
                continue
            yield item

    async def _liftFloatRange(self, liftby, valu, reverse=False):
        valumin, valumax = valu

        if math.isnan(valumin) or math.isnan(valumax):
            raise s_exc.NotANumberCompared()

        assert valumin <= valumax

        pkeymin, pkeymax = (self.fpack(v) for v in valu)

        if math.copysign(1.0, valumin) > 0.0:
            # Entire range is nonnegative
            for item in liftby.keyNidsByRange(pkeymin, pkeymax, reverse=reverse):
                yield item
            return

        if math.copysign(1.0, valumax) < 0.0:  # negative values and -0.0
            # Entire range is negative
            for item in liftby.keyNidsByRange(pkeymax, pkeymin, reverse=(not reverse)):
                yield item
            return

        if reverse:
            # Yield all values between max and 0
            for item in liftby.keyNidsByRange(self.FloatPackPosMin, pkeymax, reverse=True):
                yield item

            # Yield all values between -0 and min
            for item in liftby.keyNidsByRange(self.FloatPackNegMax, pkeymin):
                yield item

        else:
            # Yield all values between min and -0
            for item in liftby.keyNidsByRange(self.FloatPackNegMax, pkeymin, reverse=True):
                yield item

            # Yield all values between 0 and max
            for item in liftby.keyNidsByRange(self.FloatPackPosMin, pkeymax):
                yield item

class StorTypeGuid(StorType):

    def __init__(self, layr):
        StorType.__init__(self, layr, STOR_TYPE_GUID)
        self.lifters.update({
            '=': self._liftGuidEq,
            '^=': self._liftGuidPref,
        })

    async def _liftGuidPref(self, liftby, byts, reverse=False):
        # valu is already bytes of the guid prefix
        for item in liftby.keyNidsByPref(byts, reverse=reverse):
            yield item

    async def _liftGuidEq(self, liftby, valu, reverse=False):
        indx = s_common.uhex(valu)
        for item in liftby.keyNidsByDups(indx, reverse=reverse):
            yield item

    def indx(self, valu):
        return (s_common.uhex(valu),)

    def decodeIndx(self, bytz):
        return s_common.ehex(bytz)

class StorTypeTime(StorTypeInt):

    def __init__(self, layr):
        StorTypeInt.__init__(self, layr, STOR_TYPE_TIME, 8, True)
        self.futsize = 0x7fffffffffffffff
        self.futbyts = (self.futsize + self.offset).to_bytes(8, 'big')
        self.maxbyts = (self.futsize + self.offset - 1).to_bytes(8, 'big')
        self.lifters.update({
            '@=': self._liftAtIval,
        })

    async def _liftAtIval(self, liftby, valu, reverse=False):
        minindx = self.getIntIndx(valu[0])
        maxindx = self.getIntIndx(valu[1] - 1)
        for item in liftby.keyNidsByRange(minindx, maxindx, reverse=reverse):
            yield item

class StorTypeIval(StorType):

    def __init__(self, layr):
        StorType.__init__(self, layr, STOR_TYPE_IVAL)
        self.timetype = StorTypeTime(layr)
        self.maxdura = (2 ** (8 * 8) - 1).to_bytes(8, 'big')
        self.lifters.update({
            '=': self._liftIvalEq,
            '@=': self._liftIvalAt,
            'min@=': self._liftIvalPartAt,
            'max@=': self._liftIvalPartAt,
        })

        for part in ('min', 'max', 'duration'):
            self.lifters.update({
                f'{part}=': self._liftIvalPartEq,
                f'{part}<': self._liftIvalPartLt,
                f'{part}>': self._liftIvalPartGt,
                f'{part}<=': self._liftIvalPartLe,
                f'{part}>=': self._liftIvalPartGe,
            })

        self.propindx = {
            'min@=': IndxByPropIvalMin,
            'max@=': IndxByPropIvalMax,
        }

        self.tagpropindx = {
            'min@=': IndxByTagPropIvalMin,
            'max@=': IndxByTagPropIvalMax,
        }

        self.tagindx = {
            'min@=': IndxByTagIvalMin,
            'max@=': IndxByTagIvalMax
        }

        for cmpr in ('=', '<', '>', '<=', '>='):
            self.tagindx[f'min{cmpr}'] = IndxByTagIvalMin
            self.propindx[f'min{cmpr}'] = IndxByPropIvalMin
            self.tagpropindx[f'min{cmpr}'] = IndxByTagPropIvalMin

            self.tagindx[f'max{cmpr}'] = IndxByTagIvalMax
            self.propindx[f'max{cmpr}'] = IndxByPropIvalMax
            self.tagpropindx[f'max{cmpr}'] = IndxByTagPropIvalMax

            self.tagindx[f'duration{cmpr}'] = IndxByTagIvalDuration
            self.propindx[f'duration{cmpr}'] = IndxByPropIvalDuration
            self.tagpropindx[f'duration{cmpr}'] = IndxByTagPropIvalDuration

    async def indxByProp(self, form, prop, cmpr, valu, reverse=False):
        try:
            indxtype = self.propindx.get(cmpr, IndxByProp)
            indxby = indxtype(self.layr, form, prop)

        except s_exc.NoSuchAbrv:
            return

        async for item in self.indxBy(indxby, cmpr, valu, reverse=reverse):
            yield item

    async def indxByTagProp(self, form, tag, prop, cmpr, valu, reverse=False):
        try:
            indxtype = self.tagpropindx.get(cmpr, IndxByTagProp)
            indxby = indxtype(self.layr, form, tag, prop)

        except s_exc.NoSuchAbrv:
            return

        async for item in self.indxBy(indxby, cmpr, valu, reverse=reverse):
            yield item

    async def indxByTag(self, tag, cmpr, valu, form=None, reverse=False):
        try:
            indxtype = self.tagindx.get(cmpr, IndxByTagIval)
            indxby = indxtype(self.layr, form, tag)

        except s_exc.NoSuchAbrv:
            return

        async for item in self.indxBy(indxby, cmpr, valu, reverse=reverse):
            yield item

    async def _liftIvalEq(self, liftby, valu, reverse=False):
        indx = self.timetype.getIntIndx(valu[0]) + self.timetype.getIntIndx(valu[1])
        for item in liftby.keyNidsByDups(indx, reverse=reverse):
            yield item

    async def _liftIvalAt(self, liftby, valu, reverse=False):
        minindx = self.timetype.getIntIndx(valu[0])
        maxindx = self.timetype.getIntIndx(valu[1] - 1)

        pkeymin = self.timetype.zerobyts * 2
        pkeymax = maxindx + self.timetype.fullbyts

        for lkey, nid in liftby.keyNidsByRange(pkeymin, pkeymax, reverse=reverse):

            # check for non-overlap right
            if lkey[-8:] <= minindx:
                continue

            yield lkey, nid

    async def _liftIvalPartEq(self, liftby, valu, reverse=False):
        indx = self.timetype.getIntIndx(valu)
        for item in liftby.keyNidsByPref(indx, reverse=reverse):
            yield item

    async def _liftIvalPartGt(self, liftby, valu, reverse=False):
        async for item in self._liftIvalPartGe(liftby, valu + 1, reverse=reverse):
            yield item

    async def _liftIvalPartGe(self, liftby, valu, reverse=False):
        pkeymin = self.timetype.getIntIndx(max(valu, 0))
        pkeymax = self.timetype.maxbyts
        for item in liftby.keyNidsByRange(pkeymin, pkeymax, reverse=reverse):
            yield item

    async def _liftIvalPartLt(self, liftby, valu, reverse=False):
        async for item in self._liftIvalPartLe(liftby, valu - 1, reverse=reverse):
            yield item

    async def _liftIvalPartLe(self, liftby, valu, reverse=False):
        maxv = min(valu, self.timetype.maxval)

        pkeymin = self.timetype.zerobyts
        pkeymax = self.timetype.getIntIndx(maxv)
        for item in liftby.keyNidsByRange(pkeymin, pkeymax, reverse=reverse):
            yield item

    async def _liftIvalPartAt(self, liftby, valu, reverse=False):
        pkeymin = self.timetype.getIntIndx(valu[0])
        pkeymax = self.timetype.getIntIndx(valu[1] - 1)
        for item in liftby.keyNidsByRange(pkeymin, pkeymax, reverse=reverse):
            yield item

    def indx(self, valu):
        return (self.timetype.getIntIndx(valu[0]) + self.timetype.getIntIndx(valu[1]),)

    def decodeIndx(self, bytz):
        return (self.timetype.decodeIndx(bytz[:8]), self.timetype.decodeIndx(bytz[8:]))

class StorTypeMsgp(StorType):

    def __init__(self, layr):
        StorType.__init__(self, layr, STOR_TYPE_MSGP)
        self.lifters.update({
            '=': self._liftMsgpEq,
            '~=': self._liftRegx,
        })

    async def _liftMsgpEq(self, liftby, valu, reverse=False):
        indx = s_common.buid(valu)
        for item in liftby.keyNidsByDups(indx, reverse=reverse):
            yield item

    def indx(self, valu):
        return (s_common.buid(valu),)

class StorTypeNdef(StorType):

    def __init__(self, layr):
        StorType.__init__(self, layr, STOR_TYPE_NDEF)
        self.lifters |= {
            '=': self._liftNdefEq,
            'form=': self._liftNdefFormEq,
        }

    def indx(self, valu):
        formabrv = self.layr.core.setIndxAbrv(INDX_PROP, valu[0], None)
        return (formabrv + s_common.buid(valu),)

    async def _liftNdefEq(self, liftby, valu, reverse=False):
        try:
            formabrv = self.layr.core.getIndxAbrv(INDX_PROP, valu[0], None)
        except s_exc.NoSuchAbrv:
            return

        for item in liftby.keyNidsByDups(formabrv + s_common.buid(valu), reverse=reverse):
            yield item

    async def _liftNdefFormEq(self, liftby, valu, reverse=False):
        try:
            formabrv = self.layr.core.getIndxAbrv(INDX_PROP, valu, None)
        except s_exc.NoSuchAbrv:
            return

        for item in liftby.keyNidsByPref(formabrv, reverse=reverse):
            yield item

class StorTypeLatLon(StorType):

    def __init__(self, layr):
        StorType.__init__(self, layr, STOR_TYPE_LATLONG)

        self.scale = 10 ** 8
        self.latspace = 90 * 10 ** 8
        self.lonspace = 180 * 10 ** 8

        self.lifters.update({
            '=': self._liftLatLonEq,
            'near=': self._liftLatLonNear,
        })

    async def _liftLatLonEq(self, liftby, valu, reverse=False):
        indx = self._getLatLonIndx(valu)
        for item in liftby.keyNidsByDups(indx, reverse=reverse):
            yield item

    async def _liftLatLonNear(self, liftby, valu, reverse=False):

        (lat, lon), dist = valu

        # latscale = (lat * self.scale) + self.latspace
        # lonscale = (lon * self.scale) + self.lonspace

        latmin, latmax, lonmin, lonmax = s_gis.bbox(lat, lon, dist)

        lonminindx = (round(lonmin * self.scale) + self.lonspace).to_bytes(5, 'big')
        lonmaxindx = (round(lonmax * self.scale) + self.lonspace).to_bytes(5, 'big')

        latminindx = (round(latmin * self.scale) + self.latspace).to_bytes(5, 'big')
        latmaxindx = (round(latmax * self.scale) + self.latspace).to_bytes(5, 'big')

        # scan by lon range and down-select the results to matches.
        for lkey, nid in liftby.keyNidsByRange(lonminindx, lonmaxindx, reverse=reverse):

            # lkey = <abrv> <lonindx> <latindx>

            # limit results to the bounding box before unpacking...
            latbyts = lkey[13:18]

            if latbyts > latmaxindx:
                continue

            if latbyts < latminindx:
                continue

            lonbyts = lkey[8:13]

            latvalu = (int.from_bytes(latbyts, 'big') - self.latspace) / self.scale
            lonvalu = (int.from_bytes(lonbyts, 'big') - self.lonspace) / self.scale

            if s_gis.haversine((lat, lon), (latvalu, lonvalu)) <= dist:
                yield lkey, nid

    def _getLatLonIndx(self, latlong):
        # yield index bytes in lon/lat order to allow cheap optimal indexing
        latindx = (round(latlong[0] * self.scale) + self.latspace).to_bytes(5, 'big')
        lonindx = (round(latlong[1] * self.scale) + self.lonspace).to_bytes(5, 'big')
        return lonindx + latindx

    def indx(self, valu):
        # yield index bytes in lon/lat order to allow cheap optimal indexing
        return (self._getLatLonIndx(valu),)

    def decodeIndx(self, bytz):
        lon = (int.from_bytes(bytz[:5], 'big') - self.lonspace) / self.scale
        lat = (int.from_bytes(bytz[5:], 'big') - self.latspace) / self.scale
        return (lat, lon)

class SodeEnvl:
    def __init__(self, layriden, sode):
        self.layriden = layriden
        self.sode = sode

    # any sorting that falls back to the envl are equal already...
    def __lt__(self, envl): return False

class Layer(s_nexus.Pusher):
    '''
    The base class for a cortex layer.
    '''
    nodeeditctor = s_slabseqn.SlabSeqn

    def __repr__(self):
        return f'Layer ({self.__class__.__name__}): {self.iden}'

    async def __anit__(self, core, layrinfo):

        self.core = core
        self.layrinfo = layrinfo

        self.addoffs = None  # The nexus log index where I was created
        self.deloffs = None  # The nexus log index where I was deleted
        self.isdeleted = False

        self.iden = layrinfo.get('iden')
        await s_nexus.Pusher.__anit__(self, self.iden, nexsroot=core.nexsroot)

        self.dirn = s_common.gendir(core.dirn, 'layers', self.iden)
        self.readonly = False

        self.lockmemory = self.layrinfo.get('lockmemory')
        self.growsize = self.layrinfo.get('growsize')
        self.logedits = self.layrinfo.get('logedits')

        # slim hooks to avoid async/fire
        self.nodeAddHook = None
        self.nodeDelHook = None

        path = s_common.genpath(self.dirn, 'layer_v2.lmdb')

        self.fresh = not os.path.exists(path)

        self.dirty = {}

        self.stortypes = [

            None,

            StorTypeUtf8(self),

            StorTypeInt(self, STOR_TYPE_U8, 1, False),
            StorTypeInt(self, STOR_TYPE_U16, 2, False),
            StorTypeInt(self, STOR_TYPE_U32, 4, False),
            StorTypeInt(self, STOR_TYPE_U64, 8, False),

            StorTypeInt(self, STOR_TYPE_I8, 1, True),
            StorTypeInt(self, STOR_TYPE_I16, 2, True),
            StorTypeInt(self, STOR_TYPE_I32, 4, True),
            StorTypeInt(self, STOR_TYPE_I64, 8, True),

            StorTypeGuid(self),
            StorTypeTime(self),
            StorTypeIval(self),
            StorTypeMsgp(self),
            StorTypeLatLon(self),

            StorTypeLoc(self),
            StorTypeTag(self),
            StorTypeFqdn(self),
            StorTypeIpv6(self),

            StorTypeInt(self, STOR_TYPE_U128, 16, False),
            StorTypeInt(self, STOR_TYPE_I128, 16, True),

            StorTypeTime(self),  # STOR_TYPE_MINTIME

            StorTypeFloat(self, STOR_TYPE_FLOAT64, 8),
            StorTypeHugeNum(self, STOR_TYPE_HUGENUM),

            StorTypeTime(self),  # STOR_TYPE_MAXTIME
            StorTypeNdef(self),
        ]

        self.ivaltimetype = self.stortypes[STOR_TYPE_IVAL].timetype

        await self._initLayerStorage()

        self.editors = [
            self._editNodeAdd,
            self._editNodeDel,
            self._editPropSet,
            self._editPropDel,
            self._editTagSet,
            self._editTagDel,
            self._editTagPropSet,
            self._editTagPropDel,
            self._editNodeDataSet,
            self._editNodeDataDel,
            self._editNodeEdgeAdd,
            self._editNodeEdgeDel,
            self._editNodeTomb,
            self._editNodeTombDel,
            self._editPropTomb,
            self._editPropTombDel,
            self._editTagTomb,
            self._editTagTombDel,
            self._editTagPropTomb,
            self._editTagPropTombDel,
            self._editNodeDataTomb,
            self._editNodeDataTombDel,
            self._editNodeEdgeTomb,
            self._editNodeEdgeTombDel,
        ]

        self.resolvers = [
            self._calcNodeAdd,
            self._calcNodeDel,
            self._calcPropSet,
            self._calcPropDel,
            self._calcTagSet,
            self._calcTagDel,
            self._calcTagPropSet,
            self._calcTagPropDel,
            self._calcNodeDataSet,
            self._calcNodeDataDel,
            self._calcNodeEdgeAdd,
            self._calcNodeEdgeDel,
            self._calcNodeTomb,
            self._calcNodeTombDel,
            self._calcPropTomb,
            self._calcPropTombDel,
            self._calcTagTomb,
            self._calcTagTombDel,
            self._calcTagPropTomb,
            self._calcTagPropTombDel,
            self._calcNodeDataTomb,
            self._calcNodeDataTombDel,
            self._calcNodeEdgeTomb,
            self._calcNodeEdgeTombDel,
        ]

        self.canrev = True
        self.ctorname = f'{self.__class__.__module__}.{self.__class__.__name__}'

        self.windows = []

        self.nidcache = s_cache.LruDict(NID_CACHE_SIZE)
        self.weakcache = weakref.WeakValueDictionary()

        self.onfini(self._onLayrFini)

        # this must be last!
        self.readonly = layrinfo.get('readonly')

    def _reqNotReadOnly(self):
        if self.readonly and not self.core.migration:
            mesg = f'Layer {self.iden} is read only!'
            raise s_exc.IsReadOnly(mesg=mesg)

    async def getEditSize(self):
        return self.nodeeditlog.size

    async def verifyNidTag(self, nid, formname, tagname, tagvalu):
        abrv = self.core.getIndxAbrv(INDX_TAG, None, tagname)
        if not self.layrslab.hasdup(abrv, nid, db=self.indxdb):
            yield ('NoTagIndex', {'nid': nid, 'tag': tagname, 'valu': tagvalu})

        abrv = self.core.getIndxAbrv(INDX_TAG, formname, tagname)
        if not self.layrslab.hasdup(abrv, nid, db=self.indxdb):
            yield ('NoTagIndex', {'nid': nid, 'form': formname, 'tag': tagname, 'valu': tagvalu})

    def _testDelTagIndx(self, nid, form, tag):
        tagabrv = self.core.setIndxAbrv(INDX_TAG, None, tag)
        tagformabrv = self.core.setIndxAbrv(INDX_TAG, form, tag)
        self.layrslab.delete(tagabrv, nid, db=self.indxdb)
        self.layrslab.delete(tagformabrv, nid, db=self.indxdb)

    def _testDelPropIndx(self, nid, form, prop):
        sode = self._getStorNode(nid)
        storvalu, stortype = sode['props'][prop]

        abrv = self.core.setIndxAbrv(INDX_PROP, form, prop)
        for indx in self.stortypes[stortype].indx(storvalu):
            self.layrslab.delete(abrv + indx, nid, db=self.indxdb)

    def _testDelTagStor(self, nid, form, tag):
        sode = self._getStorNode(nid)
        sode['tags'].pop(tag, None)
        self.dirty[nid] = sode

    def _testDelPropStor(self, nid, form, prop):
        sode = self._getStorNode(nid)
        sode['props'].pop(prop, None)
        self.dirty[nid] = sode

    def _testDelFormValuStor(self, nid, form):
        sode = self._getStorNode(nid)
        sode['valu'] = None
        self.dirty[nid] = sode

    def _testAddPropIndx(self, nid, form, prop, valu):
        modlprop = self.core.model.prop(f'{form}:{prop}')
        abrv = self.core.setIndxAbrv(INDX_PROP, form, prop)
        for indx in self.stortypes[modlprop.type.stortype].indx(valu):
            self.layrslab.put(abrv + indx, nid, db=self.indxdb)
            self.indxcounts.inc(abrv)

    def _testAddPropArrayIndx(self, nid, form, prop, valu):
        modlprop = self.core.model.prop(f'{form}:{prop}')
        abrv = self.core.setIndxAbrv(INDX_ARRAY, form, prop)
        for indx in self.getStorIndx(modlprop.type.stortype, valu):
            self.layrslab.put(abrv + indx, nid, db=self.indxdb)
            self.indxcounts.inc(abrv)

    def _testAddTagIndx(self, nid, form, tag):
        tagabrv = self.core.setIndxAbrv(INDX_TAG, None, tag)
        tagformabrv = self.core.setIndxAbrv(INDX_TAG, form, tag)
        self.layrslab.put(tagabrv, nid, db=self.indxdb)
        self.layrslab.put(tagformabrv, nid, db=self.indxdb)
        self.indxcounts.inc(tagabrv)
        self.indxcounts.inc(tagformabrv)

    def _testAddTagPropIndx(self, nid, form, tag, prop, valu):
        tpabrv = self.core.setIndxAbrv(INDX_TAGPROP, None, tag, prop)
        ftpabrv = self.core.setIndxAbrv(INDX_TAGPROP, form, tag, prop)

        tagprop = self.core.model.tagprop(prop)
        for indx in self.stortypes[tagprop.type.stortype].indx(valu):
            self.layrslab.put(tpabrv + indx, nid, db=self.indxdb)
            self.layrslab.put(ftpabrv + indx, nid, db=self.indxdb)
            self.indxcounts.inc(tpabrv)
            self.indxcounts.inc(ftpabrv)

    async def verify(self, config=None):

        if config is None:
            config = {}

        defconf = None
        if config.get('scanall', True):
            defconf = {}

        scans = config.get('scans', {})

        tagsscan = scans.get('tagindex', defconf)
        if tagsscan is not None:
            async for error in self.verifyAllTags(tagsscan):
                yield error

        propscan = scans.get('propindex', defconf)
        if propscan is not None:
            async for error in self.verifyAllProps(propscan):
                yield error

        tagpropscan = scans.get('tagpropindex', defconf)
        if tagpropscan is not None:
            async for error in self.verifyAllTagProps(tagpropscan):
                yield error

        nodescan = scans.get('nodes', defconf)
        if nodescan is not None:
            async for error in self.verifyAllNids(nodescan):
                yield error

    async def verifyAllNids(self, scanconf=None):
        if scanconf is None:
            scanconf = {}

        async for nid, sode in self.getStorNodes():
            async for error in self.verifyByNid(nid, sode):
                yield error

    async def verifyAllTags(self, scanconf=None):

        if scanconf is None:
            scanconf = {}

        globs = None

        includes = scanconf.get('include', ())
        if includes:
            globs = s_cache.TagGlobs()
            for incname in includes:
                globs.add(incname, True)

        autofix = scanconf.get('autofix')
        if autofix not in (None, 'node', 'index'):
            mesg = f'invalid tag index autofix strategy "{autofix}"'
            raise s_exc.BadArg(mesg=mesg)

        for (form, name) in self.getTags():
            if form is None:
                continue

            if globs is not None and not globs.get(name):
                continue

            async for error in self.verifyByTag(name, autofix=autofix):
                yield error

    async def verifyAllProps(self, scanconf=None):

        if scanconf is None:
            scanconf = {}

        autofix = scanconf.get('autofix')
        if autofix not in (None, 'index'):
            mesg = f'invalid prop index autofix strategy "{autofix}"'
            raise s_exc.BadArg(mesg=mesg)

        include = scanconf.get('include', None)

        for form, prop in self.getFormProps():

            if include is not None and (form, prop) not in include:
                continue

            async for error in self.verifyByProp(form, prop, autofix=autofix):
                yield error

        for form, prop in self.getArrayFormProps():

            if include is not None and (form, prop) not in include:
                continue

            async for error in self.verifyByPropArray(form, prop, autofix=autofix):
                yield error

    async def verifyAllTagProps(self, scanconf=None):

        if scanconf is None:
            scanconf = {}

        autofix = scanconf.get('autofix')
        if autofix not in (None, 'index'):
            mesg = f'invalid tagprop index autofix strategy "{autofix}"'
            raise s_exc.BadArg(mesg=mesg)

        include = scanconf.get('include', None)

        for form, tag, prop in self.getTagProps():

            if include is not None and prop not in include:
                continue

            async for error in self.verifyByTagProp(form, tag, prop, autofix=autofix):
                yield error

    async def verifyByTag(self, tag, autofix=None):
        tagabrv = self.core.getIndxAbrv(INDX_TAG, None, tag)

        async def tryfix(lkey, nid, form):
            if autofix == 'node':
                sode = self._genStorNode(nid)
                sode.setdefault('form', form)
                sode['tags'][tag] = (None, None)
                self.dirty[nid] = sode
            elif autofix == 'index':
                self.layrslab.delete(lkey, nid, db=self.indxdb)

        for lkey, nid in self.layrslab.scanByPref(tagabrv, db=self.indxdb):

            await asyncio.sleep(0)

            (form, tag) = self.core.getAbrvIndx(lkey[:8])

            sode = self._getStorNode(nid)
            if not sode:
                await tryfix(lkey, nid, form)
                yield ('NoNodeForTagIndex', {'nid': s_common.ehex(nid), 'form': form, 'tag': tag})
                continue

            tags = sode.get('tags')
            if tags.get(tag) is None:
                await tryfix(lkey, nid, form)
                yield ('NoTagForTagIndex', {'nid': s_common.ehex(nid), 'form': form, 'tag': tag})
                continue

    async def verifyByProp(self, form, prop, autofix=None):

        abrv = self.core.getIndxAbrv(INDX_PROP, form, prop)

        async def tryfix(lkey, nid):
            if autofix == 'index':
                self.layrslab.delete(lkey, nid, db=self.indxdb)

        for lkey, nid in self.layrslab.scanByPref(abrv, db=self.indxdb):

            await asyncio.sleep(0)

            indx = lkey[len(abrv):]

            sode = self._getStorNode(nid)
            if not sode:
                await tryfix(lkey, nid)
                yield ('NoNodeForPropIndex', {'nid': s_common.ehex(nid), 'form': form, 'prop': prop, 'indx': indx})
                continue

            if prop is not None:
                props = sode.get('props')
                if props is None:
                    await tryfix(lkey, nid)
                    yield ('NoValuForPropIndex', {'nid': s_common.ehex(nid), 'form': form, 'prop': prop, 'indx': indx})
                    continue

                valu = props.get(prop)
                if valu is None:
                    await tryfix(lkey, nid)
                    yield ('NoValuForPropIndex', {'nid': s_common.ehex(nid), 'form': form, 'prop': prop, 'indx': indx})
                    continue
            else:
                valu = sode.get('valu')
                if valu is None:
                    await tryfix(lkey, nid)
                    yield ('NoValuForPropIndex', {'nid': s_common.ehex(nid), 'form': form, 'prop': prop, 'indx': indx})
                    continue

            propvalu, stortype = valu
            if stortype & STOR_FLAG_ARRAY:
                stortype = STOR_TYPE_MSGP

            try:
                for indx in self.stortypes[stortype].indx(propvalu):
                    if abrv + indx == lkey:
                        break
                else:
                    await tryfix(lkey, nid)
                    yield ('SpurPropKeyForIndex', {'nid': s_common.ehex(nid), 'form': form,
                                                   'prop': prop, 'indx': indx})

            except IndexError:
                await tryfix(lkey, nid)
                yield ('NoStorTypeForProp', {'nid': s_common.ehex(nid), 'form': form, 'prop': prop,
                                             'stortype': stortype})

    async def verifyByPropArray(self, form, prop, autofix=None):

        abrv = self.core.getIndxAbrv(INDX_ARRAY, form, prop)

        async def tryfix(lkey, nid):
            if autofix == 'index':
                self.layrslab.delete(lkey, nid, db=self.indxdb)

        for lkey, nid in self.layrslab.scanByPref(abrv, db=self.indxdb):

            await asyncio.sleep(0)

            indx = lkey[len(abrv):]

            sode = self._getStorNode(nid)
            if not sode:
                await tryfix(lkey, nid)
                yield ('NoNodeForPropArrayIndex', {'nid': s_common.ehex(nid), 'form': form,
                                                   'prop': prop, 'indx': indx})
                continue

            if prop is not None:
                props = sode.get('props')
                if props is None:
                    await tryfix(lkey, nid)
                    yield ('NoValuForPropArrayIndex', {'nid': s_common.ehex(nid), 'form': form,
                                                       'prop': prop, 'indx': indx})
                    continue

                valu = props.get(prop)
                if valu is None:
                    await tryfix(lkey, nid)
                    yield ('NoValuForPropArrayIndex', {'nid': s_common.ehex(nid),
                                                       'form': form, 'prop': prop, 'indx': indx})
                    continue
            else:
                valu = sode.get('valu')
                if valu is None:
                    await tryfix(lkey, nid)
                    yield ('NoValuForPropArrayIndex', {'nid': s_common.ehex(nid),
                                                       'form': form, 'prop': prop, 'indx': indx})
                    continue

            propvalu, stortype = valu

            try:
                for indx in self.getStorIndx(stortype, propvalu):
                    if abrv + indx == lkey:
                        break
                else:
                    await tryfix(lkey, nid)
                    yield ('SpurPropArrayKeyForIndex', {'nid': s_common.ehex(nid), 'form': form,
                                                        'prop': prop, 'indx': indx})

            except IndexError:
                await tryfix(lkey, nid)
                yield ('NoStorTypeForPropArray', {'nid': s_common.ehex(nid), 'form': form,
                                                  'prop': prop, 'stortype': stortype})

    async def verifyByTagProp(self, form, tag, prop, autofix=None):

        abrv = self.core.getIndxAbrv(INDX_TAGPROP, form, tag, prop)

        async def tryfix(lkey, nid):
            if autofix == 'index':
                self.layrslab.delete(lkey, nid, db=self.indxdb)

        for lkey, nid in self.layrslab.scanByPref(abrv, db=self.indxdb):

            await asyncio.sleep(0)

            indx = lkey[len(abrv):]

            sode = self._getStorNode(nid)
            if not sode:
                await tryfix(lkey, nid)
                yield ('NoNodeForTagPropIndex', {'nid': s_common.ehex(nid), 'form': form,
                                                 'tag': tag, 'prop': prop, 'indx': indx})
                continue

            tags = sode.get('tagprops')
            if tags is None:
                yield ('NoPropForTagPropIndex', {'nid': s_common.ehex(nid), 'form': form,
                                                 'tag': tag, 'prop': prop, 'indx': indx})
                continue

            props = tags.get(tag)
            if props is None:
                await tryfix(lkey, nid)
                yield ('NoPropForTagPropIndex', {'nid': s_common.ehex(nid), 'form': form,
                                                 'tag': tag, 'prop': prop, 'indx': indx})
                continue

            valu = props.get(prop)
            if valu is None:
                await tryfix(lkey, nid)
                yield ('NoValuForTagPropIndex', {'nid': s_common.ehex(nid), 'form': form,
                                                 'tag': tag, 'prop': prop, 'indx': indx})
                continue

            propvalu, stortype = valu

            if stortype & STOR_FLAG_ARRAY: # pragma: no cover
                # TODO: These aren't possible yet
                stortype = STOR_TYPE_MSGP

            try:
                for indx in self.stortypes[stortype].indx(propvalu):
                    if abrv + indx == lkey:
                        break
                else:
                    await tryfix(lkey, nid)
                    yield ('SpurTagPropKeyForIndex', {'nid': s_common.ehex(nid), 'form': form,
                                                      'tag': tag, 'prop': prop, 'indx': indx})
            except IndexError:
                await tryfix(lkey, nid)
                yield ('NoStorTypeForTagProp', {'nid': s_common.ehex(nid), 'form': form,
                                                'tag': tag, 'prop': prop, 'stortype': stortype})

    async def verifyByNid(self, nid, sode):

        await asyncio.sleep(0)

        form = sode.get('form')
        stortags = sode.get('tags')
        if stortags:
            for tagname, storvalu in stortags.items():
                async for error in self.verifyNidTag(nid, form, tagname, storvalu):
                    yield error

        storprops = sode.get('props')
        if storprops:
            for propname, (storvalu, stortype) in storprops.items():

                # TODO: we dont support verifying array property indexes just yet...
                if stortype & STOR_FLAG_ARRAY:
                    continue

                try:
                    async for error in self.stortypes[stortype].verifyNidProp(nid, form, propname, storvalu):
                        yield error
                except IndexError as e:
                    yield ('NoStorTypeForProp', {'nid': s_common.ehex(nid), 'form': form, 'prop': propname,
                                                 'stortype': stortype})

    async def pack(self):
        ret = deepcopy(self.layrinfo)
        ret['offset'] = await self.getEditIndx()
        ret['totalsize'] = await self.getLayerSize()
        return ret

    async def iterWipeNodeEdits(self):

        await self._saveDirtySodes()

        async for nid, sode in self.getStorNodes():

            edits = []
            async for abrv, n2nid, tomb in self.iterNodeEdgesN1(nid):
                verb = self.core.getAbrvIndx(abrv)[0]
                if tomb:
                    edits.append((EDIT_EDGE_TOMB_DEL, (verb, n2nid)))
                else:
                    edits.append((EDIT_EDGE_DEL, (verb, n2nid)))

            async for abrv, valu, tomb in self.iterNodeData(nid):
                prop = self.core.getAbrvIndx(abrv)[0]
                if tomb:
                    edits.append((EDIT_NODEDATA_TOMB_DEL, (prop,)))
                else:
                    edits.append((EDIT_NODEDATA_DEL, (prop, valu)))

            for tag, propdict in sode.get('tagprops', {}).items():
                for prop, (valu, stortype) in propdict.items():
                    edits.append((EDIT_TAGPROP_DEL, (tag, prop, valu, stortype)))

            for tag, propdict in sode.get('antitagprops', {}).items():
                for prop  in propdict.keys():
                    edits.append((EDIT_TAGPROP_TOMB_DEL, (tag, prop)))

            for tag, tagv in sode.get('tags', {}).items():
                edits.append((EDIT_TAG_DEL, (tag, tagv)))

            for tag in sode.get('antitags', {}).keys():
                edits.append((EDIT_TAG_TOMB_DEL, (tag,)))

            for prop, (valu, stortype) in sode.get('props', {}).items():
                edits.append((EDIT_PROP_DEL, (prop, valu, stortype)))

            for prop in sode.get('antiprops', {}).keys():
                edits.append((EDIT_PROP_TOMB_DEL, (prop,)))

            valu = sode.get('valu')
            if valu is not None:
                edits.append((EDIT_NODE_DEL, valu))
            elif sode.get('antivalu') is not None:
                edits.append((EDIT_NODE_TOMB_DEL, ()))

            if (form := sode.get('form')) is None:
                ndef = self.core.getNidNdef(nid)
                form = ndef[0]

            yield (nid, form, edits)

    async def clone(self, newdirn):
        '''
        Copy the contents of this layer to a new layer
        '''
        for root, dnames, fnames in os.walk(self.dirn, topdown=True):

            relpath = os.path.relpath(root, start=self.dirn)

            for name in list(dnames):

                relname = os.path.join(relpath, name)

                srcpath = s_common.genpath(root, name)
                dstpath = s_common.genpath(newdirn, relname)

                if srcpath in s_lmdbslab.Slab.allslabs:
                    slab = s_lmdbslab.Slab.allslabs[srcpath]
                    await slab.copyslab(dstpath)

                    dnames.remove(name)
                    continue

                s_common.gendir(dstpath)

            for name in fnames:

                srcpath = s_common.genpath(root, name)
                # skip unix sockets etc...
                if not os.path.isfile(srcpath):
                    continue

                dstpath = s_common.genpath(newdirn, relpath, name)
                shutil.copy(srcpath, dstpath)

    async def waitForHot(self):
        '''
        Wait for the layer's slab to be prefaulted and locked into memory if lockmemory is true, otherwise return.
        '''
        await self.layrslab.lockdoneevent.wait()

    async def _initSlabs(self, slabopts):

        otherslabopts = {
            **slabopts,
            'readahead': False,   # less-used slabs don't need readahead
            'lockmemory': False,  # less-used slabs definitely don't get dedicated memory
        }

        path = s_common.genpath(self.dirn, 'layer_v2.lmdb')
        nodedatapath = s_common.genpath(self.dirn, 'nodedata.lmdb')

        self.layrslab = await s_lmdbslab.Slab.anit(path, **slabopts)
        self.dataslab = await s_lmdbslab.Slab.anit(nodedatapath, **otherslabopts)

        metadb = self.layrslab.initdb('layer:meta')
        self.meta = s_lmdbslab.SlabDict(self.layrslab, db=metadb)

        nodeeditpath = s_common.genpath(self.dirn, 'nodeedits.lmdb')
        self.nodeeditslab = await s_lmdbslab.Slab.anit(nodeeditpath, **otherslabopts)

        self.offsets = await self.layrslab.getHotCount('offsets')

        self.bynid = self.layrslab.initdb('bynid')

        self.indxdb = self.layrslab.initdb('indx', dupsort=True, dupfixed=True)

        self.ndefabrv = self.core.setIndxAbrv(INDX_NDEF)
        self.edgen1abrv = self.core.setIndxAbrv(INDX_EDGE_N1)
        self.edgen2abrv = self.core.setIndxAbrv(INDX_EDGE_N2)
        self.edgen1n2abrv = self.core.setIndxAbrv(INDX_EDGE_N1N2)

        self.indxcounts = await self.layrslab.getLruHotCount('indxcounts')

        self.nodedata = self.dataslab.initdb('nodedata')
        self.dataname = self.dataslab.initdb('dataname', dupsort=True, dupfixed=True)

        self.nodeeditlog = self.nodeeditctor(self.nodeeditslab, 'nodeedits')

    async def _initLayerStorage(self):

        slabopts = {
            'readahead': True,
            'lockmemory': self.lockmemory,
            'map_async': self.mapasync,
            'max_replay_log': self.maxreplaylog,
        }

        if self.growsize is not None:
            slabopts['growsize'] = self.growsize

        await self._initSlabs(slabopts)

        if self.fresh:
            self.meta.set('version', 11)

        self.layrslab.addResizeCallback(self.core.checkFreeSpace)
        self.dataslab.addResizeCallback(self.core.checkFreeSpace)
        self.nodeeditslab.addResizeCallback(self.core.checkFreeSpace)

        self.onfini(self.layrslab)
        self.onfini(self.dataslab)
        self.onfini(self.nodeeditslab)

        self.layrslab.on('commit', self._onLayrSlabCommit)

        self.layrvers = self.meta.get('version', 11)
        if self.layrvers != 11:
            mesg = f'Got layer version {self.layrvers}.  Expected 10.  Accidental downgrade?'
            raise s_exc.BadStorageVersion(mesg=mesg)

    async def getLayerSize(self):
        '''
        Get the total storage size for the layer.
        '''
        realsize, _ = s_common.getDirSize(self.dirn)
        return realsize

    async def setLayerInfo(self, name, valu):
        if name != 'readonly':
            self._reqNotReadOnly()
        return await self._push('layer:set', name, valu)

    @s_nexus.Pusher.onPush('layer:set')
    async def _setLayerInfo(self, name, valu):
        '''
        Set a mutable layer property.
        '''
        if name not in ('name', 'desc', 'logedits', 'readonly'):
            mesg = f'{name} is not a valid layer info key'
            raise s_exc.BadOptValu(mesg=mesg)

        if name == 'logedits':
            valu = bool(valu)
            self.logedits = valu
        elif name == 'readonly':
            valu = bool(valu)
            self.readonly = valu

        # TODO when we can set more props, we may need to parse values.
        if valu is None:
            self.layrinfo.pop(name, None)
        else:
            self.layrinfo[name] = valu

        self.core.layerdefs.set(self.iden, self.layrinfo)

        await self.core.feedBeholder('layer:set', {'iden': self.iden, 'name': name, 'valu': valu}, gates=[self.iden])
        return valu

    async def stat(self):
        ret = {**self.layrslab.statinfo(),
               }
        if self.logedits:
            ret['nodeeditlog_indx'] = (self.nodeeditlog.index(), 0, 0)
        return ret

    async def _onLayrFini(self):
        [(await wind.fini()) for wind in self.windows]

    async def getFormCounts(self):
        formcounts = {}

        for byts, abrv in self.core.indxabrv.iterByPref(INDX_PROP):
            (form, prop) = s_msgpack.un(byts[2:])

            if prop is None and (valu := self.indxcounts.get(abrv)) > 0:
                formcounts[form] = valu

        return formcounts

    def getFormProps(self):
        for byts, abrv in self.core.indxabrv.iterByPref(INDX_PROP):
            if self.indxcounts.get(abrv) > 0:
                yield s_msgpack.un(byts[2:])

    def getArrayFormProps(self):
        for byts, abrv in self.core.indxabrv.iterByPref(INDX_ARRAY):
            if self.indxcounts.get(abrv) > 0:
                yield s_msgpack.un(byts[2:])

    def getTags(self):
        for byts, abrv in self.core.indxabrv.iterByPref(INDX_TAG):
            if self.indxcounts.get(abrv) > 0:
                yield s_msgpack.un(byts[2:])

    def getTagProps(self):
        for byts, abrv in self.core.indxabrv.iterByPref(INDX_TAGPROP):
            if self.indxcounts.get(abrv) > 0:
                yield s_msgpack.un(byts[2:])

    async def _onLayrSlabCommit(self, mesg):
        await self._saveDirtySodes()

    async def _saveDirtySodes(self):

        if not self.dirty:
            return

        # flush any dirty storage nodes before the commit
        kvlist = []

        for nid, sode in self.dirty.items():
            self.nidcache[nid] = sode
            kvlist.append((nid, s_msgpack.en(sode)))

        self.layrslab.putmulti(kvlist, db=self.bynid)
        self.dirty.clear()

    def getStorNodeCount(self):
        info = self.layrslab.stat(db=self.bynid)
        return info.get('entries', 0)

    async def getStorNode(self, nid):
        sode = self._getStorNode(nid)
        if sode is not None:
            return deepcopy(sode)
        return {}

    def _getStorNode(self, nid):
        '''
        Return the storage node for the given nid.
        '''
        # check the dirty nodes first
        sode = self.dirty.get(nid)
        if sode is not None:
            return sode

        sode = self.nidcache.get(nid)
        if sode is not None:
            return sode

        envl = self.weakcache.get(nid)
        if envl is not None:
            return envl.sode

        byts = self.layrslab.get(nid, db=self.bynid)
        if byts is None:
            return None

        sode = collections.defaultdict(dict)
        sode |= s_msgpack.un(byts)

        self.nidcache[nid] = sode

        return sode

    def genStorNodeRef(self, nid):

        envl = self.weakcache.get(nid)
        if envl is not None:
            return envl

        envl = SodeEnvl(self.iden, self._genStorNode(nid))

        self.weakcache[nid] = envl
        return envl

    def _genStorNode(self, nid):
        # get or create the storage node. this returns the *actual* storage node

        sode = self._getStorNode(nid)
        if sode is not None:
            return sode

        sode = collections.defaultdict(dict)
        self.nidcache[nid] = sode

        return sode

    async def getTagCount(self, tagname, formname=None):
        '''
        Return the number of tag rows in the layer for the given tag/form.
        '''
        try:
            abrv = self.core.getIndxAbrv(INDX_TAG, formname, tagname)
        except s_exc.NoSuchAbrv:
            return 0

        return self.indxcounts.get(abrv, 0)

    async def getPropCount(self, formname, propname=None):
        '''
        Return the number of property rows in the layer for the given form/prop.
        '''
        try:
            abrv = self.core.getIndxAbrv(INDX_PROP, formname, propname)
        except s_exc.NoSuchAbrv:
            return 0

        return self.indxcounts.get(abrv, 0)

    def getPropValuCount(self, formname, propname, stortype, valu):
        try:
            abrv = self.core.getIndxAbrv(INDX_PROP, formname, propname)
        except s_exc.NoSuchAbrv:
            return 0

        if stortype & 0x8000:
            stortype = STOR_TYPE_MSGP

        count = 0
        for indx in self.getStorIndx(stortype, valu):
            count += self.layrslab.count(abrv + indx, db=self.indxdb)

        return count

    async def getPropArrayCount(self, formname, propname=None):
        '''
        Return the number of invidiual value rows in the layer for the given array form/prop.
        '''
        try:
            abrv = self.core.getIndxAbrv(INDX_ARRAY, formname, propname)
        except s_exc.NoSuchAbrv:
            return 0

        return self.indxcounts.get(abrv, 0)

    def getPropArrayValuCount(self, formname, propname, stortype, valu):
        try:
            abrv = self.core.getIndxAbrv(INDX_ARRAY, formname, propname)
        except s_exc.NoSuchAbrv:
            return 0

        count = 0
        for indx in self.getStorIndx(stortype, valu):
            count += self.layrslab.count(abrv + indx, db=self.indxdb)

        return count

    async def getTagPropCount(self, form, tag, prop):
        '''
        Return the number of property rows in the layer for the given form/tag/prop.
        '''
        try:
            abrv = self.core.getIndxAbrv(INDX_TAGPROP, form, tag, prop)
        except s_exc.NoSuchAbrv:
            return 0

        return self.indxcounts.get(abrv, 0)

    def getTagPropValuCount(self, form, tag, prop, stortype, valu):
        try:
            abrv = self.core.getIndxAbrv(INDX_TAGPROP, form, tag, prop)
        except s_exc.NoSuchAbrv:
            return 0

        count = 0
        for indx in self.getStorIndx(stortype, valu):
            count += self.layrslab.count(abrv + indx, db=self.indxdb)

        return count

    async def getEdgeVerbCount(self, verb):
        '''
        Return the number of edges in the layer with a specific verb.
        '''
        try:
            abrv = self.core.getIndxAbrv(INDX_EDGE_VERB, verb)
        except s_exc.NoSuchAbrv:
            return 0

        return self.indxcounts.get(abrv, 0)

    async def getFormEdgeVerbCount(self, form, verb, reverse=False):
        '''
        Return the number of edges in the layer for the given form and verb.
        '''
        try:
            verbabrv = self.core.getIndxAbrv(INDX_EDGE_VERB, verb)
            formabrv = self.core.getIndxAbrv(INDX_FORM, form)
        except s_exc.NoSuchAbrv:
            return 0

        if reverse:
            return self.indxcounts.get(INDX_EDGE_N2 + formabrv + verbabrv, 0)
        else:
            return self.indxcounts.get(INDX_EDGE_N1 + formabrv + verbabrv, 0)

    async def liftByTag(self, tag, form=None, reverse=False, indx=None):

        if indx is not None:
            try:
                abrv = self.core.getIndxAbrv(indx, form, tag)
            except s_exc.NoSuchAbrv:
                return

            if reverse:
                scan = self.layrslab.scanByRangeBack
                pkeymin = self.ivaltimetype.fullbyts
                pkeymax = self.ivaltimetype.getIntIndx(0)
            else:
                scan = self.layrslab.scanByRange
                pkeymin = self.ivaltimetype.getIntIndx(0)
                pkeymax = self.ivaltimetype.fullbyts

            for lkey, nid in scan(abrv + pkeymin, abrv + pkeymax, db=self.indxdb):
                yield lkey, nid, self.genStorNodeRef(nid)

        else:
            try:
                abrv = self.core.getIndxAbrv(INDX_TAG, form, tag)
            except s_exc.NoSuchAbrv:
                return

            if reverse:
                scan = self.layrslab.scanByPrefBack
            else:
                scan = self.layrslab.scanByPref

            for lkey, nid in scan(abrv, db=self.indxdb):
                # yield <sortkey>, <nid>, <SodeEnvl>
                yield lkey, nid, self.genStorNodeRef(nid)

    async def liftByTags(self, tags):
        # todo: support form and reverse kwargs

        async with await s_spooled.Set.anit(dirn=self.core.dirn) as nidset:
            for tag in tags:
                try:
                    abrv = self.core.getIndxAbrv(INDX_TAG, None, tag)
                except s_exc.NoSuchAbrv:
                    continue

                for lkey, nid in self.layrslab.scanByPref(abrv, db=self.indxdb):
                    if nid in nidset:
                        await asyncio.sleep(0)
                        continue

                    await nidset.add(nid)
                    yield nid, self.genStorNodeRef(nid)

    async def liftByTagValu(self, tag, cmprvals, form=None, reverse=False):

        for cmpr, valu, kind in cmprvals:
            async for indx, nid in self.stortypes[kind].indxByTag(tag, cmpr, valu, form=form, reverse=reverse):
                yield indx, nid, self.genStorNodeRef(nid)

    async def hasTagProp(self, name):
        async for _ in self.liftTagProp(name):
            return True

        return False

    async def hasNodeData(self, nid, name):
        try:
            abrv = self.core.getIndxAbrv(INDX_NODEDATA, name)
        except s_exc.NoSuchAbrv:
            return False

        if not self.dataslab.hasdup(abrv + FLAG_NORM, nid, db=self.dataname):
            if self.dataslab.hasdup(abrv + FLAG_TOMB, nid, db=self.dataname):
                return False
            return None
        return True

    async def liftTagProp(self, name):

        for form, tag, prop in self.getTagProps():

            if form is not None or prop != name:
                continue

            try:
                abrv = self.core.getIndxAbrv(INDX_TAGPROP, None, tag, name)

            except s_exc.NoSuchAbrv:
                continue

            for _, nid in self.layrslab.scanByPref(abrv, db=self.indxdb):
                yield nid

    async def liftByTagProp(self, form, tag, prop, reverse=False, indx=None):

        if indx is None:
            indx = INDX_TAGPROP

        try:
            abrv = self.core.getIndxAbrv(indx, form, tag, prop)
        except s_exc.NoSuchAbrv:
            return

        if reverse:
            scan = self.layrslab.scanByPrefBack
        else:
            scan = self.layrslab.scanByPref

        for lval, nid in scan(abrv, db=self.indxdb):
            yield lval, nid, self.genStorNodeRef(nid)

    async def liftByTagPropValu(self, form, tag, prop, cmprvals, reverse=False):
        '''
        Note:  form may be None
        '''
        for cmpr, valu, kind in cmprvals:
            async for indx, nid in self.stortypes[kind].indxByTagProp(form, tag, prop, cmpr, valu, reverse=reverse):
                yield indx, nid, self.genStorNodeRef(nid)

    async def liftByProp(self, form, prop, reverse=False, indx=None):

        if indx is None:
            indx = INDX_PROP

        try:
            abrv = self.core.getIndxAbrv(indx, form, prop)
        except s_exc.NoSuchAbrv:
            return

        if reverse:
            scan = self.layrslab.scanByPrefBack
        else:
            scan = self.layrslab.scanByPref

        for lval, nid in scan(abrv, db=self.indxdb):
            sref = self.genStorNodeRef(nid)
            yield lval, nid, sref

    # NOTE: form vs prop valu lifting is differentiated to allow merge sort
    async def liftByFormValu(self, form, cmprvals, reverse=False):
        for cmpr, valu, kind in cmprvals:

            if kind & 0x8000:
                kind = STOR_TYPE_MSGP

            async for indx, nid in self.stortypes[kind].indxByForm(form, cmpr, valu, reverse=reverse):
                yield indx, nid, self.genStorNodeRef(nid)

    async def liftByPropValu(self, form, prop, cmprvals, reverse=False):

        for cmpr, valu, kind in cmprvals:

            if kind & 0x8000:
                kind = STOR_TYPE_MSGP

            async for indx, nid in self.stortypes[kind].indxByProp(form, prop, cmpr, valu, reverse=reverse):
                yield indx, nid, self.genStorNodeRef(nid)

    async def liftByPropArray(self, form, prop, cmprvals, reverse=False):
        for cmpr, valu, kind in cmprvals:
            async for indx, nid in self.stortypes[kind].indxByPropArray(form, prop, cmpr, valu, reverse=reverse):
                yield indx, nid, self.genStorNodeRef(nid)

    async def liftByDataName(self, name):
        try:
            abrv = self.core.getIndxAbrv(INDX_NODEDATA, name)

        except s_exc.NoSuchAbrv:
            return

        genrs = [
            s_coro.agen(self.dataslab.scanByDups(abrv + FLAG_TOMB, db=self.dataname)),
            s_coro.agen(self.dataslab.scanByDups(abrv + FLAG_NORM, db=self.dataname))
        ]

        async for lkey, nid in s_common.merggenr2(genrs, cmprkey=lambda x: x[1]):
            await asyncio.sleep(0)

            yield nid, self.genStorNodeRef(nid), lkey[-1:] == FLAG_TOMB

    async def saveNodeEdits(self, edits, meta):
        '''
        Save node edits to the layer and return a tuple of (nexsoffs, changes).

        Note: nexsoffs will be None if there are no changes.
        '''
        self._reqNotReadOnly()

        if not self.core.isactive:
            proxy = await self.core.nexsroot.getIssueProxy()
            indx, changes = await proxy.saveLayerNodeEdits(self.iden, edits, meta)
            if indx is not None:
                await self.core.nexsroot.waitOffs(indx)
            return indx, changes

        async with self.core.nexsroot.applylock:
            if (realedits := await self.calcEdits(edits, meta)):
                return await self.saveToNexs('edits', realedits, meta)
            return None, ()

    async def calcEdits(self, nodeedits, meta):

        if (tick := meta.get('time')) is None:
            tick = s_common.now()

        realedits = []
        for (nid, form, edits) in nodeedits:

            if nid is None:
                if edits[0][0] != 0:
                    continue

                # Generate NID without a nexus event, mirrors will populate
                # the mapping from the node add edit
                nid = await self.core._genNdefNid((form, edits[0][1][0]))

            newsode = False

            sode = self._getStorNode(nid)
            if sode is None:
                newsode = {'.created': tick}

            elif sode.get('valu') is None:
                if (props := sode.get('props')) is not None and (ctime := props.get('.created')) is not None:
                    oldv = ctime[0]
                    newsode = {'oldv': oldv, '.created': min(oldv, tick)}
                else:
                    newsode = {'.created': tick}

            changes = []
            for edit in edits:

                delt = await self.resolvers[edit[0]](nid, edit, sode, newsode)
                if delt is not None:
                    changes.extend(delt)

                await asyncio.sleep(0)

            if changes:
                if newsode and newsode.get('valu'):
                    oldv = newsode.get('oldv')
                    ctime = newsode.get('.created')
                    if oldv != ctime:
                        changes.append((EDIT_PROP_SET, ('.created', ctime, oldv, STOR_TYPE_MINTIME)))

                realedits.append((nid, form, changes))

        await asyncio.sleep(0)
        return realedits

    @s_nexus.Pusher.onPush('edits', passitem=True)
    async def _storNodeEdits(self, nodeedits, meta, nexsitem):
        '''
        Execute a series of node edit operations, returning the updated nodes.

        Args:
            nodeedits:  List[Tuple(nid, form, edits)]  List of requested changes per node

        Returns:
            None
        '''
        kvpairs = []
        for (nid, form, edits) in nodeedits:

            sode = self._genStorNode(nid)

            for edit in edits:
                kvpairs.extend(await self.editors[edit[0]](nid, form, edit, sode, meta))

                if len(kvpairs) > 20:
                    self.layrslab.putmulti(kvpairs, db=self.indxdb)
                    kvpairs.clear()
                    await asyncio.sleep(0)

        if kvpairs:
            self.layrslab.putmulti(kvpairs, db=self.indxdb)

        if self.logedits and nexsitem is not None:
            nexsindx = nexsitem[0] if nexsitem is not None else None
            offs = self.nodeeditlog.add(None, indx=nexsindx)
            [(await wind.put((offs, nodeedits, meta))) for wind in tuple(self.windows)]

        await asyncio.sleep(0)
        return nodeedits

    def mayDelNid(self, nid, sode):
        if sode.get('valu') or sode.get('antivalu'):
            return False

        if sode.get('props') or sode.get('antiprops'):
            return False

        if sode.get('tags') or sode.get('antitags'):
            return False

        if sode.get('tagprops') or sode.get('antitagprops'):
            return False

        if sode.get('n1verbs') or sode.get('n1antiverbs'):
            return False

<<<<<<< HEAD
        if sode.get('n2verbs') or sode.get('n2antiverbs'):
            return False
=======
        slabopts = {
            'readahead': True,
            'lockmemory': self.lockmemory,
        }
>>>>>>> 56bad29e

        if self.dataslab.prefexists(nid, self.nodedata):
            return False

        # no more refs in this layer.  time to pop it...
        try:
            abrv = self.core.getIndxAbrv(INDX_FORM, sode.get('form'))
            self.layrslab.delete(abrv, val=nid, db=self.indxdb)
        except s_exc.NoSuchAbrv:
            pass

        self.dirty.pop(nid, None)
        self.nidcache.pop(nid, None)
        self.layrslab.delete(nid, db=self.bynid)

        envl = self.weakcache.get(nid)
        if envl is not None:
            envl.sode.clear()

        return True

    async def storNodeEditsNoLift(self, nodeedits, meta):
        '''
        Execute a series of node edit operations.

        Does not return the updated nodes.
        '''
        self._reqNotReadOnly()
        await self._push('edits', nodeedits, meta)

    async def _calcNodeAdd(self, nid, edit, sode, newsode):

        if not newsode:
            return

        newsode['valu'] = True

        return (
            (EDIT_NODE_ADD, edit[1]),
        )

    async def _calcNodeDel(self, nid, edit, sode, newsode):

        if sode is None or (oldv := sode.get('valu')) is None:
            return

        return (
            (EDIT_NODE_DEL, oldv),
        )

    async def _calcNodeTomb(self, nid, edit, sode, newsode):

        if sode is not None and sode.get('antivalu') is not None:
            return

        return (
            (EDIT_NODE_TOMB, ()),
        )

    async def _calcNodeTombDel(self, nid, edit, sode, newsode):

        if sode is None or sode.get('antivalu') is None:
            return

        return (
            (EDIT_NODE_TOMB_DEL, ()),
        )

    async def _calcPropSet(self, nid, edit, sode, newsode):

        prop, valu, _, stortype = edit[1]

        if newsode and prop == '.created':
            newsode['.created'] = min(valu, newsode['.created'])
            return

        if sode is None or (props := sode.get('props')) is None:
            oldv = None

        else:
            oldv, oldt = props.get(prop, (None, None))

            if valu == oldv:
                return

            if oldv is not None:
                # merge intervals and min times
                if stortype == STOR_TYPE_IVAL:
                    allv = oldv + valu
                    valu = (min(allv), max(allv))

                elif stortype == STOR_TYPE_MINTIME:
                    valu = min(valu, oldv)

                elif stortype == STOR_TYPE_MAXTIME:
                    valu = max(valu, oldv)

                if valu == oldv and stortype == oldt:
                    return

        return (
            (EDIT_PROP_SET, (prop, valu, oldv, stortype)),
        )

    async def _calcPropDel(self, nid, edit, sode, newsode):

        if sode is None or (props := sode.get('props')) is None:
            return

        prop = edit[1][0]
        if (valt := props.get(prop)) is None:
            return

        return (
            (EDIT_PROP_DEL, (prop, *valt)),
        )

    async def _calcPropTomb(self, nid, edit, sode, newsode):

        prop = edit[1][0]

        if sode is not None:
            antiprops = sode.get('antiprops')
            if antiprops is not None and antiprops.get(prop) is not None:
                return

        return (
            (EDIT_PROP_TOMB, (prop,)),
        )

    async def _calcPropTombDel(self, nid, edit, sode, newsode):

        if sode is None:
            return
        else:
            prop = edit[1][0]
            antiprops = sode.get('antiprops')
            if antiprops is None or antiprops.get(prop) is None:
                return

        return (
            (EDIT_PROP_TOMB_DEL, (prop,)),
        )

    async def _calcTagSet(self, nid, edit, sode, newsode):

        tag, valu, _ = edit[1]

        if sode is None or (tags := sode.get('tags')) is None:
            oldv = None

        elif (oldv := tags.get(tag)) is not None:

            if oldv != (None, None) and valu != (None, None):
                allv = oldv + valu
                valu = (min(allv), max(allv))

            if oldv == valu:
                return

        return (
            (EDIT_TAG_SET, (tag, valu, oldv)),
        )

    async def _calcTagDel(self, nid, edit, sode, newsode):

        if sode is None or (tags := sode.get('tags')) is None:
            return

        tag = edit[1][0]
        if (oldv := tags.get(tag)) is None:
            return

        return (
            (EDIT_TAG_DEL, (tag, oldv)),
        )

    async def _calcTagTomb(self, nid, edit, sode, newsode):

        tag = edit[1][0]

        if sode is not None:
            antitags = sode.get('antitags')
            if antitags is not None and antitags.get(tag) is not None:
                return

        return (
            (EDIT_TAG_TOMB, (tag,)),
        )

    async def _calcTagTombDel(self, nid, edit, sode, newsode):

        if sode is None:
            return
        else:
            tag = edit[1][0]
            antitags = sode.get('antitags')
            if antitags is None or antitags.get(tag) is None:
                return

        return (
            (EDIT_TAG_TOMB_DEL, (tag,)),
        )

    async def _calcTagPropSet(self, nid, edit, sode, newsode):

        tag, prop, valu, _, stortype = edit[1]
        oldv = None

        if sode is not None and (tagprops := sode.get('tagprops')) is not None:
            if (tp_dict := tagprops.get(tag)) is not None:
                if (valt := tp_dict.get(prop)) is not None:

                    oldv, oldt = valt

                    if stortype == STOR_TYPE_IVAL:
                        allv = oldv + valu
                        valu = (min(allv), max(allv))

                    elif stortype == STOR_TYPE_MINTIME:
                        valu = min(valu, oldv)

                    elif stortype == STOR_TYPE_MAXTIME:
                        valu = max(valu, oldv)

                    if valu == oldv and stortype == oldt:
                        return

        return (
            (EDIT_TAGPROP_SET, (tag, prop, valu, oldv, stortype)),
        )

    async def _calcTagPropDel(self, nid, edit, sode, newsode):

        if sode is None or (tagprops := sode.get('tagprops')) is None:
            return

        tag, prop, _, _ = edit[1]

        if (tp_dict := tagprops.get(tag)) is None:
            return

        if (oldv := tp_dict.get(prop)) is None:
            return

        return (
            (EDIT_TAGPROP_DEL, (tag, prop, *oldv)),
        )

    async def _calcTagPropTomb(self, nid, edit, sode, newsode):

        tag, prop = edit[1]

        if sode is not None:
            if (antitags := sode.get('antitagprops')) is not None:
                if (antiprops := antitags.get(tag)) is not None and prop in antiprops:
                    return

        return (
            (EDIT_TAGPROP_TOMB, (tag, prop)),
        )

    async def _calcTagPropTombDel(self, nid, edit, sode, newsode):

        if sode is None:
            return
        else:
            tag, prop = edit[1]
            if (antitags := sode.get('antitagprops')) is None:
                return

            if (antiprops := antitags.get(tag)) is None or prop not in antiprops:
                return

        return (
            (EDIT_TAGPROP_TOMB_DEL, (tag, prop)),
        )

    async def _calcNodeDataSet(self, nid, edit, sode, newsode):

        name, valu, _ = edit[1]

        if sode is None:
            return (
                (EDIT_NODEDATA_SET, (name, valu, None)),
            )

        try:
            abrv = self.core.getIndxAbrv(INDX_NODEDATA, name)
        except s_exc.NoSuchAbrv:
            return (
                (EDIT_NODEDATA_SET, (name, valu, None)),
            )

        oldv = None
        byts = s_msgpack.en(valu)

        if (oldb := self.dataslab.get(nid + abrv + FLAG_NORM, db=self.nodedata)) is not None:
            if oldb == byts:
                return
            oldv = s_msgpack.un(oldb)

        return (
            (EDIT_NODEDATA_SET, (name, valu, oldv)),
        )

    async def _calcNodeDataDel(self, nid, edit, sode, newsode):

        if sode is None:
            return

        name, valu = edit[1]
        try:
            abrv = self.core.getIndxAbrv(INDX_NODEDATA, name)
        except s_exc.NoSuchAbrv:
            return

        if (oldb := self.dataslab.get(nid + abrv + FLAG_NORM, db=self.nodedata)) is None:
            return

        return (
            (EDIT_NODEDATA_DEL, (name, s_msgpack.un(oldb))),
        )

    async def _calcNodeDataTomb(self, nid, edit, sode, newsode):

        name = edit[1][0]

        try:
            abrv = self.core.getIndxAbrv(INDX_NODEDATA, name)
        except s_exc.NoSuchAbrv:
            return

        if self.dataslab.has(nid + abrv + FLAG_TOMB, db=self.nodedata):
            return

        return (
            (EDIT_NODEDATA_TOMB, (name,)),
        )

    async def _calcNodeDataTombDel(self, nid, edit, sode, newsode):

        name = edit[1][0]

        try:
            abrv = self.core.getIndxAbrv(INDX_NODEDATA, name)
        except s_exc.NoSuchAbrv:
            return

        if not self.dataslab.has(nid + abrv + FLAG_TOMB, db=self.nodedata):
            return

        return (
            (EDIT_NODEDATA_TOMB_DEL, (name,)),
        )

    async def _calcNodeEdgeAdd(self, nid, edit, sode, newsode):

        verb, n2nid = edit[1]

        try:
            vabrv = self.core.getIndxAbrv(INDX_EDGE_VERB, verb)
        except s_exc.NoSuchAbrv:
            return (
                (EDIT_EDGE_ADD, (verb, n2nid)),
            )

        if sode is not None and self.layrslab.hasdup(self.edgen1n2abrv + nid + n2nid + FLAG_NORM, vabrv, db=self.indxdb):
            return

        return (
            (EDIT_EDGE_ADD, (verb, n2nid)),
        )

    async def _calcNodeEdgeDel(self, nid, edit, sode, newsode):

        if sode is None:
            return

        verb, n2nid = edit[1]

        try:
            vabrv = self.core.getIndxAbrv(INDX_EDGE_VERB, verb)
        except s_exc.NoSuchAbrv:
            return

        if not self.layrslab.hasdup(self.edgen1n2abrv + nid + n2nid + FLAG_NORM, vabrv, db=self.indxdb):
            return

        return (
            (EDIT_EDGE_DEL, (verb, n2nid)),
        )

    async def _calcNodeEdgeTomb(self, nid, edit, sode, newsode):

        verb, n2nid = edit[1]

        try:
            vabrv = self.core.getIndxAbrv(INDX_EDGE_VERB, verb)
        except s_exc.NoSuchAbrv:
            return

        if sode is not None and self.layrslab.hasdup(self.edgen1n2abrv + nid + n2nid + FLAG_TOMB, vabrv, db=self.indxdb):
            return

        return (
            (EDIT_EDGE_TOMB, (verb, n2nid)),
        )

    async def _calcNodeEdgeTombDel(self, nid, edit, sode, newsode):

        verb, n2nid = edit[1]

        try:
            vabrv = self.core.getIndxAbrv(INDX_EDGE_VERB, verb)
        except s_exc.NoSuchAbrv:
            return

        if sode is None or not self.layrslab.hasdup(self.edgen1n2abrv + nid + n2nid + FLAG_TOMB, vabrv, db=self.indxdb):
            return

        return (
            (EDIT_EDGE_TOMB_DEL, (verb, n2nid)),
        )

    async def _editNodeAdd(self, nid, form, edit, sode, meta):

        if sode.get('valu') is not None:
            return ()

        valu, stortype = sode['valu'] = edit[1]

        if self.core.getBuidByNid(nid) is None:
            self.core.setNidNdef(nid, (form, valu))

        self.dirty[nid] = sode

        kvpairs = []

        if sode.get('form') is None:
            sode['form'] = form
            formabrv = self.core.setIndxAbrv(INDX_FORM, form)
            kvpairs.append((formabrv, nid))

        abrv = self.core.setIndxAbrv(INDX_PROP, form, None)

        if stortype & STOR_FLAG_ARRAY:

            arryabrv = self.core.setIndxAbrv(INDX_ARRAY, form, None)

            for indx in self.getStorIndx(stortype, valu):
                kvpairs.append((arryabrv + indx, nid))
                self.indxcounts.inc(arryabrv)
                await asyncio.sleep(0)

            for indx in self.getStorIndx(STOR_TYPE_MSGP, valu):
                kvpairs.append((abrv + indx, nid))
                self.indxcounts.inc(abrv)

        else:

            for indx in self.getStorIndx(stortype, valu):
                kvpairs.append((abrv + indx, nid))
                self.indxcounts.inc(abrv)

            if stortype == STOR_TYPE_IVAL:
                if valu[1] == self.ivaltimetype.futsize:
                    dura = self.stortypes[STOR_TYPE_IVAL].maxdura
                else:
                    dura = self.ivaltimetype.getIntIndx(valu[1] - valu[0])

                duraabrv = self.core.setIndxAbrv(INDX_IVAL_DURATION, form, None)
                kvpairs.append((duraabrv + dura, nid))
                self.indxcounts.inc(duraabrv)

                indx = indx[8:]
                maxabrv = self.core.setIndxAbrv(INDX_IVAL_MAX, form, None)
                kvpairs.append((maxabrv + indx, nid))

        if sode.pop('antivalu', None) is not None:
            self.layrslab.delete(INDX_TOMB + abrv, nid, db=self.indxdb)

        if self.nodeAddHook is not None:
            self.nodeAddHook()

        return kvpairs

    async def _editNodeDel(self, nid, form, edit, sode, meta):

        if (valt := sode.pop('valu', None)) is None:
            return ()

        (valu, stortype) = valt

        abrv = self.core.setIndxAbrv(INDX_PROP, form, None)

        if stortype & STOR_FLAG_ARRAY:

            arryabrv = self.core.setIndxAbrv(INDX_ARRAY, form, None)

            for indx in self.getStorIndx(stortype, valu):
                self.layrslab.delete(arryabrv + indx, nid, db=self.indxdb)
                self.indxcounts.inc(arryabrv, -1)
                await asyncio.sleep(0)

            for indx in self.getStorIndx(STOR_TYPE_MSGP, valu):
                self.layrslab.delete(abrv + indx, nid, db=self.indxdb)
                self.indxcounts.inc(abrv, -1)

        else:

            for indx in self.getStorIndx(stortype, valu):
                self.layrslab.delete(abrv + indx, nid, db=self.indxdb)
                self.indxcounts.inc(abrv, -1)

            if stortype == STOR_TYPE_IVAL:
                if valu[1] == self.ivaltimetype.futsize:
                    dura = self.stortypes[STOR_TYPE_IVAL].maxdura
                else:
                    dura = self.ivaltimetype.getIntIndx(valu[1] - valu[0])

                duraabrv = self.core.setIndxAbrv(INDX_IVAL_DURATION, form, None)
                self.layrslab.delete(duraabrv + dura, nid, db=self.indxdb)
                self.indxcounts.inc(duraabrv, -1)

                indx = indx[8:]
                maxabrv = self.core.setIndxAbrv(INDX_IVAL_MAX, form, None)
                self.layrslab.delete(maxabrv + indx, nid, db=self.indxdb)

        if self.nodeDelHook is not None:
            self.nodeDelHook()

        await self._wipeNodeData(nid, sode)
        await self._delNodeEdges(nid, abrv, sode)

        if not self.mayDelNid(nid, sode):
            self.dirty[nid] = sode

        return ()

    async def _editNodeTomb(self, nid, form, edit, sode, meta):

        if sode.get('antivalu') is not None:
            return ()

        abrv = self.core.setIndxAbrv(INDX_PROP, form, None)

        sode['antivalu'] = True

        kvpairs = [(INDX_TOMB + abrv, nid)]

        if sode.get('form') is None:
            sode['form'] = form
            formabrv = self.core.setIndxAbrv(INDX_FORM, form)
            kvpairs.append((formabrv, nid))

        self.dirty[nid] = sode

        await self._wipeNodeData(nid, sode)
        await self._delNodeEdges(nid, abrv, sode)

        return kvpairs

    async def _editNodeTombDel(self, nid, form, edit, sode, meta):

        if sode.pop('antivalu', None) is None:
            return ()

        abrv = self.core.setIndxAbrv(INDX_PROP, form, None)

        self.layrslab.delete(INDX_TOMB + abrv, nid, db=self.indxdb)

        if not self.mayDelNid(nid, sode):
            self.dirty[nid] = sode

        return ()

    async def _editPropSet(self, nid, form, edit, sode, meta):

        prop, valu, oldv, stortype = edit[1]

        oldv, oldt = sode['props'].get(prop, (None, None))

        if valu == oldv:
            return ()

        abrv = self.core.setIndxAbrv(INDX_PROP, form, prop)
        univabrv = None

        if prop[0] == '.':  # '.' to detect universal props (as quickly as possible)
            univabrv = self.core.setIndxAbrv(INDX_PROP, None, prop)

        if oldv is not None:

            if oldt & STOR_FLAG_ARRAY:

                realtype = oldt & 0x7fff

                arryabrv = self.core.setIndxAbrv(INDX_ARRAY, form, prop)
                self.indxcounts.inc(arryabrv, len(oldv) * -1)

                if univabrv is not None:
                    univarryabrv = self.core.setIndxAbrv(INDX_ARRAY, None, prop)
                    self.indxcounts.inc(univarryabrv, len(oldv) * -1)

                for oldi in self.getStorIndx(oldt, oldv):
                    self.layrslab.delete(arryabrv + oldi, nid, db=self.indxdb)
                    if univabrv is not None:
                        self.layrslab.delete(univarryabrv + oldi, nid, db=self.indxdb)

                    if realtype == STOR_TYPE_NDEF:
                        self.layrslab.delete(self.ndefabrv + oldi[8:], nid + abrv, db=self.indxdb)

                    await asyncio.sleep(0)

                for indx in self.getStorIndx(STOR_TYPE_MSGP, oldv):
                    self.layrslab.delete(abrv + indx, nid, db=self.indxdb)
                    self.indxcounts.inc(abrv, -1)

                    if univabrv is not None:
                        self.layrslab.delete(univabrv + indx, nid, db=self.indxdb)
                        self.indxcounts.inc(univabrv, -1)

            else:

                for oldi in self.getStorIndx(oldt, oldv):
                    self.layrslab.delete(abrv + oldi, nid, db=self.indxdb)
                    self.indxcounts.inc(abrv, -1)

                    if univabrv is not None:
                        self.layrslab.delete(univabrv + oldi, nid, db=self.indxdb)
                        self.indxcounts.inc(univabrv, -1)

                    if oldt == STOR_TYPE_NDEF:
                        self.layrslab.delete(self.ndefabrv + oldi[8:], nid + abrv, db=self.indxdb)

                if oldt == STOR_TYPE_IVAL:
                    if oldv[1] == self.ivaltimetype.futsize:
                        dura = self.stortypes[STOR_TYPE_IVAL].maxdura
                    else:
                        dura = self.ivaltimetype.getIntIndx(oldv[1] - oldv[0])

                    duraabrv = self.core.setIndxAbrv(INDX_IVAL_DURATION, form, prop)
                    self.layrslab.delete(duraabrv + dura, nid, db=self.indxdb)
                    self.indxcounts.inc(duraabrv, -1)

                    if univabrv is not None:
                        univduraabrv = self.core.setIndxAbrv(INDX_IVAL_DURATION, None, prop)
                        self.layrslab.delete(univduraabrv + dura, nid, db=self.indxdb)
                        self.indxcounts.inc(univduraabrv, -1)

                    if not oldv[1] == valu[1]:
                        oldi = oldi[8:]
                        maxabrv = self.core.setIndxAbrv(INDX_IVAL_MAX, form, prop)

                        self.layrslab.delete(maxabrv + oldi, nid, db=self.indxdb)
                        if univabrv is not None:
                            univmaxabrv = self.core.setIndxAbrv(INDX_IVAL_MAX, None, prop)
                            self.layrslab.delete(univmaxabrv + oldi, nid, db=self.indxdb)

        if (antiprops := sode.get('antiprops')) is not None:
            tomb = antiprops.pop(prop, None)
            if tomb is not None:
                self.layrslab.delete(INDX_TOMB + abrv, nid, db=self.indxdb)

        sode['props'][prop] = (valu, stortype)
        self.dirty[nid] = sode

        kvpairs = []

        if sode.get('form') is None:
            sode['form'] = form
            formabrv = self.core.setIndxAbrv(INDX_FORM, form)
            kvpairs.append((formabrv, nid))

        if stortype & STOR_FLAG_ARRAY:

            realtype = stortype & 0x7fff

            arryabrv = self.core.setIndxAbrv(INDX_ARRAY, form, prop)
            if univabrv is not None:
                univarryabrv = self.core.setIndxAbrv(INDX_ARRAY, None, prop)

            for indx in self.getStorIndx(stortype, valu):
                kvpairs.append((arryabrv + indx, nid))
                self.indxcounts.inc(arryabrv)
                if univabrv is not None:
                    kvpairs.append((univarryabrv + indx, nid))
                    self.indxcounts.inc(univarryabrv)

                if realtype == STOR_TYPE_NDEF:
                    kvpairs.append((self.ndefabrv + indx[8:], nid + abrv))

                await asyncio.sleep(0)

            for indx in self.getStorIndx(STOR_TYPE_MSGP, valu):
                kvpairs.append((abrv + indx, nid))
                self.indxcounts.inc(abrv)
                if univabrv is not None:
                    kvpairs.append((univabrv + indx, nid))
                    self.indxcounts.inc(univabrv)

        else:

            for indx in self.getStorIndx(stortype, valu):
                kvpairs.append((abrv + indx, nid))
                self.indxcounts.inc(abrv)
                if univabrv is not None:
                    kvpairs.append((univabrv + indx, nid))
                    self.indxcounts.inc(univabrv)

                if stortype == STOR_TYPE_NDEF:
                    kvpairs.append((self.ndefabrv + indx[8:], nid + abrv))

            if stortype == STOR_TYPE_IVAL:
                if valu[1] == self.ivaltimetype.futsize:
                    dura = self.stortypes[STOR_TYPE_IVAL].maxdura
                else:
                    dura = self.ivaltimetype.getIntIndx(valu[1] - valu[0])

                duraabrv = self.core.setIndxAbrv(INDX_IVAL_DURATION, form, prop)
                kvpairs.append((duraabrv + dura, nid))
                self.indxcounts.inc(duraabrv)

                if univabrv is not None:
                    univduraabrv = self.core.setIndxAbrv(INDX_IVAL_DURATION, None, prop)
                    kvpairs.append((univduraabrv + dura, nid))
                    self.indxcounts.inc(univduraabrv)

                if oldv is None or oldv[1] != valu[1]:
                    indx = indx[8:]
                    maxabrv = self.core.setIndxAbrv(INDX_IVAL_MAX, form, prop)
                    kvpairs.append((maxabrv + indx, nid))

                    if univabrv is not None:
                        univmaxabrv = self.core.setIndxAbrv(INDX_IVAL_MAX, None, prop)
                        kvpairs.append((univmaxabrv + indx, nid))

        return kvpairs

    async def _editPropDel(self, nid, form, edit, sode, meta):

        prop = edit[1][0]

        if (valt := sode['props'].pop(prop, None)) is None:
            return ()

        valu, stortype = valt

        abrv = self.core.setIndxAbrv(INDX_PROP, form, prop)
        univabrv = None

        if prop[0] == '.':  # '.' to detect universal props (as quickly as possible)
            univabrv = self.core.setIndxAbrv(INDX_PROP, None, prop)

        if stortype & STOR_FLAG_ARRAY:

            realtype = stortype & 0x7fff

            arryabrv = self.core.setIndxAbrv(INDX_ARRAY, form, prop)
            self.indxcounts.inc(arryabrv, len(valu) * -1)
            if univabrv is not None:
                univarryabrv = self.core.setIndxAbrv(INDX_ARRAY, None, prop)
                self.indxcounts.inc(univarryabrv, len(valu) * -1)

            for aval in valu:
                for indx in self.getStorIndx(realtype, aval):
                    self.layrslab.delete(arryabrv + indx, nid, db=self.indxdb)
                    if univabrv is not None:
                        self.layrslab.delete(univarryabrv + indx, nid, db=self.indxdb)

                    if realtype == STOR_TYPE_NDEF:
                        self.layrslab.delete(self.ndefabrv + indx[8:], nid + abrv, db=self.indxdb)

                await asyncio.sleep(0)

            for indx in self.getStorIndx(STOR_TYPE_MSGP, valu):
                self.layrslab.delete(abrv + indx, nid, db=self.indxdb)
                self.indxcounts.inc(abrv, -1)
                if univabrv is not None:
                    self.layrslab.delete(univabrv + indx, nid, db=self.indxdb)
                    self.indxcounts.inc(univabrv, -1)

        else:

            for indx in self.getStorIndx(stortype, valu):
                self.layrslab.delete(abrv + indx, nid, db=self.indxdb)
                self.indxcounts.inc(abrv, -1)
                if univabrv is not None:
                    self.layrslab.delete(univabrv + indx, nid, db=self.indxdb)
                    self.indxcounts.inc(univabrv, -1)

                if stortype == STOR_TYPE_NDEF:
                    self.layrslab.delete(self.ndefabrv + indx[8:], nid + abrv, db=self.indxdb)

            if stortype == STOR_TYPE_IVAL:
                if valu[1] == self.ivaltimetype.futsize:
                    dura = self.stortypes[STOR_TYPE_IVAL].maxdura
                else:
                    dura = self.ivaltimetype.getIntIndx(valu[1] - valu[0])

                indx = indx[8:]

                maxabrv = self.core.setIndxAbrv(INDX_IVAL_MAX, form, prop)
                duraabrv = self.core.setIndxAbrv(INDX_IVAL_DURATION, form, prop)

                self.layrslab.delete(maxabrv + indx, nid, db=self.indxdb)
                self.layrslab.delete(duraabrv + dura, nid, db=self.indxdb)
                self.indxcounts.inc(duraabrv, -1)

                if univabrv is not None:
                    univmaxabrv = self.core.setIndxAbrv(INDX_IVAL_MAX, None, prop)
                    univduraabrv = self.core.setIndxAbrv(INDX_IVAL_DURATION, None, prop)
                    self.layrslab.delete(univmaxabrv + indx, nid, db=self.indxdb)
                    self.layrslab.delete(univduraabrv + dura, nid, db=self.indxdb)
                    self.indxcounts.inc(univduraabrv, -1)

        if not self.mayDelNid(nid, sode):
            self.dirty[nid] = sode

        return ()

    async def _editPropTomb(self, nid, form, edit, sode, meta):

        prop = edit[1][0]

        if (antiprops := sode.get('antiprops')) is not None and prop in antiprops:
            return ()

        abrv = self.core.setIndxAbrv(INDX_PROP, form, prop)

        kvpairs = [(INDX_TOMB + abrv, nid)]

        if sode.get('form') is None:
            sode['form'] = form
            formabrv = self.core.setIndxAbrv(INDX_FORM, form)
            kvpairs.append((formabrv, nid))

        sode['antiprops'][prop] = True
        self.dirty[nid] = sode

        return kvpairs

    async def _editPropTombDel(self, nid, form, edit, sode, meta):

        prop = edit[1][0]

        if (antiprops := sode.get('antiprops')) is None or antiprops.pop(prop, None) is None:
            return ()

        abrv = self.core.setIndxAbrv(INDX_PROP, form, prop)

        self.layrslab.delete(INDX_TOMB + abrv, nid, db=self.indxdb)

        if not self.mayDelNid(nid, sode):
            self.dirty[nid] = sode

        return ()

    async def _editTagSet(self, nid, form, edit, sode, meta):

        tag, valu, _ = edit[1]

        oldv = sode['tags'].get(tag)
        if valu == oldv:
            return ()

        abrv = self.core.setIndxAbrv(INDX_TAG, None, tag)
        formabrv = self.core.setIndxAbrv(INDX_TAG, form, tag)

        if oldv is None:
            self.indxcounts.inc(abrv)
            self.indxcounts.inc(formabrv)

        else:

            if oldv == (None, None):
                self.layrslab.delete(abrv, nid, db=self.indxdb)
                self.layrslab.delete(formabrv, nid, db=self.indxdb)
            else:
                if oldv[1] == self.ivaltimetype.futsize:
                    dura = self.stortypes[STOR_TYPE_IVAL].maxdura
                else:
                    dura = self.ivaltimetype.getIntIndx(oldv[1] - oldv[0])

                duraabrv = self.core.setIndxAbrv(INDX_TAG_DURATION, None, tag)
                duraformabrv = self.core.setIndxAbrv(INDX_TAG_DURATION, form, tag)

                self.layrslab.delete(duraabrv + dura, nid, db=self.indxdb)
                self.layrslab.delete(duraformabrv + dura, nid, db=self.indxdb)
                self.indxcounts.inc(duraabrv, -1)
                self.indxcounts.inc(duraformabrv, -1)

                minindx = self.ivaltimetype.getIntIndx(oldv[0])
                maxindx = self.ivaltimetype.getIntIndx(oldv[1])

                self.layrslab.delete(abrv + minindx + maxindx, nid, db=self.indxdb)
                self.layrslab.delete(formabrv + minindx + maxindx, nid, db=self.indxdb)

                if not oldv[1] == valu[1]:
                    maxabrv = self.core.setIndxAbrv(INDX_TAG_MAX, None, tag)
                    maxformabrv = self.core.setIndxAbrv(INDX_TAG_MAX, form, tag)

                    self.layrslab.delete(maxabrv + maxindx, nid, db=self.indxdb)
                    self.layrslab.delete(maxformabrv + maxindx, nid, db=self.indxdb)

        sode['tags'][tag] = valu
        self.dirty[nid] = sode

        if (antitags := sode.get('antitags')) is not None:
            tomb = antitags.pop(tag, None)
            if tomb is not None:
                self.layrslab.delete(INDX_TOMB + abrv, nid, db=self.indxdb)

        kvpairs = []

        if sode.get('form') is None:
            sode['form'] = form
            formabrv = self.core.setIndxAbrv(INDX_FORM, form)
            kvpairs.append((formabrv, nid))

        if valu == (None, None):
            kvpairs.append((abrv, nid))
            kvpairs.append((formabrv, nid))
        else:
            if valu[1] == self.ivaltimetype.futsize:
                dura = self.stortypes[STOR_TYPE_IVAL].maxdura
            else:
                dura = self.ivaltimetype.getIntIndx(valu[1] - valu[0])

            duraabrv = self.core.setIndxAbrv(INDX_TAG_DURATION, None, tag)
            duraformabrv = self.core.setIndxAbrv(INDX_TAG_DURATION, form, tag)

            kvpairs.append((duraabrv + dura, nid))
            kvpairs.append((duraformabrv + dura, nid))
            self.indxcounts.inc(duraabrv)
            self.indxcounts.inc(duraformabrv)

            minindx = self.ivaltimetype.getIntIndx(valu[0])
            maxindx = self.ivaltimetype.getIntIndx(valu[1])

            kvpairs.append((abrv + minindx + maxindx, nid))
            kvpairs.append((formabrv + minindx + maxindx, nid))

            if oldv is None or oldv[1] != valu[1]:
                maxabrv = self.core.setIndxAbrv(INDX_TAG_MAX, None, tag)
                maxformabrv = self.core.setIndxAbrv(INDX_TAG_MAX, form, tag)

                kvpairs.append((maxabrv + maxindx, nid))
                kvpairs.append((maxformabrv + maxindx, nid))

        return kvpairs

    async def _editTagDel(self, nid, form, edit, sode, meta):

        tag = edit[1][0]

        if (oldv := sode['tags'].pop(tag, None)) is None:
            return ()

        abrv = self.core.setIndxAbrv(INDX_TAG, None, tag)
        formabrv = self.core.setIndxAbrv(INDX_TAG, form, tag)

        self.indxcounts.inc(abrv, -1)
        self.indxcounts.inc(formabrv, -1)

        if oldv == (None, None):
            self.layrslab.delete(abrv, nid, db=self.indxdb)
            self.layrslab.delete(formabrv, nid, db=self.indxdb)
        else:
            if oldv[1] == self.ivaltimetype.futsize:
                dura = self.stortypes[STOR_TYPE_IVAL].maxdura
            else:
                dura = self.ivaltimetype.getIntIndx(oldv[1] - oldv[0])

            duraabrv = self.core.setIndxAbrv(INDX_TAG_DURATION, None, tag)
            duraformabrv = self.core.setIndxAbrv(INDX_TAG_DURATION, form, tag)

            self.layrslab.delete(duraabrv + dura, nid, db=self.indxdb)
            self.layrslab.delete(duraformabrv + dura, nid, db=self.indxdb)
            self.indxcounts.inc(duraabrv, -1)
            self.indxcounts.inc(duraformabrv, -1)

            minindx = self.ivaltimetype.getIntIndx(oldv[0])
            maxindx = self.ivaltimetype.getIntIndx(oldv[1])

            self.layrslab.delete(abrv + minindx + maxindx, nid, db=self.indxdb)
            self.layrslab.delete(formabrv + minindx + maxindx, nid, db=self.indxdb)

            maxabrv = self.core.setIndxAbrv(INDX_TAG_MAX, None, tag)
            maxformabrv = self.core.setIndxAbrv(INDX_TAG_MAX, form, tag)

            self.layrslab.delete(maxabrv + maxindx, nid, db=self.indxdb)
            self.layrslab.delete(maxformabrv + maxindx, nid, db=self.indxdb)

        if not self.mayDelNid(nid, sode):
            self.dirty[nid] = sode

        return ()

    async def _editTagTomb(self, nid, form, edit, sode, meta):

        tag = edit[1][0]

        if (antitags := sode.get('antitags')) is not None and tag in antitags:
            return ()

        abrv = self.core.setIndxAbrv(INDX_TAG, None, tag)

        kvpairs = [(INDX_TOMB + abrv, nid)]

        if sode.get('form') is None:
            sode['form'] = form
            formabrv = self.core.setIndxAbrv(INDX_FORM, form)
            kvpairs.append((formabrv, nid))

        sode['antitags'][tag] = True
        self.dirty[nid] = sode

        return kvpairs

    async def _editTagTombDel(self, nid, form, edit, sode, meta):

        tag = edit[1][0]

        if (antitags := sode.get('antitags')) is None or antitags.pop(tag, None) is None:
            return ()

        abrv = self.core.setIndxAbrv(INDX_TAG, None, tag)

        self.layrslab.delete(INDX_TOMB + abrv, nid, db=self.indxdb)

        if not self.mayDelNid(nid, sode):
            self.dirty[nid] = sode

        return ()

    async def _editTagPropSet(self, nid, form, edit, sode, meta):

        tag, prop, valu, oldv, stortype = edit[1]

        tp_abrv = self.core.setIndxAbrv(INDX_TAGPROP, None, tag, prop)
        ftp_abrv = self.core.setIndxAbrv(INDX_TAGPROP, form, tag, prop)

        if (tp_dict := sode['tagprops'].get(tag)) is not None:
            if (oldv := tp_dict.get(prop)) is not None:

                if (valu, stortype) == oldv:
                    return ()

                (oldv, oldt) = oldv

                for oldi in self.getStorIndx(oldt, oldv):
                    self.layrslab.delete(tp_abrv + oldi, nid, db=self.indxdb)
                    self.layrslab.delete(ftp_abrv + oldi, nid, db=self.indxdb)
                    self.indxcounts.inc(tp_abrv, -1)
                    self.indxcounts.inc(ftp_abrv, -1)

                if oldt == STOR_TYPE_IVAL:
                    if oldv[1] == self.ivaltimetype.futsize:
                        dura = self.stortypes[STOR_TYPE_IVAL].maxdura
                    else:
                        dura = self.ivaltimetype.getIntIndx(oldv[1] - oldv[0])

                    duraabrv = self.core.setIndxAbrv(INDX_IVAL_DURATION, None, tag, prop)
                    duraformabrv = self.core.setIndxAbrv(INDX_IVAL_DURATION, form, tag, prop)

                    self.layrslab.delete(duraabrv + dura, nid, db=self.indxdb)
                    self.layrslab.delete(duraformabrv + dura, nid, db=self.indxdb)
                    self.indxcounts.inc(duraabrv, -1)
                    self.indxcounts.inc(duraformabrv, -1)

                    if not oldv[1] == valu[1]:
                        oldi = oldi[8:]
                        maxabrv = self.core.setIndxAbrv(INDX_IVAL_MAX, None, tag, prop)
                        maxformabrv = self.core.setIndxAbrv(INDX_IVAL_MAX, form, tag, prop)

                        self.layrslab.delete(maxabrv + oldi, nid, db=self.indxdb)
                        self.layrslab.delete(maxformabrv + oldi, nid, db=self.indxdb)

        else:
            sode['tagprops'][tag] = {}

        if (antitags := sode.get('antitagprops')) is not None:
            if (antiprops := antitags.get(tag)) is not None:
                tomb = antiprops.pop(prop, None)
                if tomb is not None:
                    self.layrslab.delete(INDX_TOMB + tp_abrv, nid, db=self.indxdb)

                    if len(antiprops) == 0:
                        antitags.pop(tag)

        sode['tagprops'][tag][prop] = (valu, stortype)
        self.dirty[nid] = sode

        kvpairs = []

        if sode.get('form') is None:
            sode['form'] = form
            formabrv = self.core.setIndxAbrv(INDX_FORM, form)
            kvpairs.append((formabrv, nid))

        for indx in self.getStorIndx(stortype, valu):
            kvpairs.append((tp_abrv + indx, nid))
            kvpairs.append((ftp_abrv + indx, nid))
            self.indxcounts.inc(tp_abrv)
            self.indxcounts.inc(ftp_abrv)

        if stortype == STOR_TYPE_IVAL:
            if valu[1] == self.ivaltimetype.futsize:
                dura = self.stortypes[STOR_TYPE_IVAL].maxdura
            else:
                dura = self.ivaltimetype.getIntIndx(valu[1] - valu[0])

            duraabrv = self.core.setIndxAbrv(INDX_IVAL_DURATION, None, tag, prop)
            duraformabrv = self.core.setIndxAbrv(INDX_IVAL_DURATION, form, tag, prop)
            kvpairs.append((duraabrv + dura, nid))
            kvpairs.append((duraformabrv + dura, nid))
            self.indxcounts.inc(duraabrv)
            self.indxcounts.inc(duraformabrv)

            if oldv is None or oldv[1] != valu[1]:
                indx = indx[8:]
                maxabrv = self.core.setIndxAbrv(INDX_IVAL_MAX, None, tag, prop)
                maxformabrv = self.core.setIndxAbrv(INDX_IVAL_MAX, form, tag, prop)
                kvpairs.append((maxabrv + indx, nid))
                kvpairs.append((maxformabrv + indx, nid))

        return kvpairs

    async def _editTagPropDel(self, nid, form, edit, sode, meta):

        tag, prop, _, _ = edit[1]

        if (tp_dict := sode['tagprops'].get(tag)) is None:
            return ()

        if (oldv := tp_dict.pop(prop, None)) is None:
            return ()

        (oldv, oldt) = oldv

        if len(tp_dict) == 0:
            sode['tagprops'].pop(tag)

        if not self.mayDelNid(nid, sode):
            self.dirty[nid] = sode

        tp_abrv = self.core.setIndxAbrv(INDX_TAGPROP, None, tag, prop)
        ftp_abrv = self.core.setIndxAbrv(INDX_TAGPROP, form, tag, prop)

        for oldi in self.getStorIndx(oldt, oldv):
            self.layrslab.delete(tp_abrv + oldi, nid, db=self.indxdb)
            self.layrslab.delete(ftp_abrv + oldi, nid, db=self.indxdb)
            self.indxcounts.inc(tp_abrv, -1)
            self.indxcounts.inc(ftp_abrv, -1)

        if oldt == STOR_TYPE_IVAL:
            if oldv[1] == self.ivaltimetype.futsize:
                dura = self.stortypes[STOR_TYPE_IVAL].maxdura
            else:
                dura = self.ivaltimetype.getIntIndx(oldv[1] - oldv[0])

            duraabrv = self.core.setIndxAbrv(INDX_IVAL_DURATION, None, tag, prop)
            duraformabrv = self.core.setIndxAbrv(INDX_IVAL_DURATION, form, tag, prop)
            self.layrslab.delete(duraabrv + dura, nid, db=self.indxdb)
            self.layrslab.delete(duraformabrv + dura, nid, db=self.indxdb)
            self.indxcounts.inc(duraabrv, -1)
            self.indxcounts.inc(duraformabrv, -1)

            indx = oldi[8:]
            maxabrv = self.core.setIndxAbrv(INDX_IVAL_MAX, None, tag, prop)
            maxformabrv = self.core.setIndxAbrv(INDX_IVAL_MAX, form, tag, prop)
            self.layrslab.delete(maxabrv + indx, nid, db=self.indxdb)
            self.layrslab.delete(maxformabrv + indx, nid, db=self.indxdb)

        return ()

    async def _editTagPropTomb(self, nid, form, edit, sode, meta):

        tag, prop = edit[1]

        if (antitags := sode.get('antitagprops')) is not None:
            if (antiprops := antitags.get(tag)) is not None and prop in antiprops:
                return ()

        abrv = self.core.setIndxAbrv(INDX_TAGPROP, None, tag, prop)

        kvpairs = [(INDX_TOMB + abrv, nid)]

        if sode.get('form') is None:
            sode['form'] = form
            formabrv = self.core.setIndxAbrv(INDX_FORM, form)
            kvpairs.append((formabrv, nid))

        if antitags is None or antiprops is None:
            sode['antitagprops'][tag] = {}

        sode['antitagprops'][tag][prop] = True
        self.dirty[nid] = sode

        return kvpairs

    async def _editTagPropTombDel(self, nid, form, edit, sode, meta):

        tag, prop = edit[1]

        if (antitags := sode.get('antitagprops')) is None:
            return ()

        if (antiprops := antitags.get(tag)) is None or antiprops.pop(prop, None) is None:
            return ()

        if len(antiprops) == 0:
            antitags.pop(tag)

        abrv = self.core.setIndxAbrv(INDX_TAGPROP, None, tag, prop)

        self.layrslab.delete(INDX_TOMB + abrv, nid, db=self.indxdb)

        if not self.mayDelNid(nid, sode):
            self.dirty[nid] = sode

        return ()

    async def _editNodeDataSet(self, nid, form, edit, sode, meta):

        name, valu, oldv = edit[1]
        abrv = self.core.setIndxAbrv(INDX_NODEDATA, name)

        self.dataslab.put(nid + abrv + FLAG_NORM, s_msgpack.en(valu), db=self.nodedata)
        self.dataslab.put(abrv + FLAG_NORM, nid, db=self.dataname)

        if oldv is None and self.dataslab.delete(abrv + FLAG_TOMB, nid, db=self.dataname):
            self.dataslab.delete(nid + abrv + FLAG_TOMB, db=self.nodedata)
            self.layrslab.delete(INDX_TOMB + abrv, nid, db=self.indxdb)

        if sode.get('form') is None:
            sode['form'] = form
            formabrv = self.core.setIndxAbrv(INDX_FORM, form)
            return ((formabrv, nid),)

        return ()

    async def _editNodeDataDel(self, nid, form, edit, sode, meta):

        name, valu = edit[1]
        abrv = self.core.setIndxAbrv(INDX_NODEDATA, name)

        if self.dataslab.delete(nid + abrv + FLAG_NORM, db=self.nodedata):
            self.dataslab.delete(abrv + FLAG_NORM, nid, db=self.dataname)
            self.mayDelNid(nid, sode)

        return ()

    async def _editNodeDataTomb(self, nid, form, edit, sode, meta):

        name = edit[1][0]
        abrv = self.core.setIndxAbrv(INDX_NODEDATA, name)

        if not self.dataslab.put(abrv + FLAG_TOMB, nid, db=self.dataname, overwrite=False):
            return ()

        self.dataslab.put(nid + abrv + FLAG_TOMB, s_msgpack.en(None), db=self.nodedata)
        self.dirty[nid] = sode

        kvpairs = [(INDX_TOMB + abrv, nid)]

        if sode.get('form') is None:
            sode['form'] = form
            formabrv = self.core.setIndxAbrv(INDX_FORM, form)
            kvpairs.append((formabrv, nid))

        return kvpairs

    async def _editNodeDataTombDel(self, nid, form, edit, sode, meta):

        name = edit[1][0]
        abrv = self.core.setIndxAbrv(INDX_NODEDATA, name)

        if not self.dataslab.delete(abrv + FLAG_TOMB, nid, db=self.dataname):
            return ()

        self.dataslab.delete(nid + abrv + FLAG_TOMB, db=self.nodedata)
        self.layrslab.delete(INDX_TOMB + abrv, nid, db=self.indxdb)

        if not self.mayDelNid(nid, sode):
            self.dirty[nid] = sode

        return ()

    async def _editNodeEdgeAdd(self, nid, form, edit, sode, meta):

        verb, n2nid = edit[1]

        vabrv = self.core.setIndxAbrv(INDX_EDGE_VERB, verb)

        if self.layrslab.hasdup(self.edgen1n2abrv + nid + n2nid + FLAG_NORM, vabrv, db=self.indxdb):
            return ()

        n2sode = self._genStorNode(n2nid)

        # we are creating a new edge for this layer.
        sode['n1verbs'][verb] = sode['n1verbs'].get(verb, 0) + 1
        n2sode['n2verbs'][verb] = n2sode['n2verbs'].get(verb, 0) + 1

        if self.layrslab.delete(INDX_TOMB + vabrv + nid, n2nid, db=self.indxdb):
            self.layrslab.delete(vabrv + nid + FLAG_TOMB, n2nid, db=self.indxdb)
            self.layrslab.delete(self.edgen1abrv + nid + vabrv + FLAG_TOMB, n2nid, db=self.indxdb)
            self.layrslab.delete(self.edgen2abrv + n2nid + vabrv + FLAG_TOMB, nid, db=self.indxdb)
            self.layrslab.delete(self.edgen1n2abrv + nid + n2nid + FLAG_TOMB, vabrv, db=self.indxdb)

        self.dirty[nid] = sode
        self.dirty[n2nid] = n2sode

        kvpairs = [
            (vabrv + nid + FLAG_NORM, n2nid),
            (self.edgen1abrv + nid + vabrv + FLAG_NORM, n2nid),
            (self.edgen2abrv + n2nid + vabrv + FLAG_NORM, nid),
            (self.edgen1n2abrv + nid + n2nid + FLAG_NORM, vabrv)
        ]

        formabrv = self.core.setIndxAbrv(INDX_FORM, form)

        if sode.get('form') is None:
            sode['form'] = form
            kvpairs.append((formabrv, nid))

        self.indxcounts.inc(vabrv, 1)
        self.indxcounts.inc(INDX_EDGE_N1 + formabrv + vabrv, 1)

        if (n2form := n2sode.get('form')) is None:
            n2form = self.core.getNidNdef(n2nid)[0]
            n2sode['form'] = n2form
            n2formabrv = self.core.setIndxAbrv(INDX_FORM, n2form)
            kvpairs.append((n2formabrv, n2nid))
        else:
            n2formabrv = self.core.setIndxAbrv(INDX_FORM, n2form)

        self.indxcounts.inc(INDX_EDGE_N2 + n2formabrv + vabrv, 1)

        return kvpairs

    async def _editNodeEdgeDel(self, nid, form, edit, sode, meta):

        verb, n2nid = edit[1]

        vabrv = self.core.setIndxAbrv(INDX_EDGE_VERB, verb)

        if not self.layrslab.delete(vabrv + nid + FLAG_NORM, n2nid, db=self.indxdb):
            return ()

        self.layrslab.delete(self.edgen1abrv + nid + vabrv + FLAG_NORM, n2nid, db=self.indxdb)
        self.layrslab.delete(self.edgen2abrv + n2nid + vabrv + FLAG_NORM, nid, db=self.indxdb)
        self.layrslab.delete(self.edgen1n2abrv + nid + n2nid + FLAG_NORM, vabrv, db=self.indxdb)

        newvalu = sode['n1verbs'].get(verb, 0) - 1
        if newvalu == 0:
            sode['n1verbs'].pop(verb)
            if not self.mayDelNid(nid, sode):
                self.dirty[nid] = sode
        else:
            sode['n1verbs'][verb] = newvalu
            self.dirty[nid] = sode

        n2sode = self._genStorNode(n2nid)
        newvalu = n2sode['n2verbs'].get(verb, 0) - 1
        if newvalu == 0:
            n2sode['n2verbs'].pop(verb)
            if not self.mayDelNid(n2nid, n2sode):
                self.dirty[n2nid] = n2sode
        else:
            n2sode['n2verbs'][verb] = newvalu
            self.dirty[n2nid] = n2sode

        formabrv = self.core.setIndxAbrv(INDX_FORM, form)

        self.indxcounts.inc(vabrv, -1)
        self.indxcounts.inc(INDX_EDGE_N1 + formabrv + vabrv, -1)

        if (n2form := n2sode.get('form')) is None:
            n2form = self.core.getNidNdef(n2nid)[0]

        if n2form is not None:
            n2formabrv = self.core.setIndxAbrv(INDX_FORM, n2form)
            self.indxcounts.inc(INDX_EDGE_N2 + n2formabrv + vabrv, -1)

        return ()

    async def _editNodeEdgeTomb(self, nid, form, edit, sode, meta):

        verb, n2nid = edit[1]

        vabrv = self.core.setIndxAbrv(INDX_EDGE_VERB, verb)

        if not self.layrslab.put(INDX_TOMB + vabrv + nid, n2nid, db=self.indxdb, overwrite=False):
            return ()

        n2sode = self._genStorNode(n2nid)

        sode['n1antiverbs'][verb] = sode['n1antiverbs'].get(verb, 0) + 1
        n2sode['n2antiverbs'][verb] = n2sode['n2antiverbs'].get(verb, 0) + 1

        self.dirty[nid] = sode
        self.dirty[n2nid] = n2sode

        kvpairs = [
            (vabrv + nid + FLAG_TOMB, n2nid),
            (self.edgen1abrv + nid + vabrv + FLAG_TOMB, n2nid),
            (self.edgen2abrv + n2nid + vabrv + FLAG_TOMB, nid),
            (self.edgen1n2abrv + nid + n2nid + FLAG_TOMB, vabrv)
        ]

        if sode.get('form') is None:
            sode['form'] = form
            formabrv = self.core.setIndxAbrv(INDX_FORM, form)
            kvpairs.append((formabrv, nid))

        if (n2form := n2sode.get('form')) is None:
            n2form = self.core.getNidNdef(n2nid)[0]
            n2sode['form'] = n2form
            n2formabrv = self.core.setIndxAbrv(INDX_FORM, n2form)
            kvpairs.append((n2formabrv, n2nid))

        return kvpairs

    async def _editNodeEdgeTombDel(self, nid, form, edit, sode, meta):

        verb, n2nid = edit[1]

        vabrv = self.core.setIndxAbrv(INDX_EDGE_VERB, verb)

        if not self.layrslab.delete(INDX_TOMB + vabrv + nid, n2nid, db=self.indxdb):
            return ()

        self.layrslab.delete(vabrv + nid + FLAG_TOMB, n2nid, db=self.indxdb)
        self.layrslab.delete(self.edgen1abrv + nid + vabrv + FLAG_TOMB, n2nid, db=self.indxdb)
        self.layrslab.delete(self.edgen2abrv + n2nid + vabrv + FLAG_TOMB, nid, db=self.indxdb)
        self.layrslab.delete(self.edgen1n2abrv + nid + n2nid + FLAG_TOMB, vabrv, db=self.indxdb)

        n2sode = self._genStorNode(n2nid)

        newvalu = sode['n1antiverbs'].get(verb, 0) - 1
        if newvalu == 0:
            sode['n1antiverbs'].pop(verb)
            if not self.mayDelNid(nid, sode):
                self.dirty[nid] = sode
        else:
            sode['n1antiverbs'][verb] = newvalu
            self.dirty[nid] = sode

        n2sode = self._genStorNode(n2nid)
        newvalu = n2sode['n2antiverbs'].get(verb, 0) - 1
        if newvalu == 0:
            n2sode['n2antiverbs'].pop(verb)
            if not self.mayDelNid(n2nid, n2sode):
                self.dirty[n2nid] = n2sode
        else:
            n2sode['n2antiverbs'][verb] = newvalu
            self.dirty[n2nid] = n2sode

        return ()

    async def getEdgeVerbs(self):
        for byts, abrv in self.core.indxabrv.iterByPref(INDX_EDGE_VERB):
            if self.indxcounts.get(abrv) > 0:
                yield s_msgpack.un(byts[2:])[0]

    async def getEdges(self, verb=None):

        if verb is None:
            for lkey, lval in self.layrslab.scanByPref(self.edgen1abrv, db=self.indxdb):
                yield lkey[-17:-9], lkey[-9:-1], lval, lkey[-1:] == FLAG_TOMB
            return

        try:
            vabrv = self.core.getIndxAbrv(INDX_EDGE_VERB, verb)
        except s_exc.NoSuchAbrv:
            return

        for lkey, lval in self.layrslab.scanByPref(vabrv, db=self.indxdb):
            # n1nid, verbabrv, n2nid, tomb
            yield lkey[-9:-1], vabrv, lval, lkey[-1:] == FLAG_TOMB

    async def _delNodeEdges(self, nid, formabrv, sode):

        sode.pop('n1verbs', None)
        sode.pop('n1antiverbs', None)

        for lkey, n2nid in self.layrslab.scanByPref(self.edgen1abrv + nid, db=self.indxdb):
            await asyncio.sleep(0)

            tomb = lkey[-1:]
            vabrv = lkey[-9:-1]

            self.layrslab.delete(vabrv + nid + tomb, n2nid, db=self.indxdb)
            self.layrslab.delete(self.edgen1abrv + nid + vabrv + tomb, n2nid, db=self.indxdb)
            self.layrslab.delete(self.edgen2abrv + n2nid + vabrv + tomb, nid, db=self.indxdb)
            self.layrslab.delete(self.edgen1n2abrv + nid + n2nid + tomb, vabrv, db=self.indxdb)

            verb = self.core.getAbrvIndx(vabrv)[0]
            n2sode = self._genStorNode(n2nid)

            if tomb == FLAG_TOMB:
                self.layrslab.delete(INDX_TOMB + vabrv + nid, n2nid, db=self.indxdb)
                newvalu = n2sode['n2antiverbs'].get(verb, 0) - 1
                if newvalu == 0:
                    n2sode['n2antiverbs'].pop(verb)
                    if not self.mayDelNid(n2nid, n2sode):
                        self.dirty[n2nid] = n2sode
                else:
                    n2sode['n2antiverbs'][verb] = newvalu
                    self.dirty[n2nid] = n2sode

            else:
                newvalu = n2sode['n2verbs'].get(verb, 0) - 1
                if newvalu == 0:
                    n2sode['n2verbs'].pop(verb)
                    if not self.mayDelNid(n2nid, n2sode):
                        self.dirty[n2nid] = n2sode
                else:
                    n2sode['n2verbs'][verb] = newvalu
                    self.dirty[n2nid] = n2sode

            self.indxcounts.inc(vabrv, -1)
            self.indxcounts.inc(INDX_EDGE_N1 + formabrv + vabrv, -1)

            if (n2form := n2sode.get('form')) is None:
                n2form = self.core.getNidNdef(n2nid)[0]

            if n2form is not None:
                n2formabrv = self.core.setIndxAbrv(INDX_FORM, n2form)
                self.indxcounts.inc(INDX_EDGE_N2 + n2formabrv + vabrv, -1)

    def getStorIndx(self, stortype, valu):

        if stortype & 0x8000:

            realtype = stortype & 0x7fff

            retn = []
            [retn.extend(self.getStorIndx(realtype, aval)) for aval in valu]
            return retn

        return self.stortypes[stortype].indx(valu)

    async def iterNodeEdgesN1(self, nid, verb=None):

        pref = self.edgen1abrv + nid
        if verb is not None:
            try:
                vabrv = self.core.getIndxAbrv(INDX_EDGE_VERB, verb)
                pref += vabrv
            except s_exc.NoSuchAbrv:
                return

            for lkey, n2nid in self.layrslab.scanByPref(pref, db=self.indxdb):
                yield vabrv, n2nid, lkey[-1:] == FLAG_TOMB
            return

        for lkey, n2nid in self.layrslab.scanByPref(pref, db=self.indxdb):
            yield lkey[-9:-1], n2nid, lkey[-1:] == FLAG_TOMB

    async def iterNodeEdgesN2(self, nid, verb=None):

        pref = self.edgen2abrv + nid
        if verb is not None:
            try:
                vabrv = self.core.getIndxAbrv(INDX_EDGE_VERB, verb)
                pref += vabrv
            except s_exc.NoSuchAbrv:
                return

            for lkey, n1nid in self.layrslab.scanByPref(pref, db=self.indxdb):
                yield vabrv, n1nid, lkey[-1:] == FLAG_TOMB
            return

        for lkey, n1nid in self.layrslab.scanByPref(pref, db=self.indxdb):
            yield lkey[-9:-1], n1nid, lkey[-1:] == FLAG_TOMB

    async def iterEdgeVerbs(self, n1nid, n2nid):
        for lkey, vabrv in self.layrslab.scanByPref(self.edgen1n2abrv + n1nid + n2nid, db=self.indxdb):
            yield vabrv, lkey[-1:] == FLAG_TOMB

    async def iterNodeEdgeVerbsN1(self, nid):

        pref = self.edgen1abrv + nid
        for lkey in self.layrslab.scanKeysByPref(pref, db=self.indxdb, nodup=True):
            yield lkey[-9:-1], lkey[-1:] == FLAG_TOMB

    async def hasNodeEdge(self, n1nid, verb, n2nid):
        try:
            vabrv = self.core.getIndxAbrv(INDX_EDGE_VERB, verb)
        except s_exc.NoSuchAbrv:
            return None

        if self.layrslab.hasdup(self.edgen1abrv + n1nid + vabrv + FLAG_NORM, n2nid, db=self.indxdb):
            return True

        elif self.layrslab.hasdup(self.edgen1abrv + n1nid + vabrv + FLAG_TOMB, n2nid, db=self.indxdb):
            return False

    async def getNdefRefs(self, buid):
        for _, byts in self.layrslab.scanByDups(self.ndefabrv + buid, db=self.indxdb):
            yield byts[:8], byts[8:]

    async def iterFormRows(self, form, stortype=None, startvalu=None):
        '''
        Yields nid, valu tuples of nodes of a single form, optionally (re)starting at startvalu.

        Args:
            form (str):  A form name.
            stortype (Optional[int]): a STOR_TYPE_* integer representing the type of form:prop
            startvalu (Any):  The value to start at.  May only be not None if stortype is not None.

        Returns:
            AsyncIterator[Tuple(nid, valu)]
        '''
        try:
            indxby = IndxByForm(self, form)

        except s_exc.NoSuchAbrv:
            return

        async for item in self._iterRows(indxby, stortype=stortype, startvalu=startvalu):
            yield item

    async def iterPropRows(self, form, prop, stortype=None, startvalu=None):
        '''
        Yields nid, valu tuples of nodes with a particular secondary property, optionally (re)starting at startvalu.

        Args:
            form (str):  A form name.
            prop (str):  A property name.
            stortype (Optional[int]): a STOR_TYPE_* integer representing the type of form:prop
            startvalu (Any):  The value to start at.  May only be not None if stortype is not None.

        Returns:
            AsyncIterator[Tuple(nid, valu)]
        '''
        try:
            indxby = IndxByProp(self, form, prop)

        except s_exc.NoSuchAbrv:
            return

        async for item in self._iterRows(indxby, stortype=stortype, startvalu=startvalu):
            yield item

    async def iterUnivRows(self, prop, stortype=None, startvalu=None):
        '''
        Yields nid, valu tuples of nodes with a particular universal property, optionally (re)starting at startvalu.

        Args:
            prop (str):  A universal property name.
            stortype (Optional[int]): a STOR_TYPE_* integer representing the type of form:prop
            startvalu (Any):  The value to start at.  May only be not None if stortype is not None.

        Returns:
            AsyncIterator[Tuple(nid, valu)]
        '''
        try:
            indxby = IndxByProp(self, None, prop)

        except s_exc.NoSuchAbrv:
            return

        async for item in self._iterRows(indxby, stortype=stortype, startvalu=startvalu):
            yield item

    async def iterTagRows(self, tag, form=None):
        '''
        Yields (nid, (valu, form)) values that match a tag and optional form.

        Args:
            tag (str): the tag to match
            form (Optional[str]):  if present, only yields nids of nodes that match the form.

        Yields:
            (nid, (ival, form))
        '''
        try:
            abrv = self.core.getIndxAbrv(INDX_TAG, form, tag)
        except s_exc.NoSuchAbrv:
            return

        for lkey, nid in self.layrslab.scanByPref(abrv, db=self.indxdb):
            await asyncio.sleep(0)

            sref = self.genStorNodeRef(nid)
            ndef = self.core.getNidNdef(nid)
            valu = sref.sode['tags'].get(tag)

            yield nid, (valu, ndef[0])

    async def iterTagPropRows(self, tag, prop, form=None, stortype=None, startvalu=None):
        '''
        Yields (nid, valu) that match a tag:prop, optionally (re)starting at startvalu.

        Args:
            tag (str):  tag name
            prop (str):  prop name
            form (Optional[str]):  optional form name
            stortype (Optional[int]): a STOR_TYPE_* integer representing the type of form:prop
            startvalu (Any):  The value to start at.  May only be not None if stortype is not None.

        Returns:
            AsyncIterator[Tuple(nid, valu)]
        '''
        try:
            indxby = IndxByTagProp(self, form, tag, prop)

        except s_exc.NoSuchAbrv:
            return

        async for item in self._iterRows(indxby, stortype=stortype, startvalu=startvalu):
            yield item

    async def _iterRows(self, indxby, stortype=None, startvalu=None):
        '''
        Args:
            stortype (Optional[int]): a STOR_TYPE_* integer representing the type of form:prop
            startvalu (Any): The value to start at.  May only be not None if stortype is not None.

        Returns:
            AsyncIterator[Tuple[nid,valu]]
        '''
        assert stortype is not None or startvalu is None

        abrv = indxby.abrv
        abrvlen = indxby.abrvlen
        startbytz = None

        if startvalu is not None:
            stortype = indxby.getStorType()
            startbytz = stortype.indx(startvalu)[0]

        for key, nid in self.layrslab.scanByPref(abrv, startkey=startbytz, db=indxby.db):

            await asyncio.sleep(0)

            indx = key[abrvlen:]

            valu = indxby.getNodeValu(nid, indx=indx)
            if valu is s_common.novalu:
                continue

            yield nid, valu

    async def getNodeData(self, nid, name):
        '''
        Return a single element of a nid's node data
        '''
        try:
            abrv = self.core.getIndxAbrv(INDX_NODEDATA, name)
        except s_exc.NoSuchAbrv:
            return False, None, None

        byts = self.dataslab.get(nid + abrv + FLAG_NORM, db=self.nodedata)
        if byts is None:
            if self.dataslab.get(nid + abrv + FLAG_TOMB, db=self.nodedata):
                return True, None, True
            return False, None, None

        return True, s_msgpack.un(byts), False

    async def iterNodeData(self, nid):
        '''
        Return a generator of all a node's data by nid.
        '''
        for lkey, byts in self.dataslab.scanByPref(nid, db=self.nodedata):
            abrv = lkey[8:-1]
            valu = s_msgpack.un(byts)
            yield abrv, valu, lkey[-1:] == FLAG_TOMB

    async def iterNodeDataKeys(self, nid):
        '''
        Return a generator of all a nid's node data keys
        '''
        for lkey in self.dataslab.scanKeysByPref(nid, db=self.nodedata):
            abrv = lkey[8:-1]
            yield abrv, lkey[-1:] == FLAG_TOMB

    async def iterPropTombstones(self, form, prop):
        abrv = self.core.setIndxAbrv(INDX_PROP, form, prop)
        for _, nid in self.layrslab.scanByPref(INDX_TOMB + abrv, db=self.indxdb):
            yield nid

    async def iterTombstones(self):

        for lkey in self.layrslab.scanKeysByPref(INDX_TOMB, db=self.indxdb):
            byts = self.core.indxabrv.abrvToByts(lkey[2:10])
            tombtype = byts[:2]
            tombinfo = s_msgpack.un(byts[2:])

            if tombtype == INDX_EDGE_VERB:
                n1nid = lkey[10:18]

                for _, n2nid in self.layrslab.scanByPref(lkey, db=self.indxdb):
                    yield (n1nid, tombtype, (tombinfo[0], n2nid))

            else:

                for _, nid in self.layrslab.scanByPref(lkey, db=self.indxdb):
                    yield (nid, tombtype, tombinfo)

    async def confirmLayerEditPerms(self, user, gateiden, delete=False):
        if user.allowed(('node',), gateiden=gateiden, deepdeny=True):
            return

        perm_del_form = ('node', 'del')
        perm_del_prop = ('node', 'prop', 'del')
        perm_del_tag = ('node', 'tag', 'del')
        perm_del_ndata = ('node', 'data', 'pop')
        perm_del_edge = ('node', 'edge', 'del')

        perm_add_form = ('node', 'add')
        perm_add_prop = ('node', 'prop', 'set')
        perm_add_tag = ('node', 'tag', 'add')
        perm_add_ndata = ('node', 'data', 'set')
        perm_add_edge = ('node', 'edge', 'add')

        if all((
            (allow_add_forms := user.allowed(perm_add_form, gateiden=gateiden, deepdeny=True)),
            (allow_add_props := user.allowed(perm_add_prop, gateiden=gateiden, deepdeny=True)),
            (allow_add_tags := user.allowed(perm_add_tag, gateiden=gateiden, deepdeny=True)),
            (allow_add_ndata := user.allowed(perm_add_ndata, gateiden=gateiden, deepdeny=True)),
            (allow_add_edges := user.allowed(perm_add_edge, gateiden=gateiden, deepdeny=True)),

            (allow_del_forms := user.allowed(perm_del_form, gateiden=gateiden, deepdeny=True)),
            (allow_del_props := user.allowed(perm_del_prop, gateiden=gateiden, deepdeny=True)),
            (allow_del_tags := user.allowed(perm_del_tag, gateiden=gateiden, deepdeny=True)),
            (allow_del_ndata := user.allowed(perm_del_ndata, gateiden=gateiden, deepdeny=True)),
            (allow_del_edges := user.allowed(perm_del_edge, gateiden=gateiden, deepdeny=True)),
        )):
            return

        if delete:
            perm_forms = perm_del_form
            allow_forms = allow_del_forms

            allow_props = allow_del_props

            perm_tags = perm_del_tag
            allow_tags = allow_del_tags

            perm_ndata = perm_del_ndata
            allow_ndata = allow_del_ndata

            perm_edges = perm_del_edge
            allow_edges = allow_del_edges
        else:
            perm_forms = perm_add_form
            allow_forms = allow_add_forms

            allow_props = allow_add_props

            perm_tags = perm_add_tag
            allow_tags = allow_add_tags

            perm_ndata = perm_add_ndata
            allow_ndata = allow_add_ndata

            perm_edges = perm_add_edge
            allow_edges = allow_add_edges

        # nodes & props
        if not allow_forms or not allow_props:
            async for form, prop in s_coro.pause(self.getFormProps()):
                if form is None: # pragma: no cover
                    continue

                if prop:
                    if allow_props:
                        continue

                    realform = self.core.model.form(form)
                    if not realform: # pragma: no cover
                        mesg = f'Invalid form: {form}'
                        raise s_exc.NoSuchForm(mesg=mesg, form=form)

                    realprop = realform.prop(prop)
                    if not realprop: # pragma: no cover
                        mesg = f'Invalid prop: {form}:{prop}'
                        raise s_exc.NoSuchProp(mesg=mesg, form=form, prop=prop)

                    if delete:
                        self.core.confirmPropDel(user, realprop, gateiden)
                    else:
                        self.core.confirmPropSet(user, realprop, gateiden)

                elif not allow_forms:
                    user.confirm(perm_forms + (form,), gateiden=gateiden)

        # tagprops
        if not allow_tags:
            async for tagprop in s_coro.pause(self.getTagProps()):
                perm = perm_tags + tuple(tagprop[1].split('.'))
                user.confirm(perm, gateiden=gateiden)

        # nodedata
        if not allow_ndata:
            async for abrv in s_coro.pause(self.dataslab.scanKeys(db=self.dataname, nodup=True)):
                if abrv[8:] == FLAG_TOMB:
                    continue

                key = self.core.getAbrvIndx(abrv[:8])
                perm = perm_ndata + key
                user.confirm(perm, gateiden=gateiden)

        # edges
        if not allow_edges:
            async for verb in s_coro.pause(self.getEdgeVerbs()):
                perm = perm_edges + (verb,)
                user.confirm(perm, gateiden=gateiden)

        # tombstones
        async for lkey in s_coro.pause(self.layrslab.scanKeysByPref(INDX_TOMB, db=self.indxdb, nodup=True)):
            byts = self.core.indxabrv.abrvToByts(lkey[2:10])
            tombtype = byts[:2]
            tombinfo = s_msgpack.un(byts[2:])

            if tombtype == INDX_PROP:
                (form, prop) = tombinfo
                if delete:
                    if prop:
                        perm = perm_add_prop + tombinfo
                    else:
                        perm = perm_add_form + (form,)
                    allowed = allow_del_props
                else:
                    if prop:
                        perm = perm_del_prop + tombinfo
                    else:
                        perm = perm_del_form + (form,)
                    allowed = allow_add_props

            elif tombtype == INDX_TAG:
                if delete:
                    perm = perm_add_tag + tuple(tombinfo[1].split('.'))
                    allowed = allow_del_tags
                else:
                    perm = perm_del_tag + tuple(tombinfo[1].split('.'))
                    allowed = allow_add_tags

            elif tombtype == INDX_TAGPROP:
                if delete:
                    perm = perm_add_tag + tombinfo[1:]
                    allowed = allow_del_tags
                else:
                    perm = perm_del_tag + tombinfo[1:]
                    allowed = allow_add_tags

            elif tombtype == INDX_NODEDATA:
                if delete:
                    perm = perm_add_ndata + tombinfo
                    allowed = allow_del_ndata
                else:
                    perm = perm_del_ndata + tombinfo
                    allowed = allow_add_ndata

            elif tombtype == INDX_EDGE_VERB:
                if delete:
                    perm = perm_add_edge + tombinfo
                    allowed = allow_del_edges
                else:
                    perm = perm_del_edge + tombinfo
                    allowed = allow_add_edges

            else: # pragma: no cover
                extra = await self.core.getLogExtra(tombtype=tombtype, delete=delete, tombinfo=tombinfo)
                logger.debug(f'Encountered unknown tombstone type: {tombtype}.', extra=extra)
                continue

            if not allowed:
                user.confirm(perm, gateiden=gateiden)

        # tags
        # NB: tag perms should be yielded for every leaf on every node in the layer
        if not allow_tags:
            async with self.core.getSpooledDict() as tagdict:
                async for byts, abrv in s_coro.pause(self.core.indxabrv.iterByPref(INDX_TAG)):
                    (form, tag) = s_msgpack.un(byts[2:])
                    if form is None:
                        continue

                    async for _, nid in s_coro.pause(self.layrslab.scanByPref(abrv, db=self.indxdb)):
                        tags = list(tagdict.get(nid, []))
                        tags.append(tag)
                        await tagdict.set(nid, tags)

                # Iterate over each node and it's tags
                async for nid, tags in s_coro.pause(tagdict.items()):
                    leaf = {}

                    if len(tags) == 1:
                        # Easy optimization: If there's only one tag, then it's a
                        # leaf by default
                        perm = perm_tags + tuple(tags[0].split('.'))
                        user.confirm(perm, gateiden=gateiden)

                    else:
                        for tag in tags:
                            parts = tag.split('.')
                            for idx in range(1, len(parts) + 1):
                                key = tuple(parts[:idx])
                                leaf.setdefault(key, 0)
                                leaf[key] += 1

                        for key, count in leaf.items():
                            if count == 1:
                                perm = perm_tags + key
                                user.confirm(perm, gateiden=gateiden)

    async def iterLayerNodeEdits(self):
        '''
        Scan the full layer and yield artificial sets of nodeedits.
        '''
        await self._saveDirtySodes()

        for nid, byts in self.layrslab.scanByFull(db=self.bynid):

            sode = s_msgpack.un(byts)
            ndef = self.core.getNidNdef(nid)

            form = ndef[0]

            edits = []
            nodeedit = (nid, form, edits)

            valt = sode.get('valu')
            if valt is not None:
                edits.append((EDIT_NODE_ADD, valt))

            elif sode.get('antivalu') is not None:
                edits.append((EDIT_NODE_TOMB, ()))
                yield nodeedit
                continue

            for prop, (valu, stortype) in sode.get('props', {}).items():
                edits.append((EDIT_PROP_SET, (prop, valu, None, stortype)))

            for prop in sode.get('antiprops', {}).keys():
                edits.append((EDIT_PROP_TOMB, (prop,)))

            for tag, tagv in sode.get('tags', {}).items():
                edits.append((EDIT_TAG_SET, (tag, tagv, None)))

            for tag in sode.get('antitags', {}).keys():
                edits.append((EDIT_TAG_TOMB, (tag,)))

            for tag, propdict in sode.get('tagprops', {}).items():
                for prop, (valu, stortype) in propdict.items():
                    edits.append((EDIT_TAGPROP_SET, (tag, prop, valu, None, stortype)))

            for tag, propdict in sode.get('antitagprops', {}).items():
                for prop in propdict.keys():
                    edits.append((EDIT_TAGPROP_TOMB, (tag, prop)))

            async for abrv, valu, tomb in self.iterNodeData(nid):
                prop = self.core.getAbrvIndx(abrv)[0]
                if tomb:
                    edits.append((EDIT_NODEDATA_TOMB, (prop,)))
                else:
                    edits.append((EDIT_NODEDATA_SET, (prop, valu, None)))

            async for abrv, n2nid, tomb in self.iterNodeEdgesN1(nid):
                verb = self.core.getAbrvIndx(abrv)[0]
                n2iden = s_common.ehex(self.core.getBuidByNid(n2nid))
                if tomb:
                    edits.append((EDIT_EDGE_TOMB, (verb, n2nid)))
                else:
                    edits.append((EDIT_EDGE_ADD, (verb, n2nid)))

            yield nodeedit

    async def _wipeNodeData(self, nid, sode):
        '''
        Remove all node data for a nid
        '''
        for lkey, _ in self.dataslab.scanByPref(nid, db=self.nodedata):
            await asyncio.sleep(0)
            self.dataslab.delete(lkey, db=self.nodedata)
            self.dataslab.delete(lkey[8:], nid, db=self.dataname)

            if lkey[-1:] == FLAG_TOMB:
                self.layrslab.delete(INDX_TOMB + lkey[8:-1], nid, db=self.indxdb)

    async def getModelVers(self):
        return self.layrinfo.get('model:version', (-1, -1, -1))

    async def setModelVers(self, vers):
        self._reqNotReadOnly()
        return await self._push('layer:set:modelvers', vers)

    @s_nexus.Pusher.onPush('layer:set:modelvers')
    async def _setModelVers(self, vers):
        self.layrinfo['model:version'] = vers
        self.core.layerdefs.set(self.iden, self.layrinfo)

    async def getStorNodes(self):
        '''
        Yield (nid, sode) tuples for all the nodes with props/tags/tagprops stored in this layer.
        '''
        # flush any dirty sodes so we can yield them from the index in nid order
        await self._saveDirtySodes()

        for nid, byts in self.layrslab.scanByFull(db=self.bynid):
            await asyncio.sleep(0)
            yield nid, s_msgpack.un(byts)

    async def getStorNodesByForm(self, form):
        '''
        Yield (nid, sode) tuples for nodes of a given form with any data in this layer.
        '''
        try:
            abrv = self.core.getIndxAbrv(INDX_FORM, form)
        except s_exc.NoSuchAbrv:
            return

        for _, nid in self.layrslab.scanByDups(abrv, db=self.indxdb):
            sode = self.getStorNode(nid)
            yield nid, sode
            await asyncio.sleep(0)

    def getStorNode(self, nid):
        '''
        Return a *COPY* of the storage node (or an empty default dict).
        '''
        sode = self._getStorNode(nid)
        if sode is not None:
            return deepcopy(sode)
        return collections.defaultdict(dict)

    async def syncNodeEdits2(self, offs, wait=True, reverse=False, compat=False):
        '''
        Once caught up with storage, yield them in realtime.

        Returns:
            Tuple of offset(int), nodeedits, meta(dict)
        '''
        if not self.logedits:
            return

        if not compat:
            for offi, _ in self.nodeeditlog.iter(offs, reverse=reverse):
                nexsitem = await self.core.nexsroot.nexslog.get(offi)
                yield (offi, *nexsitem[2])

            if wait:
                async with self.getNodeEditWindow() as wind:
                    async for item in wind:
                        yield item
            return

        for offi, _ in self.nodeeditlog.iter(offs, reverse=reverse):
            nexsitem = await self.core.nexsroot.nexslog.get(offi)
            (nodeedits, meta) = nexsitem[2]

            realnodeedits = self.core.localToRemoteEdits(nodeedits)
            if realnodeedits:
                yield (offi, realnodeedits, meta)

        if wait:
            async with self.getNodeEditWindow() as wind:
                async for (offi, nodeedits, meta) in wind:
                    realnodeedits = self.core.localToRemoteEdits(nodeedits)
                    if realnodeedits:
                        yield (offi, realnodeedits, meta)

    async def syncNodeEdits(self, offs, wait=True, reverse=False, compat=False):
        '''
        Identical to syncNodeEdits2, but doesn't yield meta
        '''
        async for offi, nodeedits, _meta in self.syncNodeEdits2(offs, wait=wait, reverse=reverse, compat=compat):
            yield (offi, nodeedits)

    async def syncIndexEvents(self, offs, matchdef, wait=True):
        '''
        Yield (offs, (nid, form, ETYPE, VALS)) tuples from the nodeedit log starting from the given offset.
        Only edits that match the filter in matchdef will be yielded.

        Notes:

            ETYPE is a constant EDIT_* above. VALS is a tuple whose format depends on ETYPE, outlined in the comment
            next to the constant.

            Additionally, every 1000 entries, an entry (offs, (None, None, EDIT_PROGRESS, ())) message is emitted.

            The matchdef dict may contain the following keys:  forms, props, tags, tagprops.  The value must be a
            sequence of strings.  Each key/val combination is treated as an "or", so each key and value yields more events.
            forms: EDIT_NODE_ADD and EDIT_NODE_DEL events.  Matches events for nodes with forms in the value list.
            props: EDIT_PROP_SET and EDIT_PROP_DEL events.  Values must be in form:prop or .universal form
            tags:  EDIT_TAG_SET and EDIT_TAG_DEL events.  Values must be the raw tag with no #.
            tagprops: EDIT_TAGPROP_SET and EDIT_TAGPROP_DEL events.   Values must be just the prop or tag:prop.

            Will not yield any values if this layer was not created with logedits enabled

        Args:
            offs(int): starting nexus/editlog offset
            matchdef(Dict[str, Sequence[str]]):  a dict describing which events are yielded
            wait(bool):  whether to pend and stream value until this layer is fini'd
        '''

        formm = set(matchdef.get('forms', ()))
        propm = set(matchdef.get('props', ()))
        tagm = set(matchdef.get('tags', ()))
        tagpropm = set(matchdef.get('tagprops', ()))
        count = 0

        ntypes = (EDIT_NODE_ADD, EDIT_NODE_DEL, EDIT_NODE_TOMB, EDIT_NODE_TOMB_DEL)
        ptypes = (EDIT_PROP_SET, EDIT_PROP_DEL, EDIT_PROP_TOMB, EDIT_PROP_TOMB_DEL)
        ttypes = (EDIT_TAG_SET, EDIT_TAG_DEL, EDIT_TAG_TOMB, EDIT_TAG_TOMB_DEL)
        tptypes = (EDIT_TAGPROP_SET, EDIT_TAGPROP_DEL,
                   EDIT_TAGPROP_TOMB, EDIT_TAGPROP_TOMB_DEL)

        async for curoff, editses in self.syncNodeEdits(offs, wait=wait):
            for nid, form, edit in editses:
                for etyp, vals in edit:
                    if ((form in formm and etyp in ntypes)
                            or (etyp in ptypes and (vals[0] in propm or f'{form}:{vals[0]}' in propm))
                            or (etyp in ttypes and vals[0] in tagm)
                            or (etyp in tptypes and (vals[1] in tagpropm or f'{vals[0]}:{vals[1]}' in tagpropm))):

                        yield (curoff, (nid, form, etyp, vals))

            await asyncio.sleep(0)

            count += 1
            if count % 1000 == 0:
                yield (curoff, (None, None, EDIT_PROGRESS, ()))

    @contextlib.asynccontextmanager
    async def getNodeEditWindow(self):
        if not self.logedits:
            raise s_exc.BadConfValu(mesg='Layer logging must be enabled for getting nodeedits')

        async with await s_queue.Window.anit(maxsize=WINDOW_MAXSIZE) as wind:

            async def fini():
                self.windows.remove(wind)

            wind.onfini(fini)

            self.windows.append(wind)

            yield wind

    async def getEditIndx(self):
        '''
        Returns what will be the *next* (i.e. 1 past the last) nodeedit log index.
        '''
        if not self.logedits:
            return 0

        return self.nodeeditlog.index()

    async def getEditOffs(self):
        '''
        Return the offset of the last *recorded* log entry.  Returns -1 if nodeedit log is disabled or empty.
        '''
        if not self.logedits:
            return -1

        last = self.nodeeditlog.last()
        if last is not None:
            return last[0]

        return -1

    async def waitEditOffs(self, offs, timeout=None):
        '''
        Wait for the node edit log to write an entry at/past the given offset.
        '''
        if not self.logedits:
            mesg = 'Layer.waitEditOffs() does not work with logedits disabled.'
            raise s_exc.BadArg(mesg=mesg)

        return await self.nodeeditlog.waitForOffset(offs, timeout=timeout)

    async def delete(self):
        '''
        Delete the underlying storage
        '''
        self.isdeleted = True
        await self.fini()
        shutil.rmtree(self.dirn, ignore_errors=True)<|MERGE_RESOLUTION|>--- conflicted
+++ resolved
@@ -2205,8 +2205,6 @@
         slabopts = {
             'readahead': True,
             'lockmemory': self.lockmemory,
-            'map_async': self.mapasync,
-            'max_replay_log': self.maxreplaylog,
         }
 
         if self.growsize is not None:
@@ -2695,7 +2693,7 @@
                 await self.core.nexsroot.waitOffs(indx)
             return indx, changes
 
-        async with self.core.nexsroot.applylock:
+        async with self.core.nexsroot.cell.nexslock:
             if (realedits := await self.calcEdits(edits, meta)):
                 return await self.saveToNexs('edits', realedits, meta)
             return None, ()
@@ -2801,15 +2799,8 @@
         if sode.get('n1verbs') or sode.get('n1antiverbs'):
             return False
 
-<<<<<<< HEAD
         if sode.get('n2verbs') or sode.get('n2antiverbs'):
             return False
-=======
-        slabopts = {
-            'readahead': True,
-            'lockmemory': self.lockmemory,
-        }
->>>>>>> 56bad29e
 
         if self.dataslab.prefexists(nid, self.nodedata):
             return False
