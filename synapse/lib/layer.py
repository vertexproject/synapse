'''
The Layer 2.0 archtecture introduces several optimized node/message serialization formats
used by the layers to optimize returning primitives and facilitate efficient node construction:

.. note::

    This interface is subject to change between minor revisions.

Storage Types (<stortype>)

    In Layers 2.0, each node property from the model has an associated "storage type".  Each
    storage type determines how the data is indexed and represented within the Layer.  This
    formalizes the separation of "data model" from "storage model".  Each data model type has
    a "stortype" property which coresponds to one of the STOR_TYPE_XXX values.  The knowledge
    of the mapping of data model types to storage types is the responsibility of the data model,
    making the Layer implementation fully decoupled from the data model.

Node Edits / Edits

    A node edit consists of a (<nid>, <form>, [edits]) tuple.  An edit is Tuple of (<type>, <info>, List[NodeEdits])
    where the first element is an int that matches to an EDIT_* constant below, the info is a tuple that varies
    depending on the first element, and the third element is a list of dependent NodeEdits that will only be applied
    if the edit actually makes a change.

Storage Node (<sode>)

    A storage node is a layer/storage optimized node representation which is similar to a "packed node".
    A storage node *may* be partial ( as it is produced by a given layer ) and are joined by the view/snap
    into "full" storage nodes which are used to construct Node() instances.

    Sode format::

        (<nid>, {

            'ndef': (<formname>, <formvalu>),

            'props': {
                <propname>: <propvalu>,
            }

            'tags': {
                <tagname>: <tagvalu>,
            }

            'tagprops: {
                <tagname>: {
                    <propname>: <propvalu>,
                },
            }

            # changes that were *just* made.
            'edits': [
                <edit>
            ]

        }),

'''
import os
import math
import shutil
import struct
import asyncio
import logging
import weakref
import ipaddress
import contextlib
import collections

import regex
import xxhash

import synapse.exc as s_exc
import synapse.common as s_common
import synapse.telepath as s_telepath

import synapse.lib.gis as s_gis
import synapse.lib.cell as s_cell
import synapse.lib.cache as s_cache
import synapse.lib.nexus as s_nexus
import synapse.lib.queue as s_queue
import synapse.lib.urlhelp as s_urlhelp

import synapse.lib.config as s_config
import synapse.lib.lmdbslab as s_lmdbslab
import synapse.lib.slabseqn as s_slabseqn

from synapse.lib.msgpack import deepcopy

logger = logging.getLogger(__name__)

import synapse.lib.msgpack as s_msgpack

reqValidLdef = s_config.getJsValidator({
    'type': 'object',
    'properties': {
        'iden': {'type': 'string', 'pattern': s_config.re_iden},
        'creator': {'type': 'string', 'pattern': s_config.re_iden},
        'lockmemory': {'type': 'boolean'},
        'lmdb:growsize': {'type': 'integer'},
        'logedits': {'type': 'boolean', 'default': True},
        'name': {'type': 'string'},
        'readonly': {'type': 'boolean', 'default': False},
    },
    'additionalProperties': True,
    'required': ['iden', 'creator', 'lockmemory'],
})

WINDOW_MAXSIZE = 10_000

class LayerApi(s_cell.CellApi):

    async def __anit__(self, core, link, user, layr):

        await s_cell.CellApi.__anit__(self, core, link, user)

        self.layr = layr
        self.liftperm = ('layer', 'lift', self.layr.iden)
        self.writeperm = ('layer', 'write', self.layr.iden)

    async def iterLayerNodeEdits(self):
        '''
        Scan the full layer and yield artificial nodeedit sets.
        '''

        await self._reqUserAllowed(self.liftperm)
        async for item in self.layr.iterLayerNodeEdits():
            yield item
            await asyncio.sleep(0)

    @s_cell.adminapi()
    async def saveNodeEdits(self, edits, meta):
        '''
        Save node edits to the layer and return a tuple of (nexsoffs, changes).

        Note: nexsoffs will be None if there are no changes.
        '''
        meta['link:user'] = self.user.iden
        return await self.layr.saveNodeEdits(edits, meta)

    @s_cell.adminapi()
    async def saveRemoteNodeEdits(self, edits, meta):
        '''
        Save node edits to the layer and return a tuple of (nexsoffs, changes).

        Note: nexsoffs will be None if there are no changes.
        '''
        meta['link:user'] = self.user.iden
        return await self.layr.saveRemoteNodeEdits(edits, meta)

    async def storNodeEdits(self, nodeedits, meta=None):

        await self._reqUserAllowed(self.writeperm)

        if meta is None:
            meta = {'time': s_common.now(), 'user': self.user.iden}

        return await self.layr.saveNodeEdits(nodeedits, meta)

    async def storNodeEditsNoLift(self, nodeedits, meta=None):

        await self._reqUserAllowed(self.writeperm)

        if meta is None:
            meta = {'time': s_common.now(), 'user': self.user.iden}

        await self.layr.storNodeEditsNoLift(nodeedits, meta)

    async def syncNodeEdits(self, offs, wait=True, compat=False):
        '''
        Yield (offs, nodeedits) tuples from the nodeedit log starting from the given offset.

        Once caught up with storage, yield them in realtime.
        '''
        await self._reqUserAllowed(self.liftperm)
        async for item in self.layr.syncNodeEdits(offs, wait=wait, compat=compat):
            yield item

    async def syncNodeEdits2(self, offs, wait=True, compat=False):
        await self._reqUserAllowed(self.liftperm)
        async for item in self.layr.syncNodeEdits2(offs, wait=wait, compat=compat):
            yield item

    async def getEditIndx(self):
        '''
        Returns what will be the *next* nodeedit log index.
        '''
        await self._reqUserAllowed(self.liftperm)
        return await self.layr.getEditIndx()

    async def getEditSize(self):
        '''
        Return the total number of (edits, meta) pairs in the layer changelog.
        '''
        await self._reqUserAllowed(self.liftperm)
        return await self.layr.getEditSize()

    async def getIden(self):
        await self._reqUserAllowed(self.liftperm)
        return self.layr.iden

NID_CACHE_SIZE = 10000

STOR_TYPE_UTF8 = 1

STOR_TYPE_U8 = 2
STOR_TYPE_U16 = 3
STOR_TYPE_U32 = 4
STOR_TYPE_U64 = 5

STOR_TYPE_I8 = 6
STOR_TYPE_I16 = 7
STOR_TYPE_I32 = 8
STOR_TYPE_I64 = 9

STOR_TYPE_GUID = 10
STOR_TYPE_TIME = 11
STOR_TYPE_IVAL = 12
STOR_TYPE_MSGP = 13
STOR_TYPE_LATLONG = 14

STOR_TYPE_LOC = 15
STOR_TYPE_TAG = 16
STOR_TYPE_FQDN = 17
STOR_TYPE_IPV6 = 18

STOR_TYPE_U128 = 19
STOR_TYPE_I128 = 20

STOR_TYPE_MINTIME = 21

STOR_TYPE_FLOAT64 = 22
STOR_TYPE_HUGENUM = 23

STOR_TYPE_MAXTIME = 24

# STOR_TYPE_TOMB      = ??
# STOR_TYPE_FIXED     = ??

STOR_FLAG_ARRAY = 0x8000

# Edit types (etyp)

EDIT_NODE_ADD = 0      # (<etyp>, (<valu>, <type>))
EDIT_NODE_DEL = 1      # (<etyp>, (<oldv>, <type>))
EDIT_PROP_SET = 2      # (<etyp>, (<prop>, <valu>, <oldv>, <type>))
EDIT_PROP_DEL = 3      # (<etyp>, (<prop>, <oldv>, <type>))
EDIT_TAG_SET = 4       # (<etyp>, (<tag>, <valu>, <oldv>))
EDIT_TAG_DEL = 5       # (<etyp>, (<tag>, <oldv>))
EDIT_TAGPROP_SET = 6   # (<etyp>, (<tag>, <prop>, <valu>, <oldv>, <type>))
EDIT_TAGPROP_DEL = 7   # (<etyp>, (<tag>, <prop>, <oldv>, <type>))
EDIT_NODEDATA_SET = 8  # (<etyp>, (<name>, <valu>, <oldv>))
EDIT_NODEDATA_DEL = 9  # (<etyp>, (<name>, <oldv>))
EDIT_EDGE_ADD = 10     # (<etyp>, (<verb>, <destnodeiden>))
EDIT_EDGE_DEL = 11     # (<etyp>, (<verb>, <destnodeiden>))

EDIT_PROGRESS = 100   # (used by syncIndexEvents) (<etyp>, ())

class IndxBy:
    '''
    IndxBy sub-classes encapsulate access methods and encoding details for
    various types of properties within the layer to be lifted/compared by
    storage types.
    '''
    def __init__(self, layr, abrv, db):
        self.db = db
        self.abrv = abrv
        self.layr = layr
        self.abrvlen = len(abrv)  # Dividing line between the abbreviations and the data-specific index

    def getStorType(self):
        raise s_exc.NoSuchImpl(name='getStorType')

    def keyNidsByDups(self, indx):
        yield from self.layr.layrslab.scanByDups(self.abrv + indx, db=self.db)

    # TODO rename these...
    def keyNidsByDupsBack(self, indx):
        yield from self.layr.layrslab.scanByDupsBack(self.abrv + indx, db=self.db)

    def keyNidsByPref(self, indx=b''):
        yield from self.layr.layrslab.scanByPref(self.abrv + indx, db=self.db)

    def keyNidsByPrefBack(self, indx=b''):
        yield from self.layr.layrslab.scanByPrefBack(self.abrv + indx, db=self.db)

    def keyNidsByRange(self, minindx, maxindx):
        yield from self.layr.layrslab.scanByRange(self.abrv + minindx, self.abrv + maxindx, db=self.db)

    def keyNidsByRangeBack(self, minindx, maxindx):
        '''
        Yields backwards from maxindx to minindx
        '''
        yield from self.layr.layrslab.scanByRangeBack(self.abrv + maxindx, lmin=self.abrv + minindx, db=self.db)

    def scanByDups(self, indx):
        for item in self.layr.layrslab.scanByDups(self.abrv + indx, db=self.db):
            yield item

    def scanByPref(self, indx=b''):
        for item in self.layr.layrslab.scanByPref(self.abrv + indx, db=self.db):
            yield item

    def scanByPrefBack(self, indx=b''):
        for item in self.layr.layrslab.scanByPrefBack(self.abrv + indx, db=self.db):
            yield item

    def scanByRange(self, minindx, maxindx):
        for item in self.layr.layrslab.scanByRange(self.abrv + minindx, self.abrv + maxindx, db=self.db):
            yield item

    def scanByRangeBack(self, minindx, maxindx):
        for item in self.layr.layrslab.scanByRangeBack(self.abrv + maxindx, lmin=self.abrv + minindx, db=self.db):
            yield item

    def hasIndxNid(self, indx, nid):
        return self.layr.layrslab.hasdup(self.abrv + indx, nid, db=self.db)

    def indxToValu(self, indx):
        stortype = self.getStorType()
        return stortype.decodeIndx(indx)

    def getNodeValu(self, nid, indx=None):

        if indx is not None:
            valu = self.indxToValu(indx)
            if valu is not s_common.novalu:
                return valu

        sode = self.layr._getStorNode(nid)
        if sode is None:
            return s_common.novalu

        return self.getSodeValu(sode)

class IndxByForm(IndxBy):

    def __init__(self, layr, form):
        '''
        Note:  may raise s_exc.NoSuchAbrv
        '''
        abrv = layr.getPropAbrv(form, None)
        IndxBy.__init__(self, layr, abrv, layr.byprop)

        self.form = form

    def getStorType(self):
        form = self.layr.core.model.form(self.form)
        return self.layr.stortypes[form.type.stortype]

    def getSodeValu(self, sode):

        valt = sode.get('valu')
        if valt is not None:
            return valt[0]

        return s_common.novalu

class IndxByProp(IndxBy):

    def __init__(self, layr, form, prop):
        '''
        Note:  may raise s_exc.NoSuchAbrv
        '''
        abrv = layr.getPropAbrv(form, prop)
        IndxBy.__init__(self, layr, abrv, db=layr.byprop)

        self.form = form
        self.prop = prop

    def getStorType(self):

        if self.form is not None:
            form = self.layr.core.model.form(self.form)
            typeindx = form.props.get(self.prop).type.stortype
        else:
            typeindx = self.layr.core.model.prop(self.prop).type.stortype

        return self.layr.stortypes[typeindx]

    def getSodeValu(self, sode):
        valt = sode['props'].get(self.prop)
        if valt is not None:
            return valt[0]

        return s_common.novalu

    def __repr__(self):
        if self.form:
            return f'IndxByProp: {self.form}:{self.prop}'
        return f'IndxByProp: {self.prop}'

class IndxByPropArray(IndxBy):

    def __init__(self, layr, form, prop):
        '''
        Note:  may raise s_exc.NoSuchAbrv
        '''
        abrv = layr.getPropAbrv(form, prop)
        IndxBy.__init__(self, layr, abrv, db=layr.byarray)

        self.form = form
        self.prop = prop

    def getNodeValu(self, nid, indx=None):
        sode = self.layr._getStorNode(nid)
        if sode is None: # pragma: no cover
            return s_common.novalu

        props = sode.get('props')
        if props is None:
            return s_common.novalu

        valt = props.get(self.prop)
        if valt is None:
            return s_common.novalu

        return valt[0]

    def __repr__(self):
        if self.form:
            return f'IndxByPropArray: {self.form}:{self.prop}'
        return f'IndxByPropArray: {self.prop}'

class IndxByTag(IndxBy):

    def __init__(self, layr, form, tag):
        '''
        Note:  may raise s_exc.NoSuchAbrv
        '''
        abrv = layr.tagabrv.bytsToAbrv(tag.encode())
        if form is not None:
            abrv += layr.getPropAbrv(form, None)

        IndxBy.__init__(self, layr, abrv, layr.bytag)

        self.abrvlen = 16

        self.form = form
        self.tag = tag

    def getStorType(self):
        typeindx = self.layr.core.model.form('syn:tag').type.stortype
        return self.layr.stortypes[typeindx]

    def getSodeValu(self, sode):
        valt = sode['tags'].get(self.tag)
        if valt is not None:
            return valt[0], sode['form']
        return s_common.novalu

class IndxByTagProp(IndxBy):

    def __init__(self, layr, form, tag, prop):
        '''
        Note:  may raise s_exc.NoSuchAbrv
        '''
        abrv = layr.getTagPropAbrv(form, tag, prop)
        IndxBy.__init__(self, layr, abrv, layr.bytagprop)

        self.form = form
        self.prop = prop
        self.tag = tag

    def getStorType(self):
        typeindx = self.layr.core.model.getTagProp(self.prop).type.stortype
        return self.layr.stortypes[typeindx]

    def getSodeValu(self, sode):

        tagprops = sode.get('tagprops')
        if tagprops is None:
            return s_common.novalu

        props = tagprops.get(self.tag)
        if not props:
            return s_common.novalu

        valt = props.get(self.prop)
        if valt is None:
            return s_common.novalu

        return valt[0]

class StorType:

    def __init__(self, layr, stortype):
        self.layr = layr
        self.stortype = stortype

        self.lifters = {}

    async def indxBy(self, liftby, cmpr, valu, reverse=False):
        func = self.lifters.get(cmpr)
        if func is None:
            raise s_exc.NoSuchCmpr(cmpr=cmpr)

        async for item in func(liftby, valu, reverse=reverse):
            yield item

    async def indxByForm(self, form, cmpr, valu, reverse=False):
        try:
            indxby = IndxByForm(self.layr, form)

        except s_exc.NoSuchAbrv:
            return

        async for item in self.indxBy(indxby, cmpr, valu, reverse=reverse):
            yield item

    async def verifyNidProp(self, nid, form, prop, valu):
        indxby = IndxByProp(self.layr, form, prop)
        for indx in self.indx(valu):
            if not indxby.hasIndxNid(indx, nid):
                yield ('NoPropIndex', {'prop': prop, 'valu': valu})

    async def indxByProp(self, form, prop, cmpr, valu, reverse=False):
        try:
            indxby = IndxByProp(self.layr, form, prop)

        except s_exc.NoSuchAbrv:
            return

        async for item in self.indxBy(indxby, cmpr, valu, reverse=reverse):
            yield item

    async def indxByPropArray(self, form, prop, cmpr, valu, reverse=False):
        try:
            indxby = IndxByPropArray(self.layr, form, prop)

        except s_exc.NoSuchAbrv:
            return

        async for item in self.indxBy(indxby, cmpr, valu, reverse=reverse):
            yield item

    async def indxByTagProp(self, form, tag, prop, cmpr, valu, reverse=False):
        try:
            indxby = IndxByTagProp(self.layr, form, tag, prop)

        except s_exc.NoSuchAbrv:
            return

        async for item in self.indxBy(indxby, cmpr, valu, reverse=reverse):
            yield item

    def indx(self, valu):  # pragma: no cover
        raise NotImplementedError

    def decodeIndx(self, valu):  # pragma: no cover
        return s_common.novalu

    async def _liftRegx(self, liftby, valu, reverse=False):

        regx = regex.compile(valu, flags=regex.I)

        abrvlen = liftby.abrvlen
        isarray = isinstance(liftby, IndxByPropArray)

        if reverse:
            scan = liftby.keyNidsByPrefBack
        else:
            scan = liftby.keyNidsByPref

        for lkey, nid in scan():

            await asyncio.sleep(0)

            indx = lkey[abrvlen:]
            storvalu = self.decodeIndx(indx)

            if storvalu == s_common.novalu:

                storvalu = liftby.getNodeValu(nid)

                if isarray:
                    for sval in storvalu:
                        if self.indx(sval)[0] == indx:
                            storvalu = sval
                            break
                    else:
                        continue

            def regexin(regx, storvalu):
                if isinstance(storvalu, str):
                    if regx.search(storvalu) is not None:
                        return True

                elif isinstance(storvalu, (tuple, list)):
                    return any(regexin(regx, sv) for sv in storvalu)

                return False

            if regexin(regx, storvalu):
                yield lkey, nid

class StorTypeUtf8(StorType):

    def __init__(self, layr):
        StorType.__init__(self, layr, STOR_TYPE_UTF8)

        self.lifters.update({
            '=': self._liftUtf8Eq,
            '~=': self._liftRegx,
            '^=': self._liftUtf8Prefix,
            'range=': self._liftUtf8Range,
        })

    async def _liftUtf8Eq(self, liftby, valu, reverse=False):
        if reverse:
            scan = liftby.keyNidsByDupsBack
        else:
            scan = liftby.keyNidsByDups

        indx = self._getIndxByts(valu)
        for item in scan(indx):
            yield item

    async def _liftUtf8Range(self, liftby, valu, reverse=False):
        if reverse:
            scan = liftby.keyNidsByRangeBack
        else:
            scan = liftby.keyNidsByRange

        minindx = self._getIndxByts(valu[0])
        maxindx = self._getIndxByts(valu[1])
        for item in scan(minindx, maxindx):
            yield item

    async def _liftUtf8Prefix(self, liftby, valu, reverse=False):
        if reverse:
            scan = liftby.keyNidsByPrefBack
        else:
            scan = liftby.keyNidsByPref

        indx = self._getIndxByts(valu)
        for item in scan(indx):
            yield item

    def _getIndxByts(self, valu):

        indx = valu.encode('utf8', 'surrogatepass')
        # cut down an index value to 256 bytes...
        if len(indx) <= 256:
            return indx

        base = indx[:248]
        sufx = xxhash.xxh64(indx).digest()
        return base + sufx

    def indx(self, valu):
        return (self._getIndxByts(valu), )

    def decodeIndx(self, bytz):
        if len(bytz) >= 256:
            return s_common.novalu
        return bytz.decode('utf8', 'surrogatepass')

class StorTypeHier(StorType):

    def __init__(self, layr, stortype, sepr='.'):
        StorType.__init__(self, layr, stortype)
        self.sepr = sepr

        self.lifters.update({
            '=': self._liftHierEq,
            '^=': self._liftHierPref,
        })

    def indx(self, valu):
        return (
            self.getHierIndx(valu),
        )

    def getHierIndx(self, valu):
        # encode the index values with a trailing sepr to allow ^=foo.bar to be boundary aware
        return (valu + self.sepr).encode()

    def decodeIndx(self, bytz):
        return bytz.decode()[:-len(self.sepr)]

    async def _liftHierEq(self, liftby, valu, reverse=False):
        if reverse:
            scan = liftby.keyNidsByDupsBack
        else:
            scan = liftby.keyNidsByDups

        indx = self.getHierIndx(valu)
        for item in scan(indx):
            yield item

    async def _liftHierPref(self, liftby, valu, reverse=False):
        if reverse:
            scan = liftby.keyNidsByPrefBack
        else:
            scan = liftby.keyNidsByPref

        indx = self.getHierIndx(valu)
        for item in scan(indx):
            yield item

class StorTypeLoc(StorTypeHier):
    def __init__(self, layr):
        StorTypeHier.__init__(self, layr, STOR_TYPE_LOC)

class StorTypeTag(StorTypeHier):

    def __init__(self, layr):
        StorTypeHier.__init__(self, layr, STOR_TYPE_TAG)

    @staticmethod
    def getTagFilt(cmpr, valu):

        if cmpr == '=':
            def filt1(x):
                return x == valu
            return filt1

        if cmpr == '@=':

            def filt2(item):

                if item is None:
                    return False

                if item == (None, None):
                    return False

                if item[0] >= valu[1]:
                    return False

                if item[1] <= valu[0]:
                    return False

                return True

            return filt2

class StorTypeFqdn(StorTypeUtf8):

    def indx(self, norm):
        return (
            self._getIndxByts(norm[::-1]),
        )

    def decodeIndx(self, bytz):
        if len(bytz) >= 256:
            return s_common.novalu
        return bytz.decode('utf8', 'surrogatepass')[::-1]

    def __init__(self, layr):
        StorType.__init__(self, layr, STOR_TYPE_UTF8)
        self.lifters.update({
            '=': self._liftFqdnEq,
            '~=': self._liftRegx,
        })

    async def _liftFqdnEq(self, liftby, valu, reverse=False):

        if valu[0] == '*':
            if reverse:
                scan = liftby.keyNidsByPrefBack
            else:
                scan = liftby.keyNidsByPref

            indx = self._getIndxByts(valu[1:][::-1])
            for item in scan(indx):
                yield item
            return

        async for item in StorTypeUtf8._liftUtf8Eq(self, liftby, valu[::-1], reverse=reverse):
            yield item

class StorTypeIpv6(StorType):

    def __init__(self, layr):
        StorType.__init__(self, layr, STOR_TYPE_IPV6)

        self.lifters.update({
            '=': self._liftIPv6Eq,
            'range=': self._liftIPv6Range,
            '<': self._liftIPv6Lt,
            '>': self._liftIPv6Gt,
            '<=': self._liftIPv6Le,
            '>=': self._liftIPv6Ge,
        })

    def getIPv6Indx(self, valu):
        return ipaddress.IPv6Address(valu).packed

    def indx(self, valu):
        return (
            self.getIPv6Indx(valu),
        )

    def decodeIndx(self, bytz):
        return str(ipaddress.IPv6Address(bytz))

    async def _liftIPv6Eq(self, liftby, valu, reverse=False):
        if reverse:
            scan = liftby.keyNidsByDupsBack
        else:
            scan = liftby.keyNidsByDups

        indx = self.getIPv6Indx(valu)
        for item in scan(indx):
            yield item

    async def _liftIPv6Range(self, liftby, valu, reverse=False):
        if reverse:
            scan = liftby.keyNidsByRangeBack
        else:
            scan = liftby.keyNidsByRange

        minindx = self.getIPv6Indx(valu[0])
        maxindx = self.getIPv6Indx(valu[1])
        for item in scan(minindx, maxindx):
            yield item

    async def _liftIPv6Lt(self, liftby, norm, reverse=False):
        if reverse:
            scan = liftby.keyNidsByRangeBack
        else:
            scan = liftby.keyNidsByRange

        minindx = self.getIPv6Indx('::')
        maxindx = self.getIPv6Indx(norm)
        maxindx = (int.from_bytes(maxindx) - 1).to_bytes(16)
        for item in scan(minindx, maxindx):
            yield item

    async def _liftIPv6Gt(self, liftby, norm, reverse=False):
        if reverse:
            scan = liftby.keyNidsByRangeBack
        else:
            scan = liftby.keyNidsByRange

        minindx = self.getIPv6Indx(norm)
        minindx = (int.from_bytes(minindx) + 1).to_bytes(16)
        maxindx = self.getIPv6Indx('ffff:ffff:ffff:ffff:ffff:ffff:ffff:ffff')

        for item in scan(minindx, maxindx):
            yield item

    async def _liftIPv6Le(self, liftby, norm, reverse=False):
        if reverse:
            scan = liftby.keyNidsByRangeBack
        else:
            scan = liftby.keyNidsByRange

        minindx = self.getIPv6Indx('::')
        maxindx = self.getIPv6Indx(norm)

        for item in scan(minindx, maxindx):
            yield item

    async def _liftIPv6Ge(self, liftby, norm, reverse=False):
        if reverse:
            scan = liftby.keyNidsByRangeBack
        else:
            scan = liftby.keyNidsByRange

        minindx = self.getIPv6Indx(norm)
        maxindx = self.getIPv6Indx('ffff:ffff:ffff:ffff:ffff:ffff:ffff:ffff')

        for item in scan(minindx, maxindx):
            yield item

class StorTypeInt(StorType):

    def __init__(self, layr, stortype, size, signed):

        StorType.__init__(self, layr, stortype)

        self.size = size
        self.signed = signed

        self.offset = 0
        if signed:
            self.offset = 2 ** ((self.size * 8) - 1) - 1

        self.maxval = 2 ** (self.size * 8) - 1

        self.lifters.update({
            '=': self._liftIntEq,
            '<': self._liftIntLt,
            '>': self._liftIntGt,
            '<=': self._liftIntLe,
            '>=': self._liftIntGe,
            'range=': self._liftIntRange,
        })

        self.zerobyts = b'\x00' * self.size
        self.fullbyts = b'\xff' * self.size

    def getIntIndx(self, valu):
        return (valu + self.offset).to_bytes(self.size, 'big')

    def indx(self, valu):
        return (self.getIntIndx(valu),)

    def decodeIndx(self, bytz):
        return int.from_bytes(bytz, 'big') - self.offset

    async def _liftIntEq(self, liftby, valu, reverse=False):
        indx = valu + self.offset
        if indx < 0 or indx > self.maxval:
            return

        if reverse:
            scan = liftby.keyNidsByDupsBack
        else:
            scan = liftby.keyNidsByDups

        pkey = indx.to_bytes(self.size, 'big')
        for item in scan(pkey):
            yield item

    async def _liftIntGt(self, liftby, valu, reverse=False):
        async for item in self._liftIntGe(liftby, valu + 1, reverse=reverse):
            yield item

    async def _liftIntGe(self, liftby, valu, reverse=False):
        minv = valu + self.offset
        if minv > self.maxval:
            return

        if reverse:
            scan = liftby.keyNidsByRangeBack
        else:
            scan = liftby.keyNidsByRange

        minv = max(minv, 0)

        pkeymin = minv.to_bytes(self.size, 'big')
        pkeymax = self.fullbyts
        for item in scan(pkeymin, pkeymax):
            yield item

    async def _liftIntLt(self, liftby, valu, reverse=False):
        async for item in self._liftIntLe(liftby, valu - 1, reverse=reverse):
            yield item

    async def _liftIntLe(self, liftby, valu, reverse=False):
        maxv = valu + self.offset
        if maxv < 0:
            return

        if reverse:
            scan = liftby.keyNidsByRangeBack
        else:
            scan = liftby.keyNidsByRange

        maxv = min(maxv, self.maxval)

        pkeymin = self.zerobyts
        pkeymax = maxv.to_bytes(self.size, 'big')
        for item in scan(pkeymin, pkeymax):
            yield item

    async def _liftIntRange(self, liftby, valu, reverse=False):
        minv = valu[0] + self.offset
        maxv = valu[1] + self.offset
        if minv > self.maxval or maxv < 0:
            return

        if reverse:
            scan = liftby.keyNidsByRangeBack
        else:
            scan = liftby.keyNidsByRange

        minv = max(minv, 0)
        maxv = min(maxv, self.maxval)

        pkeymin = minv.to_bytes(self.size, 'big')
        pkeymax = maxv.to_bytes(self.size, 'big')
        for item in scan(pkeymin, pkeymax):
            yield item

class StorTypeHugeNum(StorType):

    def __init__(self, layr, stortype):
        StorType.__init__(self, layr, STOR_TYPE_HUGENUM)
        self.lifters.update({
            '=': self._liftHugeEq,
            '<': self._liftHugeLt,
            '>': self._liftHugeGt,
            '<=': self._liftHugeLe,
            '>=': self._liftHugeGe,
            'range=': self._liftHugeRange,
        })

        self.one = s_common.hugeexp
        self.offset = s_common.hugenum(0x7fffffffffffffffffffffffffffffffffffffff)

        self.zerobyts = b'\x00' * 20
        self.fullbyts = b'\xff' * 20

    def getHugeIndx(self, norm):
        scaled = s_common.hugescaleb(s_common.hugenum(norm), 24)
        byts = int(s_common.hugeadd(scaled, self.offset)).to_bytes(20, byteorder='big')
        return byts

    def indx(self, norm):
        return (self.getHugeIndx(norm),)

    def decodeIndx(self, bytz):
        huge = s_common.hugenum(int.from_bytes(bytz, 'big'))
        valu = s_common.hugescaleb(s_common.hugesub(huge, self.offset), -24)
        return '{:f}'.format(valu.normalize(s_common.hugectx))

    async def _liftHugeEq(self, liftby, valu, reverse=False):
        if reverse:
            scan = liftby.keyNidsByDupsBack
        else:
            scan = liftby.keyNidsByDups

        byts = self.getHugeIndx(valu)
        for item in scan(byts):
            yield item

    async def _liftHugeGt(self, liftby, valu, reverse=False):
        valu = s_common.hugenum(valu)
        async for item in self._liftHugeGe(liftby, s_common.hugeadd(valu, self.one), reverse=reverse):
            yield item

    async def _liftHugeLt(self, liftby, valu, reverse=False):
        valu = s_common.hugenum(valu)
        async for item in self._liftHugeLe(liftby, s_common.hugesub(valu, self.one), reverse=reverse):
            yield item

    async def _liftHugeGe(self, liftby, valu, reverse=False):
        if reverse:
            scan = liftby.keyNidsByRangeBack
        else:
            scan = liftby.keyNidsByRange

        pkeymin = self.getHugeIndx(valu)
        pkeymax = self.fullbyts
        for item in scan(pkeymin, pkeymax):
            yield item

    async def _liftHugeLe(self, liftby, valu, reverse=False):
        if reverse:
            scan = liftby.keyNidsByRangeBack
        else:
            scan = liftby.keyNidsByRange

        pkeymin = self.zerobyts
        pkeymax = self.getHugeIndx(valu)
        for item in scan(pkeymin, pkeymax):
            yield item

    async def _liftHugeRange(self, liftby, valu, reverse=False):
        if reverse:
            scan = liftby.keyNidsByRangeBack
        else:
            scan = liftby.keyNidsByRange

        pkeymin = self.getHugeIndx(valu[0])
        pkeymax = self.getHugeIndx(valu[1])
        for item in scan(pkeymin, pkeymax):
            yield item

class StorTypeFloat(StorType):
    FloatPacker = struct.Struct('>d')
    fpack = FloatPacker.pack
    FloatPackPosMax = FloatPacker.pack(math.inf)
    FloatPackPosMin = FloatPacker.pack(0.0)
    FloatPackNegMin = FloatPacker.pack(-math.inf)
    FloatPackNegMax = FloatPacker.pack(-0.0)

    def __init__(self, layr, stortype, size=8):
        '''
        Size reserved for later use
        '''
        assert size == 8

        StorType.__init__(self, layr, stortype)

        self.lifters.update({
            '=': self._liftFloatEq,
            '<': self._liftFloatLt,
            '>': self._liftFloatGt,
            '<=': self._liftFloatLe,
            '>=': self._liftFloatGe,
            'range=': self._liftFloatRange,
        })

    def indx(self, valu):
        return (self.fpack(valu),)

    def decodeIndx(self, bytz):
        return self.FloatPacker.unpack(bytz)[0]

    async def _liftFloatEq(self, liftby, valu, reverse=False):
        if reverse:
            scan = liftby.keyNidsByDupsBack
        else:
            scan = liftby.keyNidsByDups

        for item in scan(self.fpack(valu)):
            yield item

    async def _liftFloatGeCommon(self, liftby, valu, reverse=False):
        if math.isnan(valu):
            raise s_exc.NotANumberCompared()

        valupack = self.fpack(valu)

        if reverse:
            if math.copysign(1.0, valu) < 0.0:  # negative values and -0.0
                for item in liftby.keyNidsByRangeBack(self.FloatPackPosMin, self.FloatPackPosMax):
                    yield item
                for item in liftby.keyNidsByRange(self.FloatPackNegMax, valupack):
                    yield item
            else:
                for item in liftby.keyNidsByRangeBack(valupack, self.FloatPackPosMax):
                    yield item

        else:
            if math.copysign(1.0, valu) < 0.0:  # negative values and -0.0
                for item in liftby.keyNidsByRangeBack(self.FloatPackNegMax, valupack):
                    yield item
                valupack = self.FloatPackPosMin

            for item in liftby.keyNidsByRange(valupack, self.FloatPackPosMax):
                yield item

    async def _liftFloatGe(self, liftby, valu, reverse=False):
        async for item in self._liftFloatGeCommon(liftby, valu, reverse=reverse):
            yield item

    async def _liftFloatGt(self, liftby, valu, reverse=False):
        abrvlen = liftby.abrvlen
        valupack = self.fpack(valu)
        async for item in self._liftFloatGeCommon(liftby, valu, reverse=reverse):
            if item[0][abrvlen:] == valupack:
                continue
            yield item

    async def _liftFloatLeCommon(self, liftby, valu, reverse=False):
        if math.isnan(valu):
            raise s_exc.NotANumberCompared()

        valupack = self.fpack(valu)

        if reverse:
            if math.copysign(1.0, valu) > 0.0:
                for item in liftby.keyNidsByRangeBack(self.FloatPackPosMin, valupack):
                    yield item
                valupack = self.FloatPackNegMax

            for item in liftby.keyNidsByRange(valupack, self.FloatPackNegMin):
                yield item
        else:
            if math.copysign(1.0, valu) > 0.0:
                for item in liftby.keyNidsByRangeBack(self.FloatPackNegMax, self.FloatPackNegMin):
                    yield item
                for item in liftby.keyNidsByRange(self.FloatPackPosMin, valupack):
                    yield item
            else:
                for item in liftby.keyNidsByRangeBack(valupack, self.FloatPackNegMin):
                    yield item

    async def _liftFloatLe(self, liftby, valu, reverse=False):
        async for item in self._liftFloatLeCommon(liftby, valu, reverse=reverse):
            yield item

    async def _liftFloatLt(self, liftby, valu, reverse=False):
        abrvlen = liftby.abrvlen
        valupack = self.fpack(valu)
        async for item in self._liftFloatLeCommon(liftby, valu, reverse=reverse):
            if item[0][abrvlen:] == valupack:
                continue
            yield item

    async def _liftFloatRange(self, liftby, valu, reverse=False):
        valumin, valumax = valu

        if math.isnan(valumin) or math.isnan(valumax):
            raise s_exc.NotANumberCompared()

        assert valumin <= valumax

        pkeymin, pkeymax = (self.fpack(v) for v in valu)

        if math.copysign(1.0, valumin) > 0.0:
            # Entire range is nonnegative
            if reverse:
                for item in liftby.keyNidsByRangeBack(pkeymin, pkeymax):
                    yield item
            else:
                for item in liftby.keyNidsByRange(pkeymin, pkeymax):
                    yield item
            return

        if math.copysign(1.0, valumax) < 0.0:  # negative values and -0.0
            # Entire range is negative
            if reverse:
                for item in liftby.keyNidsByRange(pkeymax, pkeymin):
                    yield item
            else:
                for item in liftby.keyNidsByRangeBack(pkeymax, pkeymin):
                    yield item
            return

        if reverse:
            # Yield all values between max and 0
            for item in liftby.keyNidsByRangeBack(self.FloatPackPosMin, pkeymax):
                yield item

            # Yield all values between -0 and min
            for item in liftby.keyNidsByRange(self.FloatPackNegMax, pkeymin):
                yield item

        else:
            # Yield all values between min and -0
            for item in liftby.keyNidsByRangeBack(self.FloatPackNegMax, pkeymin):
                yield item

            # Yield all values between 0 and max
            for item in liftby.keyNidsByRange(self.FloatPackPosMin, pkeymax):
                yield item

class StorTypeGuid(StorType):

    def __init__(self, layr):
        StorType.__init__(self, layr, STOR_TYPE_GUID)
        self.lifters.update({
            '=': self._liftGuidEq,
            '^=': self._liftGuidPref,
        })

    async def _liftGuidPref(self, liftby, byts, reverse=False):
        if reverse:
            scan = liftby.keyNidsByPrefBack
        else:
            scan = liftby.keyNidsByPref

        # valu is already bytes of the guid prefix
        for item in scan(byts):
            yield item

    async def _liftGuidEq(self, liftby, valu, reverse=False):
        if reverse:
            scan = liftby.keyNidsByDupsBack
        else:
            scan = liftby.keyNidsByDups

        indx = s_common.uhex(valu)
        for item in scan(indx):
            yield item

    def indx(self, valu):
        return (s_common.uhex(valu),)

    def decodeIndx(self, bytz):
        return s_common.ehex(bytz)

class StorTypeTime(StorTypeInt):

    def __init__(self, layr):
        StorTypeInt.__init__(self, layr, STOR_TYPE_TIME, 8, True)
        self.lifters.update({
            '@=': self._liftAtIval,
        })

    async def _liftAtIval(self, liftby, valu, reverse=False):
        if reverse:
            scan = liftby.scanByRangeBack
        else:
            scan = liftby.scanByRange

        minindx = self.getIntIndx(valu[0])
        maxindx = self.getIntIndx(valu[1] - 1)
        for item in scan(minindx, maxindx):
            yield item

class StorTypeIval(StorType):

    def __init__(self, layr):
        StorType.__init__(self, layr, STOR_TYPE_IVAL)
        self.timetype = StorTypeTime(layr)
        self.lifters.update({
            '=': self._liftIvalEq,
            '@=': self._liftIvalAt,
        })

    async def _liftIvalEq(self, liftby, valu, reverse=False):
        if reverse:
            scan = liftby.keyNidsByDupsBack
        else:
            scan = liftby.keyNidsByDups

        indx = self.timetype.getIntIndx(valu[0]) + self.timetype.getIntIndx(valu[1])
        for item in scan(indx):
            yield item

    async def _liftIvalAt(self, liftby, valu, reverse=False):
        if reverse:
            scan = liftby.scanByPrefBack
        else:
            scan = liftby.scanByPref

        minindx = self.timetype.getIntIndx(valu[0])
        maxindx = self.timetype.getIntIndx(valu[1])

        for lkey, nid in scan():

            tick = lkey[-16:-8]
            tock = lkey[-8:]

            # check for non-ovelap left and right
            if tick >= maxindx:
                continue

            if tock <= minindx:
                continue

            yield lkey, nid

    def indx(self, valu):
        return (self.timetype.getIntIndx(valu[0]) + self.timetype.getIntIndx(valu[1]),)

    def decodeIndx(self, bytz):
        return (self.timetype.decodeIndx(bytz[:8]), self.timetype.decodeIndx(bytz[8:]))

class StorTypeMsgp(StorType):

    def __init__(self, layr):
        StorType.__init__(self, layr, STOR_TYPE_MSGP)
        self.lifters.update({
            '=': self._liftMsgpEq,
            '~=': self._liftRegx,
        })

    async def _liftMsgpEq(self, liftby, valu, reverse=False):
        if reverse:
            scan = liftby.keyNidsByDupsBack
        else:
            scan = liftby.keyNidsByDups

        indx = s_common.buid(valu)
        for item in scan(indx):
            yield item

    def indx(self, valu):
        return (s_common.buid(valu),)

class StorTypeLatLon(StorType):

    def __init__(self, layr):
        StorType.__init__(self, layr, STOR_TYPE_LATLONG)

        self.scale = 10 ** 8
        self.latspace = 90 * 10 ** 8
        self.lonspace = 180 * 10 ** 8

        self.lifters.update({
            '=': self._liftLatLonEq,
            'near=': self._liftLatLonNear,
        })

    async def _liftLatLonEq(self, liftby, valu, reverse=False):
        if reverse:
            scan = liftby.keyNidsByDupsBack
        else:
            scan = liftby.keyNidsByDups

        indx = self._getLatLonIndx(valu)
        for item in scan(indx):
            yield item

    async def _liftLatLonNear(self, liftby, valu, reverse=False):

        (lat, lon), dist = valu

        # latscale = (lat * self.scale) + self.latspace
        # lonscale = (lon * self.scale) + self.lonspace

        latmin, latmax, lonmin, lonmax = s_gis.bbox(lat, lon, dist)

        lonminindx = (round(lonmin * self.scale) + self.lonspace).to_bytes(5, 'big')
        lonmaxindx = (round(lonmax * self.scale) + self.lonspace).to_bytes(5, 'big')

        latminindx = (round(latmin * self.scale) + self.latspace).to_bytes(5, 'big')
        latmaxindx = (round(latmax * self.scale) + self.latspace).to_bytes(5, 'big')

        if reverse:
            scan = liftby.scanByRangeBack
        else:
            scan = liftby.scanByRange

        # scan by lon range and down-select the results to matches.
        for lkey, nid in scan(lonminindx, lonmaxindx):

            # lkey = <abrv> <lonindx> <latindx>

            # limit results to the bounding box before unpacking...
            latbyts = lkey[13:18]

            if latbyts > latmaxindx:
                continue

            if latbyts < latminindx:
                continue

            lonbyts = lkey[8:13]

            latvalu = (int.from_bytes(latbyts, 'big') - self.latspace) / self.scale
            lonvalu = (int.from_bytes(lonbyts, 'big') - self.lonspace) / self.scale

            if s_gis.haversine((lat, lon), (latvalu, lonvalu)) <= dist:
                yield lkey, nid

    def _getLatLonIndx(self, latlong):
        # yield index bytes in lon/lat order to allow cheap optimal indexing
        latindx = (round(latlong[0] * self.scale) + self.latspace).to_bytes(5, 'big')
        lonindx = (round(latlong[1] * self.scale) + self.lonspace).to_bytes(5, 'big')
        return lonindx + latindx

    def indx(self, valu):
        # yield index bytes in lon/lat order to allow cheap optimal indexing
        return (self._getLatLonIndx(valu),)

    def decodeIndx(self, bytz):
        lon = (int.from_bytes(bytz[:5], 'big') - self.lonspace) / self.scale
        lat = (int.from_bytes(bytz[5:], 'big') - self.latspace) / self.scale
        return (lat, lon)

class SodeEnvl:
    def __init__(self, layriden, sode):
        self.layriden = layriden
        self.sode = sode

    # any sorting that falls back to the envl are equal already...
    def __lt__(self, envl): return False

class Layer(s_nexus.Pusher):
    '''
    The base class for a cortex layer.
    '''
    nodeeditctor = s_slabseqn.SlabSeqn

    def __repr__(self):
        return f'Layer ({self.__class__.__name__}): {self.iden}'

    async def __anit__(self, core, layrinfo):

        self.core = core
        self.layrinfo = layrinfo

        self.addoffs = None  # The nexus log index where I was created
        self.deloffs = None  # The nexus log index where I was deleted
        self.isdeleted = False

        self.iden = layrinfo.get('iden')
        await s_nexus.Pusher.__anit__(self, self.iden, nexsroot=core.nexsroot)

        self.dirn = s_common.gendir(core.dirn, 'layers', self.iden)
        self.readonly = False

        self.lockmemory = self.layrinfo.get('lockmemory')
        self.growsize = self.layrinfo.get('growsize')
        self.logedits = self.layrinfo.get('logedits')

        self.mapasync = core.conf.get('layer:lmdb:map_async')
        self.maxreplaylog = core.conf.get('layer:lmdb:max_replay_log')

        # slim hooks to avoid async/fire
        self.nodeAddHook = None
        self.nodeDelHook = None

        path = s_common.genpath(self.dirn, 'layer_v2.lmdb')

        self.fresh = not os.path.exists(path)

        self.dirty = {}

        self.stortypes = [

            None,

            StorTypeUtf8(self),

            StorTypeInt(self, STOR_TYPE_U8, 1, False),
            StorTypeInt(self, STOR_TYPE_U16, 2, False),
            StorTypeInt(self, STOR_TYPE_U32, 4, False),
            StorTypeInt(self, STOR_TYPE_U64, 8, False),

            StorTypeInt(self, STOR_TYPE_I8, 1, True),
            StorTypeInt(self, STOR_TYPE_I16, 2, True),
            StorTypeInt(self, STOR_TYPE_I32, 4, True),
            StorTypeInt(self, STOR_TYPE_I64, 8, True),

            StorTypeGuid(self),
            StorTypeTime(self),
            StorTypeIval(self),
            StorTypeMsgp(self),
            StorTypeLatLon(self),

            StorTypeLoc(self),
            StorTypeTag(self),
            StorTypeFqdn(self),
            StorTypeIpv6(self),

            StorTypeInt(self, STOR_TYPE_U128, 16, False),
            StorTypeInt(self, STOR_TYPE_I128, 16, True),

            StorTypeTime(self),  # STOR_TYPE_MINTIME

            StorTypeFloat(self, STOR_TYPE_FLOAT64, 8),
            StorTypeHugeNum(self, STOR_TYPE_HUGENUM),

            StorTypeTime(self),  # STOR_TYPE_MAXTIME
        ]

        await self._initLayerStorage()

        self.editors = [
            self._editNodeAdd,
            self._editNodeDel,
            self._editPropSet,
            self._editPropDel,
            self._editTagSet,
            self._editTagDel,
            self._editTagPropSet,
            self._editTagPropDel,
            self._editNodeDataSet,
            self._editNodeDataDel,
            self._editNodeEdgeAdd,
            self._editNodeEdgeDel,
        ]

        self.resolvers = [
            self._calcNodeAdd,
            self._calcNodeDel,
            self._calcPropSet,
            self._calcPropDel,
            self._calcTagSet,
            self._calcTagDel,
            self._calcTagPropSet,
            self._calcTagPropDel,
            self._calcNodeDataSet,
            self._calcNodeDataDel,
            self._calcNodeEdgeAdd,
            self._calcNodeEdgeDel,
        ]

        self.canrev = True
        self.ctorname = f'{self.__class__.__module__}.{self.__class__.__name__}'

        self.windows = []

        self.nidcache = s_cache.LruDict(NID_CACHE_SIZE)
        self.weakcache = weakref.WeakValueDictionary()

        self.onfini(self._onLayrFini)

        # this must be last!
        self.readonly = layrinfo.get('readonly')

    def _reqNotReadOnly(self):
        if self.readonly and not self.core.migration:
            mesg = f'Layer {self.iden} is read only!'
            raise s_exc.IsReadOnly(mesg=mesg)

    async def getEditSize(self):
        return self.nodeeditlog.size

<<<<<<< HEAD
    async def remoteToMirrorEdits(self, rnodeedits):
        lnodeedits = []
        for form, valu, redits in rnodeedits:

            nid = await self.core.genNdefNid((form, valu))
            ledits = []
            for edit in redits:
                if edit[0] in (10, 11):
                    verb, n2ndef = edit[1]
                    n2nid = await self.core.genNdefNid(n2ndef)
                    ledits.append((edit[0], (verb, n2nid)))
                    continue

                ledits.append(edit)

            lnodeedits.append((nid, form, ledits))

        return lnodeedits

    async def _runMirrorLoop(self):

        while not self.isfini:

            try:

                proxy = await self.leader.proxy()

                leadoffs = await self._getLeadOffs()

                async for offs, edits, meta in proxy.syncNodeEdits2(leadoffs + 1, compat=True):

                    iden = meta.get('task')
                    futu = self.futures.pop(iden, None)

                    meta['indx'] = offs

                    try:
                        realedits = await self.remoteToMirrorEdits(edits)
                        item = await self.saveToNexs('edits', realedits, meta)
                        if futu is not None:
                            futu.set_result(item)

                    except asyncio.CancelledError:  # pragma: no cover
                        raise

                    except s_exc.LinkShutDown:
                        raise

                    except Exception as e:
                        if futu is not None:
                            futu.set_exception(e)
                            continue
                        logger.error(f'Error consuming mirror nodeedit at offset {offs} for (layer: {self.iden}): {e}')

            except asyncio.CancelledError as e:  # pragma: no cover
                raise

            except Exception as e:  # pragma: no cover
                logger.exception(f'error in runMirrorLoop() (layer: {self.iden}): ')
                await self.waitfini(timeout=2)

    async def _getLeadOffs(self):
        last = self.nodeeditlog.last()
        if last is None:
            return -1
        return last[0]

=======
>>>>>>> 123af8c3
    async def verifyNidTag(self, nid, formname, tagname, tagvalu):
        abrv = self.tagabrv.bytsToAbrv(tagname.encode())
        abrv += self.getPropAbrv(formname, None)
        if not self.layrslab.hasdup(abrv, nid, db=self.bytag):
            yield ('NoTagIndex', {'nid': nid, 'form': formname, 'tag': tagname, 'valu': tagvalu})

    def _testDelTagIndx(self, nid, form, tag):
        formabrv = self.setPropAbrv(form, None)
        tagabrv = self.tagabrv.bytsToAbrv(tag.encode())
        self.layrslab.delete(tagabrv + formabrv, nid, db=self.bytag)

    def _testDelPropIndx(self, nid, form, prop):
        sode = self._getStorNode(nid)
        storvalu, stortype = sode['props'][prop]

        abrv = self.setPropAbrv(form, prop)
        for indx in self.stortypes[stortype].indx(storvalu):
            self.layrslab.delete(abrv + indx, nid, db=self.byprop)

    def _testDelTagStor(self, nid, form, tag):
        sode = self._getStorNode(nid)
        sode['tags'].pop(tag, None)
        self.dirty[nid] = sode

    def _testDelPropStor(self, nid, form, prop):
        sode = self._getStorNode(nid)
        sode['props'].pop(prop, None)
        self.dirty[nid] = sode

    def _testDelFormValuStor(self, nid, form):
        sode = self._getStorNode(nid)
        sode['valu'] = None
        self.dirty[nid] = sode

    def _testAddPropIndx(self, nid, form, prop, valu):
        modlprop = self.core.model.prop(f'{form}:{prop}')
        abrv = self.setPropAbrv(form, prop)
        for indx in self.stortypes[modlprop.type.stortype].indx(valu):
            self.layrslab.put(abrv + indx, nid, db=self.byprop)

    def _testAddPropArrayIndx(self, nid, form, prop, valu):
        modlprop = self.core.model.prop(f'{form}:{prop}')
        abrv = self.setPropAbrv(form, prop)
        for indx in self.getStorIndx(modlprop.type.stortype, valu):
            self.layrslab.put(abrv + indx, nid, db=self.byarray)

    def _testAddTagIndx(self, nid, form, tag):
        formabrv = self.setPropAbrv(form, None)
        tagabrv = self.tagabrv.bytsToAbrv(tag.encode())
        self.layrslab.put(tagabrv + formabrv, nid, db=self.bytag)

    def _testAddTagPropIndx(self, nid, form, tag, prop, valu):
        tpabrv = self.setTagPropAbrv(None, tag, prop)
        ftpabrv = self.setTagPropAbrv(form, tag, prop)

        tagprop = self.core.model.tagprop(prop)
        for indx in self.stortypes[tagprop.type.stortype].indx(valu):
            self.layrslab.put(tpabrv + indx, nid, db=self.bytagprop)
            self.layrslab.put(ftpabrv + indx, nid, db=self.bytagprop)

    async def verify(self, config=None):

        if config is None:
            config = {}

        defconf = None
        if config.get('scanall', True):
            defconf = {}

        scans = config.get('scans', {})

        tagsscan = scans.get('tagindex', defconf)
        if tagsscan is not None:
            async for error in self.verifyAllTags(tagsscan):
                yield error

        propscan = scans.get('propindex', defconf)
        if propscan is not None:
            async for error in self.verifyAllProps(propscan):
                yield error

        tagpropscan = scans.get('tagpropindex', defconf)
        if tagpropscan is not None:
            async for error in self.verifyAllTagProps(tagpropscan):
                yield error

        nodescan = scans.get('nodes', defconf)
        if nodescan is not None:
            async for error in self.verifyAllNids(nodescan):
                yield error

    async def verifyAllNids(self, scanconf=None):
        if scanconf is None:
            scanconf = {}

        async for nid, sode in self.getStorNodes():
            async for error in self.verifyByNid(nid, sode):
                yield error

    async def verifyAllTags(self, scanconf=None):

        if scanconf is None:
            scanconf = {}

        globs = None

        includes = scanconf.get('include', ())
        if includes:
            globs = s_cache.TagGlobs()
            for incname in includes:
                globs.add(incname, True)

        autofix = scanconf.get('autofix')
        if autofix not in (None, 'node', 'index'):
            mesg = f'invalid tag index autofix strategy "{autofix}"'
            raise s_exc.BadArg(mesg=mesg)

        for name in self.tagabrv.names():

            if globs is not None and not globs.get(name):
                continue

            async for error in self.verifyByTag(name, autofix=autofix):
                yield error

    async def verifyAllProps(self, scanconf=None):

        if scanconf is None:
            scanconf = {}

        autofix = scanconf.get('autofix')
        if autofix not in (None, 'index'):
            mesg = f'invalid prop index autofix strategy "{autofix}"'
            raise s_exc.BadArg(mesg=mesg)

        include = scanconf.get('include', None)

        for form, prop in self.getFormProps():

            if include is not None and (form, prop) not in include:
                continue

            async for error in self.verifyByProp(form, prop, autofix=autofix):
                yield error

            async for error in self.verifyByPropArray(form, prop, autofix=autofix):
                yield error

    async def verifyAllTagProps(self, scanconf=None):

        if scanconf is None:
            scanconf = {}

        autofix = scanconf.get('autofix')
        if autofix not in (None, 'index'):
            mesg = f'invalid tagprop index autofix strategy "{autofix}"'
            raise s_exc.BadArg(mesg=mesg)

        include = scanconf.get('include', None)

        for form, tag, prop in self.getTagProps():

            if include is not None and prop not in include:
                continue

            async for error in self.verifyByTagProp(form, tag, prop, autofix=autofix):
                yield error

    async def verifyByTag(self, tag, autofix=None):
        tagabrv = self.tagabrv.bytsToAbrv(tag.encode())

        async def tryfix(lkey, nid, form):
            if autofix == 'node':
                sode = self._genStorNode(nid)
                sode.setdefault('form', form)
                sode['tags'][tag] = (None, None)
                self.dirty[nid] = sode
            elif autofix == 'index':
                self.layrslab.delete(lkey, nid, db=self.bytag)

        for lkey, nid in self.layrslab.scanByPref(tagabrv, db=self.bytag):

            await asyncio.sleep(0)

            (form, prop) = self.getAbrvProp(lkey[8:])

            sode = self._getStorNode(nid)
            if not sode:
                await tryfix(lkey, nid, form)
                yield ('NoNodeForTagIndex', {'nid': s_common.ehex(nid), 'form': form, 'tag': tag})
                continue

            tags = sode.get('tags')
            if tags.get(tag) is None:
                await tryfix(lkey, nid, form)
                yield ('NoTagForTagIndex', {'nid': s_common.ehex(nid), 'form': form, 'tag': tag})
                continue

    async def verifyByProp(self, form, prop, autofix=None):

        abrv = self.getPropAbrv(form, prop)

        async def tryfix(lkey, nid):
            if autofix == 'index':
                self.layrslab.delete(lkey, nid, db=self.byprop)

        for lkey, nid in self.layrslab.scanByPref(abrv, db=self.byprop):

            await asyncio.sleep(0)

            indx = lkey[len(abrv):]

            sode = self._getStorNode(nid)
            if not sode:
                await tryfix(lkey, nid)
                yield ('NoNodeForPropIndex', {'nid': s_common.ehex(nid), 'form': form, 'prop': prop, 'indx': indx})
                continue

            if prop is not None:
                props = sode.get('props')
                if props is None:
                    await tryfix(lkey, nid)
                    yield ('NoValuForPropIndex', {'nid': s_common.ehex(nid), 'form': form, 'prop': prop, 'indx': indx})
                    continue

                valu = props.get(prop)
                if valu is None:
                    await tryfix(lkey, nid)
                    yield ('NoValuForPropIndex', {'nid': s_common.ehex(nid), 'form': form, 'prop': prop, 'indx': indx})
                    continue
            else:
                valu = sode.get('valu')
                if valu is None:
                    await tryfix(lkey, nid)
                    yield ('NoValuForPropIndex', {'nid': s_common.ehex(nid), 'form': form, 'prop': prop, 'indx': indx})
                    continue

            propvalu, stortype = valu
            if stortype & STOR_FLAG_ARRAY:
                stortype = STOR_TYPE_MSGP

            try:
                for indx in self.stortypes[stortype].indx(propvalu):
                    if abrv + indx == lkey:
                        break
                else:
                    await tryfix(lkey, nid)
                    yield ('SpurPropKeyForIndex', {'nid': s_common.ehex(nid), 'form': form,
                                                   'prop': prop, 'indx': indx})

            except IndexError:
                await tryfix(lkey, nid)
                yield ('NoStorTypeForProp', {'nid': s_common.ehex(nid), 'form': form, 'prop': prop,
                                             'stortype': stortype})

    async def verifyByPropArray(self, form, prop, autofix=None):

        abrv = self.getPropAbrv(form, prop)

        async def tryfix(lkey, nid):
            if autofix == 'index':
                self.layrslab.delete(lkey, nid, db=self.byarray)

        for lkey, nid in self.layrslab.scanByPref(abrv, db=self.byarray):

            await asyncio.sleep(0)

            indx = lkey[len(abrv):]

            sode = self._getStorNode(nid)
            if not sode:
                await tryfix(lkey, nid)
                yield ('NoNodeForPropArrayIndex', {'nid': s_common.ehex(nid), 'form': form,
                                                   'prop': prop, 'indx': indx})
                continue

            if prop is not None:
                props = sode.get('props')
                if props is None:
                    await tryfix(lkey, nid)
                    yield ('NoValuForPropArrayIndex', {'nid': s_common.ehex(nid), 'form': form,
                                                       'prop': prop, 'indx': indx})
                    continue

                valu = props.get(prop)
                if valu is None:
                    await tryfix(lkey, nid)
                    yield ('NoValuForPropArrayIndex', {'nid': s_common.ehex(nid),
                                                       'form': form, 'prop': prop, 'indx': indx})
                    continue
            else:
                valu = sode.get('valu')
                if valu is None:
                    await tryfix(lkey, nid)
                    yield ('NoValuForPropArrayIndex', {'nid': s_common.ehex(nid),
                                                       'form': form, 'prop': prop, 'indx': indx})
                    continue

            propvalu, stortype = valu

            try:
                for indx in self.getStorIndx(stortype, propvalu):
                    if abrv + indx == lkey:
                        break
                else:
                    await tryfix(lkey, nid)
                    yield ('SpurPropArrayKeyForIndex', {'nid': s_common.ehex(nid), 'form': form,
                                                        'prop': prop, 'indx': indx})

            except IndexError:
                await tryfix(lkey, nid)
                yield ('NoStorTypeForPropArray', {'nid': s_common.ehex(nid), 'form': form,
                                                  'prop': prop, 'stortype': stortype})

    async def verifyByTagProp(self, form, tag, prop, autofix=None):

        abrv = self.getTagPropAbrv(form, tag, prop)

        async def tryfix(lkey, nid):
            if autofix == 'index':
                self.layrslab.delete(lkey, nid, db=self.bytagprop)

        for lkey, nid in self.layrslab.scanByPref(abrv, db=self.bytagprop):

            await asyncio.sleep(0)

            indx = lkey[len(abrv):]

            sode = self._getStorNode(nid)
            if not sode:
                await tryfix(lkey, nid)
                yield ('NoNodeForTagPropIndex', {'nid': s_common.ehex(nid), 'form': form,
                                                 'tag': tag, 'prop': prop, 'indx': indx})
                continue

            tags = sode.get('tagprops')
            if tags is None:
                yield ('NoPropForTagPropIndex', {'nid': s_common.ehex(nid), 'form': form,
                                                 'tag': tag, 'prop': prop, 'indx': indx})
                continue

            props = tags.get(tag)
            if props is None:
                await tryfix(lkey, nid)
                yield ('NoPropForTagPropIndex', {'nid': s_common.ehex(nid), 'form': form,
                                                 'tag': tag, 'prop': prop, 'indx': indx})
                continue

            valu = props.get(prop)
            if valu is None:
                await tryfix(lkey, nid)
                yield ('NoValuForTagPropIndex', {'nid': s_common.ehex(nid), 'form': form,
                                                 'tag': tag, 'prop': prop, 'indx': indx})
                continue

            propvalu, stortype = valu

            if stortype & STOR_FLAG_ARRAY: # pragma: no cover
                # TODO: These aren't possible yet
                stortype = STOR_TYPE_MSGP

            try:
                for indx in self.stortypes[stortype].indx(propvalu):
                    if abrv + indx == lkey:
                        break
                else:
                    await tryfix(lkey, nid)
                    yield ('SpurTagPropKeyForIndex', {'nid': s_common.ehex(nid), 'form': form,
                                                      'tag': tag, 'prop': prop, 'indx': indx})
            except IndexError:
                await tryfix(lkey, nid)
                yield ('NoStorTypeForTagProp', {'nid': s_common.ehex(nid), 'form': form,
                                                'tag': tag, 'prop': prop, 'stortype': stortype})

    async def verifyByNid(self, nid, sode):

        await asyncio.sleep(0)

        form = sode.get('form')
        stortags = sode.get('tags')
        if stortags:
            for tagname, storvalu in stortags.items():
                async for error in self.verifyNidTag(nid, form, tagname, storvalu):
                    yield error

        storprops = sode.get('props')
        if storprops:
            for propname, (storvalu, stortype) in storprops.items():

                # TODO: we dont support verifying array property indexes just yet...
                if stortype & STOR_FLAG_ARRAY:
                    continue

                try:
                    async for error in self.stortypes[stortype].verifyNidProp(nid, form, propname, storvalu):
                        yield error
                except IndexError as e:
                    yield ('NoStorTypeForProp', {'nid': s_common.ehex(nid), 'form': form, 'prop': propname,
                                                 'stortype': stortype})

    async def pack(self):
        ret = self.layrinfo.pack()
        ret['offset'] = await self.getEditIndx()
        ret['totalsize'] = await self.getLayerSize()
        return ret

    @s_nexus.Pusher.onPush('layer:truncate')
    async def _truncate(self):
        '''
        Nuke all the contents in the layer, leaving an empty layer
        NOTE: This internal API is deprecated but is kept for Nexus event backward compatibility
        '''
        # TODO: Remove this in 3.0.0
        s_common.deprecated('layer:truncate Nexus handler', curv='2.156.0')

        self.dirty.clear()
        self.nidcache.clear()
        self.weakcache.clear()

        await self.layrslab.trash()
        await self.nodeeditslab.trash()
        await self.dataslab.trash()

        await self._initLayerStorage()

    async def iterWipeNodeEdits(self):

        await self._saveDirtySodes()

        async for nid, sode in self.getStorNodes():

            edits = []

            async for verb, n2nid in self.iterNodeEdgesN1(nid):
                edits.append((EDIT_EDGE_DEL, (verb, n2nid)))

            async for prop, valu in self.iterNodeData(nid):
                edits.append((EDIT_NODEDATA_DEL, (prop, valu)))

            for tag, propdict in sode.get('tagprops', {}).items():
                for prop, (valu, stortype) in propdict.items():
                    edits.append((EDIT_TAGPROP_DEL, (tag, prop, valu, stortype)))

            for tag, tagv in sode.get('tags', {}).items():
                edits.append((EDIT_TAG_DEL, (tag, tagv)))

            for prop, (valu, stortype) in sode.get('props', {}).items():
                edits.append((EDIT_PROP_DEL, (prop, valu, stortype)))

            valu = sode.get('valu')
            if valu is not None:
                edits.append((EDIT_NODE_DEL, valu))

            yield (nid, sode.get('form'), edits)

    async def clone(self, newdirn):
        '''
        Copy the contents of this layer to a new layer
        '''
        for root, dnames, fnames in os.walk(self.dirn, topdown=True):

            relpath = os.path.relpath(root, start=self.dirn)

            for name in list(dnames):

                relname = os.path.join(relpath, name)

                srcpath = s_common.genpath(root, name)
                dstpath = s_common.genpath(newdirn, relname)

                if srcpath in s_lmdbslab.Slab.allslabs:
                    slab = s_lmdbslab.Slab.allslabs[srcpath]
                    await slab.copyslab(dstpath)

                    dnames.remove(name)
                    continue

                s_common.gendir(dstpath)

            for name in fnames:

                srcpath = s_common.genpath(root, name)
                # skip unix sockets etc...
                if not os.path.isfile(srcpath):
                    continue

                dstpath = s_common.genpath(newdirn, relpath, name)
                shutil.copy(srcpath, dstpath)

    async def waitForHot(self):
        '''
        Wait for the layer's slab to be prefaulted and locked into memory if lockmemory is true, otherwise return.
        '''
        await self.layrslab.lockdoneevent.wait()

    async def _initSlabs(self, slabopts):

        otherslabopts = {
            **slabopts,
            'readahead': False,   # less-used slabs don't need readahead
            'lockmemory': False,  # less-used slabs definitely don't get dedicated memory
        }

        path = s_common.genpath(self.dirn, 'layer_v2.lmdb')
        nodedatapath = s_common.genpath(self.dirn, 'nodedata.lmdb')

        self.layrslab = await s_lmdbslab.Slab.anit(path, **slabopts)
        self.dataslab = await s_lmdbslab.Slab.anit(nodedatapath, **otherslabopts)

        metadb = self.layrslab.initdb('layer:meta')
        self.meta = s_lmdbslab.SlabDict(self.layrslab, db=metadb)

        self.formcounts = await self.layrslab.getHotCount('count:forms')

        nodeeditpath = s_common.genpath(self.dirn, 'nodeedits.lmdb')
        self.nodeeditslab = await s_lmdbslab.Slab.anit(nodeeditpath, **otherslabopts)

        self.tagabrv = self.layrslab.getNameAbrv('tagabrv')
        self.propabrv = self.layrslab.getNameAbrv('propabrv')
        self.tagpropabrv = self.layrslab.getNameAbrv('tagpropabrv')

        self.bynid = self.layrslab.initdb('bynid', integerkey=True)

        self.byverb = self.layrslab.initdb('byverb', dupsort=True)
        self.edgesn1 = self.layrslab.initdb('edgesn1', dupsort=True)
        self.edgesn2 = self.layrslab.initdb('edgesn2', dupsort=True)
        self.edgesn1n2 = self.layrslab.initdb('edgesn1n2', dupsort=True)

        self.bytag = self.layrslab.initdb('bytag', dupsort=True)
        self.byprop = self.layrslab.initdb('byprop', dupsort=True)
        self.byarray = self.layrslab.initdb('byarray', dupsort=True)
        self.bytagprop = self.layrslab.initdb('bytagprop', dupsort=True)

        self.countdb = self.layrslab.initdb('counters')
        self.nodedata = self.dataslab.initdb('nodedata')
        self.dataname = self.dataslab.initdb('dataname', dupsort=True)

        self.nodeeditlog = self.nodeeditctor(self.nodeeditslab, 'nodeedits')

    async def _initLayerStorage(self):

        slabopts = {
            'readahead': True,
            'lockmemory': self.lockmemory,
            'map_async': self.mapasync,
            'max_replay_log': self.maxreplaylog,
        }

        if self.growsize is not None:
            slabopts['growsize'] = self.growsize

        await self._initSlabs(slabopts)

        if self.fresh:
            self.meta.set('version', 10)

        self.layrslab.addResizeCallback(self.core.checkFreeSpace)
        self.dataslab.addResizeCallback(self.core.checkFreeSpace)
        self.nodeeditslab.addResizeCallback(self.core.checkFreeSpace)

        self.onfini(self.layrslab)
        self.onfini(self.dataslab)
        self.onfini(self.nodeeditslab)

        self.layrslab.on('commit', self._onLayrSlabCommit)

        self.layrvers = self.meta.get('version', 10)
        if self.layrvers != 10:
            mesg = f'Got layer version {self.layrvers}.  Expected 10.  Accidental downgrade?'
            raise s_exc.BadStorageVersion(mesg=mesg)

    async def getLayerSize(self):
        '''
        Get the total storage size for the layer.
        '''
        realsize, _ = s_common.getDirSize(self.dirn)
        return realsize

    async def setLayerInfo(self, name, valu):
        if name != 'readonly':
            self._reqNotReadOnly()
        return await self._push('layer:set', name, valu)

    @s_nexus.Pusher.onPush('layer:set')
    async def _setLayerInfo(self, name, valu):
        '''
        Set a mutable layer property.
        '''
        if name not in ('name', 'desc', 'logedits', 'readonly'):
            mesg = f'{name} is not a valid layer info key'
            raise s_exc.BadOptValu(mesg=mesg)

        if name == 'logedits':
            valu = bool(valu)
            self.logedits = valu
        elif name == 'readonly':
            valu = bool(valu)
            self.readonly = valu

        # TODO when we can set more props, we may need to parse values.
        if valu is None:
            await self.layrinfo.pop(name)
        else:
            await self.layrinfo.set(name, valu)

        await self.core.feedBeholder('layer:set', {'iden': self.iden, 'name': name, 'valu': valu}, gates=[self.iden])
        return valu

    async def stat(self):
        ret = {**self.layrslab.statinfo(),
               }
        if self.logedits:
            ret['nodeeditlog_indx'] = (self.nodeeditlog.index(), 0, 0)
        return ret

    async def _onLayrFini(self):
        [(await wind.fini()) for wind in self.windows]

    async def getFormCounts(self):
        return self.formcounts.pack()

    @s_cache.memoizemethod()
    def getPropAbrv(self, form, prop):
        return self.propabrv.bytsToAbrv(s_msgpack.en((form, prop)))

    def setPropAbrv(self, form, prop):
        return self.propabrv.setBytsToAbrv(s_msgpack.en((form, prop)))

    def getFormProps(self):
        for byts in self.propabrv.keys():
            yield s_msgpack.un(byts)

    def getTagProps(self):
        for byts in self.tagpropabrv.keys():
            yield s_msgpack.un(byts)

    @s_cache.memoizemethod()
    def getTagPropAbrv(self, *args):
        return self.tagpropabrv.bytsToAbrv(s_msgpack.en(args))

    def setTagPropAbrv(self, *args):
        return self.tagpropabrv.setBytsToAbrv(s_msgpack.en(args))

    @s_cache.memoizemethod()
    def getAbrvProp(self, abrv):
        byts = self.propabrv.abrvToByts(abrv)
        return s_msgpack.un(byts)

    async def _onLayrSlabCommit(self, mesg):
        await self._saveDirtySodes()

    async def _saveDirtySodes(self):

        if not self.dirty:
            return

        # flush any dirty storage nodes before the commit
        kvlist = []

        for nid, sode in self.dirty.items():
            self.nidcache[nid] = sode
            kvlist.append((nid, s_msgpack.en(sode)))

        self.layrslab.putmulti(kvlist, db=self.bynid)
        self.dirty.clear()

    def getStorNodeCount(self):
        info = self.layrslab.stat(db=self.bynid)
        return info.get('entries', 0)

    async def getStorNode(self, nid):
        sode = self._getStorNode(nid)
        if sode is not None:
            return deepcopy(sode)
        return {}

    def _getStorNode(self, nid):
        '''
        Return the storage node for the given nid.
        '''
        # check the dirty nodes first
        sode = self.dirty.get(nid)
        if sode is not None:
            return sode

        sode = self.nidcache.get(nid)
        if sode is not None:
            return sode

        envl = self.weakcache.get(nid)
        if envl is not None:
            return envl.sode

        byts = self.layrslab.get(nid, db=self.bynid)
        if byts is None:
            return None

        sode = collections.defaultdict(dict)
        sode.update(s_msgpack.un(byts))

        self.nidcache[nid] = sode

        return sode

    def genStorNodeRef(self, nid):

        envl = self.weakcache.get(nid)
        if envl is not None:
            return envl

        envl = SodeEnvl(self.iden, self._genStorNode(nid))

        self.weakcache[nid] = envl
        return envl

    def _genStorNode(self, nid):
        # get or create the storage node. this returns the *actual* storage node

        sode = self._getStorNode(nid)
        if sode is not None:
            return sode

        sode = collections.defaultdict(dict)
        self.nidcache[nid] = sode

        return sode

    async def getTagCount(self, tagname, formname=None):
        '''
        Return the number of tag rows in the layer for the given tag/form.
        '''
        try:
            abrv = self.tagabrv.bytsToAbrv(tagname.encode())
            if formname is not None:
                abrv += self.getPropAbrv(formname, None)

        except s_exc.NoSuchAbrv:
            return 0

        return await self.layrslab.countByPref(abrv, db=self.bytag)

    async def getPropCount(self, formname, propname=None, maxsize=None):
        '''
        Return the number of property rows in the layer for the given form/prop.
        '''
        try:
            abrv = self.getPropAbrv(formname, propname)
        except s_exc.NoSuchAbrv:
            return 0

        return await self.layrslab.countByPref(abrv, db=self.byprop, maxsize=maxsize)

    def getPropValuCount(self, formname, propname, stortype, valu):
        try:
            abrv = self.getPropAbrv(formname, propname)
        except s_exc.NoSuchAbrv:
            return 0

        if stortype & 0x8000:
            stortype = STOR_TYPE_MSGP

        count = 0
        for indx in self.getStorIndx(stortype, valu):
            count += self.layrslab.count(abrv + indx, db=self.byprop)

        return count

    async def getPropArrayCount(self, formname, propname=None):
        '''
        Return the number of invidiual value rows in the layer for the given array form/prop.
        '''
        try:
            abrv = self.getPropAbrv(formname, propname)
        except s_exc.NoSuchAbrv:
            return 0

        return await self.layrslab.countByPref(abrv, db=self.byarray)

    def getPropArrayValuCount(self, formname, propname, stortype, valu):
        try:
            abrv = self.getPropAbrv(formname, propname)
        except s_exc.NoSuchAbrv:
            return 0

        count = 0
        for indx in self.getStorIndx(stortype, valu):
            count += self.layrslab.count(abrv + indx, db=self.byarray)

        return count

    async def getUnivPropCount(self, propname, maxsize=None):
        '''
        Return the number of universal property rows in the layer for the given prop.
        '''
        try:
            abrv = self.getPropAbrv(None, propname)
        except s_exc.NoSuchAbrv:
            return 0

        return await self.layrslab.countByPref(abrv, db=self.byprop, maxsize=maxsize)

    async def getTagPropCount(self, form, tag, prop):
        '''
        Return the number of property rows in the layer for the given form/tag/prop.
        '''
        try:
            abrv = self.getTagPropAbrv(form, tag, prop)
        except s_exc.NoSuchAbrv:
            return 0

        return await self.layrslab.countByPref(abrv, db=self.bytagprop)

    def getTagPropValuCount(self, form, tag, prop, stortype, valu):
        try:
            abrv = self.getTagPropAbrv(form, tag, prop)
        except s_exc.NoSuchAbrv:
            return 0

        count = 0
        for indx in self.getStorIndx(stortype, valu):
            count += self.layrslab.count(abrv + indx, db=self.bytagprop)

        return count

    async def liftByTag(self, tag, form=None, reverse=False):

        try:
            abrv = self.tagabrv.bytsToAbrv(tag.encode())
            if form is not None:
                abrv += self.getPropAbrv(form, None)

        except s_exc.NoSuchAbrv:
            return

        if reverse:
            scan = self.layrslab.scanByPrefBack
        else:
            scan = self.layrslab.scanByPref

        for lkey, nid in scan(abrv, db=self.bytag):
            # yield <sortkey>, <nid>, <SodeEnvl>
            yield nid, nid, self.genStorNodeRef(nid)

    async def liftByTagValu(self, tag, cmpr, valu, form=None, reverse=False):

        try:
            abrv = self.tagabrv.bytsToAbrv(tag.encode())
            if form is not None:
                abrv += self.getPropAbrv(form, None)

        except s_exc.NoSuchAbrv:
            return

        filt = StorTypeTag.getTagFilt(cmpr, valu)
        if filt is None:
            raise s_exc.NoSuchCmpr(cmpr=cmpr)

        if reverse:
            scan = self.layrslab.scanByPrefBack
        else:
            scan = self.layrslab.scanByPref

        for lkey, nid in scan(abrv, db=self.bytag):
            # filter based on the ival value before lifting the node...
            sref = self.genStorNodeRef(nid)
            valu = sref.sode['tags'].get(tag)

            if filt(valu):
                yield nid, nid, sref

    async def hasTagProp(self, name):
        async for _ in self.liftTagProp(name):
            return True

        return False

    async def hasNodeData(self, nid, name):
        try:
            abrv = self.getPropAbrv(name, None)
        except s_exc.NoSuchAbrv:
            return False

        return self.dataslab.has(nid + abrv, db=self.nodedata)

    async def liftTagProp(self, name):

        for form, tag, prop in self.getTagProps():

            if form is not None or prop != name:
                continue

            try:
                abrv = self.getTagPropAbrv(None, tag, name)

            except s_exc.NoSuchAbrv:
                continue

            for _, nid in self.layrslab.scanByPref(abrv, db=self.bytagprop):
                yield nid

    async def liftByTagProp(self, form, tag, prop, reverse=False):

        try:
            abrv = self.getTagPropAbrv(form, tag, prop)
        except s_exc.NoSuchAbrv:
            return

        if reverse:
            scan = self.layrslab.scanByPrefBack
        else:
            scan = self.layrslab.scanByPref

        for lkey, nid in self.layrslab.scanByPref(abrv, db=self.bytagprop):
            yield lkey[8:], nid, self.genStorNodeRef(nid)

    async def liftByTagPropValu(self, form, tag, prop, cmprvals, reverse=False):
        '''
        Note:  form may be None
        '''
        for cmpr, valu, kind in cmprvals:
            async for lkey, nid in self.stortypes[kind].indxByTagProp(form, tag, prop, cmpr, valu, reverse=reverse):
                yield lkey[8:], nid, self.genStorNodeRef(nid)

    async def liftByProp(self, form, prop, reverse=False):

        try:
            abrv = self.getPropAbrv(form, prop)
        except s_exc.NoSuchAbrv:
            return

        if reverse:
            scan = self.layrslab.scanByPrefBack
        else:
            scan = self.layrslab.scanByPref

        for lkey, nid in scan(abrv, db=self.byprop):
            sref = self.genStorNodeRef(nid)
            yield nid, nid, sref

    # NOTE: form vs prop valu lifting is differentiated to allow merge sort
    async def liftByFormValu(self, form, cmprvals, reverse=False):
        for cmpr, valu, kind in cmprvals:

            if kind & 0x8000:
                kind = STOR_TYPE_MSGP

            async for lkey, nid in self.stortypes[kind].indxByForm(form, cmpr, valu, reverse=reverse):
                yield lkey[8:], nid, self.genStorNodeRef(nid)

    async def liftByPropValu(self, form, prop, cmprvals, reverse=False):

        for cmpr, valu, kind in cmprvals:

            if kind & 0x8000:
                kind = STOR_TYPE_MSGP

            async for lkey, nid in self.stortypes[kind].indxByProp(form, prop, cmpr, valu, reverse=reverse):
                yield lkey[8:], nid, self.genStorNodeRef(nid)

    async def liftByPropArray(self, form, prop, cmprvals, reverse=False):
        for cmpr, valu, kind in cmprvals:
            async for lkey, nid in self.stortypes[kind].indxByPropArray(form, prop, cmpr, valu, reverse=reverse):
                yield lkey[8:], nid, self.genStorNodeRef(nid)

    async def liftByDataName(self, name):
        try:
            abrv = self.getPropAbrv(name, None)

        except s_exc.NoSuchAbrv:
            return

        for abrv, nid in self.dataslab.scanByDups(abrv, db=self.dataname):
            await asyncio.sleep(0)

            yield nid, nid, self.genStorNodeRef(nid)

    async def saveRemoteNodeEdits(self, edits, meta):
        localedits = await self.core.remoteToLocalEdits(edits)
        return await self.saveNodeEdits(localedits, meta)

    async def saveNodeEdits(self, edits, meta):
        '''
        Save node edits to the layer and return a tuple of (nexsoffs, changes).

        Note: nexsoffs will be None if there are no changes.
        '''
        self._reqNotReadOnly()
<<<<<<< HEAD

        if self.ismirror and self.core.isactive:
            proxy = await self.leader.proxy()

            with self.getIdenFutu(iden=meta.get('task')) as (iden, futu):
                meta['task'] = iden
                redits = self.core.localToRemoteEdits(edits)
                moff, changes = await proxy.saveRemoteNodeEdits(redits, meta)
                if any(c[2] for c in changes):
                    return await futu
                return None, ()

        elif not self.core.isactive:
            proxy = await self.core.nexsroot.getIssueProxy()
            indx, changes = await proxy.saveLayerNodeEdits(self.iden, edits, meta)
            if indx is not None:
                await self.core.nexsroot.waitOffs(indx)
            return indx, changes

        async with self.core.nexsroot.applylock:
            if (realedits := await self.calcEdits(edits, meta)):
                return await self.saveToNexsUnsafe('edits', realedits, meta)
            return None, ()
=======
        return await self.saveToNexs('edits', edits, meta)
>>>>>>> 123af8c3

    async def calcEdits(self, nodeedits, meta):

        realedits = []
        for (nid, form, edits) in nodeedits:

            if nid is None:
                if edits[0][0] != 0:
                    continue

                # Generate NID without a nexus event, mirrors will populate
                # the mapping from the node add edit
                nid = await self.core._genNdefNid((form, edits[0][1][0]))

            sode = self._getStorNode(nid)

            changes = []
            for edit in edits:

                delt = await self.resolvers[edit[0]](nid, form, edit, sode, meta)
                if delt is not None:
                    changes.extend(delt)

                await asyncio.sleep(0)

            if changes:
                realedits.append((nid, form, changes))

        await asyncio.sleep(0)
        return realedits

    @s_nexus.Pusher.onPush('edits', passitem=True)
    async def _storNodeEdits(self, nodeedits, meta, nexsitem):
        '''
        Execute a series of node edit operations, returning the updated nodes.

        Args:
            nodeedits:  List[Tuple(nid, form, edits)]  List of requested changes per node

        Returns:
            None
        '''
        for (nid, form, edits) in nodeedits:

            sode = self._genStorNode(nid)

            for edit in edits:
                await self.editors[edit[0]](nid, form, edit, sode, meta)
                await asyncio.sleep(0)

        if self.logedits and nexsitem is not None:
            nexsindx = nexsitem[0] if nexsitem is not None else None
            offs = self.nodeeditlog.add(None, indx=nexsindx)
            [(await wind.put((offs, nodeedits, meta))) for wind in tuple(self.windows)]

        await asyncio.sleep(0)
        return nodeedits

    def mayDelNid(self, nid, sode):

        if sode.get('valu'):
            return False

        if sode.get('props'):
            return False

        if sode.get('tags'):
            return False

        if sode.get('tagprops'):
            return False

        if self.dataslab.prefexists(nid, self.nodedata):
            return False

        if self.layrslab.prefexists(nid, db=self.edgesn1):
            return False

        # no more refs in this layer.  time to pop it...
        self.dirty.pop(nid, None)
        self.nidcache.pop(nid, None)
        self.layrslab.delete(nid, db=self.bynid)

        envl = self.weakcache.get(nid)
        if envl is not None:
            envl.sode.clear()

        return True

    async def storNodeEditsNoLift(self, nodeedits, meta):
        '''
        Execute a series of node edit operations.

        Does not return the updated nodes.
        '''
        self._reqNotReadOnly()
        await self._push('edits', nodeedits, meta)

    async def _calcNodeAdd(self, nid, form, edit, sode, meta):

        if sode is None:
            oldv = None
            if (tick := meta.get('time')) is None:
                tick = s_common.now()

        else:
            if sode.get('valu') is not None:
                return

            if (tick := meta.get('time')) is None:
                tick = s_common.now()

            oldv = None
            if (props := sode.get('props')) is not None:
                if (curv := props.get('.created')) is not None and tick < curv[0]:
                    oldv = curv[0]
                else:
                    return ((EDIT_NODE_ADD, edit[1]))

        return (
            (EDIT_NODE_ADD, edit[1]),
            (EDIT_PROP_SET, ('.created', tick, oldv, STOR_TYPE_MINTIME))
        )

    async def _calcNodeDel(self, nid, form, edit, sode, meta):

        if sode is None or (oldv := sode.get('valu')) is None:
            return

        return (
            (EDIT_NODE_DEL, oldv),
        )

    async def _calcPropSet(self, nid, form, edit, sode, meta):

        prop, valu, _, stortype = edit[1]

        if sode is None or (props := sode.get('props')) is None:
            if prop == '.created':
                if (tick := meta.get('time')) is None:
                    tick = s_common.now()

                if tick < valu:
                    return

            oldv = None
        else:
            oldv, oldt = props.get(prop, (None, None))

            if valu == oldv:
                return

            if oldv is not None:
                # merge intervals and min times
                if stortype == STOR_TYPE_IVAL:
                    allv = oldv + valu
                    valu = (min(allv), max(allv))

                elif stortype == STOR_TYPE_MINTIME:
                    valu = min(valu, oldv)

                elif stortype == STOR_TYPE_MAXTIME:
                    valu = max(valu, oldv)

                if valu == oldv and stortype == oldt:
                    return

        return (
            (EDIT_PROP_SET, (prop, valu, oldv, stortype)),
        )

    async def _calcPropDel(self, nid, form, edit, sode, meta):

        if sode is None or (props := sode.get('props')) is None:
            return

        prop = edit[1][0]
        if (valt := props.get(prop)) is None:
            return

        return (
            (EDIT_PROP_DEL, (prop, *valt)),
        )

    async def _calcTagSet(self, nid, form, edit, sode, meta):

        tag, valu, _ = edit[1]

        if sode is None or (tags := sode.get('tags')) is None:
            oldv = None

        elif (oldv := tags.get(tag)) is not None:

            if oldv != (None, None) and valu != (None, None):
                allv = oldv + valu
                valu = (min(allv), max(allv))

            if oldv == valu:
                return

        return (
            (EDIT_TAG_SET, (tag, valu, oldv)),
        )

    async def _calcTagDel(self, nid, form, edit, sode, meta):

        if sode is None or (tags := sode.get('tags')) is None:
            return

        tag = edit[1][0]
        if (oldv := tags.get(tag)) is None:
            return

        return (
            (EDIT_TAG_DEL, (tag, oldv)),
        )

    async def _calcTagPropSet(self, nid, form, edit, sode, meta):

        tag, prop, valu, _, stortype = edit[1]
        oldv = None

        if sode is not None and (tagprops := sode.get('tagprops')) is not None:
            if (tp_dict := tagprops.get(tag)) is not None:
                if (valt := tp_dict.get(prop)) is not None:

                    oldv, oldt = valt

                    if stortype == STOR_TYPE_IVAL:
                        allv = oldv + valu
                        valu = (min(allv), max(allv))

                    elif stortype == STOR_TYPE_MINTIME:
                        valu = min(valu, oldv)

                    elif stortype == STOR_TYPE_MAXTIME:
                        valu = max(valu, oldv)

                    if valu == oldv and stortype == oldt:
                        return

        return (
            (EDIT_TAGPROP_SET, (tag, prop, valu, oldv, stortype)),
        )

    async def _calcTagPropDel(self, nid, form, edit, sode, meta):

        if sode is None or (tagprops := sode.get('tagprops')) is None:
            return

        tag, prop, _, _ = edit[1]

        if (tp_dict := tagprops.get(tag)) is None:
            return

        if (oldv := tp_dict.get(prop)) is None:
            return

        return (
            (EDIT_TAGPROP_DEL, (tag, prop, *oldv)),
        )

    async def _calcNodeDataSet(self, nid, form, edit, sode, meta):

        name, valu, _ = edit[1]

        if sode is None:
            return (
                (EDIT_NODEDATA_SET, (name, valu, None)),
            )

        try:
            abrv = self.getPropAbrv(name, None)
        except s_exc.NoSuchAbrv:
            return (
                (EDIT_NODEDATA_SET, (name, valu, None)),
            )

        oldv = None
        byts = s_msgpack.en(valu)

        if (oldb := self.dataslab.get(nid + abrv, db=self.nodedata)) is not None:
            if oldb == byts:
                return
            oldv = s_msgpack.un(oldb)

        return (
            (EDIT_NODEDATA_SET, (name, valu, oldv)),
        )

    async def _calcNodeDataDel(self, nid, form, edit, sode, meta):

        if sode is None:
            return

        name, valu = edit[1]
        try:
            abrv = self.getPropAbrv(name, None)
        except s_exc.NoSuchAbrv:
            return

        if (oldb := self.dataslab.get(nid + abrv, db=self.nodedata)) is None:
            return

        return (
            (EDIT_NODEDATA_DEL, (name, s_msgpack.un(oldb))),
        )

    async def _calcNodeEdgeAdd(self, nid, form, edit, sode, meta):

        verb, n2nid = edit[1]

        if sode is not None and self.layrslab.hasdup(nid + n2nid, verb.encode(), db=self.edgesn1n2):
            return

        return (
            (EDIT_EDGE_ADD, (verb, n2nid)),
        )

    async def _calcNodeEdgeDel(self, nid, form, edit, sode, meta):

        if sode is None:
            return

        verb, n2nid = edit[1]

        if not self.layrslab.hasdup(nid + n2nid, verb.encode(), db=self.edgesn1n2):
            return

        return (
            (EDIT_EDGE_DEL, (verb, n2nid)),
        )

    async def _editNodeAdd(self, nid, form, edit, sode, meta):

        if sode.get('valu') is not None:
            return

        valu, stortype = sode['valu'] = edit[1]
        sode['form'] = form

        if self.core.getBuidByNid(nid) is None:
            self.core.setNidNdef(nid, (form, valu))

        self.dirty[nid] = sode

        abrv = self.setPropAbrv(form, None)

        if stortype & STOR_FLAG_ARRAY:

            for indx in self.getStorIndx(stortype, valu):
                self.layrslab.put(abrv + indx, nid, db=self.byarray)

            for indx in self.getStorIndx(STOR_TYPE_MSGP, valu):
                self.layrslab.put(abrv + indx, nid, db=self.byprop)

        else:

            for indx in self.getStorIndx(stortype, valu):
                self.layrslab.put(abrv + indx, nid, db=self.byprop)

        self.formcounts.inc(form)
        if self.nodeAddHook is not None:
            self.nodeAddHook()

    async def _editNodeDel(self, nid, form, edit, sode, meta):

        if (valt := sode.pop('valu', None)) is None:
            return

        (valu, stortype) = valt

        abrv = self.setPropAbrv(form, None)

        if stortype & STOR_FLAG_ARRAY:

            for indx in self.getStorIndx(stortype, valu):
                self.layrslab.delete(abrv + indx, nid, db=self.byarray)

            for indx in self.getStorIndx(STOR_TYPE_MSGP, valu):
                self.layrslab.delete(abrv + indx, nid, db=self.byprop)

        else:

            for indx in self.getStorIndx(stortype, valu):
                self.layrslab.delete(abrv + indx, nid, db=self.byprop)

        self.formcounts.inc(form, valu=-1)
        if self.nodeDelHook is not None:
            self.nodeDelHook()

        await self._wipeNodeData(nid, sode)
        await self._delNodeEdges(nid, sode)

        if not self.mayDelNid(nid, sode):
            self.dirty[nid] = sode

    async def _editPropSet(self, nid, form, edit, sode, meta):

        prop, valu, oldv, stortype = edit[1]

        oldv, oldt = sode['props'].get(prop, (None, None))

        if valu == oldv:
            return

        abrv = self.setPropAbrv(form, prop)
        univabrv = None

        if prop[0] == '.':  # '.' to detect universal props (as quickly as possible)
            univabrv = self.setPropAbrv(None, prop)

        if oldv is not None:

            if oldt & STOR_FLAG_ARRAY:

                for oldi in self.getStorIndx(oldt, oldv):
                    self.layrslab.delete(abrv + oldi, nid, db=self.byarray)
                    if univabrv is not None:
                        self.layrslab.delete(univabrv + oldi, nid, db=self.byarray)

                for indx in self.getStorIndx(STOR_TYPE_MSGP, oldv):
                    self.layrslab.delete(abrv + indx, nid, db=self.byprop)
                    if univabrv is not None:
                        self.layrslab.delete(univabrv + indx, nid, db=self.byprop)

            else:

                for oldi in self.getStorIndx(oldt, oldv):
                    self.layrslab.delete(abrv + oldi, nid, db=self.byprop)
                    if univabrv is not None:
                        self.layrslab.delete(univabrv + oldi, nid, db=self.byprop)

        sode['props'][prop] = (valu, stortype)
        self.dirty[nid] = sode

        if stortype & STOR_FLAG_ARRAY:

            for indx in self.getStorIndx(stortype, valu):
                self.layrslab.put(abrv + indx, nid, db=self.byarray)
                if univabrv is not None:
                    self.layrslab.put(univabrv + indx, nid, db=self.byarray)

            for indx in self.getStorIndx(STOR_TYPE_MSGP, valu):
                self.layrslab.put(abrv + indx, nid, db=self.byprop)
                if univabrv is not None:
                    self.layrslab.put(univabrv + indx, nid, db=self.byprop)

        else:

            for indx in self.getStorIndx(stortype, valu):
                self.layrslab.put(abrv + indx, nid, db=self.byprop)
                if univabrv is not None:
                    self.layrslab.put(univabrv + indx, nid, db=self.byprop)

    async def _editPropDel(self, nid, form, edit, sode, meta):

        prop = edit[1][0]

        if (valt := sode['props'].pop(prop, None)) is None:
            return

        valu, stortype = valt

        abrv = self.setPropAbrv(form, prop)
        univabrv = None

        if prop[0] == '.':  # '.' to detect universal props (as quickly as possible)
            univabrv = self.setPropAbrv(None, prop)

        if stortype & STOR_FLAG_ARRAY:

            realtype = stortype & 0x7fff

            for aval in valu:
                for indx in self.getStorIndx(realtype, aval):
                    self.layrslab.delete(abrv + indx, nid, db=self.byarray)
                    if univabrv is not None:
                        self.layrslab.delete(univabrv + indx, nid, db=self.byarray)

            for indx in self.getStorIndx(STOR_TYPE_MSGP, valu):
                self.layrslab.delete(abrv + indx, nid, db=self.byprop)
                if univabrv is not None:
                    self.layrslab.delete(univabrv + indx, nid, db=self.byprop)

        else:

            for indx in self.getStorIndx(stortype, valu):
                self.layrslab.delete(abrv + indx, nid, db=self.byprop)
                if univabrv is not None:
                    self.layrslab.delete(univabrv + indx, nid, db=self.byprop)

        if not self.mayDelNid(nid, sode):
            self.dirty[nid] = sode

    async def _editTagSet(self, nid, form, edit, sode, meta):

        tag, valu, oldv = edit[1]

        tagabrv = self.tagabrv.setBytsToAbrv(tag.encode())
        formabrv = self.setPropAbrv(form, None)

        sode['tags'][tag] = valu
        self.dirty[nid] = sode

        self.layrslab.put(tagabrv + formabrv, nid, db=self.bytag)

    async def _editTagDel(self, nid, form, edit, sode, meta):

        tag = edit[1][0]

        if sode['tags'].pop(tag, None) is None:
            return

        formabrv = self.setPropAbrv(form, None)
        tagabrv = self.tagabrv.bytsToAbrv(tag.encode())

        self.layrslab.delete(tagabrv + formabrv, nid, db=self.bytag)

        if not self.mayDelNid(nid, sode):
            self.dirty[nid] = sode

    async def _editTagPropSet(self, nid, form, edit, sode, meta):

        tag, prop, valu, oldv, stortype = edit[1]

        tp_abrv = self.setTagPropAbrv(None, tag, prop)
        ftp_abrv = self.setTagPropAbrv(form, tag, prop)

        if (tp_dict := sode['tagprops'].get(tag)) is not None:
            if (oldv := tp_dict.get(prop)) is not None:

                if (valu, stortype) == oldv:
                    return

                for oldi in self.getStorIndx(oldv[1], oldv[0]):
                    self.layrslab.delete(tp_abrv + oldi, nid, db=self.bytagprop)
                    self.layrslab.delete(ftp_abrv + oldi, nid, db=self.bytagprop)

        else:
            sode['tagprops'][tag] = {}

        sode['tagprops'][tag][prop] = (valu, stortype)
        self.dirty[nid] = sode

        kvpairs = []
        for indx in self.getStorIndx(stortype, valu):
            kvpairs.append((tp_abrv + indx, nid))
            kvpairs.append((ftp_abrv + indx, nid))

        self.layrslab.putmulti(kvpairs, db=self.bytagprop)

    async def _editTagPropDel(self, nid, form, edit, sode, meta):

        tag, prop, _, _ = edit[1]

        if (tp_dict := sode['tagprops'].get(tag)) is None:
            return

        if (oldv := tp_dict.pop(prop, None)) is None:
            return

        if len(tp_dict) == 0:
            sode['tagprops'].pop(tag)

        if not self.mayDelNid(nid, sode):
            self.dirty[nid] = sode

        tp_abrv = self.setTagPropAbrv(None, tag, prop)
        ftp_abrv = self.setTagPropAbrv(form, tag, prop)

        for oldi in self.getStorIndx(oldv[1], oldv[0]):
            self.layrslab.delete(tp_abrv + oldi, nid, db=self.bytagprop)
            self.layrslab.delete(ftp_abrv + oldi, nid, db=self.bytagprop)

    async def _editNodeDataSet(self, nid, form, edit, sode, meta):

        name, valu, _ = edit[1]
        abrv = self.setPropAbrv(name, None)

        self.dataslab.put(nid + abrv, s_msgpack.en(valu), db=self.nodedata)
        self.dataslab.put(abrv, nid, db=self.dataname)

    async def _editNodeDataDel(self, nid, form, edit, sode, meta):

        name, valu = edit[1]
        abrv = self.setPropAbrv(name, None)

        if self.dataslab.delete(nid + abrv, db=self.nodedata):
            self.dataslab.delete(abrv, nid, db=self.dataname)
            self.mayDelNid(nid, sode)

    async def _editNodeEdgeAdd(self, nid, form, edit, sode, meta):

        verb, n2nid = edit[1]

        venc = verb.encode()

        if self.layrslab.hasdup(nid + n2nid, venc, db=self.edgesn1n2):
            return

        n2sode = self._genStorNode(n2nid)

        # we are creating a new edge for this layer.
        sode['n1verbs'][verb] = sode['n1verbs'].get(verb, 0) + 1
        n2sode['n2verbs'][verb] = n2sode['n2verbs'].get(verb, 0) + 1

        self.dirty[nid] = sode
        self.dirty[n2nid] = n2sode

        n1n2nid = nid + n2nid

        # FIXME do a verb lookup and increment verb stats

        self.layrslab.put(venc, n1n2nid, db=self.byverb)
        self.layrslab.put(nid + venc, n2nid, db=self.edgesn1)
        self.layrslab.put(n2nid + venc, nid, db=self.edgesn2)
        self.layrslab.put(n1n2nid, venc, db=self.edgesn1n2)

    async def _editNodeEdgeDel(self, nid, form, edit, sode, meta):

        verb, n2nid = edit[1]

        venc = verb.encode()

        n1n2nid = nid + n2nid

        if not self.layrslab.delete(n1n2nid, venc, db=self.edgesn1n2):
            return

        self.layrslab.delete(venc, n1n2nid, db=self.byverb)
        self.layrslab.delete(nid + venc, n2nid, db=self.edgesn1)
        self.layrslab.delete(n2nid + venc, nid, db=self.edgesn2)

        n2sode = self._genStorNode(n2nid)

        if (newvalu := sode['n1verbs'].get(verb, 0) - 1) == 0:
            sode['n1verbs'].pop(verb)
        else:
            sode['n1verbs'][verb] = sode['n1verbs'].get(verb, 0) - 1

        if not self.mayDelNid(nid, sode):
            self.dirty[nid] = sode

        if (newvalu := n2sode['n2verbs'].get(verb, 0) - 1) == 0:
            n2sode['n2verbs'].pop(verb)
        else:
            n2sode['n2verbs'][verb] = n2sode['n2verbs'].get(verb, 0) - 1

        if not self.mayDelNid(n2nid, n2sode):
            self.dirty[n2nid] = n2sode

    async def getEdgeVerbs(self):

        for lkey in self.layrslab.scanKeys(db=self.byverb):
            yield lkey.decode()

    async def getEdges(self, verb=None):

        if verb is None:

            for lkey, lval in self.layrslab.scanByFull(db=self.byverb):
                yield (lval[:8], lkey.decode(), lval[8:])

            return

        for _, lval in self.layrslab.scanByDups(verb.encode(), db=self.byverb):
            yield (lval[:8], verb, lval[8:])

    async def _delNodeEdges(self, nid, sode):
        for lkey, n2nid in self.layrslab.scanByPref(nid, db=self.edgesn1):
            await asyncio.sleep(0)
            venc = lkey[8:]
            self.layrslab.delete(venc, nid + n2nid, db=self.byverb)
            self.layrslab.delete(lkey, n2nid, db=self.edgesn1)
            self.layrslab.delete(n2nid + venc, nid, db=self.edgesn2)
            self.layrslab.delete(nid + n2nid, venc, db=self.edgesn1n2)

            n2sode = self._genStorNode(n2nid)
            n2sode['n2verbs'][venc] = n2sode['n2verbs'].get(venc, 0) - 1

            self.dirty[n2nid] = n2sode

    def getStorIndx(self, stortype, valu):

        if stortype & 0x8000:

            realtype = stortype & 0x7fff

            retn = []
            [retn.extend(self.getStorIndx(realtype, aval)) for aval in valu]
            return retn

        return self.stortypes[stortype].indx(valu)

    async def iterNodeEdgesN1(self, nid, verb=None):

        pref = nid
        if verb is not None:
            pref += verb.encode()

        for lkey, n2nid in self.layrslab.scanByPref(pref, db=self.edgesn1):
            verb = lkey[8:].decode()
            yield verb, n2nid

    async def iterNodeEdgesN2(self, nid, verb=None):

        pref = nid
        if verb is not None:
            pref += verb.encode()

        for lkey, n1nid in self.layrslab.scanByPref(pref, db=self.edgesn2):
            verb = lkey[8:].decode()
            yield verb, n1nid

    async def iterEdgeVerbs(self, n1nid, n2nid):
        for lkey, venc in self.layrslab.scanByDups(n1nid + n2nid, db=self.edgesn1n2):
            yield venc.decode()

    async def hasNodeEdge(self, n1nid, verb, n2nid):
        return self.layrslab.hasdup(n1nid + verb.encode(), n2nid, db=self.edgesn1)

    async def iterFormRows(self, form, stortype=None, startvalu=None):
        '''
        Yields nid, valu tuples of nodes of a single form, optionally (re)starting at startvalu.

        Args:
            form (str):  A form name.
            stortype (Optional[int]): a STOR_TYPE_* integer representing the type of form:prop
            startvalu (Any):  The value to start at.  May only be not None if stortype is not None.

        Returns:
            AsyncIterator[Tuple(nid, valu)]
        '''
        try:
            indxby = IndxByForm(self, form)

        except s_exc.NoSuchAbrv:
            return

        async for item in self._iterRows(indxby, stortype=stortype, startvalu=startvalu):
            yield item

    async def iterPropRows(self, form, prop, stortype=None, startvalu=None):
        '''
        Yields nid, valu tuples of nodes with a particular secondary property, optionally (re)starting at startvalu.

        Args:
            form (str):  A form name.
            prop (str):  A property name.
            stortype (Optional[int]): a STOR_TYPE_* integer representing the type of form:prop
            startvalu (Any):  The value to start at.  May only be not None if stortype is not None.

        Returns:
            AsyncIterator[Tuple(nid, valu)]
        '''
        try:
            indxby = IndxByProp(self, form, prop)

        except s_exc.NoSuchAbrv:
            return

        async for item in self._iterRows(indxby, stortype=stortype, startvalu=startvalu):
            yield item

    async def iterUnivRows(self, prop, stortype=None, startvalu=None):
        '''
        Yields nid, valu tuples of nodes with a particular universal property, optionally (re)starting at startvalu.

        Args:
            prop (str):  A universal property name.
            stortype (Optional[int]): a STOR_TYPE_* integer representing the type of form:prop
            startvalu (Any):  The value to start at.  May only be not None if stortype is not None.

        Returns:
            AsyncIterator[Tuple(nid, valu)]
        '''
        try:
            indxby = IndxByProp(self, None, prop)

        except s_exc.NoSuchAbrv:
            return

        async for item in self._iterRows(indxby, stortype=stortype, startvalu=startvalu):
            yield item

    def _getTagAbrv(self, tag, form=None):
        abrv = self.tagabrv.bytsToAbrv(tag.encode())
        if form is not None:
            abrv += self.getPropAbrv(form, None)
        return abrv

    async def iterTagRows(self, tag, form=None):
        '''
        Yields (nid, (valu, form)) values that match a tag and optional form.

        Args:
            tag (str): the tag to match
            form (Optional[str]):  if present, only yields nids of nodes that match the form.

        Yields:
            (nid, (ival, form))
        '''
        try:
            abrv = self._getTagAbrv(tag, form=form)
        except s_exc.NoSuchAbrv:
            return

        for lkey, nid in self.layrslab.scanByPref(abrv, db=self.bytag):
            await asyncio.sleep(0)

            sref = self.genStorNodeRef(nid)
            ndef = self.core.getNidNdef(nid)
            valu = sref.sode['tags'].get(tag)

            yield nid, (valu, ndef[0])

    async def iterTagPropRows(self, tag, prop, form=None, stortype=None, startvalu=None):
        '''
        Yields (nid, valu) that match a tag:prop, optionally (re)starting at startvalu.

        Args:
            tag (str):  tag name
            prop (str):  prop name
            form (Optional[str]):  optional form name
            stortype (Optional[int]): a STOR_TYPE_* integer representing the type of form:prop
            startvalu (Any):  The value to start at.  May only be not None if stortype is not None.

        Returns:
            AsyncIterator[Tuple(nid, valu)]
        '''
        try:
            indxby = IndxByTagProp(self, form, tag, prop)

        except s_exc.NoSuchAbrv:
            return

        async for item in self._iterRows(indxby, stortype=stortype, startvalu=startvalu):
            yield item

    async def _iterRows(self, indxby, stortype=None, startvalu=None):
        '''
        Args:
            stortype (Optional[int]): a STOR_TYPE_* integer representing the type of form:prop
            startvalu (Any): The value to start at.  May only be not None if stortype is not None.

        Returns:
            AsyncIterator[Tuple[nid,valu]]
        '''
        assert stortype is not None or startvalu is None

        abrv = indxby.abrv
        abrvlen = indxby.abrvlen
        startbytz = None

        if startvalu is not None:
            stortype = indxby.getStorType()
            startbytz = stortype.indx(startvalu)[0]

        for key, nid in self.layrslab.scanByPref(abrv, startkey=startbytz, db=indxby.db):

            await asyncio.sleep(0)

            indx = key[abrvlen:]

            valu = indxby.getNodeValu(nid, indx=indx)
            if valu is s_common.novalu:
                continue

            yield nid, valu

    async def getNodeData(self, nid, name):
        '''
        Return a single element of a nid's node data
        '''
        try:
            abrv = self.getPropAbrv(name, None)

        except s_exc.NoSuchAbrv:
            return False, None

        byts = self.dataslab.get(nid + abrv, db=self.nodedata)
        if byts is None:
            return False, None

        return True, s_msgpack.un(byts)

    async def iterNodeData(self, nid):
        '''
        Return a generator of all a node's data by nid.
        '''
        for lkey, byts in self.dataslab.scanByPref(nid, db=self.nodedata):
            abrv = lkey[8:]

            valu = s_msgpack.un(byts)
            prop = self.getAbrvProp(abrv)

            yield prop[0], valu

    async def iterNodeDataKeys(self, nid):
        '''
        Return a generator of all a nid's node data keys
        '''
        for lkey in self.dataslab.scanKeysByPref(nid, db=self.nodedata):
            abrv = lkey[8:]
            prop = self.getAbrvProp(abrv)
            yield prop[0]

    async def iterLayerNodeEdits(self):
        '''
        Scan the full layer and yield artificial sets of nodeedits.
        '''
        await self._saveDirtySodes()

        for nid, byts in self.layrslab.scanByFull(db=self.bynid):

            sode = s_msgpack.un(byts)
            ndef = self.core.getNidNdef(nid)

            form = ndef[0]

            edits = []
            nodeedit = (nid, form, edits)

            # TODO tombstones
            valt = sode.get('valu')
            if valt is not None:
                edits.append((EDIT_NODE_ADD, valt))

            for prop, (valu, stortype) in sode.get('props', {}).items():
                edits.append((EDIT_PROP_SET, (prop, valu, None, stortype)))

            for tag, tagv in sode.get('tags', {}).items():
                edits.append((EDIT_TAG_SET, (tag, tagv, None)))

            for tag, propdict in sode.get('tagprops', {}).items():
                for prop, (valu, stortype) in propdict.items():
                    edits.append((EDIT_TAGPROP_SET, (tag, prop, valu, None, stortype)))

            async for prop, valu in self.iterNodeData(nid):
                edits.append((EDIT_NODEDATA_SET, (prop, valu, None)))

            async for verb, n2nid in self.iterNodeEdgesN1(nid):
                edits.append((EDIT_EDGE_ADD, (verb, n2nid)))

            yield nodeedit

<<<<<<< HEAD
    async def initUpstreamSync(self, url):
        self.activetasks.append(self.schedCoro(self._initUpstreamSync(url)))

    async def _initUpstreamSync(self, url):
        '''
        We're a downstream layer, receiving a stream of edits from an upstream layer telepath proxy at url
        '''

        while not self.isfini:

            try:

                async with await s_telepath.openurl(url) as proxy:

                    creator = self.layrinfo.get('creator')

                    iden = await proxy.getIden()
                    offs = self.offsets.get(iden)
                    logger.warning(f'upstream sync connected ({s_urlhelp.sanitizeUrl(url)} offset={offs})')

                    if offs == 0:
                        offs = await proxy.getEditIndx()
                        meta = {'time': s_common.now(),
                                'user': creator,
                                }

                        async for item in proxy.iterLayerNodeEdits():
                            await self.storNodeEditsNoLift([item], meta)

                        self.offsets.set(iden, offs)

                        waits = [v for k, v in self.upstreamwaits[iden].items() if k <= offs]
                        for wait in waits:
                            [e.set() for e in wait]

                    while not proxy.isfini:

                        offs = self.offsets.get(iden)

                        # pump them into a queue so we can consume them in chunks
                        q = asyncio.Queue(maxsize=1000)

                        async def consume(x):
                            try:
                                async for item in proxy.syncNodeEdits(x, compat=True):
                                    await q.put(item)
                            finally:
                                await q.put(None)

                        proxy.schedCoro(consume(offs))

                        done = False
                        while not done:

                            # get the next item so we maybe block...
                            item = await q.get()
                            if item is None:
                                break

                            items = [item]

                            # check if there are more we can eat
                            for _ in range(q.qsize()):

                                nexi = await q.get()
                                if nexi is None:
                                    done = True
                                    break

                                items.append(nexi)

                            for nodeeditoffs, item in items:
                                await self.storNodeEditsNoLift(item, {'time': s_common.now(),
                                                                      'user': creator,
                                                                      })
                                self.offsets.set(iden, nodeeditoffs + 1)

                                waits = self.upstreamwaits[iden].pop(nodeeditoffs + 1, None)
                                if waits is not None:
                                    [e.set() for e in waits]

            except asyncio.CancelledError:  # pragma: no cover
                return

            except Exception:
                logger.exception('error in initUpstreamSync loop')

            await self.waitfini(1)

=======
>>>>>>> 123af8c3
    async def _wipeNodeData(self, nid, sode):
        '''
        Remove all node data for a nid
        '''
        for lkey, _ in self.dataslab.scanByPref(nid, db=self.nodedata):
            await asyncio.sleep(0)
            self.dataslab.delete(lkey, db=self.nodedata)
            self.dataslab.delete(lkey[8:], nid, db=self.dataname)

    async def getModelVers(self):
        return self.layrinfo.get('model:version', (-1, -1, -1))

    async def setModelVers(self, vers):
        self._reqNotReadOnly()
        return await self._push('layer:set:modelvers', vers)

    @s_nexus.Pusher.onPush('layer:set:modelvers')
    async def _setModelVers(self, vers):
        await self.layrinfo.set('model:version', vers)

    async def getStorNodes(self):
        '''
        Yield (nid, sode) tuples for all the nodes with props/tags/tagprops stored in this layer.
        '''
        # flush any dirty sodes so we can yield them from the index in nid order
        await self._saveDirtySodes()

        for nid, byts in self.layrslab.scanByFull(db=self.bynid):
            await asyncio.sleep(0)
            yield nid, s_msgpack.un(byts)

    def getStorNode(self, nid):
        '''
        Return a *COPY* of the storage node (or an empty default dict).
        '''
        sode = self._getStorNode(nid)
        if sode is not None:
            return deepcopy(sode)
        return collections.defaultdict(dict)

    async def iterNodeEditLog(self, offs=0):
        '''
        Iterate the node edit log and yield (offs, edits, meta) tuples.
        '''
        for offs, _ in self.nodeeditlog.iter(offs):
            nexsitem = await self.core.nexsroot.nexslog.get(offs)
            yield (offs, *nexsitem[2])

    async def iterNodeEditLogBack(self, offs=0):
        '''
        Iterate the node edit log and yield (offs, edits, meta) tuples in reverse.
        '''
        for offs, _ in self.nodeeditlog.iterBack(offs):
            nexsitem = await self.core.nexsroot.nexslog.get(offs)
            yield (offs, *nexsitem[2])

    async def syncNodeEdits2(self, offs, wait=True, compat=False):
        '''
        Once caught up with storage, yield them in realtime.

        Returns:
            Tuple of offset(int), nodeedits, meta(dict)
        '''
        if not self.logedits:
            return

        if not compat:
            for offi, _ in self.nodeeditlog.iter(offs):
                nexsitem = await self.core.nexsroot.nexslog.get(offi)
                yield (offi, *nexsitem[2])

            if wait:
                async with self.getNodeEditWindow() as wind:
                    async for item in wind:
                        yield item
            return

        for offi, _ in self.nodeeditlog.iter(offs):
            nexsitem = await self.core.nexsroot.nexslog.get(offi)
            (nodeedits, meta) = nexsitem[2]

            realnodeedits = self.core.localToRemoteEdits(nodeedits)
            if realnodeedits:
                yield (offi, realnodeedits, meta)

        if wait:
            async with self.getNodeEditWindow() as wind:
                async for (offi, nodeedits, meta) in wind:
                    realnodeedits = self.core.localToRemoteEdits(nodeedits)
                    if realnodeedits:
                        yield (offi, realnodeedits, meta)

    async def syncNodeEdits(self, offs, wait=True, compat=False):
        '''
        Identical to syncNodeEdits2, but doesn't yield meta
        '''
        async for offi, nodeedits, _meta in self.syncNodeEdits2(offs, wait=wait, compat=compat):
            yield (offi, nodeedits)

    async def syncIndexEvents(self, offs, matchdef, wait=True):
        '''
        Yield (offs, (nid, form, ETYPE, VALS, META)) tuples from the nodeedit log starting from the given offset.
        Only edits that match the filter in matchdef will be yielded.

        Notes:

            ETYPE is an constant EDIT_* above.  VALS is a tuple whose format depends on ETYPE, outlined in the comment
            next to the constant.  META is a dict that may contain keys 'user' and 'time' to represent the iden of the
            user that initiated the change, and the time that it took place, respectively.

            Additionally, every 1000 entries, an entry (offs, (None, None, EDIT_PROGRESS, ())) message is emitted.

            The matchdef dict may contain the following keys:  forms, props, tags, tagprops.  The value must be a
            sequence of strings.  Each key/val combination is treated as an "or", so each key and value yields more events.
            forms: EDIT_NODE_ADD and EDIT_NODE_DEL events.  Matches events for nodes with forms in the value list.
            props: EDIT_PROP_SET and EDIT_PROP_DEL events.  Values must be in form:prop or .universal form
            tags:  EDIT_TAG_SET and EDIT_TAG_DEL events.  Values must be the raw tag with no #.
            tagprops: EDIT_TAGPROP_SET and EDIT_TAGPROP_DEL events.   Values must be just the prop or tag:prop.

            Will not yield any values if this layer was not created with logedits enabled

        Args:
            offs(int): starting nexus/editlog offset
            matchdef(Dict[str, Sequence[str]]):  a dict describing which events are yielded
            wait(bool):  whether to pend and stream value until this layer is fini'd
        '''

        formm = set(matchdef.get('forms', ()))
        propm = set(matchdef.get('props', ()))
        tagm = set(matchdef.get('tags', ()))
        tagpropm = set(matchdef.get('tagprops', ()))
        count = 0

        async for curoff, editses in self.syncNodeEdits(offs, wait=wait):
            for nid, form, edit in editses:
                for etyp, vals in edit:
                    if ((form in formm and etyp in (EDIT_NODE_ADD, EDIT_NODE_DEL))
                            or (etyp in (EDIT_PROP_SET, EDIT_PROP_DEL)
                                and (vals[0] in propm or f'{form}:{vals[0]}' in propm))
                            or (etyp in (EDIT_TAG_SET, EDIT_TAG_DEL) and vals[0] in tagm)
                            or (etyp in (EDIT_TAGPROP_SET, EDIT_TAGPROP_DEL)
                                and (vals[1] in tagpropm or f'{vals[0]}:{vals[1]}' in tagpropm))):

                        # This was returning conditional edits, not meta, but nothing
                        # we have uses that
                        yield (curoff, (nid, form, etyp, vals, ()))

            await asyncio.sleep(0)

            count += 1
            if count % 1000 == 0:
                yield (curoff, (None, None, EDIT_PROGRESS, ()))

    @contextlib.asynccontextmanager
    async def getNodeEditWindow(self):
        if not self.logedits:
            raise s_exc.BadConfValu(mesg='Layer logging must be enabled for getting nodeedits')

        async with await s_queue.Window.anit(maxsize=WINDOW_MAXSIZE) as wind:

            async def fini():
                self.windows.remove(wind)

            wind.onfini(fini)

            self.windows.append(wind)

            yield wind

    async def getEditIndx(self):
        '''
        Returns what will be the *next* (i.e. 1 past the last) nodeedit log index.
        '''
        if not self.logedits:
            return 0

        return self.nodeeditlog.index()

    async def getEditOffs(self):
        '''
        Return the offset of the last *recorded* log entry.  Returns -1 if nodeedit log is disabled or empty.
        '''
        if not self.logedits:
            return -1

        last = self.nodeeditlog.last()
        if last is not None:
            return last[0]

        return -1

    async def waitEditOffs(self, offs, timeout=None):
        '''
        Wait for the node edit log to write an entry at/past the given offset.
        '''
        if not self.logedits:
            mesg = 'Layer.waitEditOffs() does not work with logedits disabled.'
            raise s_exc.BadArg(mesg=mesg)

        return await self.nodeeditlog.waitForOffset(offs, timeout=timeout)

    async def delete(self):
        '''
        Delete the underlying storage
        '''
        self.isdeleted = True
        await self.fini()
        shutil.rmtree(self.dirn, ignore_errors=True)

def getFlatEdits(nodeedits):

    editsbynode = collections.defaultdict(list)

    # flatten out conditional node edits
    def addedits(nid, form, edits):
        nkey = (nid, form)
        for edittype, editinfo, condedits in edits:
            editsbynode[nkey].append((edittype, editinfo))
            for condedit in condedits:
                addedits(*condedit)

    for nid, form, edits in nodeedits:
        addedits(nid, form, edits)

    return [(k[0], k[1], v) for (k, v) in editsbynode.items()]

def getNodeEditPerms(nodeedits):
    '''
    Yields (offs, perm) tuples that can be used in user.allowed()
    '''

    for nodeoffs, (nid, form, edits) in enumerate(nodeedits):

        for editoffs, (edit, info) in enumerate(edits):

            permoffs = (nodeoffs, editoffs)

            if edit == EDIT_NODE_ADD:
                yield (permoffs, ('node', 'add', form))
                continue

            if edit == EDIT_NODE_DEL:
                yield (permoffs, ('node', 'del', form))
                continue

            if edit == EDIT_PROP_SET:
                yield (permoffs, ('node', 'prop', 'set', f'{form}:{info[0]}'))
                continue

            if edit == EDIT_PROP_DEL:
                yield (permoffs, ('node', 'prop', 'del', f'{form}:{info[0]}'))
                continue

            if edit == EDIT_TAG_SET:
                yield (permoffs, ('node', 'tag', 'add', *info[0].split('.')))
                continue

            if edit == EDIT_TAG_DEL:
                yield (permoffs, ('node', 'tag', 'del', *info[0].split('.')))
                continue

            if edit == EDIT_TAGPROP_SET:
                yield (permoffs, ('node', 'tag', 'add', *info[0].split('.')))
                continue

            if edit == EDIT_TAGPROP_DEL:
                yield (permoffs, ('node', 'tag', 'del', *info[0].split('.')))
                continue

            if edit == EDIT_NODEDATA_SET:
                yield (permoffs, ('node', 'data', 'set', info[0]))
                continue

            if edit == EDIT_NODEDATA_DEL:
                yield (permoffs, ('node', 'data', 'pop', info[0]))
                continue

            if edit == EDIT_EDGE_ADD:
                yield (permoffs, ('node', 'edge', 'add', info[0]))
                continue

            if edit == EDIT_EDGE_DEL:
                yield (permoffs, ('node', 'edge', 'del', info[0]))
                continue<|MERGE_RESOLUTION|>--- conflicted
+++ resolved
@@ -1569,76 +1569,6 @@
     async def getEditSize(self):
         return self.nodeeditlog.size
 
-<<<<<<< HEAD
-    async def remoteToMirrorEdits(self, rnodeedits):
-        lnodeedits = []
-        for form, valu, redits in rnodeedits:
-
-            nid = await self.core.genNdefNid((form, valu))
-            ledits = []
-            for edit in redits:
-                if edit[0] in (10, 11):
-                    verb, n2ndef = edit[1]
-                    n2nid = await self.core.genNdefNid(n2ndef)
-                    ledits.append((edit[0], (verb, n2nid)))
-                    continue
-
-                ledits.append(edit)
-
-            lnodeedits.append((nid, form, ledits))
-
-        return lnodeedits
-
-    async def _runMirrorLoop(self):
-
-        while not self.isfini:
-
-            try:
-
-                proxy = await self.leader.proxy()
-
-                leadoffs = await self._getLeadOffs()
-
-                async for offs, edits, meta in proxy.syncNodeEdits2(leadoffs + 1, compat=True):
-
-                    iden = meta.get('task')
-                    futu = self.futures.pop(iden, None)
-
-                    meta['indx'] = offs
-
-                    try:
-                        realedits = await self.remoteToMirrorEdits(edits)
-                        item = await self.saveToNexs('edits', realedits, meta)
-                        if futu is not None:
-                            futu.set_result(item)
-
-                    except asyncio.CancelledError:  # pragma: no cover
-                        raise
-
-                    except s_exc.LinkShutDown:
-                        raise
-
-                    except Exception as e:
-                        if futu is not None:
-                            futu.set_exception(e)
-                            continue
-                        logger.error(f'Error consuming mirror nodeedit at offset {offs} for (layer: {self.iden}): {e}')
-
-            except asyncio.CancelledError as e:  # pragma: no cover
-                raise
-
-            except Exception as e:  # pragma: no cover
-                logger.exception(f'error in runMirrorLoop() (layer: {self.iden}): ')
-                await self.waitfini(timeout=2)
-
-    async def _getLeadOffs(self):
-        last = self.nodeeditlog.last()
-        if last is None:
-            return -1
-        return last[0]
-
-=======
->>>>>>> 123af8c3
     async def verifyNidTag(self, nid, formname, tagname, tagvalu):
         abrv = self.tagabrv.bytsToAbrv(tagname.encode())
         abrv += self.getPropAbrv(formname, None)
@@ -2626,20 +2556,8 @@
         Note: nexsoffs will be None if there are no changes.
         '''
         self._reqNotReadOnly()
-<<<<<<< HEAD
-
-        if self.ismirror and self.core.isactive:
-            proxy = await self.leader.proxy()
-
-            with self.getIdenFutu(iden=meta.get('task')) as (iden, futu):
-                meta['task'] = iden
-                redits = self.core.localToRemoteEdits(edits)
-                moff, changes = await proxy.saveRemoteNodeEdits(redits, meta)
-                if any(c[2] for c in changes):
-                    return await futu
-                return None, ()
-
-        elif not self.core.isactive:
+        
+        if not self.core.isactive:
             proxy = await self.core.nexsroot.getIssueProxy()
             indx, changes = await proxy.saveLayerNodeEdits(self.iden, edits, meta)
             if indx is not None:
@@ -2650,9 +2568,6 @@
             if (realedits := await self.calcEdits(edits, meta)):
                 return await self.saveToNexsUnsafe('edits', realedits, meta)
             return None, ()
-=======
-        return await self.saveToNexs('edits', edits, meta)
->>>>>>> 123af8c3
 
     async def calcEdits(self, nodeedits, meta):
 
@@ -3600,98 +3515,6 @@
 
             yield nodeedit
 
-<<<<<<< HEAD
-    async def initUpstreamSync(self, url):
-        self.activetasks.append(self.schedCoro(self._initUpstreamSync(url)))
-
-    async def _initUpstreamSync(self, url):
-        '''
-        We're a downstream layer, receiving a stream of edits from an upstream layer telepath proxy at url
-        '''
-
-        while not self.isfini:
-
-            try:
-
-                async with await s_telepath.openurl(url) as proxy:
-
-                    creator = self.layrinfo.get('creator')
-
-                    iden = await proxy.getIden()
-                    offs = self.offsets.get(iden)
-                    logger.warning(f'upstream sync connected ({s_urlhelp.sanitizeUrl(url)} offset={offs})')
-
-                    if offs == 0:
-                        offs = await proxy.getEditIndx()
-                        meta = {'time': s_common.now(),
-                                'user': creator,
-                                }
-
-                        async for item in proxy.iterLayerNodeEdits():
-                            await self.storNodeEditsNoLift([item], meta)
-
-                        self.offsets.set(iden, offs)
-
-                        waits = [v for k, v in self.upstreamwaits[iden].items() if k <= offs]
-                        for wait in waits:
-                            [e.set() for e in wait]
-
-                    while not proxy.isfini:
-
-                        offs = self.offsets.get(iden)
-
-                        # pump them into a queue so we can consume them in chunks
-                        q = asyncio.Queue(maxsize=1000)
-
-                        async def consume(x):
-                            try:
-                                async for item in proxy.syncNodeEdits(x, compat=True):
-                                    await q.put(item)
-                            finally:
-                                await q.put(None)
-
-                        proxy.schedCoro(consume(offs))
-
-                        done = False
-                        while not done:
-
-                            # get the next item so we maybe block...
-                            item = await q.get()
-                            if item is None:
-                                break
-
-                            items = [item]
-
-                            # check if there are more we can eat
-                            for _ in range(q.qsize()):
-
-                                nexi = await q.get()
-                                if nexi is None:
-                                    done = True
-                                    break
-
-                                items.append(nexi)
-
-                            for nodeeditoffs, item in items:
-                                await self.storNodeEditsNoLift(item, {'time': s_common.now(),
-                                                                      'user': creator,
-                                                                      })
-                                self.offsets.set(iden, nodeeditoffs + 1)
-
-                                waits = self.upstreamwaits[iden].pop(nodeeditoffs + 1, None)
-                                if waits is not None:
-                                    [e.set() for e in waits]
-
-            except asyncio.CancelledError:  # pragma: no cover
-                return
-
-            except Exception:
-                logger.exception('error in initUpstreamSync loop')
-
-            await self.waitfini(1)
-
-=======
->>>>>>> 123af8c3
     async def _wipeNodeData(self, nid, sode):
         '''
         Remove all node data for a nid
