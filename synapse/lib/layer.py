'''
The Layer 2.0 archtecture introduces several optimized node/message serialization formats
used by the layers to optimize returning primitives and facilitate efficient node construction:

.. note::

    This interface is subject to change between minor revisions.

Storage Types (<stortype>)

    In Layers 2.0, each node property from the model has an associated "storage type".  Each
    storage type determines how the data is indexed and represented within the Layer.  This
    formalizes the separation of "data model" from "storage model".  Each data model type has
    a "stortype" property which coresponds to one of the STOR_TYPE_XXX values.  The knowledge
    of the mapping of data model types to storage types is the responsibility of the data model,
    making the Layer implementation fully decoupled from the data model.

Node Edits / Edits

    A node edit consists of a (<nid>, <form>, [edits]) tuple.  An edit is Tuple of (<type>, <info>, List[NodeEdits])
    where the first element is an int that matches to an EDIT_* constant below, the info is a tuple that varies
    depending on the first element, and the third element is a list of dependent NodeEdits that will only be applied
    if the edit actually makes a change.

Storage Node (<sode>)

    A storage node is a layer/storage optimized node representation which is similar to a "packed node".
    A storage node *may* be partial ( as it is produced by a given layer ) and are joined by the view/snap
    into "full" storage nodes which are used to construct Node() instances.

    Sode format::

        (<nid>, {

            'ndef': (<formname>, <formvalu>),

            'props': {
                <propname>: <propvalu>,
            }

            'tags': {
                <tagname>: <tagvalu>,
            }

            'tagprops: {
                <tagname>: {
                    <propname>: <propvalu>,
                },
            }

            # changes that were *just* made.
            'edits': [
                <edit>
            ]

        }),

'''
import os
import math
import shutil
import struct
import asyncio
import logging
import weakref
import ipaddress
import contextlib
import collections

import regex
import xxhash

import synapse.exc as s_exc
import synapse.common as s_common
import synapse.telepath as s_telepath

import synapse.lib.gis as s_gis
import synapse.lib.cell as s_cell
import synapse.lib.coro as s_coro
import synapse.lib.cache as s_cache
import synapse.lib.nexus as s_nexus
import synapse.lib.queue as s_queue
import synapse.lib.urlhelp as s_urlhelp

import synapse.lib.config as s_config
import synapse.lib.lmdbslab as s_lmdbslab
import synapse.lib.slabseqn as s_slabseqn

from synapse.lib.msgpack import deepcopy

logger = logging.getLogger(__name__)

import synapse.lib.msgpack as s_msgpack

reqValidLdef = s_config.getJsValidator({
    'type': 'object',
    'properties': {
        'iden': {'type': 'string', 'pattern': s_config.re_iden},
        'creator': {'type': 'string', 'pattern': s_config.re_iden},
        'created': {'type': 'integer', 'minimum': 0},
        'lockmemory': {'type': 'boolean'},
        'lmdb:growsize': {'type': 'integer'},
        'logedits': {'type': 'boolean', 'default': True},
        'name': {'type': 'string'},
        'readonly': {'type': 'boolean', 'default': False},
    },
    'additionalProperties': True,
    'required': ['iden', 'creator', 'lockmemory'],
})

WINDOW_MAXSIZE = 10_000

class LayerApi(s_cell.CellApi):

    async def __anit__(self, core, link, user, layr):

        await s_cell.CellApi.__anit__(self, core, link, user)

        self.layr = layr
        self.liftperm = ('layer', 'lift', self.layr.iden)
        self.writeperm = ('layer', 'write', self.layr.iden)

    async def iterLayerNodeEdits(self):
        '''
        Scan the full layer and yield artificial nodeedit sets.
        '''

        await self._reqUserAllowed(self.liftperm)
        async for item in self.layr.iterLayerNodeEdits():
            yield item
            await asyncio.sleep(0)

    @s_cell.adminapi()
    async def saveNodeEdits(self, edits, meta):
        '''
        Save node edits to the layer and return a tuple of (nexsoffs, changes).

        Note: nexsoffs will be None if there are no changes.
        '''
        meta['link:user'] = self.user.iden
        return await self.layr.saveNodeEdits(edits, meta)

    async def storNodeEdits(self, nodeedits, meta=None):

        await self._reqUserAllowed(self.writeperm)

        if meta is None:
            meta = {'time': s_common.now(), 'user': self.user.iden}

        return await self.layr.saveNodeEdits(nodeedits, meta)

    async def storNodeEditsNoLift(self, nodeedits, meta=None):

        await self._reqUserAllowed(self.writeperm)

        if meta is None:
            meta = {'time': s_common.now(), 'user': self.user.iden}

        await self.layr.storNodeEditsNoLift(nodeedits, meta)

    async def syncNodeEdits(self, offs, wait=True, compat=False):
        '''
        Yield (offs, nodeedits) tuples from the nodeedit log starting from the given offset.

        Once caught up with storage, yield them in realtime.
        '''
        await self._reqUserAllowed(self.liftperm)
        async for item in self.layr.syncNodeEdits(offs, wait=wait, compat=compat):
            yield item

    async def syncNodeEdits2(self, offs, wait=True, compat=False):
        await self._reqUserAllowed(self.liftperm)
        async for item in self.layr.syncNodeEdits2(offs, wait=wait, compat=compat):
            yield item

    async def getEditIndx(self):
        '''
        Returns what will be the *next* nodeedit log index.
        '''
        await self._reqUserAllowed(self.liftperm)
        return await self.layr.getEditIndx()

    async def getEditSize(self):
        '''
        Return the total number of (edits, meta) pairs in the layer changelog.
        '''
        await self._reqUserAllowed(self.liftperm)
        return await self.layr.getEditSize()

    async def getIden(self):
        await self._reqUserAllowed(self.liftperm)
        return self.layr.iden

NID_CACHE_SIZE = 10000

STOR_TYPE_UTF8 = 1

STOR_TYPE_U8 = 2
STOR_TYPE_U16 = 3
STOR_TYPE_U32 = 4
STOR_TYPE_U64 = 5

STOR_TYPE_I8 = 6
STOR_TYPE_I16 = 7
STOR_TYPE_I32 = 8
STOR_TYPE_I64 = 9

STOR_TYPE_GUID = 10
STOR_TYPE_TIME = 11
STOR_TYPE_IVAL = 12
STOR_TYPE_MSGP = 13
STOR_TYPE_LATLONG = 14

STOR_TYPE_LOC = 15
STOR_TYPE_TAG = 16
STOR_TYPE_FQDN = 17
STOR_TYPE_IPV6 = 18

STOR_TYPE_U128 = 19
STOR_TYPE_I128 = 20

STOR_TYPE_MINTIME = 21

STOR_TYPE_FLOAT64 = 22
STOR_TYPE_HUGENUM = 23

STOR_TYPE_MAXTIME = 24

STOR_FLAG_ARRAY = 0x8000

# Edit types (etyp)

<<<<<<< HEAD
EDIT_NODE_ADD = 0      # (<etyp>, (<valu>, <type>), ())
EDIT_NODE_DEL = 1      # (<etyp>, (<oldv>, <type>), ())
EDIT_PROP_SET = 2      # (<etyp>, (<prop>, <valu>, <oldv>, <type>), ())
EDIT_PROP_DEL = 3      # (<etyp>, (<prop>, <oldv>, <type>), ())
EDIT_TAG_SET = 4       # (<etyp>, (<tag>, <valu>, <oldv>), ())
EDIT_TAG_DEL = 5       # (<etyp>, (<tag>, <oldv>), ())
EDIT_TAGPROP_SET = 6   # (<etyp>, (<tag>, <prop>, <valu>, <oldv>, <type>), ())
EDIT_TAGPROP_DEL = 7   # (<etyp>, (<tag>, <prop>, <oldv>, <type>), ())
EDIT_NODEDATA_SET = 8  # (<etyp>, (<name>, <valu>, <oldv>), ())
EDIT_NODEDATA_DEL = 9  # (<etyp>, (<name>, <oldv>), ())
EDIT_EDGE_ADD = 10     # (<etyp>, (<verb>, <destnodeiden>), ())
EDIT_EDGE_DEL = 11     # (<etyp>, (<verb>, <destnodeiden>), ())

EDIT_NODE_TOMB = 12          # (<etyp>, (), ())
EDIT_NODE_TOMB_DEL = 13      # (<etyp>, (), ())
EDIT_PROP_TOMB = 14          # (<etyp>, (<prop>), ())
EDIT_PROP_TOMB_DEL = 15      # (<etyp>, (<prop>), ())
EDIT_TAG_TOMB = 16           # (<etyp>, (<tag>), ())
EDIT_TAG_TOMB_DEL = 17       # (<etyp>, (<tag>), ())
EDIT_TAGPROP_TOMB = 18       # (<etyp>, (<tag>, <prop>), ())
EDIT_TAGPROP_TOMB_DEL = 19   # (<etyp>, (<tag>, <prop>), ())
EDIT_NODEDATA_TOMB = 20      # (<etyp>, (<name>), ())
EDIT_NODEDATA_TOMB_DEL = 21  # (<etyp>, (<name>), ())
EDIT_EDGE_TOMB = 22          # (<etyp>, (<verb>, <destnodeiden>), ())
EDIT_EDGE_TOMB_DEL = 23      # (<etyp>, (<verb>, <destnodeiden>), ())

EDIT_PROGRESS = 100          # (used by syncIndexEvents) (<etyp>, (), ())
=======
EDIT_NODE_ADD = 0      # (<etyp>, (<valu>, <type>))
EDIT_NODE_DEL = 1      # (<etyp>, (<oldv>, <type>))
EDIT_PROP_SET = 2      # (<etyp>, (<prop>, <valu>, <oldv>, <type>))
EDIT_PROP_DEL = 3      # (<etyp>, (<prop>, <oldv>, <type>))
EDIT_TAG_SET = 4       # (<etyp>, (<tag>, <valu>, <oldv>))
EDIT_TAG_DEL = 5       # (<etyp>, (<tag>, <oldv>))
EDIT_TAGPROP_SET = 6   # (<etyp>, (<tag>, <prop>, <valu>, <oldv>, <type>))
EDIT_TAGPROP_DEL = 7   # (<etyp>, (<tag>, <prop>, <oldv>, <type>))
EDIT_NODEDATA_SET = 8  # (<etyp>, (<name>, <valu>, <oldv>))
EDIT_NODEDATA_DEL = 9  # (<etyp>, (<name>, <oldv>))
EDIT_EDGE_ADD = 10     # (<etyp>, (<verb>, <destnodeiden>))
EDIT_EDGE_DEL = 11     # (<etyp>, (<verb>, <destnodeiden>))

EDIT_PROGRESS = 100   # (used by syncIndexEvents) (<etyp>, ())
>>>>>>> 765dbbfa

INDX_PROP = b'\x00\x00'
INDX_TAGPROP = b'\x00\x01'

INDX_ARRAY = b'\x00\x02'

INDX_EDGE_N1 = b'\x00\x03'
INDX_EDGE_N2 = b'\x00\x04'
INDX_EDGE_N1N2 = b'\x00\x05'
INDX_EDGE_VERB = b'\x00\x06'

INDX_TAG = b'\x00\x07'
INDX_TAG_MAX = b'\x00\x08'
INDX_TAG_DURATION = b'\x00\x09'

INDX_IVAL_MAX = b'\x00\x0a'
INDX_IVAL_DURATION = b'\x00\x0b'

INDX_NODEDATA = b'\x00\x0c'

INDX_TOMB = b'\x00\x0d'

FLAG_TOMB = b'\x00'
FLAG_NORM = b'\x01'

class IndxBy:
    '''
    IndxBy sub-classes encapsulate access methods and encoding details for
    various types of properties within the layer to be lifted/compared by
    storage types.
    '''
    def __init__(self, layr, abrv, db):
        self.db = db
        self.abrv = abrv
        self.layr = layr
        self.abrvlen = len(abrv)  # Dividing line between the abbreviations and the data-specific index

    def getStorType(self):
        raise s_exc.NoSuchImpl(name='getStorType')

    def keyNidsByDups(self, indx, reverse=False):
        if reverse:
            yield from self.layr.layrslab.scanByDupsBack(self.abrv + indx, db=self.db)
        else:
            yield from self.layr.layrslab.scanByDups(self.abrv + indx, db=self.db)

    def keyNidsByPref(self, indx=b'', reverse=False):
        if reverse:
            yield from self.layr.layrslab.scanByPrefBack(self.abrv + indx, db=self.db)
        else:
            yield from self.layr.layrslab.scanByPref(self.abrv + indx, db=self.db)

    def keyNidsByRange(self, minindx, maxindx, reverse=False):
        if reverse:
            yield from self.layr.layrslab.scanByRangeBack(self.abrv + maxindx, lmin=self.abrv + minindx, db=self.db)
        else:
            yield from self.layr.layrslab.scanByRange(self.abrv + minindx, lmax=self.abrv + maxindx, db=self.db)

    def hasIndxNid(self, indx, nid):
        return self.layr.layrslab.hasdup(self.abrv + indx, nid, db=self.db)

    def indxToValu(self, indx):
        stortype = self.getStorType()
        return stortype.decodeIndx(indx)

    def getNodeValu(self, nid, indx=None):

        if indx is not None:
            valu = self.indxToValu(indx)
            if valu is not s_common.novalu:
                return valu

        sode = self.layr._getStorNode(nid)
        if sode is None:
            return s_common.novalu

        return self.getSodeValu(sode)

class IndxByForm(IndxBy):

    def __init__(self, layr, form):
        '''
        Note:  may raise s_exc.NoSuchAbrv
        '''
        abrv = layr.core.getIndxAbrv(INDX_PROP, form, None)
        IndxBy.__init__(self, layr, abrv, layr.indxdb)

        self.form = form

    def getStorType(self):
        form = self.layr.core.model.form(self.form)
        return self.layr.stortypes[form.type.stortype]

    def getSodeValu(self, sode):

        valt = sode.get('valu')
        if valt is not None:
            return valt[0]

        return s_common.novalu

class IndxByProp(IndxBy):

    def __init__(self, layr, form, prop):
        '''
        Note:  may raise s_exc.NoSuchAbrv
        '''
        abrv = layr.core.getIndxAbrv(INDX_PROP, form, prop)
        IndxBy.__init__(self, layr, abrv, db=layr.indxdb)

        self.form = form
        self.prop = prop

    def getStorType(self):

        if self.form is not None:
            form = self.layr.core.model.form(self.form)
            typeindx = form.props.get(self.prop).type.stortype
        else:
            typeindx = self.layr.core.model.prop(self.prop).type.stortype

        return self.layr.stortypes[typeindx]

    def getSodeValu(self, sode):
        valt = sode['props'].get(self.prop)
        if valt is not None:
            return valt[0]

        return s_common.novalu

    def __repr__(self):
        if self.form:
            return f'IndxByProp: {self.form}:{self.prop}'
        return f'IndxByProp: {self.prop}'

class IndxByPropArray(IndxBy):

    def __init__(self, layr, form, prop):
        '''
        Note:  may raise s_exc.NoSuchAbrv
        '''
        abrv = layr.core.getIndxAbrv(INDX_ARRAY, form, prop)
        IndxBy.__init__(self, layr, abrv, db=layr.indxdb)

        self.form = form
        self.prop = prop

    def getNodeValu(self, nid, indx=None):
        sode = self.layr._getStorNode(nid)
        if sode is None: # pragma: no cover
            return s_common.novalu

        props = sode.get('props')
        if props is None:
            return s_common.novalu

        valt = props.get(self.prop)
        if valt is None:
            return s_common.novalu

        return valt[0]

    def __repr__(self):
        if self.form:
            return f'IndxByPropArray: {self.form}:{self.prop}'
        return f'IndxByPropArray: {self.prop}'

class IndxByPropIvalMin(IndxByProp):

    def keyNidsByRange(self, minindx, maxindx, reverse=False):
        strt = self.abrv + minindx + self.layr.ivaltimetype.zerobyts
        stop = self.abrv + maxindx + self.layr.ivaltimetype.fullbyts
        if reverse:
            yield from self.layr.layrslab.scanByRangeBack(stop, strt, db=self.db)
        else:
            yield from self.layr.layrslab.scanByRange(strt, stop, db=self.db)

class IndxByPropIvalMax(IndxBy):

    def __init__(self, layr, form, prop):
        '''
        Note:  may raise s_exc.NoSuchAbrv
        '''
        abrv = layr.core.getIndxAbrv(INDX_IVAL_MAX, form, prop)
        IndxBy.__init__(self, layr, abrv, db=layr.indxdb)

        self.form = form
        self.prop = prop

class IndxByPropIvalDuration(IndxBy):

    def __init__(self, layr, form, prop):
        '''
        Note:  may raise s_exc.NoSuchAbrv
        '''
        abrv = layr.core.getIndxAbrv(INDX_IVAL_DURATION, form, prop)
        IndxBy.__init__(self, layr, abrv, db=layr.indxdb)

        self.form = form
        self.prop = prop

class IndxByTagIval(IndxBy):

    def __init__(self, layr, form, tag):
        '''
        Note:  may raise s_exc.NoSuchAbrv
        '''
        abrv = layr.core.getIndxAbrv(INDX_TAG, form, tag)
        IndxBy.__init__(self, layr, abrv, db=layr.indxdb)

        self.form = form
        self.tag = tag

class IndxByTagIvalMin(IndxByTagIval):

    def keyNidsByRange(self, minindx, maxindx, reverse=False):
        strt = self.abrv + minindx + self.layr.ivaltimetype.zerobyts
        stop = self.abrv + maxindx + self.layr.ivaltimetype.fullbyts
        if reverse:
            yield from self.layr.layrslab.scanByRangeBack(stop, strt, db=self.db)
        else:
            yield from self.layr.layrslab.scanByRange(strt, stop, db=self.db)

class IndxByTagIvalMax(IndxBy):

    def __init__(self, layr, form, tag):
        '''
        Note:  may raise s_exc.NoSuchAbrv
        '''
        abrv = layr.core.getIndxAbrv(INDX_TAG_MAX, form, tag)
        IndxBy.__init__(self, layr, abrv, db=layr.indxdb)

        self.form = form
        self.tag = tag

class IndxByTagIvalDuration(IndxBy):

    def __init__(self, layr, form, tag):
        '''
        Note:  may raise s_exc.NoSuchAbrv
        '''
        abrv = layr.core.getIndxAbrv(INDX_TAG_DURATION, form, tag)
        IndxBy.__init__(self, layr, abrv, db=layr.indxdb)

        self.form = form
        self.tag = tag

class IndxByTagProp(IndxBy):

    def __init__(self, layr, form, tag, prop):
        '''
        Note:  may raise s_exc.NoSuchAbrv
        '''
        abrv = layr.core.getIndxAbrv(INDX_TAGPROP, form, tag, prop)
        IndxBy.__init__(self, layr, abrv, layr.indxdb)

        self.form = form
        self.prop = prop
        self.tag = tag

    def getStorType(self):
        typeindx = self.layr.core.model.getTagProp(self.prop).type.stortype
        return self.layr.stortypes[typeindx]

    def getSodeValu(self, sode):

        tagprops = sode.get('tagprops')
        if tagprops is None:
            return s_common.novalu

        props = tagprops.get(self.tag)
        if not props:
            return s_common.novalu

        valt = props.get(self.prop)
        if valt is None:
            return s_common.novalu

        return valt[0]

class IndxByTagPropIvalMin(IndxByTagProp):

    def keyNidsByRange(self, minindx, maxindx, reverse=False):
        strt = self.abrv + minindx + self.layr.ivaltimetype.zerobyts
        stop = self.abrv + maxindx + self.layr.ivaltimetype.fullbyts
        if reverse:
            yield from self.layr.layrslab.scanByRangeBack(stop, strt, db=self.db)
        else:
            yield from self.layr.layrslab.scanByRange(strt, stop, db=self.db)

class IndxByTagPropIvalMax(IndxBy):

    def __init__(self, layr, form, tag, prop):
        '''
        Note:  may raise s_exc.NoSuchAbrv
        '''
        abrv = layr.core.getIndxAbrv(INDX_IVAL_MAX, form, tag, prop)
        IndxBy.__init__(self, layr, abrv, db=layr.indxdb)

        self.form = form
        self.prop = prop
        self.tag = tag

class IndxByTagPropIvalDuration(IndxBy):

    def __init__(self, layr, form, tag, prop):
        '''
        Note:  may raise s_exc.NoSuchAbrv
        '''
        abrv = layr.core.getIndxAbrv(INDX_IVAL_DURATION, form, tag, prop)
        IndxBy.__init__(self, layr, abrv, db=layr.indxdb)

        self.form = form
        self.prop = prop
        self.tag = tag

class StorType:

    def __init__(self, layr, stortype):
        self.layr = layr
        self.stortype = stortype

        self.lifters = {}

    async def indxBy(self, liftby, cmpr, valu, reverse=False):
        func = self.lifters.get(cmpr)
        if func is None:
            raise s_exc.NoSuchCmpr(cmpr=cmpr)

        abrvlen = liftby.abrvlen
        async for lkey, buid in func(liftby, valu, reverse=reverse):
            yield lkey[abrvlen:], buid

    async def indxByForm(self, form, cmpr, valu, reverse=False):
        try:
            indxby = IndxByForm(self.layr, form)

        except s_exc.NoSuchAbrv:
            return

        async for item in self.indxBy(indxby, cmpr, valu, reverse=reverse):
            yield item

    async def verifyNidProp(self, nid, form, prop, valu):
        indxby = IndxByProp(self.layr, form, prop)
        for indx in self.indx(valu):
            if not indxby.hasIndxNid(indx, nid):
                yield ('NoPropIndex', {'prop': prop, 'valu': valu})

    async def indxByProp(self, form, prop, cmpr, valu, reverse=False):
        try:
            indxby = IndxByProp(self.layr, form, prop)

        except s_exc.NoSuchAbrv:
            return

        async for item in self.indxBy(indxby, cmpr, valu, reverse=reverse):
            yield item

    async def indxByPropArray(self, form, prop, cmpr, valu, reverse=False):
        try:
            indxby = IndxByPropArray(self.layr, form, prop)

        except s_exc.NoSuchAbrv:
            return

        async for item in self.indxBy(indxby, cmpr, valu, reverse=reverse):
            yield item

    async def indxByTagProp(self, form, tag, prop, cmpr, valu, reverse=False):
        try:
            indxby = IndxByTagProp(self.layr, form, tag, prop)

        except s_exc.NoSuchAbrv:
            return

        async for item in self.indxBy(indxby, cmpr, valu, reverse=reverse):
            yield item

    def indx(self, valu):  # pragma: no cover
        raise NotImplementedError

    def decodeIndx(self, valu):  # pragma: no cover
        return s_common.novalu

    async def _liftRegx(self, liftby, valu, reverse=False):

        regx = regex.compile(valu, flags=regex.I)

        abrvlen = liftby.abrvlen
        isarray = isinstance(liftby, IndxByPropArray)

        for lkey, nid in liftby.keyNidsByPref(reverse=reverse):

            await asyncio.sleep(0)

            indx = lkey[abrvlen:]
            storvalu = self.decodeIndx(indx)

            if storvalu == s_common.novalu:

                storvalu = liftby.getNodeValu(nid)

                if isarray:
                    for sval in storvalu:
                        if self.indx(sval)[0] == indx:
                            storvalu = sval
                            break
                    else:
                        continue

            def regexin(regx, storvalu):
                if isinstance(storvalu, str):
                    if regx.search(storvalu) is not None:
                        return True

                elif isinstance(storvalu, (tuple, list)):
                    return any(regexin(regx, sv) for sv in storvalu)

                return False

            if regexin(regx, storvalu):
                yield lkey, nid

class StorTypeUtf8(StorType):

    def __init__(self, layr):
        StorType.__init__(self, layr, STOR_TYPE_UTF8)

        self.lifters.update({
            '=': self._liftUtf8Eq,
            '~=': self._liftRegx,
            '^=': self._liftUtf8Prefix,
            'range=': self._liftUtf8Range,
        })

    async def _liftUtf8Eq(self, liftby, valu, reverse=False):
        indx = self._getIndxByts(valu)
        for item in liftby.keyNidsByDups(indx, reverse=reverse):
            yield item

    async def _liftUtf8Range(self, liftby, valu, reverse=False):
        minindx = self._getIndxByts(valu[0])
        maxindx = self._getIndxByts(valu[1])
        for item in liftby.keyNidsByRange(minindx, maxindx, reverse=reverse):
            yield item

    async def _liftUtf8Prefix(self, liftby, valu, reverse=False):
        indx = self._getIndxByts(valu)
        for item in liftby.keyNidsByPref(indx, reverse=reverse):
            yield item

    def _getIndxByts(self, valu):

        indx = valu.encode('utf8', 'surrogatepass')
        # cut down an index value to 256 bytes...
        if len(indx) <= 256:
            return indx

        base = indx[:248]
        sufx = xxhash.xxh64(indx).digest()
        return base + sufx

    def indx(self, valu):
        return (self._getIndxByts(valu), )

    def decodeIndx(self, bytz):
        if len(bytz) >= 256:
            return s_common.novalu
        return bytz.decode('utf8', 'surrogatepass')

class StorTypeHier(StorType):

    def __init__(self, layr, stortype, sepr='.'):
        StorType.__init__(self, layr, stortype)
        self.sepr = sepr

        self.lifters.update({
            '=': self._liftHierEq,
            '^=': self._liftHierPref,
        })

    def indx(self, valu):
        return (
            self.getHierIndx(valu),
        )

    def getHierIndx(self, valu):
        # encode the index values with a trailing sepr to allow ^=foo.bar to be boundary aware
        return (valu + self.sepr).encode()

    def decodeIndx(self, bytz):
        return bytz.decode()[:-len(self.sepr)]

    async def _liftHierEq(self, liftby, valu, reverse=False):
        indx = self.getHierIndx(valu)
        for item in liftby.keyNidsByDups(indx, reverse=reverse):
            yield item

    async def _liftHierPref(self, liftby, valu, reverse=False):
        indx = self.getHierIndx(valu)
        for item in liftby.keyNidsByPref(indx, reverse=reverse):
            yield item

class StorTypeLoc(StorTypeHier):
    def __init__(self, layr):
        StorTypeHier.__init__(self, layr, STOR_TYPE_LOC)

class StorTypeTag(StorTypeHier):

    def __init__(self, layr):
        StorTypeHier.__init__(self, layr, STOR_TYPE_TAG)

class StorTypeFqdn(StorTypeUtf8):

    def indx(self, norm):
        return (
            self._getIndxByts(norm[::-1]),
        )

    def decodeIndx(self, bytz):
        if len(bytz) >= 256:
            return s_common.novalu
        return bytz.decode('utf8', 'surrogatepass')[::-1]

    def __init__(self, layr):
        StorType.__init__(self, layr, STOR_TYPE_UTF8)
        self.lifters.update({
            '=': self._liftFqdnEq,
            '~=': self._liftRegx,
        })

    async def _liftFqdnEq(self, liftby, valu, reverse=False):

        if valu[0] == '*':
            indx = self._getIndxByts(valu[1:][::-1])
            for item in liftby.keyNidsByPref(indx, reverse=reverse):
                yield item
            return

        async for item in StorTypeUtf8._liftUtf8Eq(self, liftby, valu[::-1], reverse=reverse):
            yield item

class StorTypeIpv6(StorType):

    def __init__(self, layr):
        StorType.__init__(self, layr, STOR_TYPE_IPV6)

        self.lifters.update({
            '=': self._liftIPv6Eq,
            'range=': self._liftIPv6Range,
            '<': self._liftIPv6Lt,
            '>': self._liftIPv6Gt,
            '<=': self._liftIPv6Le,
            '>=': self._liftIPv6Ge,
        })

    def getIPv6Indx(self, valu):
        return ipaddress.IPv6Address(valu).packed

    def indx(self, valu):
        return (
            self.getIPv6Indx(valu),
        )

    def decodeIndx(self, bytz):
        return str(ipaddress.IPv6Address(bytz))

    async def _liftIPv6Eq(self, liftby, valu, reverse=False):
        indx = self.getIPv6Indx(valu)
        for item in liftby.keyNidsByDups(indx, reverse=reverse):
            yield item

    async def _liftIPv6Range(self, liftby, valu, reverse=False):
        minindx = self.getIPv6Indx(valu[0])
        maxindx = self.getIPv6Indx(valu[1])

        for item in liftby.keyNidsByRange(minindx, maxindx, reverse=reverse):
            yield item

    async def _liftIPv6Lt(self, liftby, norm, reverse=False):
        minindx = self.getIPv6Indx('::')
        maxindx = self.getIPv6Indx(norm)
        maxindx = (int.from_bytes(maxindx) - 1).to_bytes(16)

        for item in liftby.keyNidsByRange(minindx, maxindx, reverse=reverse):
            yield item

    async def _liftIPv6Gt(self, liftby, norm, reverse=False):
        minindx = self.getIPv6Indx(norm)
        minindx = (int.from_bytes(minindx) + 1).to_bytes(16)
        maxindx = self.getIPv6Indx('ffff:ffff:ffff:ffff:ffff:ffff:ffff:ffff')

        for item in liftby.keyNidsByRange(minindx, maxindx, reverse=reverse):
            yield item

    async def _liftIPv6Le(self, liftby, norm, reverse=False):
        minindx = self.getIPv6Indx('::')
        maxindx = self.getIPv6Indx(norm)

        for item in liftby.keyNidsByRange(minindx, maxindx, reverse=reverse):
            yield item

    async def _liftIPv6Ge(self, liftby, norm, reverse=False):
        minindx = self.getIPv6Indx(norm)
        maxindx = self.getIPv6Indx('ffff:ffff:ffff:ffff:ffff:ffff:ffff:ffff')

        for item in liftby.keyNidsByRange(minindx, maxindx, reverse=reverse):
            yield item

class StorTypeInt(StorType):

    def __init__(self, layr, stortype, size, signed):

        StorType.__init__(self, layr, stortype)

        self.size = size
        self.signed = signed

        self.offset = 0
        if signed:
            self.offset = 2 ** ((self.size * 8) - 1) - 1

        self.maxval = 2 ** (self.size * 8) - 1

        self.lifters.update({
            '=': self._liftIntEq,
            '<': self._liftIntLt,
            '>': self._liftIntGt,
            '<=': self._liftIntLe,
            '>=': self._liftIntGe,
            'range=': self._liftIntRange,
        })

        self.zerobyts = b'\x00' * self.size
        self.fullbyts = b'\xff' * self.size

    def getIntIndx(self, valu):
        return (valu + self.offset).to_bytes(self.size, 'big')

    def indx(self, valu):
        return (self.getIntIndx(valu),)

    def decodeIndx(self, bytz):
        return int.from_bytes(bytz, 'big') - self.offset

    async def _liftIntEq(self, liftby, valu, reverse=False):
        indx = valu + self.offset
        if indx < 0 or indx > self.maxval:
            return

        pkey = indx.to_bytes(self.size, 'big')
        for item in liftby.keyNidsByDups(pkey, reverse=reverse):
            yield item

    async def _liftIntGt(self, liftby, valu, reverse=False):
        async for item in self._liftIntGe(liftby, valu + 1, reverse=reverse):
            yield item

    async def _liftIntGe(self, liftby, valu, reverse=False):
        minv = valu + self.offset
        if minv > self.maxval:
            return

        minv = max(minv, 0)

        minindx = minv.to_bytes(self.size, 'big')
        maxindx = self.fullbyts
        for item in liftby.keyNidsByRange(minindx, maxindx, reverse=reverse):
            yield item

    async def _liftIntLt(self, liftby, valu, reverse=False):
        async for item in self._liftIntLe(liftby, valu - 1, reverse=reverse):
            yield item

    async def _liftIntLe(self, liftby, valu, reverse=False):
        maxv = valu + self.offset
        if maxv < 0:
            return

        maxv = min(maxv, self.maxval)

        minindx = self.zerobyts
        maxindx = maxv.to_bytes(self.size, 'big')
        for item in liftby.keyNidsByRange(minindx, maxindx, reverse=reverse):
            yield item

    async def _liftIntRange(self, liftby, valu, reverse=False):
        minv = valu[0] + self.offset
        maxv = valu[1] + self.offset
        if minv > self.maxval or maxv < 0:
            return

        minv = max(minv, 0)
        maxv = min(maxv, self.maxval)

        minindx = minv.to_bytes(self.size, 'big')
        maxindx = maxv.to_bytes(self.size, 'big')
        for item in liftby.keyNidsByRange(minindx, maxindx, reverse=reverse):
            yield item

class StorTypeHugeNum(StorType):

    def __init__(self, layr, stortype):
        StorType.__init__(self, layr, STOR_TYPE_HUGENUM)
        self.lifters.update({
            '=': self._liftHugeEq,
            '<': self._liftHugeLt,
            '>': self._liftHugeGt,
            '<=': self._liftHugeLe,
            '>=': self._liftHugeGe,
            'range=': self._liftHugeRange,
        })

        self.one = s_common.hugeexp
        self.offset = s_common.hugenum(0x7fffffffffffffffffffffffffffffffffffffff)

        self.zerobyts = b'\x00' * 20
        self.fullbyts = b'\xff' * 20

    def getHugeIndx(self, norm):
        scaled = s_common.hugescaleb(s_common.hugenum(norm), 24)
        byts = int(s_common.hugeadd(scaled, self.offset)).to_bytes(20, byteorder='big')
        return byts

    def indx(self, norm):
        return (self.getHugeIndx(norm),)

    def decodeIndx(self, bytz):
        huge = s_common.hugenum(int.from_bytes(bytz, 'big'))
        valu = s_common.hugescaleb(s_common.hugesub(huge, self.offset), -24)
        return '{:f}'.format(valu.normalize(s_common.hugectx))

    async def _liftHugeEq(self, liftby, valu, reverse=False):
        indx = self.getHugeIndx(valu)
        for item in liftby.keyNidsByDups(indx, reverse=reverse):
            yield item

    async def _liftHugeGt(self, liftby, valu, reverse=False):
        valu = s_common.hugenum(valu)
        async for item in self._liftHugeGe(liftby, s_common.hugeadd(valu, self.one), reverse=reverse):
            yield item

    async def _liftHugeLt(self, liftby, valu, reverse=False):
        valu = s_common.hugenum(valu)
        async for item in self._liftHugeLe(liftby, s_common.hugesub(valu, self.one), reverse=reverse):
            yield item

    async def _liftHugeGe(self, liftby, valu, reverse=False):
        minindx = self.getHugeIndx(valu)
        for item in liftby.keyNidsByRange(minindx, self.fullbyts, reverse=reverse):
            yield item

    async def _liftHugeLe(self, liftby, valu, reverse=False):
        maxindx = self.getHugeIndx(valu)
        for item in liftby.keyNidsByRange(self.zerobyts, maxindx, reverse=reverse):
            yield item

    async def _liftHugeRange(self, liftby, valu, reverse=False):
        minindx = self.getHugeIndx(valu[0])
        maxindx = self.getHugeIndx(valu[1])
        for item in liftby.keyNidsByRange(minindx, maxindx, reverse=reverse):
            yield item

class StorTypeFloat(StorType):
    FloatPacker = struct.Struct('>d')
    fpack = FloatPacker.pack
    FloatPackPosMax = FloatPacker.pack(math.inf)
    FloatPackPosMin = FloatPacker.pack(0.0)
    FloatPackNegMin = FloatPacker.pack(-math.inf)
    FloatPackNegMax = FloatPacker.pack(-0.0)

    def __init__(self, layr, stortype, size=8):
        '''
        Size reserved for later use
        '''
        assert size == 8

        StorType.__init__(self, layr, stortype)

        self.lifters.update({
            '=': self._liftFloatEq,
            '<': self._liftFloatLt,
            '>': self._liftFloatGt,
            '<=': self._liftFloatLe,
            '>=': self._liftFloatGe,
            'range=': self._liftFloatRange,
        })

    def indx(self, valu):
        return (self.fpack(valu),)

    def decodeIndx(self, bytz):
        return self.FloatPacker.unpack(bytz)[0]

    async def _liftFloatEq(self, liftby, valu, reverse=False):
        for item in liftby.keyNidsByDups(self.fpack(valu), reverse=reverse):
            yield item

    async def _liftFloatGeCommon(self, liftby, valu, reverse=False):
        if math.isnan(valu):
            raise s_exc.NotANumberCompared()

        valupack = self.fpack(valu)

        if reverse:
            if math.copysign(1.0, valu) < 0.0:  # negative values and -0.0
                for item in liftby.keyNidsByRange(self.FloatPackPosMin, self.FloatPackPosMax, reverse=True):
                    yield item
                for item in liftby.keyNidsByRange(self.FloatPackNegMax, valupack):
                    yield item
            else:
                for item in liftby.keyNidsByRange(valupack, self.FloatPackPosMax, reverse=True):
                    yield item

        else:
            if math.copysign(1.0, valu) < 0.0:  # negative values and -0.0
                for item in liftby.keyNidsByRange(self.FloatPackNegMax, valupack, reverse=True):
                    yield item
                valupack = self.FloatPackPosMin

            for item in liftby.keyNidsByRange(valupack, self.FloatPackPosMax):
                yield item

    async def _liftFloatGe(self, liftby, valu, reverse=False):
        async for item in self._liftFloatGeCommon(liftby, valu, reverse=reverse):
            yield item

    async def _liftFloatGt(self, liftby, valu, reverse=False):
        abrvlen = liftby.abrvlen
        valupack = self.fpack(valu)
        async for item in self._liftFloatGeCommon(liftby, valu, reverse=reverse):
            if item[0][abrvlen:] == valupack:
                continue
            yield item

    async def _liftFloatLeCommon(self, liftby, valu, reverse=False):
        if math.isnan(valu):
            raise s_exc.NotANumberCompared()

        valupack = self.fpack(valu)

        if reverse:
            if math.copysign(1.0, valu) > 0.0:
                for item in liftby.keyNidsByRange(self.FloatPackPosMin, valupack, reverse=True):
                    yield item
                valupack = self.FloatPackNegMax

            for item in liftby.keyNidsByRange(valupack, self.FloatPackNegMin):
                yield item
        else:
            if math.copysign(1.0, valu) > 0.0:
                for item in liftby.keyNidsByRange(self.FloatPackNegMax, self.FloatPackNegMin, reverse=True):
                    yield item
                for item in liftby.keyNidsByRange(self.FloatPackPosMin, valupack):
                    yield item
            else:
                for item in liftby.keyNidsByRange(valupack, self.FloatPackNegMin, reverse=True):
                    yield item

    async def _liftFloatLe(self, liftby, valu, reverse=False):
        async for item in self._liftFloatLeCommon(liftby, valu, reverse=reverse):
            yield item

    async def _liftFloatLt(self, liftby, valu, reverse=False):
        abrvlen = liftby.abrvlen
        valupack = self.fpack(valu)
        async for item in self._liftFloatLeCommon(liftby, valu, reverse=reverse):
            if item[0][abrvlen:] == valupack:
                continue
            yield item

    async def _liftFloatRange(self, liftby, valu, reverse=False):
        valumin, valumax = valu

        if math.isnan(valumin) or math.isnan(valumax):
            raise s_exc.NotANumberCompared()

        assert valumin <= valumax

        pkeymin, pkeymax = (self.fpack(v) for v in valu)

        if math.copysign(1.0, valumin) > 0.0:
            # Entire range is nonnegative
            for item in liftby.keyNidsByRange(pkeymin, pkeymax, reverse=reverse):
                yield item
            return

        if math.copysign(1.0, valumax) < 0.0:  # negative values and -0.0
            # Entire range is negative
            for item in liftby.keyNidsByRange(pkeymax, pkeymin, reverse=(not reverse)):
                yield item
            return

        if reverse:
            # Yield all values between max and 0
            for item in liftby.keyNidsByRange(self.FloatPackPosMin, pkeymax, reverse=True):
                yield item

            # Yield all values between -0 and min
            for item in liftby.keyNidsByRange(self.FloatPackNegMax, pkeymin):
                yield item

        else:
            # Yield all values between min and -0
            for item in liftby.keyNidsByRange(self.FloatPackNegMax, pkeymin, reverse=True):
                yield item

            # Yield all values between 0 and max
            for item in liftby.keyNidsByRange(self.FloatPackPosMin, pkeymax):
                yield item

class StorTypeGuid(StorType):

    def __init__(self, layr):
        StorType.__init__(self, layr, STOR_TYPE_GUID)
        self.lifters.update({
            '=': self._liftGuidEq,
            '^=': self._liftGuidPref,
        })

    async def _liftGuidPref(self, liftby, byts, reverse=False):
        # valu is already bytes of the guid prefix
        for item in liftby.keyNidsByPref(byts, reverse=reverse):
            yield item

    async def _liftGuidEq(self, liftby, valu, reverse=False):
        indx = s_common.uhex(valu)
        for item in liftby.keyNidsByDups(indx, reverse=reverse):
            yield item

    def indx(self, valu):
        return (s_common.uhex(valu),)

    def decodeIndx(self, bytz):
        return s_common.ehex(bytz)

class StorTypeTime(StorTypeInt):

    def __init__(self, layr):
        StorTypeInt.__init__(self, layr, STOR_TYPE_TIME, 8, True)
        self.futsize = 0x7fffffffffffffff
        self.futbyts = (self.futsize + self.offset).to_bytes(8, 'big')
        self.maxbyts = (self.futsize + self.offset - 1).to_bytes(8, 'big')
        self.lifters.update({
            '@=': self._liftAtIval,
        })

    async def _liftAtIval(self, liftby, valu, reverse=False):
        minindx = self.getIntIndx(valu[0])
        maxindx = self.getIntIndx(valu[1] - 1)
        for item in liftby.keyNidsByRange(minindx, maxindx, reverse=reverse):
            yield item

class StorTypeIval(StorType):

    def __init__(self, layr):
        StorType.__init__(self, layr, STOR_TYPE_IVAL)
        self.timetype = StorTypeTime(layr)
        self.maxdura = (2 ** (8 * 8) - 1).to_bytes(8, 'big')
        self.lifters.update({
            '=': self._liftIvalEq,
            '@=': self._liftIvalAt,
            'min@=': self._liftIvalPartAt,
            'max@=': self._liftIvalPartAt,
        })

        for part in ('min', 'max', 'duration'):
            self.lifters.update({
                f'{part}=': self._liftIvalPartEq,
                f'{part}<': self._liftIvalPartLt,
                f'{part}>': self._liftIvalPartGt,
                f'{part}<=': self._liftIvalPartLe,
                f'{part}>=': self._liftIvalPartGe,
            })

        self.propindx = {
            'min@=': IndxByPropIvalMin,
            'max@=': IndxByPropIvalMax,
        }

        self.tagpropindx = {
            'min@=': IndxByTagPropIvalMin,
            'max@=': IndxByTagPropIvalMax,
        }

        self.tagindx = {
            'min@=': IndxByTagIvalMin,
            'max@=': IndxByTagIvalMax
        }

        for cmpr in ('=', '<', '>', '<=', '>='):
            self.tagindx[f'min{cmpr}'] = IndxByTagIvalMin
            self.propindx[f'min{cmpr}'] = IndxByPropIvalMin
            self.tagpropindx[f'min{cmpr}'] = IndxByTagPropIvalMin

            self.tagindx[f'max{cmpr}'] = IndxByTagIvalMax
            self.propindx[f'max{cmpr}'] = IndxByPropIvalMax
            self.tagpropindx[f'max{cmpr}'] = IndxByTagPropIvalMax

            self.tagindx[f'duration{cmpr}'] = IndxByTagIvalDuration
            self.propindx[f'duration{cmpr}'] = IndxByPropIvalDuration
            self.tagpropindx[f'duration{cmpr}'] = IndxByTagPropIvalDuration

    async def indxByProp(self, form, prop, cmpr, valu, reverse=False):
        try:
            indxtype = self.propindx.get(cmpr, IndxByProp)
            indxby = indxtype(self.layr, form, prop)

        except s_exc.NoSuchAbrv:
            return

        async for item in self.indxBy(indxby, cmpr, valu, reverse=reverse):
            yield item

    async def indxByTagProp(self, form, tag, prop, cmpr, valu, reverse=False):
        try:
            indxtype = self.tagpropindx.get(cmpr, IndxByTagProp)
            indxby = indxtype(self.layr, form, tag, prop)

        except s_exc.NoSuchAbrv:
            return

        async for item in self.indxBy(indxby, cmpr, valu, reverse=reverse):
            yield item

    async def indxByTag(self, tag, cmpr, valu, form=None, reverse=False):
        try:
            indxtype = self.tagindx.get(cmpr, IndxByTagIval)
            indxby = indxtype(self.layr, form, tag)

        except s_exc.NoSuchAbrv:
            return

        async for item in self.indxBy(indxby, cmpr, valu, reverse=reverse):
            yield item

    async def _liftIvalEq(self, liftby, valu, reverse=False):
        indx = self.timetype.getIntIndx(valu[0]) + self.timetype.getIntIndx(valu[1])
        for item in liftby.keyNidsByDups(indx, reverse=reverse):
            yield item

    async def _liftIvalAt(self, liftby, valu, reverse=False):
        minindx = self.timetype.getIntIndx(valu[0])
        maxindx = self.timetype.getIntIndx(valu[1] - 1)

        pkeymin = self.timetype.zerobyts * 2
        pkeymax = maxindx + self.timetype.fullbyts

        for lkey, nid in liftby.keyNidsByRange(pkeymin, pkeymax, reverse=reverse):

            # check for non-overlap right
            if lkey[-8:] <= minindx:
                continue

            yield lkey, nid

    async def _liftIvalPartEq(self, liftby, valu, reverse=False):
        indx = self.timetype.getIntIndx(valu)
        for item in liftby.keyNidsByPref(indx, reverse=reverse):
            yield item

    async def _liftIvalPartGt(self, liftby, valu, reverse=False):
        async for item in self._liftIvalPartGe(liftby, valu + 1, reverse=reverse):
            yield item

    async def _liftIvalPartGe(self, liftby, valu, reverse=False):
        pkeymin = self.timetype.getIntIndx(max(valu, 0))
        pkeymax = self.timetype.maxbyts
        for item in liftby.keyNidsByRange(pkeymin, pkeymax, reverse=reverse):
            yield item

    async def _liftIvalPartLt(self, liftby, valu, reverse=False):
        async for item in self._liftIvalPartLe(liftby, valu - 1, reverse=reverse):
            yield item

    async def _liftIvalPartLe(self, liftby, valu, reverse=False):
        maxv = min(valu, self.timetype.maxval)

        pkeymin = self.timetype.zerobyts
        pkeymax = self.timetype.getIntIndx(maxv)
        for item in liftby.keyNidsByRange(pkeymin, pkeymax, reverse=reverse):
            yield item

    async def _liftIvalPartAt(self, liftby, valu, reverse=False):
        pkeymin = self.timetype.getIntIndx(valu[0])
        pkeymax = self.timetype.getIntIndx(valu[1] - 1)
        for item in liftby.keyNidsByRange(pkeymin, pkeymax, reverse=reverse):
            yield item

    def indx(self, valu):
        return (self.timetype.getIntIndx(valu[0]) + self.timetype.getIntIndx(valu[1]),)

    def decodeIndx(self, bytz):
        return (self.timetype.decodeIndx(bytz[:8]), self.timetype.decodeIndx(bytz[8:]))

class StorTypeMsgp(StorType):

    def __init__(self, layr):
        StorType.__init__(self, layr, STOR_TYPE_MSGP)
        self.lifters.update({
            '=': self._liftMsgpEq,
            '~=': self._liftRegx,
        })

    async def _liftMsgpEq(self, liftby, valu, reverse=False):
        indx = s_common.buid(valu)
        for item in liftby.keyNidsByDups(indx, reverse=reverse):
            yield item

    def indx(self, valu):
        return (s_common.buid(valu),)

class StorTypeLatLon(StorType):

    def __init__(self, layr):
        StorType.__init__(self, layr, STOR_TYPE_LATLONG)

        self.scale = 10 ** 8
        self.latspace = 90 * 10 ** 8
        self.lonspace = 180 * 10 ** 8

        self.lifters.update({
            '=': self._liftLatLonEq,
            'near=': self._liftLatLonNear,
        })

    async def _liftLatLonEq(self, liftby, valu, reverse=False):
        indx = self._getLatLonIndx(valu)
        for item in liftby.keyNidsByDups(indx, reverse=reverse):
            yield item

    async def _liftLatLonNear(self, liftby, valu, reverse=False):

        (lat, lon), dist = valu

        # latscale = (lat * self.scale) + self.latspace
        # lonscale = (lon * self.scale) + self.lonspace

        latmin, latmax, lonmin, lonmax = s_gis.bbox(lat, lon, dist)

        lonminindx = (round(lonmin * self.scale) + self.lonspace).to_bytes(5, 'big')
        lonmaxindx = (round(lonmax * self.scale) + self.lonspace).to_bytes(5, 'big')

        latminindx = (round(latmin * self.scale) + self.latspace).to_bytes(5, 'big')
        latmaxindx = (round(latmax * self.scale) + self.latspace).to_bytes(5, 'big')

        # scan by lon range and down-select the results to matches.
        for lkey, nid in liftby.keyNidsByRange(lonminindx, lonmaxindx, reverse=reverse):

            # lkey = <abrv> <lonindx> <latindx>

            # limit results to the bounding box before unpacking...
            latbyts = lkey[13:18]

            if latbyts > latmaxindx:
                continue

            if latbyts < latminindx:
                continue

            lonbyts = lkey[8:13]

            latvalu = (int.from_bytes(latbyts, 'big') - self.latspace) / self.scale
            lonvalu = (int.from_bytes(lonbyts, 'big') - self.lonspace) / self.scale

            if s_gis.haversine((lat, lon), (latvalu, lonvalu)) <= dist:
                yield lkey, nid

    def _getLatLonIndx(self, latlong):
        # yield index bytes in lon/lat order to allow cheap optimal indexing
        latindx = (round(latlong[0] * self.scale) + self.latspace).to_bytes(5, 'big')
        lonindx = (round(latlong[1] * self.scale) + self.lonspace).to_bytes(5, 'big')
        return lonindx + latindx

    def indx(self, valu):
        # yield index bytes in lon/lat order to allow cheap optimal indexing
        return (self._getLatLonIndx(valu),)

    def decodeIndx(self, bytz):
        lon = (int.from_bytes(bytz[:5], 'big') - self.lonspace) / self.scale
        lat = (int.from_bytes(bytz[5:], 'big') - self.latspace) / self.scale
        return (lat, lon)

class SodeEnvl:
    def __init__(self, layriden, sode):
        self.layriden = layriden
        self.sode = sode

    # any sorting that falls back to the envl are equal already...
    def __lt__(self, envl): return False

class Layer(s_nexus.Pusher):
    '''
    The base class for a cortex layer.
    '''
    nodeeditctor = s_slabseqn.SlabSeqn

    def __repr__(self):
        return f'Layer ({self.__class__.__name__}): {self.iden}'

    async def __anit__(self, core, layrinfo):

        self.core = core
        self.layrinfo = layrinfo

        self.addoffs = None  # The nexus log index where I was created
        self.deloffs = None  # The nexus log index where I was deleted
        self.isdeleted = False

        self.iden = layrinfo.get('iden')
        await s_nexus.Pusher.__anit__(self, self.iden, nexsroot=core.nexsroot)

        self.dirn = s_common.gendir(core.dirn, 'layers', self.iden)
        self.readonly = False

        self.lockmemory = self.layrinfo.get('lockmemory')
        self.growsize = self.layrinfo.get('growsize')
        self.logedits = self.layrinfo.get('logedits')

        self.mapasync = core.conf.get('layer:lmdb:map_async')
        self.maxreplaylog = core.conf.get('layer:lmdb:max_replay_log')

        # slim hooks to avoid async/fire
        self.nodeAddHook = None
        self.nodeDelHook = None

        path = s_common.genpath(self.dirn, 'layer_v2.lmdb')

        self.fresh = not os.path.exists(path)

        self.dirty = {}

        self.stortypes = [

            None,

            StorTypeUtf8(self),

            StorTypeInt(self, STOR_TYPE_U8, 1, False),
            StorTypeInt(self, STOR_TYPE_U16, 2, False),
            StorTypeInt(self, STOR_TYPE_U32, 4, False),
            StorTypeInt(self, STOR_TYPE_U64, 8, False),

            StorTypeInt(self, STOR_TYPE_I8, 1, True),
            StorTypeInt(self, STOR_TYPE_I16, 2, True),
            StorTypeInt(self, STOR_TYPE_I32, 4, True),
            StorTypeInt(self, STOR_TYPE_I64, 8, True),

            StorTypeGuid(self),
            StorTypeTime(self),
            StorTypeIval(self),
            StorTypeMsgp(self),
            StorTypeLatLon(self),

            StorTypeLoc(self),
            StorTypeTag(self),
            StorTypeFqdn(self),
            StorTypeIpv6(self),

            StorTypeInt(self, STOR_TYPE_U128, 16, False),
            StorTypeInt(self, STOR_TYPE_I128, 16, True),

            StorTypeTime(self),  # STOR_TYPE_MINTIME

            StorTypeFloat(self, STOR_TYPE_FLOAT64, 8),
            StorTypeHugeNum(self, STOR_TYPE_HUGENUM),

            StorTypeTime(self),  # STOR_TYPE_MAXTIME
        ]

        self.ivaltimetype = self.stortypes[STOR_TYPE_IVAL].timetype

        await self._initLayerStorage()

        self.editors = [
            self._editNodeAdd,
            self._editNodeDel,
            self._editPropSet,
            self._editPropDel,
            self._editTagSet,
            self._editTagDel,
            self._editTagPropSet,
            self._editTagPropDel,
            self._editNodeDataSet,
            self._editNodeDataDel,
            self._editNodeEdgeAdd,
            self._editNodeEdgeDel,
            self._editNodeTomb,
            self._editNodeTombDel,
            self._editPropTomb,
            self._editPropTombDel,
            self._editTagTomb,
            self._editTagTombDel,
            self._editTagPropTomb,
            self._editTagPropTombDel,
            self._editNodeDataTomb,
            self._editNodeDataTombDel,
            self._editNodeEdgeTomb,
            self._editNodeEdgeTombDel,
        ]

        self.resolvers = [
            self._calcNodeAdd,
            self._calcNodeDel,
            self._calcPropSet,
            self._calcPropDel,
            self._calcTagSet,
            self._calcTagDel,
            self._calcTagPropSet,
            self._calcTagPropDel,
            self._calcNodeDataSet,
            self._calcNodeDataDel,
            self._calcNodeEdgeAdd,
            self._calcNodeEdgeDel,
        ]

        self.canrev = True
        self.ctorname = f'{self.__class__.__module__}.{self.__class__.__name__}'

        self.windows = []

        self.nidcache = s_cache.LruDict(NID_CACHE_SIZE)
        self.weakcache = weakref.WeakValueDictionary()

        self.onfini(self._onLayrFini)

        # this must be last!
        self.readonly = layrinfo.get('readonly')

    def _reqNotReadOnly(self):
        if self.readonly and not self.core.migration:
            mesg = f'Layer {self.iden} is read only!'
            raise s_exc.IsReadOnly(mesg=mesg)

    async def getEditSize(self):
        return self.nodeeditlog.size

    async def verifyNidTag(self, nid, formname, tagname, tagvalu):
        abrv = self.core.getIndxAbrv(INDX_TAG, None, tagname)
        if not self.layrslab.hasdup(abrv, nid, db=self.indxdb):
            yield ('NoTagIndex', {'nid': nid, 'tag': tagname, 'valu': tagvalu})

        abrv = self.core.getIndxAbrv(INDX_TAG, formname, tagname)
        if not self.layrslab.hasdup(abrv, nid, db=self.indxdb):
            yield ('NoTagIndex', {'nid': nid, 'form': formname, 'tag': tagname, 'valu': tagvalu})

    def _testDelTagIndx(self, nid, form, tag):
        tagabrv = self.core.setIndxAbrv(INDX_TAG, None, tag)
        tagformabrv = self.core.setIndxAbrv(INDX_TAG, form, tag)
        self.layrslab.delete(tagabrv, nid, db=self.indxdb)
        self.layrslab.delete(tagformabrv, nid, db=self.indxdb)

    def _testDelPropIndx(self, nid, form, prop):
        sode = self._getStorNode(nid)
        storvalu, stortype = sode['props'][prop]

        abrv = self.core.setIndxAbrv(INDX_PROP, form, prop)
        for indx in self.stortypes[stortype].indx(storvalu):
            self.layrslab.delete(abrv + indx, nid, db=self.indxdb)

    def _testDelTagStor(self, nid, form, tag):
        sode = self._getStorNode(nid)
        sode['tags'].pop(tag, None)
        self.dirty[nid] = sode

    def _testDelPropStor(self, nid, form, prop):
        sode = self._getStorNode(nid)
        sode['props'].pop(prop, None)
        self.dirty[nid] = sode

    def _testDelFormValuStor(self, nid, form):
        sode = self._getStorNode(nid)
        sode['valu'] = None
        self.dirty[nid] = sode

    def _testAddPropIndx(self, nid, form, prop, valu):
        modlprop = self.core.model.prop(f'{form}:{prop}')
        abrv = self.core.setIndxAbrv(INDX_PROP, form, prop)
        for indx in self.stortypes[modlprop.type.stortype].indx(valu):
            self.layrslab.put(abrv + indx, nid, db=self.indxdb)
            self.indxcounts.inc(abrv)

    def _testAddPropArrayIndx(self, nid, form, prop, valu):
        modlprop = self.core.model.prop(f'{form}:{prop}')
        abrv = self.core.setIndxAbrv(INDX_ARRAY, form, prop)
        for indx in self.getStorIndx(modlprop.type.stortype, valu):
            self.layrslab.put(abrv + indx, nid, db=self.indxdb)
            self.indxcounts.inc(abrv)

    def _testAddTagIndx(self, nid, form, tag):
        tagabrv = self.core.setIndxAbrv(INDX_TAG, None, tag)
        tagformabrv = self.core.setIndxAbrv(INDX_TAG, form, tag)
        self.layrslab.put(tagabrv, nid, db=self.indxdb)
        self.layrslab.put(tagformabrv, nid, db=self.indxdb)
        self.indxcounts.inc(tagabrv)
        self.indxcounts.inc(tagformabrv)

    def _testAddTagPropIndx(self, nid, form, tag, prop, valu):
        tpabrv = self.core.setIndxAbrv(INDX_TAGPROP, None, tag, prop)
        ftpabrv = self.core.setIndxAbrv(INDX_TAGPROP, form, tag, prop)

        tagprop = self.core.model.tagprop(prop)
        for indx in self.stortypes[tagprop.type.stortype].indx(valu):
            self.layrslab.put(tpabrv + indx, nid, db=self.indxdb)
            self.layrslab.put(ftpabrv + indx, nid, db=self.indxdb)
            self.indxcounts.inc(tpabrv)
            self.indxcounts.inc(ftpabrv)

    async def verify(self, config=None):

        if config is None:
            config = {}

        defconf = None
        if config.get('scanall', True):
            defconf = {}

        scans = config.get('scans', {})

        tagsscan = scans.get('tagindex', defconf)
        if tagsscan is not None:
            async for error in self.verifyAllTags(tagsscan):
                yield error

        propscan = scans.get('propindex', defconf)
        if propscan is not None:
            async for error in self.verifyAllProps(propscan):
                yield error

        tagpropscan = scans.get('tagpropindex', defconf)
        if tagpropscan is not None:
            async for error in self.verifyAllTagProps(tagpropscan):
                yield error

        nodescan = scans.get('nodes', defconf)
        if nodescan is not None:
            async for error in self.verifyAllNids(nodescan):
                yield error

    async def verifyAllNids(self, scanconf=None):
        if scanconf is None:
            scanconf = {}

        async for nid, sode in self.getStorNodes():
            async for error in self.verifyByNid(nid, sode):
                yield error

    async def verifyAllTags(self, scanconf=None):

        if scanconf is None:
            scanconf = {}

        globs = None

        includes = scanconf.get('include', ())
        if includes:
            globs = s_cache.TagGlobs()
            for incname in includes:
                globs.add(incname, True)

        autofix = scanconf.get('autofix')
        if autofix not in (None, 'node', 'index'):
            mesg = f'invalid tag index autofix strategy "{autofix}"'
            raise s_exc.BadArg(mesg=mesg)

        for (form, name) in self.getTags():
            if form is None:
                continue

            if globs is not None and not globs.get(name):
                continue

            async for error in self.verifyByTag(name, autofix=autofix):
                yield error

    async def verifyAllProps(self, scanconf=None):

        if scanconf is None:
            scanconf = {}

        autofix = scanconf.get('autofix')
        if autofix not in (None, 'index'):
            mesg = f'invalid prop index autofix strategy "{autofix}"'
            raise s_exc.BadArg(mesg=mesg)

        include = scanconf.get('include', None)

        for form, prop in self.getFormProps():

            if include is not None and (form, prop) not in include:
                continue

            async for error in self.verifyByProp(form, prop, autofix=autofix):
                yield error

        for form, prop in self.getArrayFormProps():

            if include is not None and (form, prop) not in include:
                continue

            async for error in self.verifyByPropArray(form, prop, autofix=autofix):
                yield error

    async def verifyAllTagProps(self, scanconf=None):

        if scanconf is None:
            scanconf = {}

        autofix = scanconf.get('autofix')
        if autofix not in (None, 'index'):
            mesg = f'invalid tagprop index autofix strategy "{autofix}"'
            raise s_exc.BadArg(mesg=mesg)

        include = scanconf.get('include', None)

        for form, tag, prop in self.getTagProps():

            if include is not None and prop not in include:
                continue

            async for error in self.verifyByTagProp(form, tag, prop, autofix=autofix):
                yield error

    async def verifyByTag(self, tag, autofix=None):
        tagabrv = self.core.getIndxAbrv(INDX_TAG, None, tag)

        async def tryfix(lkey, nid, form):
            if autofix == 'node':
                sode = self._genStorNode(nid)
                sode.setdefault('form', form)
                sode['tags'][tag] = (None, None)
                self.dirty[nid] = sode
            elif autofix == 'index':
                self.layrslab.delete(lkey, nid, db=self.indxdb)

        for lkey, nid in self.layrslab.scanByPref(tagabrv, db=self.indxdb):

            await asyncio.sleep(0)

            (form, tag) = self.core.getAbrvIndx(lkey[:8])

            sode = self._getStorNode(nid)
            if not sode:
                await tryfix(lkey, nid, form)
                yield ('NoNodeForTagIndex', {'nid': s_common.ehex(nid), 'form': form, 'tag': tag})
                continue

            tags = sode.get('tags')
            if tags.get(tag) is None:
                await tryfix(lkey, nid, form)
                yield ('NoTagForTagIndex', {'nid': s_common.ehex(nid), 'form': form, 'tag': tag})
                continue

    async def verifyByProp(self, form, prop, autofix=None):

        abrv = self.core.getIndxAbrv(INDX_PROP, form, prop)

        async def tryfix(lkey, nid):
            if autofix == 'index':
                self.layrslab.delete(lkey, nid, db=self.indxdb)

        for lkey, nid in self.layrslab.scanByPref(abrv, db=self.indxdb):

            await asyncio.sleep(0)

            indx = lkey[len(abrv):]

            sode = self._getStorNode(nid)
            if not sode:
                await tryfix(lkey, nid)
                yield ('NoNodeForPropIndex', {'nid': s_common.ehex(nid), 'form': form, 'prop': prop, 'indx': indx})
                continue

            if prop is not None:
                props = sode.get('props')
                if props is None:
                    await tryfix(lkey, nid)
                    yield ('NoValuForPropIndex', {'nid': s_common.ehex(nid), 'form': form, 'prop': prop, 'indx': indx})
                    continue

                valu = props.get(prop)
                if valu is None:
                    await tryfix(lkey, nid)
                    yield ('NoValuForPropIndex', {'nid': s_common.ehex(nid), 'form': form, 'prop': prop, 'indx': indx})
                    continue
            else:
                valu = sode.get('valu')
                if valu is None:
                    await tryfix(lkey, nid)
                    yield ('NoValuForPropIndex', {'nid': s_common.ehex(nid), 'form': form, 'prop': prop, 'indx': indx})
                    continue

            propvalu, stortype = valu
            if stortype & STOR_FLAG_ARRAY:
                stortype = STOR_TYPE_MSGP

            try:
                for indx in self.stortypes[stortype].indx(propvalu):
                    if abrv + indx == lkey:
                        break
                else:
                    await tryfix(lkey, nid)
                    yield ('SpurPropKeyForIndex', {'nid': s_common.ehex(nid), 'form': form,
                                                   'prop': prop, 'indx': indx})

            except IndexError:
                await tryfix(lkey, nid)
                yield ('NoStorTypeForProp', {'nid': s_common.ehex(nid), 'form': form, 'prop': prop,
                                             'stortype': stortype})

    async def verifyByPropArray(self, form, prop, autofix=None):

        abrv = self.core.getIndxAbrv(INDX_ARRAY, form, prop)

        async def tryfix(lkey, nid):
            if autofix == 'index':
                self.layrslab.delete(lkey, nid, db=self.indxdb)

        for lkey, nid in self.layrslab.scanByPref(abrv, db=self.indxdb):

            await asyncio.sleep(0)

            indx = lkey[len(abrv):]

            sode = self._getStorNode(nid)
            if not sode:
                await tryfix(lkey, nid)
                yield ('NoNodeForPropArrayIndex', {'nid': s_common.ehex(nid), 'form': form,
                                                   'prop': prop, 'indx': indx})
                continue

            if prop is not None:
                props = sode.get('props')
                if props is None:
                    await tryfix(lkey, nid)
                    yield ('NoValuForPropArrayIndex', {'nid': s_common.ehex(nid), 'form': form,
                                                       'prop': prop, 'indx': indx})
                    continue

                valu = props.get(prop)
                if valu is None:
                    await tryfix(lkey, nid)
                    yield ('NoValuForPropArrayIndex', {'nid': s_common.ehex(nid),
                                                       'form': form, 'prop': prop, 'indx': indx})
                    continue
            else:
                valu = sode.get('valu')
                if valu is None:
                    await tryfix(lkey, nid)
                    yield ('NoValuForPropArrayIndex', {'nid': s_common.ehex(nid),
                                                       'form': form, 'prop': prop, 'indx': indx})
                    continue

            propvalu, stortype = valu

            try:
                for indx in self.getStorIndx(stortype, propvalu):
                    if abrv + indx == lkey:
                        break
                else:
                    await tryfix(lkey, nid)
                    yield ('SpurPropArrayKeyForIndex', {'nid': s_common.ehex(nid), 'form': form,
                                                        'prop': prop, 'indx': indx})

            except IndexError:
                await tryfix(lkey, nid)
                yield ('NoStorTypeForPropArray', {'nid': s_common.ehex(nid), 'form': form,
                                                  'prop': prop, 'stortype': stortype})

    async def verifyByTagProp(self, form, tag, prop, autofix=None):

        abrv = self.core.getIndxAbrv(INDX_TAGPROP, form, tag, prop)

        async def tryfix(lkey, nid):
            if autofix == 'index':
                self.layrslab.delete(lkey, nid, db=self.indxdb)

        for lkey, nid in self.layrslab.scanByPref(abrv, db=self.indxdb):

            await asyncio.sleep(0)

            indx = lkey[len(abrv):]

            sode = self._getStorNode(nid)
            if not sode:
                await tryfix(lkey, nid)
                yield ('NoNodeForTagPropIndex', {'nid': s_common.ehex(nid), 'form': form,
                                                 'tag': tag, 'prop': prop, 'indx': indx})
                continue

            tags = sode.get('tagprops')
            if tags is None:
                yield ('NoPropForTagPropIndex', {'nid': s_common.ehex(nid), 'form': form,
                                                 'tag': tag, 'prop': prop, 'indx': indx})
                continue

            props = tags.get(tag)
            if props is None:
                await tryfix(lkey, nid)
                yield ('NoPropForTagPropIndex', {'nid': s_common.ehex(nid), 'form': form,
                                                 'tag': tag, 'prop': prop, 'indx': indx})
                continue

            valu = props.get(prop)
            if valu is None:
                await tryfix(lkey, nid)
                yield ('NoValuForTagPropIndex', {'nid': s_common.ehex(nid), 'form': form,
                                                 'tag': tag, 'prop': prop, 'indx': indx})
                continue

            propvalu, stortype = valu

            if stortype & STOR_FLAG_ARRAY: # pragma: no cover
                # TODO: These aren't possible yet
                stortype = STOR_TYPE_MSGP

            try:
                for indx in self.stortypes[stortype].indx(propvalu):
                    if abrv + indx == lkey:
                        break
                else:
                    await tryfix(lkey, nid)
                    yield ('SpurTagPropKeyForIndex', {'nid': s_common.ehex(nid), 'form': form,
                                                      'tag': tag, 'prop': prop, 'indx': indx})
            except IndexError:
                await tryfix(lkey, nid)
                yield ('NoStorTypeForTagProp', {'nid': s_common.ehex(nid), 'form': form,
                                                'tag': tag, 'prop': prop, 'stortype': stortype})

    async def verifyByNid(self, nid, sode):

        await asyncio.sleep(0)

        form = sode.get('form')
        stortags = sode.get('tags')
        if stortags:
            for tagname, storvalu in stortags.items():
                async for error in self.verifyNidTag(nid, form, tagname, storvalu):
                    yield error

        storprops = sode.get('props')
        if storprops:
            for propname, (storvalu, stortype) in storprops.items():

                # TODO: we dont support verifying array property indexes just yet...
                if stortype & STOR_FLAG_ARRAY:
                    continue

                try:
                    async for error in self.stortypes[stortype].verifyNidProp(nid, form, propname, storvalu):
                        yield error
                except IndexError as e:
                    yield ('NoStorTypeForProp', {'nid': s_common.ehex(nid), 'form': form, 'prop': propname,
                                                 'stortype': stortype})

    async def pack(self):
        ret = self.layrinfo.pack()
        ret['offset'] = await self.getEditIndx()
        ret['totalsize'] = await self.getLayerSize()
        return ret

    async def iterWipeNodeEdits(self):

        await self._saveDirtySodes()

        async for nid, sode in self.getStorNodes():

            edits = []
<<<<<<< HEAD
            async for abrv, n2nid, tomb in self.iterNodeEdgesN1(nid):
                verb = self.core.getAbrvVerb(abrv)
                n2iden = s_common.ehex(self.core.getBuidByNid(n2nid))
                if tomb:
                    edits.append((EDIT_EDGE_TOMB_DEL, (verb, n2iden), ()))
                else:
                    edits.append((EDIT_EDGE_DEL, (verb, n2iden), ()))

            async for abrv, valu, tomb in self.iterNodeData(nid):
                prop = self.core.getAbrvIndx(abrv)[0]
                if tomb:
                    edits.append((EDIT_NODEDATA_TOMB_DEL, (prop,), ()))
                else:
                    edits.append((EDIT_NODEDATA_DEL, (prop, valu), ()))
=======

            async for verb, n2nid in self.iterNodeEdgesN1(nid):
                edits.append((EDIT_EDGE_DEL, (verb, n2nid)))

            async for prop, valu in self.iterNodeData(nid):
                edits.append((EDIT_NODEDATA_DEL, (prop, valu)))
>>>>>>> 765dbbfa

            for tag, propdict in sode.get('tagprops', {}).items():
                for prop, (valu, stortype) in propdict.items():
                    edits.append((EDIT_TAGPROP_DEL, (tag, prop, valu, stortype)))

            for tag, propdict in sode.get('antitagprops', {}).items():
                for prop  in propdict.keys():
                    edits.append((EDIT_TAGPROP_TOMB_DEL, (tag, prop), ()))

            for tag, tagv in sode.get('tags', {}).items():
                edits.append((EDIT_TAG_DEL, (tag, tagv)))

            for tag in sode.get('antitags', {}).keys():
                edits.append((EDIT_TAG_TOMB_DEL, (tag,), ()))

            for prop, (valu, stortype) in sode.get('props', {}).items():
                edits.append((EDIT_PROP_DEL, (prop, valu, stortype)))

            for prop in sode.get('antiprops', {}).keys():
                edits.append((EDIT_PROP_TOMB_DEL, (prop,), ()))

            valu = sode.get('valu')
            if valu is not None:
<<<<<<< HEAD
                edits.append((EDIT_NODE_DEL, valu, ()))
            elif sode.get('antivalu') is not None:
                edits.append((EDIT_NODE_TOMB_DEL, (), ()))

            if (form := sode.get('form')) is None:
                ndef = self.core.getNidNdef(nid)
                form = ndef[0]

            buid = self.core.getBuidByNid(nid)
            yield (buid, form, edits)
=======
                edits.append((EDIT_NODE_DEL, valu))

            yield (nid, sode.get('form'), edits)
>>>>>>> 765dbbfa

    async def clone(self, newdirn):
        '''
        Copy the contents of this layer to a new layer
        '''
        for root, dnames, fnames in os.walk(self.dirn, topdown=True):

            relpath = os.path.relpath(root, start=self.dirn)

            for name in list(dnames):

                relname = os.path.join(relpath, name)

                srcpath = s_common.genpath(root, name)
                dstpath = s_common.genpath(newdirn, relname)

                if srcpath in s_lmdbslab.Slab.allslabs:
                    slab = s_lmdbslab.Slab.allslabs[srcpath]
                    await slab.copyslab(dstpath)

                    dnames.remove(name)
                    continue

                s_common.gendir(dstpath)

            for name in fnames:

                srcpath = s_common.genpath(root, name)
                # skip unix sockets etc...
                if not os.path.isfile(srcpath):
                    continue

                dstpath = s_common.genpath(newdirn, relpath, name)
                shutil.copy(srcpath, dstpath)

    async def waitForHot(self):
        '''
        Wait for the layer's slab to be prefaulted and locked into memory if lockmemory is true, otherwise return.
        '''
        await self.layrslab.lockdoneevent.wait()

    async def _initSlabs(self, slabopts):

        otherslabopts = {
            **slabopts,
            'readahead': False,   # less-used slabs don't need readahead
            'lockmemory': False,  # less-used slabs definitely don't get dedicated memory
        }

        path = s_common.genpath(self.dirn, 'layer_v2.lmdb')
        nodedatapath = s_common.genpath(self.dirn, 'nodedata.lmdb')

        self.layrslab = await s_lmdbslab.Slab.anit(path, **slabopts)
        self.dataslab = await s_lmdbslab.Slab.anit(nodedatapath, **otherslabopts)

        metadb = self.layrslab.initdb('layer:meta')
        self.meta = s_lmdbslab.SlabDict(self.layrslab, db=metadb)

        nodeeditpath = s_common.genpath(self.dirn, 'nodeedits.lmdb')
        self.nodeeditslab = await s_lmdbslab.Slab.anit(nodeeditpath, **otherslabopts)

        self.offsets = await self.layrslab.getHotCount('offsets')

        self.bynid = self.layrslab.initdb('bynid', integerkey=True)

        self.indxdb = self.layrslab.initdb('indx', dupsort=True, dupfixed=True, integerdup=True)

        self.edgen1abrv = self.core.setIndxAbrv(INDX_EDGE_N1)
        self.edgen2abrv = self.core.setIndxAbrv(INDX_EDGE_N2)
        self.edgen1n2abrv = self.core.setIndxAbrv(INDX_EDGE_N1N2)
        self.edgeverbabrv = self.core.setIndxAbrv(INDX_EDGE_VERB)

        self.indxcounts = await self.layrslab.getLruHotCount('indxcounts')

        self.nodedata = self.dataslab.initdb('nodedata')
        self.dataname = self.dataslab.initdb('dataname', dupsort=True, dupfixed=True, integerdup=True)

        self.nodeeditlog = self.nodeeditctor(self.nodeeditslab, 'nodeedits')

    async def _initLayerStorage(self):

        slabopts = {
            'readahead': True,
            'lockmemory': self.lockmemory,
            'map_async': self.mapasync,
            'max_replay_log': self.maxreplaylog,
        }

        if self.growsize is not None:
            slabopts['growsize'] = self.growsize

        await self._initSlabs(slabopts)

        if self.fresh:
            self.meta.set('version', 10)

        self.layrslab.addResizeCallback(self.core.checkFreeSpace)
        self.dataslab.addResizeCallback(self.core.checkFreeSpace)
        self.nodeeditslab.addResizeCallback(self.core.checkFreeSpace)

        self.onfini(self.layrslab)
        self.onfini(self.dataslab)
        self.onfini(self.nodeeditslab)

        self.layrslab.on('commit', self._onLayrSlabCommit)

        self.layrvers = self.meta.get('version', 10)
        if self.layrvers != 10:
            mesg = f'Got layer version {self.layrvers}.  Expected 10.  Accidental downgrade?'
            raise s_exc.BadStorageVersion(mesg=mesg)

    async def getLayerSize(self):
        '''
        Get the total storage size for the layer.
        '''
        realsize, _ = s_common.getDirSize(self.dirn)
        return realsize

    async def setLayerInfo(self, name, valu):
        if name != 'readonly':
            self._reqNotReadOnly()
        return await self._push('layer:set', name, valu)

    @s_nexus.Pusher.onPush('layer:set')
    async def _setLayerInfo(self, name, valu):
        '''
        Set a mutable layer property.
        '''
        if name not in ('name', 'desc', 'logedits', 'readonly'):
            mesg = f'{name} is not a valid layer info key'
            raise s_exc.BadOptValu(mesg=mesg)

        if name == 'logedits':
            valu = bool(valu)
            self.logedits = valu
        elif name == 'readonly':
            valu = bool(valu)
            self.readonly = valu

        # TODO when we can set more props, we may need to parse values.
        if valu is None:
            await self.layrinfo.pop(name)
        else:
            await self.layrinfo.set(name, valu)

        await self.core.feedBeholder('layer:set', {'iden': self.iden, 'name': name, 'valu': valu}, gates=[self.iden])
        return valu

    async def stat(self):
        ret = {**self.layrslab.statinfo(),
               }
        if self.logedits:
            ret['nodeeditlog_indx'] = (self.nodeeditlog.index(), 0, 0)
        return ret

    async def _onLayrFini(self):
        [(await wind.fini()) for wind in self.windows]

    async def getFormCounts(self):
        formcounts = {}

        for byts, abrv in self.core.indxabrv.iterByPref(INDX_PROP):
            (form, prop) = s_msgpack.un(byts[2:])

            if prop is None and (valu := self.indxcounts.get(abrv)) > 0:
                formcounts[form] = valu

        return formcounts

    def getFormProps(self):
        for byts, abrv in self.core.indxabrv.iterByPref(INDX_PROP):
            if self.indxcounts.get(abrv) > 0:
                yield s_msgpack.un(byts[2:])

    def getArrayFormProps(self):
        for byts, abrv in self.core.indxabrv.iterByPref(INDX_ARRAY):
            if self.indxcounts.get(abrv) > 0:
                yield s_msgpack.un(byts[2:])

    def getTags(self):
        for byts, abrv in self.core.indxabrv.iterByPref(INDX_TAG):
            if self.indxcounts.get(abrv) > 0:
                yield s_msgpack.un(byts[2:])

    def getTagProps(self):
        for byts, abrv in self.core.indxabrv.iterByPref(INDX_TAGPROP):
            if self.indxcounts.get(abrv) > 0:
                yield s_msgpack.un(byts[2:])

    async def _onLayrSlabCommit(self, mesg):
        await self._saveDirtySodes()

    async def _saveDirtySodes(self):

        if not self.dirty:
            return

        # flush any dirty storage nodes before the commit
        kvlist = []

        for nid, sode in self.dirty.items():
            self.nidcache[nid] = sode
            kvlist.append((nid, s_msgpack.en(sode)))

        self.layrslab.putmulti(kvlist, db=self.bynid)
        self.dirty.clear()

    def getStorNodeCount(self):
        info = self.layrslab.stat(db=self.bynid)
        return info.get('entries', 0)

    async def getStorNode(self, nid):
        sode = self._getStorNode(nid)
        if sode is not None:
            return deepcopy(sode)
        return {}

    def _getStorNode(self, nid):
        '''
        Return the storage node for the given nid.
        '''
        # check the dirty nodes first
        sode = self.dirty.get(nid)
        if sode is not None:
            return sode

        sode = self.nidcache.get(nid)
        if sode is not None:
            return sode

        envl = self.weakcache.get(nid)
        if envl is not None:
            return envl.sode

        byts = self.layrslab.get(nid, db=self.bynid)
        if byts is None:
            return None

        sode = collections.defaultdict(dict)
        sode |= s_msgpack.un(byts)

        self.nidcache[nid] = sode

        return sode

    def genStorNodeRef(self, nid):

        envl = self.weakcache.get(nid)
        if envl is not None:
            return envl

        envl = SodeEnvl(self.iden, self._genStorNode(nid))

        self.weakcache[nid] = envl
        return envl

    def _genStorNode(self, nid):
        # get or create the storage node. this returns the *actual* storage node

        sode = self._getStorNode(nid)
        if sode is not None:
            return sode

        sode = collections.defaultdict(dict)
        self.nidcache[nid] = sode

        return sode

    async def getTagCount(self, tagname, formname=None):
        '''
        Return the number of tag rows in the layer for the given tag/form.
        '''
        try:
            abrv = self.core.getIndxAbrv(INDX_TAG, formname, tagname)
        except s_exc.NoSuchAbrv:
            return 0

        return self.indxcounts.get(abrv, 0)

    async def getPropCount(self, formname, propname=None):
        '''
        Return the number of property rows in the layer for the given form/prop.
        '''
        try:
            abrv = self.core.getIndxAbrv(INDX_PROP, formname, propname)
        except s_exc.NoSuchAbrv:
            return 0

        return self.indxcounts.get(abrv, 0)

    def getPropValuCount(self, formname, propname, stortype, valu):
        try:
            abrv = self.core.getIndxAbrv(INDX_PROP, formname, propname)
        except s_exc.NoSuchAbrv:
            return 0

        if stortype & 0x8000:
            stortype = STOR_TYPE_MSGP

        count = 0
        for indx in self.getStorIndx(stortype, valu):
            count += self.layrslab.count(abrv + indx, db=self.indxdb)

        return count

    async def getPropArrayCount(self, formname, propname=None):
        '''
        Return the number of invidiual value rows in the layer for the given array form/prop.
        '''
        try:
            abrv = self.core.getIndxAbrv(INDX_ARRAY, formname, propname)
        except s_exc.NoSuchAbrv:
            return 0

        return self.indxcounts.get(abrv, 0)

    def getPropArrayValuCount(self, formname, propname, stortype, valu):
        try:
            abrv = self.core.getIndxAbrv(INDX_ARRAY, formname, propname)
        except s_exc.NoSuchAbrv:
            return 0

        count = 0
        for indx in self.getStorIndx(stortype, valu):
            count += self.layrslab.count(abrv + indx, db=self.indxdb)

        return count

    async def getTagPropCount(self, form, tag, prop):
        '''
        Return the number of property rows in the layer for the given form/tag/prop.
        '''
        try:
            abrv = self.core.getIndxAbrv(INDX_TAGPROP, form, tag, prop)
        except s_exc.NoSuchAbrv:
            return 0

        return self.indxcounts.get(abrv, 0)

    def getTagPropValuCount(self, form, tag, prop, stortype, valu):
        try:
            abrv = self.core.getIndxAbrv(INDX_TAGPROP, form, tag, prop)
        except s_exc.NoSuchAbrv:
            return 0

        count = 0
        for indx in self.getStorIndx(stortype, valu):
            count += self.layrslab.count(abrv + indx, db=self.indxdb)

        return count

    async def liftByTag(self, tag, form=None, reverse=False, indx=None):

        if indx is not None:
            try:
                abrv = self.core.getIndxAbrv(indx, form, tag)
            except s_exc.NoSuchAbrv:
                return

            if reverse:
                scan = self.layrslab.scanByRangeBack
                pkeymin = self.ivaltimetype.fullbyts
                pkeymax = self.ivaltimetype.getIntIndx(0)
            else:
                scan = self.layrslab.scanByRange
                pkeymin = self.ivaltimetype.getIntIndx(0)
                pkeymax = self.ivaltimetype.fullbyts

            for lkey, nid in scan(abrv + pkeymin, abrv + pkeymax, db=self.indxdb):
                yield lkey, nid, self.genStorNodeRef(nid)

        else:
            try:
                abrv = self.core.getIndxAbrv(INDX_TAG, form, tag)
            except s_exc.NoSuchAbrv:
                return

            if reverse:
                scan = self.layrslab.scanByPrefBack
            else:
                scan = self.layrslab.scanByPref

            for lkey, nid in scan(abrv, db=self.indxdb):
                # yield <sortkey>, <nid>, <SodeEnvl>
                yield lkey, nid, self.genStorNodeRef(nid)

    async def liftByTagValu(self, tag, cmprvals, form=None, reverse=False):

        for cmpr, valu, kind in cmprvals:
            async for indx, nid in self.stortypes[kind].indxByTag(tag, cmpr, valu, form=form, reverse=reverse):
                yield indx, nid, self.genStorNodeRef(nid)

    async def hasTagProp(self, name):
        async for _ in self.liftTagProp(name):
            return True

        return False

<<<<<<< HEAD
    async def hasNodeData(self, buid, name):
        try:
            abrv = self.core.getIndxAbrv(INDX_NODEDATA, name)
        except s_exc.NoSuchAbrv:
            return False

        nid = self.core.getNidByBuid(buid)
        if nid is None:
            return False

        if not self.dataslab.hasdup(abrv + FLAG_NORM, nid, db=self.dataname):
            if self.dataslab.hasdup(abrv + FLAG_TOMB, nid, db=self.dataname):
                return False
            return None
        return True
=======
    async def hasNodeData(self, nid, name):
        try:
            abrv = self.core.getIndxAbrv(INDX_PROP, name, None)
        except s_exc.NoSuchAbrv:
            return False

        return self.dataslab.has(nid + abrv, db=self.nodedata)
>>>>>>> 765dbbfa

    async def liftTagProp(self, name):

        for form, tag, prop in self.getTagProps():

            if form is not None or prop != name:
                continue

            try:
                abrv = self.core.getIndxAbrv(INDX_TAGPROP, None, tag, name)

            except s_exc.NoSuchAbrv:
                continue

            for _, nid in self.layrslab.scanByPref(abrv, db=self.indxdb):
                yield nid

    async def liftByTagProp(self, form, tag, prop, reverse=False, indx=None):

        if indx is None:
            indx = INDX_TAGPROP

        try:
            abrv = self.core.getIndxAbrv(indx, form, tag, prop)
        except s_exc.NoSuchAbrv:
            return

        if reverse:
            scan = self.layrslab.scanByPrefBack
        else:
            scan = self.layrslab.scanByPref

        for lval, nid in scan(abrv, db=self.indxdb):
            yield lval, nid, self.genStorNodeRef(nid)

    async def liftByTagPropValu(self, form, tag, prop, cmprvals, reverse=False):
        '''
        Note:  form may be None
        '''
        for cmpr, valu, kind in cmprvals:
            async for indx, nid in self.stortypes[kind].indxByTagProp(form, tag, prop, cmpr, valu, reverse=reverse):
                yield indx, nid, self.genStorNodeRef(nid)

    async def liftByProp(self, form, prop, reverse=False, indx=None):

        if indx is None:
            indx = INDX_PROP

        try:
            abrv = self.core.getIndxAbrv(indx, form, prop)
        except s_exc.NoSuchAbrv:
            return

        if reverse:
            scan = self.layrslab.scanByPrefBack
        else:
            scan = self.layrslab.scanByPref

        for lval, nid in scan(abrv, db=self.indxdb):
            sref = self.genStorNodeRef(nid)
            yield lval, nid, sref

    # NOTE: form vs prop valu lifting is differentiated to allow merge sort
    async def liftByFormValu(self, form, cmprvals, reverse=False):
        for cmpr, valu, kind in cmprvals:

            if kind & 0x8000:
                kind = STOR_TYPE_MSGP

            async for indx, nid in self.stortypes[kind].indxByForm(form, cmpr, valu, reverse=reverse):
                yield indx, nid, self.genStorNodeRef(nid)

    async def liftByPropValu(self, form, prop, cmprvals, reverse=False):

        for cmpr, valu, kind in cmprvals:

            if kind & 0x8000:
                kind = STOR_TYPE_MSGP

            async for indx, nid in self.stortypes[kind].indxByProp(form, prop, cmpr, valu, reverse=reverse):
                yield indx, nid, self.genStorNodeRef(nid)

    async def liftByPropArray(self, form, prop, cmprvals, reverse=False):
        for cmpr, valu, kind in cmprvals:
            async for indx, nid in self.stortypes[kind].indxByPropArray(form, prop, cmpr, valu, reverse=reverse):
                yield indx, nid, self.genStorNodeRef(nid)

    async def liftByDataName(self, name):
        try:
            abrv = self.core.getIndxAbrv(INDX_NODEDATA, name)

        except s_exc.NoSuchAbrv:
            return

        genrs = [
            s_coro.agen(self.dataslab.scanByDups(abrv + FLAG_TOMB, db=self.dataname)),
            s_coro.agen(self.dataslab.scanByDups(abrv + FLAG_NORM, db=self.dataname))
        ]

        async for lkey, nid in s_common.merggenr2(genrs, cmprkey=lambda x: x[1]):
            await asyncio.sleep(0)

            yield nid, self.genStorNodeRef(nid), lkey[-1:] == FLAG_TOMB

    async def saveNodeEdits(self, edits, meta):
        '''
        Save node edits to the layer and return a tuple of (nexsoffs, changes).

        Note: nexsoffs will be None if there are no changes.
        '''
        self._reqNotReadOnly()

        if not self.core.isactive:
            proxy = await self.core.nexsroot.getIssueProxy()
            indx, changes = await proxy.saveLayerNodeEdits(self.iden, edits, meta)
            if indx is not None:
                await self.core.nexsroot.waitOffs(indx)
            return indx, changes

        async with self.core.nexsroot.applylock:
            if (realedits := await self.calcEdits(edits, meta)):
                return await self.saveToNexs('edits', realedits, meta)
            return None, ()

    async def calcEdits(self, nodeedits, meta):

        if (tick := meta.get('time')) is None:
            tick = s_common.now()

        realedits = []
        for (nid, form, edits) in nodeedits:

            if nid is None:
                if edits[0][0] != 0:
                    continue

                # Generate NID without a nexus event, mirrors will populate
                # the mapping from the node add edit
                nid = await self.core._genNdefNid((form, edits[0][1][0]))

            newsode = False

            sode = self._getStorNode(nid)
            if sode is None:
                newsode = {'.created': tick}

            elif sode.get('valu') is None:
                if (props := sode.get('props')) is not None and (ctime := props.get('.created')) is not None:
                    oldv = ctime[0]
                    newsode = {'oldv': oldv, '.created': min(oldv, tick)}
                else:
                    newsode = {'.created': tick}

            changes = []
            for edit in edits:

                delt = await self.resolvers[edit[0]](nid, edit, sode, newsode)
                if delt is not None:
                    changes.extend(delt)

                await asyncio.sleep(0)

            if changes:
                if newsode and newsode.get('valu'):
                    oldv = newsode.get('oldv')
                    ctime = newsode.get('.created')
                    if oldv != ctime:
                        changes.append((EDIT_PROP_SET, ('.created', ctime, oldv, STOR_TYPE_MINTIME)))

                realedits.append((nid, form, changes))

        await asyncio.sleep(0)
        return realedits

    @s_nexus.Pusher.onPush('edits', passitem=True)
    async def _storNodeEdits(self, nodeedits, meta, nexsitem):
        '''
        Execute a series of node edit operations, returning the updated nodes.

        Args:
            nodeedits:  List[Tuple(nid, form, edits)]  List of requested changes per node

        Returns:
            None
        '''
        kvpairs = []
        for (nid, form, edits) in nodeedits:

            sode = self._genStorNode(nid)

            for edit in edits:
<<<<<<< HEAD
                delt, pairs = await self.editors[edit[0]](buid, form, edit, sode, meta)

                # if there are conditional edits, check and add them...
                if delt and edit[2]:
                    nodeedits.extend(edit[2])

                changes.extend(delt)
                kvpairs.extend(pairs)
=======
                kvpairs.extend(await self.editors[edit[0]](nid, form, edit, sode, meta))
>>>>>>> 765dbbfa

                if len(kvpairs) > 20:
                    self.layrslab.putmulti(kvpairs, db=self.indxdb)
                    kvpairs.clear()
                    await asyncio.sleep(0)

        if kvpairs:
            self.layrslab.putmulti(kvpairs, db=self.indxdb)

        if self.logedits and nexsitem is not None:
            nexsindx = nexsitem[0] if nexsitem is not None else None
            offs = self.nodeeditlog.add(None, indx=nexsindx)
            [(await wind.put((offs, nodeedits, meta))) for wind in tuple(self.windows)]

        await asyncio.sleep(0)
        return nodeedits

    def mayDelNid(self, nid, sode):
        if sode.get('valu'):
            return False

        if sode.get('props'):
            return False

        if sode.get('tags'):
            return False

        if sode.get('tagprops'):
            return False

        if sode.get('n1verbs'):
            return False

        if sode.get('n2verbs'):
            return False

        if self.dataslab.prefexists(nid, self.nodedata):
            return False

        # no more refs in this layer.  time to pop it...
        self.dirty.pop(nid, None)
        self.nidcache.pop(nid, None)
        self.layrslab.delete(nid, db=self.bynid)

        envl = self.weakcache.get(nid)
        if envl is not None:
            envl.sode.clear()

        return True

    async def storNodeEditsNoLift(self, nodeedits, meta):
        '''
        Execute a series of node edit operations.

        Does not return the updated nodes.
        '''
        self._reqNotReadOnly()
        await self._push('edits', nodeedits, meta)

    async def _calcNodeAdd(self, nid, edit, sode, newsode):

        if not newsode:
            return

        newsode['valu'] = True

        return (
            (EDIT_NODE_ADD, edit[1]),
        )

    async def _calcNodeDel(self, nid, edit, sode, newsode):

        if sode is None or (oldv := sode.get('valu')) is None:
            return

        return (
            (EDIT_NODE_DEL, oldv),
        )

    async def _calcPropSet(self, nid, edit, sode, newsode):

        prop, valu, _, stortype = edit[1]

        if newsode and prop == '.created':
            newsode['.created'] = min(valu, newsode['.created'])
            return

        if sode is None or (props := sode.get('props')) is None:
            oldv = None

        else:
            oldv, oldt = props.get(prop, (None, None))

            if valu == oldv:
                return

            if oldv is not None:
                # merge intervals and min times
                if stortype == STOR_TYPE_IVAL:
                    allv = oldv + valu
                    valu = (min(allv), max(allv))

                elif stortype == STOR_TYPE_MINTIME:
                    valu = min(valu, oldv)

                elif stortype == STOR_TYPE_MAXTIME:
                    valu = max(valu, oldv)

                if valu == oldv and stortype == oldt:
                    return

        return (
            (EDIT_PROP_SET, (prop, valu, oldv, stortype)),
        )

    async def _calcPropDel(self, nid, edit, sode, newsode):

        if sode is None or (props := sode.get('props')) is None:
            return

        prop = edit[1][0]
        if (valt := props.get(prop)) is None:
            return

        return (
            (EDIT_PROP_DEL, (prop, *valt)),
        )

    async def _calcTagSet(self, nid, edit, sode, newsode):

        tag, valu, _ = edit[1]

        if sode is None or (tags := sode.get('tags')) is None:
            oldv = None

        elif (oldv := tags.get(tag)) is not None:

            if oldv != (None, None) and valu != (None, None):
                allv = oldv + valu
                valu = (min(allv), max(allv))

            if oldv == valu:
                return

        return (
            (EDIT_TAG_SET, (tag, valu, oldv)),
        )

    async def _calcTagDel(self, nid, edit, sode, newsode):

        if sode is None or (tags := sode.get('tags')) is None:
            return

        tag = edit[1][0]
        if (oldv := tags.get(tag)) is None:
            return

        return (
            (EDIT_TAG_DEL, (tag, oldv)),
        )

    async def _calcTagPropSet(self, nid, edit, sode, newsode):

        tag, prop, valu, _, stortype = edit[1]
        oldv = None

        if sode is not None and (tagprops := sode.get('tagprops')) is not None:
            if (tp_dict := tagprops.get(tag)) is not None:
                if (valt := tp_dict.get(prop)) is not None:

                    oldv, oldt = valt

                    if stortype == STOR_TYPE_IVAL:
                        allv = oldv + valu
                        valu = (min(allv), max(allv))

                    elif stortype == STOR_TYPE_MINTIME:
                        valu = min(valu, oldv)

                    elif stortype == STOR_TYPE_MAXTIME:
                        valu = max(valu, oldv)

                    if valu == oldv and stortype == oldt:
                        return

        return (
            (EDIT_TAGPROP_SET, (tag, prop, valu, oldv, stortype)),
        )

    async def _calcTagPropDel(self, nid, edit, sode, newsode):

        if sode is None or (tagprops := sode.get('tagprops')) is None:
            return

        tag, prop, _, _ = edit[1]

        if (tp_dict := tagprops.get(tag)) is None:
            return

        if (oldv := tp_dict.get(prop)) is None:
            return

        return (
            (EDIT_TAGPROP_DEL, (tag, prop, *oldv)),
        )

    async def _calcNodeDataSet(self, nid, edit, sode, newsode):

        name, valu, _ = edit[1]

        if sode is None:
            return (
                (EDIT_NODEDATA_SET, (name, valu, None)),
            )

        try:
            abrv = self.core.getIndxAbrv(INDX_PROP, name, None)
        except s_exc.NoSuchAbrv:
            return (
                (EDIT_NODEDATA_SET, (name, valu, None)),
            )

        oldv = None
        byts = s_msgpack.en(valu)

        if (oldb := self.dataslab.get(nid + abrv, db=self.nodedata)) is not None:
            if oldb == byts:
                return
            oldv = s_msgpack.un(oldb)

        return (
            (EDIT_NODEDATA_SET, (name, valu, oldv)),
        )

    async def _calcNodeDataDel(self, nid, edit, sode, newsode):

        if sode is None:
            return

        name, valu = edit[1]
        try:
            abrv = self.core.getIndxAbrv(INDX_PROP, name, None)
        except s_exc.NoSuchAbrv:
            return

        if (oldb := self.dataslab.get(nid + abrv, db=self.nodedata)) is None:
            return

        return (
            (EDIT_NODEDATA_DEL, (name, s_msgpack.un(oldb))),
        )

    async def _calcNodeEdgeAdd(self, nid, edit, sode, newsode):

        verb, n2nid = edit[1]

        try:
            vabrv = self.core.getVerbAbrv(verb)
        except s_exc.NoSuchAbrv:
            return (
                (EDIT_EDGE_ADD, (verb, n2nid)),
            )

        if sode is not None and self.layrslab.hasdup(self.edgen1n2abrv + nid + n2nid, vabrv, db=self.indxdb):
            return

        return (
            (EDIT_EDGE_ADD, (verb, n2nid)),
        )

    async def _calcNodeEdgeDel(self, nid, edit, sode, newsode):

        if sode is None:
            return

        verb, n2nid = edit[1]

        try:
            vabrv = self.core.getVerbAbrv(verb)
        except s_exc.NoSuchAbrv:
            return

        if not self.layrslab.hasdup(self.edgen1n2abrv + nid + n2nid, vabrv, db=self.indxdb):
            return

        return (
            (EDIT_EDGE_DEL, (verb, n2nid)),
        )

    async def _editNodeAdd(self, nid, form, edit, sode, meta):

        if sode.get('valu') is not None:
            return ()

        valu, stortype = sode['valu'] = edit[1]
        sode['form'] = form

        if self.core.getBuidByNid(nid) is None:
            self.core.setNidNdef(nid, (form, valu))

        self.dirty[nid] = sode

        kvpairs = []

        abrv = self.core.setIndxAbrv(INDX_PROP, form, None)

        if stortype & STOR_FLAG_ARRAY:

            arryabrv = self.core.setIndxAbrv(INDX_ARRAY, form, None)

            for indx in self.getStorIndx(stortype, valu):
                kvpairs.append((arryabrv + indx, nid))
                self.indxcounts.inc(arryabrv)

            for indx in self.getStorIndx(STOR_TYPE_MSGP, valu):
                kvpairs.append((abrv + indx, nid))
                self.indxcounts.inc(abrv)

        else:

            for indx in self.getStorIndx(stortype, valu):
                kvpairs.append((abrv + indx, nid))
                self.indxcounts.inc(abrv)

            if stortype == STOR_TYPE_IVAL:
                if valu[1] == self.ivaltimetype.futsize:
                    dura = self.stortypes[STOR_TYPE_IVAL].maxdura
                else:
                    dura = self.ivaltimetype.getIntIndx(valu[1] - valu[0])

                duraabrv = self.core.setIndxAbrv(INDX_IVAL_DURATION, form, None)
                kvpairs.append((duraabrv + dura, nid))
                self.indxcounts.inc(duraabrv)

                indx = indx[8:]
                maxabrv = self.core.setIndxAbrv(INDX_IVAL_MAX, form, None)
                kvpairs.append((maxabrv + indx, nid))

        if sode.pop('antivalu', None) is not None:
            self.layrslab.delete(INDX_TOMB + abrv, nid, db=self.indxdb)
            self._incSodeRefs(buid, sode, inc=-1)

        if self.nodeAddHook is not None:
            self.nodeAddHook()

        return kvpairs

    async def _editNodeDel(self, nid, form, edit, sode, meta):

<<<<<<< HEAD
        valt = sode.pop('valu', None)
        if valt is None:
            return (), ()
=======
        if (valt := sode.pop('valu', None)) is None:
            return ()
>>>>>>> 765dbbfa

        (valu, stortype) = valt

        abrv = self.core.setIndxAbrv(INDX_PROP, form, None)

        if stortype & STOR_FLAG_ARRAY:

            arryabrv = self.core.setIndxAbrv(INDX_ARRAY, form, None)

            for indx in self.getStorIndx(stortype, valu):
                self.layrslab.delete(arryabrv + indx, nid, db=self.indxdb)
                self.indxcounts.inc(arryabrv, -1)

            for indx in self.getStorIndx(STOR_TYPE_MSGP, valu):
                self.layrslab.delete(abrv + indx, nid, db=self.indxdb)
                self.indxcounts.inc(abrv, -1)

        else:

            for indx in self.getStorIndx(stortype, valu):
                self.layrslab.delete(abrv + indx, nid, db=self.indxdb)
                self.indxcounts.inc(abrv, -1)

            if stortype == STOR_TYPE_IVAL:
                if valu[1] == self.ivaltimetype.futsize:
                    dura = self.stortypes[STOR_TYPE_IVAL].maxdura
                else:
                    dura = self.ivaltimetype.getIntIndx(valu[1] - valu[0])

                duraabrv = self.core.setIndxAbrv(INDX_IVAL_DURATION, form, None)
                self.layrslab.delete(duraabrv + dura, nid, db=self.indxdb)
                self.indxcounts.inc(duraabrv, -1)

                indx = indx[8:]
                maxabrv = self.core.setIndxAbrv(INDX_IVAL_MAX, form, None)
                self.layrslab.delete(maxabrv + indx, nid, db=self.indxdb)

        if self.nodeDelHook is not None:
            self.nodeDelHook()

        await self._wipeNodeData(nid, sode)
        await self._delNodeEdges(nid, sode)

        if not self.mayDelNid(nid, sode):
            self.dirty[nid] = sode

        return ()

<<<<<<< HEAD
    async def _editNodeTomb(self, buid, form, edit, sode, meta):

        if sode.get('antivalu') is not None:
            return (), ()

        abrv = self.core.setIndxAbrv(INDX_PROP, form, None)
        nid = sode.get('nid')
        if nid is None:
            nid = sode['nid'] = self.core.genBuidNid(buid)

        sode['form'] = form
        sode['antivalu'] = True
        self._incSodeRefs(buid, sode)

        await self._wipeNodeData(buid, sode)
        await self._delNodeEdges(buid, sode)

        return (
            (EDIT_NODE_TOMB, (), ()),
        ), ((INDX_TOMB + abrv, nid),)

    async def _editNodeTombDel(self, buid, form, edit, sode, meta):

        if (oldv := sode.pop('antivalu', None)) is None:
            return (), ()

        abrv = self.core.setIndxAbrv(INDX_PROP, form, None)
        nid = sode.get('nid')
        if nid is None:
            nid = sode['nid'] = self.core.genBuidNid(buid)

        self.layrslab.delete(INDX_TOMB + abrv, nid, db=self.indxdb)
        self._incSodeRefs(buid, sode, inc=-1)

        return (
            (EDIT_NODE_TOMB_DEL, (), ()),
        ), ()

    async def _editPropSet(self, buid, form, edit, sode, meta):
=======
    async def _editPropSet(self, nid, form, edit, sode, meta):
>>>>>>> 765dbbfa

        prop, valu, oldv, stortype = edit[1]

        oldv, oldt = sode['props'].get(prop, (None, None))

        if valu == oldv:
            return ()

        abrv = self.core.setIndxAbrv(INDX_PROP, form, prop)
        univabrv = None

        if prop[0] == '.':  # '.' to detect universal props (as quickly as possible)
            univabrv = self.core.setIndxAbrv(INDX_PROP, None, prop)

        if oldv is not None:

            if oldt & STOR_FLAG_ARRAY:
                arryabrv = self.core.setIndxAbrv(INDX_ARRAY, form, prop)
                self.indxcounts.inc(arryabrv, len(oldv) * -1)

                if univabrv is not None:
                    univarryabrv = self.core.setIndxAbrv(INDX_ARRAY, None, prop)
                    self.indxcounts.inc(univarryabrv, len(oldv) * -1)

                for oldi in self.getStorIndx(oldt, oldv):
                    self.layrslab.delete(arryabrv + oldi, nid, db=self.indxdb)
                    if univabrv is not None:
                        self.layrslab.delete(univarryabrv + oldi, nid, db=self.indxdb)

                for indx in self.getStorIndx(STOR_TYPE_MSGP, oldv):
                    self.layrslab.delete(abrv + indx, nid, db=self.indxdb)
                    self.indxcounts.inc(abrv, -1)

                    if univabrv is not None:
                        self.layrslab.delete(univabrv + indx, nid, db=self.indxdb)
                        self.indxcounts.inc(univabrv, -1)

            else:

                for oldi in self.getStorIndx(oldt, oldv):
                    self.layrslab.delete(abrv + oldi, nid, db=self.indxdb)
                    self.indxcounts.inc(abrv, -1)

                    if univabrv is not None:
                        self.layrslab.delete(univabrv + oldi, nid, db=self.indxdb)
                        self.indxcounts.inc(univabrv, -1)

                if oldt == STOR_TYPE_IVAL:
                    if oldv[1] == self.ivaltimetype.futsize:
                        dura = self.stortypes[STOR_TYPE_IVAL].maxdura
                    else:
                        dura = self.ivaltimetype.getIntIndx(oldv[1] - oldv[0])

                    duraabrv = self.core.setIndxAbrv(INDX_IVAL_DURATION, form, prop)
                    self.layrslab.delete(duraabrv + dura, nid, db=self.indxdb)
                    self.indxcounts.inc(duraabrv, -1)

                    if univabrv is not None:
                        univduraabrv = self.core.setIndxAbrv(INDX_IVAL_DURATION, None, prop)
                        self.layrslab.delete(univduraabrv + dura, nid, db=self.indxdb)
                        self.indxcounts.inc(univduraabrv, -1)

                    if not oldv[1] == valu[1]:
                        oldi = oldi[8:]
                        maxabrv = self.core.setIndxAbrv(INDX_IVAL_MAX, form, prop)

                        self.layrslab.delete(maxabrv + oldi, nid, db=self.indxdb)
                        if univabrv is not None:
                            univmaxabrv = self.core.setIndxAbrv(INDX_IVAL_MAX, None, prop)
                            self.layrslab.delete(univmaxabrv + oldi, nid, db=self.indxdb)

        if (antiprops := sode.get('antiprops')) is not None:
            tomb = antiprops.pop(prop, None)
            if tomb is not None:
                self.layrslab.delete(INDX_TOMB + abrv, nid, db=self.indxdb)
                self._incSodeRefs(buid, sode, inc=-1)

        sode['props'][prop] = (valu, stortype)
        self.dirty[nid] = sode

        kvpairs = []

        if stortype & STOR_FLAG_ARRAY:

            arryabrv = self.core.setIndxAbrv(INDX_ARRAY, form, prop)
            if univabrv is not None:
                univarryabrv = self.core.setIndxAbrv(INDX_ARRAY, None, prop)

            for indx in self.getStorIndx(stortype, valu):
                kvpairs.append((arryabrv + indx, nid))
                self.indxcounts.inc(arryabrv)
                if univabrv is not None:
                    kvpairs.append((univarryabrv + indx, nid))
                    self.indxcounts.inc(univarryabrv)

            for indx in self.getStorIndx(STOR_TYPE_MSGP, valu):
                kvpairs.append((abrv + indx, nid))
                self.indxcounts.inc(abrv)
                if univabrv is not None:
                    kvpairs.append((univabrv + indx, nid))
                    self.indxcounts.inc(univabrv)

        else:

            for indx in self.getStorIndx(stortype, valu):
                kvpairs.append((abrv + indx, nid))
                self.indxcounts.inc(abrv)
                if univabrv is not None:
                    kvpairs.append((univabrv + indx, nid))
                    self.indxcounts.inc(univabrv)

            if stortype == STOR_TYPE_IVAL:
                if valu[1] == self.ivaltimetype.futsize:
                    dura = self.stortypes[STOR_TYPE_IVAL].maxdura
                else:
                    dura = self.ivaltimetype.getIntIndx(valu[1] - valu[0])

                duraabrv = self.core.setIndxAbrv(INDX_IVAL_DURATION, form, prop)
                kvpairs.append((duraabrv + dura, nid))
                self.indxcounts.inc(duraabrv)

                if univabrv is not None:
                    univduraabrv = self.core.setIndxAbrv(INDX_IVAL_DURATION, None, prop)
                    kvpairs.append((univduraabrv + dura, nid))
                    self.indxcounts.inc(univduraabrv)

                if oldv is None or oldv[1] != valu[1]:
                    indx = indx[8:]
                    maxabrv = self.core.setIndxAbrv(INDX_IVAL_MAX, form, prop)
                    kvpairs.append((maxabrv + indx, nid))

                    if univabrv is not None:
                        univmaxabrv = self.core.setIndxAbrv(INDX_IVAL_MAX, None, prop)
                        kvpairs.append((univmaxabrv + indx, nid))

        return kvpairs

    async def _editPropDel(self, nid, form, edit, sode, meta):

        prop = edit[1][0]

<<<<<<< HEAD
        valt = sode['props'].pop(prop, None)
        if valt is None:
            return (), ()
=======
        if (valt := sode['props'].pop(prop, None)) is None:
            return ()

        valu, stortype = valt
>>>>>>> 765dbbfa

        abrv = self.core.setIndxAbrv(INDX_PROP, form, prop)
        univabrv = None

        if prop[0] == '.':  # '.' to detect universal props (as quickly as possible)
            univabrv = self.core.setIndxAbrv(INDX_PROP, None, prop)

        if stortype & STOR_FLAG_ARRAY:

            realtype = stortype & 0x7fff

            arryabrv = self.core.setIndxAbrv(INDX_ARRAY, form, prop)
            self.indxcounts.inc(arryabrv, len(valu) * -1)
            if univabrv is not None:
                univarryabrv = self.core.setIndxAbrv(INDX_ARRAY, None, prop)
                self.indxcounts.inc(univarryabrv, len(valu) * -1)

            for aval in valu:
                for indx in self.getStorIndx(realtype, aval):
                    self.layrslab.delete(arryabrv + indx, nid, db=self.indxdb)
                    if univabrv is not None:
                        self.layrslab.delete(univarryabrv + indx, nid, db=self.indxdb)

            for indx in self.getStorIndx(STOR_TYPE_MSGP, valu):
                self.layrslab.delete(abrv + indx, nid, db=self.indxdb)
                self.indxcounts.inc(abrv, -1)
                if univabrv is not None:
                    self.layrslab.delete(univabrv + indx, nid, db=self.indxdb)
                    self.indxcounts.inc(univabrv, -1)

        else:

            for indx in self.getStorIndx(stortype, valu):
                self.layrslab.delete(abrv + indx, nid, db=self.indxdb)
                self.indxcounts.inc(abrv, -1)
                if univabrv is not None:
                    self.layrslab.delete(univabrv + indx, nid, db=self.indxdb)
                    self.indxcounts.inc(univabrv, -1)

            if stortype == STOR_TYPE_IVAL:
                if valu[1] == self.ivaltimetype.futsize:
                    dura = self.stortypes[STOR_TYPE_IVAL].maxdura
                else:
                    dura = self.ivaltimetype.getIntIndx(valu[1] - valu[0])

                indx = indx[8:]

                maxabrv = self.core.setIndxAbrv(INDX_IVAL_MAX, form, prop)
                duraabrv = self.core.setIndxAbrv(INDX_IVAL_DURATION, form, prop)

                self.layrslab.delete(maxabrv + indx, nid, db=self.indxdb)
                self.layrslab.delete(duraabrv + dura, nid, db=self.indxdb)
                self.indxcounts.inc(duraabrv, -1)

                if univabrv is not None:
                    univmaxabrv = self.core.setIndxAbrv(INDX_IVAL_MAX, None, prop)
                    univduraabrv = self.core.setIndxAbrv(INDX_IVAL_DURATION, None, prop)
                    self.layrslab.delete(univmaxabrv + indx, nid, db=self.indxdb)
                    self.layrslab.delete(univduraabrv + dura, nid, db=self.indxdb)
                    self.indxcounts.inc(univduraabrv, -1)

        if not self.mayDelNid(nid, sode):
            self.dirty[nid] = sode

<<<<<<< HEAD
        return (
            (EDIT_PROP_DEL, (prop, valu, stortype), ()),
        ), ()

    async def _editPropTomb(self, buid, form, edit, sode, meta):

        prop = edit[1][0]

        if (antiprops := sode.get('antiprops')) is not None and prop in antiprops:
            return (), ()

        abrv = self.core.setIndxAbrv(INDX_PROP, form, prop)
        nid = sode.get('nid')
        if nid is None:
            nid = sode['nid'] = self.core.genBuidNid(buid)

        sode['antiprops'][prop] = True
        self._incSodeRefs(buid, sode)

        return (
            (EDIT_PROP_TOMB, (prop,), ()),
        ), ((INDX_TOMB + abrv, nid),)

    async def _editPropTombDel(self, buid, form, edit, sode, meta):

        prop = edit[1][0]

        if (antiprops := sode.get('antiprops')) is None or antiprops.pop(prop, None) is None:
            return (), ()

        abrv = self.core.setIndxAbrv(INDX_PROP, form, prop)
        nid = sode.get('nid')
        if nid is None:
            nid = sode['nid'] = self.core.genBuidNid(buid)

        self.layrslab.delete(INDX_TOMB + abrv, nid, db=self.indxdb)
        self._incSodeRefs(buid, sode, inc=-1)

        return (
            (EDIT_PROP_TOMB_DEL, (prop,), ()),
        ), ()

    async def _editTagSet(self, buid, form, edit, sode, meta):
=======
        return ()
>>>>>>> 765dbbfa

    async def _editTagSet(self, nid, form, edit, sode, meta):

        tag, valu, _ = edit[1]

        oldv = sode['tags'].get(tag)
        if valu == oldv:
            return ()

        abrv = self.core.setIndxAbrv(INDX_TAG, None, tag)
        formabrv = self.core.setIndxAbrv(INDX_TAG, form, tag)

        if oldv is None:
            self.indxcounts.inc(abrv)
            self.indxcounts.inc(formabrv)

        else:

            if oldv == (None, None):
                self.layrslab.delete(abrv, nid, db=self.indxdb)
                self.layrslab.delete(formabrv, nid, db=self.indxdb)
            else:
                if oldv[1] == self.ivaltimetype.futsize:
                    dura = self.stortypes[STOR_TYPE_IVAL].maxdura
                else:
                    dura = self.ivaltimetype.getIntIndx(oldv[1] - oldv[0])

                duraabrv = self.core.setIndxAbrv(INDX_TAG_DURATION, None, tag)
                duraformabrv = self.core.setIndxAbrv(INDX_TAG_DURATION, form, tag)

                self.layrslab.delete(duraabrv + dura, nid, db=self.indxdb)
                self.layrslab.delete(duraformabrv + dura, nid, db=self.indxdb)
                self.indxcounts.inc(duraabrv, -1)
                self.indxcounts.inc(duraformabrv, -1)

                minindx = self.ivaltimetype.getIntIndx(oldv[0])
                maxindx = self.ivaltimetype.getIntIndx(oldv[1])

                self.layrslab.delete(abrv + minindx + maxindx, nid, db=self.indxdb)
                self.layrslab.delete(formabrv + minindx + maxindx, nid, db=self.indxdb)

                if not oldv[1] == valu[1]:
                    maxabrv = self.core.setIndxAbrv(INDX_TAG_MAX, None, tag)
                    maxformabrv = self.core.setIndxAbrv(INDX_TAG_MAX, form, tag)

                    self.layrslab.delete(maxabrv + maxindx, nid, db=self.indxdb)
                    self.layrslab.delete(maxformabrv + maxindx, nid, db=self.indxdb)

        sode['tags'][tag] = valu
        self.dirty[nid] = sode

        if (antitags := sode.get('antitags')) is not None:
            tomb = antitags.pop(tag, None)
            if tomb is not None:
                self.layrslab.delete(INDX_TOMB + abrv, nid, db=self.indxdb)
                self._incSodeRefs(buid, sode, inc=-1)

        kvpairs = []

        if valu == (None, None):
            kvpairs.append((abrv, nid))
            kvpairs.append((formabrv, nid))
        else:
            if valu[1] == self.ivaltimetype.futsize:
                dura = self.stortypes[STOR_TYPE_IVAL].maxdura
            else:
                dura = self.ivaltimetype.getIntIndx(valu[1] - valu[0])

            duraabrv = self.core.setIndxAbrv(INDX_TAG_DURATION, None, tag)
            duraformabrv = self.core.setIndxAbrv(INDX_TAG_DURATION, form, tag)

            kvpairs.append((duraabrv + dura, nid))
            kvpairs.append((duraformabrv + dura, nid))
            self.indxcounts.inc(duraabrv)
            self.indxcounts.inc(duraformabrv)

            minindx = self.ivaltimetype.getIntIndx(valu[0])
            maxindx = self.ivaltimetype.getIntIndx(valu[1])

            kvpairs.append((abrv + minindx + maxindx, nid))
            kvpairs.append((formabrv + minindx + maxindx, nid))

            if oldv is None or oldv[1] != valu[1]:
                maxabrv = self.core.setIndxAbrv(INDX_TAG_MAX, None, tag)
                maxformabrv = self.core.setIndxAbrv(INDX_TAG_MAX, form, tag)

                kvpairs.append((maxabrv + maxindx, nid))
                kvpairs.append((maxformabrv + maxindx, nid))

        return kvpairs

    async def _editTagDel(self, nid, form, edit, sode, meta):

<<<<<<< HEAD
        tag, oldv = edit[1]

        oldv = sode['tags'].pop(tag, None)
        if oldv is None:
            return (), ()
=======
        tag = edit[1][0]
>>>>>>> 765dbbfa

        if (oldv := sode['tags'].pop(tag, None)) is None:
            return ()

        abrv = self.core.setIndxAbrv(INDX_TAG, None, tag)
        formabrv = self.core.setIndxAbrv(INDX_TAG, form, tag)

        self.indxcounts.inc(abrv, -1)
        self.indxcounts.inc(formabrv, -1)

        if oldv == (None, None):
            self.layrslab.delete(abrv, nid, db=self.indxdb)
            self.layrslab.delete(formabrv, nid, db=self.indxdb)
        else:
            if oldv[1] == self.ivaltimetype.futsize:
                dura = self.stortypes[STOR_TYPE_IVAL].maxdura
            else:
                dura = self.ivaltimetype.getIntIndx(oldv[1] - oldv[0])

            duraabrv = self.core.setIndxAbrv(INDX_TAG_DURATION, None, tag)
            duraformabrv = self.core.setIndxAbrv(INDX_TAG_DURATION, form, tag)

            self.layrslab.delete(duraabrv + dura, nid, db=self.indxdb)
            self.layrslab.delete(duraformabrv + dura, nid, db=self.indxdb)
            self.indxcounts.inc(duraabrv, -1)
            self.indxcounts.inc(duraformabrv, -1)

            minindx = self.ivaltimetype.getIntIndx(oldv[0])
            maxindx = self.ivaltimetype.getIntIndx(oldv[1])

            self.layrslab.delete(abrv + minindx + maxindx, nid, db=self.indxdb)
            self.layrslab.delete(formabrv + minindx + maxindx, nid, db=self.indxdb)

            maxabrv = self.core.setIndxAbrv(INDX_TAG_MAX, None, tag)
            maxformabrv = self.core.setIndxAbrv(INDX_TAG_MAX, form, tag)

            self.layrslab.delete(maxabrv + maxindx, nid, db=self.indxdb)
            self.layrslab.delete(maxformabrv + maxindx, nid, db=self.indxdb)

        if not self.mayDelNid(nid, sode):
            self.dirty[nid] = sode

<<<<<<< HEAD
        return (
            (EDIT_TAG_DEL, (tag, oldv), ()),
        ), ()

    async def _editTagTomb(self, buid, form, edit, sode, meta):

        tag = edit[1][0]

        if (antitags := sode.get('antitags')) is not None and tag in antitags:
            return (), ()

        abrv = self.core.setIndxAbrv(INDX_TAG, None, tag)
        nid = sode.get('nid')
        if nid is None:
            nid = sode['nid'] = self.core.genBuidNid(buid)

        sode['antitags'][tag] = True
        self._incSodeRefs(buid, sode)

        return (
            (EDIT_TAG_TOMB, (tag,), ()),
        ), ((INDX_TOMB + abrv, nid),)

    async def _editTagTombDel(self, buid, form, edit, sode, meta):

        tag = edit[1][0]

        if (antitags := sode.get('antitags')) is None or antitags.pop(tag, None) is None:
            return (), ()

        abrv = self.core.setIndxAbrv(INDX_TAG, None, tag)
        nid = sode.get('nid')
        if nid is None:
            nid = sode['nid'] = self.core.genBuidNid(buid)

        self.layrslab.delete(INDX_TOMB + abrv, nid, db=self.indxdb)
        self._incSodeRefs(buid, sode, inc=-1)

        return (
            (EDIT_TAG_TOMB_DEL, (tag,), ()),
        ), ()

    async def _editTagPropSet(self, buid, form, edit, sode, meta):
=======
        return ()
>>>>>>> 765dbbfa

    async def _editTagPropSet(self, nid, form, edit, sode, meta):

        tag, prop, valu, oldv, stortype = edit[1]

        tp_abrv = self.core.setIndxAbrv(INDX_TAGPROP, None, tag, prop)
        ftp_abrv = self.core.setIndxAbrv(INDX_TAGPROP, form, tag, prop)

        if (tp_dict := sode['tagprops'].get(tag)) is not None:
            if (oldv := tp_dict.get(prop)) is not None:

                if (valu, stortype) == oldv:
                    return ()

                (oldv, oldt) = oldv

                for oldi in self.getStorIndx(oldt, oldv):
                    self.layrslab.delete(tp_abrv + oldi, nid, db=self.indxdb)
                    self.layrslab.delete(ftp_abrv + oldi, nid, db=self.indxdb)
                    self.indxcounts.inc(tp_abrv, -1)
                    self.indxcounts.inc(ftp_abrv, -1)

                if oldt == STOR_TYPE_IVAL:
                    if oldv[1] == self.ivaltimetype.futsize:
                        dura = self.stortypes[STOR_TYPE_IVAL].maxdura
                    else:
                        dura = self.ivaltimetype.getIntIndx(oldv[1] - oldv[0])

                    duraabrv = self.core.setIndxAbrv(INDX_IVAL_DURATION, None, tag, prop)
                    duraformabrv = self.core.setIndxAbrv(INDX_IVAL_DURATION, form, tag, prop)

                    self.layrslab.delete(duraabrv + dura, nid, db=self.indxdb)
                    self.layrslab.delete(duraformabrv + dura, nid, db=self.indxdb)
                    self.indxcounts.inc(duraabrv, -1)
                    self.indxcounts.inc(duraformabrv, -1)

                    if not oldv[1] == valu[1]:
                        oldi = oldi[8:]
                        maxabrv = self.core.setIndxAbrv(INDX_IVAL_MAX, None, tag, prop)
                        maxformabrv = self.core.setIndxAbrv(INDX_IVAL_MAX, form, tag, prop)

                        self.layrslab.delete(maxabrv + oldi, nid, db=self.indxdb)
                        self.layrslab.delete(maxformabrv + oldi, nid, db=self.indxdb)

        else:
<<<<<<< HEAD
            self.setSodeDirty(sode)

        nid = sode.get('nid')

        if (antitags := sode.get('antitagprops')) is not None:
            if (antiprops := antitags.get(tag)) is not None:
                tomb = antiprops.pop(prop, None)
                if tomb is not None:
                    self.layrslab.delete(INDX_TOMB + tp_abrv, nid, db=self.indxdb)
                    self._incSodeRefs(buid, sode, inc=-1)

                    if len(antiprops) == 0:
                        antitags.pop(tag)

        if tag not in sode['tagprops']:
=======
>>>>>>> 765dbbfa
            sode['tagprops'][tag] = {}

        sode['tagprops'][tag][prop] = (valu, stortype)
        self.dirty[nid] = sode

        kvpairs = []
        for indx in self.getStorIndx(stortype, valu):
            kvpairs.append((tp_abrv + indx, nid))
            kvpairs.append((ftp_abrv + indx, nid))
            self.indxcounts.inc(tp_abrv)
            self.indxcounts.inc(ftp_abrv)

        if stortype == STOR_TYPE_IVAL:
            if valu[1] == self.ivaltimetype.futsize:
                dura = self.stortypes[STOR_TYPE_IVAL].maxdura
            else:
                dura = self.ivaltimetype.getIntIndx(valu[1] - valu[0])

            duraabrv = self.core.setIndxAbrv(INDX_IVAL_DURATION, None, tag, prop)
            duraformabrv = self.core.setIndxAbrv(INDX_IVAL_DURATION, form, tag, prop)
            kvpairs.append((duraabrv + dura, nid))
            kvpairs.append((duraformabrv + dura, nid))
            self.indxcounts.inc(duraabrv)
            self.indxcounts.inc(duraformabrv)

            if oldv is None or oldv[1] != valu[1]:
                indx = indx[8:]
                maxabrv = self.core.setIndxAbrv(INDX_IVAL_MAX, None, tag, prop)
                maxformabrv = self.core.setIndxAbrv(INDX_IVAL_MAX, form, tag, prop)
                kvpairs.append((maxabrv + indx, nid))
                kvpairs.append((maxformabrv + indx, nid))

        return kvpairs

    async def _editTagPropDel(self, nid, form, edit, sode, meta):

        tag, prop, _, _ = edit[1]

        if (tp_dict := sode['tagprops'].get(tag)) is None:
            return ()

        if (oldv := tp_dict.pop(prop, None)) is None:
            return ()

        (oldv, oldt) = oldv

        if len(tp_dict) == 0:
            sode['tagprops'].pop(tag)
<<<<<<< HEAD

        self._incSodeRefs(buid, sode, inc=-1)
=======
>>>>>>> 765dbbfa

        if not self.mayDelNid(nid, sode):
            self.dirty[nid] = sode

        tp_abrv = self.core.setIndxAbrv(INDX_TAGPROP, None, tag, prop)
        ftp_abrv = self.core.setIndxAbrv(INDX_TAGPROP, form, tag, prop)

        for oldi in self.getStorIndx(oldt, oldv):
            self.layrslab.delete(tp_abrv + oldi, nid, db=self.indxdb)
            self.layrslab.delete(ftp_abrv + oldi, nid, db=self.indxdb)
            self.indxcounts.inc(tp_abrv, -1)
            self.indxcounts.inc(ftp_abrv, -1)

        if oldt == STOR_TYPE_IVAL:
            if oldv[1] == self.ivaltimetype.futsize:
                dura = self.stortypes[STOR_TYPE_IVAL].maxdura
            else:
                dura = self.ivaltimetype.getIntIndx(oldv[1] - oldv[0])

            duraabrv = self.core.setIndxAbrv(INDX_IVAL_DURATION, None, tag, prop)
            duraformabrv = self.core.setIndxAbrv(INDX_IVAL_DURATION, form, tag, prop)
            self.layrslab.delete(duraabrv + dura, nid, db=self.indxdb)
            self.layrslab.delete(duraformabrv + dura, nid, db=self.indxdb)
            self.indxcounts.inc(duraabrv, -1)
            self.indxcounts.inc(duraformabrv, -1)

            indx = oldi[8:]
            maxabrv = self.core.setIndxAbrv(INDX_IVAL_MAX, None, tag, prop)
            maxformabrv = self.core.setIndxAbrv(INDX_IVAL_MAX, form, tag, prop)
            self.layrslab.delete(maxabrv + indx, nid, db=self.indxdb)
            self.layrslab.delete(maxformabrv + indx, nid, db=self.indxdb)

        return ()

<<<<<<< HEAD
    async def _editTagPropTomb(self, buid, form, edit, sode, meta):

        tag, prop = edit[1]

        if (antitags := sode.get('antitagprops')) is not None:
            if (antiprops := antitags.get(tag)) is not None and prop in antiprops:
                return (), ()

        abrv = self.core.setIndxAbrv(INDX_TAGPROP, None, tag, prop)
        nid = sode.get('nid')
        if nid is None:
            nid = sode['nid'] = self.core.genBuidNid(buid)

        if antitags is None or antiprops is None:
            sode['antitagprops'][tag] = {}

        sode['antitagprops'][tag][prop] = True
        self._incSodeRefs(buid, sode)

        return (
            (EDIT_TAGPROP_TOMB, (tag, prop), ()),
        ), ((INDX_TOMB + abrv, nid),)

    async def _editTagPropTombDel(self, buid, form, edit, sode, meta):

        tag, prop = edit[1]

        if (antitags := sode.get('antitagprops')) is None:
            return (), ()

        if (antiprops := antitags.get(tag)) is None or antiprops.pop(prop, None) is None:
            return (), ()

        if len(antiprops) == 0:
            antitags.pop(tag)

        abrv = self.core.setIndxAbrv(INDX_TAGPROP, None, tag, prop)
        nid = sode.get('nid')
        if nid is None:
            nid = sode['nid'] = self.core.genBuidNid(buid)

        self.layrslab.delete(INDX_TOMB + abrv, nid, db=self.indxdb)
        self._incSodeRefs(buid, sode, inc=-1)

        return (
            (EDIT_TAGPROP_TOMB_DEL, (tag, prop), ()),
        ), ()

    async def _editNodeDataSet(self, buid, form, edit, sode, meta):

        name, valu, oldv = edit[1]
        abrv = self.core.setIndxAbrv(INDX_NODEDATA, name)

        nid = sode.get('nid')
        if nid is None:
            nid = sode['nid'] = self.core.getNidByBuid(buid)

        byts = s_msgpack.en(valu)
        oldb = self.dataslab.replace(nid + abrv + FLAG_NORM, byts, db=self.nodedata)
        if oldb == byts:
            return (), ()

        if oldb is not None:
            oldv = s_msgpack.un(oldb)
        elif self.dataslab.delete(abrv + FLAG_TOMB, nid, db=self.dataname):
            self.dataslab.delete(nid + abrv + FLAG_TOMB, db=self.nodedata)
            self.layrslab.delete(INDX_TOMB + abrv, nid, db=self.indxdb)
        else:
            self._incSodeRefs(buid, sode)

        self.dataslab.put(abrv + FLAG_NORM, nid, db=self.dataname)
=======
    async def _editNodeDataSet(self, nid, form, edit, sode, meta):

        name, valu, _ = edit[1]
        abrv = self.core.setIndxAbrv(INDX_PROP, name, None)

        self.dataslab.put(nid + abrv, s_msgpack.en(valu), db=self.nodedata)
        self.dataslab.put(abrv, nid, db=self.dataname)
>>>>>>> 765dbbfa

        return ()

    async def _editNodeDataDel(self, nid, form, edit, sode, meta):

        name, valu = edit[1]
        abrv = self.core.setIndxAbrv(INDX_NODEDATA, name)

<<<<<<< HEAD
        nid = sode.get('nid')
        if nid is None:
            nid = sode['nid'] = self.core.genBuidNid(buid)

        oldb = self.dataslab.pop(nid + abrv + FLAG_NORM, db=self.nodedata)
        if oldb is None:
            return (), ()

        oldv = s_msgpack.un(oldb)
        self.dataslab.delete(abrv + FLAG_NORM, nid, db=self.dataname)
=======
        if self.dataslab.delete(nid + abrv, db=self.nodedata):
            self.dataslab.delete(abrv, nid, db=self.dataname)
            self.mayDelNid(nid, sode)
>>>>>>> 765dbbfa

        return ()

<<<<<<< HEAD
        return (
            (EDIT_NODEDATA_DEL, (name, oldv), ()),
        ), ()

    async def _editNodeDataTomb(self, buid, form, edit, sode, meta):

        name = edit[1][0]
        abrv = self.core.setIndxAbrv(INDX_NODEDATA, name)

        nid = sode.get('nid')
        if nid is None:
            nid = sode['nid'] = self.core.genBuidNid(buid)

        if not self.dataslab.put(abrv + FLAG_TOMB, nid, db=self.dataname, overwrite=False):
            return (), ()

        self.dataslab.put(nid + abrv + FLAG_TOMB, s_msgpack.en(None), db=self.nodedata)
        self._incSodeRefs(buid, sode)

        return (
            (EDIT_NODEDATA_TOMB, (name,), ()),
        ), ((INDX_TOMB + abrv, nid),)

    async def _editNodeDataTombDel(self, buid, form, edit, sode, meta):

        name = edit[1][0]
        abrv = self.core.setIndxAbrv(INDX_NODEDATA, name)

        nid = sode.get('nid')
        if nid is None:
            nid = sode['nid'] = self.core.genBuidNid(buid)

        if not self.dataslab.delete(abrv + FLAG_TOMB, nid, db=self.dataname):
            return (), ()

        self.dataslab.delete(nid + abrv + FLAG_TOMB, db=self.nodedata)
        self.layrslab.delete(INDX_TOMB + abrv, nid, db=self.indxdb)
        self._incSodeRefs(buid, sode, inc=-1)

        return (
            (EDIT_NODEDATA_TOMB_DEL, (name,), ()),
        ), ()

    async def _editNodeEdgeAdd(self, buid, form, edit, sode, meta):

        if form is None:  # pragma: no cover
            logger.warning(f'Invalid node edge edit, form is None: {edit}')
            return (), ()
=======
    async def _editNodeEdgeAdd(self, nid, form, edit, sode, meta):
>>>>>>> 765dbbfa

        verb, n2nid = edit[1]

        vabrv = self.core.setVerbAbrv(verb)

        if self.layrslab.hasdup(self.edgen1n2abrv + nid + n2nid, vabrv, db=self.indxdb):
                return ()

<<<<<<< HEAD
        if n1nid is not None and n2nid is not None:
            if self.layrslab.hasdup(self.edgen1n2abrv + n1nid + n2nid + FLAG_NORM, vabrv, db=self.indxdb):
                return (), ()

        n2nid = self.core.genBuidNid(n2buid)
=======
>>>>>>> 765dbbfa
        n2sode = self._genStorNode(n2nid)

        # we are creating a new edge for this layer.
        sode['n1verbs'][verb] = sode['n1verbs'].get(verb, 0) + 1
        n2sode['n2verbs'][verb] = n2sode['n2verbs'].get(verb, 0) + 1

<<<<<<< HEAD
        if n1nid is not None and self.layrslab.delete(INDX_TOMB + self.edgeverbabrv + vabrv + n1nid, n2nid, db=self.indxdb):
            self.layrslab.delete(self.edgen1abrv + n1nid + vabrv + FLAG_TOMB, n2nid, db=self.indxdb)
            self.layrslab.delete(self.edgen2abrv + n2nid + vabrv + FLAG_TOMB, n1nid, db=self.indxdb)
            self.layrslab.delete(self.edgen1n2abrv + n1nid + n2nid + FLAG_TOMB, vabrv, db=self.indxdb)
            self.layrslab.delete(self.edgeverbabrv + vabrv + n1nid + FLAG_TOMB, n2nid, db=self.indxdb)
        else:
            self._incSodeRefs(buid, sode)
            self._incSodeRefs(n2buid, n2sode)

        if n1nid is None:
            n1nid = sode.get('nid')
=======
        self.dirty[nid] = sode
        self.dirty[n2nid] = n2sode
>>>>>>> 765dbbfa

        # FIXME do a verb lookup and increment verb stats

        kvpairs = [
<<<<<<< HEAD
            (self.edgen1abrv + n1nid + vabrv + FLAG_NORM, n2nid),
            (self.edgen2abrv + n2nid + vabrv + FLAG_NORM, n1nid),
            (self.edgen1n2abrv + n1nid + n2nid + FLAG_NORM, vabrv),
            (self.edgeverbabrv + vabrv + n1nid + FLAG_NORM, n2nid)
=======
            (self.edgen1abrv + nid + vabrv, n2nid),
            (self.edgen2abrv + n2nid + vabrv, nid),
            (self.edgen1n2abrv + nid + n2nid, vabrv),
            (self.edgeverbabrv + vabrv + nid, n2nid)
>>>>>>> 765dbbfa
        ]

        return kvpairs

    async def _editNodeEdgeDel(self, nid, form, edit, sode, meta):

        verb, n2nid = edit[1]

        vabrv = self.core.setVerbAbrv(verb)
<<<<<<< HEAD
        n2buid = s_common.uhex(n2iden)

        n1nid = sode.get('nid')
        if n1nid is None:
            n1nid = sode['nid'] = self.core.genBuidNid(buid)

        n2nid = self.core.getNidByBuid(n2buid)
        n1n2 = self.edgen1n2abrv + n1nid + n2nid + FLAG_NORM

        if not self.layrslab.delete(n1n2, vabrv, db=self.indxdb):
            return (), ()

        self.layrslab.delete(self.edgen1abrv + n1nid + vabrv + FLAG_NORM, n2nid, db=self.indxdb)
        self.layrslab.delete(self.edgen2abrv + n2nid + vabrv + FLAG_NORM, n1nid, db=self.indxdb)
        self.layrslab.delete(self.edgeverbabrv + vabrv + n1nid + FLAG_NORM, n2nid, db=self.indxdb)

        n2sode = self._genStorNode(n2nid)
=======

        if not self.layrslab.delete(self.edgen1n2abrv + nid + n2nid, vabrv, db=self.indxdb):
            return ()

        self.layrslab.delete(self.edgen1abrv + nid + vabrv, n2nid, db=self.indxdb)
        self.layrslab.delete(self.edgen2abrv + n2nid + vabrv, nid, db=self.indxdb)
        self.layrslab.delete(self.edgeverbabrv + vabrv + nid, n2nid, db=self.indxdb)
>>>>>>> 765dbbfa

        newvalu = sode['n1verbs'].get(verb, 0) - 1
        if newvalu == 0:
            sode['n1verbs'].pop(verb)
            if not self.mayDelNid(nid, sode):
                self.dirty[nid] = sode
        else:
            sode['n1verbs'][verb] = newvalu
            self.dirty[nid] = sode

        n2sode = self._genStorNode(n2nid)
        newvalu = n2sode['n2verbs'].get(verb, 0) - 1
        if newvalu == 0:
            n2sode['n2verbs'].pop(verb)
            if not self.mayDelNid(n2nid, n2sode):
                self.dirty[n2nid] = n2sode
        else:
            n2sode['n2verbs'][verb] = newvalu
            self.dirty[n2nid] = n2sode

        return ()

    async def _editNodeEdgeTomb(self, buid, form, edit, sode, meta):

        verb, n2iden = edit[1]

        vabrv = self.core.setVerbAbrv(verb)

        n1nid = sode.get('nid')
        if n1nid is None:
            n1nid = sode['nid'] = self.core.genBuidNid(buid)

        n2buid = s_common.uhex(n2iden)
        n2nid = self.core.getNidByBuid(n2buid)

        if not self.layrslab.put(INDX_TOMB + self.edgeverbabrv + vabrv + n1nid, n2nid, db=self.indxdb, overwrite=False):
            return (), ()

        n2sode = self._genStorNode(n2nid)

        self._incSodeRefs(buid, sode)
        self._incSodeRefs(n2buid, n2sode)

        kvpairs = [
            (self.edgen1abrv + n1nid + vabrv + FLAG_TOMB, n2nid),
            (self.edgen2abrv + n2nid + vabrv + FLAG_TOMB, n1nid),
            (self.edgen1n2abrv + n1nid + n2nid + FLAG_TOMB, vabrv),
            (self.edgeverbabrv + vabrv + n1nid + FLAG_TOMB, n2nid)
        ]

        return (
            (EDIT_EDGE_TOMB, (verb, n2iden), ()),
        ), kvpairs

    async def _editNodeEdgeTombDel(self, buid, form, edit, sode, meta):

        verb, n2iden = edit[1]

        vabrv = self.core.setVerbAbrv(verb)

        n1nid = sode.get('nid')
        if n1nid is None:
            n1nid = sode['nid'] = self.core.genBuidNid(buid)

        n2buid = s_common.uhex(n2iden)
        n2nid = self.core.getNidByBuid(n2buid)

        if not self.layrslab.delete(INDX_TOMB + self.edgeverbabrv + vabrv + n1nid, n2nid, db=self.indxdb):
            return (), ()

        self.layrslab.delete(self.edgen1abrv + n1nid + vabrv + FLAG_TOMB, n2nid, db=self.indxdb)
        self.layrslab.delete(self.edgen2abrv + n2nid + vabrv + FLAG_TOMB, n1nid, db=self.indxdb)
        self.layrslab.delete(self.edgen1n2abrv + n1nid + n2nid + FLAG_TOMB, vabrv, db=self.indxdb)
        self.layrslab.delete(self.edgeverbabrv + vabrv + n1nid + FLAG_TOMB, n2nid, db=self.indxdb)

        n2sode = self._genStorNode(n2nid)

        self._incSodeRefs(buid, sode, inc=-1)
        self._incSodeRefs(n2buid, n2sode, inc=-1)

        return (
            (EDIT_EDGE_TOMB_DEL, (verb, n2iden), ()),
        ), ()

    async def getEdgeVerbs(self):
        for byts, abrv in self.core.verbabrv.items():
            for lkey in self.layrslab.scanKeysByPref(self.edgeverbabrv + abrv, db=self.indxdb):
                if lkey[-1:] == FLAG_TOMB:
                    continue

                yield byts.decode()
                break

    async def getEdges(self, verb=None):

        if verb is None:
            for lkey, lval in self.layrslab.scanByPref(self.edgeverbabrv, db=self.indxdb):
<<<<<<< HEAD
                # n1nid, verbabrv, n2nid, tomb
                yield lkey[-9:-1], lkey[-17:-9], lval, lkey[-1:] == FLAG_TOMB
=======
                yield (lkey[-8:], self.core.getAbrvVerb(lkey[-16:-8]), lval)
>>>>>>> 765dbbfa
            return

        try:
            vabrv = self.core.getVerbAbrv(verb)
        except s_exc.NoSuchAbrv:
            return

        for lkey, lval in self.layrslab.scanByPref(self.edgeverbabrv + vabrv, db=self.indxdb):
<<<<<<< HEAD
            # n1nid, verbabrv, n2nid, tomb
            yield lkey[-9:-1], vabrv, lval, lkey[-1:] == FLAG_TOMB
=======
            yield (lkey[-8:], verb, lval)

    async def _delNodeEdges(self, nid, sode):
>>>>>>> 765dbbfa

        sode.pop('n1verbs', None)

        for lkey, n2nid in self.layrslab.scanByPref(self.edgen1abrv + nid, db=self.indxdb):
            await asyncio.sleep(0)

<<<<<<< HEAD
            tomb = lkey[-1:]
            vabrv = lkey[-9:-1]

            self.layrslab.delete(self.edgen1abrv + n1nid + vabrv + tomb, n2nid, db=self.indxdb)
            self.layrslab.delete(self.edgen2abrv + n2nid + vabrv + tomb, n1nid, db=self.indxdb)
            self.layrslab.delete(self.edgen1n2abrv + n1nid + n2nid + tomb, vabrv, db=self.indxdb)
            self.layrslab.delete(self.edgeverbabrv + vabrv + n1nid + tomb, n2nid, db=self.indxdb)

            if tomb == FLAG_TOMB:
                self.layrslab.delete(INDX_TOMB + self.edgeverbabrv + vabrv + n1nid, n2nid, db=self.indxdb)
=======
            self.layrslab.delete(self.edgen1abrv + nid + vabrv, n2nid, db=self.indxdb)
            self.layrslab.delete(self.edgen2abrv + n2nid + vabrv, nid, db=self.indxdb)
            self.layrslab.delete(self.edgen1n2abrv + nid + n2nid, vabrv, db=self.indxdb)
            self.layrslab.delete(self.edgeverbabrv + vabrv + nid, n2nid, db=self.indxdb)
>>>>>>> 765dbbfa

            verb = self.core.getAbrvVerb(vabrv)
            n2sode = self._genStorNode(n2nid)
            newvalu = n2sode['n2verbs'].get(verb, 0) - 1
            if newvalu == 0:
                n2sode['n2verbs'].pop(verb)
                if not self.mayDelNid(n2nid, n2sode):
                    self.dirty[n2nid] = n2sode
            else:
                n2sode['n2verbs'][verb] = newvalu
                self.dirty[n2nid] = n2sode

    def getStorIndx(self, stortype, valu):

        if stortype & 0x8000:

            realtype = stortype & 0x7fff

            retn = []
            [retn.extend(self.getStorIndx(realtype, aval)) for aval in valu]
            return retn

        return self.stortypes[stortype].indx(valu)

    async def iterNodeEdgesN1(self, nid, verb=None):

        pref = self.edgen1abrv + nid
        if verb is not None:
            try:
                abrv = self.core.getVerbAbrv(verb)
                pref += abrv
            except s_exc.NoSuchAbrv:
                return

            for lkey, n2nid in self.layrslab.scanByPref(pref, db=self.indxdb):
                yield abrv, n2nid, lkey[-1:] == FLAG_TOMB
            return

        for lkey, n2nid in self.layrslab.scanByPref(pref, db=self.indxdb):
            yield lkey[-9:-1], n2nid, lkey[-1:] == FLAG_TOMB

    async def iterNodeEdgesN2(self, nid, verb=None):

        pref = self.edgen2abrv + nid
        if verb is not None:
            try:
                abrv = self.core.getVerbAbrv(verb)
                pref += abrv
            except s_exc.NoSuchAbrv:
                return

            for lkey, n1nid in self.layrslab.scanByPref(pref, db=self.indxdb):
                yield abrv, n1nid, lkey[-1:] == FLAG_TOMB
            return

        for lkey, n1nid in self.layrslab.scanByPref(pref, db=self.indxdb):
            yield lkey[-9:-1], n1nid, lkey[-1:] == FLAG_TOMB

    async def iterEdgeVerbs(self, n1nid, n2nid):
        for lkey, vabrv in self.layrslab.scanByPref(self.edgen1n2abrv + n1nid + n2nid, db=self.indxdb):
            yield vabrv, lkey[-1:] == FLAG_TOMB

    async def hasNodeEdge(self, n1nid, verb, n2nid):
<<<<<<< HEAD

=======
>>>>>>> 765dbbfa
        try:
            vabrv = self.core.getVerbAbrv(verb)
        except s_exc.NoSuchAbrv:
            return False

        if self.layrslab.hasdup(self.edgen1abrv + n1nid + vabrv + FLAG_NORM, n2nid, db=self.indxdb):
            return True

        elif self.layrslab.hasdup(self.edgen1abrv + n1nid + vabrv + FLAG_TOMB, n2nid, db=self.indxdb):
            return False

    async def iterFormRows(self, form, stortype=None, startvalu=None):
        '''
        Yields nid, valu tuples of nodes of a single form, optionally (re)starting at startvalu.

        Args:
            form (str):  A form name.
            stortype (Optional[int]): a STOR_TYPE_* integer representing the type of form:prop
            startvalu (Any):  The value to start at.  May only be not None if stortype is not None.

        Returns:
            AsyncIterator[Tuple(nid, valu)]
        '''
        try:
            indxby = IndxByForm(self, form)

        except s_exc.NoSuchAbrv:
            return

        async for item in self._iterRows(indxby, stortype=stortype, startvalu=startvalu):
            yield item

    async def iterPropRows(self, form, prop, stortype=None, startvalu=None):
        '''
        Yields nid, valu tuples of nodes with a particular secondary property, optionally (re)starting at startvalu.

        Args:
            form (str):  A form name.
            prop (str):  A property name.
            stortype (Optional[int]): a STOR_TYPE_* integer representing the type of form:prop
            startvalu (Any):  The value to start at.  May only be not None if stortype is not None.

        Returns:
            AsyncIterator[Tuple(nid, valu)]
        '''
        try:
            indxby = IndxByProp(self, form, prop)

        except s_exc.NoSuchAbrv:
            return

        async for item in self._iterRows(indxby, stortype=stortype, startvalu=startvalu):
            yield item

    async def iterUnivRows(self, prop, stortype=None, startvalu=None):
        '''
        Yields nid, valu tuples of nodes with a particular universal property, optionally (re)starting at startvalu.

        Args:
            prop (str):  A universal property name.
            stortype (Optional[int]): a STOR_TYPE_* integer representing the type of form:prop
            startvalu (Any):  The value to start at.  May only be not None if stortype is not None.

        Returns:
            AsyncIterator[Tuple(nid, valu)]
        '''
        try:
            indxby = IndxByProp(self, None, prop)

        except s_exc.NoSuchAbrv:
            return

        async for item in self._iterRows(indxby, stortype=stortype, startvalu=startvalu):
            yield item

    async def iterTagRows(self, tag, form=None):
        '''
        Yields (nid, (valu, form)) values that match a tag and optional form.

        Args:
            tag (str): the tag to match
            form (Optional[str]):  if present, only yields nids of nodes that match the form.

        Yields:
            (nid, (ival, form))
        '''
        try:
            abrv = self.core.getIndxAbrv(INDX_TAG, form, tag)
        except s_exc.NoSuchAbrv:
            return

        for lkey, nid in self.layrslab.scanByPref(abrv, db=self.indxdb):
            await asyncio.sleep(0)

            sref = self.genStorNodeRef(nid)
            ndef = self.core.getNidNdef(nid)
            valu = sref.sode['tags'].get(tag)

            yield nid, (valu, ndef[0])

    async def iterTagPropRows(self, tag, prop, form=None, stortype=None, startvalu=None):
        '''
        Yields (nid, valu) that match a tag:prop, optionally (re)starting at startvalu.

        Args:
            tag (str):  tag name
            prop (str):  prop name
            form (Optional[str]):  optional form name
            stortype (Optional[int]): a STOR_TYPE_* integer representing the type of form:prop
            startvalu (Any):  The value to start at.  May only be not None if stortype is not None.

        Returns:
            AsyncIterator[Tuple(nid, valu)]
        '''
        try:
            indxby = IndxByTagProp(self, form, tag, prop)

        except s_exc.NoSuchAbrv:
            return

        async for item in self._iterRows(indxby, stortype=stortype, startvalu=startvalu):
            yield item

    async def _iterRows(self, indxby, stortype=None, startvalu=None):
        '''
        Args:
            stortype (Optional[int]): a STOR_TYPE_* integer representing the type of form:prop
            startvalu (Any): The value to start at.  May only be not None if stortype is not None.

        Returns:
            AsyncIterator[Tuple[nid,valu]]
        '''
        assert stortype is not None or startvalu is None

        abrv = indxby.abrv
        abrvlen = indxby.abrvlen
        startbytz = None

        if startvalu is not None:
            stortype = indxby.getStorType()
            startbytz = stortype.indx(startvalu)[0]

        for key, nid in self.layrslab.scanByPref(abrv, startkey=startbytz, db=indxby.db):

            await asyncio.sleep(0)

            indx = key[abrvlen:]

            valu = indxby.getNodeValu(nid, indx=indx)
            if valu is s_common.novalu:
                continue

            yield nid, valu

    async def getNodeData(self, nid, name):
        '''
        Return a single element of a nid's node data
        '''
        try:
            abrv = self.core.getIndxAbrv(INDX_NODEDATA, name)
        except s_exc.NoSuchAbrv:
            return False, None, None

<<<<<<< HEAD
        nid = self.core.getNidByBuid(buid)
        if nid is None:
            return False, None, None

        byts = self.dataslab.get(nid + abrv + FLAG_NORM, db=self.nodedata)
=======
        byts = self.dataslab.get(nid + abrv, db=self.nodedata)
>>>>>>> 765dbbfa
        if byts is None:
            if self.dataslab.get(nid + abrv + FLAG_TOMB, db=self.nodedata):
                return True, None, True
            return False, None, None

        return True, s_msgpack.un(byts), False

    async def iterNodeData(self, nid):
        '''
        Return a generator of all a node's data by nid.
        '''
        for lkey, byts in self.dataslab.scanByPref(nid, db=self.nodedata):
            abrv = lkey[8:-1]
            valu = s_msgpack.un(byts)
            yield abrv, valu, lkey[-1:] == FLAG_TOMB

    async def iterNodeDataKeys(self, nid):
        '''
        Return a generator of all a nid's node data keys
        '''
        for lkey in self.dataslab.scanKeysByPref(nid, db=self.nodedata):
            abrv = lkey[8:-1]
            yield abrv, lkey[-1:] == FLAG_TOMB

    async def iterPropTombstones(self, form, prop):
        abrv = self.core.setIndxAbrv(INDX_PROP, form, prop)
        for _, nid in self.layrslab.scanByPref(INDX_TOMB + abrv, db=self.indxdb):
            yield nid

    async def iterTombstones(self):

        for lkey in self.layrslab.scanKeysByPref(INDX_TOMB, db=self.indxdb):
            byts = self.core.indxabrv.abrvToByts(lkey[2:10])
            tombtype = byts[:2]

            if tombtype == INDX_EDGE_VERB:
                verb = self.core.getAbrvVerb(lkey[10:18])
                n1iden = s_common.ehex(self.core.getBuidByNid(lkey[18:26]))

                for _, nid in self.layrslab.scanByPref(lkey, db=self.indxdb):
                    n2iden = s_common.ehex(self.core.getBuidByNid(nid))
                    yield (n1iden, tombtype, (verb, n2iden))

            else:
                tombinfo = s_msgpack.un(byts[2:])

                for _, nid in self.layrslab.scanByPref(lkey, db=self.indxdb):
                    n1iden = s_common.ehex(self.core.getBuidByNid(nid))
                    yield (n1iden, tombtype, tombinfo)

    async def iterLayerNodeEdits(self):
        '''
        Scan the full layer and yield artificial sets of nodeedits.
        '''
        await self._saveDirtySodes()

        for nid, byts in self.layrslab.scanByFull(db=self.bynid):

            sode = s_msgpack.un(byts)
            ndef = self.core.getNidNdef(nid)

            form = ndef[0]

            edits = []
            nodeedit = (nid, form, edits)

            valt = sode.get('valu')
            if valt is not None:
                edits.append((EDIT_NODE_ADD, valt))

            elif sode.get('antivalu') is not None:
                edits.append((EDIT_NODE_TOMB, (), ()))
                yield nodeedit
                continue

            for prop, (valu, stortype) in sode.get('props', {}).items():
                edits.append((EDIT_PROP_SET, (prop, valu, None, stortype)))

            for prop in sode.get('antiprops', {}).keys():
                edits.append((EDIT_PROP_TOMB, (prop,), ()))

            for tag, tagv in sode.get('tags', {}).items():
                edits.append((EDIT_TAG_SET, (tag, tagv, None)))

            for tag in sode.get('antitags', {}).keys():
                edits.append((EDIT_TAG_TOMB, (tag,), ()))

            for tag, propdict in sode.get('tagprops', {}).items():
                for prop, (valu, stortype) in propdict.items():
                    edits.append((EDIT_TAGPROP_SET, (tag, prop, valu, None, stortype)))

<<<<<<< HEAD
            for tag, propdict in sode.get('antitagprops', {}).items():
                for prop in propdict.keys():
                    edits.append((EDIT_TAGPROP_TOMB, (tag, prop), ()))

            async for abrv, valu, tomb in self.iterNodeData(nid):
                prop = self.core.getAbrvIndx(abrv)[0]
                if tomb:
                    edits.append((EDIT_NODEDATA_TOMB, (prop,), ()))
                else:
                    edits.append((EDIT_NODEDATA_SET, (prop, valu, None), ()))

            async for abrv, n2nid, tomb in self.iterNodeEdgesN1(nid):
                # TODO LOCAL edits vs COMPAT edits?
                verb = self.core.getAbrvVerb(abrv)
                n2iden = s_common.ehex(self.core.getBuidByNid(n2nid))
                if tomb:
                    edits.append((EDIT_EDGE_TOMB, (verb, n2iden), ()))
                else:
                    edits.append((EDIT_EDGE_ADD, (verb, n2iden), ()))
=======
            async for prop, valu in self.iterNodeData(nid):
                edits.append((EDIT_NODEDATA_SET, (prop, valu, None)))

            async for verb, n2nid in self.iterNodeEdgesN1(nid):
                edits.append((EDIT_EDGE_ADD, (verb, n2nid)))
>>>>>>> 765dbbfa

            yield nodeedit

    async def _wipeNodeData(self, nid, sode):
        '''
        Remove all node data for a nid
        '''
        for lkey, _ in self.dataslab.scanByPref(nid, db=self.nodedata):
            await asyncio.sleep(0)
            self.dataslab.delete(lkey, db=self.nodedata)
            self.dataslab.delete(lkey[8:], nid, db=self.dataname)

            if lkey[-1:] == FLAG_TOMB:
                self.layrslab.delete(INDX_TOMB + lkey[8:-1], nid, db=self.indxdb)

    async def getModelVers(self):
        return self.layrinfo.get('model:version', (-1, -1, -1))

    async def setModelVers(self, vers):
        self._reqNotReadOnly()
        return await self._push('layer:set:modelvers', vers)

    @s_nexus.Pusher.onPush('layer:set:modelvers')
    async def _setModelVers(self, vers):
        await self.layrinfo.set('model:version', vers)

    async def getStorNodes(self):
        '''
        Yield (nid, sode) tuples for all the nodes with props/tags/tagprops stored in this layer.
        '''
        # flush any dirty sodes so we can yield them from the index in nid order
        await self._saveDirtySodes()

        for nid, byts in self.layrslab.scanByFull(db=self.bynid):
            await asyncio.sleep(0)
            yield nid, s_msgpack.un(byts)

    def getStorNode(self, nid):
        '''
        Return a *COPY* of the storage node (or an empty default dict).
        '''
        sode = self._getStorNode(nid)
        if sode is not None:
            return deepcopy(sode)
        return collections.defaultdict(dict)

    async def syncNodeEdits2(self, offs, wait=True, compat=False):
        '''
        Once caught up with storage, yield them in realtime.

        Returns:
            Tuple of offset(int), nodeedits, meta(dict)
        '''
        if not self.logedits:
            return

        if not compat:
            for offi, _ in self.nodeeditlog.iter(offs):
                nexsitem = await self.core.nexsroot.nexslog.get(offi)
                yield (offi, *nexsitem[2])

            if wait:
                async with self.getNodeEditWindow() as wind:
                    async for item in wind:
                        yield item
            return

        for offi, _ in self.nodeeditlog.iter(offs):
            nexsitem = await self.core.nexsroot.nexslog.get(offi)
            (nodeedits, meta) = nexsitem[2]

            realnodeedits = self.core.localToRemoteEdits(nodeedits)
            if realnodeedits:
                yield (offi, realnodeedits, meta)

        if wait:
            async with self.getNodeEditWindow() as wind:
                async for (offi, nodeedits, meta) in wind:
                    realnodeedits = self.core.localToRemoteEdits(nodeedits)
                    if realnodeedits:
                        yield (offi, realnodeedits, meta)

    async def syncNodeEdits(self, offs, wait=True, compat=False):
        '''
        Identical to syncNodeEdits2, but doesn't yield meta
        '''
        async for offi, nodeedits, _meta in self.syncNodeEdits2(offs, wait=wait, compat=compat):
            yield (offi, nodeedits)

    async def syncIndexEvents(self, offs, matchdef, wait=True):
        '''
        Yield (offs, (nid, form, ETYPE, VALS)) tuples from the nodeedit log starting from the given offset.
        Only edits that match the filter in matchdef will be yielded.

        Notes:

<<<<<<< HEAD
            ETYPE is a constant EDIT_* above.  VALS is a tuple whose format depends on ETYPE, outlined in the comment
            next to the constant.  META is a dict that may contain keys 'user' and 'time' to represent the iden of the
            user that initiated the change, and the time that it took place, respectively.
=======
            ETYPE is an constant EDIT_* above.  VALS is a tuple whose format depends on ETYPE, outlined in the comment
            next to the constant.
>>>>>>> 765dbbfa

            Additionally, every 1000 entries, an entry (offs, (None, None, EDIT_PROGRESS, ())) message is emitted.

            The matchdef dict may contain the following keys:  forms, props, tags, tagprops.  The value must be a
            sequence of strings.  Each key/val combination is treated as an "or", so each key and value yields more events.
            forms: EDIT_NODE_ADD and EDIT_NODE_DEL events.  Matches events for nodes with forms in the value list.
            props: EDIT_PROP_SET and EDIT_PROP_DEL events.  Values must be in form:prop or .universal form
            tags:  EDIT_TAG_SET and EDIT_TAG_DEL events.  Values must be the raw tag with no #.
            tagprops: EDIT_TAGPROP_SET and EDIT_TAGPROP_DEL events.   Values must be just the prop or tag:prop.

            Will not yield any values if this layer was not created with logedits enabled

        Args:
            offs(int): starting nexus/editlog offset
            matchdef(Dict[str, Sequence[str]]):  a dict describing which events are yielded
            wait(bool):  whether to pend and stream value until this layer is fini'd
        '''

        formm = set(matchdef.get('forms', ()))
        propm = set(matchdef.get('props', ()))
        tagm = set(matchdef.get('tags', ()))
        tagpropm = set(matchdef.get('tagprops', ()))
        count = 0

        ntypes = (EDIT_NODE_ADD, EDIT_NODE_DEL, EDIT_NODE_TOMB, EDIT_NODE_TOMB_DEL)
        ptypes = (EDIT_PROP_SET, EDIT_PROP_DEL, EDIT_PROP_TOMB, EDIT_PROP_TOMB_DEL)
        ttypes = (EDIT_TAG_SET, EDIT_TAG_DEL, EDIT_TAG_TOMB, EDIT_TAG_TOMB_DEL)
        tptypes = (EDIT_TAGPROP_SET, EDIT_TAGPROP_DEL,
                   EDIT_TAGPROP_TOMB, EDIT_TAGPROP_TOMB_DEL)

        async for curoff, editses in self.syncNodeEdits(offs, wait=wait):
<<<<<<< HEAD
            for buid, form, edit in editses:
                for etyp, vals, meta in edit:
                    if ((form in formm and etyp in ntypes)
                            or (etyp in ptypes
=======
            for nid, form, edit in editses:
                for etyp, vals in edit:
                    if ((form in formm and etyp in (EDIT_NODE_ADD, EDIT_NODE_DEL))
                            or (etyp in (EDIT_PROP_SET, EDIT_PROP_DEL)
>>>>>>> 765dbbfa
                                and (vals[0] in propm or f'{form}:{vals[0]}' in propm))
                            or (etyp in ttypes and vals[0] in tagm)
                            or (etyp in tptypes
                                and (vals[1] in tagpropm or f'{vals[0]}:{vals[1]}' in tagpropm))):

                        yield (curoff, (nid, form, etyp, vals))

            await asyncio.sleep(0)

            count += 1
            if count % 1000 == 0:
                yield (curoff, (None, None, EDIT_PROGRESS, ()))

    @contextlib.asynccontextmanager
    async def getNodeEditWindow(self):
        if not self.logedits:
            raise s_exc.BadConfValu(mesg='Layer logging must be enabled for getting nodeedits')

        async with await s_queue.Window.anit(maxsize=WINDOW_MAXSIZE) as wind:

            async def fini():
                self.windows.remove(wind)

            wind.onfini(fini)

            self.windows.append(wind)

            yield wind

    async def getEditIndx(self):
        '''
        Returns what will be the *next* (i.e. 1 past the last) nodeedit log index.
        '''
        if not self.logedits:
            return 0

        return self.nodeeditlog.index()

    async def getEditOffs(self):
        '''
        Return the offset of the last *recorded* log entry.  Returns -1 if nodeedit log is disabled or empty.
        '''
        if not self.logedits:
            return -1

        last = self.nodeeditlog.last()
        if last is not None:
            return last[0]

        return -1

    async def waitEditOffs(self, offs, timeout=None):
        '''
        Wait for the node edit log to write an entry at/past the given offset.
        '''
        if not self.logedits:
            mesg = 'Layer.waitEditOffs() does not work with logedits disabled.'
            raise s_exc.BadArg(mesg=mesg)

        return await self.nodeeditlog.waitForOffset(offs, timeout=timeout)

    async def delete(self):
        '''
        Delete the underlying storage
        '''
        self.isdeleted = True
        await self.fini()
        shutil.rmtree(self.dirn, ignore_errors=True)

def getNodeEditPerms(nodeedits):
    '''
    Yields (offs, perm) tuples that can be used in user.allowed()
    '''
    tags = []
    tagadds = []

    for nodeoffs, (nid, form, edits) in enumerate(nodeedits):

        tags.clear()
        tagadds.clear()

        for editoffs, (edit, info) in enumerate(edits):

            permoffs = (nodeoffs, editoffs)

            if edit == EDIT_NODE_ADD:
                yield (permoffs, ('node', 'add', form))
                continue

            if edit == EDIT_NODE_DEL or edit == EDIT_NODE_TOMB:
                yield (permoffs, ('node', 'del', form))
                continue

            if edit == EDIT_PROP_SET:
                yield (permoffs, ('node', 'prop', 'set', f'{form}:{info[0]}'))
                continue

            if edit == EDIT_PROP_DEL or edit == EDIT_PROP_TOMB:
                yield (permoffs, ('node', 'prop', 'del', f'{form}:{info[0]}'))
                continue

            if edit == EDIT_TAG_SET:
                if info[1] != (None, None):
                    tagadds.append(info[0])
                    yield (permoffs, ('node', 'tag', 'add', *info[0].split('.')))
                else:
                    tags.append((len(info[0]), editoffs, info[0]))
                continue

            if edit == EDIT_TAG_DEL or edit == EDIT_TAG_TOMB:
                yield (permoffs, ('node', 'tag', 'del', *info[0].split('.')))
                continue

            if edit == EDIT_TAGPROP_SET:
                yield (permoffs, ('node', 'tag', 'add', *info[0].split('.')))
                continue

            if edit == EDIT_TAGPROP_DEL or edit == EDIT_TAGPROP_TOMB:
                yield (permoffs, ('node', 'tag', 'del', *info[0].split('.')))
                continue

            if edit == EDIT_NODEDATA_SET:
                yield (permoffs, ('node', 'data', 'set', info[0]))
                continue

            if edit == EDIT_NODEDATA_DEL or edit == EDIT_NODEDATA_TOMB:
                yield (permoffs, ('node', 'data', 'pop', info[0]))
                continue

            if edit == EDIT_EDGE_ADD:
                yield (permoffs, ('node', 'edge', 'add', info[0]))
                continue

            if edit == EDIT_EDGE_DEL or edit == EDIT_EDGE_TOMB:
                yield (permoffs, ('node', 'edge', 'del', info[0]))
                continue

        for _, editoffs, tag in sorted(tags, reverse=True):
            look = tag + '.'
            if any([tagadd.startswith(look) for tagadd in tagadds]):
                continue

            yield ((nodeoffs, editoffs), ('node', 'tag', 'add', *tag.split('.')))
            tagadds.append(tag)<|MERGE_RESOLUTION|>--- conflicted
+++ resolved
@@ -230,35 +230,6 @@
 
 # Edit types (etyp)
 
-<<<<<<< HEAD
-EDIT_NODE_ADD = 0      # (<etyp>, (<valu>, <type>), ())
-EDIT_NODE_DEL = 1      # (<etyp>, (<oldv>, <type>), ())
-EDIT_PROP_SET = 2      # (<etyp>, (<prop>, <valu>, <oldv>, <type>), ())
-EDIT_PROP_DEL = 3      # (<etyp>, (<prop>, <oldv>, <type>), ())
-EDIT_TAG_SET = 4       # (<etyp>, (<tag>, <valu>, <oldv>), ())
-EDIT_TAG_DEL = 5       # (<etyp>, (<tag>, <oldv>), ())
-EDIT_TAGPROP_SET = 6   # (<etyp>, (<tag>, <prop>, <valu>, <oldv>, <type>), ())
-EDIT_TAGPROP_DEL = 7   # (<etyp>, (<tag>, <prop>, <oldv>, <type>), ())
-EDIT_NODEDATA_SET = 8  # (<etyp>, (<name>, <valu>, <oldv>), ())
-EDIT_NODEDATA_DEL = 9  # (<etyp>, (<name>, <oldv>), ())
-EDIT_EDGE_ADD = 10     # (<etyp>, (<verb>, <destnodeiden>), ())
-EDIT_EDGE_DEL = 11     # (<etyp>, (<verb>, <destnodeiden>), ())
-
-EDIT_NODE_TOMB = 12          # (<etyp>, (), ())
-EDIT_NODE_TOMB_DEL = 13      # (<etyp>, (), ())
-EDIT_PROP_TOMB = 14          # (<etyp>, (<prop>), ())
-EDIT_PROP_TOMB_DEL = 15      # (<etyp>, (<prop>), ())
-EDIT_TAG_TOMB = 16           # (<etyp>, (<tag>), ())
-EDIT_TAG_TOMB_DEL = 17       # (<etyp>, (<tag>), ())
-EDIT_TAGPROP_TOMB = 18       # (<etyp>, (<tag>, <prop>), ())
-EDIT_TAGPROP_TOMB_DEL = 19   # (<etyp>, (<tag>, <prop>), ())
-EDIT_NODEDATA_TOMB = 20      # (<etyp>, (<name>), ())
-EDIT_NODEDATA_TOMB_DEL = 21  # (<etyp>, (<name>), ())
-EDIT_EDGE_TOMB = 22          # (<etyp>, (<verb>, <destnodeiden>), ())
-EDIT_EDGE_TOMB_DEL = 23      # (<etyp>, (<verb>, <destnodeiden>), ())
-
-EDIT_PROGRESS = 100          # (used by syncIndexEvents) (<etyp>, (), ())
-=======
 EDIT_NODE_ADD = 0      # (<etyp>, (<valu>, <type>))
 EDIT_NODE_DEL = 1      # (<etyp>, (<oldv>, <type>))
 EDIT_PROP_SET = 2      # (<etyp>, (<prop>, <valu>, <oldv>, <type>))
@@ -272,8 +243,20 @@
 EDIT_EDGE_ADD = 10     # (<etyp>, (<verb>, <destnodeiden>))
 EDIT_EDGE_DEL = 11     # (<etyp>, (<verb>, <destnodeiden>))
 
+EDIT_NODE_TOMB = 12          # (<etyp>, ())
+EDIT_NODE_TOMB_DEL = 13      # (<etyp>, ())
+EDIT_PROP_TOMB = 14          # (<etyp>, (<prop>))
+EDIT_PROP_TOMB_DEL = 15      # (<etyp>, (<prop>))
+EDIT_TAG_TOMB = 16           # (<etyp>, (<tag>))
+EDIT_TAG_TOMB_DEL = 17       # (<etyp>, (<tag>))
+EDIT_TAGPROP_TOMB = 18       # (<etyp>, (<tag>, <prop>))
+EDIT_TAGPROP_TOMB_DEL = 19   # (<etyp>, (<tag>, <prop>))
+EDIT_NODEDATA_TOMB = 20      # (<etyp>, (<name>))
+EDIT_NODEDATA_TOMB_DEL = 21  # (<etyp>, (<name>))
+EDIT_EDGE_TOMB = 22          # (<etyp>, (<verb>, <destnodeiden>))
+EDIT_EDGE_TOMB_DEL = 23      # (<etyp>, (<verb>, <destnodeiden>))
+
 EDIT_PROGRESS = 100   # (used by syncIndexEvents) (<etyp>, ())
->>>>>>> 765dbbfa
 
 INDX_PROP = b'\x00\x00'
 INDX_TAGPROP = b'\x00\x01'
@@ -2043,29 +2026,19 @@
         async for nid, sode in self.getStorNodes():
 
             edits = []
-<<<<<<< HEAD
             async for abrv, n2nid, tomb in self.iterNodeEdgesN1(nid):
                 verb = self.core.getAbrvVerb(abrv)
-                n2iden = s_common.ehex(self.core.getBuidByNid(n2nid))
                 if tomb:
-                    edits.append((EDIT_EDGE_TOMB_DEL, (verb, n2iden), ()))
+                    edits.append((EDIT_EDGE_TOMB_DEL, (verb, n2nid)))
                 else:
-                    edits.append((EDIT_EDGE_DEL, (verb, n2iden), ()))
+                    edits.append((EDIT_EDGE_DEL, (verb, n2nid)))
 
             async for abrv, valu, tomb in self.iterNodeData(nid):
                 prop = self.core.getAbrvIndx(abrv)[0]
                 if tomb:
-                    edits.append((EDIT_NODEDATA_TOMB_DEL, (prop,), ()))
+                    edits.append((EDIT_NODEDATA_TOMB_DEL, (prop,)))
                 else:
-                    edits.append((EDIT_NODEDATA_DEL, (prop, valu), ()))
-=======
-
-            async for verb, n2nid in self.iterNodeEdgesN1(nid):
-                edits.append((EDIT_EDGE_DEL, (verb, n2nid)))
-
-            async for prop, valu in self.iterNodeData(nid):
-                edits.append((EDIT_NODEDATA_DEL, (prop, valu)))
->>>>>>> 765dbbfa
+                    edits.append((EDIT_NODEDATA_DEL, (prop, valu)))
 
             for tag, propdict in sode.get('tagprops', {}).items():
                 for prop, (valu, stortype) in propdict.items():
@@ -2073,26 +2046,25 @@
 
             for tag, propdict in sode.get('antitagprops', {}).items():
                 for prop  in propdict.keys():
-                    edits.append((EDIT_TAGPROP_TOMB_DEL, (tag, prop), ()))
+                    edits.append((EDIT_TAGPROP_TOMB_DEL, (tag, prop)))
 
             for tag, tagv in sode.get('tags', {}).items():
                 edits.append((EDIT_TAG_DEL, (tag, tagv)))
 
             for tag in sode.get('antitags', {}).keys():
-                edits.append((EDIT_TAG_TOMB_DEL, (tag,), ()))
+                edits.append((EDIT_TAG_TOMB_DEL, (tag,)))
 
             for prop, (valu, stortype) in sode.get('props', {}).items():
                 edits.append((EDIT_PROP_DEL, (prop, valu, stortype)))
 
             for prop in sode.get('antiprops', {}).keys():
-                edits.append((EDIT_PROP_TOMB_DEL, (prop,), ()))
+                edits.append((EDIT_PROP_TOMB_DEL, (prop,)))
 
             valu = sode.get('valu')
             if valu is not None:
-<<<<<<< HEAD
-                edits.append((EDIT_NODE_DEL, valu, ()))
+                edits.append((EDIT_NODE_DEL, valu))
             elif sode.get('antivalu') is not None:
-                edits.append((EDIT_NODE_TOMB_DEL, (), ()))
+                edits.append((EDIT_NODE_TOMB_DEL, ()))
 
             if (form := sode.get('form')) is None:
                 ndef = self.core.getNidNdef(nid)
@@ -2100,11 +2072,6 @@
 
             buid = self.core.getBuidByNid(nid)
             yield (buid, form, edits)
-=======
-                edits.append((EDIT_NODE_DEL, valu))
-
-            yield (nid, sode.get('form'), edits)
->>>>>>> 765dbbfa
 
     async def clone(self, newdirn):
         '''
@@ -2503,15 +2470,10 @@
 
         return False
 
-<<<<<<< HEAD
-    async def hasNodeData(self, buid, name):
+    async def hasNodeData(self, nid, name):
         try:
             abrv = self.core.getIndxAbrv(INDX_NODEDATA, name)
         except s_exc.NoSuchAbrv:
-            return False
-
-        nid = self.core.getNidByBuid(buid)
-        if nid is None:
             return False
 
         if not self.dataslab.hasdup(abrv + FLAG_NORM, nid, db=self.dataname):
@@ -2519,15 +2481,6 @@
                 return False
             return None
         return True
-=======
-    async def hasNodeData(self, nid, name):
-        try:
-            abrv = self.core.getIndxAbrv(INDX_PROP, name, None)
-        except s_exc.NoSuchAbrv:
-            return False
-
-        return self.dataslab.has(nid + abrv, db=self.nodedata)
->>>>>>> 765dbbfa
 
     async def liftTagProp(self, name):
 
@@ -2719,18 +2672,7 @@
             sode = self._genStorNode(nid)
 
             for edit in edits:
-<<<<<<< HEAD
-                delt, pairs = await self.editors[edit[0]](buid, form, edit, sode, meta)
-
-                # if there are conditional edits, check and add them...
-                if delt and edit[2]:
-                    nodeedits.extend(edit[2])
-
-                changes.extend(delt)
-                kvpairs.extend(pairs)
-=======
                 kvpairs.extend(await self.editors[edit[0]](nid, form, edit, sode, meta))
->>>>>>> 765dbbfa
 
                 if len(kvpairs) > 20:
                     self.layrslab.putmulti(kvpairs, db=self.indxdb)
@@ -3080,14 +3022,8 @@
 
     async def _editNodeDel(self, nid, form, edit, sode, meta):
 
-<<<<<<< HEAD
-        valt = sode.pop('valu', None)
-        if valt is None:
-            return (), ()
-=======
         if (valt := sode.pop('valu', None)) is None:
             return ()
->>>>>>> 765dbbfa
 
         (valu, stortype) = valt
 
@@ -3136,11 +3072,10 @@
 
         return ()
 
-<<<<<<< HEAD
     async def _editNodeTomb(self, buid, form, edit, sode, meta):
 
         if sode.get('antivalu') is not None:
-            return (), ()
+            return ()
 
         abrv = self.core.setIndxAbrv(INDX_PROP, form, None)
         nid = sode.get('nid')
@@ -3175,10 +3110,7 @@
             (EDIT_NODE_TOMB_DEL, (), ()),
         ), ()
 
-    async def _editPropSet(self, buid, form, edit, sode, meta):
-=======
     async def _editPropSet(self, nid, form, edit, sode, meta):
->>>>>>> 765dbbfa
 
         prop, valu, oldv, stortype = edit[1]
 
@@ -3320,16 +3252,10 @@
 
         prop = edit[1][0]
 
-<<<<<<< HEAD
-        valt = sode['props'].pop(prop, None)
-        if valt is None:
-            return (), ()
-=======
         if (valt := sode['props'].pop(prop, None)) is None:
             return ()
 
         valu, stortype = valt
->>>>>>> 765dbbfa
 
         abrv = self.core.setIndxAbrv(INDX_PROP, form, prop)
         univabrv = None
@@ -3393,11 +3319,8 @@
 
         if not self.mayDelNid(nid, sode):
             self.dirty[nid] = sode
-
-<<<<<<< HEAD
-        return (
-            (EDIT_PROP_DEL, (prop, valu, stortype), ()),
-        ), ()
+            
+        return ()
 
     async def _editPropTomb(self, buid, form, edit, sode, meta):
 
@@ -3436,11 +3359,6 @@
         return (
             (EDIT_PROP_TOMB_DEL, (prop,), ()),
         ), ()
-
-    async def _editTagSet(self, buid, form, edit, sode, meta):
-=======
-        return ()
->>>>>>> 765dbbfa
 
     async def _editTagSet(self, nid, form, edit, sode, meta):
 
@@ -3534,15 +3452,7 @@
 
     async def _editTagDel(self, nid, form, edit, sode, meta):
 
-<<<<<<< HEAD
-        tag, oldv = edit[1]
-
-        oldv = sode['tags'].pop(tag, None)
-        if oldv is None:
-            return (), ()
-=======
         tag = edit[1][0]
->>>>>>> 765dbbfa
 
         if (oldv := sode['tags'].pop(tag, None)) is None:
             return ()
@@ -3585,10 +3495,7 @@
         if not self.mayDelNid(nid, sode):
             self.dirty[nid] = sode
 
-<<<<<<< HEAD
-        return (
-            (EDIT_TAG_DEL, (tag, oldv), ()),
-        ), ()
+        return ()
 
     async def _editTagTomb(self, buid, form, edit, sode, meta):
 
@@ -3627,11 +3534,6 @@
         return (
             (EDIT_TAG_TOMB_DEL, (tag,), ()),
         ), ()
-
-    async def _editTagPropSet(self, buid, form, edit, sode, meta):
-=======
-        return ()
->>>>>>> 765dbbfa
 
     async def _editTagPropSet(self, nid, form, edit, sode, meta):
 
@@ -3677,25 +3579,16 @@
                         self.layrslab.delete(maxformabrv + oldi, nid, db=self.indxdb)
 
         else:
-<<<<<<< HEAD
-            self.setSodeDirty(sode)
-
-        nid = sode.get('nid')
+            sode['tagprops'][tag] = {}
 
         if (antitags := sode.get('antitagprops')) is not None:
             if (antiprops := antitags.get(tag)) is not None:
                 tomb = antiprops.pop(prop, None)
                 if tomb is not None:
                     self.layrslab.delete(INDX_TOMB + tp_abrv, nid, db=self.indxdb)
-                    self._incSodeRefs(buid, sode, inc=-1)
 
                     if len(antiprops) == 0:
                         antitags.pop(tag)
-
-        if tag not in sode['tagprops']:
-=======
->>>>>>> 765dbbfa
-            sode['tagprops'][tag] = {}
 
         sode['tagprops'][tag][prop] = (valu, stortype)
         self.dirty[nid] = sode
@@ -3743,11 +3636,6 @@
 
         if len(tp_dict) == 0:
             sode['tagprops'].pop(tag)
-<<<<<<< HEAD
-
-        self._incSodeRefs(buid, sode, inc=-1)
-=======
->>>>>>> 765dbbfa
 
         if not self.mayDelNid(nid, sode):
             self.dirty[nid] = sode
@@ -3782,7 +3670,7 @@
 
         return ()
 
-<<<<<<< HEAD
+
     async def _editTagPropTomb(self, buid, form, edit, sode, meta):
 
         tag, prop = edit[1]
@@ -3831,38 +3719,17 @@
             (EDIT_TAGPROP_TOMB_DEL, (tag, prop), ()),
         ), ()
 
-    async def _editNodeDataSet(self, buid, form, edit, sode, meta):
+    async def _editNodeDataSet(self, nid, form, edit, sode, meta):
 
         name, valu, oldv = edit[1]
         abrv = self.core.setIndxAbrv(INDX_NODEDATA, name)
 
-        nid = sode.get('nid')
-        if nid is None:
-            nid = sode['nid'] = self.core.getNidByBuid(buid)
-
-        byts = s_msgpack.en(valu)
-        oldb = self.dataslab.replace(nid + abrv + FLAG_NORM, byts, db=self.nodedata)
-        if oldb == byts:
-            return (), ()
-
-        if oldb is not None:
-            oldv = s_msgpack.un(oldb)
-        elif self.dataslab.delete(abrv + FLAG_TOMB, nid, db=self.dataname):
+        self.dataslab.put(nid + abrv + FLAG_NORM, s_msgpack.en(valu), db=self.nodedata)
+        self.dataslab.put(abrv + FLAG_NORM, nid, db=self.dataname)
+        
+        if oldv is None and self.dataslab.delete(abrv + FLAG_TOMB, nid, db=self.dataname):
             self.dataslab.delete(nid + abrv + FLAG_TOMB, db=self.nodedata)
             self.layrslab.delete(INDX_TOMB + abrv, nid, db=self.indxdb)
-        else:
-            self._incSodeRefs(buid, sode)
-
-        self.dataslab.put(abrv + FLAG_NORM, nid, db=self.dataname)
-=======
-    async def _editNodeDataSet(self, nid, form, edit, sode, meta):
-
-        name, valu, _ = edit[1]
-        abrv = self.core.setIndxAbrv(INDX_PROP, name, None)
-
-        self.dataslab.put(nid + abrv, s_msgpack.en(valu), db=self.nodedata)
-        self.dataslab.put(abrv, nid, db=self.dataname)
->>>>>>> 765dbbfa
 
         return ()
 
@@ -3871,31 +3738,32 @@
         name, valu = edit[1]
         abrv = self.core.setIndxAbrv(INDX_NODEDATA, name)
 
-<<<<<<< HEAD
+        if self.dataslab.delete(nid + abrv + FLAG_NORM, db=self.nodedata):
+            self.dataslab.delete(abrv + FLAG_NORM, nid, db=self.dataname)
+            self.mayDelNid(nid, sode)
+
+        return ()
+
+    async def _editNodeDataTomb(self, buid, form, edit, sode, meta):
+
+        name = edit[1][0]
+        abrv = self.core.setIndxAbrv(INDX_NODEDATA, name)
+
         nid = sode.get('nid')
         if nid is None:
             nid = sode['nid'] = self.core.genBuidNid(buid)
 
-        oldb = self.dataslab.pop(nid + abrv + FLAG_NORM, db=self.nodedata)
-        if oldb is None:
+        if not self.dataslab.put(abrv + FLAG_TOMB, nid, db=self.dataname, overwrite=False):
             return (), ()
 
-        oldv = s_msgpack.un(oldb)
-        self.dataslab.delete(abrv + FLAG_NORM, nid, db=self.dataname)
-=======
-        if self.dataslab.delete(nid + abrv, db=self.nodedata):
-            self.dataslab.delete(abrv, nid, db=self.dataname)
-            self.mayDelNid(nid, sode)
->>>>>>> 765dbbfa
-
-        return ()
-
-<<<<<<< HEAD
+        self.dataslab.put(nid + abrv + FLAG_TOMB, s_msgpack.en(None), db=self.nodedata)
+        self._incSodeRefs(buid, sode)
+
         return (
-            (EDIT_NODEDATA_DEL, (name, oldv), ()),
-        ), ()
-
-    async def _editNodeDataTomb(self, buid, form, edit, sode, meta):
+            (EDIT_NODEDATA_TOMB, (name,), ()),
+        ), ((INDX_TOMB + abrv, nid),)
+
+    async def _editNodeDataTombDel(self, buid, form, edit, sode, meta):
 
         name = edit[1][0]
         abrv = self.core.setIndxAbrv(INDX_NODEDATA, name)
@@ -3904,25 +3772,6 @@
         if nid is None:
             nid = sode['nid'] = self.core.genBuidNid(buid)
 
-        if not self.dataslab.put(abrv + FLAG_TOMB, nid, db=self.dataname, overwrite=False):
-            return (), ()
-
-        self.dataslab.put(nid + abrv + FLAG_TOMB, s_msgpack.en(None), db=self.nodedata)
-        self._incSodeRefs(buid, sode)
-
-        return (
-            (EDIT_NODEDATA_TOMB, (name,), ()),
-        ), ((INDX_TOMB + abrv, nid),)
-
-    async def _editNodeDataTombDel(self, buid, form, edit, sode, meta):
-
-        name = edit[1][0]
-        abrv = self.core.setIndxAbrv(INDX_NODEDATA, name)
-
-        nid = sode.get('nid')
-        if nid is None:
-            nid = sode['nid'] = self.core.genBuidNid(buid)
-
         if not self.dataslab.delete(abrv + FLAG_TOMB, nid, db=self.dataname):
             return (), ()
 
@@ -3934,67 +3783,37 @@
             (EDIT_NODEDATA_TOMB_DEL, (name,), ()),
         ), ()
 
-    async def _editNodeEdgeAdd(self, buid, form, edit, sode, meta):
-
-        if form is None:  # pragma: no cover
-            logger.warning(f'Invalid node edge edit, form is None: {edit}')
-            return (), ()
-=======
     async def _editNodeEdgeAdd(self, nid, form, edit, sode, meta):
->>>>>>> 765dbbfa
 
         verb, n2nid = edit[1]
 
         vabrv = self.core.setVerbAbrv(verb)
 
-        if self.layrslab.hasdup(self.edgen1n2abrv + nid + n2nid, vabrv, db=self.indxdb):
-                return ()
-
-<<<<<<< HEAD
-        if n1nid is not None and n2nid is not None:
-            if self.layrslab.hasdup(self.edgen1n2abrv + n1nid + n2nid + FLAG_NORM, vabrv, db=self.indxdb):
-                return (), ()
-
-        n2nid = self.core.genBuidNid(n2buid)
-=======
->>>>>>> 765dbbfa
+        if self.layrslab.hasdup(self.edgen1n2abrv + nid + n2nid + FLAG_NORM, vabrv, db=self.indxdb):
+            return ()
+
         n2sode = self._genStorNode(n2nid)
 
         # we are creating a new edge for this layer.
         sode['n1verbs'][verb] = sode['n1verbs'].get(verb, 0) + 1
         n2sode['n2verbs'][verb] = n2sode['n2verbs'].get(verb, 0) + 1
 
-<<<<<<< HEAD
-        if n1nid is not None and self.layrslab.delete(INDX_TOMB + self.edgeverbabrv + vabrv + n1nid, n2nid, db=self.indxdb):
-            self.layrslab.delete(self.edgen1abrv + n1nid + vabrv + FLAG_TOMB, n2nid, db=self.indxdb)
-            self.layrslab.delete(self.edgen2abrv + n2nid + vabrv + FLAG_TOMB, n1nid, db=self.indxdb)
-            self.layrslab.delete(self.edgen1n2abrv + n1nid + n2nid + FLAG_TOMB, vabrv, db=self.indxdb)
-            self.layrslab.delete(self.edgeverbabrv + vabrv + n1nid + FLAG_TOMB, n2nid, db=self.indxdb)
-        else:
-            self._incSodeRefs(buid, sode)
-            self._incSodeRefs(n2buid, n2sode)
-
-        if n1nid is None:
-            n1nid = sode.get('nid')
-=======
+        if self.layrslab.delete(INDX_TOMB + self.edgeverbabrv + vabrv + nid, n2nid, db=self.indxdb):
+            self.layrslab.delete(self.edgen1abrv + nid + vabrv + FLAG_TOMB, n2nid, db=self.indxdb)
+            self.layrslab.delete(self.edgen2abrv + n2nid + vabrv + FLAG_TOMB, nid, db=self.indxdb)
+            self.layrslab.delete(self.edgen1n2abrv + nid + n2nid + FLAG_TOMB, vabrv, db=self.indxdb)
+            self.layrslab.delete(self.edgeverbabrv + vabrv + nid + FLAG_TOMB, n2nid, db=self.indxdb)
+
         self.dirty[nid] = sode
         self.dirty[n2nid] = n2sode
->>>>>>> 765dbbfa
 
         # FIXME do a verb lookup and increment verb stats
 
         kvpairs = [
-<<<<<<< HEAD
-            (self.edgen1abrv + n1nid + vabrv + FLAG_NORM, n2nid),
-            (self.edgen2abrv + n2nid + vabrv + FLAG_NORM, n1nid),
-            (self.edgen1n2abrv + n1nid + n2nid + FLAG_NORM, vabrv),
-            (self.edgeverbabrv + vabrv + n1nid + FLAG_NORM, n2nid)
-=======
-            (self.edgen1abrv + nid + vabrv, n2nid),
-            (self.edgen2abrv + n2nid + vabrv, nid),
-            (self.edgen1n2abrv + nid + n2nid, vabrv),
-            (self.edgeverbabrv + vabrv + nid, n2nid)
->>>>>>> 765dbbfa
+            (self.edgen1abrv + nid + vabrv + FLAG_NORM, n2nid),
+            (self.edgen2abrv + n2nid + vabrv + FLAG_NORM, nid),
+            (self.edgen1n2abrv + nid + n2nid + FLAG_NORM, vabrv),
+            (self.edgeverbabrv + vabrv + nid + FLAG_NORM, n2nid)
         ]
 
         return kvpairs
@@ -4004,33 +3823,17 @@
         verb, n2nid = edit[1]
 
         vabrv = self.core.setVerbAbrv(verb)
-<<<<<<< HEAD
-        n2buid = s_common.uhex(n2iden)
-
-        n1nid = sode.get('nid')
-        if n1nid is None:
-            n1nid = sode['nid'] = self.core.genBuidNid(buid)
-
-        n2nid = self.core.getNidByBuid(n2buid)
-        n1n2 = self.edgen1n2abrv + n1nid + n2nid + FLAG_NORM
+
+        n1n2 = self.edgen1n2abrv + nid + n2nid + FLAG_NORM
 
         if not self.layrslab.delete(n1n2, vabrv, db=self.indxdb):
-            return (), ()
-
-        self.layrslab.delete(self.edgen1abrv + n1nid + vabrv + FLAG_NORM, n2nid, db=self.indxdb)
-        self.layrslab.delete(self.edgen2abrv + n2nid + vabrv + FLAG_NORM, n1nid, db=self.indxdb)
-        self.layrslab.delete(self.edgeverbabrv + vabrv + n1nid + FLAG_NORM, n2nid, db=self.indxdb)
+            return ()
+
+        self.layrslab.delete(self.edgen1abrv + nid + vabrv + FLAG_NORM, n2nid, db=self.indxdb)
+        self.layrslab.delete(self.edgen2abrv + n2nid + vabrv + FLAG_NORM, nid, db=self.indxdb)
+        self.layrslab.delete(self.edgeverbabrv + vabrv + nid + FLAG_NORM, n2nid, db=self.indxdb)
 
         n2sode = self._genStorNode(n2nid)
-=======
-
-        if not self.layrslab.delete(self.edgen1n2abrv + nid + n2nid, vabrv, db=self.indxdb):
-            return ()
-
-        self.layrslab.delete(self.edgen1abrv + nid + vabrv, n2nid, db=self.indxdb)
-        self.layrslab.delete(self.edgen2abrv + n2nid + vabrv, nid, db=self.indxdb)
-        self.layrslab.delete(self.edgeverbabrv + vabrv + nid, n2nid, db=self.indxdb)
->>>>>>> 765dbbfa
 
         newvalu = sode['n1verbs'].get(verb, 0) - 1
         if newvalu == 0:
@@ -4128,12 +3931,8 @@
 
         if verb is None:
             for lkey, lval in self.layrslab.scanByPref(self.edgeverbabrv, db=self.indxdb):
-<<<<<<< HEAD
                 # n1nid, verbabrv, n2nid, tomb
                 yield lkey[-9:-1], lkey[-17:-9], lval, lkey[-1:] == FLAG_TOMB
-=======
-                yield (lkey[-8:], self.core.getAbrvVerb(lkey[-16:-8]), lval)
->>>>>>> 765dbbfa
             return
 
         try:
@@ -4142,37 +3941,26 @@
             return
 
         for lkey, lval in self.layrslab.scanByPref(self.edgeverbabrv + vabrv, db=self.indxdb):
-<<<<<<< HEAD
             # n1nid, verbabrv, n2nid, tomb
             yield lkey[-9:-1], vabrv, lval, lkey[-1:] == FLAG_TOMB
-=======
-            yield (lkey[-8:], verb, lval)
 
     async def _delNodeEdges(self, nid, sode):
->>>>>>> 765dbbfa
-
+      
         sode.pop('n1verbs', None)
 
         for lkey, n2nid in self.layrslab.scanByPref(self.edgen1abrv + nid, db=self.indxdb):
             await asyncio.sleep(0)
 
-<<<<<<< HEAD
             tomb = lkey[-1:]
             vabrv = lkey[-9:-1]
 
-            self.layrslab.delete(self.edgen1abrv + n1nid + vabrv + tomb, n2nid, db=self.indxdb)
-            self.layrslab.delete(self.edgen2abrv + n2nid + vabrv + tomb, n1nid, db=self.indxdb)
-            self.layrslab.delete(self.edgen1n2abrv + n1nid + n2nid + tomb, vabrv, db=self.indxdb)
-            self.layrslab.delete(self.edgeverbabrv + vabrv + n1nid + tomb, n2nid, db=self.indxdb)
+            self.layrslab.delete(self.edgen1abrv + nid + vabrv + tomb, n2nid, db=self.indxdb)
+            self.layrslab.delete(self.edgen2abrv + n2nid + vabrv + tomb, nid, db=self.indxdb)
+            self.layrslab.delete(self.edgen1n2abrv + nid + n2nid + tomb, vabrv, db=self.indxdb)
+            self.layrslab.delete(self.edgeverbabrv + vabrv + nid + tomb, n2nid, db=self.indxdb)
 
             if tomb == FLAG_TOMB:
-                self.layrslab.delete(INDX_TOMB + self.edgeverbabrv + vabrv + n1nid, n2nid, db=self.indxdb)
-=======
-            self.layrslab.delete(self.edgen1abrv + nid + vabrv, n2nid, db=self.indxdb)
-            self.layrslab.delete(self.edgen2abrv + n2nid + vabrv, nid, db=self.indxdb)
-            self.layrslab.delete(self.edgen1n2abrv + nid + n2nid, vabrv, db=self.indxdb)
-            self.layrslab.delete(self.edgeverbabrv + vabrv + nid, n2nid, db=self.indxdb)
->>>>>>> 765dbbfa
+                self.layrslab.delete(INDX_TOMB + self.edgeverbabrv + vabrv + nid, n2nid, db=self.indxdb)
 
             verb = self.core.getAbrvVerb(vabrv)
             n2sode = self._genStorNode(n2nid)
@@ -4236,10 +4024,6 @@
             yield vabrv, lkey[-1:] == FLAG_TOMB
 
     async def hasNodeEdge(self, n1nid, verb, n2nid):
-<<<<<<< HEAD
-
-=======
->>>>>>> 765dbbfa
         try:
             vabrv = self.core.getVerbAbrv(verb)
         except s_exc.NoSuchAbrv:
@@ -4403,15 +4187,7 @@
         except s_exc.NoSuchAbrv:
             return False, None, None
 
-<<<<<<< HEAD
-        nid = self.core.getNidByBuid(buid)
-        if nid is None:
-            return False, None, None
-
         byts = self.dataslab.get(nid + abrv + FLAG_NORM, db=self.nodedata)
-=======
-        byts = self.dataslab.get(nid + abrv, db=self.nodedata)
->>>>>>> 765dbbfa
         if byts is None:
             if self.dataslab.get(nid + abrv + FLAG_TOMB, db=self.nodedata):
                 return True, None, True
@@ -4483,7 +4259,7 @@
                 edits.append((EDIT_NODE_ADD, valt))
 
             elif sode.get('antivalu') is not None:
-                edits.append((EDIT_NODE_TOMB, (), ()))
+                edits.append((EDIT_NODE_TOMB, ()))
                 yield nodeedit
                 continue
 
@@ -4491,45 +4267,36 @@
                 edits.append((EDIT_PROP_SET, (prop, valu, None, stortype)))
 
             for prop in sode.get('antiprops', {}).keys():
-                edits.append((EDIT_PROP_TOMB, (prop,), ()))
+                edits.append((EDIT_PROP_TOMB, (prop,)))
 
             for tag, tagv in sode.get('tags', {}).items():
                 edits.append((EDIT_TAG_SET, (tag, tagv, None)))
 
             for tag in sode.get('antitags', {}).keys():
-                edits.append((EDIT_TAG_TOMB, (tag,), ()))
+                edits.append((EDIT_TAG_TOMB, (tag,)))
 
             for tag, propdict in sode.get('tagprops', {}).items():
                 for prop, (valu, stortype) in propdict.items():
                     edits.append((EDIT_TAGPROP_SET, (tag, prop, valu, None, stortype)))
 
-<<<<<<< HEAD
             for tag, propdict in sode.get('antitagprops', {}).items():
                 for prop in propdict.keys():
-                    edits.append((EDIT_TAGPROP_TOMB, (tag, prop), ()))
+                    edits.append((EDIT_TAGPROP_TOMB, (tag, prop)))
 
             async for abrv, valu, tomb in self.iterNodeData(nid):
                 prop = self.core.getAbrvIndx(abrv)[0]
                 if tomb:
-                    edits.append((EDIT_NODEDATA_TOMB, (prop,), ()))
+                    edits.append((EDIT_NODEDATA_TOMB, (prop,)))
                 else:
-                    edits.append((EDIT_NODEDATA_SET, (prop, valu, None), ()))
+                    edits.append((EDIT_NODEDATA_SET, (prop, valu, None)))
 
             async for abrv, n2nid, tomb in self.iterNodeEdgesN1(nid):
-                # TODO LOCAL edits vs COMPAT edits?
                 verb = self.core.getAbrvVerb(abrv)
                 n2iden = s_common.ehex(self.core.getBuidByNid(n2nid))
                 if tomb:
-                    edits.append((EDIT_EDGE_TOMB, (verb, n2iden), ()))
+                    edits.append((EDIT_EDGE_TOMB, (verb, n2nid)))
                 else:
-                    edits.append((EDIT_EDGE_ADD, (verb, n2iden), ()))
-=======
-            async for prop, valu in self.iterNodeData(nid):
-                edits.append((EDIT_NODEDATA_SET, (prop, valu, None)))
-
-            async for verb, n2nid in self.iterNodeEdgesN1(nid):
-                edits.append((EDIT_EDGE_ADD, (verb, n2nid)))
->>>>>>> 765dbbfa
+                    edits.append((EDIT_EDGE_ADD, (verb, n2nid)))
 
             yield nodeedit
 
@@ -4626,14 +4393,8 @@
 
         Notes:
 
-<<<<<<< HEAD
-            ETYPE is a constant EDIT_* above.  VALS is a tuple whose format depends on ETYPE, outlined in the comment
-            next to the constant.  META is a dict that may contain keys 'user' and 'time' to represent the iden of the
-            user that initiated the change, and the time that it took place, respectively.
-=======
-            ETYPE is an constant EDIT_* above.  VALS is a tuple whose format depends on ETYPE, outlined in the comment
+            ETYPE is a constant EDIT_* above. VALS is a tuple whose format depends on ETYPE, outlined in the comment
             next to the constant.
->>>>>>> 765dbbfa
 
             Additionally, every 1000 entries, an entry (offs, (None, None, EDIT_PROGRESS, ())) message is emitted.
 
@@ -4665,21 +4426,12 @@
                    EDIT_TAGPROP_TOMB, EDIT_TAGPROP_TOMB_DEL)
 
         async for curoff, editses in self.syncNodeEdits(offs, wait=wait):
-<<<<<<< HEAD
-            for buid, form, edit in editses:
-                for etyp, vals, meta in edit:
-                    if ((form in formm and etyp in ntypes)
-                            or (etyp in ptypes
-=======
             for nid, form, edit in editses:
                 for etyp, vals in edit:
-                    if ((form in formm and etyp in (EDIT_NODE_ADD, EDIT_NODE_DEL))
-                            or (etyp in (EDIT_PROP_SET, EDIT_PROP_DEL)
->>>>>>> 765dbbfa
-                                and (vals[0] in propm or f'{form}:{vals[0]}' in propm))
+                    if ((form in formm and etyp in ntypes)
+                            or (etyp in ptypes and (vals[0] in propm or f'{form}:{vals[0]}' in propm))
                             or (etyp in ttypes and vals[0] in tagm)
-                            or (etyp in tptypes
-                                and (vals[1] in tagpropm or f'{vals[0]}:{vals[1]}' in tagpropm))):
+                            or (etyp in tptypes and (vals[1] in tagpropm or f'{vals[0]}:{vals[1]}' in tagpropm))):
 
                         yield (curoff, (nid, form, etyp, vals))
 
