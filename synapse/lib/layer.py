'''
The Layer 2.0 archtecture introduces several optimized node/message serialization formats
used by the layers to optimize returning primitives and facilitate efficient node construction:

.. note::

    This interface is subject to change between minor revisions.

Storage Types (<stortype>)

    In Layers 2.0, each node property from the model has an associated "storage type".  Each
    storage type determines how the data is indexed and represented within the Layer.  This
    formalizes the separation of "data model" from "storage model".  Each data model type has
    a "stortype" property which coresponds to one of the STOR_TYPE_XXX values.  The knowledge
    of the mapping of data model types to storage types is the responsibility of the data model,
    making the Layer implementation fully decoupled from the data model.

Node Edits / Edits

    A node edit consists of a (<nid>, <form>, [edits]) tuple.  An edit is Tuple of (<type>, <info>, List[NodeEdits])
    where the first element is an int that matches to an EDIT_* constant below, the info is a tuple that varies
    depending on the first element, and the third element is a list of dependent NodeEdits that will only be applied
    if the edit actually makes a change.

Storage Node (<sode>)

    A storage node is a layer/storage optimized node representation which is similar to a "packed node".
    A storage node *may* be partial ( as it is produced by a given layer ) and are joined by the view
    into "full" storage nodes which are used to construct Node() instances.

    Sode format::

        (<nid>, {

            'ndef': (<formname>, <formvalu>),

            'props': {
                <propname>: <propvalu>,
            }

            'tags': {
                <tagname>: <tagvalu>,
            }

            'tagprops: {
                <tagname>: {
                    <propname>: <propvalu>,
                },
            }

            # changes that were *just* made.
            'edits': [
                <edit>
            ]

        }),

'''
import os
import math
import shutil
import struct
import asyncio
import logging
import weakref
import contextlib
import collections

import regex
import xxhash

import synapse.exc as s_exc
import synapse.common as s_common
import synapse.telepath as s_telepath

import synapse.lib.gis as s_gis
import synapse.lib.cell as s_cell
import synapse.lib.coro as s_coro
import synapse.lib.cache as s_cache
import synapse.lib.nexus as s_nexus
import synapse.lib.queue as s_queue
import synapse.lib.urlhelp as s_urlhelp

import synapse.lib.config as s_config
import synapse.lib.spooled as s_spooled
import synapse.lib.lmdbslab as s_lmdbslab
import synapse.lib.slabseqn as s_slabseqn

from synapse.lib.msgpack import deepcopy

ipaddress = s_common.ipaddress

logger = logging.getLogger(__name__)

import synapse.lib.msgpack as s_msgpack

reqValidLdef = s_config.getJsValidator({
    'type': 'object',
    'properties': {
        'iden': {'type': 'string', 'pattern': s_config.re_iden},
        'creator': {'type': 'string', 'pattern': s_config.re_iden},
        'created': {'type': 'integer', 'minimum': 0},
        'growsize': {'type': 'integer'},
        'name': {'type': 'string'},
        'readonly': {'type': 'boolean', 'default': False},
    },
    'additionalProperties': True,
    'required': ['iden', 'creator'],
})

WINDOW_MAXSIZE = 10_000
MIGR_COMMIT_SIZE = 1_000

class LayerApi(s_cell.CellApi):

    async def __anit__(self, core, link, user, layr):

        await s_cell.CellApi.__anit__(self, core, link, user)

        self.layr = layr
        self.readperm = ('layer', 'read', self.layr.iden)
        self.writeperm = ('layer', 'write', self.layr.iden)

    async def iterLayerNodeEdits(self, *, meta=False):
        '''
        Scan the full layer and yield artificial nodeedit sets.
        '''

        await self._reqUserAllowed(self.readperm)
        async for item in self.layr.iterLayerNodeEdits(meta=meta):
            yield item
            await asyncio.sleep(0)

    @s_cell.adminapi()
    async def saveNodeEdits(self, edits, meta, compat=False):
        '''
        Save node edits to the layer and return a tuple of (nexsoffs, changes).

        Note: nexsoffs will be None if there are no changes.
        '''
        meta['link:user'] = self.user.iden
        return await self.layr.saveNodeEdits(edits, meta, compat=compat)

    async def storNodeEdits(self, nodeedits, *, meta=None):

        await self._reqUserAllowed(self.writeperm)

        if meta is None:
            meta = {'time': s_common.now(), 'user': self.user.iden}

        return await self.layr.saveNodeEdits(nodeedits, meta)

    async def storNodeEditsNoLift(self, nodeedits, *, meta=None):

        await self._reqUserAllowed(self.writeperm)

        if meta is None:
            meta = {'time': s_common.now(), 'user': self.user.iden}

        await self.layr.storNodeEditsNoLift(nodeedits, meta)

    async def syncNodeEdits(self, offs, *, wait=True, compat=False, withmeta=False):
        '''
        Yield (offs, nodeedits) tuples from the nexus log starting from the given offset.

        Once caught up with storage, yield them in realtime.
        '''
        await self._reqUserAllowed(self.readperm)

        async for item in self.layr.syncNodeEdits(offs, wait=wait, compat=compat, withmeta=withmeta):
            yield item
            await asyncio.sleep(0)

    async def getEditIndx(self):
        '''
        Return the offset of the last edit entry for this layer. Returns -1 if the layer is empty.
        '''
        await self._reqUserAllowed(self.readperm)
        return self.layr.getEditIndx()

    async def getIden(self):
        await self._reqUserAllowed(self.readperm)
        return self.layr.iden

NID_CACHE_SIZE = 10000

STOR_TYPE_UTF8 = 1

STOR_TYPE_U8 = 2
STOR_TYPE_U16 = 3
STOR_TYPE_U32 = 4
STOR_TYPE_U64 = 5

STOR_TYPE_I8 = 6
STOR_TYPE_I16 = 7
STOR_TYPE_I32 = 8
STOR_TYPE_I64 = 9

STOR_TYPE_GUID = 10
STOR_TYPE_TIME = 11
STOR_TYPE_IVAL = 12
STOR_TYPE_MSGP = 13
STOR_TYPE_LATLONG = 14

STOR_TYPE_LOC = 15
STOR_TYPE_TAG = 16
STOR_TYPE_FQDN = 17
STOR_TYPE_IPV6 = 18  # no longer in use, migrated to STOR_TYPE_IPADDR

STOR_TYPE_U128 = 19
STOR_TYPE_I128 = 20

STOR_TYPE_MINTIME = 21

STOR_TYPE_FLOAT64 = 22
STOR_TYPE_HUGENUM = 23

STOR_TYPE_MAXTIME = 24
STOR_TYPE_NDEF = 25
STOR_TYPE_IPADDR = 26

STOR_TYPE_ARRAY = 27

STOR_TYPE_NODEPROP = 28

STOR_FLAG_ARRAY = 0x8000

# Edit types (etyp)

EDIT_NODE_ADD = 0      # (<etyp>, (<valu>, <type>, <virts>))
EDIT_NODE_DEL = 1      # (<etyp>, ())
EDIT_PROP_SET = 2      # (<etyp>, (<prop>, <valu>, <type>, <virts>))
EDIT_PROP_DEL = 3      # (<etyp>, (<prop>,))
EDIT_TAG_SET = 4       # (<etyp>, (<tag>, <valu>))
EDIT_TAG_DEL = 5       # (<etyp>, (<tag>,))
EDIT_TAGPROP_SET = 6   # (<etyp>, (<tag>, <prop>, <valu>, <type>, <virts>))
EDIT_TAGPROP_DEL = 7   # (<etyp>, (<tag>, <prop>))
EDIT_NODEDATA_SET = 8  # (<etyp>, (<name>, <valu>))
EDIT_NODEDATA_DEL = 9  # (<etyp>, (<name>,))
EDIT_EDGE_ADD = 10     # (<etyp>, (<verb>, <destnodeiden>))
EDIT_EDGE_DEL = 11     # (<etyp>, (<verb>, <destnodeiden>))

EDIT_NODE_TOMB = 12          # (<etyp>, ())
EDIT_NODE_TOMB_DEL = 13      # (<etyp>, ())
EDIT_PROP_TOMB = 14          # (<etyp>, (<prop>))
EDIT_PROP_TOMB_DEL = 15      # (<etyp>, (<prop>))
EDIT_TAG_TOMB = 16           # (<etyp>, (<tag>))
EDIT_TAG_TOMB_DEL = 17       # (<etyp>, (<tag>))
EDIT_TAGPROP_TOMB = 18       # (<etyp>, (<tag>, <prop>))
EDIT_TAGPROP_TOMB_DEL = 19   # (<etyp>, (<tag>, <prop>))
EDIT_NODEDATA_TOMB = 20      # (<etyp>, (<name>))
EDIT_NODEDATA_TOMB_DEL = 21  # (<etyp>, (<name>))
EDIT_EDGE_TOMB = 22          # (<etyp>, (<verb>, <destnodeiden>))
EDIT_EDGE_TOMB_DEL = 23      # (<etyp>, (<verb>, <destnodeiden>))

EDIT_META_SET = 24           # (<etyp>, (<prop>, <valu>, <type>))

EDIT_PROGRESS = 100   # (used by syncNodeEdits) (<etyp>, ())

INDX_PROP = b'\x00\x00'
INDX_TAGPROP = b'\x00\x01'

INDX_ARRAY = b'\x00\x02'

INDX_EDGE_N1 = b'\x00\x03'
INDX_EDGE_N2 = b'\x00\x04'
INDX_EDGE_N1N2 = b'\x00\x05'
INDX_EDGE_VERB = b'\x00\x06'

INDX_TAG = b'\x00\x07'
INDX_TAG_MAX = b'\x00\x08'
INDX_TAG_DURATION = b'\x00\x09'

INDX_IVAL_MAX = b'\x00\x0a'
INDX_IVAL_DURATION = b'\x00\x0b'

INDX_NODEDATA = b'\x00\x0c'

INDX_TOMB = b'\x00\x0d'

INDX_NDEF = b'\x00\x0e'

INDX_FORM = b'\x00\x0f'

INDX_VIRTUAL = b'\x00\x10'
INDX_VIRTUAL_ARRAY = b'\x00\x11'
INDX_VIRTUAL_TAGPROP = b'\x00\x12'

INDX_NODEPROP = b'\x00\x13'

FLAG_TOMB = b'\x00'
FLAG_NORM = b'\x01'

class IndxBy:
    '''
    IndxBy sub-classes encapsulate access methods and encoding details for
    various types of properties within the layer to be lifted/compared by
    storage types.
    '''
    def __init__(self, layr, abrv, db):
        self.db = db
        self.abrv = abrv
        self.layr = layr
        self.abrvlen = len(abrv)  # Dividing line between the abbreviations and the data-specific index

    def getStorType(self):
        raise s_exc.NoSuchImpl(name='getStorType')

    def keyNidsByDups(self, indx, reverse=False):
        if reverse:
            yield from self.layr.layrslab.scanByDupsBack(self.abrv + indx, db=self.db)
        else:
            yield from self.layr.layrslab.scanByDups(self.abrv + indx, db=self.db)

    def keyNidsByPref(self, indx=b'', reverse=False):
        if reverse:
            yield from self.layr.layrslab.scanByPrefBack(self.abrv + indx, db=self.db)
        else:
            yield from self.layr.layrslab.scanByPref(self.abrv + indx, db=self.db)

    def keyNidsByRange(self, minindx, maxindx, reverse=False):
        if reverse:
            yield from self.layr.layrslab.scanByRangeBack(self.abrv + maxindx, lmin=self.abrv + minindx, db=self.db)
        else:
            yield from self.layr.layrslab.scanByRange(self.abrv + minindx, lmax=self.abrv + maxindx, db=self.db)

    def hasIndxNid(self, indx, nid):
        return self.layr.layrslab.hasdup(self.abrv + indx, nid, db=self.db)

    def indxToValu(self, indx):
        stortype = self.getStorType()
        return stortype.decodeIndx(indx)

    def getNodeValu(self, nid, indx=None):

        if indx is not None:
            valu = self.indxToValu(indx)
            if valu is not s_common.novalu:
                return valu

        sode = self.layr._getStorNode(nid)
        if sode is None:
            return s_common.novalu

        return self.getSodeValu(sode)

class IndxByForm(IndxBy):

    def __init__(self, layr, form):
        '''
        Note:  may raise s_exc.NoSuchAbrv
        '''
        abrv = layr.core.getIndxAbrv(INDX_PROP, form, None)
        IndxBy.__init__(self, layr, abrv, layr.indxdb)

        self.form = form

    def getStorType(self):
        form = self.layr.core.model.form(self.form)
        return self.layr.stortypes[form.type.stortype]

    def getSodeValu(self, sode):

        valt = sode.get('valu')
        if valt is not None:
            return valt[0]

        return s_common.novalu

class IndxByProp(IndxBy):

    def __init__(self, layr, form, prop):
        '''
        Note:  may raise s_exc.NoSuchAbrv
        '''
        abrv = layr.core.getIndxAbrv(INDX_PROP, form, prop)
        IndxBy.__init__(self, layr, abrv, db=layr.indxdb)

        self.form = form
        self.prop = prop

    def getStorType(self):
        form = self.layr.core.model.form(self.form)
        if self.prop is None:
            typeindx = form.type.stortype
        else:
            typeindx = form.props.get(self.prop).type.stortype

        return self.layr.stortypes[typeindx]

    def getSodeValu(self, sode):
        valt = sode['props'].get(self.prop)
        if valt is not None:
            return valt[0]

        return s_common.novalu

    def __repr__(self):
        return f'IndxByProp: {self.form}:{self.prop}'

class IndxByPropKeys(IndxByProp):
    '''
    IndxBy sub-class for retrieving unique property values.
    '''
    def keyNidsByDups(self, indx, reverse=False):
        lkey = self.abrv + indx
        if self.layr.layrslab.has(lkey, db=self.db):
            yield lkey, None

    def keyNidsByPref(self, indx=b'', reverse=False):
        for lkey in self.layr.layrslab.scanKeysByPref(self.abrv + indx, db=self.db, nodup=True):
            yield lkey, None

    def keyNidsByRange(self, minindx, maxindx, reverse=False):
        for lkey in self.layr.layrslab.scanKeysByRange(self.abrv + minindx, lmax=self.abrv + maxindx, db=self.db, nodup=True):
            yield lkey, None

    def getNodeValu(self, nid, indx=None):

        if indx is None:  # pragma: no cover
            return s_common.novalu

        if (valu := self.indxToValu(indx)) is not s_common.novalu:
            return valu

        if (nid := self.layr.layrslab.get(self.abrv + indx, db=self.db)) is None:  # pragma: no cover
            return s_common.novalu

        if (sode := self.layr._getStorNode(nid)) is not None:
            if self.prop is None:
                valt = sode.get('valu')
            else:
                valt = sode['props'].get(self.prop)

            if valt is not None:
                return valt[0]

        return s_common.novalu

    def __repr__(self):
        return f'IndxByPropKeys: {self.form}:{self.prop}'

class IndxByPropArrayKeys(IndxByPropKeys):
    '''
    IndxBy sub-class for retrieving unique property array values.
    '''
    def __init__(self, layr, form, prop):
        abrv = layr.core.getIndxAbrv(INDX_ARRAY, form, prop)
        IndxBy.__init__(self, layr, abrv, db=layr.indxdb)

        self.form = form
        self.prop = prop

    def getStorType(self):
        form = self.layr.core.model.form(self.form)
        typeindx = form.props.get(self.prop).type.arraytype.stortype

        return self.layr.stortypes[typeindx]

    def __repr__(self):
        return f'IndxByPropArrayKeys: {self.form}:{self.prop}'

class IndxByVirt(IndxBy):

    def __init__(self, layr, form, prop, virts):
        '''
        Note:  may raise s_exc.NoSuchAbrv
        '''
        abrv = layr.core.getIndxAbrv(INDX_VIRTUAL, form, prop, *virts)
        IndxBy.__init__(self, layr, abrv, db=layr.indxdb)

        self.form = form
        self.prop = prop
        self.virts = virts

    def __repr__(self):
        return f'IndxByVirt: {self.form}:{self.prop}.{".".join(self.virts)}'

class IndxByVirtArray(IndxBy):

    def __init__(self, layr, form, prop, virts):
        '''
        Note:  may raise s_exc.NoSuchAbrv
        '''
        abrv = layr.core.getIndxAbrv(INDX_VIRTUAL_ARRAY, form, prop, *virts)
        IndxBy.__init__(self, layr, abrv, db=layr.indxdb)

        self.form = form
        self.prop = prop
        self.virts = virts

    def __repr__(self):
        return f'IndxByVirtArray: {self.form}:{self.prop}.{".".join(self.virts)}'

class IndxByTagPropVirt(IndxBy):

    def __init__(self, layr, form, tag, prop, virts):
        '''
        Note:  may raise s_exc.NoSuchAbrv
        '''
        abrv = layr.core.getIndxAbrv(INDX_VIRTUAL_TAGPROP, form, tag, prop, *virts)
        IndxBy.__init__(self, layr, abrv, db=layr.indxdb)

        self.form = form
        self.tag = tag
        self.prop = prop
        self.virts = virts

    def __repr__(self):
        mesg = 'IndxByTagPropVirt: '
        if self.form:
            mesg += self.form

        mesg += '#'
        if self.tag:
            mesg += self.tag
        else:
            mesg += '*'

        mesg += f':{self.prop}.{".".join(self.virts)}'
        return mesg

class IndxByPropArray(IndxBy):

    def __init__(self, layr, form, prop):
        '''
        Note:  may raise s_exc.NoSuchAbrv
        '''
        abrv = layr.core.getIndxAbrv(INDX_ARRAY, form, prop)
        IndxBy.__init__(self, layr, abrv, db=layr.indxdb)

        self.form = form
        self.prop = prop

    def getNodeValu(self, nid, indx=None):
        sode = self.layr._getStorNode(nid)
        if sode is None: # pragma: no cover
            return s_common.novalu

        props = sode.get('props')
        if props is None:
            return s_common.novalu

        valt = props.get(self.prop)
        if valt is None:
            return s_common.novalu

        return valt[0]

    def __repr__(self):
        return f'IndxByPropArray: {self.form}:{self.prop}'

class IndxByPropArrayValu(IndxByProp):

    def __repr__(self):
        return f'IndxByPropArrayValu: {self.form}:{self.prop}'

    def keyNidsByDups(self, indx, reverse=False):
        indxvalu = len(indx).to_bytes(4, 'big') + s_common.buid(indx)
        if reverse:
            yield from self.layr.layrslab.scanByDupsBack(self.abrv + indxvalu, db=self.db)
        else:
            yield from self.layr.layrslab.scanByDups(self.abrv + indxvalu, db=self.db)

class IndxByPropArraySize(IndxByProp):

    def __repr__(self):
        return f'IndxByPropArraySize: {self.form}:{self.prop}'

    def keyNidsByRange(self, minindx, maxindx, reverse=False):

        strt = self.abrv + minindx + (b'\x00' * 16)
        stop = self.abrv + maxindx + (b'\xff' * 16)
        if reverse:
            yield from self.layr.layrslab.scanByRangeBack(stop, strt, db=self.db)
        else:
            yield from self.layr.layrslab.scanByRange(strt, stop, db=self.db)

    def keyNidsByDups(self, indx, reverse=False):
        indx = indx.to_bytes(4, 'big')
        if reverse:
            yield from self.layr.layrslab.scanByPrefBack(self.abrv + indx, db=self.db)
        else:
            yield from self.layr.layrslab.scanByPref(self.abrv + indx, db=self.db)

class IndxByPropIvalMin(IndxByProp):

    def keyNidsByRange(self, minindx, maxindx, reverse=False):
        strt = self.abrv + minindx + self.layr.ivaltimetype.zerobyts
        stop = self.abrv + maxindx + self.layr.ivaltimetype.fullbyts
        if reverse:
            yield from self.layr.layrslab.scanByRangeBack(stop, strt, db=self.db)
        else:
            yield from self.layr.layrslab.scanByRange(strt, stop, db=self.db)

class IndxByPropIvalMax(IndxBy):

    def __init__(self, layr, form, prop):
        '''
        Note:  may raise s_exc.NoSuchAbrv
        '''
        abrv = layr.core.getIndxAbrv(INDX_IVAL_MAX, form, prop)
        IndxBy.__init__(self, layr, abrv, db=layr.indxdb)

        self.form = form
        self.prop = prop

class IndxByPropIvalDuration(IndxBy):

    def __init__(self, layr, form, prop):
        '''
        Note:  may raise s_exc.NoSuchAbrv
        '''
        abrv = layr.core.getIndxAbrv(INDX_IVAL_DURATION, form, prop)
        IndxBy.__init__(self, layr, abrv, db=layr.indxdb)

        self.form = form
        self.prop = prop

class IndxByTagIval(IndxBy):

    def __init__(self, layr, form, tag):
        '''
        Note:  may raise s_exc.NoSuchAbrv
        '''
        abrv = layr.core.getIndxAbrv(INDX_TAG, form, tag)
        IndxBy.__init__(self, layr, abrv, db=layr.indxdb)

        self.form = form
        self.tag = tag

class IndxByTagIvalMin(IndxByTagIval):

    def keyNidsByRange(self, minindx, maxindx, reverse=False):
        strt = self.abrv + minindx + self.layr.ivaltimetype.zerobyts
        stop = self.abrv + maxindx + self.layr.ivaltimetype.fullbyts
        if reverse:
            yield from self.layr.layrslab.scanByRangeBack(stop, strt, db=self.db)
        else:
            yield from self.layr.layrslab.scanByRange(strt, stop, db=self.db)

class IndxByTagIvalMax(IndxBy):

    def __init__(self, layr, form, tag):
        '''
        Note:  may raise s_exc.NoSuchAbrv
        '''
        abrv = layr.core.getIndxAbrv(INDX_TAG_MAX, form, tag)
        IndxBy.__init__(self, layr, abrv, db=layr.indxdb)

        self.form = form
        self.tag = tag

class IndxByTagIvalDuration(IndxBy):

    def __init__(self, layr, form, tag):
        '''
        Note:  may raise s_exc.NoSuchAbrv
        '''
        abrv = layr.core.getIndxAbrv(INDX_TAG_DURATION, form, tag)
        IndxBy.__init__(self, layr, abrv, db=layr.indxdb)

        self.form = form
        self.tag = tag

class IndxByTagProp(IndxBy):

    def __init__(self, layr, form, tag, prop):
        '''
        Note:  may raise s_exc.NoSuchAbrv
        '''
        abrv = layr.core.getIndxAbrv(INDX_TAGPROP, form, tag, prop)
        IndxBy.__init__(self, layr, abrv, layr.indxdb)

        self.form = form
        self.prop = prop
        self.tag = tag

    def getStorType(self):
        typeindx = self.layr.core.model.getTagProp(self.prop).type.stortype
        return self.layr.stortypes[typeindx]

    def keyNidsByDups(self, indx, reverse=False):
        if self.tag is not None:
            yield from IndxBy.keyNidsByDups(self, indx, reverse=reverse)
            return

        if reverse:
            yield from self.layr.layrslab.scanByPrefBack(self.abrv + indx, db=self.db)
        else:
            yield from self.layr.layrslab.scanByPref(self.abrv + indx, db=self.db)

    def getSodeValu(self, sode):

        tagprops = sode.get('tagprops')
        if tagprops is None:
            return s_common.novalu

        props = tagprops.get(self.tag)
        if not props:
            return s_common.novalu

        valt = props.get(self.prop)
        if valt is None:
            return s_common.novalu

        return valt[0]

class IndxByTagPropIvalMin(IndxByTagProp):

    def keyNidsByRange(self, minindx, maxindx, reverse=False):
        strt = self.abrv + minindx + self.layr.ivaltimetype.zerobyts
        stop = self.abrv + maxindx + self.layr.ivaltimetype.fullbyts
        if reverse:
            yield from self.layr.layrslab.scanByRangeBack(stop, strt, db=self.db)
        else:
            yield from self.layr.layrslab.scanByRange(strt, stop, db=self.db)

class IndxByTagPropIvalMax(IndxBy):

    def __init__(self, layr, form, tag, prop):
        '''
        Note:  may raise s_exc.NoSuchAbrv
        '''
        abrv = layr.core.getIndxAbrv(INDX_IVAL_MAX, form, tag, prop)
        IndxBy.__init__(self, layr, abrv, db=layr.indxdb)

        self.form = form
        self.prop = prop
        self.tag = tag

class IndxByTagPropIvalDuration(IndxBy):

    def __init__(self, layr, form, tag, prop):
        '''
        Note:  may raise s_exc.NoSuchAbrv
        '''
        abrv = layr.core.getIndxAbrv(INDX_IVAL_DURATION, form, tag, prop)
        IndxBy.__init__(self, layr, abrv, db=layr.indxdb)

        self.form = form
        self.prop = prop
        self.tag = tag

class StorType:

    def __init__(self, layr, stortype):
        self.layr = layr
        self.stortype = stortype

        self.lifters = {}

    async def indxBy(self, liftby, cmpr, valu, reverse=False):
        func = self.lifters.get(cmpr)
        if func is None:
            raise s_exc.NoSuchCmpr(cmpr=cmpr)

        abrvlen = liftby.abrvlen
        async for lkey, nid in func(liftby, valu, reverse=reverse):
            yield lkey[abrvlen:], nid

    async def indxByForm(self, form, cmpr, valu, reverse=False, virts=None):
        try:
            if virts:
                indxby = IndxByVirt(self.layr, form, None, virts)
            else:
                indxby = IndxByForm(self.layr, form)

        except s_exc.NoSuchAbrv:
            return

        async for item in self.indxBy(indxby, cmpr, valu, reverse=reverse):
            yield item

    async def verifyNidProp(self, nid, form, prop, valu):
        indxby = IndxByProp(self.layr, form, prop)
        for indx in self.indx(valu):
            if not indxby.hasIndxNid(indx, nid):
                yield ('NoPropIndex', {'prop': prop, 'valu': valu})

    async def indxByProp(self, form, prop, cmpr, valu, reverse=False, virts=None):
        try:
            if virts:
                indxby = IndxByVirt(self.layr, form, prop, virts)
            else:
                indxby = IndxByProp(self.layr, form, prop)

        except s_exc.NoSuchAbrv:
            return

        async for item in self.indxBy(indxby, cmpr, valu, reverse=reverse):
            yield item

    async def indxByPropArray(self, form, prop, cmpr, valu, reverse=False, virts=None):
        try:
            if virts:
                indxby = IndxByVirtArray(self.layr, form, prop, virts)
            else:
                indxby = IndxByPropArray(self.layr, form, prop)

        except s_exc.NoSuchAbrv:
            return

        async for item in self.indxBy(indxby, cmpr, valu, reverse=reverse):
            yield item

    async def indxByTagProp(self, form, tag, prop, cmpr, valu, reverse=False, virts=None):
        try:
            if virts:
                indxby = IndxByTagPropVirt(self.layr, form, tag, prop, virts)
            else:
                indxby = IndxByTagProp(self.layr, form, tag, prop)

        except s_exc.NoSuchAbrv:
            return

        async for item in self.indxBy(indxby, cmpr, valu, reverse=reverse):
            yield item

    def indx(self, valu):  # pragma: no cover
        raise NotImplementedError

    def decodeIndx(self, valu):  # pragma: no cover
        return s_common.novalu

    def getVirtIndxVals(self, nid, form, prop, virts):

        layr = self.layr
        kvpairs = []

        for name, (valu, vtyp) in virts.items():

            abrv = layr.core.setIndxAbrv(INDX_VIRTUAL, form, prop, name)

            if vtyp & STOR_FLAG_ARRAY:

                arryabrv = layr.core.setIndxAbrv(INDX_VIRTUAL_ARRAY, form, prop, name)

                for indx in layr.getStorIndx(vtyp, valu):
                    kvpairs.append((arryabrv + indx, nid))
                    layr.indxcounts.inc(arryabrv)

                for indx in layr.getStorIndx(STOR_TYPE_MSGP, valu):
                    kvpairs.append((abrv + indx, nid))
                    layr.indxcounts.inc(abrv)

            else:
                for indx in layr.getStorIndx(vtyp, valu):
                    kvpairs.append((abrv + indx, nid))
                    layr.indxcounts.inc(abrv)

        return kvpairs

    def delVirtIndxVals(self, nid, form, prop, virts):

        layr = self.layr

        for name, (valu, vtyp) in virts.items():

            abrv = layr.core.setIndxAbrv(INDX_VIRTUAL, form, prop, name)

            if vtyp & STOR_FLAG_ARRAY:

                arryabrv = layr.core.setIndxAbrv(INDX_VIRTUAL_ARRAY, form, prop, name)

                for indx in layr.getStorIndx(vtyp, valu):
                    layr.layrslab.delete(arryabrv + indx, nid, db=layr.indxdb)
                    layr.indxcounts.inc(arryabrv, -1)

                for indx in layr.getStorIndx(STOR_TYPE_MSGP, valu):
                    layr.layrslab.delete(abrv + indx, nid, db=layr.indxdb)
                    layr.indxcounts.inc(abrv, -1)

            else:
                for indx in layr.getStorIndx(vtyp, valu):
                    layr.layrslab.delete(abrv + indx, nid, db=layr.indxdb)
                    layr.indxcounts.inc(abrv, -1)

    def getTagPropVirtIndxVals(self, nid, form, tag, tagabrv, prop, virts):

        layr = self.layr
        kvpairs = []

        for name, (valu, vtyp) in virts.items():

            p_abrv = layr.core.setIndxAbrv(INDX_VIRTUAL_TAGPROP, None, None, prop, name)
            tp_abrv = layr.core.setIndxAbrv(INDX_VIRTUAL_TAGPROP, None, tag, prop, name)
            ftp_abrv = layr.core.setIndxAbrv(INDX_VIRTUAL_TAGPROP, form, tag, prop, name)

            for indx in layr.getStorIndx(vtyp, valu):
                kvpairs.append((p_abrv + indx + tagabrv, nid))
                kvpairs.append((tp_abrv + indx, nid))
                kvpairs.append((ftp_abrv + indx, nid))

                layr.indxcounts.inc(p_abrv)
                layr.indxcounts.inc(tp_abrv)
                layr.indxcounts.inc(ftp_abrv)

        return kvpairs

    def delTagPropVirtIndxVals(self, nid, form, tag, tagabrv, prop, virts):

        layr = self.layr

        for name, (valu, vtyp) in virts.items():

            p_abrv = layr.core.setIndxAbrv(INDX_VIRTUAL_TAGPROP, None, None, prop, name)
            tp_abrv = layr.core.setIndxAbrv(INDX_VIRTUAL_TAGPROP, None, tag, prop, name)
            ftp_abrv = layr.core.setIndxAbrv(INDX_VIRTUAL_TAGPROP, form, tag, prop, name)

            for indx in layr.getStorIndx(vtyp, valu):
                layr.layrslab.delete(p_abrv + indx + tagabrv, nid, db=layr.indxdb)
                layr.layrslab.delete(tp_abrv + indx, nid, db=layr.indxdb)
                layr.layrslab.delete(ftp_abrv + indx, nid, db=layr.indxdb)

                layr.indxcounts.inc(p_abrv, -1)
                layr.indxcounts.inc(tp_abrv, -1)
                layr.indxcounts.inc(ftp_abrv, -1)

    async def _liftRegx(self, liftby, valu, reverse=False):

        regx = regex.compile(valu, flags=regex.I)

        abrvlen = liftby.abrvlen
        isarray = isinstance(liftby, IndxByPropArray)

        for lkey, nid in liftby.keyNidsByPref(reverse=reverse):

            await asyncio.sleep(0)

            indx = lkey[abrvlen:]

            if (storvalu := liftby.getNodeValu(nid, indx=indx)) is s_common.novalu:
                continue

            if isarray:
                for sval in storvalu:
                    if self.indx(sval)[0] == indx:
                        storvalu = sval
                        break
                else:
                    continue

            def regexin(regx, storvalu):
                if isinstance(storvalu, str):
                    if regx.search(storvalu) is not None:
                        return True

                elif isinstance(storvalu, (tuple, list)):
                    return any(regexin(regx, sv) for sv in storvalu)

                return False

            if regexin(regx, storvalu):
                yield lkey, nid

class StorTypeUtf8(StorType):

    def __init__(self, layr):
        StorType.__init__(self, layr, STOR_TYPE_UTF8)

        self.lifters.update({
            '=': self._liftUtf8Eq,
            '~=': self._liftRegx,
            '^=': self._liftUtf8Prefix,
            'range=': self._liftUtf8Range,
        })

    async def _liftUtf8Eq(self, liftby, valu, reverse=False):
        indx = self._getIndxByts(valu)
        for item in liftby.keyNidsByDups(indx, reverse=reverse):
            yield item

    async def _liftUtf8Range(self, liftby, valu, reverse=False):
        minindx = self._getIndxByts(valu[0])
        maxindx = self._getIndxByts(valu[1])
        for item in liftby.keyNidsByRange(minindx, maxindx, reverse=reverse):
            yield item

    async def _liftUtf8Prefix(self, liftby, valu, reverse=False):
        indx = self._getIndxByts(valu)
        for item in liftby.keyNidsByPref(indx, reverse=reverse):
            yield item

    def _getIndxByts(self, valu):

        indx = valu.encode('utf8')
        # cut down an index value to 256 bytes...
        if len(indx) <= 256:
            return indx

        base = indx[:248]
        sufx = xxhash.xxh64(indx).digest()
        return base + sufx

    def indx(self, valu):
        return (self._getIndxByts(valu), )

    def decodeIndx(self, bytz):
        if len(bytz) >= 256:
            return s_common.novalu
        return bytz.decode('utf8')

class StorTypeHier(StorType):

    def __init__(self, layr, stortype, sepr='.'):
        StorType.__init__(self, layr, stortype)
        self.sepr = sepr

        self.lifters.update({
            '=': self._liftHierEq,
            '^=': self._liftHierPref,
        })

    def indx(self, valu):
        return (
            self.getHierIndx(valu),
        )

    def getHierIndx(self, valu):
        # encode the index values with a trailing sepr to allow ^=foo.bar to be boundary aware
        return (valu + self.sepr).encode()

    def decodeIndx(self, bytz):
        return bytz.decode()[:-len(self.sepr)]

    async def _liftHierEq(self, liftby, valu, reverse=False):
        indx = self.getHierIndx(valu)
        for item in liftby.keyNidsByDups(indx, reverse=reverse):
            yield item

    async def _liftHierPref(self, liftby, valu, reverse=False):
        indx = self.getHierIndx(valu)
        for item in liftby.keyNidsByPref(indx, reverse=reverse):
            yield item

class StorTypeLoc(StorTypeHier):
    def __init__(self, layr):
        StorTypeHier.__init__(self, layr, STOR_TYPE_LOC)

class StorTypeTag(StorTypeHier):

    def __init__(self, layr):
        StorTypeHier.__init__(self, layr, STOR_TYPE_TAG)

class StorTypeFqdn(StorTypeUtf8):

    def indx(self, norm):
        return (
            self._getIndxByts(norm[::-1]),
        )

    def decodeIndx(self, bytz):
        if len(bytz) >= 256:
            return s_common.novalu
        return bytz.decode('utf8')[::-1]

    def __init__(self, layr):
        StorType.__init__(self, layr, STOR_TYPE_UTF8)
        self.lifters.update({
            '=': self._liftFqdnEq,
            '~=': self._liftRegx,
        })

    async def _liftFqdnEq(self, liftby, valu, reverse=False):

        if valu[0] == '*':
            indx = self._getIndxByts(valu[1:][::-1])
            for item in liftby.keyNidsByPref(indx, reverse=reverse):
                yield item
            return

        async for item in StorTypeUtf8._liftUtf8Eq(self, liftby, valu[::-1], reverse=reverse):
            yield item

class StorTypeIpv6(StorType):

    # no longer in use, remove after 3.0.0 migration is no longer needed

    def __init__(self, layr):
        StorType.__init__(self, layr, STOR_TYPE_IPV6)

        self.lifters.update({
            '=': self._liftIPv6Eq,
            'range=': self._liftIPv6Range,
            '<': self._liftIPv6Lt,
            '>': self._liftIPv6Gt,
            '<=': self._liftIPv6Le,
            '>=': self._liftIPv6Ge,
        })

    def getIPv6Indx(self, valu):
        return ipaddress.IPv6Address(valu).packed

    def indx(self, valu):
        return (
            self.getIPv6Indx(valu),
        )

    def decodeIndx(self, bytz):
        return str(ipaddress.IPv6Address(bytz))

    async def _liftIPv6Eq(self, liftby, valu, reverse=False):
        indx = self.getIPv6Indx(valu)
        for item in liftby.keyNidsByDups(indx, reverse=reverse):
            yield item

    async def _liftIPv6Range(self, liftby, valu, reverse=False):
        minindx = self.getIPv6Indx(valu[0])
        maxindx = self.getIPv6Indx(valu[1])

        for item in liftby.keyNidsByRange(minindx, maxindx, reverse=reverse):
            yield item

    async def _liftIPv6Lt(self, liftby, norm, reverse=False):
        minindx = self.getIPv6Indx('::')
        maxindx = self.getIPv6Indx(norm)
        maxindx = (int.from_bytes(maxindx) - 1).to_bytes(16)

        for item in liftby.keyNidsByRange(minindx, maxindx, reverse=reverse):
            yield item

    async def _liftIPv6Gt(self, liftby, norm, reverse=False):
        minindx = self.getIPv6Indx(norm)
        minindx = (int.from_bytes(minindx) + 1).to_bytes(16)
        maxindx = self.getIPv6Indx('ffff:ffff:ffff:ffff:ffff:ffff:ffff:ffff')

        for item in liftby.keyNidsByRange(minindx, maxindx, reverse=reverse):
            yield item

    async def _liftIPv6Le(self, liftby, norm, reverse=False):
        minindx = self.getIPv6Indx('::')
        maxindx = self.getIPv6Indx(norm)

        for item in liftby.keyNidsByRange(minindx, maxindx, reverse=reverse):
            yield item

    async def _liftIPv6Ge(self, liftby, norm, reverse=False):
        minindx = self.getIPv6Indx(norm)
        maxindx = self.getIPv6Indx('ffff:ffff:ffff:ffff:ffff:ffff:ffff:ffff')

        for item in liftby.keyNidsByRange(minindx, maxindx, reverse=reverse):
            yield item

class StorTypeInt(StorType):

    def __init__(self, layr, stortype, size, signed):

        StorType.__init__(self, layr, stortype)

        self.size = size
        self.signed = signed

        self.offset = 0
        if signed:
            self.offset = 2 ** ((self.size * 8) - 1) - 1

        self.maxval = 2 ** (self.size * 8) - 1

        self.lifters.update({
            '=': self._liftIntEq,
            '<': self._liftIntLt,
            '>': self._liftIntGt,
            '<=': self._liftIntLe,
            '>=': self._liftIntGe,
            'range=': self._liftIntRange,
        })

        self.zerobyts = b'\x00' * self.size
        self.fullbyts = b'\xff' * self.size

    def getIntIndx(self, valu):
        return (valu + self.offset).to_bytes(self.size, 'big')

    def indx(self, valu):
        return (self.getIntIndx(valu),)

    def decodeIndx(self, bytz):
        return int.from_bytes(bytz, 'big') - self.offset

    async def _liftIntEq(self, liftby, valu, reverse=False):
        indx = valu + self.offset
        if indx < 0 or indx > self.maxval:
            return

        pkey = indx.to_bytes(self.size, 'big')
        for item in liftby.keyNidsByDups(pkey, reverse=reverse):
            yield item

    async def _liftIntGt(self, liftby, valu, reverse=False):
        async for item in self._liftIntGe(liftby, valu + 1, reverse=reverse):
            yield item

    async def _liftIntGe(self, liftby, valu, reverse=False):
        minv = valu + self.offset
        if minv > self.maxval:
            return

        minv = max(minv, 0)

        minindx = minv.to_bytes(self.size, 'big')
        maxindx = self.fullbyts
        for item in liftby.keyNidsByRange(minindx, maxindx, reverse=reverse):
            yield item

    async def _liftIntLt(self, liftby, valu, reverse=False):
        async for item in self._liftIntLe(liftby, valu - 1, reverse=reverse):
            yield item

    async def _liftIntLe(self, liftby, valu, reverse=False):
        maxv = valu + self.offset
        if maxv < 0:
            return

        maxv = min(maxv, self.maxval)

        minindx = self.zerobyts
        maxindx = maxv.to_bytes(self.size, 'big')
        for item in liftby.keyNidsByRange(minindx, maxindx, reverse=reverse):
            yield item

    async def _liftIntRange(self, liftby, valu, reverse=False):
        minv = valu[0] + self.offset
        maxv = valu[1] + self.offset
        if minv > self.maxval or maxv < 0:
            return

        minv = max(minv, 0)
        maxv = min(maxv, self.maxval)

        minindx = minv.to_bytes(self.size, 'big')
        maxindx = maxv.to_bytes(self.size, 'big')
        for item in liftby.keyNidsByRange(minindx, maxindx, reverse=reverse):
            yield item

class StorTypeHugeNum(StorType):

    def __init__(self, layr, stortype):
        StorType.__init__(self, layr, STOR_TYPE_HUGENUM)
        self.lifters.update({
            '=': self._liftHugeEq,
            '<': self._liftHugeLt,
            '>': self._liftHugeGt,
            '<=': self._liftHugeLe,
            '>=': self._liftHugeGe,
            'range=': self._liftHugeRange,
        })

        self.one = s_common.hugeexp
        self.offset = s_common.hugenum(0x7fffffffffffffffffffffffffffffffffffffff)

        self.zerobyts = b'\x00' * 20
        self.fullbyts = b'\xff' * 20

    def getHugeIndx(self, norm):
        scaled = s_common.hugescaleb(s_common.hugenum(norm), 24)
        byts = int(s_common.hugeadd(scaled, self.offset)).to_bytes(20, byteorder='big')
        return byts

    def indx(self, norm):
        return (self.getHugeIndx(norm),)

    def decodeIndx(self, bytz):
        huge = s_common.hugenum(int.from_bytes(bytz, 'big'))
        valu = s_common.hugescaleb(s_common.hugesub(huge, self.offset), -24)
        return '{:f}'.format(valu.normalize(s_common.hugectx))

    async def _liftHugeEq(self, liftby, valu, reverse=False):
        indx = self.getHugeIndx(valu)
        for item in liftby.keyNidsByDups(indx, reverse=reverse):
            yield item

    async def _liftHugeGt(self, liftby, valu, reverse=False):
        valu = s_common.hugenum(valu)
        async for item in self._liftHugeGe(liftby, s_common.hugeadd(valu, self.one), reverse=reverse):
            yield item

    async def _liftHugeLt(self, liftby, valu, reverse=False):
        valu = s_common.hugenum(valu)
        async for item in self._liftHugeLe(liftby, s_common.hugesub(valu, self.one), reverse=reverse):
            yield item

    async def _liftHugeGe(self, liftby, valu, reverse=False):
        minindx = self.getHugeIndx(valu)
        for item in liftby.keyNidsByRange(minindx, self.fullbyts, reverse=reverse):
            yield item

    async def _liftHugeLe(self, liftby, valu, reverse=False):
        maxindx = self.getHugeIndx(valu)
        for item in liftby.keyNidsByRange(self.zerobyts, maxindx, reverse=reverse):
            yield item

    async def _liftHugeRange(self, liftby, valu, reverse=False):
        minindx = self.getHugeIndx(valu[0])
        maxindx = self.getHugeIndx(valu[1])
        for item in liftby.keyNidsByRange(minindx, maxindx, reverse=reverse):
            yield item

class StorTypeFloat(StorType):
    FloatPacker = struct.Struct('>d')
    fpack = FloatPacker.pack
    FloatPackPosMax = FloatPacker.pack(math.inf)
    FloatPackPosMin = FloatPacker.pack(0.0)
    FloatPackNegMin = FloatPacker.pack(-math.inf)
    FloatPackNegMax = FloatPacker.pack(-0.0)

    def __init__(self, layr, stortype, size=8):
        '''
        Size reserved for later use
        '''
        assert size == 8

        StorType.__init__(self, layr, stortype)

        self.lifters.update({
            '=': self._liftFloatEq,
            '<': self._liftFloatLt,
            '>': self._liftFloatGt,
            '<=': self._liftFloatLe,
            '>=': self._liftFloatGe,
            'range=': self._liftFloatRange,
        })

    def indx(self, valu):
        return (self.fpack(valu),)

    def decodeIndx(self, bytz):
        return self.FloatPacker.unpack(bytz)[0]

    async def _liftFloatEq(self, liftby, valu, reverse=False):
        for item in liftby.keyNidsByDups(self.fpack(valu), reverse=reverse):
            yield item

    async def _liftFloatGeCommon(self, liftby, valu, reverse=False):
        if math.isnan(valu):
            raise s_exc.NotANumberCompared()

        valupack = self.fpack(valu)

        if reverse:
            if math.copysign(1.0, valu) < 0.0:  # negative values and -0.0
                for item in liftby.keyNidsByRange(self.FloatPackPosMin, self.FloatPackPosMax, reverse=True):
                    yield item
                for item in liftby.keyNidsByRange(self.FloatPackNegMax, valupack):
                    yield item
            else:
                for item in liftby.keyNidsByRange(valupack, self.FloatPackPosMax, reverse=True):
                    yield item

        else:
            if math.copysign(1.0, valu) < 0.0:  # negative values and -0.0
                for item in liftby.keyNidsByRange(self.FloatPackNegMax, valupack, reverse=True):
                    yield item
                valupack = self.FloatPackPosMin

            for item in liftby.keyNidsByRange(valupack, self.FloatPackPosMax):
                yield item

    async def _liftFloatGe(self, liftby, valu, reverse=False):
        async for item in self._liftFloatGeCommon(liftby, valu, reverse=reverse):
            yield item

    async def _liftFloatGt(self, liftby, valu, reverse=False):
        abrvlen = liftby.abrvlen
        valupack = self.fpack(valu)
        async for item in self._liftFloatGeCommon(liftby, valu, reverse=reverse):
            if item[0][abrvlen:] == valupack:
                continue
            yield item

    async def _liftFloatLeCommon(self, liftby, valu, reverse=False):
        if math.isnan(valu):
            raise s_exc.NotANumberCompared()

        valupack = self.fpack(valu)

        if reverse:
            if math.copysign(1.0, valu) > 0.0:
                for item in liftby.keyNidsByRange(self.FloatPackPosMin, valupack, reverse=True):
                    yield item
                valupack = self.FloatPackNegMax

            for item in liftby.keyNidsByRange(valupack, self.FloatPackNegMin):
                yield item
        else:
            if math.copysign(1.0, valu) > 0.0:
                for item in liftby.keyNidsByRange(self.FloatPackNegMax, self.FloatPackNegMin, reverse=True):
                    yield item
                for item in liftby.keyNidsByRange(self.FloatPackPosMin, valupack):
                    yield item
            else:
                for item in liftby.keyNidsByRange(valupack, self.FloatPackNegMin, reverse=True):
                    yield item

    async def _liftFloatLe(self, liftby, valu, reverse=False):
        async for item in self._liftFloatLeCommon(liftby, valu, reverse=reverse):
            yield item

    async def _liftFloatLt(self, liftby, valu, reverse=False):
        abrvlen = liftby.abrvlen
        valupack = self.fpack(valu)
        async for item in self._liftFloatLeCommon(liftby, valu, reverse=reverse):
            if item[0][abrvlen:] == valupack:
                continue
            yield item

    async def _liftFloatRange(self, liftby, valu, reverse=False):
        valumin, valumax = valu

        if math.isnan(valumin) or math.isnan(valumax):
            raise s_exc.NotANumberCompared()

        assert valumin <= valumax

        pkeymin, pkeymax = (self.fpack(v) for v in valu)

        if math.copysign(1.0, valumin) > 0.0:
            # Entire range is nonnegative
            for item in liftby.keyNidsByRange(pkeymin, pkeymax, reverse=reverse):
                yield item
            return

        if math.copysign(1.0, valumax) < 0.0:  # negative values and -0.0
            # Entire range is negative
            for item in liftby.keyNidsByRange(pkeymax, pkeymin, reverse=(not reverse)):
                yield item
            return

        if reverse:
            # Yield all values between max and 0
            for item in liftby.keyNidsByRange(self.FloatPackPosMin, pkeymax, reverse=True):
                yield item

            # Yield all values between -0 and min
            for item in liftby.keyNidsByRange(self.FloatPackNegMax, pkeymin):
                yield item

        else:
            # Yield all values between min and -0
            for item in liftby.keyNidsByRange(self.FloatPackNegMax, pkeymin, reverse=True):
                yield item

            # Yield all values between 0 and max
            for item in liftby.keyNidsByRange(self.FloatPackPosMin, pkeymax):
                yield item

class StorTypeGuid(StorType):

    def __init__(self, layr):
        StorType.__init__(self, layr, STOR_TYPE_GUID)
        self.lifters.update({
            '=': self._liftGuidEq,
            '^=': self._liftGuidPref,
        })

    async def _liftGuidPref(self, liftby, byts, reverse=False):
        # valu is already bytes of the guid prefix
        for item in liftby.keyNidsByPref(byts, reverse=reverse):
            yield item

    async def _liftGuidEq(self, liftby, valu, reverse=False):
        indx = s_common.uhex(valu)
        for item in liftby.keyNidsByDups(indx, reverse=reverse):
            yield item

    def indx(self, valu):
        return (s_common.uhex(valu),)

    def decodeIndx(self, bytz):
        return s_common.ehex(bytz)

class StorTypeTime(StorTypeInt):

    def __init__(self, layr):
        StorTypeInt.__init__(self, layr, STOR_TYPE_TIME, 8, True)
        self.futsize = 0x7fffffffffffffff
        self.unksize = 0x7ffffffffffffffe
        self.unkbyts = (self.futsize + self.offset).to_bytes(8, 'big')
        self.futbyts = (self.unksize + self.offset).to_bytes(8, 'big')
        self.maxbyts = (self.unksize + self.offset - 1).to_bytes(8, 'big')
        self.lifters.update({
            '@=': self._liftAtIval,
        })

    def getVirtIndxVals(self, nid, form, prop, virts):
        return ()

    def delVirtIndxVals(self, nid, form, prop, virts):
        return

    def getTagPropVirtIndxVals(self, nid, form, tag, tagabrv, prop, virts):
        return ()

    def delTagPropVirtIndxVals(self, nid, form, tag, tagabrv, prop, virts):
        return

    async def _liftAtIval(self, liftby, valu, reverse=False):
        minindx = self.getIntIndx(valu[0])
        maxindx = self.getIntIndx(valu[1] - 1)
        for item in liftby.keyNidsByRange(minindx, maxindx, reverse=reverse):
            yield item

class StorTypeIval(StorType):

    def __init__(self, layr):
        StorType.__init__(self, layr, STOR_TYPE_IVAL)
        self.timetype = StorTypeTime(layr)

        self.unkdura = 0xffffffffffffffff
        self.futdura = 0xfffffffffffffffe
        self.maxdura = 0xfffffffffffffffd
        self.unkdurabyts = self.unkdura.to_bytes(8, 'big')
        self.futdurabyts = self.futdura.to_bytes(8, 'big')
        self.maxdurabyts = self.maxdura.to_bytes(8, 'big')

        self.lifters.update({
            '=': self._liftIvalEq,
            '@=': self._liftIvalAt,
            'min@=': self._liftIvalPartAt,
            'max@=': self._liftIvalPartAt,
            'duration=': self._liftIvalDurationEq,
            'duration<': self._liftIvalDurationLt,
            'duration>': self._liftIvalDurationGt,
            'duration<=': self._liftIvalDurationLe,
            'duration>=': self._liftIvalDurationGe,
        })

        for part in ('min', 'max'):
            self.lifters.update({
                f'{part}=': self._liftIvalPartEq,
                f'{part}<': self._liftIvalPartLt,
                f'{part}>': self._liftIvalPartGt,
                f'{part}<=': self._liftIvalPartLe,
                f'{part}>=': self._liftIvalPartGe,
            })

        self.propindx = {
            'min@=': IndxByPropIvalMin,
            'max@=': IndxByPropIvalMax,
        }

        self.tagpropindx = {
            'min@=': IndxByTagPropIvalMin,
            'max@=': IndxByTagPropIvalMax,
        }

        self.tagindx = {
            'min@=': IndxByTagIvalMin,
            'max@=': IndxByTagIvalMax
        }

        for cmpr in ('=', '<', '>', '<=', '>='):
            self.tagindx[f'min{cmpr}'] = IndxByTagIvalMin
            self.propindx[f'min{cmpr}'] = IndxByPropIvalMin
            self.tagpropindx[f'min{cmpr}'] = IndxByTagPropIvalMin

            self.tagindx[f'max{cmpr}'] = IndxByTagIvalMax
            self.propindx[f'max{cmpr}'] = IndxByPropIvalMax
            self.tagpropindx[f'max{cmpr}'] = IndxByTagPropIvalMax

            self.tagindx[f'duration{cmpr}'] = IndxByTagIvalDuration
            self.propindx[f'duration{cmpr}'] = IndxByPropIvalDuration
            self.tagpropindx[f'duration{cmpr}'] = IndxByTagPropIvalDuration

    async def indxByForm(self, form, cmpr, valu, reverse=False, virts=None):
        try:
            indxtype = self.propindx.get(cmpr, IndxByProp)
            indxby = indxtype(self.layr, form, None)

        except s_exc.NoSuchAbrv:
            return

        async for item in self.indxBy(indxby, cmpr, valu, reverse=reverse):
            yield item

    async def indxByProp(self, form, prop, cmpr, valu, reverse=False, virts=None):
        try:
            indxtype = self.propindx.get(cmpr, IndxByProp)
            indxby = indxtype(self.layr, form, prop)

        except s_exc.NoSuchAbrv:
            return

        async for item in self.indxBy(indxby, cmpr, valu, reverse=reverse):
            yield item

    async def indxByTagProp(self, form, tag, prop, cmpr, valu, reverse=False, virts=None):
        try:
            indxtype = self.tagpropindx.get(cmpr, IndxByTagProp)
            indxby = indxtype(self.layr, form, tag, prop)

        except s_exc.NoSuchAbrv:
            return

        async for item in self.indxBy(indxby, cmpr, valu, reverse=reverse):
            yield item

    async def indxByTag(self, tag, cmpr, valu, form=None, reverse=False):
        try:
            indxtype = self.tagindx.get(cmpr, IndxByTagIval)
            indxby = indxtype(self.layr, form, tag)

        except s_exc.NoSuchAbrv:
            return

        async for item in self.indxBy(indxby, cmpr, valu, reverse=reverse):
            yield item

    async def _liftIvalEq(self, liftby, valu, reverse=False):
        indx = self.timetype.getIntIndx(valu[0]) + self.timetype.getIntIndx(valu[1])
        for item in liftby.keyNidsByDups(indx, reverse=reverse):
            yield item

    async def _liftIvalAt(self, liftby, valu, reverse=False):
        minindx = self.timetype.getIntIndx(valu[0])
        maxindx = self.timetype.getIntIndx(valu[1] - 1)

        pkeymin = self.timetype.zerobyts * 2
        pkeymax = maxindx + self.timetype.fullbyts

        for lkey, nid in liftby.keyNidsByRange(pkeymin, pkeymax, reverse=reverse):

            # check for non-overlap right
            if lkey[-8:] <= minindx:
                continue

            yield lkey, nid

    async def _liftIvalPartEq(self, liftby, valu, reverse=False):
        indx = self.timetype.getIntIndx(valu)
        for item in liftby.keyNidsByPref(indx, reverse=reverse):
            yield item

    async def _liftIvalPartGt(self, liftby, valu, reverse=False):
        async for item in self._liftIvalPartGe(liftby, valu + 1, reverse=reverse):
            yield item

    async def _liftIvalPartGe(self, liftby, valu, reverse=False):
        pkeymin = self.timetype.getIntIndx(max(valu, 0))
        pkeymax = self.timetype.maxbyts
        for item in liftby.keyNidsByRange(pkeymin, pkeymax, reverse=reverse):
            yield item

    async def _liftIvalPartLt(self, liftby, valu, reverse=False):
        async for item in self._liftIvalPartLe(liftby, valu - 1, reverse=reverse):
            yield item

    async def _liftIvalPartLe(self, liftby, valu, reverse=False):
        maxv = min(valu, self.timetype.maxval)

        pkeymin = self.timetype.zerobyts
        pkeymax = self.timetype.getIntIndx(maxv)
        for item in liftby.keyNidsByRange(pkeymin, pkeymax, reverse=reverse):
            yield item

    async def _liftIvalPartAt(self, liftby, valu, reverse=False):
        pkeymin = self.timetype.getIntIndx(valu[0])
        pkeymax = self.timetype.getIntIndx(valu[1] - 1)
        for item in liftby.keyNidsByRange(pkeymin, pkeymax, reverse=reverse):
            yield item

    async def _liftIvalDurationEq(self, liftby, valu, reverse=False):
        norm, futstart = valu
        duraindx = norm.to_bytes(8, 'big')

        if futstart is not None:
            futindx = self.futdurabyts + (self.unkdura - (futstart + self.timetype.offset)).to_bytes(8, 'big')
            if reverse:
                indxs = (futindx, duraindx)
            else:
                indxs = (duraindx, futindx)
        else:
            indxs = (duraindx,)

        for indx in indxs:
            for item in liftby.keyNidsByPref(indx, reverse=reverse):
                yield item

    async def _liftIvalDurationGt(self, liftby, valu, reverse=False):
        norm, futstart = valu
        if futstart is None:
            return

        async for item in self._liftIvalDurationGe(liftby, (norm + 1, futstart - 1), reverse=reverse):
            yield item

    async def _liftIvalDurationGe(self, liftby, valu, reverse=False):
        norm, futstart = valu

        if futstart is not None:
            duraindx = (norm.to_bytes(8, 'big'), self.maxdurabyts)

            strtindx = (self.unkdura - (futstart + self.timetype.offset)).to_bytes(8, 'big')
            futindx = (self.futdurabyts + strtindx, self.futdurabyts + self.unkdurabyts)
            if reverse:
                indxs = (futindx, duraindx)
            else:
                indxs = (duraindx, futindx)
        else:
            # If we got a >= ? or *, we're just going to get values = because > doesn't make sense.
            byts = norm.to_bytes(8, 'big')
            indxs = ((byts, byts),)

        for (pkeymin, pkeymax) in indxs:
            for item in liftby.keyNidsByRange(pkeymin, pkeymax, reverse=reverse):
                yield item

    async def _liftIvalDurationLt(self, liftby, valu, reverse=False):
        norm, futstart = valu
        if futstart is None:
            return

        async for item in self._liftIvalDurationLe(liftby, (norm - 1, futstart + 1), reverse=reverse):
            yield item

    async def _liftIvalDurationLe(self, liftby, valu, reverse=False):
        norm, futstart = valu

        if futstart is not None:
            duraindx = (self.timetype.zerobyts, norm.to_bytes(8, 'big'))

            strtindx = (self.unkdura - (futstart + self.timetype.offset)).to_bytes(8, 'big')
            futindx = (self.futdurabyts + self.timetype.zerobyts, self.futdurabyts + strtindx)
            if reverse:
                indxs = (futindx, duraindx)
            else:
                indxs = (duraindx, futindx)
        else:
            # If we got a <= ? or *, we're just going to get values = because < doesn't make sense.
            byts = norm.to_bytes(8, 'big')
            indxs = ((byts, byts),)

        for (pkeymin, pkeymax) in indxs:
            for item in liftby.keyNidsByRange(pkeymin, pkeymax, reverse=reverse):
                yield item

    def indx(self, valu):
        return (self.timetype.getIntIndx(valu[0]) + self.timetype.getIntIndx(valu[1]),)

    def decodeIndx(self, bytz):
        minv = self.timetype.decodeIndx(bytz[:8])
        maxv = self.timetype.decodeIndx(bytz[8:16])

        if maxv == self.timetype.futsize:
            return (minv, maxv, self.futdura)

        elif minv == self.timetype.unksize or maxv == self.timetype.unksize:
            return (minv, maxv, self.unkdura)

        return (minv, maxv, maxv - minv)

    def getDurationIndx(self, valu):

        if (dura := valu[2]) == self.unkdura:
            return self.unkdurabyts

        elif dura != self.futdura:
            return dura.to_bytes(8, 'big')

        return self.futdurabyts + (self.unkdura - (valu[0] + self.timetype.offset)).to_bytes(8, 'big')

    def getVirtIndxVals(self, nid, form, prop, virts):
        return ()

    def delVirtIndxVals(self, nid, form, prop, virts):
        return

    def getTagPropVirtIndxVals(self, nid, form, tag, tagabrv, prop, virts):
        return ()

    def delTagPropVirtIndxVals(self, nid, form, tag, tagabrv, prop, virts):
        return

class StorTypeMsgp(StorType):

    def __init__(self, layr):
        StorType.__init__(self, layr, STOR_TYPE_MSGP)
        self.lifters.update({
            '=': self._liftMsgpEq,
            '~=': self._liftRegx,
        })

    async def _liftMsgpEq(self, liftby, valu, reverse=False):
        indx = s_common.buid(valu)
        for item in liftby.keyNidsByDups(indx, reverse=reverse):
            yield item

    def indx(self, valu):
        return (s_common.buid(valu),)

class StorTypeArray(StorType):

    def __init__(self, layr):
        StorType.__init__(self, layr, STOR_TYPE_ARRAY)
        self.sizetype = StorTypeInt(layr, STOR_TYPE_U32, 4, False)
        self.lifters.update({
            '=': self._liftArrayEq,
            '<': self.sizetype._liftIntLt,
            '>': self.sizetype._liftIntGt,
            '<=': self.sizetype._liftIntLe,
            '>=': self.sizetype._liftIntGe,
            'range=': self.sizetype._liftIntRange,
        })

        self.propindx = {
            'size': IndxByPropArraySize
        }

    async def indxByProp(self, form, prop, cmpr, valu, reverse=False, virts=None):
        try:
            indxtype = IndxByPropArrayValu
            if virts:
                indxtype = self.propindx.get(virts[0], IndxByPropArrayValu)

            indxby = indxtype(self.layr, form, prop)

        except s_exc.NoSuchAbrv:
            return

        async for item in self.indxBy(indxby, cmpr, valu, reverse=reverse):
            yield item

    def indx(self, valu):
        return (len(valu).to_bytes(4, 'big') + s_common.buid(valu),)

    async def _liftArrayEq(self, liftby, valu, reverse=False):
        for item in liftby.keyNidsByDups(valu, reverse=reverse):
            yield item

class StorTypeNdef(StorType):

    def __init__(self, layr):
        StorType.__init__(self, layr, STOR_TYPE_NDEF)
        self.lifters |= {
            '=': self._liftNdefEq,
            'form=': self._liftNdefFormEq,
        }

    def indx(self, valu):
        formabrv = self.layr.core.setIndxAbrv(INDX_PROP, valu[0], None)
        return (formabrv + s_common.buid(valu),)

    async def indxByProp(self, form, prop, cmpr, valu, reverse=False, virts=None):
        try:
            indxby = IndxByProp(self.layr, form, prop)
        except s_exc.NoSuchAbrv:
            return

        async for item in self.indxBy(indxby, cmpr, valu, reverse=reverse):
            yield item

    async def indxByPropArray(self, form, prop, cmpr, valu, reverse=False, virts=None):
        try:
            indxby = IndxByPropArray(self.layr, form, prop)

        except s_exc.NoSuchAbrv:
            return

        async for item in self.indxBy(indxby, cmpr, valu, reverse=reverse):
            yield item

    async def _liftNdefEq(self, liftby, valu, reverse=False):
        try:
            formabrv = self.layr.core.getIndxAbrv(INDX_PROP, valu[0], None)
        except s_exc.NoSuchAbrv:
            return

        for item in liftby.keyNidsByDups(formabrv + s_common.buid(valu), reverse=reverse):
            yield item

    async def _liftNdefFormEq(self, liftby, valu, reverse=False):
        try:
            formabrv = self.layr.core.getIndxAbrv(INDX_PROP, valu, None)
        except s_exc.NoSuchAbrv:
            return

        for item in liftby.keyNidsByPref(formabrv, reverse=reverse):
            yield item

class StorTypeLatLon(StorType):

    def __init__(self, layr):
        StorType.__init__(self, layr, STOR_TYPE_LATLONG)

        self.scale = 10 ** 8
        self.latspace = 90 * 10 ** 8
        self.lonspace = 180 * 10 ** 8

        self.lifters.update({
            '=': self._liftLatLonEq,
            'near=': self._liftLatLonNear,
        })

    async def _liftLatLonEq(self, liftby, valu, reverse=False):
        indx = self._getLatLonIndx(valu)
        for item in liftby.keyNidsByDups(indx, reverse=reverse):
            yield item

    async def _liftLatLonNear(self, liftby, valu, reverse=False):

        (lat, lon), dist = valu

        # latscale = (lat * self.scale) + self.latspace
        # lonscale = (lon * self.scale) + self.lonspace

        latmin, latmax, lonmin, lonmax = s_gis.bbox(lat, lon, dist)

        lonminindx = (round(lonmin * self.scale) + self.lonspace).to_bytes(5, 'big')
        lonmaxindx = (round(lonmax * self.scale) + self.lonspace).to_bytes(5, 'big')

        latminindx = (round(latmin * self.scale) + self.latspace).to_bytes(5, 'big')
        latmaxindx = (round(latmax * self.scale) + self.latspace).to_bytes(5, 'big')

        # scan by lon range and down-select the results to matches.
        for lkey, nid in liftby.keyNidsByRange(lonminindx, lonmaxindx, reverse=reverse):

            # lkey = <abrv> <lonindx> <latindx>

            # limit results to the bounding box before unpacking...
            latbyts = lkey[13:18]

            if latbyts > latmaxindx:
                continue

            if latbyts < latminindx:
                continue

            lonbyts = lkey[8:13]

            latvalu = (int.from_bytes(latbyts, 'big') - self.latspace) / self.scale
            lonvalu = (int.from_bytes(lonbyts, 'big') - self.lonspace) / self.scale

            if s_gis.haversine((lat, lon), (latvalu, lonvalu)) <= dist:
                yield lkey, nid

    def _getLatLonIndx(self, latlong):
        # yield index bytes in lon/lat order to allow cheap optimal indexing
        latindx = (round(latlong[0] * self.scale) + self.latspace).to_bytes(5, 'big')
        lonindx = (round(latlong[1] * self.scale) + self.lonspace).to_bytes(5, 'big')
        return lonindx + latindx

    def indx(self, valu):
        # yield index bytes in lon/lat order to allow cheap optimal indexing
        return (self._getLatLonIndx(valu),)

    def decodeIndx(self, bytz):
        lon = (int.from_bytes(bytz[:5], 'big') - self.lonspace) / self.scale
        lat = (int.from_bytes(bytz[5:], 'big') - self.latspace) / self.scale
        return (lat, lon)

class StorTypeIPAddr(StorType):

    def __init__(self, layr):
        StorType.__init__(self, layr, STOR_TYPE_IPADDR)
        self.lifters.update({
            '=': self._liftAddrEq,
            '<': self._liftAddrLt,
            '>': self._liftAddrGt,
            '<=': self._liftAddrLe,
            '>=': self._liftAddrGe,
            'range=': self._liftAddrRange,
        })

        self.maxval = 2 ** 128 - 1

    async def _liftAddrEq(self, liftby, valu, reverse=False):
        indx = self._getIndxByts(valu)
        for item in liftby.keyNidsByDups(indx, reverse=reverse):
            yield item

    def _getMaxIndx(self, valu):

        if valu[0] == 4:
            return b'\x04\xff\xff\xff\xff'

        return b'\x06\xff\xff\xff\xff\xff\xff\xff\xff\xff\xff\xff\xff\xff\xff\xff\xff'

    def _getMinIndx(self, valu):

        if valu[0] == 4:
            return b'\x04\x00\x00\x00\x00'

        return b'\x06\x00\x00\x00\x00\x00\x00\x00\x00\x00\x00\x00\x00\x00\x00\x00\x00'

    async def _liftAddrLe(self, liftby, valu, reverse=False):
        if valu[1] < 0:
            return

        minindx = self._getMinIndx(valu)
        maxindx = self._getIndxByts(valu)
        for item in liftby.keyNidsByRange(minindx, maxindx, reverse=reverse):
            yield item

    async def _liftAddrGe(self, liftby, valu, reverse=False):
        if valu[1] > self.maxval:
            return

        minindx = self._getIndxByts(valu)
        maxindx = self._getMaxIndx(valu)
        for item in liftby.keyNidsByRange(minindx, maxindx, reverse=reverse):
            yield item

    async def _liftAddrLt(self, liftby, valu, reverse=False):
        async for item in self._liftAddrLe(liftby, (valu[0], valu[1] - 1), reverse=reverse):
            yield item

    async def _liftAddrGt(self, liftby, valu, reverse=False):
        async for item in self._liftAddrGe(liftby, (valu[0], valu[1] + 1), reverse=reverse):
            yield item

    async def _liftAddrRange(self, liftby, valu, reverse=False):

        minindx = self._getIndxByts(valu[0])
        maxindx = self._getIndxByts(valu[1])
        for item in liftby.keyNidsByRange(minindx, maxindx, reverse=reverse):
            yield item

    def indx(self, valu):
        return (self._getIndxByts(valu),)

    def _getIndxByts(self, valu):

        if valu[0] == 4:
            return b'\x04' + valu[1].to_bytes(4, 'big')

        if valu[0] == 6:
            return b'\x06' + valu[1].to_bytes(16, 'big')

        mesg = 'Invalid STOR_TYPE_IPADDR: {valu}'
        raise s_exc.BadTypeValu(mesg=mesg)

class StorTypeNodeProp(StorType):

    def __init__(self, layr):
        StorType.__init__(self, layr, STOR_TYPE_NODEPROP)
        self.lifters |= {
            '=': self._liftNodePropEq,
            'prop=': self._liftNodePropNameEq,
        }

    def indx(self, valu):
        propabrv = self.layr.core.setIndxAbrv(INDX_NODEPROP, valu[0])
        return (propabrv + s_common.buid(valu),)

    async def indxByProp(self, form, prop, cmpr, valu, reverse=False, virts=None):
        try:
            indxby = IndxByProp(self.layr, form, prop)
        except s_exc.NoSuchAbrv:
            return

        async for item in self.indxBy(indxby, cmpr, valu, reverse=reverse):
            yield item

    async def indxByPropArray(self, form, prop, cmpr, valu, reverse=False, virts=None):
        try:
            indxby = IndxByPropArray(self.layr, form, prop)
        except s_exc.NoSuchAbrv:
            return

        async for item in self.indxBy(indxby, cmpr, valu, reverse=reverse):
            yield item

    async def _liftNodePropEq(self, liftby, valu, reverse=False):
        try:
            propabrv = self.layr.core.getIndxAbrv(INDX_NODEPROP, valu[0])
        except s_exc.NoSuchAbrv:
            return

        for item in liftby.keyNidsByDups(propabrv + s_common.buid(valu), reverse=reverse):
            yield item

    async def _liftNodePropNameEq(self, liftby, valu, reverse=False):
        try:
            propabrv = self.layr.core.getIndxAbrv(INDX_NODEPROP, valu)
        except s_exc.NoSuchAbrv:
            return

        for item in liftby.keyNidsByPref(propabrv, reverse=reverse):
            yield item

class SodeEnvl:
    def __init__(self, layriden, sode):
        self.layriden = layriden
        self.sode = sode

    # any sorting that falls back to the envl are equal already...
    def __lt__(self, envl): return False

class Layer(s_nexus.Pusher):
    '''
    The base class for a cortex layer.
    '''
    def __repr__(self):
        return f'Layer ({self.__class__.__name__}): {self.iden}'

    async def __anit__(self, core, layrinfo):

        self.core = core
        self.layrinfo = layrinfo

        self.addoffs = None  # The nexus log index where I was created
        self.deloffs = None  # The nexus log index where I was deleted
        self.isdeleted = False

        self.iden = layrinfo.get('iden')
        await s_nexus.Pusher.__anit__(self, self.iden, nexsroot=core.nexsroot)

        self.dirn = s_common.gendir(core.dirn, 'layers', self.iden)
        self.readonly = False

        self.growsize = self.layrinfo.get('growsize')

        # slim hooks to avoid async/fire
        self.nodeAddHook = None
        self.nodeDelHook = None

        path = s_common.genpath(self.dirn, 'layer_v2.lmdb')

        self.fresh = not os.path.exists(path)

        self.dirty = {}

        self.stortypes = [

            None,

            StorTypeUtf8(self),

            StorTypeInt(self, STOR_TYPE_U8, 1, False),
            StorTypeInt(self, STOR_TYPE_U16, 2, False),
            StorTypeInt(self, STOR_TYPE_U32, 4, False),
            StorTypeInt(self, STOR_TYPE_U64, 8, False),

            StorTypeInt(self, STOR_TYPE_I8, 1, True),
            StorTypeInt(self, STOR_TYPE_I16, 2, True),
            StorTypeInt(self, STOR_TYPE_I32, 4, True),
            StorTypeInt(self, STOR_TYPE_I64, 8, True),

            StorTypeGuid(self),
            StorTypeTime(self),
            StorTypeIval(self),
            StorTypeMsgp(self),
            StorTypeLatLon(self),

            StorTypeLoc(self),
            StorTypeTag(self),
            StorTypeFqdn(self),
            StorTypeIpv6(self),

            StorTypeInt(self, STOR_TYPE_U128, 16, False),
            StorTypeInt(self, STOR_TYPE_I128, 16, True),

            StorTypeTime(self),  # STOR_TYPE_MINTIME

            StorTypeFloat(self, STOR_TYPE_FLOAT64, 8),
            StorTypeHugeNum(self, STOR_TYPE_HUGENUM),

            StorTypeTime(self),  # STOR_TYPE_MAXTIME
            StorTypeNdef(self),
            StorTypeIPAddr(self),

            StorTypeArray(self),

            StorTypeNodeProp(self),
        ]

        self.timetype = self.stortypes[STOR_TYPE_TIME]
        self.ivaltype = self.stortypes[STOR_TYPE_IVAL]
        self.ivaltimetype = self.ivaltype.timetype

        self.createdabrv = self.core.setIndxAbrv(INDX_VIRTUAL, None, None, 'created')
        self.updatedabrv = self.core.setIndxAbrv(INDX_VIRTUAL, None, None, 'updated')

        await self._initLayerStorage()

        self.editors = [
            self._editNodeAdd,
            self._editNodeDel,
            self._editPropSet,
            self._editPropDel,
            self._editTagSet,
            self._editTagDel,
            self._editTagPropSet,
            self._editTagPropDel,
            self._editNodeDataSet,
            self._editNodeDataDel,
            self._editNodeEdgeAdd,
            self._editNodeEdgeDel,
            self._editNodeTomb,
            self._editNodeTombDel,
            self._editPropTomb,
            self._editPropTombDel,
            self._editTagTomb,
            self._editTagTombDel,
            self._editTagPropTomb,
            self._editTagPropTombDel,
            self._editNodeDataTomb,
            self._editNodeDataTombDel,
            self._editNodeEdgeTomb,
            self._editNodeEdgeTombDel,
            self._editMetaSet,
        ]

        self.resolvers = [
            self._calcNodeAdd,
            self._calcNodeDel,
            self._calcPropSet,
            self._calcPropDel,
            self._calcTagSet,
            self._calcTagDel,
            self._calcTagPropSet,
            self._calcTagPropDel,
            self._calcNodeDataSet,
            self._calcNodeDataDel,
            self._calcNodeEdgeAdd,
            self._calcNodeEdgeDel,
            self._calcNodeTomb,
            self._calcNodeTombDel,
            self._calcPropTomb,
            self._calcPropTombDel,
            self._calcTagTomb,
            self._calcTagTombDel,
            self._calcTagPropTomb,
            self._calcTagPropTombDel,
            self._calcNodeDataTomb,
            self._calcNodeDataTombDel,
            self._calcNodeEdgeTomb,
            self._calcNodeEdgeTombDel,
            self._calcMetaSet,
        ]

        self.canrev = True
        self.ctorname = f'{self.__class__.__module__}.{self.__class__.__name__}'

<<<<<<< HEAD
        self.windows = []
=======
        self.windows = set()
        self.upstreamwaits = collections.defaultdict(lambda: collections.defaultdict(list))
>>>>>>> e14fa8cf

        self.nidcache = s_cache.LruDict(NID_CACHE_SIZE)
        self.weakcache = weakref.WeakValueDictionary()

        self.onfini(self._onLayrFini)

        # this must be last!
        self.readonly = layrinfo.get('readonly')

    def _reqNotReadOnly(self):
        if self.readonly and not self.core.migration:
            mesg = f'Layer {self.iden} is read only!'
            raise s_exc.IsReadOnly(mesg=mesg)

    async def verifyNidTag(self, nid, formname, tagname, tagvalu):
        abrv = self.core.getIndxAbrv(INDX_TAG, None, tagname)
        if not self.layrslab.hasdup(abrv, nid, db=self.indxdb):
            yield ('NoTagIndex', {'nid': nid, 'tag': tagname, 'valu': tagvalu})

        abrv = self.core.getIndxAbrv(INDX_TAG, formname, tagname)
        if not self.layrslab.hasdup(abrv, nid, db=self.indxdb):
            yield ('NoTagIndex', {'nid': nid, 'form': formname, 'tag': tagname, 'valu': tagvalu})

    def _testDelTagIndx(self, nid, form, tag):
        tagabrv = self.core.setIndxAbrv(INDX_TAG, None, tag)
        tagformabrv = self.core.setIndxAbrv(INDX_TAG, form, tag)
        self.layrslab.delete(tagabrv, nid, db=self.indxdb)
        self.layrslab.delete(tagformabrv, nid, db=self.indxdb)

    def _testDelPropIndx(self, nid, form, prop):
        sode = self._getStorNode(nid)
        storvalu, stortype, _ = sode['props'][prop]

        abrv = self.core.setIndxAbrv(INDX_PROP, form, prop)
        for indx in self.stortypes[stortype].indx(storvalu):
            self.layrslab.delete(abrv + indx, nid, db=self.indxdb)

    def _testDelTagStor(self, nid, form, tag):
        sode = self._getStorNode(nid)
        sode['tags'].pop(tag, None)
        self.dirty[nid] = sode

    def _testDelPropStor(self, nid, form, prop):
        sode = self._getStorNode(nid)
        sode['props'].pop(prop, None)
        self.dirty[nid] = sode

    def _testDelFormValuStor(self, nid, form):
        sode = self._getStorNode(nid)
        sode['valu'] = None
        self.dirty[nid] = sode

    def _testAddPropIndx(self, nid, form, prop, valu):
        modlprop = self.core.model.prop(f'{form}:{prop}')
        abrv = self.core.setIndxAbrv(INDX_PROP, form, prop)
        for indx in self.stortypes[modlprop.type.stortype].indx(valu):
            self.layrslab._put(abrv + indx, nid, db=self.indxdb)
            self.indxcounts.inc(abrv)

    def _testAddPropArrayIndx(self, nid, form, prop, valu):
        modlprop = self.core.model.prop(f'{form}:{prop}')
        abrv = self.core.setIndxAbrv(INDX_ARRAY, form, prop)
        for indx in self.getStorIndx(modlprop.type.stortype, valu):
            self.layrslab._put(abrv + indx, nid, db=self.indxdb)
            self.indxcounts.inc(abrv)

    def _testAddTagIndx(self, nid, form, tag):
        tagabrv = self.core.setIndxAbrv(INDX_TAG, None, tag)
        tagformabrv = self.core.setIndxAbrv(INDX_TAG, form, tag)
        self.layrslab._put(tagabrv, nid, db=self.indxdb)
        self.layrslab._put(tagformabrv, nid, db=self.indxdb)
        self.indxcounts.inc(tagabrv)
        self.indxcounts.inc(tagformabrv)

    def _testAddTagPropIndx(self, nid, form, tag, prop, valu):
        tabrv = self.core.setIndxAbrv(INDX_TAG, None, tag)
        pabrv = self.core.setIndxAbrv(INDX_TAGPROP, None, None, prop)
        tpabrv = self.core.setIndxAbrv(INDX_TAGPROP, None, tag, prop)
        ftpabrv = self.core.setIndxAbrv(INDX_TAGPROP, form, tag, prop)

        tagprop = self.core.model.tagprop(prop)
        for indx in self.stortypes[tagprop.type.stortype].indx(valu):
            self.layrslab._put(pabrv + indx + tabrv, nid, db=self.indxdb)
            self.layrslab._put(tpabrv + indx, nid, db=self.indxdb)
            self.layrslab._put(ftpabrv + indx, nid, db=self.indxdb)
            self.indxcounts.inc(pabrv)
            self.indxcounts.inc(tpabrv)
            self.indxcounts.inc(ftpabrv)

    async def verify(self, config=None):

        if config is None:
            config = {}

        defconf = None
        if config.get('scanall', True):
            defconf = {}

        scans = config.get('scans', {})

        tagsscan = scans.get('tagindex', defconf)
        if tagsscan is not None:
            async for error in self.verifyAllTags(tagsscan):
                yield error

        propscan = scans.get('propindex', defconf)
        if propscan is not None:
            async for error in self.verifyAllProps(propscan):
                yield error

        tagpropscan = scans.get('tagpropindex', defconf)
        if tagpropscan is not None:
            async for error in self.verifyAllTagProps(tagpropscan):
                yield error

        nodescan = scans.get('nodes', defconf)
        if nodescan is not None:
            async for error in self.verifyAllNids(nodescan):
                yield error

    async def verifyAllNids(self, scanconf=None):
        if scanconf is None:
            scanconf = {}

        async for nid, sode in self.getStorNodes():
            async for error in self.verifyByNid(nid, sode):
                yield error

    async def verifyAllTags(self, scanconf=None):

        if scanconf is None:
            scanconf = {}

        globs = None

        includes = scanconf.get('include', ())
        if includes:
            globs = s_cache.TagGlobs()
            for incname in includes:
                globs.add(incname, True)

        autofix = scanconf.get('autofix')
        if autofix not in (None, 'node', 'index'):
            mesg = f'invalid tag index autofix strategy "{autofix}"'
            raise s_exc.BadArg(mesg=mesg)

        for (form, name) in self.getTags():
            if form is None:
                continue

            if globs is not None and not globs.get(name):
                continue

            async for error in self.verifyByTag(name, autofix=autofix):
                yield error

    async def verifyAllProps(self, scanconf=None):

        if scanconf is None:
            scanconf = {}

        autofix = scanconf.get('autofix')
        if autofix not in (None, 'index'):
            mesg = f'invalid prop index autofix strategy "{autofix}"'
            raise s_exc.BadArg(mesg=mesg)

        include = scanconf.get('include', None)

        for form, prop in self.getFormProps():

            if include is not None and (form, prop) not in include:
                continue

            async for error in self.verifyByProp(form, prop, autofix=autofix):
                yield error

        for form, prop in self.getArrayFormProps():

            if include is not None and (form, prop) not in include:
                continue

            async for error in self.verifyByPropArray(form, prop, autofix=autofix):
                yield error

    async def verifyAllTagProps(self, scanconf=None):

        if scanconf is None:
            scanconf = {}

        autofix = scanconf.get('autofix')
        if autofix not in (None, 'index'):
            mesg = f'invalid tagprop index autofix strategy "{autofix}"'
            raise s_exc.BadArg(mesg=mesg)

        include = scanconf.get('include', None)

        for form, tag, prop in self.getTagProps():

            if include is not None and prop not in include:
                continue

            async for error in self.verifyByTagProp(form, tag, prop, autofix=autofix):
                yield error

    async def verifyByTag(self, tag, autofix=None):
        tagabrv = self.core.getIndxAbrv(INDX_TAG, None, tag)

        async def tryfix(lkey, nid, form):
            if autofix == 'node':
                sode = self._genStorNode(nid)
                sode.setdefault('form', form)
                sode['tags'][tag] = (None, None, None)
                self.dirty[nid] = sode
            elif autofix == 'index':
                self.layrslab.delete(lkey, nid, db=self.indxdb)

        for lkey, nid in self.layrslab.scanByPref(tagabrv, db=self.indxdb):

            await asyncio.sleep(0)

            (form, tag) = self.core.getAbrvIndx(lkey[:8])

            sode = self._getStorNode(nid)
            if not sode:
                await tryfix(lkey, nid, form)
                yield ('NoNodeForTagIndex', {'nid': s_common.ehex(nid), 'form': form, 'tag': tag})
                continue

            tags = sode.get('tags')
            if tags.get(tag) is None:
                await tryfix(lkey, nid, form)
                yield ('NoTagForTagIndex', {'nid': s_common.ehex(nid), 'form': form, 'tag': tag})
                continue

    async def verifyByProp(self, form, prop, autofix=None):

        abrv = self.core.getIndxAbrv(INDX_PROP, form, prop)

        async def tryfix(lkey, nid):
            if autofix == 'index':
                self.layrslab.delete(lkey, nid, db=self.indxdb)

        for lkey, nid in self.layrslab.scanByPref(abrv, db=self.indxdb):

            await asyncio.sleep(0)

            indx = lkey[len(abrv):]

            sode = self._getStorNode(nid)
            if not sode:
                await tryfix(lkey, nid)
                yield ('NoNodeForPropIndex', {'nid': s_common.ehex(nid), 'form': form, 'prop': prop, 'indx': indx})
                continue

            if prop is not None:
                props = sode.get('props')
                if props is None:
                    await tryfix(lkey, nid)
                    yield ('NoValuForPropIndex', {'nid': s_common.ehex(nid), 'form': form, 'prop': prop, 'indx': indx})
                    continue

                valu = props.get(prop)
                if valu is None:
                    await tryfix(lkey, nid)
                    yield ('NoValuForPropIndex', {'nid': s_common.ehex(nid), 'form': form, 'prop': prop, 'indx': indx})
                    continue
            else:
                valu = sode.get('valu')
                if valu is None:
                    await tryfix(lkey, nid)
                    yield ('NoValuForPropIndex', {'nid': s_common.ehex(nid), 'form': form, 'prop': prop, 'indx': indx})
                    continue

            propvalu, stortype, _ = valu
            if stortype & STOR_FLAG_ARRAY:
                stortype = STOR_TYPE_ARRAY

            try:
                for indx in self.stortypes[stortype].indx(propvalu):
                    if abrv + indx == lkey:
                        break
                else:
                    await tryfix(lkey, nid)
                    yield ('SpurPropKeyForIndex', {'nid': s_common.ehex(nid), 'form': form,
                                                   'prop': prop, 'indx': indx})

            except IndexError:
                await tryfix(lkey, nid)
                yield ('NoStorTypeForProp', {'nid': s_common.ehex(nid), 'form': form, 'prop': prop,
                                             'stortype': stortype})

    async def verifyByPropArray(self, form, prop, autofix=None):

        abrv = self.core.getIndxAbrv(INDX_ARRAY, form, prop)

        async def tryfix(lkey, nid):
            if autofix == 'index':
                self.layrslab.delete(lkey, nid, db=self.indxdb)

        for lkey, nid in self.layrslab.scanByPref(abrv, db=self.indxdb):

            await asyncio.sleep(0)

            indx = lkey[len(abrv):]

            sode = self._getStorNode(nid)
            if not sode:
                await tryfix(lkey, nid)
                yield ('NoNodeForPropArrayIndex', {'nid': s_common.ehex(nid), 'form': form,
                                                   'prop': prop, 'indx': indx})
                continue

            props = sode.get('props')
            if props is None:
                await tryfix(lkey, nid)
                yield ('NoValuForPropArrayIndex', {'nid': s_common.ehex(nid), 'form': form,
                                                   'prop': prop, 'indx': indx})
                continue

            valu = props.get(prop)
            if valu is None:
                await tryfix(lkey, nid)
                yield ('NoValuForPropArrayIndex', {'nid': s_common.ehex(nid),
                                                   'form': form, 'prop': prop, 'indx': indx})
                continue

            propvalu, stortype, _ = valu

            try:
                for indx in self.getStorIndx(stortype, propvalu):
                    if abrv + indx == lkey:
                        break
                else:
                    await tryfix(lkey, nid)
                    yield ('SpurPropArrayKeyForIndex', {'nid': s_common.ehex(nid), 'form': form,
                                                        'prop': prop, 'indx': indx})

            except IndexError:
                await tryfix(lkey, nid)
                yield ('NoStorTypeForPropArray', {'nid': s_common.ehex(nid), 'form': form,
                                                  'prop': prop, 'stortype': stortype})

    async def verifyByTagProp(self, form, tag, prop, autofix=None):

        abrv = self.core.getIndxAbrv(INDX_TAGPROP, form, tag, prop)
        abrvlen = len(abrv)

        indxtag = False
        if tag is None:
            indxtag = True

        async def tryfix(lkey, nid):
            if autofix == 'index':
                self.layrslab.delete(lkey, nid, db=self.indxdb)

        for lkey, nid in self.layrslab.scanByPref(abrv, db=self.indxdb):

            await asyncio.sleep(0)

            if indxtag:
                indx = lkey[abrvlen:-abrvlen]
                tag = self.core.getAbrvIndx(lkey[-abrvlen:])[1]
            else:
                indx = lkey[abrvlen:]

            sode = self._getStorNode(nid)
            if not sode:
                await tryfix(lkey, nid)
                yield ('NoNodeForTagPropIndex', {'nid': s_common.ehex(nid), 'form': form,
                                                 'tag': tag, 'prop': prop, 'indx': indx})
                continue

            tags = sode.get('tagprops')
            if tags is None:
                yield ('NoPropForTagPropIndex', {'nid': s_common.ehex(nid), 'form': form,
                                                 'tag': tag, 'prop': prop, 'indx': indx})
                continue

            props = tags.get(tag)
            if props is None:
                await tryfix(lkey, nid)
                yield ('NoPropForTagPropIndex', {'nid': s_common.ehex(nid), 'form': form,
                                                 'tag': tag, 'prop': prop, 'indx': indx})
                continue

            valu = props.get(prop)
            if valu is None:
                await tryfix(lkey, nid)
                yield ('NoValuForTagPropIndex', {'nid': s_common.ehex(nid), 'form': form,
                                                 'tag': tag, 'prop': prop, 'indx': indx})
                continue

            propvalu, stortype, virts = valu

            if stortype & STOR_FLAG_ARRAY: # pragma: no cover
                # TODO: These aren't possible yet
                stortype = STOR_TYPE_ARRAY

            try:
                for indx in self.stortypes[stortype].indx(propvalu):
                    if abrv + indx == lkey:
                        break
                else:
                    await tryfix(lkey, nid)
                    yield ('SpurTagPropKeyForIndex', {'nid': s_common.ehex(nid), 'form': form,
                                                      'tag': tag, 'prop': prop, 'indx': indx})
            except IndexError:
                await tryfix(lkey, nid)
                yield ('NoStorTypeForTagProp', {'nid': s_common.ehex(nid), 'form': form,
                                                'tag': tag, 'prop': prop, 'stortype': stortype})

    async def verifyByNid(self, nid, sode):

        await asyncio.sleep(0)

        form = sode.get('form')
        stortags = sode.get('tags')
        if stortags:
            for tagname, storvalu in stortags.items():
                async for error in self.verifyNidTag(nid, form, tagname, storvalu):
                    yield error

        storprops = sode.get('props')
        if storprops:
            for propname, (storvalu, stortype, _) in storprops.items():

                # TODO: we dont support verifying array property indexes just yet...
                if stortype & STOR_FLAG_ARRAY:
                    continue

                try:
                    async for error in self.stortypes[stortype].verifyNidProp(nid, form, propname, storvalu):
                        yield error
                except IndexError as e:
                    yield ('NoStorTypeForProp', {'nid': s_common.ehex(nid), 'form': form, 'prop': propname,
                                                 'stortype': stortype})

    async def pack(self):
        ret = deepcopy(self.layrinfo)
        ret['totalsize'] = await self.getLayerSize()
        return ret

    async def iterWipeNodeEdits(self):

        await self._saveDirtySodes()

        async for nid, sode in self.getStorNodes():

            edits = []
            async for abrv, n2nid, tomb in self.iterNodeEdgesN1(nid):
                verb = self.core.getAbrvIndx(abrv)[0]
                if tomb:
                    edits.append((EDIT_EDGE_TOMB_DEL, (verb, s_common.int64un(n2nid))))
                else:
                    edits.append((EDIT_EDGE_DEL, (verb, s_common.int64un(n2nid))))

            async for abrv, valu, tomb in self.iterNodeData(nid):
                prop = self.core.getAbrvIndx(abrv)[0]
                if tomb:
                    edits.append((EDIT_NODEDATA_TOMB_DEL, (prop,)))
                else:
                    edits.append((EDIT_NODEDATA_DEL, (prop,)))

            for tag, propdict in sode.get('tagprops', {}).items():
                for prop, (valu, stortype, virts) in propdict.items():
                    edits.append((EDIT_TAGPROP_DEL, (tag, prop)))

            for tag, propdict in sode.get('antitagprops', {}).items():
                for prop  in propdict.keys():
                    edits.append((EDIT_TAGPROP_TOMB_DEL, (tag, prop)))

            for tag, tagv in sode.get('tags', {}).items():
                edits.append((EDIT_TAG_DEL, (tag,)))

            for tag in sode.get('antitags', {}).keys():
                edits.append((EDIT_TAG_TOMB_DEL, (tag,)))

            for prop, (valu, stortype, virts) in sode.get('props', {}).items():
                edits.append((EDIT_PROP_DEL, (prop,)))

            for prop in sode.get('antiprops', {}).keys():
                edits.append((EDIT_PROP_TOMB_DEL, (prop,)))

            valu = sode.get('valu')
            if valu is not None:
                edits.append((EDIT_NODE_DEL, ()))
            elif sode.get('antivalu') is not None:
                edits.append((EDIT_NODE_TOMB_DEL, ()))

            if (form := sode.get('form')) is None:
                ndef = self.core.getNidNdef(nid)
                form = ndef[0]

            yield (s_common.int64un(nid), form, edits)

    async def clone(self, newdirn):
        '''
        Copy the contents of this layer to a new layer
        '''
        for root, dnames, fnames in os.walk(self.dirn, topdown=True):

            relpath = os.path.relpath(root, start=self.dirn)

            for name in list(dnames):

                relname = os.path.join(relpath, name)

                srcpath = s_common.genpath(root, name)
                dstpath = s_common.genpath(newdirn, relname)

                if srcpath in s_lmdbslab.Slab.allslabs:
                    slab = s_lmdbslab.Slab.allslabs[srcpath]
                    await slab.copyslab(dstpath)

                    dnames.remove(name)
                    continue

                s_common.gendir(dstpath)

            for name in fnames:

                srcpath = s_common.genpath(root, name)
                # skip unix sockets etc...
                if not os.path.isfile(srcpath):
                    continue

                dstpath = s_common.genpath(newdirn, relpath, name)
                shutil.copy(srcpath, dstpath)

    async def _initSlabs(self, slabopts):

        otherslabopts = {
            **slabopts,
            'readahead': False,   # less-used slabs don't need readahead
        }

        path = s_common.genpath(self.dirn, 'layer_v2.lmdb')
        nodedatapath = s_common.genpath(self.dirn, 'nodedata.lmdb')

        self.layrslab = await s_lmdbslab.Slab.anit(path, **slabopts)
        self.dataslab = await s_lmdbslab.Slab.anit(nodedatapath, **otherslabopts)

        self.editindx = await self.layrslab.getHotCount('edit:indx')

        if self.fresh:
            self.editindx.set('edit:indx', -1)

        self.lastindx = self.editindx.get('edit:indx')

        metadb = self.layrslab.initdb('layer:meta')
        self.meta = s_lmdbslab.SlabDict(self.layrslab, db=metadb)

        self.bynid = self.layrslab.initdb('bynid')

        self.indxdb = self.layrslab.initdb('indx', dupsort=True, dupfixed=True)

        self.ndefabrv = self.core.setIndxAbrv(INDX_NDEF)
        self.nodepropabrv = self.core.setIndxAbrv(INDX_NODEPROP)

        self.edgen1abrv = self.core.setIndxAbrv(INDX_EDGE_N1)
        self.edgen2abrv = self.core.setIndxAbrv(INDX_EDGE_N2)
        self.edgen1n2abrv = self.core.setIndxAbrv(INDX_EDGE_N1N2)

        self.indxcounts = await self.layrslab.getLruHotCount('indxcounts')

        self.nodedata = self.dataslab.initdb('nodedata')
        self.dataname = self.dataslab.initdb('dataname', dupsort=True, dupfixed=True)

    async def _initLayerStorage(self):

        slabopts = {
            'readahead': s_common.envbool('SYNDEV_CORTEX_LAYER_READAHEAD', 'true'),
        }

        if self.growsize is not None:
            slabopts['growsize'] = self.growsize

        await self._initSlabs(slabopts)

        if self.fresh:
            self.meta.set('version', 11)

        self.layrslab.addResizeCallback(self.core.checkFreeSpace)
        self.dataslab.addResizeCallback(self.core.checkFreeSpace)

        self.onfini(self.layrslab)
        self.onfini(self.dataslab)

        self.layrslab.on('commit', self._onLayrSlabCommit)

        self.layrvers = self.meta.get('version', 11)
        if self.layrvers != 11:
            mesg = f'Got layer version {self.layrvers}.  Expected 10.  Accidental downgrade?'
            raise s_exc.BadStorageVersion(mesg=mesg)

    async def getLayerSize(self):
        '''
        Get the total storage size for the layer.
        '''
        realsize, _ = s_common.getDirSize(self.dirn)
        return realsize

    async def setLayerInfo(self, name, valu):
        if name != 'readonly':
            self._reqNotReadOnly()

        return await self._push('layer:set', name, valu)

    @s_nexus.Pusher.onPush('layer:set')
    async def _setLayerInfo(self, name, valu):
        '''
        Set a mutable layer property.
        '''
        if name not in ('name', 'desc', 'readonly'):
            mesg = f'{name} is not a valid layer info key'
            raise s_exc.BadOptValu(mesg=mesg)

        if name == 'readonly':
            valu = bool(valu)
            self.readonly = valu

        # TODO when we can set more props, we may need to parse values.
        if valu is None:
            self.layrinfo.pop(name, None)
        else:
            self.layrinfo[name] = valu

        self.core.layerdefs.set(self.iden, self.layrinfo)

        await self.core.feedBeholder('layer:set', {'iden': self.iden, 'name': name, 'valu': valu}, gates=[self.iden])
        return valu

    async def stat(self):
        ret = {**self.layrslab.statinfo(),
               }
        return ret

    async def _onLayrFini(self):
        [(await wind.fini()) for wind in self.windows]

    async def getFormCounts(self):
        formcounts = {}

        for byts, abrv in self.core.indxabrv.iterByPref(INDX_PROP):
            (form, prop) = s_msgpack.un(byts[2:])

            if prop is None and (valu := self.indxcounts.get(abrv)) > 0:
                formcounts[form] = valu

        return formcounts

    def getFormProps(self):
        for byts, abrv in self.core.indxabrv.iterByPref(INDX_PROP):
            if self.indxcounts.get(abrv) > 0:
                yield s_msgpack.un(byts[2:])

    def getArrayFormProps(self):
        for byts, abrv in self.core.indxabrv.iterByPref(INDX_ARRAY):
            if self.indxcounts.get(abrv) > 0:
                yield s_msgpack.un(byts[2:])

    def getTags(self):
        for byts, abrv in self.core.indxabrv.iterByPref(INDX_TAG):
            if self.indxcounts.get(abrv) > 0:
                yield s_msgpack.un(byts[2:])

    def getTagProps(self):
        for byts, abrv in self.core.indxabrv.iterByPref(INDX_TAGPROP):
            if self.indxcounts.get(abrv) > 0:
                yield s_msgpack.un(byts[2:])

    async def _onLayrSlabCommit(self, mesg):
        await self._saveDirtySodes()

    async def _saveDirtySodes(self):

        if not self.dirty:
            return

        # flush any dirty storage nodes before the commit
        kvlist = []

        for nid, sode in self.dirty.items():
            self.nidcache[nid] = sode
            kvlist.append((nid, s_msgpack.en(sode)))

        self.layrslab._putmulti(kvlist, db=self.bynid)
        self.dirty.clear()

    def getStorNodeCount(self):
        info = self.layrslab.stat(db=self.bynid)
        return info.get('entries', 0)

    async def getStorNode(self, nid):
        sode = self._getStorNode(nid)
        if sode is not None:
            return deepcopy(sode)
        return {}

    def _getStorNode(self, nid):
        '''
        Return the storage node for the given nid.
        '''
        # check the dirty nodes first
        sode = self.dirty.get(nid)
        if sode is not None:
            return sode

        sode = self.nidcache.get(nid)
        if sode is not None:
            return sode

        envl = self.weakcache.get(nid)
        if envl is not None:
            return envl.sode

        byts = self.layrslab.get(nid, db=self.bynid)
        if byts is None:
            return None

        sode = collections.defaultdict(dict)
        sode |= s_msgpack.un(byts)

        self.nidcache[nid] = sode

        return sode

    def genStorNodeRef(self, nid):

        envl = self.weakcache.get(nid)
        if envl is not None:
            return envl

        envl = SodeEnvl(self.iden, self._genStorNode(nid))

        self.weakcache[nid] = envl
        return envl

    def _genStorNode(self, nid):
        # get or create the storage node. this returns the *actual* storage node

        sode = self._getStorNode(nid)
        if sode is not None:
            return sode

        sode = collections.defaultdict(dict)
        self.nidcache[nid] = sode

        return sode

    async def getTagCount(self, tagname, formname=None):
        '''
        Return the number of tag rows in the layer for the given tag/form.
        '''
        try:
            abrv = self.core.getIndxAbrv(INDX_TAG, formname, tagname)
        except s_exc.NoSuchAbrv:
            return 0

        return self.indxcounts.get(abrv, 0)

    def getPropCount(self, formname, propname=None):
        '''
        Return the number of property rows in the layer for the given form/prop.
        '''
        try:
            abrv = self.core.getIndxAbrv(INDX_PROP, formname, propname)
        except s_exc.NoSuchAbrv:
            return 0

        return self.indxcounts.get(abrv, 0)

    def getPropValuCount(self, formname, propname, stortype, valu):
        try:
            abrv = self.core.getIndxAbrv(INDX_PROP, formname, propname)
        except s_exc.NoSuchAbrv:
            return 0

        if stortype & 0x8000:
            stortype = STOR_TYPE_ARRAY

        count = 0
        for indx in self.getStorIndx(stortype, valu):
            count += self.layrslab.count(abrv + indx, db=self.indxdb)

        return count

    def getPropArrayCount(self, formname, propname=None):
        '''
        Return the number of invidiual value rows in the layer for the given array form/prop.
        '''
        try:
            abrv = self.core.getIndxAbrv(INDX_ARRAY, formname, propname)
        except s_exc.NoSuchAbrv:
            return 0

        return self.indxcounts.get(abrv, 0)

    def getPropArrayValuCount(self, formname, propname, stortype, valu):
        try:
            abrv = self.core.getIndxAbrv(INDX_ARRAY, formname, propname)
        except s_exc.NoSuchAbrv:
            return 0

        count = 0
        for indx in self.getStorIndx(stortype, valu):
            count += self.layrslab.count(abrv + indx, db=self.indxdb)

        return count

    async def getTagPropCount(self, form, tag, prop):
        '''
        Return the number of property rows in the layer for the given form/tag/prop.
        '''
        try:
            abrv = self.core.getIndxAbrv(INDX_TAGPROP, form, tag, prop)
        except s_exc.NoSuchAbrv:
            return 0

        return self.indxcounts.get(abrv, 0)

    def getTagPropValuCount(self, form, tag, prop, stortype, valu):
        try:
            abrv = self.core.getIndxAbrv(INDX_TAGPROP, form, tag, prop)
        except s_exc.NoSuchAbrv:
            return 0

        count = 0
        for indx in self.getStorIndx(stortype, valu):
            count += self.layrslab.count(abrv + indx, db=self.indxdb)

        return count

    def getEdgeVerbCount(self, verb, n1form=None, n2form=None):
        '''
        Return the number of edges in the layer with a specific verb and optional
        N1 form and/or N2 form.
        '''
        try:
            vabrv = self.core.getIndxAbrv(INDX_EDGE_VERB, verb)

            if n1form is not None:
                n1abrv = self.core.getIndxAbrv(INDX_FORM, n1form)

            if n2form is not None:
                n2abrv = self.core.getIndxAbrv(INDX_FORM, n2form)

        except s_exc.NoSuchAbrv:
            return 0

        if n1form is None:
            if n2form is None:
                return self.indxcounts.get(vabrv, 0)
            else:
                return self.indxcounts.get(INDX_EDGE_N2 + n2abrv + vabrv, 0)
        else:
            return self.indxcounts.get(INDX_EDGE_N1 + n1abrv + vabrv, 0)

        return self.indxcounts.get(INDX_EDGE_N1N2 + n1abrv + vabrv + n2abrv, 0)

    async def iterPropValues(self, formname, propname, stortype):
        try:
            abrv = self.core.getIndxAbrv(INDX_PROP, formname, propname)
        except s_exc.NoSuchAbrv:
            return

        if stortype & 0x8000:
            stortype = STOR_TYPE_ARRAY

        stor = self.stortypes[stortype]
        abrvlen = len(abrv)

        async for lkey in s_coro.pause(self.layrslab.scanKeysByPref(abrv, db=self.indxdb, nodup=True)):

            indx = lkey[abrvlen:]
            valu = stor.decodeIndx(indx)
            if valu is not s_common.novalu:
                yield indx, valu
                continue

            nid = self.layrslab.get(lkey, db=self.indxdb)
            if nid is not None:
                sode = self._getStorNode(nid)
                if sode is not None:
                    if propname is None:
                        valt = sode.get('valu')
                    else:
                        valt = sode['props'].get(propname)

                    if valt is not None:
                        yield indx, valt[0]

    async def iterPropValuesWithCmpr(self, form, prop, cmprvals, array=False):

        try:
            if array:
                indxby = IndxByPropArrayKeys(self, form, prop)
            else:
                indxby = IndxByPropKeys(self, form, prop)
        except s_exc.NoSuchAbrv:
            return

        abrvlen = indxby.abrvlen

        for cmpr, valu, kind in cmprvals:

            styp = self.stortypes[kind]

            if (func := styp.lifters.get(cmpr)) is None:
                raise s_exc.NoSuchCmpr(cmpr=cmpr)

            async for lkey, _ in func(indxby, valu):

                indx = lkey[abrvlen:]
                pval = styp.decodeIndx(indx)
                if pval is not s_common.novalu:
                    yield indx, pval
                    continue

                nid = self.layrslab.get(lkey, db=self.indxdb)
                if nid is None or (sode := self._getStorNode(nid)) is None:  # pragma: no cover
                    continue

                if prop is None:
                    valt = sode.get('valu')
                else:
                    valt = sode['props'].get(prop)

                if valt is not None:
                    if array:
                        for aval in valt[0]:
                            if styp.indx(aval)[0] == indx:
                                yield indx, aval
                                break
                    else:
                        yield indx, valt[0]

    async def iterPropIndxNids(self, formname, propname, indx, array=False):

        ityp = INDX_PROP
        if array:
            ityp = INDX_ARRAY

        try:
            abrv = self.core.getIndxAbrv(ityp, formname, propname)
        except s_exc.NoSuchAbrv:
            return

        async for _, nid in s_coro.pause(self.layrslab.scanByDups(abrv + indx, db=self.indxdb)):
            yield nid

    async def liftByTag(self, tag, form=None, reverse=False, indx=None):

        if indx is not None:
            try:
                abrv = self.core.getIndxAbrv(indx, form, tag)
            except s_exc.NoSuchAbrv:
                return

            if reverse:
                scan = self.layrslab.scanByRangeBack
                pkeymin = self.ivaltimetype.fullbyts * 2
                pkeymax = self.ivaltimetype.zerobyts
            else:
                scan = self.layrslab.scanByRange
                pkeymin = self.ivaltimetype.zerobyts
                pkeymax = self.ivaltimetype.fullbyts * 2

            for lkey, nid in scan(abrv + pkeymin, abrv + pkeymax, db=self.indxdb):
                yield lkey, nid, self.genStorNodeRef(nid)

        else:
            try:
                abrv = self.core.getIndxAbrv(INDX_TAG, form, tag)
            except s_exc.NoSuchAbrv:
                return

            if reverse:
                scan = self.layrslab.scanByPrefBack
            else:
                scan = self.layrslab.scanByPref

            for lkey, nid in scan(abrv, db=self.indxdb):
                # yield <sortkey>, <nid>, <SodeEnvl>
                yield lkey, nid, self.genStorNodeRef(nid)

    async def liftByTags(self, tags):
        # todo: support form and reverse kwargs

        async with await s_spooled.Set.anit(dirn=self.core.dirn) as nidset:
            for tag in tags:
                try:
                    abrv = self.core.getIndxAbrv(INDX_TAG, None, tag)
                except s_exc.NoSuchAbrv:
                    continue

                for lkey, nid in self.layrslab.scanByPref(abrv, db=self.indxdb):
                    if nid in nidset:
                        await asyncio.sleep(0)
                        continue

                    await nidset.add(nid)
                    yield nid, self.genStorNodeRef(nid)

    async def liftByTagValu(self, tag, cmprvals, form=None, reverse=False):

        for cmpr, valu, kind in cmprvals:
            async for indx, nid in self.stortypes[kind].indxByTag(tag, cmpr, valu, form=form, reverse=reverse):
                yield indx, nid, self.genStorNodeRef(nid)

    async def hasTagProp(self, name):
        async for _ in self.liftTagProp(name):
            return True

        return False

    async def hasNodeData(self, nid, name):
        try:
            abrv = self.core.getIndxAbrv(INDX_NODEDATA, name)
        except s_exc.NoSuchAbrv:
            return

        if self.dataslab.hasdup(abrv + FLAG_NORM, nid, db=self.dataname):
            return True

        if self.dataslab.hasdup(abrv + FLAG_TOMB, nid, db=self.dataname):
            return False

    async def liftTagProp(self, name):

        for form, tag, prop in self.getTagProps():

            if form is not None or prop != name:
                continue

            try:
                abrv = self.core.getIndxAbrv(INDX_TAGPROP, None, tag, name)

            except s_exc.NoSuchAbrv:
                continue

            for _, nid in self.layrslab.scanByPref(abrv, db=self.indxdb):
                yield nid

    async def liftByTagProp(self, form, tag, prop, reverse=False, indx=None):

        try:
            if indx is None:
                abrv = self.core.getIndxAbrv(INDX_TAGPROP, form, tag, prop)
            elif isinstance(indx, bytes):
                abrv = self.core.getIndxAbrv(indx, form, tag, prop)
            else:
                abrv = self.core.getIndxAbrv(INDX_VIRTUAL_TAGPROP, form, tag, prop, indx)
        except s_exc.NoSuchAbrv:
            return

        if reverse:
            scan = self.layrslab.scanByPrefBack
        else:
            scan = self.layrslab.scanByPref

        for lval, nid in scan(abrv, db=self.indxdb):
            yield lval, nid, self.genStorNodeRef(nid)

    async def liftByTagPropValu(self, form, tag, prop, cmprvals, reverse=False, virts=None):
        '''
        Note: form and tag may be None
        '''
        for cmpr, valu, kind in cmprvals:
            async for indx, nid in self.stortypes[kind].indxByTagProp(form, tag, prop, cmpr, valu, reverse=reverse, virts=virts):
                yield indx, nid, self.genStorNodeRef(nid)

    async def liftByMeta(self, name, form=None, reverse=False):

        try:
            abrv = self.core.getIndxAbrv(INDX_VIRTUAL, form, None, name)
        except s_exc.NoSuchAbrv:
            return

        if reverse:
            scan = self.layrslab.scanByPrefBack
        else:
            scan = self.layrslab.scanByPref

        for lval, nid in scan(abrv, db=self.indxdb):
            sref = self.genStorNodeRef(nid)
            yield lval, nid, sref

    async def liftByMetaValu(self, name, cmprvals, form=None, reverse=False):
        for cmpr, valu, kind in cmprvals:
            async for indx, nid in self.stortypes[kind].indxByProp(form, None, cmpr, valu, reverse=reverse, virts=(name,)):
                yield indx, nid, self.genStorNodeRef(nid)

    async def liftByProp(self, form, prop, reverse=False, indx=None):

        try:
            if indx is None:
                abrv = self.core.getIndxAbrv(INDX_PROP, form, prop)
            elif isinstance(indx, bytes):
                abrv = self.core.getIndxAbrv(indx, form, prop)
            else:
                abrv = self.core.getIndxAbrv(INDX_VIRTUAL, form, prop, indx)

        except s_exc.NoSuchAbrv:
            return

        if reverse:
            scan = self.layrslab.scanByPrefBack
        else:
            scan = self.layrslab.scanByPref

        for lval, nid in scan(abrv, db=self.indxdb):
            sref = self.genStorNodeRef(nid)
            yield lval, nid, sref

    # NOTE: form vs prop valu lifting is differentiated to allow merge sort
    async def liftByFormValu(self, form, cmprvals, reverse=False, virts=None):
        for cmpr, valu, kind in cmprvals:
            async for indx, nid in self.stortypes[kind].indxByForm(form, cmpr, valu, reverse=reverse, virts=virts):
                yield indx, nid, self.genStorNodeRef(nid)

    async def liftByPropValu(self, form, prop, cmprvals, reverse=False, virts=None):
        for cmpr, valu, kind in cmprvals:

            if kind & 0x8000:
                kind = STOR_TYPE_ARRAY

            async for indx, nid in self.stortypes[kind].indxByProp(form, prop, cmpr, valu, reverse=reverse, virts=virts):
                yield indx, nid, self.genStorNodeRef(nid)

    async def liftByPropArray(self, form, prop, cmprvals, reverse=False, virts=None):
        for cmpr, valu, kind in cmprvals:
            async for indx, nid in self.stortypes[kind].indxByPropArray(form, prop, cmpr, valu, reverse=reverse, virts=virts):
                yield indx, nid, self.genStorNodeRef(nid)

    async def liftByDataName(self, name):
        try:
            abrv = self.core.getIndxAbrv(INDX_NODEDATA, name)

        except s_exc.NoSuchAbrv:
            return

        genrs = [
            s_coro.agen(self.dataslab.scanByDups(abrv + FLAG_TOMB, db=self.dataname)),
            s_coro.agen(self.dataslab.scanByDups(abrv + FLAG_NORM, db=self.dataname))
        ]

        async for lkey, nid in s_common.merggenr2(genrs, cmprkey=lambda x: x[1]):
            await asyncio.sleep(0)

            yield nid, self.genStorNodeRef(nid), lkey[-1:] == FLAG_TOMB

    async def setStorNodeProp(self, nid, prop, valu, meta):
        newp = self.core.model.reqProp(prop)

        newp_valu, info = await newp.type.norm(valu)
        newp_name = newp.name
        newp_stortype = newp.type.stortype
        newp_formname = newp.form.name

        set_edit = (EDIT_PROP_SET, (newp_name, newp_valu, newp_stortype, info.get('virts')))
        nodeedits = [(s_common.int64un(nid), newp_formname, [set_edit])]

        _, changes = await self.saveNodeEdits(nodeedits, meta)
        return bool(changes)

    async def delStorNode(self, nid, meta):
        '''
        Delete all node information in this layer.

        Deletes props, tagprops, tags, n1edges, n2edges, nodedata, tombstones, and node valu.
        '''
        if (sode := self._getStorNode(nid)) is None:
            return False

        formname = sode.get('form')

        edits = []
        nodeedits = []
        intnid = s_common.int64un(nid)

        for propname in sode.get('props', {}).keys():
            edits.append((EDIT_PROP_DEL, (propname,)))

        for propname in sode.get('antiprops', {}).keys():
            edits.append((EDIT_PROP_TOMB_DEL, (propname,)))

        for tagname, tprops in sode.get('tagprops', {}).items():
            for propname, propvalu in tprops.items():
                edits.append((EDIT_TAGPROP_DEL, (tagname, propname)))

        for tagname, tprops in sode.get('antitagprops', {}).items():
            for propname in tprops.keys():
                edits.append((EDIT_TAGPROP_TOMB_DEL, (tagname, propname)))

        for tagname in sode.get('tags', {}).keys():
            edits.append((EDIT_TAG_DEL, (tagname,)))

        for tagname in sode.get('antitags', {}).keys():
            edits.append((EDIT_TAG_TOMB_DEL, (tagname,)))

        # EDIT_NODE_DEL will delete all nodedata and n1 edges if there is a valu in the sode
        if (valu := sode.get('valu')):
            edits.append((EDIT_NODE_DEL,))
        else:
            if (valu := sode.get('antivalu')):
                edits.append((EDIT_NODE_TOMB_DEL,))

            async for abrv, tomb in self.iterNodeDataKeys(nid):
                name = self.core.getAbrvIndx(abrv)[0]
                if tomb:
                    edits.append((EDIT_NODEDATA_TOMB_DEL, (name,)))
                else:
                    edits.append((EDIT_NODEDATA_DEL, (name,)))
                await asyncio.sleep(0)

            async for abrv, n2nid, tomb in self.iterNodeEdgesN1(nid):
                verb = self.core.getAbrvIndx(abrv)[0]
                if tomb:
                    edits.append((EDIT_EDGE_TOMB_DEL, (verb, s_common.int64un(n2nid))))
                else:
                    edits.append((EDIT_EDGE_DEL, (verb, s_common.int64un(n2nid))))
                await asyncio.sleep(0)

        nodeedits.append((intnid, formname, edits))

        n2edges = {}
        async for abrv, n2nid, tomb in self.iterNodeEdgesN2(nid):
            n2edges.setdefault(n2nid, []).append((abrv, tomb))
            await asyncio.sleep(0)

        @s_cache.memoize()
        def getN2Form(n2nid):
            return self.core.getNidNdef(n2nid)[0]

        changed = False

        async def batchEdits(size=1000):
            if len(nodeedits) < size:
                return changed

            _, changes = await self.saveNodeEdits(nodeedits, meta)

            nodeedits.clear()

            if changed: # pragma: no cover
                return changed

            return bool(changes)

        for n2nid, edges in n2edges.items():
            edits = []
            for (abrv, tomb) in edges:
                verb = self.core.getAbrvIndx(abrv)[0]
                if tomb:
                    edits.append((EDIT_EDGE_TOMB_DEL, (verb, intnid)))
                else:
                    edits.append((EDIT_EDGE_DEL, (verb, intnid)))

            nodeedits.append((s_common.int64un(n2nid), getN2Form(n2nid), edits))

            changed = await batchEdits()

        return await batchEdits(size=1)

    async def delStorNodeProp(self, nid, prop, meta):
        pprop = self.core.model.reqProp(prop)

        oldp_name = pprop.name
        oldp_formname = pprop.form.name
        oldp_stortype = pprop.type.stortype

        del_edit = (EDIT_PROP_DEL, (oldp_name,))
        nodeedits = [(s_common.int64un(nid), oldp_formname, [del_edit])]

        _, changes = await self.saveNodeEdits(nodeedits, meta)
        return bool(changes)

    async def delNodeData(self, nid, meta, name=None):
        '''
        Delete nodedata from a node in this layer. If name is not specified, delete all nodedata.
        '''
        if (sode := self._getStorNode(nid)) is None:
            return False

        edits = []
        if name is None:
            async for abrv, tomb in self.iterNodeDataKeys(nid):
                name = self.core.getAbrvIndx(abrv)[0]
                if tomb:
                    edits.append((EDIT_NODEDATA_TOMB_DEL, (name,)))
                else:
                    edits.append((EDIT_NODEDATA_DEL, (name,)))
                await asyncio.sleep(0)

        elif (data := await self.hasNodeData(nid, name)) is not None:
            if data:
                edits.append((EDIT_NODEDATA_DEL, (name,)))
            else:
                edits.append((EDIT_NODEDATA_TOMB_DEL, (name,)))

        if not edits:
            return False

        nodeedits = [(s_common.int64un(nid), sode.get('form'), edits)]

        _, changes = await self.saveNodeEdits(nodeedits, meta)

        return bool(changes)

    async def delEdge(self, n1nid, verb, n2nid, meta):
        if (sode := self._getStorNode(n1nid)) is None:
            return False

        if (edge := await self.hasNodeEdge(n1nid, verb, n2nid)) is None:
            return False

        if edge:
            edits = [(EDIT_EDGE_DEL, (verb, s_common.int64un(n2nid)))]
        else:
            edits = [(EDIT_EDGE_TOMB_DEL, (verb, s_common.int64un(n2nid)))]

        nodeedits = [(s_common.int64un(n1nid), sode.get('form'), edits)]

        _, changes = await self.saveNodeEdits(nodeedits, meta)
        return bool(changes)

    async def saveNodeEdits(self, edits, meta, compat=False):
        '''
        Save node edits to the layer and return a tuple of (nexsoffs, changes).

        Note: nexsoffs will be None if there are no changes.
        '''
        self._reqNotReadOnly()

        if self.isdeleted:
            mesg = f'Layer {self.iden} has been deleted!'
            raise s_exc.NoSuchLayer(mesg=mesg)

        if compat:
            edits = await self.core.remoteToLocalEdits(edits)

        if not self.core.isactive:
            proxy = await self.core.nexsroot.getIssueProxy()
            indx, changes = await proxy.saveLayerNodeEdits(self.iden, edits, meta)
            if indx is not None:
                await self.core.nexsroot.waitOffs(indx)
            return indx, changes

        async with self.core.nexsroot.cell.nexslock:
            if self.isdeleted:
                mesg = f'Layer {self.iden} has been deleted!'
                raise s_exc.NoSuchLayer(mesg=mesg)

            if (realedits := await self.calcEdits(edits, meta)):
                return await self.saveToNexs('edits', realedits, meta)
            return None, ()

    async def calcEdits(self, nodeedits, meta):

        if meta.get('time') is None:
            meta['time'] = s_common.now()

        realedits = []
        for (nid, form, edits) in nodeedits:

            if nid is None:
                if edits[0][0] != 0:
                    continue

                # Generate NID without a nexus event, mirrors will populate
                # the mapping from the node add edit
                nid = await self.core._genNdefNid((form, edits[0][1][0]))
            else:
                nid = s_common.int64en(nid)

            sode = self._getStorNode(nid)
            changes = []
            for edit in edits:

                delt = await self.resolvers[edit[0]](nid, edit, sode)
                if delt is not None:
                    changes.append(delt)

                await asyncio.sleep(0)

            if changes:
                realedits.append((s_common.int64un(nid), form, changes))

        await asyncio.sleep(0)
        return realedits

    @s_nexus.Pusher.onPush('edits', passitem=True)
    async def _storNodeEdits(self, nodeedits, meta, nexsitem):
        '''
        Execute a series of node edit operations, returning the updated nodes.

        Args:
            nodeedits:  List[Tuple(nid, form, edits)]  List of requested changes per node

        Returns:
            None
        '''
        kvpairs = []

        utime = meta['time']
        ubyts = self.timetype.getIntIndx(utime)

        for (nid, form, edits) in nodeedits:

            nid = s_common.int64en(nid)
            sode = self._genStorNode(nid)

            for edit in edits:
                kvpairs.extend(await self.editors[edit[0]](nid, form, edit, sode, meta))

                if len(kvpairs) > 20:
                    await self.layrslab.putmulti(kvpairs, db=self.indxdb)
                    kvpairs.clear()
                    await asyncio.sleep(0)

            if nid in self.dirty:
                metaabrv = self.core.setIndxAbrv(INDX_VIRTUAL, form, None, 'updated')

                if (last := sode['meta'].get('updated')) is not None:
                    oldbyts = self.timetype.getIntIndx(last[0])
                    self.layrslab.delete(metaabrv + oldbyts, nid, db=self.indxdb)
                    self.layrslab.delete(self.updatedabrv + oldbyts, nid, db=self.indxdb)

                kvpairs.append((metaabrv + ubyts, nid))
                kvpairs.append((self.updatedabrv + ubyts, nid))

                sode['meta']['updated'] = (utime, STOR_TYPE_TIME)

        if kvpairs:
            await self.layrslab.putmulti(kvpairs, db=self.indxdb)

        if nexsitem is not None:
            nexsoffs = nexsitem[0]
            if nexsoffs > self.lastindx:
                self.lastindx = nexsoffs
                self.editindx.set('edit:indx', nexsoffs)
                if self.windows:
                    for wind in tuple(self.windows):
                        await wind.put((nexsoffs, nodeedits, meta))

        await asyncio.sleep(0)
        return nodeedits

    def mayDelNid(self, nid, sode):
        if sode.get('valu') or sode.get('antivalu'):
            return False

        if sode.get('props') or sode.get('antiprops'):
            return False

        if sode.get('tags') or sode.get('antitags'):
            return False

        if sode.get('tagprops') or sode.get('antitagprops'):
            return False

        if sode.get('n1verbs') or sode.get('n1antiverbs'):
            return False

        if sode.get('n2verbs') or sode.get('n2antiverbs'):
            return False

        if self.dataslab.prefexists(nid, self.nodedata):
            return False

        # no more refs in this layer.  time to pop it...
        form = sode.get('form')
        try:
            abrv = self.core.getIndxAbrv(INDX_FORM, form)
            self.layrslab.delete(abrv, val=nid, db=self.indxdb)
        except s_exc.NoSuchAbrv:
            pass

        if (last := sode['meta'].get('updated')) is not None:
            ubyts = self.timetype.getIntIndx(last[0])

            metaabrv = self.core.getIndxAbrv(INDX_VIRTUAL, form, None, 'updated')
            self.layrslab.delete(metaabrv + ubyts, nid, db=self.indxdb)
            self.layrslab.delete(self.updatedabrv + ubyts, nid, db=self.indxdb)

        self.dirty.pop(nid, None)
        self.nidcache.pop(nid, None)
        self.layrslab.delete(nid, db=self.bynid)

        envl = self.weakcache.get(nid)
        if envl is not None:
            envl.sode.clear()

        return True

    async def storNodeEditsNoLift(self, nodeedits, meta):
        '''
        Execute a series of node edit operations.

        Does not return the updated nodes.
        '''
        self._reqNotReadOnly()
        await self._push('edits', nodeedits, meta)

    async def _calcNodeAdd(self, nid, edit, sode):

        if sode is not None and sode.get('valu') is not None:
            return

        return edit

    async def _calcNodeDel(self, nid, edit, sode):

        if sode is None or (oldv := sode.get('valu')) is None:
            return

        return edit

    async def _calcNodeTomb(self, nid, edit, sode):

        if sode is not None and sode.get('antivalu') is not None:
            return

        return edit

    async def _calcNodeTombDel(self, nid, edit, sode):

        if sode is None or sode.get('antivalu') is None:
            return

        return edit

    async def _calcMetaSet(self, nid, edit, sode):

        name, valu, stortype = edit[1]

        if sode is not None and (meta := sode.get('meta')) is not None:

            oldv, oldt = meta.get(name, (None, None))

            if valu == oldv:
                return

            if oldv is not None:
                if stortype == STOR_TYPE_MINTIME:
                    if valu >= oldv:
                        return

        return edit

    async def _calcPropSet(self, nid, edit, sode):

        prop, valu, stortype, virts = edit[1]

        if sode is not None and (props := sode.get('props')) is not None:

            oldv, _, oldvirts = props.get(prop, (None, None, None))

            if valu == oldv and virts == oldvirts:
                return

        return edit

    async def _calcPropDel(self, nid, edit, sode):

        if sode is None or (props := sode.get('props')) is None:
            return

        if (valt := props.get(edit[1][0])) is None:
            return

        return edit

    async def _calcPropTomb(self, nid, edit, sode):

        if sode is not None:
            antiprops = sode.get('antiprops')
            if antiprops is not None and antiprops.get(edit[1][0]) is not None:
                return

        return edit

    async def _calcPropTombDel(self, nid, edit, sode):

        if sode is None:
            return
        else:
            antiprops = sode.get('antiprops')
            if antiprops is None or antiprops.get(edit[1][0]) is None:
                return

        return edit

    async def _calcTagSet(self, nid, edit, sode):

        if sode is not None and (tags := sode.get('tags')) is not None:
            tag, valu = edit[1]
            if (oldv := tags.get(tag)) is not None and oldv == valu:
                return

<<<<<<< HEAD
        return edit
=======
    async def _onLayrFini(self):
        [(await wind.fini()) for wind in tuple(self.windows)]
        [futu.cancel() for futu in self.futures.values()]
        if self.leader is not None:
            await self.leader.fini()
>>>>>>> e14fa8cf

    async def _calcTagDel(self, nid, edit, sode):

        if sode is None or (tags := sode.get('tags')) is None:
            return

        if tags.get(edit[1][0]) is None:
            return

        return edit

    async def _calcTagTomb(self, nid, edit, sode):

        if sode is not None:
            antitags = sode.get('antitags')
            if antitags is not None and antitags.get(edit[1][0]) is not None:
                return

        return edit

    async def _calcTagTombDel(self, nid, edit, sode):

        if sode is None:
            return
        else:
            antitags = sode.get('antitags')
            if antitags is None or antitags.get(edit[1][0]) is None:
                return

        return edit

    async def _calcTagPropSet(self, nid, edit, sode):

        if sode is not None and (tagprops := sode.get('tagprops')) is not None:
            tag, prop, valu, stortype, virts = edit[1]
            if (tp_dict := tagprops.get(tag)) is not None:
                if tp_dict.get(prop) == (valu, stortype, virts):
                    return

        return edit

    async def _calcTagPropDel(self, nid, edit, sode):

        if sode is None or (tagprops := sode.get('tagprops')) is None:
            return

        tag, prop = edit[1]

        if (tp_dict := tagprops.get(tag)) is None:
            return

        if (oldv := tp_dict.get(prop)) is None:
            return

        return edit

    async def _calcTagPropTomb(self, nid, edit, sode):

        if sode is not None:
            if (antitags := sode.get('antitagprops')) is not None:
                tag, prop = edit[1]
                if (antiprops := antitags.get(tag)) is not None and prop in antiprops:
                    return

        return edit

    async def _calcTagPropTombDel(self, nid, edit, sode):

        if sode is None:
            return
        else:
            if (antitags := sode.get('antitagprops')) is None:
                return

            tag, prop = edit[1]
            if (antiprops := antitags.get(tag)) is None or prop not in antiprops:
                return

        return edit

    async def _calcNodeDataSet(self, nid, edit, sode):

        if sode is None:
            return edit

        name, valu = edit[1]
        try:
            abrv = self.core.getIndxAbrv(INDX_NODEDATA, name)
        except s_exc.NoSuchAbrv:
            return edit

        byts = s_msgpack.en(valu)

        if (oldb := self.dataslab.get(nid + abrv + FLAG_NORM, db=self.nodedata)) is not None:
            if oldb == byts:
                return

        return edit

    async def _calcNodeDataDel(self, nid, edit, sode):

        if sode is None:
            return

        name = edit[1][0]
        try:
            abrv = self.core.getIndxAbrv(INDX_NODEDATA, name)
        except s_exc.NoSuchAbrv:
            return

        if not self.dataslab.has(nid + abrv + FLAG_NORM, db=self.nodedata):
            return

        return edit

    async def _calcNodeDataTomb(self, nid, edit, sode):

        name = edit[1][0]

        try:
            abrv = self.core.getIndxAbrv(INDX_NODEDATA, name)
        except s_exc.NoSuchAbrv:
            return

        if self.dataslab.has(nid + abrv + FLAG_TOMB, db=self.nodedata):
            return

        return edit

    async def _calcNodeDataTombDel(self, nid, edit, sode):

        name = edit[1][0]

        try:
            abrv = self.core.getIndxAbrv(INDX_NODEDATA, name)
        except s_exc.NoSuchAbrv:
            return

        if not self.dataslab.has(nid + abrv + FLAG_TOMB, db=self.nodedata):
            return

        return edit

    async def _calcNodeEdgeAdd(self, nid, edit, sode):

        verb, n2nid = edit[1]

        try:
            vabrv = self.core.getIndxAbrv(INDX_EDGE_VERB, verb)
        except s_exc.NoSuchAbrv:
            return edit

        if sode is not None and self.layrslab.hasdup(self.edgen1n2abrv + nid + s_common.int64en(n2nid) + FLAG_NORM, vabrv, db=self.indxdb):
            return

        return edit

    async def _calcNodeEdgeDel(self, nid, edit, sode):

        if sode is None:
            return

        verb, n2nid = edit[1]

        try:
            vabrv = self.core.getIndxAbrv(INDX_EDGE_VERB, verb)
        except s_exc.NoSuchAbrv:
            return

        if not self.layrslab.hasdup(self.edgen1n2abrv + nid + s_common.int64en(n2nid) + FLAG_NORM, vabrv, db=self.indxdb):
            return

        return edit

    async def _calcNodeEdgeTomb(self, nid, edit, sode):

        verb, n2nid = edit[1]

        try:
            vabrv = self.core.getIndxAbrv(INDX_EDGE_VERB, verb)
        except s_exc.NoSuchAbrv:
            return

        if sode is not None and self.layrslab.hasdup(self.edgen1n2abrv + nid + s_common.int64en(n2nid) + FLAG_TOMB, vabrv, db=self.indxdb):
            return

        return edit

    async def _calcNodeEdgeTombDel(self, nid, edit, sode):

        verb, n2nid = edit[1]

        try:
            vabrv = self.core.getIndxAbrv(INDX_EDGE_VERB, verb)
        except s_exc.NoSuchAbrv:
            return

        if sode is None or not self.layrslab.hasdup(self.edgen1n2abrv + nid + s_common.int64en(n2nid) + FLAG_TOMB, vabrv, db=self.indxdb):
            return

        return edit

    async def _editNodeAdd(self, nid, form, edit, sode, meta):

        if sode.get('valu') is not None:
            return ()

        valu, stortype, virts = sode['valu'] = edit[1]

        if not self.core.hasNidNdef(nid):
            self.core.setNidNdef(nid, (form, valu))

        self.dirty[nid] = sode

        kvpairs = []

        if sode.get('form') is None:
            sode['form'] = form
            formabrv = self.core.setIndxAbrv(INDX_FORM, form)
            kvpairs.append((formabrv, nid))

        ctime = meta['time']
        sode['meta']['created'] = (ctime, STOR_TYPE_MINTIME)
        cbyts = self.timetype.getIntIndx(ctime)

        metaabrv = self.core.setIndxAbrv(INDX_VIRTUAL, form, None, 'created')
        kvpairs.append((metaabrv + cbyts, nid))
        kvpairs.append((self.createdabrv + cbyts, nid))

        abrv = self.core.setIndxAbrv(INDX_PROP, form, None)

        for indx in self.getStorIndx(stortype, valu):
            kvpairs.append((abrv + indx, nid))
            self.indxcounts.inc(abrv)

        if stortype == STOR_TYPE_IVAL:
            dura = self.ivaltype.getDurationIndx(valu)
            duraabrv = self.core.setIndxAbrv(INDX_IVAL_DURATION, form, None)
            kvpairs.append((duraabrv + dura, nid))

            maxabrv = self.core.setIndxAbrv(INDX_IVAL_MAX, form, None)
            kvpairs.append((maxabrv + indx[8:], nid))

        if virts is not None:
            kvpairs.extend(self.stortypes[stortype].getVirtIndxVals(nid, form, None, virts))

        if sode.pop('antivalu', None) is not None:
            self.layrslab.delete(INDX_TOMB + abrv, nid, db=self.indxdb)

        if self.nodeAddHook is not None:
            self.nodeAddHook()

        return kvpairs

    async def _editMetaSet(self, nid, form, edit, sode, meta):

        name, valu, stortype = edit[1]

        oldv, oldt = sode['meta'].get(name, (None, None))

        if valu == oldv:
            return ()

        kvpairs = []

        metaabrv = self.core.setIndxAbrv(INDX_VIRTUAL, form, None, name)
        univabrv = self.core.setIndxAbrv(INDX_VIRTUAL, None, None, name)

        if oldv is not None:
            for oldi in self.getStorIndx(oldt, oldv):
                self.layrslab.delete(metaabrv + oldi, nid, db=self.indxdb)
                self.layrslab.delete(univabrv + oldi, nid, db=self.indxdb)

        sode['meta'][name] = (valu, stortype)
        self.dirty[nid] = sode

        for indx in self.getStorIndx(stortype, valu):
            kvpairs.append((metaabrv + indx, nid))
            kvpairs.append((univabrv + indx, nid))

        return kvpairs

    async def _editNodeDel(self, nid, form, edit, sode, meta):

        if (valt := sode.pop('valu', None)) is None:
            self.mayDelNid(nid, sode)
            return ()

        (valu, stortype, virts) = valt

        ctime = sode['meta']['created'][0]
        cbyts = self.timetype.getIntIndx(ctime)

        metaabrv = self.core.setIndxAbrv(INDX_VIRTUAL, form, None, 'created')
        self.layrslab.delete(metaabrv + cbyts, nid, db=self.indxdb)
        self.layrslab.delete(self.createdabrv + cbyts, nid, db=self.indxdb)

        abrv = self.core.setIndxAbrv(INDX_PROP, form, None)

        for indx in self.getStorIndx(stortype, valu):
            self.layrslab.delete(abrv + indx, nid, db=self.indxdb)
            self.indxcounts.inc(abrv, -1)

        if stortype == STOR_TYPE_IVAL:
            dura = self.ivaltype.getDurationIndx(valu)
            duraabrv = self.core.setIndxAbrv(INDX_IVAL_DURATION, form, None)
            self.layrslab.delete(duraabrv + dura, nid, db=self.indxdb)

            indx = indx[8:]
            maxabrv = self.core.setIndxAbrv(INDX_IVAL_MAX, form, None)
            self.layrslab.delete(maxabrv + indx, nid, db=self.indxdb)

        if virts is not None:
            self.stortypes[stortype].delVirtIndxVals(nid, form, None, virts)

        if self.nodeDelHook is not None:
            self.nodeDelHook()

        await self._wipeNodeData(nid, sode)
        await self._delNodeEdges(nid, form, sode)

        if not self.mayDelNid(nid, sode):
            self.dirty[nid] = sode

        return ()

    async def _editNodeTomb(self, nid, form, edit, sode, meta):

        if sode.get('antivalu') is not None:
            return ()

        abrv = self.core.setIndxAbrv(INDX_PROP, form, None)

        sode['antivalu'] = True

        kvpairs = [(INDX_TOMB + abrv, nid)]

        if sode.get('form') is None:
            sode['form'] = form
            formabrv = self.core.setIndxAbrv(INDX_FORM, form)
            kvpairs.append((formabrv, nid))

        self.dirty[nid] = sode

        await self._wipeNodeData(nid, sode)
        await self._delNodeEdges(nid, form, sode)

        return kvpairs

    async def _editNodeTombDel(self, nid, form, edit, sode, meta):

        if sode.pop('antivalu', None) is None:
            self.mayDelNid(nid, sode)
            return ()

        abrv = self.core.setIndxAbrv(INDX_PROP, form, None)

        self.layrslab.delete(INDX_TOMB + abrv, nid, db=self.indxdb)

        if not self.mayDelNid(nid, sode):
            self.dirty[nid] = sode

        return ()

    async def _editPropSet(self, nid, form, edit, sode, meta):

        prop, valu, stortype, virts = edit[1]

        oldv, oldt, oldvirts = sode['props'].get(prop, (None, None, None))

        if valu == oldv:
            if virts != oldvirts:
                sode['props'][prop] = (valu, stortype, virts)
                self.dirty[nid] = sode
            return ()

        abrv = self.core.setIndxAbrv(INDX_PROP, form, prop)

        if oldv is not None:

            if oldt & STOR_FLAG_ARRAY:

                realtype = oldt & 0x7fff

                arryabrv = self.core.setIndxAbrv(INDX_ARRAY, form, prop)
                self.indxcounts.inc(arryabrv, len(oldv) * -1)

                for oldi in self.getStorIndx(oldt, oldv):
                    self.layrslab.delete(arryabrv + oldi, nid, db=self.indxdb)

                    if realtype == STOR_TYPE_NDEF:
                        self.layrslab.delete(self.ndefabrv + oldi[8:] + abrv, nid, db=self.indxdb)

                    elif realtype == STOR_TYPE_NODEPROP:
                        self.layrslab.delete(self.nodepropabrv + oldi[8:] + abrv, nid, db=self.indxdb)

                    await asyncio.sleep(0)

                for indx in self.getStorIndx(STOR_TYPE_ARRAY, oldv):
                    self.layrslab.delete(abrv + indx, nid, db=self.indxdb)
                    self.indxcounts.inc(abrv, -1)

            else:

                realtype = oldt

                for oldi in self.getStorIndx(oldt, oldv):
                    self.layrslab.delete(abrv + oldi, nid, db=self.indxdb)
                    self.indxcounts.inc(abrv, -1)

                if oldt == STOR_TYPE_NDEF:
                    self.layrslab.delete(self.ndefabrv + oldi[8:] + abrv, nid, db=self.indxdb)

                elif oldt == STOR_TYPE_NODEPROP:
                    self.layrslab.delete(self.nodepropabrv + oldi[8:] + abrv, nid, db=self.indxdb)

                elif oldt == STOR_TYPE_IVAL:
                    dura = self.ivaltype.getDurationIndx(oldv)
                    duraabrv = self.core.setIndxAbrv(INDX_IVAL_DURATION, form, prop)
                    self.layrslab.delete(duraabrv + dura, nid, db=self.indxdb)

                    if not oldv[1] == valu[1]:
                        maxabrv = self.core.setIndxAbrv(INDX_IVAL_MAX, form, prop)
                        self.layrslab.delete(maxabrv + oldi[8:], nid, db=self.indxdb)

            if oldvirts is not None:
                self.stortypes[realtype].delVirtIndxVals(nid, form, prop, oldvirts)

        if (antiprops := sode.get('antiprops')) is not None:
            tomb = antiprops.pop(prop, None)
            if tomb is not None:
                self.layrslab.delete(INDX_TOMB + abrv, nid, db=self.indxdb)

        sode['props'][prop] = (valu, stortype, virts)
        self.dirty[nid] = sode

        kvpairs = []

        if sode.get('form') is None:
            sode['form'] = form
            formabrv = self.core.setIndxAbrv(INDX_FORM, form)
            kvpairs.append((formabrv, nid))

        if stortype & STOR_FLAG_ARRAY:

            realtype = stortype & 0x7fff

            arryabrv = self.core.setIndxAbrv(INDX_ARRAY, form, prop)

            for indx in self.getStorIndx(stortype, valu):
                kvpairs.append((arryabrv + indx, nid))
                self.indxcounts.inc(arryabrv)

                if realtype == STOR_TYPE_NDEF:
                    kvpairs.append((self.ndefabrv + indx[8:] + abrv, nid))

                elif realtype == STOR_TYPE_NODEPROP:
                    kvpairs.append((self.nodepropabrv + indx[8:] + abrv, nid))

                await asyncio.sleep(0)

            for indx in self.getStorIndx(STOR_TYPE_ARRAY, valu):
                kvpairs.append((abrv + indx, nid))
                self.indxcounts.inc(abrv)

        else:
            realtype = stortype

            for indx in self.getStorIndx(stortype, valu):
                kvpairs.append((abrv + indx, nid))
                self.indxcounts.inc(abrv)

            if stortype == STOR_TYPE_NDEF:
                kvpairs.append((self.ndefabrv + indx[8:] + abrv, nid))

            elif stortype == STOR_TYPE_NODEPROP:
                kvpairs.append((self.nodepropabrv + indx[8:] + abrv, nid))

            elif stortype == STOR_TYPE_IVAL:
                dura = self.ivaltype.getDurationIndx(valu)
                duraabrv = self.core.setIndxAbrv(INDX_IVAL_DURATION, form, prop)
                kvpairs.append((duraabrv + dura, nid))

                if oldv is None or oldv[1] != valu[1]:
                    maxabrv = self.core.setIndxAbrv(INDX_IVAL_MAX, form, prop)
                    kvpairs.append((maxabrv + indx[8:], nid))

        if virts is not None:
            if (virtkeys := self.stortypes[realtype].getVirtIndxVals(nid, form, prop, virts)):
                kvpairs.extend(virtkeys)

        return kvpairs

    async def _editPropDel(self, nid, form, edit, sode, meta):

        prop = edit[1][0]

        if (valt := sode['props'].pop(prop, None)) is None:
            self.mayDelNid(nid, sode)
            return ()

        valu, stortype, virts = valt

        abrv = self.core.setIndxAbrv(INDX_PROP, form, prop)

        if stortype & STOR_FLAG_ARRAY:

            realtype = stortype & 0x7fff

            arryabrv = self.core.setIndxAbrv(INDX_ARRAY, form, prop)
            self.indxcounts.inc(arryabrv, len(valu) * -1)

            for aval in valu:
                for indx in self.getStorIndx(realtype, aval):
                    self.layrslab.delete(arryabrv + indx, nid, db=self.indxdb)

                    if realtype == STOR_TYPE_NDEF:
                        self.layrslab.delete(self.ndefabrv + indx[8:] + abrv, nid, db=self.indxdb)

                    elif realtype == STOR_TYPE_NODEPROP:
                        self.layrslab.delete(self.nodepropabrv + indx[8:] + abrv, nid, db=self.indxdb)

                await asyncio.sleep(0)

            for indx in self.getStorIndx(STOR_TYPE_ARRAY, valu):
                self.layrslab.delete(abrv + indx, nid, db=self.indxdb)
                self.indxcounts.inc(abrv, -1)

        else:

            realtype = stortype

            for indx in self.getStorIndx(stortype, valu):
                self.layrslab.delete(abrv + indx, nid, db=self.indxdb)
                self.indxcounts.inc(abrv, -1)

            if stortype == STOR_TYPE_NDEF:
                self.layrslab.delete(self.ndefabrv + indx[8:] + abrv, nid, db=self.indxdb)

            elif stortype == STOR_TYPE_NODEPROP:
                self.layrslab.delete(self.nodepropabrv + indx[8:] + abrv, nid, db=self.indxdb)

            elif stortype == STOR_TYPE_IVAL:
                maxabrv = self.core.setIndxAbrv(INDX_IVAL_MAX, form, prop)
                self.layrslab.delete(maxabrv + indx[8:], nid, db=self.indxdb)

                dura = self.ivaltype.getDurationIndx(valu)
                duraabrv = self.core.setIndxAbrv(INDX_IVAL_DURATION, form, prop)
                self.layrslab.delete(duraabrv + dura, nid, db=self.indxdb)

        if virts is not None:
            self.stortypes[realtype].delVirtIndxVals(nid, form, prop, virts)

        if not self.mayDelNid(nid, sode):
            self.dirty[nid] = sode

        return ()

    async def _editPropTomb(self, nid, form, edit, sode, meta):

        prop = edit[1][0]

        if (antiprops := sode.get('antiprops')) is not None and prop in antiprops:
            return ()

        abrv = self.core.setIndxAbrv(INDX_PROP, form, prop)

        kvpairs = [(INDX_TOMB + abrv, nid)]

        if sode.get('form') is None:
            sode['form'] = form
            formabrv = self.core.setIndxAbrv(INDX_FORM, form)
            kvpairs.append((formabrv, nid))

        sode['antiprops'][prop] = True
        self.dirty[nid] = sode

        return kvpairs

    async def _editPropTombDel(self, nid, form, edit, sode, meta):

        prop = edit[1][0]

        if (antiprops := sode.get('antiprops')) is None or antiprops.pop(prop, None) is None:
            self.mayDelNid(nid, sode)
            return ()

        abrv = self.core.setIndxAbrv(INDX_PROP, form, prop)

        self.layrslab.delete(INDX_TOMB + abrv, nid, db=self.indxdb)

        if not self.mayDelNid(nid, sode):
            self.dirty[nid] = sode

        return ()

    async def _editTagSet(self, nid, form, edit, sode, meta):

        tag, valu = edit[1]

        oldv = sode['tags'].get(tag)
        if valu == oldv:
            return ()

        abrv = self.core.setIndxAbrv(INDX_TAG, None, tag)
        formabrv = self.core.setIndxAbrv(INDX_TAG, form, tag)

        if oldv is None:
            self.indxcounts.inc(abrv)
            self.indxcounts.inc(formabrv)

        else:

            if oldv == (None, None, None):
                self.layrslab.delete(abrv, nid, db=self.indxdb)
                self.layrslab.delete(formabrv, nid, db=self.indxdb)
            else:
                dura = self.ivaltype.getDurationIndx(oldv)
                duraabrv = self.core.setIndxAbrv(INDX_TAG_DURATION, None, tag)
                duraformabrv = self.core.setIndxAbrv(INDX_TAG_DURATION, form, tag)

                self.layrslab.delete(duraabrv + dura, nid, db=self.indxdb)
                self.layrslab.delete(duraformabrv + dura, nid, db=self.indxdb)

<<<<<<< HEAD
                minindx = self.ivaltimetype.getIntIndx(oldv[0])
                maxindx = self.ivaltimetype.getIntIndx(oldv[1])
=======
            if self.logedits:
                offs = self.nodeeditlog.add((flatedits, meta), indx=nexsindx)
                [(await wind.put((offs, flatedits, meta))) for wind in tuple(self.windows)]
                [(await wind.put((self.iden, offs, flatedits, meta))) for wind in tuple(self.core.nodeeditwindows)]
>>>>>>> e14fa8cf

                self.layrslab.delete(abrv + minindx + maxindx, nid, db=self.indxdb)
                self.layrslab.delete(formabrv + minindx + maxindx, nid, db=self.indxdb)

                if not oldv[1] == valu[1]:
                    maxabrv = self.core.setIndxAbrv(INDX_TAG_MAX, None, tag)
                    maxformabrv = self.core.setIndxAbrv(INDX_TAG_MAX, form, tag)

                    self.layrslab.delete(maxabrv + maxindx, nid, db=self.indxdb)
                    self.layrslab.delete(maxformabrv + maxindx, nid, db=self.indxdb)

        sode['tags'][tag] = valu
        self.dirty[nid] = sode

        if (antitags := sode.get('antitags')) is not None:
            tomb = antitags.pop(tag, None)
            if tomb is not None:
                self.layrslab.delete(INDX_TOMB + abrv, nid, db=self.indxdb)

        kvpairs = []

        if sode.get('form') is None:
            sode['form'] = form
            formabrv = self.core.setIndxAbrv(INDX_FORM, form)
            kvpairs.append((formabrv, nid))

        if valu == (None, None, None):
            kvpairs.append((abrv, nid))
            kvpairs.append((formabrv, nid))
        else:
            dura = self.ivaltype.getDurationIndx(valu)
            duraabrv = self.core.setIndxAbrv(INDX_TAG_DURATION, None, tag)
            duraformabrv = self.core.setIndxAbrv(INDX_TAG_DURATION, form, tag)

            kvpairs.append((duraabrv + dura, nid))
            kvpairs.append((duraformabrv + dura, nid))

            minindx = self.ivaltimetype.getIntIndx(valu[0])
            maxindx = self.ivaltimetype.getIntIndx(valu[1])

            kvpairs.append((abrv + minindx + maxindx, nid))
            kvpairs.append((formabrv + minindx + maxindx, nid))

            if oldv is None or oldv[1] != valu[1]:
                maxabrv = self.core.setIndxAbrv(INDX_TAG_MAX, None, tag)
                maxformabrv = self.core.setIndxAbrv(INDX_TAG_MAX, form, tag)

                kvpairs.append((maxabrv + maxindx, nid))
                kvpairs.append((maxformabrv + maxindx, nid))

        return kvpairs

    async def _editTagDel(self, nid, form, edit, sode, meta):

        tag = edit[1][0]

        if (oldv := sode['tags'].pop(tag, None)) is None:
            self.mayDelNid(nid, sode)
            return ()

        abrv = self.core.setIndxAbrv(INDX_TAG, None, tag)
        formabrv = self.core.setIndxAbrv(INDX_TAG, form, tag)

        self.indxcounts.inc(abrv, -1)
        self.indxcounts.inc(formabrv, -1)

        if oldv == (None, None, None):
            self.layrslab.delete(abrv, nid, db=self.indxdb)
            self.layrslab.delete(formabrv, nid, db=self.indxdb)
        else:
            dura = self.ivaltype.getDurationIndx(oldv)
            duraabrv = self.core.setIndxAbrv(INDX_TAG_DURATION, None, tag)
            duraformabrv = self.core.setIndxAbrv(INDX_TAG_DURATION, form, tag)

            self.layrslab.delete(duraabrv + dura, nid, db=self.indxdb)
            self.layrslab.delete(duraformabrv + dura, nid, db=self.indxdb)

            minindx = self.ivaltimetype.getIntIndx(oldv[0])
            maxindx = self.ivaltimetype.getIntIndx(oldv[1])

            self.layrslab.delete(abrv + minindx + maxindx, nid, db=self.indxdb)
            self.layrslab.delete(formabrv + minindx + maxindx, nid, db=self.indxdb)

            maxabrv = self.core.setIndxAbrv(INDX_TAG_MAX, None, tag)
            maxformabrv = self.core.setIndxAbrv(INDX_TAG_MAX, form, tag)

            self.layrslab.delete(maxabrv + maxindx, nid, db=self.indxdb)
            self.layrslab.delete(maxformabrv + maxindx, nid, db=self.indxdb)

        if not self.mayDelNid(nid, sode):
            self.dirty[nid] = sode

        return ()

    async def _editTagTomb(self, nid, form, edit, sode, meta):

        tag = edit[1][0]

        if (antitags := sode.get('antitags')) is not None and tag in antitags:
            return ()

        abrv = self.core.setIndxAbrv(INDX_TAG, None, tag)

        kvpairs = [(INDX_TOMB + abrv, nid)]

        if sode.get('form') is None:
            sode['form'] = form
            formabrv = self.core.setIndxAbrv(INDX_FORM, form)
            kvpairs.append((formabrv, nid))

        sode['antitags'][tag] = True
        self.dirty[nid] = sode

        return kvpairs

    async def _editTagTombDel(self, nid, form, edit, sode, meta):

        tag = edit[1][0]

        if (antitags := sode.get('antitags')) is None or antitags.pop(tag, None) is None:
            self.mayDelNid(nid, sode)
            return ()

        abrv = self.core.setIndxAbrv(INDX_TAG, None, tag)

        self.layrslab.delete(INDX_TOMB + abrv, nid, db=self.indxdb)

        if not self.mayDelNid(nid, sode):
            self.dirty[nid] = sode

        return ()

    async def _editTagPropSet(self, nid, form, edit, sode, meta):

        tag, prop, valu, stortype, virts = edit[1]

        t_abrv = self.core.setIndxAbrv(INDX_TAG, None, tag)
        p_abrv = self.core.setIndxAbrv(INDX_TAGPROP, None, None, prop)
        tp_abrv = self.core.setIndxAbrv(INDX_TAGPROP, None, tag, prop)
        ftp_abrv = self.core.setIndxAbrv(INDX_TAGPROP, form, tag, prop)

        oldv = None

        if (tp_dict := sode['tagprops'].get(tag)) is not None:
            if (oldv := tp_dict.get(prop)) is not None:

                (oldv, oldt, oldvirts) = oldv

                if (valu, stortype) == (oldv, oldt):
                    if virts != oldvirts:
                        sode['tagprops'][tag][prop] = (valu, stortype, virts)
                        self.dirty[nid] = sode
                    return ()

                for oldi in self.getStorIndx(oldt, oldv):
                    self.layrslab.delete(p_abrv + oldi + t_abrv, nid, db=self.indxdb)
                    self.layrslab.delete(tp_abrv + oldi, nid, db=self.indxdb)
                    self.layrslab.delete(ftp_abrv + oldi, nid, db=self.indxdb)

                    self.indxcounts.inc(p_abrv, -1)
                    self.indxcounts.inc(tp_abrv, -1)
                    self.indxcounts.inc(ftp_abrv, -1)

                if oldt == STOR_TYPE_NDEF:
                    self.layrslab.delete(self.ndefabrv + oldi[8:] + ftp_abrv, nid, db=self.indxdb)

                elif oldt == STOR_TYPE_NODEPROP:
                    self.layrslab.delete(self.nodepropabrv + oldi[8:] + ftp_abrv, nid, db=self.indxdb)

                elif oldt == STOR_TYPE_IVAL:
                    dura = self.ivaltype.getDurationIndx(oldv)
                    p_duraabrv = self.core.setIndxAbrv(INDX_IVAL_DURATION, None, None, prop)
                    tp_duraabrv = self.core.setIndxAbrv(INDX_IVAL_DURATION, None, tag, prop)
                    ftp_duraabrv = self.core.setIndxAbrv(INDX_IVAL_DURATION, form, tag, prop)

                    self.layrslab.delete(p_duraabrv + dura + t_abrv, nid, db=self.indxdb)
                    self.layrslab.delete(tp_duraabrv + dura, nid, db=self.indxdb)
                    self.layrslab.delete(ftp_duraabrv + dura, nid, db=self.indxdb)

                    if not oldv[1] == valu[1]:
                        oldi = oldi[8:]
                        p_maxabrv = self.core.setIndxAbrv(INDX_IVAL_MAX, None, None, prop)
                        tp_maxabrv = self.core.setIndxAbrv(INDX_IVAL_MAX, None, tag, prop)
                        ftp_maxabrv = self.core.setIndxAbrv(INDX_IVAL_MAX, form, tag, prop)

                        self.layrslab.delete(p_maxabrv + oldi + t_abrv, nid, db=self.indxdb)
                        self.layrslab.delete(tp_maxabrv + oldi, nid, db=self.indxdb)
                        self.layrslab.delete(ftp_maxabrv + oldi, nid, db=self.indxdb)

                if oldvirts is not None:
                    self.stortypes[oldt].delTagPropVirtIndxVals(nid, form, tag, t_abrv, prop, oldvirts)
        else:
            sode['tagprops'][tag] = {}

        if (antitags := sode.get('antitagprops')) is not None:
            if (antiprops := antitags.get(tag)) is not None:
                tomb = antiprops.pop(prop, None)
                if tomb is not None:
                    self.layrslab.delete(INDX_TOMB + ftp_abrv, nid, db=self.indxdb)

                    if len(antiprops) == 0:
                        antitags.pop(tag)

        sode['tagprops'][tag][prop] = (valu, stortype, virts)
        self.dirty[nid] = sode

        kvpairs = []

        if sode.get('form') is None:
            sode['form'] = form
            formabrv = self.core.setIndxAbrv(INDX_FORM, form)
            kvpairs.append((formabrv, nid))

        for indx in self.getStorIndx(stortype, valu):
            kvpairs.append((p_abrv + indx + t_abrv, nid))
            kvpairs.append((tp_abrv + indx, nid))
            kvpairs.append((ftp_abrv + indx, nid))

            self.indxcounts.inc(p_abrv)
            self.indxcounts.inc(tp_abrv)
            self.indxcounts.inc(ftp_abrv)

        if stortype == STOR_TYPE_NDEF:
            kvpairs.append((self.ndefabrv + indx[8:] + ftp_abrv, nid))

        elif stortype == STOR_TYPE_NODEPROP:
            kvpairs.append((self.nodepropabrv + indx[8:] + ftp_abrv, nid))

        elif stortype == STOR_TYPE_IVAL:
            dura = self.ivaltype.getDurationIndx(valu)
            p_duraabrv = self.core.setIndxAbrv(INDX_IVAL_DURATION, None, None, prop)
            tp_duraabrv = self.core.setIndxAbrv(INDX_IVAL_DURATION, None, tag, prop)
            ftp_duraabrv = self.core.setIndxAbrv(INDX_IVAL_DURATION, form, tag, prop)

            kvpairs.append((p_duraabrv + dura + t_abrv, nid))
            kvpairs.append((tp_duraabrv + dura, nid))
            kvpairs.append((ftp_duraabrv + dura, nid))

            if oldv is None or oldv[1] != valu[1]:
                indx = indx[8:]
                p_maxabrv = self.core.setIndxAbrv(INDX_IVAL_MAX, None, None, prop)
                tp_maxabrv = self.core.setIndxAbrv(INDX_IVAL_MAX, None, tag, prop)
                ftp_maxabrv = self.core.setIndxAbrv(INDX_IVAL_MAX, form, tag, prop)

                kvpairs.append((p_maxabrv + indx + t_abrv, nid))
                kvpairs.append((tp_maxabrv + indx, nid))
                kvpairs.append((ftp_maxabrv + indx, nid))

        if virts is not None:
            if (virtkeys := self.stortypes[stortype].getTagPropVirtIndxVals(nid, form, tag, t_abrv, prop, virts)):
                kvpairs.extend(virtkeys)

        return kvpairs

    async def _editTagPropDel(self, nid, form, edit, sode, meta):

        tag, prop = edit[1]

        if (tp_dict := sode['tagprops'].get(tag)) is None or (oldv := tp_dict.pop(prop, None)) is None:
            self.mayDelNid(nid, sode)
            return ()

        (oldv, oldt, oldvirts) = oldv

        if len(tp_dict) == 0:
            sode['tagprops'].pop(tag)

        if not self.mayDelNid(nid, sode):
            self.dirty[nid] = sode

        t_abrv = self.core.setIndxAbrv(INDX_TAG, None, tag)
        p_abrv = self.core.setIndxAbrv(INDX_TAGPROP, None, None, prop)
        tp_abrv = self.core.setIndxAbrv(INDX_TAGPROP, None, tag, prop)
        ftp_abrv = self.core.setIndxAbrv(INDX_TAGPROP, form, tag, prop)

        for oldi in self.getStorIndx(oldt, oldv):
            self.layrslab.delete(p_abrv + oldi + t_abrv, nid, db=self.indxdb)
            self.layrslab.delete(tp_abrv + oldi, nid, db=self.indxdb)
            self.layrslab.delete(ftp_abrv + oldi, nid, db=self.indxdb)

            self.indxcounts.inc(p_abrv, -1)
            self.indxcounts.inc(tp_abrv, -1)
            self.indxcounts.inc(ftp_abrv, -1)

        if oldt == STOR_TYPE_IVAL:
            dura = self.ivaltype.getDurationIndx(oldv)
            p_duraabrv = self.core.setIndxAbrv(INDX_IVAL_DURATION, None, None, prop)
            tp_duraabrv = self.core.setIndxAbrv(INDX_IVAL_DURATION, None, tag, prop)
            ftp_duraabrv = self.core.setIndxAbrv(INDX_IVAL_DURATION, form, tag, prop)

            self.layrslab.delete(p_duraabrv + dura + t_abrv, nid, db=self.indxdb)
            self.layrslab.delete(tp_duraabrv + dura, nid, db=self.indxdb)
            self.layrslab.delete(ftp_duraabrv + dura, nid, db=self.indxdb)

            indx = oldi[8:]
            p_maxabrv = self.core.setIndxAbrv(INDX_IVAL_MAX, None, None, prop)
            tp_maxabrv = self.core.setIndxAbrv(INDX_IVAL_MAX, None, tag, prop)
            ftp_maxabrv = self.core.setIndxAbrv(INDX_IVAL_MAX, form, tag, prop)

            self.layrslab.delete(p_maxabrv + indx + t_abrv, nid, db=self.indxdb)
            self.layrslab.delete(tp_maxabrv + indx, nid, db=self.indxdb)
            self.layrslab.delete(ftp_maxabrv + indx, nid, db=self.indxdb)

        if oldvirts is not None:
            self.stortypes[oldt].delTagPropVirtIndxVals(nid, form, tag, t_abrv, prop, oldvirts)

        return ()

    async def _editTagPropTomb(self, nid, form, edit, sode, meta):

        tag, prop = edit[1]

        if (antitags := sode.get('antitagprops')) is not None:
            if (antiprops := antitags.get(tag)) is not None and prop in antiprops:
                return ()

        abrv = self.core.setIndxAbrv(INDX_TAGPROP, form, tag, prop)

        kvpairs = [(INDX_TOMB + abrv, nid)]

        if sode.get('form') is None:
            sode['form'] = form
            formabrv = self.core.setIndxAbrv(INDX_FORM, form)
            kvpairs.append((formabrv, nid))

        if antitags is None or antiprops is None:
            sode['antitagprops'][tag] = {}

        sode['antitagprops'][tag][prop] = True
        self.dirty[nid] = sode

        return kvpairs

    async def _editTagPropTombDel(self, nid, form, edit, sode, meta):

        tag, prop = edit[1]

        if (antitags := sode.get('antitagprops')) is None:
            self.mayDelNid(nid, sode)
            return ()

        if (antiprops := antitags.get(tag)) is None or antiprops.pop(prop, None) is None:
            self.mayDelNid(nid, sode)
            return ()

        if len(antiprops) == 0:
            antitags.pop(tag)

        abrv = self.core.setIndxAbrv(INDX_TAGPROP, form, tag, prop)

        self.layrslab.delete(INDX_TOMB + abrv, nid, db=self.indxdb)

        if not self.mayDelNid(nid, sode):
            self.dirty[nid] = sode

        return ()

    async def _editNodeDataSet(self, nid, form, edit, sode, meta):

        name, valu = edit[1]
        abrv = self.core.setIndxAbrv(INDX_NODEDATA, name)

        await self.dataslab.put(nid + abrv + FLAG_NORM, s_msgpack.en(valu), db=self.nodedata)
        await self.dataslab.put(abrv + FLAG_NORM, nid, db=self.dataname)

        if self.dataslab.delete(abrv + FLAG_TOMB, nid, db=self.dataname):
            self.dataslab.delete(nid + abrv + FLAG_TOMB, db=self.nodedata)
            self.layrslab.delete(INDX_TOMB + abrv, nid, db=self.indxdb)

        self.dirty[nid] = sode

        if sode.get('form') is None:
            sode['form'] = form
            formabrv = self.core.setIndxAbrv(INDX_FORM, form)
            return ((formabrv, nid),)

        return ()

    async def _editNodeDataDel(self, nid, form, edit, sode, meta):

        name = edit[1][0]
        abrv = self.core.setIndxAbrv(INDX_NODEDATA, name)

        if self.dataslab.delete(nid + abrv + FLAG_NORM, db=self.nodedata):
            self.dataslab.delete(abrv + FLAG_NORM, nid, db=self.dataname)

        if not self.mayDelNid(nid, sode):
            self.dirty[nid] = sode

        return ()

    async def _editNodeDataTomb(self, nid, form, edit, sode, meta):

        name = edit[1][0]
        abrv = self.core.setIndxAbrv(INDX_NODEDATA, name)

        if not await self.dataslab.put(abrv + FLAG_TOMB, nid, db=self.dataname):
            return ()

        await self.dataslab.put(nid + abrv + FLAG_TOMB, s_msgpack.en(None), db=self.nodedata)
        self.dirty[nid] = sode

        kvpairs = [(INDX_TOMB + abrv, nid)]

        if sode.get('form') is None:
            sode['form'] = form
            formabrv = self.core.setIndxAbrv(INDX_FORM, form)
            kvpairs.append((formabrv, nid))

        return kvpairs

    async def _editNodeDataTombDel(self, nid, form, edit, sode, meta):

        name = edit[1][0]
        abrv = self.core.setIndxAbrv(INDX_NODEDATA, name)

        if not self.dataslab.delete(abrv + FLAG_TOMB, nid, db=self.dataname):
            self.mayDelNid(nid, sode)
            return ()

        self.dataslab.delete(nid + abrv + FLAG_TOMB, db=self.nodedata)
        self.layrslab.delete(INDX_TOMB + abrv, nid, db=self.indxdb)

        if not self.mayDelNid(nid, sode):
            self.dirty[nid] = sode

        return ()

    async def _editNodeEdgeAdd(self, nid, form, edit, sode, meta):

        verb, n2nid = edit[1]
        n2nid = s_common.int64en(n2nid)

        vabrv = self.core.setIndxAbrv(INDX_EDGE_VERB, verb)

        if self.layrslab.hasdup(self.edgen1n2abrv + nid + n2nid + FLAG_NORM, vabrv, db=self.indxdb):
            return ()

        n2sode = self._genStorNode(n2nid)

        if self.layrslab.delete(INDX_TOMB + vabrv + nid, n2nid, db=self.indxdb):
            self.layrslab.delete(vabrv + nid + FLAG_TOMB, n2nid, db=self.indxdb)
            self.layrslab.delete(self.edgen1abrv + nid + vabrv + FLAG_TOMB, n2nid, db=self.indxdb)
            self.layrslab.delete(self.edgen2abrv + n2nid + vabrv + FLAG_TOMB, nid, db=self.indxdb)
            self.layrslab.delete(self.edgen1n2abrv + nid + n2nid + FLAG_TOMB, vabrv, db=self.indxdb)

        self.dirty[nid] = sode
        self.dirty[n2nid] = n2sode

        kvpairs = [
            (vabrv + nid + FLAG_NORM, n2nid),
            (self.edgen1abrv + nid + vabrv + FLAG_NORM, n2nid),
            (self.edgen2abrv + n2nid + vabrv + FLAG_NORM, nid),
            (self.edgen1n2abrv + nid + n2nid + FLAG_NORM, vabrv)
        ]

        formabrv = self.core.setIndxAbrv(INDX_FORM, form)

        if sode.get('form') is None:
            sode['form'] = form
            kvpairs.append((formabrv, nid))

        self.indxcounts.inc(vabrv, 1)
        self.indxcounts.inc(INDX_EDGE_N1 + formabrv + vabrv, 1)

        if (n2form := n2sode.get('form')) is None:
            n2form = self.core.getNidNdef(n2nid)[0]
            n2sode['form'] = n2form
            n2formabrv = self.core.setIndxAbrv(INDX_FORM, n2form)
            kvpairs.append((n2formabrv, n2nid))
        else:
            n2formabrv = self.core.setIndxAbrv(INDX_FORM, n2form)

        if (n1cnts := sode['n1verbs'].get(verb)) is None:
            n1cnts = sode['n1verbs'][verb] = {}

        if (n2cnts := n2sode['n2verbs'].get(verb)) is None:
            n2cnts = n2sode['n2verbs'][verb] = {}

        n1cnts[n2form] = n1cnts.get(n2form, 0) + 1
        n2cnts[form] = n2cnts.get(form, 0) + 1

        self.indxcounts.inc(INDX_EDGE_N2 + n2formabrv + vabrv, 1)
        self.indxcounts.inc(INDX_EDGE_N1N2 + formabrv + vabrv + n2formabrv, 1)

        return kvpairs

    async def _editNodeEdgeDel(self, nid, form, edit, sode, meta):

        verb, n2nid = edit[1]
        n2nid = s_common.int64en(n2nid)

        vabrv = self.core.setIndxAbrv(INDX_EDGE_VERB, verb)

        if not self.layrslab.delete(vabrv + nid + FLAG_NORM, n2nid, db=self.indxdb):
            self.mayDelNid(nid, sode)
            return ()

        self.layrslab.delete(self.edgen1abrv + nid + vabrv + FLAG_NORM, n2nid, db=self.indxdb)
        self.layrslab.delete(self.edgen2abrv + n2nid + vabrv + FLAG_NORM, nid, db=self.indxdb)
        self.layrslab.delete(self.edgen1n2abrv + nid + n2nid + FLAG_NORM, vabrv, db=self.indxdb)

        n2sode = self._genStorNode(n2nid)
        if (n2form := n2sode.get('form')) is None:
            n2form = self.core.getNidNdef(n2nid)[0]

        n1cnts = sode['n1verbs'][verb]
        n2cnts = n2sode['n2verbs'][verb]

        newvalu = n1cnts.get(n2form, 0) - 1
        if newvalu == 0:
            n1cnts.pop(n2form)
            if not n1cnts:
                sode['n1verbs'].pop(verb)
                if not self.mayDelNid(nid, sode):
                    self.dirty[nid] = sode
        else:
            n1cnts[n2form] = newvalu
            self.dirty[nid] = sode

        newvalu = n2cnts.get(form, 0) - 1
        if newvalu == 0:
            n2cnts.pop(form)
            if not n2cnts:
                n2sode['n2verbs'].pop(verb)
                if not self.mayDelNid(n2nid, n2sode):
                    self.dirty[n2nid] = n2sode
        else:
            n2cnts[form] = newvalu
            self.dirty[n2nid] = n2sode

        formabrv = self.core.setIndxAbrv(INDX_FORM, form)
        n2formabrv = self.core.setIndxAbrv(INDX_FORM, n2form)

        self.indxcounts.inc(vabrv, -1)
        self.indxcounts.inc(INDX_EDGE_N1 + formabrv + vabrv, -1)
        self.indxcounts.inc(INDX_EDGE_N2 + n2formabrv + vabrv, -1)
        self.indxcounts.inc(INDX_EDGE_N1N2 + formabrv + vabrv + n2formabrv, -1)

        return ()

    async def _editNodeEdgeTomb(self, nid, form, edit, sode, meta):

        verb, n2nid = edit[1]
        n2nid = s_common.int64en(n2nid)

        vabrv = self.core.setIndxAbrv(INDX_EDGE_VERB, verb)

        if not await self.layrslab.put(INDX_TOMB + vabrv + nid, n2nid, db=self.indxdb):
            return ()

        n2sode = self._genStorNode(n2nid)

        self.dirty[nid] = sode
        self.dirty[n2nid] = n2sode

        kvpairs = [
            (vabrv + nid + FLAG_TOMB, n2nid),
            (self.edgen1abrv + nid + vabrv + FLAG_TOMB, n2nid),
            (self.edgen2abrv + n2nid + vabrv + FLAG_TOMB, nid),
            (self.edgen1n2abrv + nid + n2nid + FLAG_TOMB, vabrv)
        ]

        self.indxcounts.inc(INDX_TOMB + vabrv)

        if sode.get('form') is None:
            sode['form'] = form
            formabrv = self.core.setIndxAbrv(INDX_FORM, form)
            kvpairs.append((formabrv, nid))

        if (n2form := n2sode.get('form')) is None:
            n2form = self.core.getNidNdef(n2nid)[0]
            n2sode['form'] = n2form
            n2formabrv = self.core.setIndxAbrv(INDX_FORM, n2form)
            kvpairs.append((n2formabrv, n2nid))

        if (n1cnts := sode['n1antiverbs'].get(verb)) is None:
            n1cnts = sode['n1antiverbs'][verb] = {}

        if (n2cnts := n2sode['n2antiverbs'].get(verb)) is None:
            n2cnts = n2sode['n2antiverbs'][verb] = {}

        n1cnts[n2form] = n1cnts.get(n2form, 0) + 1
        n2cnts[form] = n2cnts.get(form, 0) + 1

        return kvpairs

    async def _editNodeEdgeTombDel(self, nid, form, edit, sode, meta):

        verb, n2nid = edit[1]
        n2nid = s_common.int64en(n2nid)

        vabrv = self.core.setIndxAbrv(INDX_EDGE_VERB, verb)

        if not self.layrslab.delete(INDX_TOMB + vabrv + nid, n2nid, db=self.indxdb):
            self.mayDelNid(nid, sode)
            return ()

        self.layrslab.delete(vabrv + nid + FLAG_TOMB, n2nid, db=self.indxdb)
        self.layrslab.delete(self.edgen1abrv + nid + vabrv + FLAG_TOMB, n2nid, db=self.indxdb)
        self.layrslab.delete(self.edgen2abrv + n2nid + vabrv + FLAG_TOMB, nid, db=self.indxdb)
        self.layrslab.delete(self.edgen1n2abrv + nid + n2nid + FLAG_TOMB, vabrv, db=self.indxdb)

        n2sode = self._genStorNode(n2nid)
        if (n2form := n2sode.get('form')) is None:
            n2form = self.core.getNidNdef(n2nid)[0]

        n1cnts = sode['n1antiverbs'][verb]
        n2cnts = n2sode['n2antiverbs'][verb]

        newvalu = n1cnts.get(n2form, 0) - 1
        if newvalu == 0:
            n1cnts.pop(n2form)
            if not n1cnts:
                sode['n1antiverbs'].pop(verb)
                if not self.mayDelNid(nid, sode):
                    self.dirty[nid] = sode
        else:
            n1cnts[n2form] = newvalu
            self.dirty[nid] = sode

        newvalu = n2cnts.get(form, 0) - 1
        if newvalu == 0:
            n2cnts.pop(form)
            if not n2cnts:
                n2sode['n2antiverbs'].pop(verb)
                if not self.mayDelNid(n2nid, n2sode):
                    self.dirty[n2nid] = n2sode
        else:
            n2cnts[form] = newvalu
            self.dirty[n2nid] = n2sode

        self.indxcounts.inc(INDX_TOMB + vabrv, -1)

        return ()

    async def getEdgeVerbs(self):
        for byts, abrv in self.core.indxabrv.iterByPref(INDX_EDGE_VERB):
            if self.indxcounts.get(abrv) > 0:
                yield s_msgpack.un(byts[2:])[0]

    async def getEdges(self, verb=None):

        if verb is None:
            for lkey, lval in self.layrslab.scanByPref(self.edgen1abrv, db=self.indxdb):
                yield lkey[-17:-9], lkey[-9:-1], lval, lkey[-1:] == FLAG_TOMB
            return

        try:
            vabrv = self.core.getIndxAbrv(INDX_EDGE_VERB, verb)
        except s_exc.NoSuchAbrv:
            return

        for lkey, lval in self.layrslab.scanByPref(vabrv, db=self.indxdb):
            # n1nid, verbabrv, n2nid, tomb
            yield lkey[-9:-1], vabrv, lval, lkey[-1:] == FLAG_TOMB

    async def _delNodeEdges(self, nid, form, sode):

        formabrv = self.core.setIndxAbrv(INDX_FORM, form)

        sode.pop('n1verbs', None)
        sode.pop('n1antiverbs', None)

        for lkey, n2nid in self.layrslab.scanByPref(self.edgen1abrv + nid, db=self.indxdb):
            await asyncio.sleep(0)

            tomb = lkey[-1:]
            vabrv = lkey[-9:-1]

            self.layrslab.delete(vabrv + nid + tomb, n2nid, db=self.indxdb)
            self.layrslab.delete(self.edgen1abrv + nid + vabrv + tomb, n2nid, db=self.indxdb)
            self.layrslab.delete(self.edgen2abrv + n2nid + vabrv + tomb, nid, db=self.indxdb)
            self.layrslab.delete(self.edgen1n2abrv + nid + n2nid + tomb, vabrv, db=self.indxdb)

            verb = self.core.getAbrvIndx(vabrv)[0]
            n2sode = self._genStorNode(n2nid)

            if tomb == FLAG_TOMB:
                self.layrslab.delete(INDX_TOMB + vabrv + nid, n2nid, db=self.indxdb)
                n2cnts = n2sode['n2antiverbs'][verb]
                newvalu = n2cnts.get(form, 0) - 1
                if newvalu == 0:
                    n2cnts.pop(form)
                    if not n2cnts:
                        n2sode['n2antiverbs'].pop(verb)
                        if not self.mayDelNid(n2nid, n2sode):
                            self.dirty[n2nid] = n2sode
                else:
                    n2cnts[form] = newvalu
                    self.dirty[n2nid] = n2sode

            else:
                n2cnts = n2sode['n2verbs'][verb]
                newvalu = n2cnts.get(form, 0) - 1
                if newvalu == 0:
                    n2cnts.pop(form)
                    if not n2cnts:
                        n2sode['n2verbs'].pop(verb)
                        if not self.mayDelNid(n2nid, n2sode):
                            self.dirty[n2nid] = n2sode
                else:
                    n2cnts[form] = newvalu
                    self.dirty[n2nid] = n2sode

            self.indxcounts.inc(vabrv, -1)
            self.indxcounts.inc(INDX_EDGE_N1 + formabrv + vabrv, -1)

            if (n2form := n2sode.get('form')) is None:
                n2form = self.core.getNidNdef(n2nid)[0]

            n2formabrv = self.core.setIndxAbrv(INDX_FORM, n2form)
            self.indxcounts.inc(INDX_EDGE_N2 + n2formabrv + vabrv, -1)
            self.indxcounts.inc(INDX_EDGE_N1N2 + formabrv + vabrv + n2formabrv, -1)

    def getStorIndx(self, stortype, valu):

        if stortype & 0x8000:

            realtype = stortype & 0x7fff

            retn = []
            [retn.extend(self.getStorIndx(realtype, aval)) for aval in valu]
            return retn

        return self.stortypes[stortype].indx(valu)

    async def iterNodeEdgesN1(self, nid, verb=None):

        pref = self.edgen1abrv + nid
        if verb is not None:
            try:
                vabrv = self.core.getIndxAbrv(INDX_EDGE_VERB, verb)
                pref += vabrv
            except s_exc.NoSuchAbrv:
                return

            for lkey, n2nid in self.layrslab.scanByPref(pref, db=self.indxdb):
                yield vabrv, n2nid, lkey[-1:] == FLAG_TOMB
            return

        for lkey, n2nid in self.layrslab.scanByPref(pref, db=self.indxdb):
            yield lkey[-9:-1], n2nid, lkey[-1:] == FLAG_TOMB

    async def iterNodeEdgesN2(self, nid, verb=None):

        pref = self.edgen2abrv + nid
        if verb is not None:
            try:
                vabrv = self.core.getIndxAbrv(INDX_EDGE_VERB, verb)
                pref += vabrv
            except s_exc.NoSuchAbrv:
                return

            for lkey, n1nid in self.layrslab.scanByPref(pref, db=self.indxdb):
                yield vabrv, n1nid, lkey[-1:] == FLAG_TOMB
            return

        for lkey, n1nid in self.layrslab.scanByPref(pref, db=self.indxdb):
            yield lkey[-9:-1], n1nid, lkey[-1:] == FLAG_TOMB

    async def iterEdgeVerbs(self, n1nid, n2nid):
        for lkey, vabrv in self.layrslab.scanByPref(self.edgen1n2abrv + n1nid + n2nid, db=self.indxdb):
            yield vabrv, lkey[-1:] == FLAG_TOMB

    async def iterNodeEdgeVerbsN1(self, nid):

        pref = self.edgen1abrv + nid
        for lkey in self.layrslab.scanKeysByPref(pref, db=self.indxdb, nodup=True):
            yield lkey[-9:-1], lkey[-1:] == FLAG_TOMB

    async def hasNodeEdge(self, n1nid, verb, n2nid):
        try:
            vabrv = self.core.getIndxAbrv(INDX_EDGE_VERB, verb)
        except s_exc.NoSuchAbrv:
            return None

        if self.layrslab.hasdup(self.edgen1abrv + n1nid + vabrv + FLAG_NORM, n2nid, db=self.indxdb):
            return True

        elif self.layrslab.hasdup(self.edgen1abrv + n1nid + vabrv + FLAG_TOMB, n2nid, db=self.indxdb):
            return False

    async def getNdefRefs(self, buid):
        for lkey, refsnid in self.layrslab.scanByPref(self.ndefabrv + buid, db=self.indxdb):
            yield refsnid, lkey[40:]

    async def getNodePropRefs(self, buid):
        for lkey, refsnid in self.layrslab.scanByPref(self.nodepropabrv + buid, db=self.indxdb):
            yield refsnid, lkey[40:]

    async def iterFormRows(self, form, stortype=None, startvalu=None):
        '''
        Yields nid, valu tuples of nodes of a single form, optionally (re)starting at startvalu.

        Args:
            form (str):  A form name.
            stortype (Optional[int]): a STOR_TYPE_* integer representing the type of form:prop
            startvalu (Any):  The value to start at.  May only be not None if stortype is not None.

        Returns:
            AsyncIterator[Tuple(nid, valu)]
        '''
        try:
            indxby = IndxByForm(self, form)

        except s_exc.NoSuchAbrv:
            return

        async for item in self._iterRows(indxby, stortype=stortype, startvalu=startvalu):
            yield item

    async def iterPropRows(self, form, prop, stortype=None, startvalu=None):
        '''
        Yields nid, valu tuples of nodes with a particular secondary property, optionally (re)starting at startvalu.

        Args:
            form (str):  A form name.
            prop (str):  A property name.
            stortype (Optional[int]): a STOR_TYPE_* integer representing the type of form:prop
            startvalu (Any):  The value to start at.  May only be not None if stortype is not None.

        Returns:
            AsyncIterator[Tuple(nid, valu)]
        '''
        try:
            indxby = IndxByProp(self, form, prop)

        except s_exc.NoSuchAbrv:
            return

        async for item in self._iterRows(indxby, stortype=stortype, startvalu=startvalu):
            yield item

    async def iterTagRows(self, tag, form=None, starttupl=None):
        '''
        Yields (nid, valu) values that match a tag and optional form.

        Args:
            tag (str): the tag to match
            form (Optional[str]):  if present, only yields nids of nodes that match the form.
            starttupl (Optional[Tuple[nid, Tuple[int, int, int] | Tuple[None, None, None]]]): if present, (re)starts the stream of values there.

        Yields:
            (nid, valu)
        '''
        try:
            abrv = self.core.getIndxAbrv(INDX_TAG, form, tag)
        except s_exc.NoSuchAbrv:
            return

        abrvlen = len(abrv)
        ivallen = self.ivaltimetype.size

        nonetupl = (None, None, None)
        startkey = None
        startvalu = None

        if starttupl is not None:
            (nid, valu) = starttupl
            startvalu = nid
            if valu != (None, None, None):
                minindx = self.ivaltimetype.getIntIndx(valu[0])
                maxindx = self.ivaltimetype.getIntIndx(valu[1])
                startkey = minindx + maxindx

        for lkey, nid in self.layrslab.scanByPref(abrv, startkey=startkey, startvalu=startvalu, db=self.indxdb):
            await asyncio.sleep(0)

            if len(lkey) == abrvlen:
                yield nid, nonetupl
                continue

            yield nid, self.ivaltype.decodeIndx(lkey[abrvlen:])

    async def iterTagPropRows(self, tag, prop, form=None, stortype=None, startvalu=None):
        '''
        Yields (nid, valu) that match a tag:prop, optionally (re)starting at startvalu.

        Args:
            tag (str):  tag name
            prop (str):  prop name
            form (Optional[str]):  optional form name
            stortype (Optional[int]): a STOR_TYPE_* integer representing the type of form:prop
            startvalu (Any):  The value to start at.  May only be not None if stortype is not None.

        Returns:
            AsyncIterator[Tuple(nid, valu)]
        '''
        try:
            indxby = IndxByTagProp(self, form, tag, prop)

        except s_exc.NoSuchAbrv:
            return

        async for item in self._iterRows(indxby, stortype=stortype, startvalu=startvalu):
            yield item

    async def _iterRows(self, indxby, stortype=None, startvalu=None):
        '''
        Args:
            stortype (Optional[int]): a STOR_TYPE_* integer representing the type of form:prop
            startvalu (Any): The value to start at.  May only be not None if stortype is not None.

        Returns:
            AsyncIterator[Tuple[nid,valu]]
        '''
        assert stortype is not None or startvalu is None

        abrv = indxby.abrv
        abrvlen = indxby.abrvlen
        startbytz = None

        if startvalu is not None:
            stortype = indxby.getStorType()
            startbytz = stortype.indx(startvalu)[0]

        for key, nid in self.layrslab.scanByPref(abrv, startkey=startbytz, db=indxby.db):

            await asyncio.sleep(0)

            indx = key[abrvlen:]

            valu = indxby.getNodeValu(nid, indx=indx)
            if valu is s_common.novalu:
                continue

            yield nid, valu

    async def getNodeData(self, nid, name):
        '''
        Return a single element of a nid's node data
        '''
        try:
            abrv = self.core.getIndxAbrv(INDX_NODEDATA, name)
        except s_exc.NoSuchAbrv:
            return False, None, None

        byts = self.dataslab.get(nid + abrv + FLAG_NORM, db=self.nodedata)
        if byts is None:
            if self.dataslab.get(nid + abrv + FLAG_TOMB, db=self.nodedata):
                return True, None, True
            return False, None, None

        return True, s_msgpack.un(byts), False

    async def iterNodeData(self, nid):
        '''
        Return a generator of all a node's data by nid.
        '''
        for lkey, byts in self.dataslab.scanByPref(nid, db=self.nodedata):
            abrv = lkey[8:-1]
            valu = s_msgpack.un(byts)
            yield abrv, valu, lkey[-1:] == FLAG_TOMB

    async def iterNodeDataKeys(self, nid):
        '''
        Return a generator of all a nid's node data keys
        '''
        for lkey in self.dataslab.scanKeysByPref(nid, db=self.nodedata):
            abrv = lkey[8:-1]
            yield abrv, lkey[-1:] == FLAG_TOMB

    async def iterPropTombstones(self, form, prop):
        try:
            abrv = self.core.getIndxAbrv(INDX_PROP, form, prop)
        except s_exc.NoSuchAbrv:
            return

        for _, nid in self.layrslab.scanByPref(INDX_TOMB + abrv, db=self.indxdb):
            yield nid

    async def iterEdgeTombstones(self, verb=None):
        if verb is not None:
            try:
                abrv = self.core.getIndxAbrv(INDX_EDGE_VERB, verb)
            except s_exc.NoSuchAbrv:
                return

            for lkey in self.layrslab.scanKeysByPref(INDX_TOMB + abrv, db=self.indxdb):
                n1nid = s_common.int64un(lkey[10:18])
                for _, n2nid in self.layrslab.scanByDups(lkey, db=self.indxdb):
                    yield (n1nid, verb, s_common.int64un(n2nid))
            return

        for byts, abrv in self.core.indxabrv.iterByPref(INDX_EDGE_VERB):
            if self.indxcounts.get(INDX_TOMB + abrv) == 0:
                continue

            verb = s_msgpack.un(byts[2:])[0]

            for lkey in self.layrslab.scanKeysByPref(INDX_TOMB + abrv, db=self.indxdb):
                n1nid = s_common.int64un(lkey[10:18])
                for _, n2nid in self.layrslab.scanByDups(lkey, db=self.indxdb):
                    yield (n1nid, verb, s_common.int64un(n2nid))

    async def iterTombstones(self):

        for lkey in self.layrslab.scanKeysByPref(INDX_TOMB, db=self.indxdb):
            byts = self.core.indxabrv.abrvToByts(lkey[2:10])
            tombtype = byts[:2]
            tombinfo = s_msgpack.un(byts[2:])

            if tombtype == INDX_EDGE_VERB:
                n1nid = lkey[10:18]

                for _, n2nid in self.layrslab.scanByDups(lkey, db=self.indxdb):
                    yield (n1nid, tombtype, (tombinfo[0], n2nid))

            else:

                for _, nid in self.layrslab.scanByDups(lkey, db=self.indxdb):
                    yield (nid, tombtype, tombinfo)

    async def confirmLayerEditPerms(self, user, gateiden, delete=False):
        if user.allowed(('node',), gateiden=gateiden, deepdeny=True):
            return

        perm_del_form = ('node', 'del')
        perm_del_prop = ('node', 'prop', 'del')
        perm_del_tag = ('node', 'tag', 'del')
        perm_del_ndata = ('node', 'data', 'del')
        perm_del_edge = ('node', 'edge', 'del')

        perm_add_form = ('node', 'add')
        perm_add_prop = ('node', 'prop', 'set')
        perm_add_tag = ('node', 'tag', 'add')
        perm_add_ndata = ('node', 'data', 'set')
        perm_add_edge = ('node', 'edge', 'add')

        if all((
            (allow_add_forms := user.allowed(perm_add_form, gateiden=gateiden, deepdeny=True)),
            (allow_add_props := user.allowed(perm_add_prop, gateiden=gateiden, deepdeny=True)),
            (allow_add_tags := user.allowed(perm_add_tag, gateiden=gateiden, deepdeny=True)),
            (allow_add_ndata := user.allowed(perm_add_ndata, gateiden=gateiden, deepdeny=True)),
            (allow_add_edges := user.allowed(perm_add_edge, gateiden=gateiden, deepdeny=True)),

            (allow_del_forms := user.allowed(perm_del_form, gateiden=gateiden, deepdeny=True)),
            (allow_del_props := user.allowed(perm_del_prop, gateiden=gateiden, deepdeny=True)),
            (allow_del_tags := user.allowed(perm_del_tag, gateiden=gateiden, deepdeny=True)),
            (allow_del_ndata := user.allowed(perm_del_ndata, gateiden=gateiden, deepdeny=True)),
            (allow_del_edges := user.allowed(perm_del_edge, gateiden=gateiden, deepdeny=True)),
        )):
            return

        if delete:
            perm_forms = perm_del_form
            allow_forms = allow_del_forms

            allow_props = allow_del_props

            perm_tags = perm_del_tag
            allow_tags = allow_del_tags

            perm_ndata = perm_del_ndata
            allow_ndata = allow_del_ndata

            perm_edges = perm_del_edge
            allow_edges = allow_del_edges
        else:
            perm_forms = perm_add_form
            allow_forms = allow_add_forms

            allow_props = allow_add_props

            perm_tags = perm_add_tag
            allow_tags = allow_add_tags

            perm_ndata = perm_add_ndata
            allow_ndata = allow_add_ndata

            perm_edges = perm_add_edge
            allow_edges = allow_add_edges

        # nodes & props
        if not allow_forms or not allow_props:
            async for form, prop in s_coro.pause(self.getFormProps()):
                if form is None: # pragma: no cover
                    continue

                if prop:
                    if allow_props:
                        continue

                    realform = self.core.model.form(form)
                    if not realform: # pragma: no cover
                        mesg = f'Invalid form: {form}'
                        raise s_exc.NoSuchForm(mesg=mesg, form=form)

                    realprop = realform.prop(prop)
                    if not realprop: # pragma: no cover
                        mesg = f'Invalid prop: {form}:{prop}'
                        raise s_exc.NoSuchProp(mesg=mesg, form=form, prop=prop)

                    if delete:
                        user.confirm(realprop.delperm, gateiden=gateiden)
                    else:
                        user.confirm(realprop.setperm, gateiden=gateiden)

                elif not allow_forms:
                    user.confirm(perm_forms + (form,), gateiden=gateiden)

        # tagprops
        if not allow_tags:
            async for tagprop in s_coro.pause(self.getTagProps()):
                perm = perm_tags + tuple(tagprop[1].split('.'))
                user.confirm(perm, gateiden=gateiden)

        # nodedata
        if not allow_ndata:
            async for abrv in s_coro.pause(self.dataslab.scanKeys(db=self.dataname, nodup=True)):
                if abrv[8:] == FLAG_TOMB:
                    continue

                key = self.core.getAbrvIndx(abrv[:8])
                perm = perm_ndata + key
                user.confirm(perm, gateiden=gateiden)

        # edges
        if not allow_edges:
            async for verb in s_coro.pause(self.getEdgeVerbs()):
                perm = perm_edges + (verb,)
                user.confirm(perm, gateiden=gateiden)

        # tombstones
        async for lkey in s_coro.pause(self.layrslab.scanKeysByPref(INDX_TOMB, db=self.indxdb, nodup=True)):
            byts = self.core.indxabrv.abrvToByts(lkey[2:10])
            tombtype = byts[:2]
            tombinfo = s_msgpack.un(byts[2:])

            if tombtype == INDX_PROP:
                (form, prop) = tombinfo
                if delete:
                    if prop:
                        perm = perm_add_prop + tombinfo
                    else:
                        perm = perm_add_form + (form,)
                    allowed = allow_del_props
                else:
                    if prop:
                        perm = perm_del_prop + tombinfo
                    else:
                        perm = perm_del_form + (form,)
                    allowed = allow_add_props

            elif tombtype == INDX_TAG:
                if delete:
                    perm = perm_add_tag + tuple(tombinfo[1].split('.'))
                    allowed = allow_del_tags
                else:
                    perm = perm_del_tag + tuple(tombinfo[1].split('.'))
                    allowed = allow_add_tags

            elif tombtype == INDX_TAGPROP:
                if delete:
                    perm = perm_add_tag + tombinfo[1:]
                    allowed = allow_del_tags
                else:
                    perm = perm_del_tag + tombinfo[1:]
                    allowed = allow_add_tags

            elif tombtype == INDX_NODEDATA:
                if delete:
                    perm = perm_add_ndata + tombinfo
                    allowed = allow_del_ndata
                else:
                    perm = perm_del_ndata + tombinfo
                    allowed = allow_add_ndata

            elif tombtype == INDX_EDGE_VERB:
                if delete:
                    perm = perm_add_edge + tombinfo
                    allowed = allow_del_edges
                else:
                    perm = perm_del_edge + tombinfo
                    allowed = allow_add_edges

            else: # pragma: no cover
                extra = await self.core.getLogExtra(tombtype=tombtype, delete=delete, tombinfo=tombinfo)
                logger.debug(f'Encountered unknown tombstone type: {tombtype}.', extra=extra)
                continue

            if not allowed:
                user.confirm(perm, gateiden=gateiden)

        # tags
        # NB: tag perms should be yielded for every leaf on every node in the layer
        if not allow_tags:
            async with self.core.getSpooledDict() as tagdict:
                async for byts, abrv in s_coro.pause(self.core.indxabrv.iterByPref(INDX_TAG)):
                    (form, tag) = s_msgpack.un(byts[2:])
                    if form is None:
                        continue

                    async for _, nid in s_coro.pause(self.layrslab.scanByPref(abrv, db=self.indxdb)):
                        tags = list(tagdict.get(nid, []))
                        tags.append(tag)
                        await tagdict.set(nid, tags)

                # Iterate over each node and it's tags
                async for nid, tags in s_coro.pause(tagdict.items()):
                    leaf = {}

                    if len(tags) == 1:
                        # Easy optimization: If there's only one tag, then it's a
                        # leaf by default
                        perm = perm_tags + tuple(tags[0].split('.'))
                        user.confirm(perm, gateiden=gateiden)

                    else:
                        for tag in tags:
                            parts = tag.split('.')
                            for idx in range(1, len(parts) + 1):
                                key = tuple(parts[:idx])
                                leaf.setdefault(key, 0)
                                leaf[key] += 1

                        for key, count in leaf.items():
                            if count == 1:
                                perm = perm_tags + key
                                user.confirm(perm, gateiden=gateiden)

    async def iterLayerNodeEdits(self, meta=False):
        '''
        Scan the full layer and yield artificial sets of nodeedits.
        '''
        await self._saveDirtySodes()

        for nid, byts in self.layrslab.scanByFull(db=self.bynid):

            sode = s_msgpack.un(byts)
            ndef = self.core.getNidNdef(nid)

            form = ndef[0]

            edits = []
            intnid = s_common.int64un(nid)
            nodeedit = (intnid, form, edits)

            valt = sode.get('valu')
            if valt is not None:
                edits.append((EDIT_NODE_ADD, valt))

            elif sode.get('antivalu') is not None:
                edits.append((EDIT_NODE_TOMB, ()))
                yield nodeedit
                continue

            if meta and (mval := sode.get('meta')) is not None:
                if (cval := mval.get('created')) is not None:
                    (valu, stortype) = cval
                    edits.append((EDIT_META_SET, ('created', valu, stortype)))

            for prop, (valu, stortype, virts) in sode.get('props', {}).items():
                edits.append((EDIT_PROP_SET, (prop, valu, stortype, virts)))

            for prop in sode.get('antiprops', {}).keys():
                edits.append((EDIT_PROP_TOMB, (prop,)))

            for tag, tagv in sode.get('tags', {}).items():
                edits.append((EDIT_TAG_SET, (tag, tagv)))

            for tag in sode.get('antitags', {}).keys():
                edits.append((EDIT_TAG_TOMB, (tag,)))

            for tag, propdict in sode.get('tagprops', {}).items():
                for prop, (valu, stortype, virts) in propdict.items():
                    edits.append((EDIT_TAGPROP_SET, (tag, prop, valu, stortype, virts)))

            for tag, propdict in sode.get('antitagprops', {}).items():
                for prop in propdict.keys():
                    edits.append((EDIT_TAGPROP_TOMB, (tag, prop)))

            async for abrv, valu, tomb in self.iterNodeData(nid):
                prop = self.core.getAbrvIndx(abrv)[0]
                if tomb:
                    edits.append((EDIT_NODEDATA_TOMB, (prop,)))
                else:
                    edits.append((EDIT_NODEDATA_SET, (prop, valu)))

            async for abrv, n2nid, tomb in self.iterNodeEdgesN1(nid):
                verb = self.core.getAbrvIndx(abrv)[0]
                if tomb:
                    edits.append((EDIT_EDGE_TOMB, (verb, s_common.int64un(n2nid))))
                else:
                    edits.append((EDIT_EDGE_ADD, (verb, s_common.int64un(n2nid))))

                if len(edits) >= 100:
                    yield nodeedit
                    edits = []
                    nodeedit = (intnid, form, edits)

            yield nodeedit

    async def _wipeNodeData(self, nid, sode):
        '''
        Remove all node data for a nid
        '''
        for lkey, _ in self.dataslab.scanByPref(nid, db=self.nodedata):
            await asyncio.sleep(0)
            self.dataslab.delete(lkey, db=self.nodedata)
            self.dataslab.delete(lkey[8:], nid, db=self.dataname)

            if lkey[-1:] == FLAG_TOMB:
                self.layrslab.delete(INDX_TOMB + lkey[8:-1], nid, db=self.indxdb)

    async def getModelVers(self):
        return self.layrinfo.get('model:version', (-1, -1, -1))

    async def setModelVers(self, vers):
        self._reqNotReadOnly()
        return await self._push('layer:set:modelvers', vers)

    @s_nexus.Pusher.onPush('layer:set:modelvers')
    async def _setModelVers(self, vers):
        self.layrinfo['model:version'] = vers
        self.core.layerdefs.set(self.iden, self.layrinfo)

    async def getStorNodes(self):
        '''
        Yield (nid, sode) tuples for all the nodes with props/tags/tagprops stored in this layer.
        '''
        # flush any dirty sodes so we can yield them from the index in nid order
        await self._saveDirtySodes()

        for nid, byts in self.layrslab.scanByFull(db=self.bynid):
            await asyncio.sleep(0)
            yield nid, s_msgpack.un(byts)

    async def getStorNodesByForm(self, form):
        '''
        Yield (nid, sode) tuples for nodes of a given form with any data in this layer.
        '''
        try:
            abrv = self.core.getIndxAbrv(INDX_FORM, form)
        except s_exc.NoSuchAbrv:
            return

        for _, nid in self.layrslab.scanByDups(abrv, db=self.indxdb):
            sode = self.getStorNode(nid)
            yield nid, sode
            await asyncio.sleep(0)

    def getStorNode(self, nid):
        '''
        Return a *COPY* of the storage node (or an empty default dict).
        '''
        sode = self._getStorNode(nid)
        if sode is not None:
            return deepcopy(sode)
        return collections.defaultdict(dict)

    async def syncNodeEdits(self, offs, wait=True, compat=False, withmeta=False):

<<<<<<< HEAD
        layriden = self.iden

        async def getNexusEdits(strt):
            async for nexsoffs, item in self.core.getNexusChanges(strt, wait=False):
                if item[0] != layriden or item[1] != 'edits':
                    continue

                edits = item[2][0]
                if compat:
                    edits = await self.core.localToRemoteEdits(edits)

                if withmeta:
                    yield (nexsoffs, edits, item[2][1])
                else:
                    yield (nexsoffs, edits)

        lastoffs = -1
        async for item in getNexusEdits(offs):
            lastoffs = item[0]
            yield item

        if not wait:
            return

        async with self.getNodeEditWindow() as wind:

            # Ensure we are caught up after grabbing a window
            sync = True
            maxoffs = max(offs, lastoffs + 1)

            async for item in getNexusEdits(maxoffs):
                maxoffs = item[0]
                yield item

            async for editoffs, edits, meta in wind:
                if sync:
                    if editoffs <= maxoffs:
                        continue
                    sync = False

                if compat:
                    edits = await self.core.localToRemoteEdits(edits)

                if withmeta:
                    yield (editoffs, edits, meta)
                else:
                    yield (editoffs, edits)

=======
>>>>>>> e14fa8cf
    @contextlib.asynccontextmanager
    async def getNodeEditWindow(self):
        async with await s_queue.Window.anit(maxsize=WINDOW_MAXSIZE) as wind:

            async def fini():
                self.windows.discard(wind)

            wind.onfini(fini)

            self.windows.add(wind)

            yield wind

    def getEditIndx(self):
        '''
        Return the offset of the last edit entry for this layer. Returns -1 if the layer is empty.
        '''
        return self.lastindx

    async def delete(self):
        '''
        Delete the underlying storage
        '''
        self.isdeleted = True
        await self.fini()
        shutil.rmtree(self.dirn, ignore_errors=True)<|MERGE_RESOLUTION|>--- conflicted
+++ resolved
@@ -2232,12 +2232,7 @@
         self.canrev = True
         self.ctorname = f'{self.__class__.__module__}.{self.__class__.__name__}'
 
-<<<<<<< HEAD
-        self.windows = []
-=======
         self.windows = set()
-        self.upstreamwaits = collections.defaultdict(lambda: collections.defaultdict(list))
->>>>>>> e14fa8cf
 
         self.nidcache = s_cache.LruDict(NID_CACHE_SIZE)
         self.weakcache = weakref.WeakValueDictionary()
@@ -2876,7 +2871,7 @@
         return ret
 
     async def _onLayrFini(self):
-        [(await wind.fini()) for wind in self.windows]
+        [(await wind.fini()) for wind in tuple(self.windows)]
 
     async def getFormCounts(self):
         formcounts = {}
@@ -3839,15 +3834,7 @@
             if (oldv := tags.get(tag)) is not None and oldv == valu:
                 return
 
-<<<<<<< HEAD
         return edit
-=======
-    async def _onLayrFini(self):
-        [(await wind.fini()) for wind in tuple(self.windows)]
-        [futu.cancel() for futu in self.futures.values()]
-        if self.leader is not None:
-            await self.leader.fini()
->>>>>>> e14fa8cf
 
     async def _calcTagDel(self, nid, edit, sode):
 
@@ -4472,15 +4459,8 @@
                 self.layrslab.delete(duraabrv + dura, nid, db=self.indxdb)
                 self.layrslab.delete(duraformabrv + dura, nid, db=self.indxdb)
 
-<<<<<<< HEAD
                 minindx = self.ivaltimetype.getIntIndx(oldv[0])
                 maxindx = self.ivaltimetype.getIntIndx(oldv[1])
-=======
-            if self.logedits:
-                offs = self.nodeeditlog.add((flatedits, meta), indx=nexsindx)
-                [(await wind.put((offs, flatedits, meta))) for wind in tuple(self.windows)]
-                [(await wind.put((self.iden, offs, flatedits, meta))) for wind in tuple(self.core.nodeeditwindows)]
->>>>>>> e14fa8cf
 
                 self.layrslab.delete(abrv + minindx + maxindx, nid, db=self.indxdb)
                 self.layrslab.delete(formabrv + minindx + maxindx, nid, db=self.indxdb)
@@ -5835,7 +5815,6 @@
 
     async def syncNodeEdits(self, offs, wait=True, compat=False, withmeta=False):
 
-<<<<<<< HEAD
         layriden = self.iden
 
         async def getNexusEdits(strt):
@@ -5884,8 +5863,6 @@
                 else:
                     yield (editoffs, edits)
 
-=======
->>>>>>> e14fa8cf
     @contextlib.asynccontextmanager
     async def getNodeEditWindow(self):
         async with await s_queue.Window.anit(maxsize=WINDOW_MAXSIZE) as wind:
