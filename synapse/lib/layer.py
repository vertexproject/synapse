'''
The Layer 2.0 archtecture introduces several optimized node/message serialization formats
used by the layers to optimize returning primitives and facilitate efficient node construction.

Note:  this interface is subject to change between minor revisions.

Storage Types (<stortype>):

    In Layers 2.0, each node property from the model has an associated "storage type".  Each
    storage type determines how the data is indexed and represented within the Layer.  This
    formalizes the separation of "data model" from "storage model".  Each data model type has
    a "stortype" property which coresponds to one of the STOR_TYPE_XXX values.  The knowledge
    of the mapping of data model types to storage types is the responsibility of the data model,
    making the Layer implementation fully decoupled from the data model.

Node Edits / Edits:

    A node edit consists of a (<buid>, <form>, [edits]) tuple where edits is a list of (<type>, <info>)
    edits which corespond to the EDIT_XXX types.

Storage Node (<sode>):

    A storage node is a layer/storage optimized node representation which is similar to a "packed node".
    A storage node *may* be partial ( as it is produced by a given layer ) and are joined by the view/snap
    into "full" storage nodes which are used to construct Node() instances.

    (<buid>, {

        'ndef': (<formname>, <formvalu>),

        'props': {
            <propname>: <propvalu>,
        }

        'tags': {
            <tagname>: <tagvalu>,
        }

        'tagprops: {
            <tagname>: {
                <propname>: <propvalu>,
            },
        }

        # changes that were *just* made.
        'edits': [
            <edit>
        ]

    }),

'''
import os
import math
import shutil
import struct
import asyncio
import logging
import ipaddress
import itertools
import contextlib
import collections

import regex
import xxhash

import synapse.exc as s_exc
import synapse.common as s_common
import synapse.telepath as s_telepath

import synapse.lib.gis as s_gis
import synapse.lib.cell as s_cell
import synapse.lib.cache as s_cache
import synapse.lib.nexus as s_nexus
import synapse.lib.queue as s_queue

import synapse.lib.config as s_config
import synapse.lib.lmdbslab as s_lmdbslab
import synapse.lib.slabseqn as s_slabseqn

logger = logging.getLogger(__name__)

FAIR_ITERS = 10  # every this many rows, yield CPU to other tasks
BUID_CACHE_SIZE = 10000

import synapse.lib.msgpack as s_msgpack

reqValidLdef = s_config.getJsValidator({
    'type': 'object',
    'properties': {
        'iden': {'type': 'string', 'pattern': s_config.re_iden},
        'creator': {'type': 'string', 'pattern': s_config.re_iden},
        'lockmemory': {'type': 'boolean'},
    },
    'additionalProperties': True,
    'required': ['iden', 'creator', 'lockmemory'],
})

class LayerApi(s_cell.CellApi):

    async def __anit__(self, core, link, user, layr):

        await s_cell.CellApi.__anit__(self, core, link, user)

        self.layr = layr
        self.liftperm = ('layer:lift', self.layr.iden)

    async def iterLayerNodeEdits(self):
        '''
        Scan the full layer and yield artificial nodeedit sets.
        '''
        await self._reqUserAllowed(self.liftperm)
        async for item in self.layr.iterLayerNodeEdits():
            yield item

    async def syncNodeEdits(self, offs):
        '''
        Yield (offs, nodeedits) tuples from the nodeedit log starting from the given offset.

        Once caught up with storage, yield them in realtime.
        '''
        await self._reqUserAllowed(self.liftperm)
        async for item in self.layr.syncNodeEdits(offs):
            yield item

    async def splices(self, offs, size):
        '''
        Yield (offs, splice) tuples from the nodeedit log starting from the given offset.

        Nodeedits will be flattened into splices before being yielded.
        '''
        await self._reqUserAllowed(self.liftperm)
        async for item in self.layr.splices(offs, size):
            yield item

    async def getNodeEditOffset(self):
        await self._reqUserAllowed(self.liftperm)
        return self.layr.getNodeEditOffset()

    async def getIden(self):
        await self._reqUserAllowed(self.liftperm)
        return self.layr.iden

STOR_TYPE_UTF8 = 1

STOR_TYPE_U8 = 2
STOR_TYPE_U16 = 3
STOR_TYPE_U32 = 4
STOR_TYPE_U64 = 5

STOR_TYPE_I8 = 6
STOR_TYPE_I16 = 7
STOR_TYPE_I32 = 8
STOR_TYPE_I64 = 9

STOR_TYPE_GUID = 10
STOR_TYPE_TIME = 11
STOR_TYPE_IVAL = 12
STOR_TYPE_MSGP = 13
STOR_TYPE_LATLONG = 14

STOR_TYPE_LOC = 15
STOR_TYPE_TAG = 16
STOR_TYPE_FQDN = 17
STOR_TYPE_IPV6 = 18

STOR_TYPE_U128 = 19
STOR_TYPE_I128 = 20

STOR_TYPE_MINTIME = 21

STOR_TYPE_FLOAT64 = 22

# STOR_TYPE_TOMB      = ??
# STOR_TYPE_FIXED     = ??

STOR_FLAG_ARRAY = 0x8000

EDIT_NODE_ADD = 0     # (<type>, (<valu>, <type>))
EDIT_NODE_DEL = 1     # (<type>, (<valu>, <type>))
EDIT_PROP_SET = 2     # (<type>, (<prop>, <valu>, <oldv>, <type>))
EDIT_PROP_DEL = 3     # (<type>, (<prop>, <oldv>, <type>))
EDIT_TAG_SET = 4      # (<type>, (<tag>, <valu>, <oldv>))
EDIT_TAG_DEL = 5      # (<type>, (<tag>, <oldv>))
EDIT_TAGPROP_SET = 6  # (<type>, (<tag>, <prop>, <valu>, <oldv>, <type>))
EDIT_TAGPROP_DEL = 7  # (<type>, (<tag>, <prop>, <oldv>, <type>))
EDIT_NODEDATA_SET = 8 # (<type>, (<name>, <valu>, <oldv>))
EDIT_NODEDATA_DEL = 9 # (<type>, (<name>, <valu>))

class IndxBy:
    '''
    IndxBy sub-classes encapsulate access methods and encoding details for
    various types of properties within the layer to be lifted/compaired by
    storage types.
    '''
    def __init__(self, layr, abrv, db):
        self.db = db
        self.abrv = abrv
        self.layr = layr

    def getNodeValu(self, buid):
        raise s_exc.NoSuchImpl(name='getNodeValu')

    def buidsByDups(self, indx):
        for _, buid in self.layr.layrslab.scanByDups(self.abrv + indx, db=self.db):
            yield buid

    def buidsByPref(self, indx=b''):
        for _, buid in self.layr.layrslab.scanByPref(self.abrv + indx, db=self.db):
            yield buid

    def keyBuidsByRange(self, minindx, maxindx):
        yield from self.layr.layrslab.scanByRange(self.abrv + minindx, self.abrv + maxindx, db=self.db)

    def buidsByRange(self, minindx, maxindx):
        yield from (x[1] for x in self.keyBuidsByRange(minindx, maxindx))

    def keyBuidsByRangeBack(self, minindx, maxindx):
        '''
        Yields backwards from maxindx to minindx
        '''
        yield from self.layr.layrslab.scanByRangeBack(self.abrv + maxindx, lmin=self.abrv + minindx, db=self.db)

    def buidsByRangeBack(self, minindx, maxindx):
        yield from (x[1] for x in self.keyBuidsByRangeBack(minindx, maxindx))

    def scanByDups(self, indx):
        for item in self.layr.layrslab.scanByDups(self.abrv + indx, db=self.db):
            yield item

    def scanByPref(self, indx=b''):
        for item in self.layr.layrslab.scanByPref(self.abrv + indx, db=self.db):
            yield item

    def scanByRange(self, minindx, maxindx):
        for item in self.layr.layrslab.scanByRange(self.abrv + minindx, self.abrv + maxindx, db=self.db):
            yield item

class IndxByForm(IndxBy):

    def __init__(self, layr, form):

        abrv = layr.getPropAbrv(form, None)
        IndxBy.__init__(self, layr, abrv, layr.byprop)

        self.form = form

    def getNodeValu(self, buid):
        bkey = buid + b'\x00'
        byts = self.layr.layrslab.get(bkey, db=self.layr.bybuid)
        if byts is not None:
            return s_msgpack.un(byts)[1]

class IndxByProp(IndxBy):

    def __init__(self, layr, form, prop):

        abrv = layr.getPropAbrv(form, prop)
        IndxBy.__init__(self, layr, abrv, db=layr.byprop)

        self.form = form
        self.prop = prop

    def getNodeValu(self, buid):
        bkey = buid + b'\x01' + self.prop.encode()
        byts = self.layr.layrslab.get(bkey, db=self.layr.bybuid)
        if byts is not None:
            return s_msgpack.un(byts)[0]

class IndxByPropArray(IndxBy):

    def __init__(self, layr, form, prop):

        abrv = layr.getPropAbrv(form, prop)
        IndxBy.__init__(self, layr, abrv, db=layr.byarray)

        self.form = form
        self.prop = prop

    def getNodeValu(self, buid):
        bkey = buid + b'\x01' + self.prop.encode()
        byts = self.layr.layrslab.get(bkey, db=self.layr.bybuid)
        if byts is not None:
            return s_msgpack.un(byts)[0]

class IndxByTagProp(IndxBy):

    def __init__(self, layr, form, tag, prop):

        abrv = layr.getTagPropAbrv(form, tag, prop)
        IndxBy.__init__(self, layr, abrv, layr.bytagprop)

        self.form = form
        self.prop = prop
        self.tag = tag

    def getNodeValu(self, buid):
        bkey = buid + b'\x03' + self.tag.encode() + b':' + self.prop.encode()
        byts = self.layr.layrslab.get(bkey, db=self.layr.bybuid)
        if byts is not None:
            return s_msgpack.un(byts)[0]

class StorType:

    def __init__(self, layr, stortype):
        self.layr = layr
        self.stortype = stortype

        self.lifters = {}

    def indxBy(self, liftby, cmpr, valu):
        func = self.lifters.get(cmpr)
        if func is None:
            raise s_exc.NoSuchCmpr(cmpr=cmpr)

        yield from func(liftby, valu)

    def indxByForm(self, form, cmpr, valu):
        indxby = IndxByForm(self.layr, form)
        yield from self.indxBy(indxby, cmpr, valu)

    def indxByProp(self, form, prop, cmpr, valu):
        indxby = IndxByProp(self.layr, form, prop)
        yield from self.indxBy(indxby, cmpr, valu)

    def indxByPropArray(self, form, prop, cmpr, valu):
        indxby = IndxByPropArray(self.layr, form, prop)
        yield from self.indxBy(indxby, cmpr, valu)

    def indxByTagProp(self, form, tag, prop, cmpr, valu):
        indxby = IndxByTagProp(self.layr, form, tag, prop)
        yield from self.indxBy(indxby, cmpr, valu)

    def indx(self, valu):
        raise NotImplementedError

class StorTypeUtf8(StorType):

    def __init__(self, layr):
        StorType.__init__(self, layr, STOR_TYPE_UTF8)
        self.lifters.update({
            '=': self._liftUtf8Eq,
            '~=': self._liftUtf8Regx,
            '^=': self._liftUtf8Prefix,
            'range=': self._liftUtf8Range,
        })

    def _liftUtf8Eq(self, liftby, valu):
        indx = self._getIndxByts(valu)
        yield from liftby.buidsByDups(indx)

    def _liftUtf8Range(self, liftby, valu):
        minindx = self._getIndxByts(valu[0])
        maxindx = self._getIndxByts(valu[1])
        yield from liftby.buidsByRange(minindx, maxindx)

    def _liftUtf8Regx(self, liftby, valu):
        regx = regex.compile(valu)
        for buid in liftby.buidsByPref():
            storvalu = liftby.getNodeValu(buid)
            if regx.search(storvalu) is None:
                continue
            yield buid

    def _liftUtf8Prefix(self, liftby, valu):
        indx = self._getIndxByts(valu)
        yield from liftby.buidsByPref(indx)

    def _getIndxByts(self, valu):

        # include a byte as a "type" of string index value
        # ( to allow sub-types to have special indexing )

        indx = valu.encode('utf8', 'surrogatepass')
        # cut down an index value to 256 bytes...
        if len(indx) <= 256:
            return indx

        base = indx[:248]
        sufx = xxhash.xxh64(indx).digest()
        return base + sufx

    def indx(self, valu):
        return (self._getIndxByts(valu), )

class StorTypeHier(StorType):

    def __init__(self, layr, stortype, sepr='.'):
        StorType.__init__(self, layr, stortype)
        self.sepr = sepr

        self.lifters.update({
            '=': self._liftHierEq,
            '^=': self._liftHierPref,
        })

    def indx(self, valu):
        return (
            self.getHierIndx(valu),
        )

    def getHierIndx(self, valu):
        # encode the index values with a trailing sepr to allow ^=foo.bar to be boundary aware
        return (valu + self.sepr).encode()

    def _liftHierEq(self, liftby, valu):
        indx = self.getHierIndx(valu)
        yield from liftby.buidsByDups(indx)

    def _liftHierPref(self, liftby, valu):
        indx = self.getHierIndx(valu)
        yield from liftby.buidsByPref(indx)

class StorTypeLoc(StorTypeHier):
    def __init__(self, layr):
        StorTypeHier.__init__(self, layr, STOR_TYPE_LOC)

class StorTypeTag(StorTypeHier):

    def __init__(self, layr):
        StorTypeHier.__init__(self, layr, STOR_TYPE_TAG)

    @staticmethod
    def getTagFilt(cmpr, valu):

        if cmpr == '=':
            def filt1(x):
                return x == valu
            return filt1

        if cmpr == '@=':

            def filt2(item):

                if item is None:
                    return False

                if item == (None, None):
                    return False

                if item[0] >= valu[1]:
                    return False

                if item[1] <= valu[0]:
                    return False

                return True

            return filt2

class StorTypeFqdn(StorTypeUtf8):

    def indx(self, norm):
        return (
            self._getIndxByts(norm[::-1]),
        )

    def __init__(self, layr):
        StorType.__init__(self, layr, STOR_TYPE_UTF8)
        self.lifters.update({
            '=': self._liftUtf8Eq,
            '~=': self._liftUtf8Regx,
        })

    def _liftUtf8Eq(self, liftby, valu):

        if valu[0] == '*':
            indx = self._getIndxByts(valu[1:][::-1])
            yield from liftby.buidsByPref(indx)
            return

        yield from StorTypeUtf8._liftUtf8Eq(self, liftby, valu[::-1])

class StorTypeIpv6(StorType):

    def __init__(self, layr):
        StorType.__init__(self, layr, STOR_TYPE_IPV6)
        self.lifters.update({
            '=': self._liftIPv6Eq,
            'range=': self._liftIPv6Range,
        })

    def getIPv6Indx(self, valu):
        return ipaddress.IPv6Address(valu).packed

    def indx(self, valu):
        return (
            self.getIPv6Indx(valu),
        )

    def _liftIPv6Eq(self, liftby, valu):
        indx = self.getIPv6Indx(valu)
        yield from liftby.buidsByDups(indx)

    def _liftIPv6Range(self, form, prop, valu):
        minindx = self.getIPv6Indx(valu[0])
        maxindx = self.getIPv6Indx(valu[1])
        yield from self.liftby.buidsByRange(minindx, maxindx)

class StorTypeInt(StorType):

    def __init__(self, layr, stortype, size, signed):

        StorType.__init__(self, layr, stortype)

        self.size = size
        self.signed = signed

        self.offset = 0
        if signed:
            self.offset = 2 ** ((self.size * 8) - 1) - 1

        self.lifters.update({
            '=': self._liftIntEq,
            '<': self._liftIntLt,
            '>': self._liftIntGt,
            '<=': self._liftIntLe,
            '>=': self._liftIntGe,
            'range=': self._liftIntRange,
        })

        self.zerobyts = b'\x00' * self.size
        self.fullbyts = b'\xff' * self.size

    def getIntIndx(self, valu):
        return (valu + self.offset).to_bytes(self.size, 'big')

    def indx(self, valu):
        return (self.getIntIndx(valu),)

    def _liftIntEq(self, liftby, valu):
        indx = (valu + self.offset).to_bytes(self.size, 'big')
        yield from liftby.buidsByDups(indx)

    def _liftIntGt(self, liftby, valu):
        yield from self._liftIntGe(liftby, valu + 1)

    def _liftIntGe(self, liftby, valu):
        pkeymin = (valu + self.offset).to_bytes(self.size, 'big')
        pkeymax = self.fullbyts
        yield from liftby.buidsByRange(pkeymin, pkeymax)

    def _liftIntLt(self, liftby, valu):
        yield from self._liftIntLe(liftby, valu - 1)

    def _liftIntLe(self, liftby, valu):
        pkeymin = self.zerobyts
        pkeymax = (valu + self.offset).to_bytes(self.size, 'big')
        yield from liftby.buidsByRange(pkeymin, pkeymax)

    def _liftIntRange(self, liftby, valu):
        pkeymin = (valu[0] + self.offset).to_bytes(self.size, 'big')
        pkeymax = (valu[1] + self.offset).to_bytes(self.size, 'big')
        yield from liftby.buidsByRange(pkeymin, pkeymax)

class StorTypeFloat(StorType):
    FloatPacker = struct.Struct('>d')
    fpack = FloatPacker.pack
    FloatPackPosMax = FloatPacker.pack(math.inf)
    FloatPackPosMin = FloatPacker.pack(0.0)
    FloatPackNegMin = FloatPacker.pack(-math.inf)
    FloatPackNegMax = FloatPacker.pack(-0.0)

    def __init__(self, layr, stortype, size=8):
        '''
        Size reserved for later use
        '''
        assert size == 8

        StorType.__init__(self, layr, stortype)

        self.lifters.update({
            '=': self._liftFloatEq,
            '<': self._liftFloatLt,
            '>': self._liftFloatGt,
            '<=': self._liftFloatLe,
            '>=': self._liftFloatGe,
            'range=': self._liftFloatRange,
        })

    def indx(self, valu):
        return (self.fpack(valu),)

    def _liftFloatEq(self, liftby, valu):
        yield from liftby.buidsByDups(self.fpack(valu))

    def _liftFloatGeCommon(self, liftby, valu):
        if math.isnan(valu):
            raise s_exc.NotANumberCompared()

        valupack = self.fpack(valu)

        if math.copysign(1.0, valu) < 0.0:  # negative values and -0.0
            yield from liftby.keyBuidsByRangeBack(self.FloatPackNegMax, valupack)
            valupack = self.FloatPackPosMin

        yield from liftby.keyBuidsByRange(valupack, self.FloatPackPosMax)

    def _liftFloatGe(self, liftby, valu):
        yield from (x[1] for x in self._liftFloatGeCommon(liftby, valu))

    def _liftFloatGt(self, liftby, valu):
        genr = self._liftFloatGeCommon(liftby, valu)
        valupack = self.fpack(valu)
        yield from (x[1] for x in itertools.dropwhile(lambda x: x[0] == valupack, genr))

    def _liftFloatLeCommon(self, liftby, valu):
        if math.isnan(valu):
            raise s_exc.NotANumberCompared()

        valupack = self.fpack(valu)

        if math.copysign(1.0, valu) > 0.0:
            yield from liftby.keyBuidsByRangeBack(self.FloatPackNegMax, self.FloatPackNegMin)
            yield from liftby.keyBuidsByRange(self.FloatPackPosMin, valupack)
        else:
            yield from liftby.keyBuidsByRangeBack(valupack, self.FloatPackNegMin)

    def _liftFloatLe(self, liftby, valu):
        yield from (x[1] for x in self._liftFloatLeCommon(liftby, valu))

    def _liftFloatLt(self, liftby, valu):
        genr = self._liftFloatLeCommon(liftby, valu)
        valupack = self.fpack(valu)
        yield from (x[1] for x in itertools.takewhile(lambda x: x[0] != valupack, genr))

    def _liftFloatRange(self, liftby, valu):
        valumin, valumax = valu
        assert valumin <= valumax
        if math.isnan(valumin) or math.isnan(valumax):
            raise s_exc.NotANumberCompared()

        pkeymin, pkeymax = (self.fpack(v) for v in valu)

        if math.copysign(1.0, valumin) > 0.0:
            # Entire range is nonnegative
            yield from liftby.buidsByRange(pkeymin, pkeymax)
            return

        if math.copysign(1.0, valumax) < 0.0:  # negative values and -0.0
            # Entire range is negative
            yield from liftby.buidsByRangeBack(pkeymax, pkeymin)
            return

        # Yield all values between min and -0
        yield from liftby.buidsByRangeBack(self.FloatPackNegMax, pkeymin)

        # Yield all values between 0 and max
        yield from liftby.buidsByRange(self.FloatPackPosMin, pkeymax)

class StorTypeGuid(StorType):

    def __init__(self, layr):
        StorType.__init__(self, layr, STOR_TYPE_GUID)
        self.lifters.update({
            '=': self._liftGuidEq,
        })

    def _liftGuidEq(self, liftby, valu):
        indx = s_common.uhex(valu)
        yield from liftby.buidsByDups(indx)

    def indx(self, valu):
        return (s_common.uhex(valu),)

class StorTypeTime(StorTypeInt):

    def __init__(self, layr):
        StorTypeInt.__init__(self, layr, STOR_TYPE_TIME, 8, True)
        self.lifters.update({
            '@=': self._liftAtIval,
        })

    def _liftAtIval(self, liftby, valu):
        minindx = self.getIntIndx(valu[0])
        maxindx = self.getIntIndx(valu[1] - 1)
        for _, buid in liftby.scanByRange(minindx, maxindx):
            yield buid

class StorTypeIval(StorType):

    def __init__(self, layr):
        StorType.__init__(self, layr, STOR_TYPE_IVAL)
        self.timetype = StorTypeTime(layr)
        self.lifters.update({
            '=': self._liftIvalEq,
            '@=': self._liftIvalAt,
        })

    def _liftIvalEq(self, liftby, valu):
        indx = self.timetype.getIntIndx(valu[0]) + self.timetype.getIntIndx(valu[1])
        yield from liftby.buidsByDups(indx)

    def _liftIvalAt(self, liftby, valu):

        minindx = self.timetype.getIntIndx(valu[0])
        maxindx = self.timetype.getIntIndx(valu[1])

        for lkey, buid in liftby.scanByPref():

            tick = lkey[-16:-8]
            tock = lkey[-8:]

            # check for non-ovelap left and right
            if tick >= maxindx:
                continue

            if tock <= minindx:
                continue

            yield buid

    def indx(self, valu):
        return (self.timetype.getIntIndx(valu[0]) + self.timetype.getIntIndx(valu[1]),)

class StorTypeMsgp(StorType):

    def __init__(self, layr):
        StorType.__init__(self, layr, STOR_TYPE_MSGP)
        self.lifters.update({
            '=': self._liftMsgpEq,
        })

    def _liftMsgpEq(self, liftby, valu):
        indx = s_common.buid(valu)
        yield from liftby.buidsByDups(indx)

    def indx(self, valu):
        return (s_common.buid(valu),)

class StorTypeLatLon(StorType):

    def __init__(self, layr):
        StorType.__init__(self, layr, STOR_TYPE_LATLONG)

        self.scale = 10 ** 8
        self.latspace = 90 * 10 ** 8
        self.lonspace = 180 * 10 ** 8

        self.lifters.update({
            '=': self._liftLatLonEq,
            'near=': self._liftLatLonNear,
        })

    def _liftLatLonEq(self, liftby, valu):
        indx = self._getLatLonIndx(valu)
        yield from liftby.scanByDups(indx)

    def _liftLatLonNear(self, liftby, valu):

        (lat, lon), dist = valu

        # latscale = (lat * self.scale) + self.latspace
        # lonscale = (lon * self.scale) + self.lonspace

        latmin, latmax, lonmin, lonmax = s_gis.bbox(lat, lon, dist)

        lonminindx = (round(lonmin * self.scale) + self.lonspace).to_bytes(5, 'big')
        lonmaxindx = (round(lonmax * self.scale) + self.lonspace).to_bytes(5, 'big')

        latminindx = (round(latmin * self.scale) + self.latspace).to_bytes(5, 'big')
        latmaxindx = (round(latmax * self.scale) + self.latspace).to_bytes(5, 'big')

        # scan by lon range and down-select the results to matches.
        for lkey, buid in liftby.scanByRange(lonminindx, lonmaxindx):

            # lkey = <abrv> <lonindx> <latindx>

            # limit results to the bounding box before unpacking...
            latbyts = lkey[13:18]

            if latbyts > latmaxindx:
                continue

            if latbyts < latminindx:
                continue

            lonbyts = lkey[8:13]

            latvalu = (int.from_bytes(latbyts, 'big') - self.latspace) / self.scale
            lonvalu = (int.from_bytes(lonbyts, 'big') - self.lonspace) / self.scale

            if s_gis.haversine((lat, lon), (latvalu, lonvalu)) <= dist:
                yield buid

    def _getLatLonIndx(self, latlong):
        # yield index bytes in lon/lat order to allow cheap optimal indexing
        latindx = (round(latlong[0] * self.scale) + self.latspace).to_bytes(5, 'big')
        lonindx = (round(latlong[1] * self.scale) + self.lonspace).to_bytes(5, 'big')
        return lonindx + latindx

    def indx(self, valu):
        # yield index bytes in lon/lat order to allow cheap optimal indexing
        return (self._getLatLonIndx(valu),)

class Layer(s_nexus.Pusher):
    '''
    The base class for a cortex layer.
    '''
    def __repr__(self):
        return f'Layer ({self.__class__.__name__}): {self.iden}'

    async def __anit__(self, layrinfo, dirn, nexsroot=None):

        self.nexsroot = nexsroot
        self.layrinfo = layrinfo

        self.iden = layrinfo.get('iden')
        await s_nexus.Pusher.__anit__(self, self.iden, nexsroot=nexsroot)

        self.dirn = dirn
        self.readonly = layrinfo.get('readonly')

        self.lockmemory = self.layrinfo.get('lockmemory')
        self.growsize = self.layrinfo.get('growsize')
        path = s_common.genpath(self.dirn, 'layer_v2.lmdb')

        self.fresh = not os.path.exists(path)

        await self._initLayerStorage()

        self.stortypes = [

            None,

            StorTypeUtf8(self),

            StorTypeInt(self, STOR_TYPE_U8, 1, False),
            StorTypeInt(self, STOR_TYPE_U16, 2, False),
            StorTypeInt(self, STOR_TYPE_U32, 4, False),
            StorTypeInt(self, STOR_TYPE_U64, 8, False),

            StorTypeInt(self, STOR_TYPE_I8, 1, True),
            StorTypeInt(self, STOR_TYPE_I16, 2, True),
            StorTypeInt(self, STOR_TYPE_I32, 4, True),
            StorTypeInt(self, STOR_TYPE_I64, 8, True),

            StorTypeGuid(self),
            StorTypeTime(self),
            StorTypeIval(self),
            StorTypeMsgp(self),
            StorTypeLatLon(self),

            StorTypeLoc(self),
            StorTypeTag(self),
            StorTypeFqdn(self),
            StorTypeIpv6(self),

            StorTypeInt(self, STOR_TYPE_U128, 16, False),
            StorTypeInt(self, STOR_TYPE_I128, 16, True),

            StorTypeTime(self), # STOR_TYPE_MINTIME

            StorTypeFloat(self, STOR_TYPE_FLOAT64, 8),
        ]

        self.editors = [
            self._editNodeAdd,
            self._editNodeDel,
            self._editPropSet,
            self._editPropDel,
            self._editTagSet,
            self._editTagDel,
            self._editTagPropSet,
            self._editTagPropDel,
            self._editNodeDataSet,
            self._editNodeDataDel,
        ]

        self.canrev = True
        self.ctorname = f'{self.__class__.__module__}.{self.__class__.__name__}'

        self.windows = []
        self.upstreamwaits = collections.defaultdict(lambda: collections.defaultdict(list))

        uplayr = layrinfo.get('upstream')
        if uplayr is not None:
            if isinstance(uplayr, (tuple, list)):
                for layr in uplayr:
                    await self.initUpstreamSync(layr)
            else:
                await self.initUpstreamSync(uplayr)

        self.onfini(self._onLayrFini)

    def pack(self):
        return {
            'iden': self.iden,
            'dirn': self.dirn,
            'readonly': self.readonly,
            'ctor': self.ctorname,
        }

    async def truncate(self):

<<<<<<< HEAD
        await self.layrslab.fini()
        await self.nodeeditslab.fini()

        path = s_common.genpath(self.dirn, 'layer_v2.lmdb')
        shutil.rmtree(path, ignore_errors=True)

        path = s_common.genpath(self.dirn, 'nodeedits.lmdb')
        shutil.rmtree(path, ignore_errors=True)
=======
        await self.layrslab.trash()
        await self.nodeeditslab.trash()
        await self.dataslab.trash()
>>>>>>> fd9d069b

        await self._initLayerStorage()

    async def _initLayerStorage(self):

        slabopts = {
            'readonly': self.readonly,
            'max_dbs': 128,
            'map_async': True,
            'readahead': True,
            'lockmemory': self.lockmemory,
            'growsize': self.growsize,
        }

        path = s_common.genpath(self.dirn, 'layer_v2.lmdb')
<<<<<<< HEAD

        self.layrslab = await s_lmdbslab.Slab.anit(path, **slabopts)
=======
        nodedatapath = s_common.genpath(self.dirn, 'nodedata.lmdb')

        self.layrslab = await s_lmdbslab.Slab.anit(path, **slabopts)
        self.dataslab = await s_lmdbslab.Slab.anit(nodedatapath, map_async=True,
                                                   readahead=False, readonly=self.readonly)

>>>>>>> fd9d069b
        self.formcounts = await self.layrslab.getHotCount('count:forms')

        path = s_common.genpath(self.dirn, 'nodeedits.lmdb')
        self.nodeeditslab = await s_lmdbslab.Slab.anit(path, readonly=self.readonly)
        self.offsets = await self.layrslab.getHotCount('offsets')

        self.tagabrv = self.layrslab.getNameAbrv('tagabrv')
        self.propabrv = self.layrslab.getNameAbrv('propabrv')
        self.tagpropabrv = self.layrslab.getNameAbrv('tagpropabrv')

        self.onfini(self.layrslab)
        self.onfini(self.nodeeditslab)
<<<<<<< HEAD
=======
        self.onfini(self.dataslab)
>>>>>>> fd9d069b

        self.bybuid = self.layrslab.initdb('bybuid')

        self.bytag = self.layrslab.initdb('bytag', dupsort=True)
        self.byprop = self.layrslab.initdb('byprop', dupsort=True)
        self.byarray = self.layrslab.initdb('byarray', dupsort=True)
        self.bytagprop = self.layrslab.initdb('bytagprop', dupsort=True)
<<<<<<< HEAD

        self.countdb = self.layrslab.initdb('counters')
        self.nodedata = self.layrslab.initdb('nodedata')

=======

        self.countdb = self.layrslab.initdb('counters')
        self.nodedata = self.dataslab.initdb('nodedata')

>>>>>>> fd9d069b
        self.nodeeditlog = s_slabseqn.SlabSeqn(self.nodeeditslab, 'nodeedits')

    def getSpawnInfo(self):
        return self.pack()

    async def stat(self):
        return {
            'nodeeditlog_indx': self.nodeeditlog.index(),
            **self.layrslab.statinfo()
        }

    async def _onLayrFini(self):
        [(await wind.fini()) for wind in self.windows]

    async def getFormCounts(self):
        return self.formcounts.pack()

    @s_cache.memoize(size=10000)
    def getPropAbrv(self, form, prop):
        return self.propabrv.bytsToAbrv(s_msgpack.en((form, prop)))

    @s_cache.memoize(size=10000)
    def getTagPropAbrv(self, *args):
        return self.tagpropabrv.bytsToAbrv(s_msgpack.en(args))

    def getAbrvProp(self, abrv):
        byts = self.propabrv.abrvToByts(abrv)
        if byts is None:
            return None
        return s_msgpack.un(byts)

    def getNodeValu(self, buid, prop=None):
        '''
        Retrieve either the form valu or a prop valu for the given node by buid.
        '''
        if prop is None:

            byts = self.layrslab.get(buid + b'\x00', db=self.bybuid)
            if byts is None:
                return None

            form, valu, stortype = s_msgpack.un(byts)
            return valu

        byts = self.layrslab.get(buid + b'\x01' + prop.encode(), db=self.bybuid)
        if byts is None:
            return None

        valu, stortype = s_msgpack.un(byts)
        return valu

    def getNodeTag(self, buid, tag):
        tenc = tag.encode()
        byts = self.layrslab.get(buid + b'\x02' + tenc, db=self.bybuid)
        if byts is None:
            return None
        return s_msgpack.un(byts)

    async def getStorNode(self, buid):
        '''
        Return a potentially incomplete pode.
        '''
        ndef = None

        tags = {}
        props = {}
        tagprops = {}

        for lkey, lval in self.layrslab.scanByPref(buid, db=self.bybuid):

            flag = lkey[32]

            if flag == 0:
                form, valu, stortype = s_msgpack.un(lval)
                ndef = (form, valu)
                continue

            if flag == 1:
                name = lkey[33:].decode()
                valu, stortype = s_msgpack.un(lval)
                props[name] = valu
                continue

            if flag == 2:
                name = lkey[33:].decode()
                tags[name] = s_msgpack.un(lval)
                continue

            if flag == 3:
                tag, prop = lkey[33:].decode().split(':')
                valu, stortype = s_msgpack.un(lval)
                tagprops[(tag, prop)] = valu
                continue

            logger.warning(f'unrecognized storage row: {flag}')

        info = {}

        if ndef:
            info['ndef'] = ndef

        if props:
            info['props'] = props

        if tags:
            info['tags'] = tags

        if tagprops:
            info['tagprops'] = tagprops

        return (buid, info)

    async def liftByTag(self, tag, form=None):

        abrv = self.tagabrv.bytsToAbrv(tag.encode())
        if form is not None:
            abrv += self.getPropAbrv(form, None)

        for _, buid in self.layrslab.scanByPref(abrv, db=self.bytag):
            yield await self.getStorNode(buid)

    async def liftByTagValu(self, tag, cmpr, valu, form=None):

        abrv = self.tagabrv.bytsToAbrv(tag.encode())
        if form is not None:
            abrv += self.getPropAbrv(form, None)

        filt = StorTypeTag.getTagFilt(cmpr, valu)
        if filt is None:
            raise s_exc.NoSuchCmpr(cmpr=cmpr)

        for _, buid in self.layrslab.scanByPref(abrv, db=self.bytag):
            # filter based on the ival value before lifting the node...
            valu = self.getNodeTag(buid, tag)
            if filt(valu):
                yield await self.getStorNode(buid)

    async def hasTagProp(self, name):
        abrv = self.getTagPropAbrv(None, None, name)
        for _ in self.layrslab.scanByPref(abrv, db=self.bytagprop):
            return True

        return False

    async def liftByTagProp(self, form, tag, prop):
        abrv = self.getTagPropAbrv(form, tag, prop)
        for _, buid in self.layrslab.scanByPref(abrv, db=self.bytagprop):
            yield await self.getStorNode(buid)

    async def liftByTagPropValu(self, form, tag, prop, cmprvals):
        for cmpr, valu, kind in cmprvals:
            for buid in self.stortypes[kind].indxByTagProp(form, tag, prop, cmpr, valu):
                yield await self.getStorNode(buid)

    async def liftByProp(self, form, prop):
        abrv = self.getPropAbrv(form, prop)
        for _, buid in self.layrslab.scanByPref(abrv, db=self.byprop):
            yield await self.getStorNode(buid)

    # NOTE: form vs prop valu lifting is differentiated to allow merge sort
    async def liftByFormValu(self, form, cmprvals):
        for cmpr, valu, kind in cmprvals:
            for buid in self.stortypes[kind].indxByForm(form, cmpr, valu):
                yield await self.getStorNode(buid)

    async def liftByPropValu(self, form, prop, cmprvals):
        for cmpr, valu, kind in cmprvals:
            if kind & 0x8000:
                kind = STOR_TYPE_MSGP
            for buid in self.stortypes[kind].indxByProp(form, prop, cmpr, valu):
                yield await self.getStorNode(buid)

    async def liftByPropArray(self, form, prop, cmprvals):
        for cmpr, valu, kind in cmprvals:
            for buid in self.stortypes[kind].indxByPropArray(form, prop, cmpr, valu):
                yield await self.getStorNode(buid)

    async def storNodeEdits(self, nodeedits, meta):

        changes = await self._push('edits', nodeedits, meta)

        retn = []
        for buid, _, edits in changes:
            sode = await self.getStorNode(buid)
            sode[1]['edits'] = edits
            retn.append(sode)

        return retn

    @s_nexus.Pusher.onPushAuto('edits')
    async def _storNodeEdits(self, nodeedits, meta):
        '''
        Execute a series of node edit operations, returning the updated nodes.
        '''
        changes = [(e[0], e[1], await self._storNodeEdit(e)) for e in nodeedits]
        offs = self.nodeeditlog.add((changes, meta))

        [(await wind.put((offs, changes))) for wind in tuple(self.windows)]

        return changes

    async def _editToSode(self, nodeedit):
        sode = await self.getStorNode(nodeedit[0])
        sode[1]['edits'] = nodeedit[2]
        return sode

    async def _storNodeEdit(self, nodeedit):
        '''
        Execute a series of storage operations for the given node.

        Returns a (buid, edits) tuple of the actual changes.
        '''
        buid, form, edits = nodeedit

        changed = []
        for edit in edits:
            items = self.editors[edit[0]](buid, form, edit)
            if items is not None:
                changed.extend(items)

        await asyncio.sleep(0)
        return changed

    async def storNodeEditsNoLift(self, nodeedits, meta):
        '''
        Execute a series of node edit operations.

        Does not return the updated nodes.
        '''
        await self._push('edits', nodeedits, meta)

    def _editNodeAdd(self, buid, form, edit):

        valu, stortype = edit[1]

        byts = s_msgpack.en((form, valu, stortype))
        if not self.layrslab.put(buid + b'\x00', byts, db=self.bybuid, overwrite=False):
            return None

        abrv = self.getPropAbrv(form, None)

        if stortype & STOR_FLAG_ARRAY:

            for indx in self.getStorIndx(stortype, valu):
                self.layrslab.put(abrv + indx, buid, db=self.byarray)

            for indx in self.getStorIndx(STOR_TYPE_MSGP, valu):
                self.layrslab.put(abrv + indx, buid, db=self.byprop)

        else:

            for indx in self.getStorIndx(stortype, valu):
                self.layrslab.put(abrv + indx, buid, db=self.byprop)

        self.formcounts.inc(form)

        created = (EDIT_PROP_SET, ('.created', s_common.now(), None, STOR_TYPE_MINTIME))

        retn = [(EDIT_NODE_ADD, (valu, stortype))]

        retn.extend(self._editPropSet(buid, form, created))

        return retn

    def _editNodeDel(self, buid, form, edit):

        byts = self.layrslab.pop(buid + b'\x00', db=self.bybuid)
        if byts is None:
            return None

        form, valu, stortype = s_msgpack.un(byts)

        abrv = self.getPropAbrv(form, None)

        if stortype & STOR_FLAG_ARRAY:

            for indx in self.getStorIndx(stortype, valu):
                self.layrslab.delete(abrv + indx, buid, db=self.byarray)

            for indx in self.getStorIndx(STOR_TYPE_MSGP, valu):
                self.layrslab.delete(abrv + indx, buid, db=self.byprop)

        else:

            for indx in self.getStorIndx(stortype, valu):
                self.layrslab.delete(abrv + indx, buid, db=self.byprop)

        self.formcounts.inc(form, valu=-1)

        self._wipeNodeData(buid)

        return (
            (EDIT_NODE_DEL, (valu, stortype)),
        )

    def _editPropSet(self, buid, form, edit):

        prop, valu, oldv, stortype = edit[1]

        oldv = None
        penc = prop.encode()
        bkey = buid + b'\x01' + penc

        abrv = self.getPropAbrv(form, prop)
        univabrv = None

        if penc[0] == 46: # '.' to detect universal props (as quickly as possible)
            univabrv = self.getPropAbrv(None, prop)

        # merge interval values
        if stortype == STOR_TYPE_IVAL:
            oldb = self.layrslab.get(bkey, db=self.bybuid)
            if oldb is not None:
                oldv, oldt = s_msgpack.un(oldb)
                valu = (min(*oldv, *valu), max(*oldv, *valu))
                if valu == oldv:
                    return ()

        newb = s_msgpack.en((valu, stortype))
        oldb = self.layrslab.replace(bkey, newb, db=self.bybuid)

        if newb == oldb:
            return ()

        if oldb is not None:

            oldv, oldt = s_msgpack.un(oldb)

            if stortype == STOR_TYPE_MINTIME and oldv < valu:
                self.layrslab.put(bkey, oldb, db=self.bybuid)
                return ()

            if oldv == valu and oldt == stortype:
                return ()

            if oldt & STOR_FLAG_ARRAY:

                for oldi in self.getStorIndx(oldt, oldv):
                    self.layrslab.delete(abrv + oldi, buid, db=self.byarray)
                    if univabrv is not None:
                        self.layrslab.delete(univabrv + oldi, buid, db=self.byarray)

                for indx in self.getStorIndx(STOR_TYPE_MSGP, oldv):
                    self.layrslab.delete(abrv + indx, buid, db=self.byprop)
                    if univabrv is not None:
                        self.layrslab.delete(univabrv + indx, buid, db=self.byprop)

            else:

                for oldi in self.getStorIndx(oldt, oldv):
                    self.layrslab.delete(abrv + oldi, buid, db=self.byprop)
                    if univabrv is not None:
                        self.layrslab.delete(univabrv + oldi, buid, db=self.byprop)

        if stortype & STOR_FLAG_ARRAY:

            for indx in self.getStorIndx(stortype, valu):
                self.layrslab.put(abrv + indx, buid, db=self.byarray)
                if univabrv is not None:
                    self.layrslab.put(univabrv + indx, buid, db=self.byarray)

            for indx in self.getStorIndx(STOR_TYPE_MSGP, valu):
                self.layrslab.put(abrv + indx, buid, db=self.byprop)
                if univabrv is not None:
                    self.layrslab.put(univabrv + indx, buid, db=self.byprop)

        else:

            for indx in self.getStorIndx(stortype, valu):
                self.layrslab.put(abrv + indx, buid, db=self.byprop)
                if univabrv is not None:
                    self.layrslab.put(univabrv + indx, buid, db=self.byprop)

        return (
            (EDIT_PROP_SET, (prop, valu, oldv, stortype)),
        )

    def _editPropDel(self, buid, form, edit):

        prop, oldv, stortype = edit[1]

        penc = prop.encode()
        bkey = buid + b'\x01' + penc

        abrv = self.getPropAbrv(form, prop)
        univabrv = None

        if penc[0] == 46: # '.' to detect universal props (as quickly as possible)
            univabrv = self.getPropAbrv(None, prop)

        byts = self.layrslab.pop(bkey, db=self.bybuid)
        if byts is None:
            return None

        valu, stortype = s_msgpack.un(byts)

        if stortype & STOR_FLAG_ARRAY:

            realtype = stortype & 0x7fff

            for aval in valu:
                for indx in self.getStorIndx(realtype, aval):
                    self.layrslab.put(abrv + indx, buid, db=self.byarray)
                    if univabrv is not None:
                        self.layrslab.delete(univabrv + indx, buid, db=self.byarray)

            for indx in self.getStorIndx(STOR_TYPE_MSGP, valu):
                self.layrslab.delete(abrv + indx, buid, db=self.byprop)
                if univabrv is not None:
                    self.layrslab.delete(univabrv + indx, buid, db=self.byprop)

        else:

            for indx in self.getStorIndx(stortype, valu):
                self.layrslab.delete(abrv + indx, buid, db=self.byprop)
                if univabrv is not None:
                    self.layrslab.delete(univabrv + indx, buid, db=self.byprop)

        return (
            (EDIT_PROP_DEL, (prop, valu, stortype)),
        )

    def _editTagSet(self, buid, form, edit):

        tag, valu, oldv = edit[1]

        tenc = tag.encode()
        tagabrv = self.tagabrv.bytsToAbrv(tenc)
        formabrv = self.getPropAbrv(form, None)

        oldb = self.layrslab.replace(buid + b'\x02' + tenc, s_msgpack.en(valu), db=self.bybuid)

        if oldb is not None:

            oldv = s_msgpack.un(oldb)

            if oldv != (None, None) and valu != (None, None):

                merged = (min(oldv[0], valu[0]), max(oldv[1], valu[1]))

                if merged != valu:
                    self.layrslab.put(buid + b'\x02' + tenc, s_msgpack.en(valu), db=self.bybuid)
                    valu = merged

            if oldv == valu:
                return ()

        self.layrslab.put(tagabrv + formabrv, buid, db=self.bytag)

        return (
            (EDIT_TAG_SET, (tag, valu, oldv)),
        )

    def _editTagDel(self, buid, form, edit):

        tag, oldv = edit[1]

        tenc = tag.encode()

        tagabrv = self.tagabrv.bytsToAbrv(tenc)
        formabrv = self.getPropAbrv(form, None)

        oldb = self.layrslab.pop(buid + b'\x02' + tenc, db=self.bybuid)
        if oldb is None:
            return ()

        self.layrslab.delete(tagabrv + formabrv, buid, db=self.bytag)

        oldv = s_msgpack.un(oldb)

        return (
            (EDIT_TAG_DEL, (tag, oldv)),
        )

    def _editTagPropSet(self, buid, form, edit):

        tag, prop, valu, oldv, stortype = edit[1]

        tenc = tag.encode()
        penc = prop.encode()

        tp_abrv = self.getTagPropAbrv(None, tag, prop)
        ftp_abrv = self.getTagPropAbrv(form, tag, prop)

        bkey = buid + b'\x03' + tenc + b':' + penc

        oldb = self.layrslab.replace(bkey, s_msgpack.en((valu, stortype)), db=self.bybuid)
        if oldb is not None:

            oldv, oldt = s_msgpack.un(oldb)
            if valu == oldv and stortype == oldt:
                return

            for oldi in self.getStorIndx(oldt, oldv):
                self.layrslab.delete(tp_abrv + oldi, buid, db=self.bytagprop)
                self.layrslab.delete(ftp_abrv + oldi, buid, db=self.bytagprop)

        kvpairs = []

        for indx in self.getStorIndx(stortype, valu):
            kvpairs.append((tp_abrv + indx, buid))
            kvpairs.append((ftp_abrv + indx, buid))

        self.layrslab.putmulti(kvpairs, db=self.bytagprop)

        return (
            (EDIT_TAGPROP_SET, (tag, prop, valu, oldv, stortype)),
        )

    def _editTagPropDel(self, buid, form, edit):

        tag, prop, valu, stortype = edit[1]

        tenc = tag.encode()
        penc = prop.encode()

        tp_abrv = self.getTagPropAbrv(None, tag, prop)
        ftp_abrv = self.getTagPropAbrv(form, tag, prop)

        bkey = buid + b'\x03' + tenc + b':' + penc

        oldb = self.layrslab.pop(bkey, db=self.bybuid)
        if oldb is None:
            return

        oldv, oldt = s_msgpack.un(oldb)

        for oldi in self.getStorIndx(oldt, oldv):
            self.layrslab.delete(tp_abrv + oldi, buid, db=self.bytagprop)
            self.layrslab.delete(ftp_abrv + oldi, buid, db=self.bytagprop)

        return (
            (EDIT_TAGPROP_DEL, (tag, prop, oldv, oldt)),
        )

    def _editNodeDataSet(self, buid, form, edit):

        name, valu, oldv = edit[1]
        abrv = self.getPropAbrv(name, None)

<<<<<<< HEAD
        oldb = self.layrslab.replace(buid + abrv, s_msgpack.en(valu), db=self.nodedata)
=======
        oldb = self.dataslab.replace(buid + abrv, s_msgpack.en(valu), db=self.nodedata)
>>>>>>> fd9d069b

        if oldb is not None:
            oldv = s_msgpack.un(oldb)
            if oldb == valu:
                return None

        return (
            (EDIT_NODEDATA_SET, (name, valu, oldv)),
        )

    def _editNodeDataDel(self, buid, form, edit):

        name, valu = edit[1]
        abrv = self.getPropAbrv(name, None)

<<<<<<< HEAD
        oldb = self.layrslab.pop(buid + abrv, db=self.nodedata)
=======
        oldb = self.dataslab.pop(buid + abrv, db=self.nodedata)
>>>>>>> fd9d069b
        if oldb is None:
            return None

        oldv = s_msgpack.un(oldb)

        return (
            (EDIT_NODEDATA_DEL, (name, oldv)),
        )

    def getStorIndx(self, stortype, valu):

        if stortype & 0x8000:

            realtype = stortype & 0x7fff

            retn = []
            [retn.extend(self.getStorIndx(realtype, aval)) for aval in valu]
            return retn

        return self.stortypes[stortype].indx(valu)

    async def iterFormRows(self, form):

        abrv = self.getPropAbrv(form, None)

        for _, buid in self.layrslab.scanByPref(abrv, db=self.byprop):

            bkey = buid + b'\x00'
            byts = self.layrslab.get(bkey, db=self.bybuid)

            await asyncio.sleep(0)

            if byts is None:
                continue

            form, valu, stortype = s_msgpack.un(byts)
            yield buid, valu

    async def iterPropRows(self, form, prop):

        penc = prop.encode()

        abrv = self.getPropAbrv(form, prop)

        for _, buid in self.layrslab.scanByPref(abrv, db=self.byprop):
            bkey = buid + b'\x01' + penc
            byts = self.layrslab.get(bkey, db=self.bybuid)

            await asyncio.sleep(0)

            if byts is None:
                continue

            valu, stortype = s_msgpack.un(byts)
            yield buid, valu

    async def iterUnivRows(self, prop):

        penc = prop.encode()

        abrv = self.getPropAbrv(None, prop)

        for _, buid in self.layrslab.scanByPref(abrv, db=self.byprop):
            bkey = buid + b'\x01' + penc
            byts = self.layrslab.get(bkey, db=self.bybuid)

            await asyncio.sleep(0)

            if byts is None:
                continue

            valu, stortype = s_msgpack.un(byts)
            yield buid, valu

    async def getNodeData(self, buid, name):
        '''
        Return a single element of a buid's node data
        '''
        abrv = self.getPropAbrv(name, None)

<<<<<<< HEAD
        byts = self.layrslab.get(buid + abrv, db=self.nodedata)
        if byts is None:
            return False, None
=======
        byts = self.dataslab.get(buid + abrv, db=self.nodedata)
        if byts is None:
            return False, None

>>>>>>> fd9d069b
        return True, s_msgpack.un(byts)

    async def iterNodeData(self, buid):
        '''
        Return a generator of all a buid's node data
        '''
<<<<<<< HEAD
        for lkey, byts in self.layrslab.scanByPref(buid, db=self.nodedata):
=======
        for lkey, byts in self.dataslab.scanByPref(buid, db=self.nodedata):
>>>>>>> fd9d069b
            abrv = lkey[32:]

            valu = s_msgpack.un(byts)
            prop = self.getAbrvProp(abrv)
            yield prop[0], valu

    async def iterLayerNodeEdits(self):
        '''
        Scan the full layer and yield artificial sets of nodeedits.
        '''
        nodeedits = (None, None, None)

        for lkey, lval in self.layrslab.scanByFull(db=self.bybuid):
            buid = lkey[:32]
            flag = lkey[32]

            if not buid == nodeedits[0]:
                if nodeedits[0] is not None:
                    async for prop, valu in self.iterNodeData(nodeedits[0]):
                        edit = (EDIT_NODEDATA_SET, (prop, valu, None))
                        nodeedits[2].append(edit)

                    yield nodeedits

            if flag == 0:
                form, valu, stortype = s_msgpack.un(lval)

                nodeedits = (buid, form, [])

                edit = (EDIT_NODE_ADD, (valu, stortype))
                nodeedits[2].append(edit)
                continue

            if flag == 1:
                if not nodeedits[0] == buid:
                    continue

                name = lkey[33:].decode()
                valu, stortype = s_msgpack.un(lval)

                edit = (EDIT_PROP_SET, (name, valu, None, stortype))
                nodeedits[2].append(edit)
                continue

            if flag == 2:
                if not nodeedits[0] == buid:
                    continue

                name = lkey[33:].decode()
                tagv = s_msgpack.un(lval)

                edit = (EDIT_TAG_SET, (name, tagv, None))
                nodeedits[2].append(edit)
                continue

            if flag == 3:
                if not nodeedits[0] == buid:
                    continue

                tag, prop = lkey[33:].decode().split(':')
                valu, stortype = s_msgpack.un(lval)

                buid = lkey[:32]

                edit = (EDIT_TAGPROP_SET, (tag, prop, valu, None, stortype))
                nodeedits[2].append(edit)
                continue

            logger.warning(f'unrecognized storage row: {flag}')

        if nodeedits[0] is not None:
            async for prop, valu in self.iterNodeData(nodeedits[0]):
                edit = (EDIT_NODEDATA_SET, (prop, valu, None))
                nodeedits[2].append(edit)

            yield nodeedits

    async def initUpstreamSync(self, url):
        self.schedCoro(self._initUpstreamSync(url))

    async def _initUpstreamSync(self, url):

        while not self.isfini:

            try:

                async with await s_telepath.openurl(url) as proxy:

                    iden = await proxy.getIden()
                    offs = self.offsets.get(iden)
                    logger.warning(f'upstream sync connected ({url} offset={offs})')

                    if offs == 0:
                        offs = await proxy.getNodeEditOffset()

                        async for item in proxy.iterLayerNodeEdits():
                            await self.storNodeEditsNoLift([item], {})

                        self.offsets.set(iden, offs)

                        waits = [v for k, v in self.upstreamwaits[iden].items() if k <= offs]
                        for wait in waits:
                            [e.set() for e in wait]

                    while not proxy.isfini:

                        offs = self.offsets.get(iden)

                        # pump them into a queue so we can consume them in chunks
                        q = asyncio.Queue(maxsize=1000)

                        async def consume(x):
                            try:
                                async for item in proxy.syncNodeEdits(x):
                                    await q.put(item)
                            finally:
                                await q.put(None)

                        proxy.schedCoro(consume(offs))

                        done = False
                        while not done:

                            # get the next item so we maybe block...
                            item = await q.get()
                            if item is None:
                                break

                            items = [item]

                            # check if there are more we can eat
                            for _ in range(q.qsize()):

                                nexi = await q.get()
                                if nexi is None:
                                    done = True
                                    break

                                items.append(nexi)

                            for nodeeditoffs, item in items:
                                await self.storNodeEditsNoLift(item, {})
                                self.offsets.set(iden, nodeeditoffs + 1)

                                waits = self.upstreamwaits[iden].pop(nodeeditoffs + 1, None)
                                if waits is not None:
                                    [e.set() for e in waits]

            except asyncio.CancelledError: # pragma: no cover
                return

            except Exception:
                logger.exception('error in initUpstreamSync loop')

            await self.waitfini(1)

    def _wipeNodeData(self, buid):
        '''
        Remove all node data for a buid
        '''
<<<<<<< HEAD
        for lkey, _ in self.layrslab.scanByPref(buid, db=self.nodedata):
            self.layrslab.delete(lkey, db=self.nodedata)
=======
        for lkey, _ in self.dataslab.scanByPref(buid, db=self.nodedata):
            self.dataslab.delete(lkey, db=self.nodedata)
>>>>>>> fd9d069b

    # TODO: Hack until we get interval trees pushed all the way through
    def _cmprIval(self, item, othr):

        if othr[0] >= item[1]:
            return False

        if othr[1] <= item[0]:
            return False

        return True

    async def getModelVers(self):
        return self.layrinfo.get('model:version', (-1, -1, -1))

    async def setModelVers(self, vers):
        await self.layrinfo.set('model:version', vers)

    async def splices(self, offs, size):
        '''
        Yield (offs, splice) tuples from the nodeedit log starting from the given offset.

        Nodeedits will be flattened into splices before being yielded.
        '''
        for offset, (nodeedits, meta) in self.nodeeditlog.slice(offs, size):
            async for splice in self.makeSplices(offset, nodeedits, meta):
                yield splice

    async def splicesBack(self, offs, size=None):

        if size:
            for offset, (nodeedits, meta) in self.nodeeditlog.sliceBack(offs, size):
                async for splice in self.makeSplices(offset, nodeedits, meta):
                    yield splice
        else:
            for offset, (nodeedits, meta) in self.nodeeditlog.iterBack(offs):
                async for splice in self.makeSplices(offset, nodeedits, meta):
                    yield splice

    async def syncNodeEdits(self, offs):
        '''
        Yield (offs, nodeedits) tuples from the nodeedit log starting from the given offset.

        Once caught up with storage, yield them in realtime.
        '''
        for offs, splice in self.nodeeditlog.iter(offs):
            yield (offs, splice[0])

        # FIXME:  discuss: use offsets instead of window?
        async with self.getNodeEditWindow() as wind:
            async for offs, splice in wind:
                yield (offs, splice)

    async def makeSplices(self, offs, nodeedits, meta):
        '''
        Flatten a set of nodeedits into splices.
        '''
        user = meta.get('user')
        time = meta.get('time')
        prov = meta.get('prov')

        for nodeoffs, (buid, form, edits) in enumerate(nodeedits):

            formvalu = None

            for editoffs, (edit, info) in enumerate(edits):

                if edit == EDIT_NODEDATA_SET or edit == EDIT_NODEDATA_DEL:
                    continue

                spliceoffs = (offs, nodeoffs, editoffs)
                props = {
                    'time': time,
                    'user': user,
                }
                if prov is not None:
                    props['prov'] = prov

                if edit == EDIT_NODE_ADD:
                    formvalu, stortype = info
                    props['ndef'] = (form, formvalu)

                    yield (spliceoffs, ('node:add', props))
                    continue

                if edit == EDIT_NODE_DEL:
                    formvalu, stortype = info
                    props['ndef'] = (form, formvalu)

                    yield (spliceoffs, ('node:del', props))
                    continue

                if formvalu is None:
                    formvalu = self.getNodeValu(buid)

                props['ndef'] = (form, formvalu)

                if edit == EDIT_PROP_SET:
                    prop, valu, oldv, stortype = info
                    props['prop'] = prop
                    props['valu'] = valu
                    props['oldv'] = oldv

                    yield (spliceoffs, ('prop:set', props))
                    continue

                if edit == EDIT_PROP_DEL:
                    prop, valu, stortype = info
                    props['prop'] = prop
                    props['valu'] = valu

                    yield (spliceoffs, ('prop:del', props))
                    continue

                if edit == EDIT_TAG_SET:
                    tag, valu, oldv = info
                    props['tag'] = tag
                    props['valu'] = valu
                    props['oldv'] = oldv

                    yield (spliceoffs, ('tag:add', props))
                    continue

                if edit == EDIT_TAG_DEL:
                    tag, valu = info
                    props['tag'] = tag
                    props['valu'] = valu

                    yield (spliceoffs, ('tag:del', props))
                    continue

                if edit == EDIT_TAGPROP_SET:
                    tag, prop, valu, oldv, stortype = info
                    props['tag'] = tag
                    props['prop'] = prop
                    props['valu'] = valu
                    props['oldv'] = oldv

                    yield (spliceoffs, ('tag:prop:set', props))
                    continue

                if edit == EDIT_TAGPROP_DEL:
                    tag, prop, valu, stortype = info
                    props['tag'] = tag
                    props['prop'] = prop
                    props['valu'] = valu

                    yield (spliceoffs, ('tag:prop:del', props))

    @contextlib.asynccontextmanager
    async def getNodeEditWindow(self):

        async with await s_queue.Window.anit(maxsize=10000) as wind:

            async def fini():
                self.windows.remove(wind)

            wind.onfini(fini)

            self.windows.append(wind)

            yield wind

    def getNodeEditOffset(self):
        return self.nodeeditlog.index()

    async def waitUpstreamOffs(self, iden, offs):
        evnt = asyncio.Event()

        if self.offsets.get(iden) >= offs:
            evnt.set()
        else:
            self.upstreamwaits[iden][offs].append(evnt)

        return evnt

    async def delete(self):
        '''
        Delete the underlying storage
        '''
        await self.fini()
        shutil.rmtree(self.dirn, ignore_errors=True)<|MERGE_RESOLUTION|>--- conflicted
+++ resolved
@@ -893,20 +893,9 @@
 
     async def truncate(self):
 
-<<<<<<< HEAD
-        await self.layrslab.fini()
-        await self.nodeeditslab.fini()
-
-        path = s_common.genpath(self.dirn, 'layer_v2.lmdb')
-        shutil.rmtree(path, ignore_errors=True)
-
-        path = s_common.genpath(self.dirn, 'nodeedits.lmdb')
-        shutil.rmtree(path, ignore_errors=True)
-=======
         await self.layrslab.trash()
         await self.nodeeditslab.trash()
         await self.dataslab.trash()
->>>>>>> fd9d069b
 
         await self._initLayerStorage()
 
@@ -922,17 +911,12 @@
         }
 
         path = s_common.genpath(self.dirn, 'layer_v2.lmdb')
-<<<<<<< HEAD
-
-        self.layrslab = await s_lmdbslab.Slab.anit(path, **slabopts)
-=======
         nodedatapath = s_common.genpath(self.dirn, 'nodedata.lmdb')
 
         self.layrslab = await s_lmdbslab.Slab.anit(path, **slabopts)
         self.dataslab = await s_lmdbslab.Slab.anit(nodedatapath, map_async=True,
                                                    readahead=False, readonly=self.readonly)
 
->>>>>>> fd9d069b
         self.formcounts = await self.layrslab.getHotCount('count:forms')
 
         path = s_common.genpath(self.dirn, 'nodeedits.lmdb')
@@ -945,10 +929,7 @@
 
         self.onfini(self.layrslab)
         self.onfini(self.nodeeditslab)
-<<<<<<< HEAD
-=======
         self.onfini(self.dataslab)
->>>>>>> fd9d069b
 
         self.bybuid = self.layrslab.initdb('bybuid')
 
@@ -956,17 +937,10 @@
         self.byprop = self.layrslab.initdb('byprop', dupsort=True)
         self.byarray = self.layrslab.initdb('byarray', dupsort=True)
         self.bytagprop = self.layrslab.initdb('bytagprop', dupsort=True)
-<<<<<<< HEAD
-
-        self.countdb = self.layrslab.initdb('counters')
-        self.nodedata = self.layrslab.initdb('nodedata')
-
-=======
 
         self.countdb = self.layrslab.initdb('counters')
         self.nodedata = self.dataslab.initdb('nodedata')
 
->>>>>>> fd9d069b
         self.nodeeditlog = s_slabseqn.SlabSeqn(self.nodeeditslab, 'nodeedits')
 
     def getSpawnInfo(self):
@@ -1507,11 +1481,7 @@
         name, valu, oldv = edit[1]
         abrv = self.getPropAbrv(name, None)
 
-<<<<<<< HEAD
-        oldb = self.layrslab.replace(buid + abrv, s_msgpack.en(valu), db=self.nodedata)
-=======
         oldb = self.dataslab.replace(buid + abrv, s_msgpack.en(valu), db=self.nodedata)
->>>>>>> fd9d069b
 
         if oldb is not None:
             oldv = s_msgpack.un(oldb)
@@ -1527,11 +1497,7 @@
         name, valu = edit[1]
         abrv = self.getPropAbrv(name, None)
 
-<<<<<<< HEAD
-        oldb = self.layrslab.pop(buid + abrv, db=self.nodedata)
-=======
         oldb = self.dataslab.pop(buid + abrv, db=self.nodedata)
->>>>>>> fd9d069b
         if oldb is None:
             return None
 
@@ -1612,27 +1578,17 @@
         '''
         abrv = self.getPropAbrv(name, None)
 
-<<<<<<< HEAD
-        byts = self.layrslab.get(buid + abrv, db=self.nodedata)
-        if byts is None:
-            return False, None
-=======
         byts = self.dataslab.get(buid + abrv, db=self.nodedata)
         if byts is None:
             return False, None
 
->>>>>>> fd9d069b
         return True, s_msgpack.un(byts)
 
     async def iterNodeData(self, buid):
         '''
         Return a generator of all a buid's node data
         '''
-<<<<<<< HEAD
-        for lkey, byts in self.layrslab.scanByPref(buid, db=self.nodedata):
-=======
         for lkey, byts in self.dataslab.scanByPref(buid, db=self.nodedata):
->>>>>>> fd9d069b
             abrv = lkey[32:]
 
             valu = s_msgpack.un(byts)
@@ -1793,13 +1749,8 @@
         '''
         Remove all node data for a buid
         '''
-<<<<<<< HEAD
-        for lkey, _ in self.layrslab.scanByPref(buid, db=self.nodedata):
-            self.layrslab.delete(lkey, db=self.nodedata)
-=======
         for lkey, _ in self.dataslab.scanByPref(buid, db=self.nodedata):
             self.dataslab.delete(lkey, db=self.nodedata)
->>>>>>> fd9d069b
 
     # TODO: Hack until we get interval trees pushed all the way through
     def _cmprIval(self, item, othr):
