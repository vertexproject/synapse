'''
The Layer 2.0 archtecture introduces several optimized node/message serialization formats
used by the layers to optimize returning primitives and facilitate efficient node construction:

.. note::

    This interface is subject to change between minor revisions.

Storage Types (<stortype>)

    In Layers 2.0, each node property from the model has an associated "storage type".  Each
    storage type determines how the data is indexed and represented within the Layer.  This
    formalizes the separation of "data model" from "storage model".  Each data model type has
    a "stortype" property which coresponds to one of the STOR_TYPE_XXX values.  The knowledge
    of the mapping of data model types to storage types is the responsibility of the data model,
    making the Layer implementation fully decoupled from the data model.

Node Edits / Edits

    A node edit consists of a (<buid>, <form>, [edits]) tuple.  An edit is Tuple of (<type>, <info>, List[NodeEdits])
    where the first element is an int that matches to an EDIT_* constant below, the info is a tuple that varies
    depending on the first element, and the third element is a list of dependent NodeEdits that will only be applied
    if the edit actually makes a change.

Storage Node (<sode>)

    A storage node is a layer/storage optimized node representation which is similar to a "packed node".
    A storage node *may* be partial ( as it is produced by a given layer ) and are joined by the view/snap
    into "full" storage nodes which are used to construct Node() instances.

    Sode format::

        (<buid>, {

            'ndef': (<formname>, <formvalu>),

            'props': {
                <propname>: <propvalu>,
            }

            'tags': {
                <tagname>: <tagvalu>,
            }

            'tagprops: {
                <tagname>: {
                    <propname>: <propvalu>,
                },
            }

            # changes that were *just* made.
            'edits': [
                <edit>
            ]

        }),

'''
import os
import math
import shutil
import struct
import asyncio
import logging
import weakref
import ipaddress
import contextlib
import collections

import regex
import xxhash

import synapse.exc as s_exc
import synapse.common as s_common
import synapse.telepath as s_telepath

import synapse.lib.gis as s_gis
import synapse.lib.cell as s_cell
import synapse.lib.cache as s_cache
import synapse.lib.nexus as s_nexus
import synapse.lib.queue as s_queue
import synapse.lib.urlhelp as s_urlhelp

import synapse.lib.config as s_config
import synapse.lib.lmdbslab as s_lmdbslab
import synapse.lib.slabseqn as s_slabseqn

from synapse.lib.msgpack import deepcopy

logger = logging.getLogger(__name__)

import synapse.lib.msgpack as s_msgpack

reqValidLdef = s_config.getJsValidator({
    'type': 'object',
    'properties': {
        'iden': {'type': 'string', 'pattern': s_config.re_iden},
        'creator': {'type': 'string', 'pattern': s_config.re_iden},
        'lockmemory': {'type': 'boolean'},
        'lmdb:growsize': {'type': 'integer'},
        'logedits': {'type': 'boolean', 'default': True},
        'name': {'type': 'string'},
        'readonly': {'type': 'boolean', 'default': False},
    },
    'additionalProperties': True,
    'required': ['iden', 'creator', 'lockmemory'],
})

class LayerApi(s_cell.CellApi):

    async def __anit__(self, core, link, user, layr):

        await s_cell.CellApi.__anit__(self, core, link, user)

        self.layr = layr
        self.liftperm = ('layer', 'lift', self.layr.iden)
        self.writeperm = ('layer', 'write', self.layr.iden)

    async def iterLayerNodeEdits(self):
        '''
        Scan the full layer and yield artificial nodeedit sets.
        '''

        await self._reqUserAllowed(self.liftperm)
        async for item in self.layr.iterLayerNodeEdits():
            yield item

    @s_cell.adminapi()
    async def saveNodeEdits(self, edits, meta):
        '''
        Save node edits to the layer and return a tuple of (nexsoffs, changes).

        Note: nexsoffs will be None if there are no changes.
        '''
        meta['link:user'] = self.user.iden
        return await self.layr.saveNodeEdits(edits, meta)

    async def storNodeEdits(self, nodeedits, meta=None):

        await self._reqUserAllowed(self.writeperm)

        if meta is None:
            meta = {'time': s_common.now(), 'user': self.user.iden}

        return await self.layr.saveNodeEdits(nodeedits, meta)

    async def storNodeEditsNoLift(self, nodeedits, meta=None):

        await self._reqUserAllowed(self.writeperm)

        if meta is None:
            meta = {'time': s_common.now(), 'user': self.user.iden}

        await self.layr.storNodeEditsNoLift(nodeedits, meta)

    async def syncNodeEdits(self, offs, wait=True):
        '''
        Yield (offs, nodeedits) tuples from the nodeedit log starting from the given offset.

        Once caught up with storage, yield them in realtime.
        '''
        await self._reqUserAllowed(self.liftperm)
        async for item in self.layr.syncNodeEdits(offs, wait=wait):
            yield item

    async def syncNodeEdits2(self, offs, wait=True):
        await self._reqUserAllowed(self.liftperm)
        async for item in self.layr.syncNodeEdits2(offs, wait=wait):
            yield item

<<<<<<< HEAD
=======
    async def splices(self, offs=None, size=None):
        '''
        This API is deprecated.

        Yield (offs, splice) tuples from the nodeedit log starting from the given offset.

        Nodeedits will be flattened into splices before being yielded.
        '''
        s_common.deprdate('Layer.splices() telepath API', s_common._splicedepr)
        await self._reqUserAllowed(self.liftperm)
        async for item in self.layr.splices(offs=offs, size=size):
            yield item

>>>>>>> 63782e87
    async def getEditIndx(self):
        '''
        Returns what will be the *next* nodeedit log index.
        '''
        await self._reqUserAllowed(self.liftperm)
        return await self.layr.getEditIndx()

    async def getEditSize(self):
        '''
        Return the total number of (edits, meta) pairs in the layer changelog.
        '''
        await self._reqUserAllowed(self.liftperm)
        return await self.layr.getEditSize()

    async def getIden(self):
        await self._reqUserAllowed(self.liftperm)
        return self.layr.iden

BUID_CACHE_SIZE = 10000

STOR_TYPE_UTF8 = 1

STOR_TYPE_U8 = 2
STOR_TYPE_U16 = 3
STOR_TYPE_U32 = 4
STOR_TYPE_U64 = 5

STOR_TYPE_I8 = 6
STOR_TYPE_I16 = 7
STOR_TYPE_I32 = 8
STOR_TYPE_I64 = 9

STOR_TYPE_GUID = 10
STOR_TYPE_TIME = 11
STOR_TYPE_IVAL = 12
STOR_TYPE_MSGP = 13
STOR_TYPE_LATLONG = 14

STOR_TYPE_LOC = 15
STOR_TYPE_TAG = 16
STOR_TYPE_FQDN = 17
STOR_TYPE_IPV6 = 18

STOR_TYPE_U128 = 19
STOR_TYPE_I128 = 20

STOR_TYPE_MINTIME = 21

STOR_TYPE_FLOAT64 = 22
STOR_TYPE_HUGENUM = 23

STOR_TYPE_MAXTIME = 24

# STOR_TYPE_TOMB      = ??
# STOR_TYPE_FIXED     = ??

STOR_FLAG_ARRAY = 0x8000

# Edit types (etyp)

EDIT_NODE_ADD = 0      # (<etyp>, (<valu>, <type>), ())
EDIT_NODE_DEL = 1      # (<etyp>, (<oldv>, <type>), ())
EDIT_PROP_SET = 2      # (<etyp>, (<prop>, <valu>, <oldv>, <type>), ())
EDIT_PROP_DEL = 3      # (<etyp>, (<prop>, <oldv>, <type>), ())
EDIT_TAG_SET = 4       # (<etyp>, (<tag>, <valu>, <oldv>), ())
EDIT_TAG_DEL = 5       # (<etyp>, (<tag>, <oldv>), ())
EDIT_TAGPROP_SET = 6   # (<etyp>, (<tag>, <prop>, <valu>, <oldv>, <type>), ())
EDIT_TAGPROP_DEL = 7   # (<etyp>, (<tag>, <prop>, <oldv>, <type>), ())
EDIT_NODEDATA_SET = 8  # (<etyp>, (<name>, <valu>, <oldv>), ())
EDIT_NODEDATA_DEL = 9  # (<etyp>, (<name>, <oldv>), ())
EDIT_EDGE_ADD = 10     # (<etyp>, (<verb>, <destnodeiden>), ())
EDIT_EDGE_DEL = 11     # (<etyp>, (<verb>, <destnodeiden>), ())

EDIT_PROGRESS = 100   # (used by syncIndexEvents) (<etyp>, (), ())

class IndxBy:
    '''
    IndxBy sub-classes encapsulate access methods and encoding details for
    various types of properties within the layer to be lifted/compared by
    storage types.
    '''
    def __init__(self, layr, abrv, db):
        self.db = db
        self.abrv = abrv
        self.layr = layr
        self.abrvlen = len(abrv)  # Dividing line between the abbreviations and the data-specific index

    def getStorType(self):
        raise s_exc.NoSuchImpl(name='getStorType')

    def keyBuidsByDups(self, indx):
        yield from self.layr.layrslab.scanByDups(self.abrv + indx, db=self.db)

    # TODO rename these...
    def keyBuidsByDupsBack(self, indx):
        yield from self.layr.layrslab.scanByDupsBack(self.abrv + indx, db=self.db)

    def buidsByDups(self, indx):
        for _, buid in self.layr.layrslab.scanByDups(self.abrv + indx, db=self.db):
            yield buid

    def keyBuidsByPref(self, indx=b''):
        yield from self.layr.layrslab.scanByPref(self.abrv + indx, db=self.db)

    def keyBuidsByPrefBack(self, indx=b''):
        yield from self.layr.layrslab.scanByPrefBack(self.abrv + indx, db=self.db)

    def buidsByPref(self, indx=b''):
        for _, buid in self.layr.layrslab.scanByPref(self.abrv + indx, db=self.db):
            yield buid

    def keyBuidsByRange(self, minindx, maxindx):
        yield from self.layr.layrslab.scanByRange(self.abrv + minindx, self.abrv + maxindx, db=self.db)

    def buidsByRange(self, minindx, maxindx):
        yield from (x[1] for x in self.keyBuidsByRange(minindx, maxindx))

    def keyBuidsByRangeBack(self, minindx, maxindx):
        '''
        Yields backwards from maxindx to minindx
        '''
        yield from self.layr.layrslab.scanByRangeBack(self.abrv + maxindx, lmin=self.abrv + minindx, db=self.db)

    def buidsByRangeBack(self, minindx, maxindx):
        yield from (x[1] for x in self.keyBuidsByRangeBack(minindx, maxindx))

    def scanByDups(self, indx):
        for item in self.layr.layrslab.scanByDups(self.abrv + indx, db=self.db):
            yield item

    def scanByPref(self, indx=b''):
        for item in self.layr.layrslab.scanByPref(self.abrv + indx, db=self.db):
            yield item

    def scanByPrefBack(self, indx=b''):
        for item in self.layr.layrslab.scanByPrefBack(self.abrv + indx, db=self.db):
            yield item

    def scanByRange(self, minindx, maxindx):
        for item in self.layr.layrslab.scanByRange(self.abrv + minindx, self.abrv + maxindx, db=self.db):
            yield item

    def scanByRangeBack(self, minindx, maxindx):
        for item in self.layr.layrslab.scanByRangeBack(self.abrv + maxindx, lmin=self.abrv + minindx, db=self.db):
            yield item

    def hasIndxBuid(self, indx, buid):
        return self.layr.layrslab.hasdup(self.abrv + indx, buid, db=self.db)

    def indxToValu(self, indx):
        stortype = self.getStorType()
        return stortype.decodeIndx(indx)

    def getNodeValu(self, nid, indx=None):

        if indx is not None:
            valu = self.indxToValu(indx)
            if valu is not s_common.novalu:
                return valu

        sode = self.layr._getStorNode(nid)
        if sode is None:
            return s_common.novalu

        return self.getSodeValu(sode)

class IndxByForm(IndxBy):

    def __init__(self, layr, form):
        '''
        Note:  may raise s_exc.NoSuchAbrv
        '''
        abrv = layr.getPropAbrv(form, None)
        IndxBy.__init__(self, layr, abrv, layr.byprop)

        self.form = form

    def getStorType(self):
        form = self.layr.core.model.form(self.form)
        return self.layr.stortypes[form.type.stortype]

    def getSodeValu(self, sode):

        valt = sode.get('valu')
        if valt is not None:
            return valt[0]

        return s_common.novalu

class IndxByProp(IndxBy):

    def __init__(self, layr, form, prop):
        '''
        Note:  may raise s_exc.NoSuchAbrv
        '''
        abrv = layr.getPropAbrv(form, prop)
        IndxBy.__init__(self, layr, abrv, db=layr.byprop)

        self.form = form
        self.prop = prop

    def getStorType(self):

        if self.form is not None:
            form = self.layr.core.model.form(self.form)
            typeindx = form.props.get(self.prop).type.stortype
        else:
            typeindx = self.layr.core.model.prop(self.prop).type.stortype

        return self.layr.stortypes[typeindx]

    def getSodeValu(self, sode):
        valt = sode['props'].get(self.prop)
        if valt is not None:
            return valt[0]

        return s_common.novalu

    def __repr__(self):
        if self.form:
            return f'IndxByProp: {self.form}:{self.prop}'
        return f'IndxByProp: {self.prop}'

class IndxByPropArray(IndxBy):

    def __init__(self, layr, form, prop):
        '''
        Note:  may raise s_exc.NoSuchAbrv
        '''
        abrv = layr.getPropAbrv(form, prop)
        IndxBy.__init__(self, layr, abrv, db=layr.byarray)

        self.form = form
        self.prop = prop

    def getNodeValu(self, nid, indx=None):
        sode = self.layr._getStorNode(nid)
        if sode is None: # pragma: no cover
            return s_common.novalu

        props = sode.get('props')
        if props is None:
            return s_common.novalu

        valt = props.get(self.prop)
        if valt is None:
            return s_common.novalu

        return valt[0]

    def __repr__(self):
        if self.form:
            return f'IndxByPropArray: {self.form}:{self.prop}'
        return f'IndxByPropArray: {self.prop}'

class IndxByTag(IndxBy):

    def __init__(self, layr, form, tag):
        '''
        Note:  may raise s_exc.NoSuchAbrv
        '''
        abrv = layr.tagabrv.bytsToAbrv(tag.encode())
        if form is not None:
            abrv += layr.getPropAbrv(form, None)

        IndxBy.__init__(self, layr, abrv, layr.bytag)

        self.abrvlen = 16

        self.form = form
        self.tag = tag

    def getStorType(self):
        typeindx = self.layr.core.model.form('syn:tag').type.stortype
        return self.layr.stortypes[typeindx]

    def getSodeValu(self, sode):
        valt = sode['tags'].get(self.tag)
        if valt is not None:
            return valt[0], sode['form']
        return s_common.novalu

class IndxByTagProp(IndxBy):

    def __init__(self, layr, form, tag, prop):
        '''
        Note:  may raise s_exc.NoSuchAbrv
        '''
        abrv = layr.getTagPropAbrv(form, tag, prop)
        IndxBy.__init__(self, layr, abrv, layr.bytagprop)

        self.form = form
        self.prop = prop
        self.tag = tag

    def getStorType(self):
        typeindx = self.layr.core.model.getTagProp(self.prop).type.stortype
        return self.layr.stortypes[typeindx]

    def getSodeValu(self, sode):

        tagprops = sode.get('tagprops')
        if tagprops is None:
            return s_common.novalu

        props = tagprops.get(self.tag)
        if not props:
            return s_common.novalu

        valt = props.get(self.prop)
        if valt is None:
            return s_common.novalu

        return valt[0]

class StorType:

    def __init__(self, layr, stortype):
        self.layr = layr
        self.stortype = stortype

        self.lifters = {}

    async def indxBy(self, liftby, cmpr, valu, reverse=False):
        func = self.lifters.get(cmpr)
        if func is None:
            raise s_exc.NoSuchCmpr(cmpr=cmpr)

        async for item in func(liftby, valu, reverse=reverse):
            yield item

    async def indxByForm(self, form, cmpr, valu, reverse=False):
        try:
            indxby = IndxByForm(self.layr, form)

        except s_exc.NoSuchAbrv:
            return

        async for item in self.indxBy(indxby, cmpr, valu, reverse=reverse):
            yield item

    async def verifyBuidProp(self, buid, form, prop, valu):
        indxby = IndxByProp(self.layr, form, prop)
        for indx in self.indx(valu):
            if not indxby.hasIndxBuid(indx, buid):
                yield ('NoPropIndex', {'prop': prop, 'valu': valu})

    async def indxByProp(self, form, prop, cmpr, valu, reverse=False):
        try:
            indxby = IndxByProp(self.layr, form, prop)

        except s_exc.NoSuchAbrv:
            return

        async for item in self.indxBy(indxby, cmpr, valu, reverse=reverse):
            yield item

    async def indxByPropArray(self, form, prop, cmpr, valu, reverse=False):
        try:
            indxby = IndxByPropArray(self.layr, form, prop)

        except s_exc.NoSuchAbrv:
            return

        async for item in self.indxBy(indxby, cmpr, valu, reverse=reverse):
            yield item

    async def indxByTagProp(self, form, tag, prop, cmpr, valu, reverse=False):
        try:
            indxby = IndxByTagProp(self.layr, form, tag, prop)

        except s_exc.NoSuchAbrv:
            return

        async for item in self.indxBy(indxby, cmpr, valu, reverse=reverse):
            yield item

    def indx(self, valu):  # pragma: no cover
        raise NotImplementedError

    def decodeIndx(self, valu):  # pragma: no cover
        return s_common.novalu

    async def _liftRegx(self, liftby, valu, reverse=False):

        regx = regex.compile(valu)

        abrvlen = liftby.abrvlen
        isarray = isinstance(liftby, IndxByPropArray)

        if reverse:
            scan = liftby.keyBuidsByPrefBack
        else:
            scan = liftby.keyBuidsByPref

        for lkey, nid in scan():

            await asyncio.sleep(0)

            indx = lkey[abrvlen:]
            storvalu = self.decodeIndx(indx)

            if storvalu == s_common.novalu:

                storvalu = liftby.getNodeValu(nid)

                if isarray:
                    for sval in storvalu:
                        if self.indx(sval)[0] == indx:
                            storvalu = sval
                            break
                    else:
                        continue

            def regexin(regx, storvalu):
                if isinstance(storvalu, str):
                    if regx.search(storvalu) is not None:
                        return True

                elif isinstance(storvalu, (tuple, list)):
                    return any(regexin(regx, sv) for sv in storvalu)

                return False

            if regexin(regx, storvalu):
                yield lkey, nid

class StorTypeUtf8(StorType):

    def __init__(self, layr):
        StorType.__init__(self, layr, STOR_TYPE_UTF8)

        self.lifters.update({
            '=': self._liftUtf8Eq,
            '~=': self._liftRegx,
            '^=': self._liftUtf8Prefix,
            'range=': self._liftUtf8Range,
        })

    async def _liftUtf8Eq(self, liftby, valu, reverse=False):
        if reverse:
            scan = liftby.keyBuidsByDupsBack
        else:
            scan = liftby.keyBuidsByDups

        indx = self._getIndxByts(valu)
        for item in scan(indx):
            yield item

    async def _liftUtf8Range(self, liftby, valu, reverse=False):
        if reverse:
            scan = liftby.keyBuidsByRangeBack
        else:
            scan = liftby.keyBuidsByRange

        minindx = self._getIndxByts(valu[0])
        maxindx = self._getIndxByts(valu[1])
        for item in scan(minindx, maxindx):
            yield item

    async def _liftUtf8Prefix(self, liftby, valu, reverse=False):
        if reverse:
            scan = liftby.keyBuidsByPrefBack
        else:
            scan = liftby.keyBuidsByPref

        indx = self._getIndxByts(valu)
        for item in scan(indx):
            yield item

    def _getIndxByts(self, valu):

        indx = valu.encode('utf8', 'surrogatepass')
        # cut down an index value to 256 bytes...
        if len(indx) <= 256:
            return indx

        base = indx[:248]
        sufx = xxhash.xxh64(indx).digest()
        return base + sufx

    def indx(self, valu):
        return (self._getIndxByts(valu), )

    def decodeIndx(self, bytz):
        if len(bytz) >= 256:
            return s_common.novalu
        return bytz.decode('utf8', 'surrogatepass')

class StorTypeHier(StorType):

    def __init__(self, layr, stortype, sepr='.'):
        StorType.__init__(self, layr, stortype)
        self.sepr = sepr

        self.lifters.update({
            '=': self._liftHierEq,
            '^=': self._liftHierPref,
        })

    def indx(self, valu):
        return (
            self.getHierIndx(valu),
        )

    def getHierIndx(self, valu):
        # encode the index values with a trailing sepr to allow ^=foo.bar to be boundary aware
        return (valu + self.sepr).encode()

    def decodeIndx(self, bytz):
        return bytz.decode()[:-len(self.sepr)]

    async def _liftHierEq(self, liftby, valu, reverse=False):
        if reverse:
            scan = liftby.keyBuidsByDupsBack
        else:
            scan = liftby.keyBuidsByDups

        indx = self.getHierIndx(valu)
        for item in scan(indx):
            yield item

    async def _liftHierPref(self, liftby, valu, reverse=False):
        if reverse:
            scan = liftby.keyBuidsByPrefBack
        else:
            scan = liftby.keyBuidsByPref

        indx = self.getHierIndx(valu)
        for item in scan(indx):
            yield item

class StorTypeLoc(StorTypeHier):
    def __init__(self, layr):
        StorTypeHier.__init__(self, layr, STOR_TYPE_LOC)

class StorTypeTag(StorTypeHier):

    def __init__(self, layr):
        StorTypeHier.__init__(self, layr, STOR_TYPE_TAG)

    @staticmethod
    def getTagFilt(cmpr, valu):

        if cmpr == '=':
            def filt1(x):
                return x == valu
            return filt1

        if cmpr == '@=':

            def filt2(item):

                if item is None:
                    return False

                if item == (None, None):
                    return False

                if item[0] >= valu[1]:
                    return False

                if item[1] <= valu[0]:
                    return False

                return True

            return filt2

class StorTypeFqdn(StorTypeUtf8):

    def indx(self, norm):
        return (
            self._getIndxByts(norm[::-1]),
        )

    def decodeIndx(self, bytz):
        if len(bytz) >= 256:
            return s_common.novalu
        return bytz.decode('utf8', 'surrogatepass')[::-1]

    def __init__(self, layr):
        StorType.__init__(self, layr, STOR_TYPE_UTF8)
        self.lifters.update({
            '=': self._liftFqdnEq,
            '~=': self._liftRegx,
        })

    async def _liftFqdnEq(self, liftby, valu, reverse=False):

        if valu[0] == '*':
            if reverse:
                scan = liftby.keyBuidsByPrefBack
            else:
                scan = liftby.keyBuidsByPref

            indx = self._getIndxByts(valu[1:][::-1])
            for item in scan(indx):
                yield item
            return

        async for item in StorTypeUtf8._liftUtf8Eq(self, liftby, valu[::-1], reverse=reverse):
            yield item

class StorTypeIpv6(StorType):

    def __init__(self, layr):
        StorType.__init__(self, layr, STOR_TYPE_IPV6)

        self.lifters.update({
            '=': self._liftIPv6Eq,
            'range=': self._liftIPv6Range,
            '<': self._liftIPv6Lt,
            '>': self._liftIPv6Gt,
            '<=': self._liftIPv6Le,
            '>=': self._liftIPv6Ge,
        })

    def getIPv6Indx(self, valu):
        return ipaddress.IPv6Address(valu).packed

    def indx(self, valu):
        return (
            self.getIPv6Indx(valu),
        )

    def decodeIndx(self, bytz):
        return str(ipaddress.IPv6Address(bytz))

    async def _liftIPv6Eq(self, liftby, valu, reverse=False):
        if reverse:
            scan = liftby.keyBuidsByDupsBack
        else:
            scan = liftby.keyBuidsByDups

        indx = self.getIPv6Indx(valu)
        for item in scan(indx):
            yield item

    async def _liftIPv6Range(self, liftby, valu, reverse=False):
        if reverse:
            scan = liftby.keyBuidsByRangeBack
        else:
            scan = liftby.keyBuidsByRange

        minindx = self.getIPv6Indx(valu[0])
        maxindx = self.getIPv6Indx(valu[1])
        for item in scan(minindx, maxindx):
            yield item

    async def _liftIPv6Lt(self, liftby, norm, reverse=False):
        if reverse:
            scan = liftby.keyBuidsByRangeBack
        else:
            scan = liftby.keyBuidsByRange

        minindx = self.getIPv6Indx('::')
        maxindx = self.getIPv6Indx(norm)
        maxindx = (int.from_bytes(maxindx) - 1).to_bytes(16)
        for item in scan(minindx, maxindx):
            yield item

    async def _liftIPv6Gt(self, liftby, norm, reverse=False):
        if reverse:
            scan = liftby.keyBuidsByRangeBack
        else:
            scan = liftby.keyBuidsByRange

        minindx = self.getIPv6Indx(norm)
        minindx = (int.from_bytes(minindx) + 1).to_bytes(16)
        maxindx = self.getIPv6Indx('ffff:ffff:ffff:ffff:ffff:ffff:ffff:ffff')

        for item in scan(minindx, maxindx):
            yield item

    async def _liftIPv6Le(self, liftby, norm, reverse=False):
        if reverse:
            scan = liftby.keyBuidsByRangeBack
        else:
            scan = liftby.keyBuidsByRange

        minindx = self.getIPv6Indx('::')
        maxindx = self.getIPv6Indx(norm)

        for item in scan(minindx, maxindx):
            yield item

    async def _liftIPv6Ge(self, liftby, norm, reverse=False):
        if reverse:
            scan = liftby.keyBuidsByRangeBack
        else:
            scan = liftby.keyBuidsByRange

        minindx = self.getIPv6Indx(norm)
        maxindx = self.getIPv6Indx('ffff:ffff:ffff:ffff:ffff:ffff:ffff:ffff')

        for item in scan(minindx, maxindx):
            yield item

class StorTypeInt(StorType):

    def __init__(self, layr, stortype, size, signed):

        StorType.__init__(self, layr, stortype)

        self.size = size
        self.signed = signed

        self.offset = 0
        if signed:
            self.offset = 2 ** ((self.size * 8) - 1) - 1

        self.maxval = 2 ** (self.size * 8) - 1

        self.lifters.update({
            '=': self._liftIntEq,
            '<': self._liftIntLt,
            '>': self._liftIntGt,
            '<=': self._liftIntLe,
            '>=': self._liftIntGe,
            'range=': self._liftIntRange,
        })

        self.zerobyts = b'\x00' * self.size
        self.fullbyts = b'\xff' * self.size

    def getIntIndx(self, valu):
        return (valu + self.offset).to_bytes(self.size, 'big')

    def indx(self, valu):
        return (self.getIntIndx(valu),)

    def decodeIndx(self, bytz):
        return int.from_bytes(bytz, 'big') - self.offset

    async def _liftIntEq(self, liftby, valu, reverse=False):
        indx = valu + self.offset
        if indx < 0 or indx > self.maxval:
            return

        if reverse:
            scan = liftby.keyBuidsByDupsBack
        else:
            scan = liftby.keyBuidsByDups

        pkey = indx.to_bytes(self.size, 'big')
        for item in scan(pkey):
            yield item

    async def _liftIntGt(self, liftby, valu, reverse=False):
        async for item in self._liftIntGe(liftby, valu + 1, reverse=reverse):
            yield item

    async def _liftIntGe(self, liftby, valu, reverse=False):
        minv = valu + self.offset
        if minv > self.maxval:
            return

        if reverse:
            scan = liftby.keyBuidsByRangeBack
        else:
            scan = liftby.keyBuidsByRange

        minv = max(minv, 0)

        pkeymin = minv.to_bytes(self.size, 'big')
        pkeymax = self.fullbyts
        for item in scan(pkeymin, pkeymax):
            yield item

    async def _liftIntLt(self, liftby, valu, reverse=False):
        async for item in self._liftIntLe(liftby, valu - 1, reverse=reverse):
            yield item

    async def _liftIntLe(self, liftby, valu, reverse=False):
        maxv = valu + self.offset
        if maxv < 0:
            return

        if reverse:
            scan = liftby.keyBuidsByRangeBack
        else:
            scan = liftby.keyBuidsByRange

        maxv = min(maxv, self.maxval)

        pkeymin = self.zerobyts
        pkeymax = maxv.to_bytes(self.size, 'big')
        for item in scan(pkeymin, pkeymax):
            yield item

    async def _liftIntRange(self, liftby, valu, reverse=False):
        minv = valu[0] + self.offset
        maxv = valu[1] + self.offset
        if minv > self.maxval or maxv < 0:
            return

        if reverse:
            scan = liftby.keyBuidsByRangeBack
        else:
            scan = liftby.keyBuidsByRange

        minv = max(minv, 0)
        maxv = min(maxv, self.maxval)

        pkeymin = minv.to_bytes(self.size, 'big')
        pkeymax = maxv.to_bytes(self.size, 'big')
        for item in scan(pkeymin, pkeymax):
            yield item

class StorTypeHugeNum(StorType):

    def __init__(self, layr, stortype):
        StorType.__init__(self, layr, STOR_TYPE_HUGENUM)
        self.lifters.update({
            '=': self._liftHugeEq,
            '<': self._liftHugeLt,
            '>': self._liftHugeGt,
            '<=': self._liftHugeLe,
            '>=': self._liftHugeGe,
            'range=': self._liftHugeRange,
        })

        self.one = s_common.hugeexp
        self.offset = s_common.hugenum(0x7fffffffffffffffffffffffffffffffffffffff)

        self.zerobyts = b'\x00' * 20
        self.fullbyts = b'\xff' * 20

    def getHugeIndx(self, norm):
        scaled = s_common.hugescaleb(s_common.hugenum(norm), 24)
        byts = int(s_common.hugeadd(scaled, self.offset)).to_bytes(20, byteorder='big')
        return byts

    def indx(self, norm):
        return (self.getHugeIndx(norm),)

    def decodeIndx(self, bytz):
        huge = s_common.hugenum(int.from_bytes(bytz, 'big'))
        valu = s_common.hugescaleb(s_common.hugesub(huge, self.offset), -24)
        return '{:f}'.format(valu.normalize(s_common.hugectx))

    async def _liftHugeEq(self, liftby, valu, reverse=False):
        if reverse:
            scan = liftby.keyBuidsByDupsBack
        else:
            scan = liftby.keyBuidsByDups

        byts = self.getHugeIndx(valu)
        for item in scan(byts):
            yield item

    async def _liftHugeGt(self, liftby, valu, reverse=False):
        valu = s_common.hugenum(valu)
        async for item in self._liftHugeGe(liftby, s_common.hugeadd(valu, self.one), reverse=reverse):
            yield item

    async def _liftHugeLt(self, liftby, valu, reverse=False):
        valu = s_common.hugenum(valu)
        async for item in self._liftHugeLe(liftby, s_common.hugesub(valu, self.one), reverse=reverse):
            yield item

    async def _liftHugeGe(self, liftby, valu, reverse=False):
        if reverse:
            scan = liftby.keyBuidsByRangeBack
        else:
            scan = liftby.keyBuidsByRange

        pkeymin = self.getHugeIndx(valu)
        pkeymax = self.fullbyts
        for item in scan(pkeymin, pkeymax):
            yield item

    async def _liftHugeLe(self, liftby, valu, reverse=False):
        if reverse:
            scan = liftby.keyBuidsByRangeBack
        else:
            scan = liftby.keyBuidsByRange

        pkeymin = self.zerobyts
        pkeymax = self.getHugeIndx(valu)
        for item in scan(pkeymin, pkeymax):
            yield item

    async def _liftHugeRange(self, liftby, valu, reverse=False):
        if reverse:
            scan = liftby.keyBuidsByRangeBack
        else:
            scan = liftby.keyBuidsByRange

        pkeymin = self.getHugeIndx(valu[0])
        pkeymax = self.getHugeIndx(valu[1])
        for item in scan(pkeymin, pkeymax):
            yield item

class StorTypeFloat(StorType):
    FloatPacker = struct.Struct('>d')
    fpack = FloatPacker.pack
    FloatPackPosMax = FloatPacker.pack(math.inf)
    FloatPackPosMin = FloatPacker.pack(0.0)
    FloatPackNegMin = FloatPacker.pack(-math.inf)
    FloatPackNegMax = FloatPacker.pack(-0.0)

    def __init__(self, layr, stortype, size=8):
        '''
        Size reserved for later use
        '''
        assert size == 8

        StorType.__init__(self, layr, stortype)

        self.lifters.update({
            '=': self._liftFloatEq,
            '<': self._liftFloatLt,
            '>': self._liftFloatGt,
            '<=': self._liftFloatLe,
            '>=': self._liftFloatGe,
            'range=': self._liftFloatRange,
        })

    def indx(self, valu):
        return (self.fpack(valu),)

    def decodeIndx(self, bytz):
        return self.FloatPacker.unpack(bytz)[0]

    async def _liftFloatEq(self, liftby, valu, reverse=False):
        if reverse:
            scan = liftby.keyBuidsByDupsBack
        else:
            scan = liftby.keyBuidsByDups

        for item in scan(self.fpack(valu)):
            yield item

    async def _liftFloatGeCommon(self, liftby, valu, reverse=False):
        if math.isnan(valu):
            raise s_exc.NotANumberCompared()

        valupack = self.fpack(valu)

        if reverse:
            if math.copysign(1.0, valu) < 0.0:  # negative values and -0.0
                for item in liftby.keyBuidsByRangeBack(self.FloatPackPosMin, self.FloatPackPosMax):
                    yield item
                for item in liftby.keyBuidsByRange(self.FloatPackNegMax, valupack):
                    yield item
            else:
                for item in liftby.keyBuidsByRangeBack(valupack, self.FloatPackPosMax):
                    yield item

        else:
            if math.copysign(1.0, valu) < 0.0:  # negative values and -0.0
                for item in liftby.keyBuidsByRangeBack(self.FloatPackNegMax, valupack):
                    yield item
                valupack = self.FloatPackPosMin

            for item in liftby.keyBuidsByRange(valupack, self.FloatPackPosMax):
                yield item

    async def _liftFloatGe(self, liftby, valu, reverse=False):
        async for item in self._liftFloatGeCommon(liftby, valu, reverse=reverse):
            yield item

    async def _liftFloatGt(self, liftby, valu, reverse=False):
        abrvlen = liftby.abrvlen
        valupack = self.fpack(valu)
        async for item in self._liftFloatGeCommon(liftby, valu, reverse=reverse):
            if item[0][abrvlen:] == valupack:
                continue
            yield item

    async def _liftFloatLeCommon(self, liftby, valu, reverse=False):
        if math.isnan(valu):
            raise s_exc.NotANumberCompared()

        valupack = self.fpack(valu)

        if reverse:
            if math.copysign(1.0, valu) > 0.0:
                for item in liftby.keyBuidsByRangeBack(self.FloatPackPosMin, valupack):
                    yield item
                valupack = self.FloatPackNegMax

            for item in liftby.keyBuidsByRange(valupack, self.FloatPackNegMin):
                yield item
        else:
            if math.copysign(1.0, valu) > 0.0:
                for item in liftby.keyBuidsByRangeBack(self.FloatPackNegMax, self.FloatPackNegMin):
                    yield item
                for item in liftby.keyBuidsByRange(self.FloatPackPosMin, valupack):
                    yield item
            else:
                for item in liftby.keyBuidsByRangeBack(valupack, self.FloatPackNegMin):
                    yield item

    async def _liftFloatLe(self, liftby, valu, reverse=False):
        async for item in self._liftFloatLeCommon(liftby, valu, reverse=reverse):
            yield item

    async def _liftFloatLt(self, liftby, valu, reverse=False):
        abrvlen = liftby.abrvlen
        valupack = self.fpack(valu)
        async for item in self._liftFloatLeCommon(liftby, valu, reverse=reverse):
            if item[0][abrvlen:] == valupack:
                continue
            yield item

    async def _liftFloatRange(self, liftby, valu, reverse=False):
        valumin, valumax = valu

        if math.isnan(valumin) or math.isnan(valumax):
            raise s_exc.NotANumberCompared()

        assert valumin <= valumax

        pkeymin, pkeymax = (self.fpack(v) for v in valu)

        if math.copysign(1.0, valumin) > 0.0:
            # Entire range is nonnegative
            if reverse:
                for item in liftby.keyBuidsByRangeBack(pkeymin, pkeymax):
                    yield item
            else:
                for item in liftby.keyBuidsByRange(pkeymin, pkeymax):
                    yield item
            return

        if math.copysign(1.0, valumax) < 0.0:  # negative values and -0.0
            # Entire range is negative
            if reverse:
                for item in liftby.keyBuidsByRange(pkeymax, pkeymin):
                    yield item
            else:
                for item in liftby.keyBuidsByRangeBack(pkeymax, pkeymin):
                    yield item
            return

        if reverse:
            # Yield all values between max and 0
            for item in liftby.keyBuidsByRangeBack(self.FloatPackPosMin, pkeymax):
                yield item

            # Yield all values between -0 and min
            for item in liftby.keyBuidsByRange(self.FloatPackNegMax, pkeymin):
                yield item

        else:
            # Yield all values between min and -0
            for item in liftby.keyBuidsByRangeBack(self.FloatPackNegMax, pkeymin):
                yield item

            # Yield all values between 0 and max
            for item in liftby.keyBuidsByRange(self.FloatPackPosMin, pkeymax):
                yield item

class StorTypeGuid(StorType):

    def __init__(self, layr):
        StorType.__init__(self, layr, STOR_TYPE_GUID)
        self.lifters.update({
            '=': self._liftGuidEq,
            '^=': self._liftGuidPref,
        })

    async def _liftGuidPref(self, liftby, byts, reverse=False):
        if reverse:
            scan = liftby.keyBuidsByPrefBack
        else:
            scan = liftby.keyBuidsByPref

        # valu is already bytes of the guid prefix
        for item in scan(byts):
            yield item

    async def _liftGuidEq(self, liftby, valu, reverse=False):
        if reverse:
            scan = liftby.keyBuidsByDupsBack
        else:
            scan = liftby.keyBuidsByDups

        indx = s_common.uhex(valu)
        for item in scan(indx):
            yield item

    def indx(self, valu):
        return (s_common.uhex(valu),)

    def decodeIndx(self, bytz):
        return s_common.ehex(bytz)

class StorTypeTime(StorTypeInt):

    def __init__(self, layr):
        StorTypeInt.__init__(self, layr, STOR_TYPE_TIME, 8, True)
        self.lifters.update({
            '@=': self._liftAtIval,
        })

    async def _liftAtIval(self, liftby, valu, reverse=False):
        if reverse:
            scan = liftby.scanByRangeBack
        else:
            scan = liftby.scanByRange

        minindx = self.getIntIndx(valu[0])
        maxindx = self.getIntIndx(valu[1] - 1)
        for item in scan(minindx, maxindx):
            yield item

class StorTypeIval(StorType):

    def __init__(self, layr):
        StorType.__init__(self, layr, STOR_TYPE_IVAL)
        self.timetype = StorTypeTime(layr)
        self.lifters.update({
            '=': self._liftIvalEq,
            '@=': self._liftIvalAt,
        })

    async def _liftIvalEq(self, liftby, valu, reverse=False):
        if reverse:
            scan = liftby.keyBuidsByDupsBack
        else:
            scan = liftby.keyBuidsByDups

        indx = self.timetype.getIntIndx(valu[0]) + self.timetype.getIntIndx(valu[1])
        for item in scan(indx):
            yield item

    async def _liftIvalAt(self, liftby, valu, reverse=False):
        if reverse:
            scan = liftby.scanByPrefBack
        else:
            scan = liftby.scanByPref

        minindx = self.timetype.getIntIndx(valu[0])
        maxindx = self.timetype.getIntIndx(valu[1])

        for lkey, nid in scan():

            tick = lkey[-16:-8]
            tock = lkey[-8:]

            # check for non-ovelap left and right
            if tick >= maxindx:
                continue

            if tock <= minindx:
                continue

            yield lkey, nid

    def indx(self, valu):
        return (self.timetype.getIntIndx(valu[0]) + self.timetype.getIntIndx(valu[1]),)

    def decodeIndx(self, bytz):
        return (self.timetype.decodeIndx(bytz[:8]), self.timetype.decodeIndx(bytz[8:]))

class StorTypeMsgp(StorType):

    def __init__(self, layr):
        StorType.__init__(self, layr, STOR_TYPE_MSGP)
        self.lifters.update({
            '=': self._liftMsgpEq,
            '~=': self._liftRegx,
        })

    async def _liftMsgpEq(self, liftby, valu, reverse=False):
        if reverse:
            scan = liftby.keyBuidsByDupsBack
        else:
            scan = liftby.keyBuidsByDups

        indx = s_common.buid(valu)
        for item in scan(indx):
            yield item

    def indx(self, valu):
        return (s_common.buid(valu),)

class StorTypeLatLon(StorType):

    def __init__(self, layr):
        StorType.__init__(self, layr, STOR_TYPE_LATLONG)

        self.scale = 10 ** 8
        self.latspace = 90 * 10 ** 8
        self.lonspace = 180 * 10 ** 8

        self.lifters.update({
            '=': self._liftLatLonEq,
            'near=': self._liftLatLonNear,
        })

    async def _liftLatLonEq(self, liftby, valu, reverse=False):
        if reverse:
            scan = liftby.keyBuidsByDupsBack
        else:
            scan = liftby.keyBuidsByDups

        indx = self._getLatLonIndx(valu)
        for item in scan(indx):
            yield item

    async def _liftLatLonNear(self, liftby, valu, reverse=False):

        (lat, lon), dist = valu

        # latscale = (lat * self.scale) + self.latspace
        # lonscale = (lon * self.scale) + self.lonspace

        latmin, latmax, lonmin, lonmax = s_gis.bbox(lat, lon, dist)

        lonminindx = (round(lonmin * self.scale) + self.lonspace).to_bytes(5, 'big')
        lonmaxindx = (round(lonmax * self.scale) + self.lonspace).to_bytes(5, 'big')

        latminindx = (round(latmin * self.scale) + self.latspace).to_bytes(5, 'big')
        latmaxindx = (round(latmax * self.scale) + self.latspace).to_bytes(5, 'big')

        if reverse:
            scan = liftby.scanByRangeBack
        else:
            scan = liftby.scanByRange

        # scan by lon range and down-select the results to matches.
        for lkey, nid in scan(lonminindx, lonmaxindx):

            # lkey = <abrv> <lonindx> <latindx>

            # limit results to the bounding box before unpacking...
            latbyts = lkey[13:18]

            if latbyts > latmaxindx:
                continue

            if latbyts < latminindx:
                continue

            lonbyts = lkey[8:13]

            latvalu = (int.from_bytes(latbyts, 'big') - self.latspace) / self.scale
            lonvalu = (int.from_bytes(lonbyts, 'big') - self.lonspace) / self.scale

            if s_gis.haversine((lat, lon), (latvalu, lonvalu)) <= dist:
                yield lkey, nid

    def _getLatLonIndx(self, latlong):
        # yield index bytes in lon/lat order to allow cheap optimal indexing
        latindx = (round(latlong[0] * self.scale) + self.latspace).to_bytes(5, 'big')
        lonindx = (round(latlong[1] * self.scale) + self.lonspace).to_bytes(5, 'big')
        return lonindx + latindx

    def indx(self, valu):
        # yield index bytes in lon/lat order to allow cheap optimal indexing
        return (self._getLatLonIndx(valu),)

    def decodeIndx(self, bytz):
        lon = (int.from_bytes(bytz[:5], 'big') - self.lonspace) / self.scale
        lat = (int.from_bytes(bytz[5:], 'big') - self.latspace) / self.scale
        return (lat, lon)

class SodeEnvl:
    def __init__(self, sode):
        self.sode = sode

    # any sorting that falls back to the envl are equal already...
    def __lt__(self, envl): return False

class Layer(s_nexus.Pusher):
    '''
    The base class for a cortex layer.
    '''
    nodeeditctor = s_slabseqn.SlabSeqn

    def __repr__(self):
        return f'Layer ({self.__class__.__name__}): {self.iden}'

    async def __anit__(self, core, layrinfo):

        self.core = core
        self.layrinfo = layrinfo

        self.addoffs = None  # The nexus log index where I was created
        self.deloffs = None  # The nexus log index where I was deleted
        self.isdeleted = False

        self.iden = layrinfo.get('iden')
        await s_nexus.Pusher.__anit__(self, self.iden, nexsroot=core.nexsroot)

        self.dirn = s_common.gendir(core.dirn, 'layers', self.iden)
        self.readonly = False

        self.lockmemory = self.layrinfo.get('lockmemory')
        self.growsize = self.layrinfo.get('growsize')
        self.logedits = self.layrinfo.get('logedits')

        self.mapasync = core.conf.get('layer:lmdb:map_async')
        self.maxreplaylog = core.conf.get('layer:lmdb:max_replay_log')

        # slim hooks to avoid async/fire
        self.nodeAddHook = None
        self.nodeDelHook = None

        path = s_common.genpath(self.dirn, 'layer_v2.lmdb')

        self.fresh = not os.path.exists(path)

        self.dirty = {}
        self.futures = {}

        self.stortypes = [

            None,

            StorTypeUtf8(self),

            StorTypeInt(self, STOR_TYPE_U8, 1, False),
            StorTypeInt(self, STOR_TYPE_U16, 2, False),
            StorTypeInt(self, STOR_TYPE_U32, 4, False),
            StorTypeInt(self, STOR_TYPE_U64, 8, False),

            StorTypeInt(self, STOR_TYPE_I8, 1, True),
            StorTypeInt(self, STOR_TYPE_I16, 2, True),
            StorTypeInt(self, STOR_TYPE_I32, 4, True),
            StorTypeInt(self, STOR_TYPE_I64, 8, True),

            StorTypeGuid(self),
            StorTypeTime(self),
            StorTypeIval(self),
            StorTypeMsgp(self),
            StorTypeLatLon(self),

            StorTypeLoc(self),
            StorTypeTag(self),
            StorTypeFqdn(self),
            StorTypeIpv6(self),

            StorTypeInt(self, STOR_TYPE_U128, 16, False),
            StorTypeInt(self, STOR_TYPE_I128, 16, True),

            StorTypeTime(self),  # STOR_TYPE_MINTIME

            StorTypeFloat(self, STOR_TYPE_FLOAT64, 8),
            StorTypeHugeNum(self, STOR_TYPE_HUGENUM),

            StorTypeTime(self),  # STOR_TYPE_MAXTIME
        ]

        await self._initLayerStorage()

        self.editors = [
            self._editNodeAdd,
            self._editNodeDel,
            self._editPropSet,
            self._editPropDel,
            self._editTagSet,
            self._editTagDel,
            self._editTagPropSet,
            self._editTagPropDel,
            self._editNodeDataSet,
            self._editNodeDataDel,
            self._editNodeEdgeAdd,
            self._editNodeEdgeDel,
        ]

        self.canrev = True
        self.ctorname = f'{self.__class__.__module__}.{self.__class__.__name__}'

        self.windows = []
        self.upstreamwaits = collections.defaultdict(lambda: collections.defaultdict(list))

        self.buidcache = s_cache.LruDict(BUID_CACHE_SIZE)
        self.weakcache = weakref.WeakValueDictionary()

        self.onfini(self._onLayrFini)

        # if we are a mirror, we upstream all our edits and
        # wait for them to make it back down the pipe...
        self.leader = None
        self.leadtask = None
        self.ismirror = layrinfo.get('mirror') is not None
        self.activetasks = []

        # this must be last!
        self.readonly = layrinfo.get('readonly')

    def _reqNotReadOnly(self):
        if self.readonly and not self.core.migration:
            mesg = f'Layer {self.iden} is read only!'
            raise s_exc.IsReadOnly(mesg=mesg)

    @contextlib.contextmanager
    def getIdenFutu(self, iden=None):

        if iden is None:
            iden = s_common.guid()

        futu = self.loop.create_future()
        self.futures[iden] = futu

        try:
            yield iden, futu
        finally:
            self.futures.pop(iden, None)

    async def getMirrorStatus(self):
        # TODO plumb back to upstream on not self.core.isactive
        retn = {'mirror': self.leader is not None}
        if self.leader:
            proxy = await self.leader.proxy()
            retn['local'] = {'size': await self.getEditSize()}
            retn['remote'] = {'size': await proxy.getEditSize()}
        return retn

    async def initLayerActive(self):

        if self.leadtask is not None:
            self.leadtask.cancel()

        mirror = self.layrinfo.get('mirror')
        if mirror is not None:
            conf = {'retrysleep': 2}
            self.leader = await s_telepath.Client.anit(mirror, conf=conf)
            self.leadtask = self.schedCoro(self._runMirrorLoop())

        uplayr = self.layrinfo.get('upstream')
        if uplayr is not None:
            if isinstance(uplayr, (tuple, list)):
                for layr in uplayr:
                    await self.initUpstreamSync(layr)
            else:
                await self.initUpstreamSync(uplayr)

    async def initLayerPassive(self):

        if self.leadtask is not None:
            self.leadtask.cancel()
            self.leadtask = None

        if self.leader is not None:
            await self.leader.fini()
            self.leader = None

        [t.cancel() for t in self.activetasks]
        self.activetasks.clear()

    async def getEditSize(self):
        return self.nodeeditlog.size

    async def _runMirrorLoop(self):

        while not self.isfini:

            try:

                proxy = await self.leader.proxy()

                leadoffs = await self._getLeadOffs()

                async for offs, edits, meta in proxy.syncNodeEdits2(leadoffs + 1):

                    iden = meta.get('task')
                    futu = self.futures.pop(iden, None)

                    meta['indx'] = offs

                    try:
                        item = await self.saveToNexs('edits', edits, meta)
                        if futu is not None:
                            futu.set_result(item)

                    except asyncio.CancelledError:  # pragma: no cover
                        raise

                    except s_exc.LinkShutDown:
                        raise

                    except Exception as e:
                        if futu is not None:
                            futu.set_exception(e)
                            continue
                        logger.error(f'Error consuming mirror nodeedit at offset {offs} for (layer: {self.iden}): {e}')

            except asyncio.CancelledError as e:  # pragma: no cover
                raise

            except Exception as e:  # pragma: no cover
                logger.exception(f'error in runMirrorLoop() (layer: {self.iden}): ')
                await self.waitfini(timeout=2)

    async def _getLeadOffs(self):
        last = self.nodeeditlog.last()
        if last is None:
            return -1
        return last[1][1].get('indx', -1)

    async def verifyBuidTag(self, nid, formname, tagname, tagvalu):
        abrv = self.tagabrv.bytsToAbrv(tagname.encode())
        abrv += self.getPropAbrv(formname, None)
        if not self.layrslab.hasdup(abrv, nid, db=self.bytag):
            yield ('NoTagIndex', {'nid': nid, 'form': formname, 'tag': tagname, 'valu': tagvalu})

    def _testDelTagIndx(self, nid, form, tag):
        formabrv = self.setPropAbrv(form, None)
        tagabrv = self.tagabrv.bytsToAbrv(tag.encode())
        self.layrslab.delete(tagabrv + formabrv, nid, db=self.bytag)

    def _testDelPropIndx(self, nid, form, prop):
        sode = self._getStorNode(nid)
        storvalu, stortype = sode['props'][prop]

        abrv = self.setPropAbrv(form, prop)
        for indx in self.stortypes[stortype].indx(storvalu):
            self.layrslab.delete(abrv + indx, nid, db=self.byprop)

    def _testDelTagStor(self, nid, form, tag):
        sode = self._getStorNode(nid)
        sode['tags'].pop(tag, None)
        self.setSodeDirty(sode)

    def _testDelPropStor(self, nid, form, prop):
        sode = self._getStorNode(nid)
        sode['props'].pop(prop, None)
        self.setSodeDirty(sode)

    def _testDelFormValuStor(self, nid, form):
        sode = self._getStorNode(nid)
        sode['valu'] = None
        self.setSodeDirty(sode)

    def _testAddPropIndx(self, nid, form, prop, valu):
        modlprop = self.core.model.prop(f'{form}:{prop}')
        abrv = self.setPropAbrv(form, prop)
        for indx in self.stortypes[modlprop.type.stortype].indx(valu):
            self.layrslab.put(abrv + indx, nid, db=self.byprop)

    def _testAddPropArrayIndx(self, nid, form, prop, valu):
        modlprop = self.core.model.prop(f'{form}:{prop}')
        abrv = self.setPropAbrv(form, prop)
        for indx in self.getStorIndx(modlprop.type.stortype, valu):
            self.layrslab.put(abrv + indx, nid, db=self.byarray)

    def _testAddTagIndx(self, nid, form, tag):
        formabrv = self.setPropAbrv(form, None)
        tagabrv = self.tagabrv.bytsToAbrv(tag.encode())
        self.layrslab.put(tagabrv + formabrv, nid, db=self.bytag)

    def _testAddTagPropIndx(self, nid, form, tag, prop, valu):
        tpabrv = self.setTagPropAbrv(None, tag, prop)
        ftpabrv = self.setTagPropAbrv(form, tag, prop)

        tagprop = self.core.model.tagprop(prop)
        for indx in self.stortypes[tagprop.type.stortype].indx(valu):
            self.layrslab.put(tpabrv + indx, nid, db=self.bytagprop)
            self.layrslab.put(ftpabrv + indx, nid, db=self.bytagprop)

    async def verify(self, config=None):

        if config is None:
            config = {}

        defconf = None
        if config.get('scanall', True):
            defconf = {}

        scans = config.get('scans', {})

        nodescan = scans.get('nodes', defconf)
        if nodescan is not None:
            async for error in self.verifyAllBuids(nodescan):
                yield error

        tagsscan = scans.get('tagindex', defconf)
        if tagsscan is not None:
            async for error in self.verifyAllTags(tagsscan):
                yield error

        propscan = scans.get('propindex', defconf)
        if propscan is not None:
            async for error in self.verifyAllProps(propscan):
                yield error

        tagpropscan = scans.get('tagpropindex', defconf)
        if tagpropscan is not None:
            async for error in self.verifyAllTagProps(tagpropscan):
                yield error

    async def verifyAllBuids(self, scanconf=None):
        if scanconf is None:
            scanconf = {}

        async for nid, sode in self.getStorNodes():
            async for error in self.verifyByBuid(nid, sode):
                yield error

    async def verifyAllTags(self, scanconf=None):

        if scanconf is None:
            scanconf = {}

        globs = None

        includes = scanconf.get('include', ())
        if includes:
            globs = s_cache.TagGlobs()
            for incname in includes:
                globs.add(incname, True)

        autofix = scanconf.get('autofix')
        if autofix not in (None, 'node', 'index'):
            mesg = f'invalid tag index autofix strategy "{autofix}"'
            raise s_exc.BadArg(mesg=mesg)

        for name in self.tagabrv.names():

            if globs is not None and not globs.get(name):
                continue

            async for error in self.verifyByTag(name, autofix=autofix):
                yield error

    async def verifyAllProps(self, scanconf=None):

        if scanconf is None:
            scanconf = {}

        autofix = scanconf.get('autofix')
        if autofix not in (None, 'index'):
            mesg = f'invalid prop index autofix strategy "{autofix}"'
            raise s_exc.BadArg(mesg=mesg)

        include = scanconf.get('include', None)

        for form, prop in self.getFormProps():

            if include is not None and (form, prop) not in include:
                continue

            async for error in self.verifyByProp(form, prop, autofix=autofix):
                yield error

            async for error in self.verifyByPropArray(form, prop, autofix=autofix):
                yield error

    async def verifyAllTagProps(self, scanconf=None):

        if scanconf is None:
            scanconf = {}

        autofix = scanconf.get('autofix')
        if autofix not in (None, 'index'):
            mesg = f'invalid tagprop index autofix strategy "{autofix}"'
            raise s_exc.BadArg(mesg=mesg)

        include = scanconf.get('include', None)

        for form, tag, prop in self.getTagProps():

            if include is not None and prop not in include:
                continue

            async for error in self.verifyByTagProp(form, tag, prop, autofix=autofix):
                yield error

    async def verifyByTag(self, tag, autofix=None):
        tagabrv = self.tagabrv.bytsToAbrv(tag.encode())

        async def tryfix(lkey, nid, form):
            if autofix == 'node':
                sode = self._genStorNode(nid)
                sode.setdefault('form', form)
                sode['tags'][tag] = (None, None)
                self.setSodeDirty(sode)
            elif autofix == 'index':
                self.layrslab.delete(lkey, nid, db=self.bytag)

        for lkey, nid in self.layrslab.scanByPref(tagabrv, db=self.bytag):

            await asyncio.sleep(0)

            (form, prop) = self.getAbrvProp(lkey[8:])

            sode = self._getStorNode(nid)
            if sode is None: # pragma: no cover
                await tryfix(lkey, nid, form)
                yield ('NoNodeForTagIndex', {'nid': s_common.ehex(nid), 'form': form, 'tag': tag})
                continue

            tags = sode.get('tags')
            if tags.get(tag) is None:
                await tryfix(lkey, nid, form)
                yield ('NoTagForTagIndex', {'nid': s_common.ehex(nid), 'form': form, 'tag': tag})
                continue

    async def verifyByProp(self, form, prop, autofix=None):

        abrv = self.getPropAbrv(form, prop)

        async def tryfix(lkey, nid):
            if autofix == 'index':
                self.layrslab.delete(lkey, nid, db=self.byprop)

        for lkey, nid in self.layrslab.scanByPref(abrv, db=self.byprop):

            await asyncio.sleep(0)

            indx = lkey[len(abrv):]

            sode = self._getStorNode(nid)
            if sode is None:
                await tryfix(lkey, nid)
                yield ('NoNodeForPropIndex', {'nid': s_common.ehex(nid), 'form': form, 'prop': prop, 'indx': indx})
                continue

            if prop is not None:
                props = sode.get('props')
                if props is None:
                    await tryfix(lkey, nid)
                    yield ('NoValuForPropIndex', {'nid': s_common.ehex(nid), 'form': form, 'prop': prop, 'indx': indx})
                    continue

                valu = props.get(prop)
                if valu is None:
                    await tryfix(lkey, nid)
                    yield ('NoValuForPropIndex', {'nid': s_common.ehex(nid), 'form': form, 'prop': prop, 'indx': indx})
                    continue
            else:
                valu = sode.get('valu')
                if valu is None:
                    await tryfix(lkey, nid)
                    yield ('NoValuForPropIndex', {'nid': s_common.ehex(nid), 'form': form, 'prop': prop, 'indx': indx})
                    continue

            propvalu, stortype = valu
            if stortype & STOR_FLAG_ARRAY:
                stortype = STOR_TYPE_MSGP

            try:
                for indx in self.stortypes[stortype].indx(propvalu):
                    if abrv + indx == lkey:
                        break
                else:
                    await tryfix(lkey, nid)
                    yield ('SpurPropKeyForIndex', {'nid': s_common.ehex(nid), 'form': form,
                                                   'prop': prop, 'indx': indx})

            except IndexError:
                await tryfix(lkey, nid)
                yield ('NoStorTypeForProp', {'nid': s_common.ehex(nid), 'form': form, 'prop': prop,
                                             'stortype': stortype})

    async def verifyByPropArray(self, form, prop, autofix=None):

        abrv = self.getPropAbrv(form, prop)

        async def tryfix(lkey, nid):
            if autofix == 'index':
                self.layrslab.delete(lkey, nid, db=self.byarray)

        for lkey, nid in self.layrslab.scanByPref(abrv, db=self.byarray):

            await asyncio.sleep(0)

            indx = lkey[len(abrv):]

            sode = self._getStorNode(nid)
            if sode is None:
                await tryfix(lkey, nid)
                yield ('NoNodeForPropArrayIndex', {'nid': s_common.ehex(nid), 'form': form,
                                                   'prop': prop, 'indx': indx})
                continue

            if prop is not None:
                props = sode.get('props')
                if props is None:
                    await tryfix(lkey, nid)
                    yield ('NoValuForPropArrayIndex', {'nid': s_common.ehex(nid), 'form': form,
                                                       'prop': prop, 'indx': indx})
                    continue

                valu = props.get(prop)
                if valu is None:
                    await tryfix(lkey, nid)
                    yield ('NoValuForPropArrayIndex', {'nid': s_common.ehex(nid),
                                                       'form': form, 'prop': prop, 'indx': indx})
                    continue
            else:
                valu = sode.get('valu')
                if valu is None:
                    await tryfix(lkey, nid)
                    yield ('NoValuForPropArrayIndex', {'nid': s_common.ehex(nid),
                                                       'form': form, 'prop': prop, 'indx': indx})
                    continue

            propvalu, stortype = valu

            try:
                for indx in self.getStorIndx(stortype, propvalu):
                    if abrv + indx == lkey:
                        break
                else:
                    await tryfix(lkey, nid)
                    yield ('SpurPropArrayKeyForIndex', {'nid': s_common.ehex(nid), 'form': form,
                                                        'prop': prop, 'indx': indx})

            except IndexError:
                await tryfix(lkey, nid)
                yield ('NoStorTypeForPropArray', {'nid': s_common.ehex(nid), 'form': form,
                                                  'prop': prop, 'stortype': stortype})

    async def verifyByTagProp(self, form, tag, prop, autofix=None):

        abrv = self.getTagPropAbrv(form, tag, prop)

        async def tryfix(lkey, nid):
            if autofix == 'index':
                self.layrslab.delete(lkey, nid, db=self.bytagprop)

        for lkey, nid in self.layrslab.scanByPref(abrv, db=self.bytagprop):

            await asyncio.sleep(0)

            indx = lkey[len(abrv):]

            sode = self._getStorNode(nid)
            if sode is None:
                await tryfix(lkey, nid)
                yield ('NoNodeForTagPropIndex', {'nid': s_common.ehex(nid), 'form': form,
                                                 'tag': tag, 'prop': prop, 'indx': indx})
                continue

            tags = sode.get('tagprops')
            if tags is None:
                yield ('NoPropForTagPropIndex', {'nid': s_common.ehex(nid), 'form': form,
                                                 'tag': tag, 'prop': prop, 'indx': indx})
                continue

            props = tags.get(tag)
            if props is None:
                await tryfix(lkey, nid)
                yield ('NoPropForTagPropIndex', {'nid': s_common.ehex(nid), 'form': form,
                                                 'tag': tag, 'prop': prop, 'indx': indx})
                continue

            valu = props.get(prop)
            if valu is None:
                await tryfix(lkey, nid)
                yield ('NoValuForTagPropIndex', {'nid': s_common.ehex(nid), 'form': form,
                                                 'tag': tag, 'prop': prop, 'indx': indx})
                continue

            propvalu, stortype = valu

            if stortype & STOR_FLAG_ARRAY: # pragma: no cover
                # TODO: These aren't possible yet
                stortype = STOR_TYPE_MSGP

            try:
                for indx in self.stortypes[stortype].indx(propvalu):
                    if abrv + indx == lkey:
                        break
                else:
                    await tryfix(lkey, nid)
                    yield ('SpurTagPropKeyForIndex', {'nid': s_common.ehex(nid), 'form': form,
                                                      'tag': tag, 'prop': prop, 'indx': indx})
            except IndexError:
                await tryfix(lkey, nid)
                yield ('NoStorTypeForTagProp', {'nid': s_common.ehex(nid), 'form': form,
                                                'tag': tag, 'prop': prop, 'stortype': stortype})

    async def verifyByBuid(self, buid, sode):

        await asyncio.sleep(0)

        form = sode.get('form')
        stortags = sode.get('tags')
        if stortags:
            for tagname, storvalu in stortags.items():
                async for error in self.verifyBuidTag(buid, form, tagname, storvalu):
                    yield error

        storprops = sode.get('props')
        if storprops:
            for propname, (storvalu, stortype) in storprops.items():

                # TODO: we dont support verifying array property indexes just yet...
                if stortype & STOR_FLAG_ARRAY:
                    continue

                try:
                    async for error in self.stortypes[stortype].verifyBuidProp(buid, form, propname, storvalu):
                        yield error
                except IndexError as e:
                    yield ('NoStorTypeForProp', {'buid': s_common.ehex(buid), 'form': form, 'prop': propname,
                                                 'stortype': stortype})

    async def pack(self):
        ret = self.layrinfo.pack()
        if ret.get('mirror'):
            ret['mirror'] = s_urlhelp.sanitizeUrl(ret['mirror'])
        ret['totalsize'] = await self.getLayerSize()
        return ret

    async def truncate(self):
        self._reqNotReadOnly()
        return await self._push('layer:truncate')

    @s_nexus.Pusher.onPush('layer:truncate')
    async def _truncate(self):
        '''
        Nuke all the contents in the layer, leaving an empty layer
        NOTE: This internal API is deprecated but is kept for Nexus event backward compatibility
        '''
        s_common.deprdate('Layer.truncate() API', s_common._splicedepr)

        self.dirty.clear()
        self.buidcache.clear()

        await self.layrslab.trash()
        await self.nodeeditslab.trash()
        await self.dataslab.trash()

        await self._initLayerStorage()

    # async def wipe(self, meta): ...

    async def iterWipeNodeEdits(self):

        await self._saveDirtySodes()

        # VISI
        async for nid, sode in self.getStorNodes():

            edits = []

            async for verb, n2nid in self.iterNodeEdgesN1(nid):
                edits.append((EDIT_EDGE_DEL, (verb, n2iden), ()))

            async for prop, valu in self.iterNodeData(nid):
                edits.append((EDIT_NODEDATA_DEL, (prop, valu), ()))

            for tag, propdict in sode.get('tagprops', {}).items():
                for prop, (valu, stortype) in propdict.items():
                    edits.append((EDIT_TAGPROP_DEL, (tag, prop, valu, stortype), ()))

            for tag, tagv in sode.get('tags', {}).items():
                edits.append((EDIT_TAG_DEL, (tag, tagv), ()))

            for prop, (valu, stortype) in sode.get('props', {}).items():
                edits.append((EDIT_PROP_DEL, (prop, valu, stortype), ()))

            valu = sode.get('valu')
            if valu is not None:
                edits.append((EDIT_NODE_DEL, valu, ()))

            buid = self.core.getBuidByNid(nid)
            yield (buid, sode.get('form'), edits)

    async def clone(self, newdirn):
        '''
        Copy the contents of this layer to a new layer
        '''
        for root, dnames, fnames in os.walk(self.dirn, topdown=True):

            relpath = os.path.relpath(root, start=self.dirn)

            for name in list(dnames):

                relname = os.path.join(relpath, name)

                srcpath = s_common.genpath(root, name)
                dstpath = s_common.genpath(newdirn, relname)

                if srcpath in s_lmdbslab.Slab.allslabs:
                    slab = s_lmdbslab.Slab.allslabs[srcpath]
                    await slab.copyslab(dstpath)

                    dnames.remove(name)
                    continue

                s_common.gendir(dstpath)

            for name in fnames:

                srcpath = s_common.genpath(root, name)
                # skip unix sockets etc...
                if not os.path.isfile(srcpath):
                    continue

                dstpath = s_common.genpath(newdirn, relpath, name)
                shutil.copy(srcpath, dstpath)

    async def waitForHot(self):
        '''
        Wait for the layer's slab to be prefaulted and locked into memory if lockmemory is true, otherwise return.
        '''
        await self.layrslab.lockdoneevent.wait()

    async def _layrV2toV3(self):

        bybuid = self.layrslab.initdb('bybuid')
        sode = collections.defaultdict(dict)

        tostor = []
        lastbuid = None

        count = 0
        forms = await self.getFormCounts()
        minforms = sum(forms.values())

        logger.warning(f'Converting layer from v2 to v3 storage (>={minforms} nodes): {self.dirn}')

        for lkey, lval in self.layrslab.scanByFull(db=bybuid):

            flag = lkey[32]
            buid = lkey[:32]

            if lastbuid != buid:

                if lastbuid is not None:

                    count += 1
                    tostor.append((lastbuid, s_msgpack.en(sode)))

                    sode.clear()

                    if len(tostor) >= 10000:
                        logger.warning(f'...syncing 10k nodes @{count}')
                        self.layrslab.putmulti(tostor, db=self.bybuidv3)
                        tostor.clear()

                lastbuid = buid

            if flag == 0:
                form, valu, stortype = s_msgpack.un(lval)
                sode['form'] = form
                sode['valu'] = (valu, stortype)
                continue

            if flag == 1:
                name = lkey[33:].decode()
                sode['props'][name] = s_msgpack.un(lval)
                continue

            if flag == 2:
                name = lkey[33:].decode()
                sode['tags'][name] = s_msgpack.un(lval)
                continue

            if flag == 3:
                tag, prop = lkey[33:].decode().split(':')
                if tag not in sode['tagprops']:
                    sode['tagprops'][tag] = {}
                sode['tagprops'][tag][prop] = s_msgpack.un(lval)
                continue

            if flag == 9:
                sode['form'] = lval.decode()
                continue

            logger.warning('Invalid flag %d found for buid %s during migration', flag, buid)  # pragma: no cover

        count += 1

        # Mop up the leftovers
        if lastbuid is not None:
            count += 1
            tostor.append((lastbuid, s_msgpack.en(sode)))
        if tostor:
            self.layrslab.putmulti(tostor, db=self.bybuidv3)

        logger.warning('...removing old bybuid index')
        self.layrslab.dropdb('bybuid')

        self.meta.set('version', 3)
        self.layrvers = 3

        logger.warning(f'...complete! ({count} nodes)')

    async def _layrV3toV5(self):

        sode = collections.defaultdict(dict)

        logger.warning(f'Cleaning layer byarray index: {self.dirn}')

        for lkey, lval in self.layrslab.scanByFull(db=self.byarray):

            abrv = lkey[:8]
            (form, prop) = self.getAbrvProp(abrv)

            if form is None or prop is None:
                continue

            byts = self.layrslab.get(lval, db=self.bybuidv3)
            if byts is not None:
                sode.update(s_msgpack.un(byts))

            pval = sode['props'].get(prop)
            if pval is None:
                self.layrslab.delete(lkey, lval, db=self.byarray)
                sode.clear()
                continue

            indxbyts = lkey[8:]
            valu, stortype = pval
            realtype = stortype & 0x7fff
            realstor = self.stortypes[realtype]

            for aval in valu:
                if indxbyts in realstor.indx(aval):
                    break
            else:
                self.layrslab.delete(lkey, lval, db=self.byarray)

            sode.clear()

        self.meta.set('version', 5)
        self.layrvers = 5

        logger.warning(f'...complete!')

    async def _layrV4toV5(self):

        sode = collections.defaultdict(dict)

        logger.warning(f'Rebuilding layer byarray index: {self.dirn}')

        for byts, abrv in self.propabrv.slab.scanByFull(db=self.propabrv.name2abrv):

            form, prop = s_msgpack.un(byts)
            if form is None or prop is None:
                continue

            for lkey, buid in self.layrslab.scanByPref(abrv, db=self.byprop):
                byts = self.layrslab.get(buid, db=self.bybuidv3)
                if byts is not None:
                    sode.clear()
                    sode.update(s_msgpack.un(byts))

                pval = sode['props'].get(prop)
                if pval is None:
                    continue

                valu, stortype = pval
                if not stortype & STOR_FLAG_ARRAY:
                    break

                for indx in self.getStorIndx(stortype, valu):
                    self.layrslab.put(abrv + indx, buid, db=self.byarray)

        self.meta.set('version', 5)
        self.layrvers = 5

        logger.warning(f'...complete!')

    async def _v5ToV7Buid(self, buid):

        byts = self.layrslab.get(buid, db=self.bybuidv3)
        if byts is None:
            return

        sode = s_msgpack.un(byts)
        tagprops = sode.get('tagprops')
        if tagprops is None:
            return
        edited_sode = False
        # do this in a partially-covered / replay safe way
        for tpkey, tpval in list(tagprops.items()):
            if isinstance(tpkey, tuple):
                tagprops.pop(tpkey)
                edited_sode = True
                tag, prop = tpkey

                if tagprops.get(tag) is None:
                    tagprops[tag] = {}
                if prop in tagprops[tag]:
                    continue
                tagprops[tag][prop] = tpval

        if edited_sode:
            self.layrslab.put(buid, s_msgpack.en(sode), db=self.bybuidv3)

    async def _layrV5toV7(self):

        logger.warning(f'Updating tagprop keys in bytagprop index: {self.dirn}')

        for lkey, buid in self.layrslab.scanByFull(db=self.bytagprop):
            await self._v5ToV7Buid(buid)

        self.meta.set('version', 7)
        self.layrvers = 7

        logger.warning('...complete!')

    async def _v7toV8Prop(self, prop):

        propname = prop.name
        form = prop.form
        if form:
            form = form.name

        try:
            abrv = self.getPropAbrv(form, propname)

        except s_exc.NoSuchAbrv:
            return

        isarray = False
        if prop.type.stortype & STOR_FLAG_ARRAY:
            isarray = True
            araystor = self.stortypes[STOR_TYPE_MSGP]

            for lkey, buid in self.layrslab.scanByPref(abrv, db=self.byarray):
                self.layrslab.delete(lkey, buid, db=self.byarray)

        hugestor = self.stortypes[STOR_TYPE_HUGENUM]
        sode = collections.defaultdict(dict)

        for lkey, buid in self.layrslab.scanByPref(abrv, db=self.byprop):

            if isarray is False and len(lkey) == 28:
                continue

            byts = self.layrslab.get(buid, db=self.bybuidv3)
            if byts is None:
                self.layrslab.delete(lkey, buid, db=self.byprop)
                continue

            sode.update(s_msgpack.un(byts))
            pval = sode['props'].get(propname)
            if pval is None:
                self.layrslab.delete(lkey, buid, db=self.byprop)
                sode.clear()
                continue

            valu, _ = pval
            if isarray:
                try:
                    newval = prop.type.norm(valu)[0]
                except s_exc.BadTypeValu:
                    logger.warning(f'Invalid value {valu} for prop {propname} for buid {buid}')
                    continue

                if valu != newval:

                    nkey = abrv + araystor.indx(newval)[0]
                    if nkey != lkey:
                        self.layrslab.put(nkey, buid, db=self.byprop)
                        self.layrslab.delete(lkey, buid, db=self.byprop)

                for aval in valu:
                    indx = hugestor.indx(aval)[0]
                    self.layrslab.put(abrv + indx, buid, db=self.byarray)
            else:
                try:
                    indx = hugestor.indx(valu)[0]
                except Exception:
                    logger.warning(f'Invalid value {valu} for prop {propname} for buid {buid}')
                    continue

                self.layrslab.put(abrv + indx, buid, db=self.byprop)
                self.layrslab.delete(lkey, buid, db=self.byprop)

            sode.clear()

    async def _v7toV8TagProp(self, form, tag, prop):

        try:
            ftpabrv = self.getTagPropAbrv(form, tag, prop)
            tpabrv = self.getTagPropAbrv(None, tag, prop)

        except s_exc.NoSuchAbrv:
            return

        abrvlen = len(ftpabrv)

        hugestor = self.stortypes[STOR_TYPE_HUGENUM]
        sode = collections.defaultdict(dict)

        for lkey, buid in self.layrslab.scanByPref(ftpabrv, db=self.bytagprop):

            if len(lkey) == 28:
                continue

            byts = self.layrslab.get(buid, db=self.bybuidv3)
            if byts is None:
                self.layrslab.delete(lkey, buid, db=self.bytagprop)
                continue

            sode.update(s_msgpack.un(byts))

            props = sode['tagprops'].get(tag)
            if not props:
                self.layrslab.delete(lkey, buid, db=self.bytagprop)
                sode.clear()
                continue

            pval = props.get(prop)
            if pval is None:
                self.layrslab.delete(lkey, buid, db=self.bytagprop)
                sode.clear()
                continue

            valu, _ = pval
            try:
                indx = hugestor.indx(valu)[0]
            except Exception:
                logger.warning(f'Invalid value {valu} for tagprop {tag}:{prop} for buid {buid}')
                continue
            self.layrslab.put(ftpabrv + indx, buid, db=self.bytagprop)
            self.layrslab.put(tpabrv + indx, buid, db=self.bytagprop)

            oldindx = lkey[abrvlen:]
            self.layrslab.delete(lkey, buid, db=self.bytagprop)
            self.layrslab.delete(tpabrv + oldindx, buid, db=self.bytagprop)

            sode.clear()

    async def _layrV7toV8(self):

        logger.warning(f'Updating hugenum index values: {self.dirn}')

        for name, prop in self.core.model.props.items():
            stortype = prop.type.stortype
            if stortype & STOR_FLAG_ARRAY:
                stortype = stortype & 0x7fff

            if stortype == STOR_TYPE_HUGENUM:
                await self._v7toV8Prop(prop)

        tagprops = set()
        for name, prop in self.core.model.tagprops.items():
            if prop.type.stortype == STOR_TYPE_HUGENUM:
                tagprops.add(prop.name)

        for form, tag, prop in self.getTagProps():
            if form is None or prop not in tagprops:
                continue

            await self._v7toV8TagProp(form, tag, prop)

        self.meta.set('version', 8)
        self.layrvers = 8

        logger.warning('...complete!')

    async def _v8toV9Prop(self, prop):

        propname = prop.name
        form = prop.form
        if form:
            form = form.name

        try:
            if prop.isform:
                abrv = self.getPropAbrv(form, None)
            else:
                abrv = self.getPropAbrv(form, propname)
        except s_exc.NoSuchAbrv:
            return

        isarray = False
        if prop.type.stortype & STOR_FLAG_ARRAY:
            isarray = True
            araystor = self.stortypes[STOR_TYPE_MSGP]

            for lkey, buid in self.layrslab.scanByPref(abrv, db=self.byarray):
                self.layrslab.delete(lkey, buid, db=self.byarray)

        abrvlen = len(abrv)
        hugestor = self.stortypes[STOR_TYPE_HUGENUM]
        sode = collections.defaultdict(dict)

        for lkey, buid in self.layrslab.scanByPref(abrv, db=self.byprop):

            byts = self.layrslab.get(buid, db=self.bybuidv3)
            if byts is None:
                self.layrslab.delete(lkey, buid, db=self.byprop)
                continue

            sode.clear()
            sode.update(s_msgpack.un(byts))
            if prop.isform:
                valu = sode['valu']
            else:
                valu = sode['props'].get(propname)

            if valu is None:
                self.layrslab.delete(lkey, buid, db=self.byprop)
                continue

            valu = valu[0]
            if isarray:
                for aval in valu:
                    try:
                        indx = hugestor.indx(aval)[0]
                    except Exception:
                        logger.warning(f'Invalid value {valu} for prop {propname} for buid {s_common.ehex(buid)}')
                        continue

                    self.layrslab.put(abrv + indx, buid, db=self.byarray)
            else:
                try:
                    indx = hugestor.indx(valu)[0]
                except Exception:
                    logger.warning(f'Invalid value {valu} for prop {propname} for buid {s_common.ehex(buid)}')
                    continue

                if indx == lkey[abrvlen:]:
                    continue
                self.layrslab.put(abrv + indx, buid, db=self.byprop)
                self.layrslab.delete(lkey, buid, db=self.byprop)

    async def _v8toV9TagProp(self, form, tag, prop):

        try:
            ftpabrv = self.getTagPropAbrv(form, tag, prop)
            tpabrv = self.getTagPropAbrv(None, tag, prop)
        except s_exc.NoSuchAbrv:
            return

        abrvlen = len(ftpabrv)

        hugestor = self.stortypes[STOR_TYPE_HUGENUM]
        sode = collections.defaultdict(dict)

        for lkey, buid in self.layrslab.scanByPref(ftpabrv, db=self.bytagprop):

            byts = self.layrslab.get(buid, db=self.bybuidv3)
            if byts is None:
                self.layrslab.delete(lkey, buid, db=self.bytagprop)
                continue

            sode.clear()
            sode.update(s_msgpack.un(byts))

            props = sode['tagprops'].get(tag)
            if not props:
                self.layrslab.delete(lkey, buid, db=self.bytagprop)
                continue

            pval = props.get(prop)
            if pval is None:
                self.layrslab.delete(lkey, buid, db=self.bytagprop)
                continue

            valu, _ = pval
            try:
                indx = hugestor.indx(valu)[0]
            except Exception:
                logger.warning(f'Invalid value {valu} for tagprop {tag}:{prop} for buid {s_common.ehex(buid)}')
                continue

            if indx == lkey[abrvlen:]:
                continue

            self.layrslab.put(ftpabrv + indx, buid, db=self.bytagprop)
            self.layrslab.put(tpabrv + indx, buid, db=self.bytagprop)

            oldindx = lkey[abrvlen:]
            self.layrslab.delete(lkey, buid, db=self.bytagprop)
            self.layrslab.delete(tpabrv + oldindx, buid, db=self.bytagprop)

    async def _layrV8toV9(self):

        logger.warning(f'Checking hugenum index values: {self.dirn}')

        for name, prop in self.core.model.props.items():
            stortype = prop.type.stortype
            if stortype & STOR_FLAG_ARRAY:
                stortype = stortype & 0x7fff

            if stortype == STOR_TYPE_HUGENUM:
                await self._v8toV9Prop(prop)

        tagprops = set()
        for name, prop in self.core.model.tagprops.items():
            if prop.type.stortype == STOR_TYPE_HUGENUM:
                tagprops.add(prop.name)

        for form, tag, prop in self.getTagProps():
            if form is None or prop not in tagprops:
                continue

            await self._v8toV9TagProp(form, tag, prop)

        self.meta.set('version', 9)
        self.layrvers = 9

        logger.warning('...complete!')

    async def _layrV9toV10(self):

        logger.warning(f'Adding n1+n2 index to edges in layer {self.iden}')

        def commit():
            self.layrslab.putmulti(putkeys, db=self.edgesn1n2)
            putkeys.clear()

        putkeys = []
        for lkey, n2buid in self.layrslab.scanByFull(db=self.edgesn1):

            n1buid = lkey[:32]
            venc = lkey[32:]

            putkeys.append((n1buid + n2buid, venc))
            if len(putkeys) > 1000:
                commit()

        if len(putkeys):
            commit()

        self.meta.set('version', 10)
        self.layrvers = 10

        logger.warning(f'...complete!')

    async def _initSlabs(self, slabopts):

        otherslabopts = {
            **slabopts,
            'readahead': False,   # less-used slabs don't need readahead
            'lockmemory': False,  # less-used slabs definitely don't get dedicated memory
        }

        path = s_common.genpath(self.dirn, 'layer_v2.lmdb')
        nodedatapath = s_common.genpath(self.dirn, 'nodedata.lmdb')

        self.layrslab = await s_lmdbslab.Slab.anit(path, **slabopts)
        self.dataslab = await s_lmdbslab.Slab.anit(nodedatapath, **otherslabopts)

        metadb = self.layrslab.initdb('layer:meta')
        self.meta = s_lmdbslab.SlabDict(self.layrslab, db=metadb)

        self.formcounts = await self.layrslab.getHotCount('count:forms')

        nodeeditpath = s_common.genpath(self.dirn, 'nodeedits.lmdb')
        self.nodeeditslab = await s_lmdbslab.Slab.anit(nodeeditpath, **otherslabopts)

        self.offsets = await self.layrslab.getHotCount('offsets')

        self.tagabrv = self.layrslab.getNameAbrv('tagabrv')
        self.propabrv = self.layrslab.getNameAbrv('propabrv')
        self.tagpropabrv = self.layrslab.getNameAbrv('tagpropabrv')

        self.bybuidv3 = self.layrslab.initdb('bybuidv3')

        self.byverb = self.layrslab.initdb('byverb', dupsort=True)
        self.edgesn1 = self.layrslab.initdb('edgesn1', dupsort=True)
        self.edgesn2 = self.layrslab.initdb('edgesn2', dupsort=True)
        self.edgesn1n2 = self.layrslab.initdb('edgesn1n2', dupsort=True)

        self.bytag = self.layrslab.initdb('bytag', dupsort=True)
        self.byprop = self.layrslab.initdb('byprop', dupsort=True)
        self.byarray = self.layrslab.initdb('byarray', dupsort=True)
        self.bytagprop = self.layrslab.initdb('bytagprop', dupsort=True)

        self.countdb = self.layrslab.initdb('counters')
        self.nodedata = self.dataslab.initdb('nodedata')
        self.dataname = self.dataslab.initdb('dataname', dupsort=True)

        self.nodeeditlog = self.nodeeditctor(self.nodeeditslab, 'nodeedits')

    async def _initLayerStorage(self):

        slabopts = {
            'readahead': True,
            'lockmemory': self.lockmemory,
            'map_async': self.mapasync,
            'max_replay_log': self.maxreplaylog,
        }

        if self.growsize is not None:
            slabopts['growsize'] = self.growsize

        await self._initSlabs(slabopts)

        if self.fresh:
            self.meta.set('version', 10)

        self.layrslab.addResizeCallback(self.core.checkFreeSpace)
        self.dataslab.addResizeCallback(self.core.checkFreeSpace)
        self.nodeeditslab.addResizeCallback(self.core.checkFreeSpace)

        self.onfini(self.layrslab)
        self.onfini(self.dataslab)
        self.onfini(self.nodeeditslab)

        self.layrslab.on('commit', self._onLayrSlabCommit)

        self.layrvers = self.meta.get('version', 2)

        if self.layrvers < 3:
            await self._layrV2toV3()

        if self.layrvers < 4:
            await self._layrV3toV5()

        if self.layrvers < 5:
            await self._layrV4toV5()

        if self.layrvers < 7:
            await self._layrV5toV7()

        if self.layrvers < 8:
            await self._layrV7toV8()

        if self.layrvers < 9:
            await self._layrV8toV9()

        if self.layrvers < 10:
            await self._layrV9toV10()

        if self.layrvers != 10:
            mesg = f'Got layer version {self.layrvers}.  Expected 10.  Accidental downgrade?'
            raise s_exc.BadStorageVersion(mesg=mesg)

    async def getLayerSize(self):
        '''
        Get the total storage size for the layer.
        '''
        realsize, _ = s_common.getDirSize(self.dirn)
        return realsize

    async def setLayerInfo(self, name, valu):
        self._reqNotReadOnly()
        return await self._push('layer:set', name, valu)

    @s_nexus.Pusher.onPush('layer:set')
    async def _setLayerInfo(self, name, valu):
        '''
        Set a mutable layer property.
        '''
        if name not in ('name', 'desc', 'logedits'):
            mesg = f'{name} is not a valid layer info key'
            raise s_exc.BadOptValu(mesg=mesg)

        if name == 'logedits':
            valu = bool(valu)
            self.logedits = valu

        # TODO when we can set more props, we may need to parse values.
        if valu is None:
            await self.layrinfo.pop(name)
        else:
            await self.layrinfo.set(name, valu)

        await self.core.feedBeholder('layer:set', {'iden': self.iden, 'name': name, 'valu': valu}, gates=[self.iden])
        return valu

    async def stat(self):
        ret = {**self.layrslab.statinfo(),
               }
        if self.logedits:
            ret['nodeeditlog_indx'] = (self.nodeeditlog.index(), 0, 0)
        return ret

    async def _onLayrFini(self):
        [(await wind.fini()) for wind in self.windows]
        [futu.cancel() for futu in self.futures.values()]
        if self.leader is not None:
            await self.leader.fini()

    async def getFormCounts(self):
        return self.formcounts.pack()

    @s_cache.memoizemethod()
    def getPropAbrv(self, form, prop):
        return self.propabrv.bytsToAbrv(s_msgpack.en((form, prop)))

    def setPropAbrv(self, form, prop):
        return self.propabrv.setBytsToAbrv(s_msgpack.en((form, prop)))

    def getFormProps(self):
        for byts in self.propabrv.keys():
            yield s_msgpack.un(byts)

    def getTagProps(self):
        for byts in self.tagpropabrv.keys():
            yield s_msgpack.un(byts)

    @s_cache.memoizemethod()
    def getTagPropAbrv(self, *args):
        return self.tagpropabrv.bytsToAbrv(s_msgpack.en(args))

    def setTagPropAbrv(self, *args):
        return self.tagpropabrv.setBytsToAbrv(s_msgpack.en(args))

    @s_cache.memoizemethod()
    def getAbrvProp(self, abrv):
        byts = self.propabrv.abrvToByts(abrv)
        return s_msgpack.un(byts)

    def setSodeDirty(self, sode):
        nid = sode.get('nid')
        assert nid is not None
        self.dirty[nid] = sode

    async def _onLayrSlabCommit(self, mesg):
        await self._saveDirtySodes()

    async def _saveDirtySodes(self):

        if not self.dirty:
            return

        # flush any dirty storage nodes before the commit
        kvlist = []

        for nid, sode in self.dirty.items():
            self.buidcache[nid] = sode
            kvlist.append((nid, s_msgpack.en(sode)))

        self.layrslab.putmulti(kvlist, db=self.bybuidv3)
        self.dirty.clear()

    def _getStorNode(self, nid):
        '''
        Return the storage node for the given nid.
        '''
        # check the dirty nodes first
        sode = self.dirty.get(nid)
        if sode is not None:
            return sode

        sode = self.buidcache.get(nid)
        if sode is not None:
            return sode

        envl = self.weakcache.get(nid)
        if envl is not None:
            return envl.sode

        byts = self.layrslab.get(nid, db=self.bybuidv3)
        if byts is None:
            return None

        sode = collections.defaultdict(dict)
        sode.update(s_msgpack.un(byts))

        self.buidcache[nid] = sode

        return sode

    def genStorNodeRef(self, nid):

        envl = self.weakcache.get(nid)
        if envl is not None:
            return envl

        sode = self._genStorNode(nid)
        envl = SodeEnvl(self._genStorNode(nid))

        self.weakcache[nid] = envl
        return envl

    def _genStorNode(self, nid):
        # get or create the storage node. this returns the *actual* storage node

        sode = self._getStorNode(nid)
        if sode is not None:
            return sode

        sode = collections.defaultdict(dict)
        self.buidcache[nid] = sode

        return sode

    async def getTagCount(self, tagname, formname=None):
        '''
        Return the number of tag rows in the layer for the given tag/form.
        '''
        try:
            abrv = self.tagabrv.bytsToAbrv(tagname.encode())
            if formname is not None:
                abrv += self.getPropAbrv(formname, None)

        except s_exc.NoSuchAbrv:
            return 0

        return await self.layrslab.countByPref(abrv, db=self.bytag)

    async def getPropCount(self, formname, propname=None, maxsize=None):
        '''
        Return the number of property rows in the layer for the given form/prop.
        '''
        try:
            abrv = self.getPropAbrv(formname, propname)
        except s_exc.NoSuchAbrv:
            return 0

        return await self.layrslab.countByPref(abrv, db=self.byprop, maxsize=maxsize)

    async def getUnivPropCount(self, propname, maxsize=None):
        '''
        Return the number of universal property rows in the layer for the given prop.
        '''
        try:
            abrv = self.getPropAbrv(None, propname)
        except s_exc.NoSuchAbrv:
            return 0

        return await self.layrslab.countByPref(abrv, db=self.byprop, maxsize=maxsize)

    async def liftByTag(self, tag, form=None, reverse=False):

        try:
            abrv = self.tagabrv.bytsToAbrv(tag.encode())
            if form is not None:
                abrv += self.getPropAbrv(form, None)

        except s_exc.NoSuchAbrv:
            return

        if reverse:
            scan = self.layrslab.scanByPrefBack
        else:
            scan = self.layrslab.scanByPref

        for lkey, nid in scan(abrv, db=self.bytag):
            # yield <sortkey>, <nid>, <SodeEnvl>
            yield nid, nid, self.genStorNodeRef(nid)

    async def liftByTagValu(self, tag, cmpr, valu, form=None, reverse=False):

        try:
            abrv = self.tagabrv.bytsToAbrv(tag.encode())
            if form is not None:
                abrv += self.getPropAbrv(form, None)

        except s_exc.NoSuchAbrv:
            return

        filt = StorTypeTag.getTagFilt(cmpr, valu)
        if filt is None:
            raise s_exc.NoSuchCmpr(cmpr=cmpr)

        if reverse:
            scan = self.layrslab.scanByPrefBack
        else:
            scan = self.layrslab.scanByPref

        for lkey, nid in scan(abrv, db=self.bytag):
            # filter based on the ival value before lifting the node...
            sref = self.genStorNodeRef(nid)
            valu = sref.sode['tags'].get(tag)

            if filt(valu):
                yield nid, nid, sref

    async def hasTagProp(self, name):
        async for _ in self.liftTagProp(name):
            return True

        return False

    async def hasNodeData(self, buid, name):

        nid = self.core.getNidByBuid(buid)
        if nid is None:
            return False

        try:
            abrv = self.getPropAbrv(name, None)
        except s_exc.NoSuchAbrv:
            return False

        return self.dataslab.has(nid + abrv, db=self.nodedata)

    async def liftTagProp(self, name):

        for form, tag, prop in self.getTagProps():

            if form is not None or prop != name:
                continue

            try:
                abrv = self.getTagPropAbrv(None, tag, name)

            except s_exc.NoSuchAbrv:
                continue

            for _, nid in self.layrslab.scanByPref(abrv, db=self.bytagprop):
                yield nid

    async def liftByTagProp(self, form, tag, prop, reverse=False):

        try:
            abrv = self.getTagPropAbrv(form, tag, prop)
        except s_exc.NoSuchAbrv:
            return

        if reverse:
            scan = self.layrslab.scanByPrefBack
        else:
            scan = self.layrslab.scanByPref

        for lkey, nid in self.layrslab.scanByPref(abrv, db=self.bytagprop):
            yield lkey[8:], nid, self.genStorNodeRef(nid)

    async def liftByTagPropValu(self, form, tag, prop, cmprvals, reverse=False):
        '''
        Note:  form may be None
        '''
        for cmpr, valu, kind in cmprvals:
            async for lkey, nid in self.stortypes[kind].indxByTagProp(form, tag, prop, cmpr, valu, reverse=reverse):
                yield lkey[8:], nid, self.genStorNodeRef(nid)

    async def liftByProp(self, form, prop, reverse=False):

        try:
            abrv = self.getPropAbrv(form, prop)
        except s_exc.NoSuchAbrv:
            return

        if reverse:
            scan = self.layrslab.scanByPrefBack
        else:
            scan = self.layrslab.scanByPref

        for lkey, nid in scan(abrv, db=self.byprop):
            sref = self.genStorNodeRef(nid)
            yield nid, nid, sref

    # NOTE: form vs prop valu lifting is differentiated to allow merge sort
    async def liftByFormValu(self, form, cmprvals, reverse=False):
        for cmpr, valu, kind in cmprvals:

            if kind & 0x8000:
                kind = STOR_TYPE_MSGP

            async for lkey, nid in self.stortypes[kind].indxByForm(form, cmpr, valu, reverse=reverse):
                yield lkey[8:], nid, self.genStorNodeRef(nid)

    async def liftByPropValu(self, form, prop, cmprvals, reverse=False):

        for cmpr, valu, kind in cmprvals:

            if kind & 0x8000:
                kind = STOR_TYPE_MSGP

            async for lkey, nid in self.stortypes[kind].indxByProp(form, prop, cmpr, valu, reverse=reverse):
                yield lkey[8:], nid, self.genStorNodeRef(nid)

    async def liftByPropArray(self, form, prop, cmprvals, reverse=False):
        for cmpr, valu, kind in cmprvals:
            async for lkey, nid in self.stortypes[kind].indxByPropArray(form, prop, cmpr, valu, reverse=reverse):
                yield lkey[8:], nid, self.genStorNodeRef(nid)

    async def liftByDataName(self, name):
        try:
            abrv = self.getPropAbrv(name, None)

        except s_exc.NoSuchAbrv:
            return

        for abrv, nid in self.dataslab.scanByDups(abrv, db=self.dataname):
            await asyncio.sleep(0)

            yield nid, nid, self.genStorNodeRef(nid)

    async def saveNodeEdits(self, edits, meta):
        '''
        Save node edits to the layer and return a tuple of (nexsoffs, changes).

        Note: nexsoffs will be None if there are no changes.
        '''
        self._reqNotReadOnly()

        if self.ismirror:

            if self.core.isactive:
                proxy = await self.leader.proxy()

                with self.getIdenFutu(iden=meta.get('task')) as (iden, futu):
                    meta['task'] = iden
                    moff, changes = await proxy.saveNodeEdits(edits, meta)
                    if any(c[2] for c in changes):
                        return await futu
                    return None, ()

            proxy = await self.core.nexsroot.client.proxy()
            indx, changes = await proxy.saveLayerNodeEdits(self.iden, edits, meta)
            await self.core.nexsroot.waitOffs(indx)
            return indx, changes

        return await self.saveToNexs('edits', edits, meta)

    def _incSodeRefs(self, buid, sode, inc=1):

        nid = sode.get('nid')
        refs = sode.get('refs', 0)

        refs = refs + inc
        sode['refs'] = refs

        if refs <= 0:
            self.dirty.pop(nid, None)
            self.weakcache.pop(nid, None)
            self.buidcache.pop(nid, None)
            self.layrslab.delete(nid, db=self.bybuidv3)
            self.core.incBuidNid(nid, inc=-1)
            return 0

        if nid is None:
            nid = sode['nid'] = self.core.genBuidNid(buid)

        self.setSodeDirty(sode)
        return refs

    @s_nexus.Pusher.onPush('edits', passitem=True)
    async def _storNodeEdits(self, nodeedits, meta, nexsitem):
        '''
        Execute a series of node edit operations, returning the updated nodes.

        Args:
            nodeedits:  List[Tuple(buid, form, edits, subedits)]  List of requested changes per node

        Returns:
            List[Tuple[buid, form, edits]]  Same list, but with only the edits actually applied (plus the old value)
        '''
        results = {}

        nodeedits = collections.deque(nodeedits)
        while nodeedits:

            buid, form, edits = nodeedits.popleft()

            nid = self.core.getNidByBuid(buid)

            sode = None
            if nid is not None:
                sode = self._genStorNode(nid)

            if sode is None:
                sode = collections.defaultdict(dict)

            changes = []
            for edit in edits:

                delt = await self.editors[edit[0]](buid, form, edit, sode, meta)

                # if there are conditional edits, check and add them...
                if delt and edit[2]:
                    nodeedits.extend(edit[2])

                changes.extend(delt)

                await asyncio.sleep(0)

            if changes:

                flatedit = results.get(buid)
                if flatedit is None:
                    results[buid] = flatedit = (buid, form, [])

                flatedit[2].extend(changes)

        flatedits = list(results.values())

        if flatedits:
            nexsindx = nexsitem[0] if nexsitem is not None else None
            if self.logedits:
                offs = self.nodeeditlog.add((flatedits, meta), indx=nexsindx)
                [(await wind.put((offs, flatedits, meta))) for wind in tuple(self.windows)]

        await asyncio.sleep(0)

        return flatedits

    async def storNodeEditsNoLift(self, nodeedits, meta):
        '''
        Execute a series of node edit operations.

        Does not return the updated nodes.
        '''
        self._reqNotReadOnly()
        await self._push('edits', nodeedits, meta)

    async def _editNodeAdd(self, buid, form, edit, sode, meta):

        valt = edit[1]
        valu, stortype = valt
        if sode.get('valu') == valt:
            return ()

        sode['valu'] = valt
        sode['form'] = form

        self._incSodeRefs(buid, sode)

        nid = sode.get('nid')
        self.core.setNidNdef(nid, (form, valu))

        abrv = self.setPropAbrv(form, None)

        if stortype & STOR_FLAG_ARRAY:

            for indx in self.getStorIndx(stortype, valu):
                self.layrslab.put(abrv + indx, nid, db=self.byarray)

            for indx in self.getStorIndx(STOR_TYPE_MSGP, valu):
                self.layrslab.put(abrv + indx, nid, db=self.byprop)

        else:

            for indx in self.getStorIndx(stortype, valu):
                self.layrslab.put(abrv + indx, nid, db=self.byprop)

        self.formcounts.inc(form)
        if self.nodeAddHook is not None:
            self.nodeAddHook()

        retn = [
            (EDIT_NODE_ADD, (valu, stortype), ())
        ]

        tick = meta.get('time')
        if tick is None:
            tick = s_common.now()

        edit = (EDIT_PROP_SET, ('.created', tick, None, STOR_TYPE_MINTIME), ())
        retn.extend(await self._editPropSet(buid, form, edit, sode, meta))

        return retn

    async def _editNodeDel(self, buid, form, edit, sode, meta):

        valt = sode.pop('valu', None)
        if valt is None:
            # TODO tombstone
            return ()

        nid = sode.get('nid')

        valu, stortype = valt

        abrv = self.setPropAbrv(form, None)

        if stortype & STOR_FLAG_ARRAY:

            for indx in self.getStorIndx(stortype, valu):
                self.layrslab.delete(abrv + indx, nid, db=self.byarray)

            for indx in self.getStorIndx(STOR_TYPE_MSGP, valu):
                self.layrslab.delete(abrv + indx, nid, db=self.byprop)

        else:

            for indx in self.getStorIndx(stortype, valu):
                self.layrslab.delete(abrv + indx, nid, db=self.byprop)

        self.formcounts.inc(form, valu=-1)
        if self.nodeDelHook is not None:
            self.nodeDelHook()

        await self._wipeNodeData(buid, sode)
        await self._delNodeEdges(buid, sode)

        self._incSodeRefs(buid, sode, inc=-1)

        return (
            (EDIT_NODE_DEL, (valu, stortype), ()),
        )

    async def _editPropSet(self, buid, form, edit, sode, meta):

        prop, valu, oldv, stortype = edit[1]

        oldv, oldt = sode['props'].get(prop, (None, None))

        abrv = self.setPropAbrv(form, prop)
        univabrv = None

        if prop[0] == '.':  # '.' to detect universal props (as quickly as possible)
            univabrv = self.setPropAbrv(None, prop)

        if valu == oldv:
            return ()

        if oldv is None:
            self._incSodeRefs(buid, sode)

        nid = sode.get('nid')

        if oldv is not None:

            # merge intervals and min times
            if stortype == STOR_TYPE_IVAL:
                allv = oldv + valu
                valu = (min(allv), max(allv))

            elif stortype == STOR_TYPE_MINTIME:
                valu = min(valu, oldv)

            elif stortype == STOR_TYPE_MAXTIME:
                valu = max(valu, oldv)

            if valu == oldv and stortype == oldt:
                return ()

            if oldt & STOR_FLAG_ARRAY:

                for oldi in self.getStorIndx(oldt, oldv):
                    self.layrslab.delete(abrv + oldi, nid, db=self.byarray)
                    if univabrv is not None:
                        self.layrslab.delete(univabrv + oldi, nid, db=self.byarray)

                for indx in self.getStorIndx(STOR_TYPE_MSGP, oldv):
                    self.layrslab.delete(abrv + indx, nid, db=self.byprop)
                    if univabrv is not None:
                        self.layrslab.delete(univabrv + indx, nid, db=self.byprop)

            else:

                for oldi in self.getStorIndx(oldt, oldv):
                    self.layrslab.delete(abrv + oldi, nid, db=self.byprop)
                    if univabrv is not None:
                        self.layrslab.delete(univabrv + oldi, nid, db=self.byprop)

        sode['props'][prop] = (valu, stortype)
        self.setSodeDirty(sode)

        if stortype & STOR_FLAG_ARRAY:

            for indx in self.getStorIndx(stortype, valu):
                self.layrslab.put(abrv + indx, nid, db=self.byarray)
                if univabrv is not None:
                    self.layrslab.put(univabrv + indx, nid, db=self.byarray)

            for indx in self.getStorIndx(STOR_TYPE_MSGP, valu):
                self.layrslab.put(abrv + indx, nid, db=self.byprop)
                if univabrv is not None:
                    self.layrslab.put(univabrv + indx, nid, db=self.byprop)

        else:

            for indx in self.getStorIndx(stortype, valu):
                self.layrslab.put(abrv + indx, nid, db=self.byprop)
                if univabrv is not None:
                    self.layrslab.put(univabrv + indx, nid, db=self.byprop)

        return (
            (EDIT_PROP_SET, (prop, valu, oldv, stortype), ()),
        )

    async def _editPropDel(self, buid, form, edit, sode, meta):

        prop, oldv, stortype = edit[1]

        abrv = self.setPropAbrv(form, prop)
        univabrv = None

        if prop[0] == '.':  # '.' to detect universal props (as quickly as possible)
            univabrv = self.setPropAbrv(None, prop)

        valt = sode['props'].pop(prop, None)
        if valt is None:
            # FIXME tombstone
            return ()

        nid = sode.get('nid')

        valu, stortype = valt

        if stortype & STOR_FLAG_ARRAY:

            realtype = stortype & 0x7fff

            for aval in valu:
                for indx in self.getStorIndx(realtype, aval):
                    self.layrslab.delete(abrv + indx, nid, db=self.byarray)
                    if univabrv is not None:
                        self.layrslab.delete(univabrv + indx, nid, db=self.byarray)

            for indx in self.getStorIndx(STOR_TYPE_MSGP, valu):
                self.layrslab.delete(abrv + indx, nid, db=self.byprop)
                if univabrv is not None:
                    self.layrslab.delete(univabrv + indx, nid, db=self.byprop)

        else:

            for indx in self.getStorIndx(stortype, valu):
                self.layrslab.delete(abrv + indx, nid, db=self.byprop)
                if univabrv is not None:
                    self.layrslab.delete(univabrv + indx, nid, db=self.byprop)

        self._incSodeRefs(buid, sode, inc=-1)

        return (
            (EDIT_PROP_DEL, (prop, valu, stortype), ()),
        )

    async def _editTagSet(self, buid, form, edit, sode, meta):

        if form is None:  # pragma: no cover
            logger.warning(f'Invalid tag set edit, form is None: {edit}')
            return ()

        tag, valu, oldv = edit[1]

        tagabrv = self.tagabrv.setBytsToAbrv(tag.encode())
        formabrv = self.setPropAbrv(form, None)

        oldv = sode['tags'].get(tag)
        if oldv is None:
            self._incSodeRefs(buid, sode)

        nid = sode.get('nid')
        if oldv is not None:

            if oldv != (None, None) and valu != (None, None):

                valu = (min(oldv[0], valu[0]), max(oldv[1], valu[1]))

            if oldv == valu:
                return ()

        sode['tags'][tag] = valu
        self.setSodeDirty(sode)

        self.layrslab.put(tagabrv + formabrv, nid, db=self.bytag)

        return (
            (EDIT_TAG_SET, (tag, valu, oldv), ()),
        )

    async def _editTagDel(self, buid, form, edit, sode, meta):

        tag, oldv = edit[1]
        formabrv = self.setPropAbrv(form, None)

        oldv = sode['tags'].pop(tag, None)
        if oldv is None:
            # TODO tombstone
            return ()

        nid = sode.get('nid')

        tagabrv = self.tagabrv.bytsToAbrv(tag.encode())

        self.layrslab.delete(tagabrv + formabrv, nid, db=self.bytag)

        self._incSodeRefs(buid, sode, inc=-1)

        return (
            (EDIT_TAG_DEL, (tag, oldv), ()),
        )

    async def _editTagPropSet(self, buid, form, edit, sode, meta):

        if form is None:  # pragma: no cover
            logger.warning(f'Invalid tagprop set edit, form is None: {edit}')
            return ()

        tag, prop, valu, oldv, stortype = edit[1]

        tp_abrv = self.setTagPropAbrv(None, tag, prop)
        ftp_abrv = self.setTagPropAbrv(form, tag, prop)

        tp_dict = sode['tagprops'].get(tag)
        if tp_dict:

            oldv, oldt = tp_dict.get(prop, (None, None))

            nid = sode.get('nid')
            if oldv is not None:

                if stortype == STOR_TYPE_IVAL:
                    valu = (min(*oldv, *valu), max(*oldv, *valu))

                elif stortype == STOR_TYPE_MINTIME:
                    valu = min(valu, oldv)

                elif stortype == STOR_TYPE_MAXTIME:
                    valu = max(valu, oldv)

                if valu == oldv and stortype == oldt:
                    return ()

                for oldi in self.getStorIndx(oldt, oldv):
                    self.layrslab.delete(tp_abrv + oldi, nid, db=self.bytagprop)
                    self.layrslab.delete(ftp_abrv + oldi, nid, db=self.bytagprop)

        if oldv is None:
            self._incSodeRefs(buid, sode)

        nid = sode.get('nid')
        if tag not in sode['tagprops']:
            sode['tagprops'][tag] = {}

        sode['tagprops'][tag][prop] = (valu, stortype)
        self.setSodeDirty(sode)

        kvpairs = []
        for indx in self.getStorIndx(stortype, valu):
            kvpairs.append((tp_abrv + indx, nid))
            kvpairs.append((ftp_abrv + indx, nid))

        self.layrslab.putmulti(kvpairs, db=self.bytagprop)

        return (
            (EDIT_TAGPROP_SET, (tag, prop, valu, oldv, stortype), ()),
        )

    async def _editTagPropDel(self, buid, form, edit, sode, meta):

        tag, prop, valu, stortype = edit[1]

        tp_dict = sode['tagprops'].get(tag)
        if not tp_dict:
            return ()

        oldv, oldt = tp_dict.pop(prop, (None, None))
        if oldv is None:
            return ()

        self._incSodeRefs(buid, sode, inc=-1)

        nid = sode.get('nid')

        tp_abrv = self.setTagPropAbrv(None, tag, prop)
        ftp_abrv = self.setTagPropAbrv(form, tag, prop)

        for oldi in self.getStorIndx(oldt, oldv):
            self.layrslab.delete(tp_abrv + oldi, nid, db=self.bytagprop)
            self.layrslab.delete(ftp_abrv + oldi, nid, db=self.bytagprop)

        return (
            (EDIT_TAGPROP_DEL, (tag, prop, oldv, oldt), ()),
        )

    async def _editNodeDataSet(self, buid, form, edit, sode, meta):

        name, valu, oldv = edit[1]
        abrv = self.setPropAbrv(name, None)

        nid = sode.get('nid')
        if nid is None:
            nid = sode['nid'] = self.core.getNidByBuid(buid)

        byts = s_msgpack.en(valu)
        oldb = self.dataslab.replace(nid + abrv, byts, db=self.nodedata)
        if oldb == byts:
            return ()

        if oldb is None:
            self._incSodeRefs(buid, sode)

        if oldb is not None:
            oldv = s_msgpack.un(oldb)

        self.dataslab.put(abrv, nid, db=self.dataname)

        return (
            (EDIT_NODEDATA_SET, (name, valu, oldv), ()),
        )

    async def _editNodeDataDel(self, buid, form, edit, sode, meta):

        name, valu = edit[1]
        abrv = self.setPropAbrv(name, None)

        nid = sode.get('nid')

        oldb = self.dataslab.pop(nid + abrv, db=self.nodedata)
        if oldb is None:
            return ()

        oldv = s_msgpack.un(oldb)
        self.dataslab.delete(abrv, nid, db=self.dataname)

        self._incSodeRefs(buid, sode, inc=-1)

        return (
            (EDIT_NODEDATA_DEL, (name, oldv), ()),
        )

    async def _editNodeEdgeAdd(self, buid, form, edit, sode, meta):

        if form is None:  # pragma: no cover
            logger.warning(f'Invalid node edge edit, form is None: {edit}')
            return ()

        verb, n2iden = edit[1]

        venc = verb.encode()
        n2buid = s_common.uhex(n2iden)

        n1nid = sode.get('nid')
        n2nid = self.core.getNidByBuid(n2buid)

        if n1nid is not None and n2nid is not None:
            if self.layrslab.hasdup(n1nid + n2nid, venc, db=self.edgesn1n2):
                return ()

        n2nid = self.core.genBuidNid(n2buid)
        n2sode = self._genStorNode(n2nid)

        # we are creating a new edge for this layer.
        sode['n1verbs'][verb] = sode['n1verbs'].get(verb, 0) + 1
        n2sode['n2verbs'][verb] = n2sode['n2verbs'].get(verb, 0) + 1

        # inc the sode refs and mark them both dirty
        self._incSodeRefs(buid, sode)
        self._incSodeRefs(n2buid, n2sode)

        n1n2nid = n1nid + n2nid

        # FIXME do a verb lookup and increment verb stats

        self.layrslab.put(venc, n1n2nid, db=self.byverb)
        self.layrslab.put(n1nid + venc, n2nid, db=self.edgesn1)
        self.layrslab.put(n2nid + venc, n1nid, db=self.edgesn2)
        self.layrslab.put(n1n2nid, venc, db=self.edgesn1n2)

        return (
            (EDIT_EDGE_ADD, (verb, n2iden), ()),
        )

    async def _editNodeEdgeDel(self, buid, form, edit, sode, meta):

        # TODO n1verb / n2verb!
        verb, n2iden = edit[1]

        venc = verb.encode()
        n2buid = s_common.uhex(n2iden)

        n1nid = sode.get('nid')
        n2nid = self.core.getNidByBuid(n2buid)

        n1n2nid = n1nid + n2nid

        if not self.layrslab.delete(n1n2nid, venc, db=self.edgesn1n2):
            return ()

        self.layrslab.delete(venc, n1n2nid, db=self.byverb)
        self.layrslab.delete(n1nid + venc, n2nid, db=self.edgesn1)
        self.layrslab.delete(n2nid + venc, n1nid, db=self.edgesn2)

        self._incSodeRefs(buid, sode, inc=-1)
        self.core.incBuidNid(n2buid, inc=-1)

        return (
            (EDIT_EDGE_DEL, (verb, n2iden), ()),
        )

    async def getEdgeVerbs(self):

        for lkey in self.layrslab.scanKeys(db=self.byverb):
            yield lkey.decode()

    async def getEdges(self, verb=None):

        if verb is None:

            for lkey, lval in self.layrslab.scanByFull(db=self.byverb):
                n1buid = self.core.getBuidByNid(lval[:8])
                n2buid = self.core.getBuidByNid(lval[8:])
                yield (s_common.ehex(n1buid), lkey.decode(), s_common.ehex(n2buid))

            return

        for _, lval in self.layrslab.scanByDups(verb.encode(), db=self.byverb):
            n1buid = self.core.getBuidByNid(lval[:8])
            n2buid = self.core.getBuidByNid(lval[8:])
            yield (s_common.ehex(n1buid), verb, s_common.ehex(n2buid))

    async def _delNodeEdges(self, buid, sode):
        nid = sode.get('nid')
        for lkey, n2nid in self.layrslab.scanByPref(nid, db=self.edgesn1):
            await asyncio.sleep(0)
            venc = lkey[8:]
            self.layrslab.delete(venc, nid + n2nid, db=self.byverb)
            self.layrslab.delete(lkey, n2nid, db=self.edgesn1)
            self.layrslab.delete(n2nid + venc, nid, db=self.edgesn2)
            self.layrslab.delete(nid + n2nid, venc, db=self.edgesn1n2)

            self._incSodeRefs(buid, sode, inc=-1)
            self.core.incBuidNid(n2nid, inc=-1)

    def getStorIndx(self, stortype, valu):

        if stortype & 0x8000:

            realtype = stortype & 0x7fff

            retn = []
            [retn.extend(self.getStorIndx(realtype, aval)) for aval in valu]
            return retn

        return self.stortypes[stortype].indx(valu)

    async def iterNodeEdgesN1(self, nid, verb=None):

        pref = nid
        if verb is not None:
            pref += verb.encode()

        for lkey, n2nid in self.layrslab.scanByPref(pref, db=self.edgesn1):
            verb = lkey[8:].decode()
            yield verb, n2nid

    async def iterNodeEdgesN2(self, nid, verb=None):

        pref = nid
        if verb is not None:
            pref += verb.encode()

        for lkey, n1nid in self.layrslab.scanByPref(pref, db=self.edgesn2):
            verb = lkey[8:].decode()
            yield verb, n1nid

    async def iterEdgeVerbs(self, n1nid, n2nid):
        for lkey, venc in self.layrslab.scanByDups(n1nid + n2nid, db=self.edgesn1n2):
            yield venc.decode()

    async def hasNodeEdge(self, buid1, verb, buid2):

        n1nid = self.core.getNidByBuid(buid1)
        if n1nid is None:
            return False

        n2nid = self.core.getNidByBuid(buid2)
        if n2nid is None:
            return False

        return self.layrslab.hasdup(n1nid + verb.encode(), n2nid, db=self.edgesn1)

    async def iterFormRows(self, form, stortype=None, startvalu=None):
        '''
        Yields buid, valu tuples of nodes of a single form, optionally (re)starting at startvalu.

        Args:
            form (str):  A form name.
            stortype (Optional[int]): a STOR_TYPE_* integer representing the type of form:prop
            startvalu (Any):  The value to start at.  May only be not None if stortype is not None.

        Returns:
            AsyncIterator[Tuple(buid, valu)]
        '''
        try:
            indxby = IndxByForm(self, form)

        except s_exc.NoSuchAbrv:
            return

        async for item in self._iterRows(indxby, stortype=stortype, startvalu=startvalu):
            yield item

    async def iterPropRows(self, form, prop, stortype=None, startvalu=None):
        '''
        Yields buid, valu tuples of nodes with a particular secondary property, optionally (re)starting at startvalu.

        Args:
            form (str):  A form name.
            prop (str):  A property name.
            stortype (Optional[int]): a STOR_TYPE_* integer representing the type of form:prop
            startvalu (Any):  The value to start at.  May only be not None if stortype is not None.

        Returns:
            AsyncIterator[Tuple(buid, valu)]
        '''
        try:
            indxby = IndxByProp(self, form, prop)

        except s_exc.NoSuchAbrv:
            return

        async for item in self._iterRows(indxby, stortype=stortype, startvalu=startvalu):
            yield item

    async def iterUnivRows(self, prop, stortype=None, startvalu=None):
        '''
        Yields buid, valu tuples of nodes with a particular universal property, optionally (re)starting at startvalu.

        Args:
            prop (str):  A universal property name.
            stortype (Optional[int]): a STOR_TYPE_* integer representing the type of form:prop
            startvalu (Any):  The value to start at.  May only be not None if stortype is not None.

        Returns:
            AsyncIterator[Tuple(buid, valu)]
        '''
        try:
            indxby = IndxByProp(self, None, prop)

        except s_exc.NoSuchAbrv:
            return

        async for item in self._iterRows(indxby, stortype=stortype, startvalu=startvalu):
            yield item

    def _getTagAbrv(self, tag, form=None):
        abrv = self.tagabrv.bytsToAbrv(tag.encode())
        if form is not None:
            abrv += self.getPropAbrv(form, None)
        return abrv

    async def iterTagRows(self, tag, form=None):
        '''
        Yields (nid, (valu, form)) values that match a tag and optional form.

        Args:
            tag (str): the tag to match
            form (Optional[str]):  if present, only yields buids of nodes that match the form.

        Yields:
            (nid, (ival, form))
        '''
        try:
            abrv = self._getTagAbrv(tag, form=form)
        except s_exc.NoSuchAbrv:
            return

        for lkey, nid in self.layrslab.scanByPref(abrv, db=self.bytag):
            await asyncio.sleep(0)

            sref = self.genStorNodeRef(nid)
            ndef = self.core.getNidNdef(nid)
            valu = sref.sode['tags'].get(tag)

            yield nid, (valu, ndef[0])

    async def iterTagPropRows(self, tag, prop, form=None, stortype=None, startvalu=None):
        '''
        Yields (buid, valu) that match a tag:prop, optionally (re)starting at startvalu.

        Args:
            tag (str):  tag name
            prop (str):  prop name
            form (Optional[str]):  optional form name
            stortype (Optional[int]): a STOR_TYPE_* integer representing the type of form:prop
            startvalu (Any):  The value to start at.  May only be not None if stortype is not None.

        Returns:
            AsyncIterator[Tuple(buid, valu)]
        '''
        try:
            indxby = IndxByTagProp(self, form, tag, prop)

        except s_exc.NoSuchAbrv:
            return

        async for item in self._iterRows(indxby, stortype=stortype, startvalu=startvalu):
            yield item

    async def _iterRows(self, indxby, stortype=None, startvalu=None):
        '''
        Args:
            stortype (Optional[int]): a STOR_TYPE_* integer representing the type of form:prop
            startvalu (Any): The value to start at.  May only be not None if stortype is not None.

        Returns:
            AsyncIterator[Tuple[buid,valu]]
        '''
        assert stortype is not None or startvalu is None

        abrv = indxby.abrv
        abrvlen = indxby.abrvlen
        startbytz = None

        if startvalu is not None:
            stortype = indxby.getStorType()
            startbytz = stortype.indx(startvalu)[0]

        for key, nid in self.layrslab.scanByPref(abrv, startkey=startbytz, db=indxby.db):

            await asyncio.sleep(0)

            indx = key[abrvlen:]

            valu = indxby.getNodeValu(nid, indx=indx)
            if valu is s_common.novalu:
                continue

            yield self.core.getBuidByNid(nid), valu

    async def getNodeData(self, buid, name):
        '''
        Return a single element of a buid's node data
        '''
        try:
            abrv = self.getPropAbrv(name, None)

        except s_exc.NoSuchAbrv:
            return False, None

        nid = self.core.getNidByBuid(buid)
        if nid is None:
            return False, None

        byts = self.dataslab.get(nid + abrv, db=self.nodedata)
        if byts is None:
            return False, None

        return True, s_msgpack.un(byts)

    async def iterNodeData(self, nid):
        '''
        Return a generator of all a node's data by nid.
        '''
        for lkey, byts in self.dataslab.scanByPref(nid, db=self.nodedata):
            abrv = lkey[8:]

            valu = s_msgpack.un(byts)
            prop = self.getAbrvProp(abrv)

            yield prop[0], valu

    async def iterNodeDataKeys(self, nid):
        '''
        Return a generator of all a buid's node data keys
        '''
        for lkey in self.dataslab.scanKeysByPref(nid, db=self.nodedata):
            abrv = lkey[8:]
            prop = self.getAbrvProp(abrv)
            yield prop[0]

    async def iterLayerNodeEdits(self):
        '''
        Scan the full layer and yield artificial sets of nodeedits.
        '''
        await self._saveDirtySodes()

        for nid, byts in self.layrslab.scanByFull(db=self.bybuidv3):

            sode = s_msgpack.un(byts)
            buid = self.core.getBuidByNid(nid)

            form = sode.get('form')
            if form is None:
                iden = s_common.ehex(buid)
                logger.warning(f'NODE HAS NO FORM: {iden}')
                continue

            edits = []
            nodeedit = (buid, form, edits)

            # TODO tombstones
            valt = sode.get('valu')
            if valt is not None:
                edits.append((EDIT_NODE_ADD, valt, ()))

            for prop, (valu, stortype) in sode.get('props', {}).items():
                edits.append((EDIT_PROP_SET, (prop, valu, None, stortype), ()))

            for tag, tagv in sode.get('tags', {}).items():
                edits.append((EDIT_TAG_SET, (tag, tagv, None), ()))

            for tag, propdict in sode.get('tagprops', {}).items():
                for prop, (valu, stortype) in propdict.items():
                    edits.append((EDIT_TAGPROP_SET, (tag, prop, valu, None, stortype), ()))

            async for prop, valu in self.iterNodeData(nid):
                edits.append((EDIT_NODEDATA_SET, (prop, valu, None), ()))

            async for verb, n2nid in self.iterNodeEdgesN1(nid):
                # TODO LOCAL edits vs COMPAT edits?
                n2iden = s_common.ehex(self.core.getBuidByNid(nid))
                edits.append((EDIT_EDGE_ADD, (verb, n2iden), ()))

            yield nodeedit

    async def initUpstreamSync(self, url):
        self.activetasks.append(self.schedCoro(self._initUpstreamSync(url)))

    async def _initUpstreamSync(self, url):
        '''
        We're a downstream layer, receiving a stream of edits from an upstream layer telepath proxy at url
        '''

        while not self.isfini:

            try:

                async with await s_telepath.openurl(url) as proxy:

                    creator = self.layrinfo.get('creator')

                    iden = await proxy.getIden()
                    offs = self.offsets.get(iden)
                    logger.warning(f'upstream sync connected ({s_urlhelp.sanitizeUrl(url)} offset={offs})')

                    if offs == 0:
                        offs = await proxy.getEditIndx()
                        meta = {'time': s_common.now(),
                                'user': creator,
                                }

                        async for item in proxy.iterLayerNodeEdits():
                            await self.storNodeEditsNoLift([item], meta)

                        self.offsets.set(iden, offs)

                        waits = [v for k, v in self.upstreamwaits[iden].items() if k <= offs]
                        for wait in waits:
                            [e.set() for e in wait]

                    while not proxy.isfini:

                        offs = self.offsets.get(iden)

                        # pump them into a queue so we can consume them in chunks
                        q = asyncio.Queue(maxsize=1000)

                        async def consume(x):
                            try:
                                async for item in proxy.syncNodeEdits(x):
                                    await q.put(item)
                            finally:
                                await q.put(None)

                        proxy.schedCoro(consume(offs))

                        done = False
                        while not done:

                            # get the next item so we maybe block...
                            item = await q.get()
                            if item is None:
                                break

                            items = [item]

                            # check if there are more we can eat
                            for _ in range(q.qsize()):

                                nexi = await q.get()
                                if nexi is None:
                                    done = True
                                    break

                                items.append(nexi)

                            for nodeeditoffs, item in items:
                                await self.storNodeEditsNoLift(item, {'time': s_common.now(),
                                                                      'user': creator,
                                                                      })
                                self.offsets.set(iden, nodeeditoffs + 1)

                                waits = self.upstreamwaits[iden].pop(nodeeditoffs + 1, None)
                                if waits is not None:
                                    [e.set() for e in waits]

            except asyncio.CancelledError:  # pragma: no cover
                return

            except Exception:
                logger.exception('error in initUpstreamSync loop')

            await self.waitfini(1)

    async def _wipeNodeData(self, buid, sode):
        '''
        Remove all node data for a buid
        '''
        nid = sode.get('nid')
        for lkey, _ in self.dataslab.scanByPref(nid, db=self.nodedata):
            await asyncio.sleep(0)
            self._incSodeRefs(buid, sode, inc=-1)
            self.dataslab.delete(lkey, db=self.nodedata)

    async def getModelVers(self):
        return self.layrinfo.get('model:version', (-1, -1, -1))

    async def setModelVers(self, vers):
        self._reqNotReadOnly()
        return await self._push('layer:set:modelvers', vers)

    @s_nexus.Pusher.onPush('layer:set:modelvers')
    async def _setModelVers(self, vers):
        await self.layrinfo.set('model:version', vers)

    async def getStorNodes(self):
        '''
        Yield (buid, sode) tuples for all the nodes with props/tags/tagprops stored in this layer.
        '''
        # flush any dirty sodes so we can yield them from the index in nid order
        await self._saveDirtySodes()

        for nid, byts in self.layrslab.scanByFull(db=self.bybuidv3):
            await asyncio.sleep(0)
            yield nid, s_msgpack.un(byts)

    def getStorNode(self, nid):
        '''
        Return a *COPY* of the storage node (or an empty default dict).
        '''
<<<<<<< HEAD
        sode = self._getStorNode(nid)
        if sode is not None:
            return deepcopy(sode)
        return collections.defaultdict(dict)
=======
        s_common.deprdate('Layer.splices() API', s_common._splicedepr)
        if not self.logedits:
            return

        if offs is None:
            offs = (0, 0, 0)

        if size is not None:

            count = 0
            async for offset, nodeedits, meta in self.iterNodeEditLog(offs[0]):
                async for splice in self.makeSplices(offset, nodeedits, meta):

                    if splice[0] < offs:
                        continue

                    if count >= size:
                        return

                    yield splice
                    count = count + 1
        else:
            async for offset, nodeedits, meta in self.iterNodeEditLog(offs[0]):
                async for splice in self.makeSplices(offset, nodeedits, meta):

                    if splice[0] < offs:
                        continue

                    yield splice

    async def splicesBack(self, offs=None, size=None):

        s_common.deprdate('Layer.splicesBack() API', s_common._splicedepr)
        if not self.logedits:
            return

        if offs is None:
            offs = (await self.getEditIndx(), 0, 0)

        if size is not None:

            count = 0
            async for offset, nodeedits, meta in self.iterNodeEditLogBack(offs[0]):
                async for splice in self.makeSplices(offset, nodeedits, meta, reverse=True):

                    if splice[0] > offs:
                        continue

                    if count >= size:
                        return

                    yield splice
                    count += 1
        else:
            async for offset, nodeedits, meta in self.iterNodeEditLogBack(offs[0]):
                async for splice in self.makeSplices(offset, nodeedits, meta, reverse=True):

                    if splice[0] > offs:
                        continue

                    yield splice
>>>>>>> 63782e87

    async def iterNodeEditLog(self, offs=0):
        '''
        Iterate the node edit log and yield (offs, edits, meta) tuples.
        '''
        for offs, (edits, meta) in self.nodeeditlog.iter(offs):
            yield (offs, edits, meta)

    async def iterNodeEditLogBack(self, offs=0):
        '''
        Iterate the node edit log and yield (offs, edits, meta) tuples in reverse.
        '''
        for offs, (edits, meta) in self.nodeeditlog.iterBack(offs):
            yield (offs, edits, meta)

    async def syncNodeEdits2(self, offs, wait=True):
        '''
        Once caught up with storage, yield them in realtime.

        Returns:
            Tuple of offset(int), nodeedits, meta(dict)
        '''
        if not self.logedits:
            return

        for offi, (nodeedits, meta) in self.nodeeditlog.iter(offs):
            yield (offi, nodeedits, meta)

        if wait:
            async with self.getNodeEditWindow() as wind:
                async for item in wind:
                    yield item

    async def syncNodeEdits(self, offs, wait=True):
        '''
        Identical to syncNodeEdits2, but doesn't yield meta
        '''
        async for offi, nodeedits, _meta in self.syncNodeEdits2(offs, wait=wait):
            yield (offi, nodeedits)

    async def syncIndexEvents(self, offs, matchdef, wait=True):
        '''
        Yield (offs, (buid, form, ETYPE, VALS, META)) tuples from the nodeedit log starting from the given offset.
        Only edits that match the filter in matchdef will be yielded.

        Notes:

            ETYPE is an constant EDIT_* above.  VALS is a tuple whose format depends on ETYPE, outlined in the comment
            next to the constant.  META is a dict that may contain keys 'user' and 'time' to represent the iden of the
            user that initiated the change, and the time that it took place, respectively.

            Additionally, every 1000 entries, an entry (offs, (None, None, EDIT_PROGRESS, (), ())) message is emitted.

            The matchdef dict may contain the following keys:  forms, props, tags, tagprops.  The value must be a
            sequence of strings.  Each key/val combination is treated as an "or", so each key and value yields more events.
            forms: EDIT_NODE_ADD and EDIT_NODE_DEL events.  Matches events for nodes with forms in the value list.
            props: EDIT_PROP_SET and EDIT_PROP_DEL events.  Values must be in form:prop or .universal form
            tags:  EDIT_TAG_SET and EDIT_TAG_DEL events.  Values must be the raw tag with no #.
            tagprops: EDIT_TAGPROP_SET and EDIT_TAGPROP_DEL events.   Values must be just the prop or tag:prop.

            Will not yield any values if this layer was not created with logedits enabled

        Args:
            offs(int): starting nexus/editlog offset
            matchdef(Dict[str, Sequence[str]]):  a dict describing which events are yielded
            wait(bool):  whether to pend and stream value until this layer is fini'd
        '''

        formm = set(matchdef.get('forms', ()))
        propm = set(matchdef.get('props', ()))
        tagm = set(matchdef.get('tags', ()))
        tagpropm = set(matchdef.get('tagprops', ()))
        count = 0

        async for curoff, editses in self.syncNodeEdits(offs, wait=wait):
            for buid, form, edit in editses:
                for etyp, vals, meta in edit:
                    if ((form in formm and etyp in (EDIT_NODE_ADD, EDIT_NODE_DEL))
                            or (etyp in (EDIT_PROP_SET, EDIT_PROP_DEL)
                                and (vals[0] in propm or f'{form}:{vals[0]}' in propm))
                            or (etyp in (EDIT_TAG_SET, EDIT_TAG_DEL) and vals[0] in tagm)
                            or (etyp in (EDIT_TAGPROP_SET, EDIT_TAGPROP_DEL)
                                and (vals[1] in tagpropm or f'{vals[0]}:{vals[1]}' in tagpropm))):

                        yield (curoff, (buid, form, etyp, vals, meta))

            await asyncio.sleep(0)

            count += 1
            if count % 1000 == 0:
                yield (curoff, (None, None, EDIT_PROGRESS, (), ()))

    @contextlib.asynccontextmanager
    async def getNodeEditWindow(self):
        if not self.logedits:
            raise s_exc.BadConfValu(mesg='Layer logging must be enabled for getting nodeedits')

        async with await s_queue.Window.anit(maxsize=10000) as wind:

            async def fini():
                self.windows.remove(wind)

            wind.onfini(fini)

            self.windows.append(wind)

            yield wind

    async def getEditIndx(self):
        '''
        Returns what will be the *next* (i.e. 1 past the last) nodeedit log index.
        '''
        if not self.logedits:
            return 0

        return self.nodeeditlog.index()

    async def getEditOffs(self):
        '''
        Return the offset of the last *recorded* log entry.  Returns -1 if nodeedit log is disabled or empty.
        '''
        if not self.logedits:
            return -1

        last = self.nodeeditlog.last()
        if last is not None:
            return last[0]

        return -1

    async def waitEditOffs(self, offs, timeout=None):
        '''
        Wait for the node edit log to write an entry at/past the given offset.
        '''
        if not self.logedits:
            mesg = 'Layer.waitEditOffs() does not work with logedits disabled.'
            raise s_exc.BadArg(mesg=mesg)

        return await self.nodeeditlog.waitForOffset(offs, timeout=timeout)

    async def waitUpstreamOffs(self, iden, offs):
        evnt = asyncio.Event()

        if self.offsets.get(iden) >= offs:
            evnt.set()
        else:
            self.upstreamwaits[iden][offs].append(evnt)

        return evnt

    async def delete(self):
        '''
        Delete the underlying storage
        '''
        self.isdeleted = True
        await self.fini()
        shutil.rmtree(self.dirn, ignore_errors=True)

def getFlatEdits(nodeedits):

    editsbynode = collections.defaultdict(list)

    # flatten out conditional node edits
    def addedits(buid, form, edits):
        nkey = (buid, form)
        for edittype, editinfo, condedits in edits:
            editsbynode[nkey].append((edittype, editinfo, ()))
            for condedit in condedits:
                addedits(*condedit)

    for buid, form, edits in nodeedits:
        addedits(buid, form, edits)

    return [(k[0], k[1], v) for (k, v) in editsbynode.items()]

def getNodeEditPerms(nodeedits):
    '''
    Yields (offs, perm) tuples that can be used in user.allowed()
    '''

    for nodeoffs, (buid, form, edits) in enumerate(nodeedits):

        for editoffs, (edit, info, _) in enumerate(edits):

            permoffs = (nodeoffs, editoffs)

            if edit == EDIT_NODE_ADD:
                yield (permoffs, ('node', 'add', form))
                continue

            if edit == EDIT_NODE_DEL:
                yield (permoffs, ('node', 'del', form))
                continue

            if edit == EDIT_PROP_SET:
                yield (permoffs, ('node', 'prop', 'set', f'{form}:{info[0]}'))
                continue

            if edit == EDIT_PROP_DEL:
                yield (permoffs, ('node', 'prop', 'del', f'{form}:{info[0]}'))
                continue

            if edit == EDIT_TAG_SET:
                yield (permoffs, ('node', 'tag', 'add', *info[0].split('.')))
                continue

            if edit == EDIT_TAG_DEL:
                yield (permoffs, ('node', 'tag', 'del', *info[0].split('.')))
                continue

            if edit == EDIT_TAGPROP_SET:
                yield (permoffs, ('node', 'tag', 'add', *info[0].split('.')))
                continue

            if edit == EDIT_TAGPROP_DEL:
                yield (permoffs, ('node', 'tag', 'del', *info[0].split('.')))
                continue

            if edit == EDIT_NODEDATA_SET:
                yield (permoffs, ('node', 'data', 'set', info[0]))
                continue

            if edit == EDIT_NODEDATA_DEL:
                yield (permoffs, ('node', 'data', 'pop', info[0]))
                continue

            if edit == EDIT_EDGE_ADD:
                yield (permoffs, ('node', 'edge', 'add', info[0]))
                continue

            if edit == EDIT_EDGE_DEL:
                yield (permoffs, ('node', 'edge', 'del', info[0]))
                continue<|MERGE_RESOLUTION|>--- conflicted
+++ resolved
@@ -168,22 +168,6 @@
         async for item in self.layr.syncNodeEdits2(offs, wait=wait):
             yield item
 
-<<<<<<< HEAD
-=======
-    async def splices(self, offs=None, size=None):
-        '''
-        This API is deprecated.
-
-        Yield (offs, splice) tuples from the nodeedit log starting from the given offset.
-
-        Nodeedits will be flattened into splices before being yielded.
-        '''
-        s_common.deprdate('Layer.splices() telepath API', s_common._splicedepr)
-        await self._reqUserAllowed(self.liftperm)
-        async for item in self.layr.splices(offs=offs, size=size):
-            yield item
-
->>>>>>> 63782e87
     async def getEditIndx(self):
         '''
         Returns what will be the *next* nodeedit log index.
@@ -4174,74 +4158,9 @@
         '''
         Return a *COPY* of the storage node (or an empty default dict).
         '''
-<<<<<<< HEAD
-        sode = self._getStorNode(nid)
         if sode is not None:
             return deepcopy(sode)
         return collections.defaultdict(dict)
-=======
-        s_common.deprdate('Layer.splices() API', s_common._splicedepr)
-        if not self.logedits:
-            return
-
-        if offs is None:
-            offs = (0, 0, 0)
-
-        if size is not None:
-
-            count = 0
-            async for offset, nodeedits, meta in self.iterNodeEditLog(offs[0]):
-                async for splice in self.makeSplices(offset, nodeedits, meta):
-
-                    if splice[0] < offs:
-                        continue
-
-                    if count >= size:
-                        return
-
-                    yield splice
-                    count = count + 1
-        else:
-            async for offset, nodeedits, meta in self.iterNodeEditLog(offs[0]):
-                async for splice in self.makeSplices(offset, nodeedits, meta):
-
-                    if splice[0] < offs:
-                        continue
-
-                    yield splice
-
-    async def splicesBack(self, offs=None, size=None):
-
-        s_common.deprdate('Layer.splicesBack() API', s_common._splicedepr)
-        if not self.logedits:
-            return
-
-        if offs is None:
-            offs = (await self.getEditIndx(), 0, 0)
-
-        if size is not None:
-
-            count = 0
-            async for offset, nodeedits, meta in self.iterNodeEditLogBack(offs[0]):
-                async for splice in self.makeSplices(offset, nodeedits, meta, reverse=True):
-
-                    if splice[0] > offs:
-                        continue
-
-                    if count >= size:
-                        return
-
-                    yield splice
-                    count += 1
-        else:
-            async for offset, nodeedits, meta in self.iterNodeEditLogBack(offs[0]):
-                async for splice in self.makeSplices(offset, nodeedits, meta, reverse=True):
-
-                    if splice[0] > offs:
-                        continue
-
-                    yield splice
->>>>>>> 63782e87
 
     async def iterNodeEditLog(self, offs=0):
         '''
