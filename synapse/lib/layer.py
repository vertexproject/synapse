'''
The Layer 2.0 archtecture introduces several optimized node/message serialization formats
used by the layers to optimize returning primitives and facilitate efficient node construction:

.. note::

    This interface is subject to change between minor revisions.

Storage Types (<stortype>)

    In Layers 2.0, each node property from the model has an associated "storage type".  Each
    storage type determines how the data is indexed and represented within the Layer.  This
    formalizes the separation of "data model" from "storage model".  Each data model type has
    a "stortype" property which coresponds to one of the STOR_TYPE_XXX values.  The knowledge
    of the mapping of data model types to storage types is the responsibility of the data model,
    making the Layer implementation fully decoupled from the data model.

Node Edits / Edits

    A node edit consists of a (<nid>, <form>, [edits]) tuple.  An edit is Tuple of (<type>, <info>, List[NodeEdits])
    where the first element is an int that matches to an EDIT_* constant below, the info is a tuple that varies
    depending on the first element, and the third element is a list of dependent NodeEdits that will only be applied
    if the edit actually makes a change.

Storage Node (<sode>)

    A storage node is a layer/storage optimized node representation which is similar to a "packed node".
    A storage node *may* be partial ( as it is produced by a given layer ) and are joined by the view/snap
    into "full" storage nodes which are used to construct Node() instances.

    Sode format::

        (<nid>, {

            'ndef': (<formname>, <formvalu>),

            'props': {
                <propname>: <propvalu>,
            }

            'tags': {
                <tagname>: <tagvalu>,
            }

            'tagprops: {
                <tagname>: {
                    <propname>: <propvalu>,
                },
            }

            # changes that were *just* made.
            'edits': [
                <edit>
            ]

        }),

'''
import os
import math
import shutil
import struct
import asyncio
import logging
import weakref
import ipaddress
import contextlib
import collections

import regex
import xxhash

import synapse.exc as s_exc
import synapse.common as s_common
import synapse.telepath as s_telepath

import synapse.lib.gis as s_gis
import synapse.lib.cell as s_cell
import synapse.lib.coro as s_coro
import synapse.lib.cache as s_cache
import synapse.lib.nexus as s_nexus
import synapse.lib.queue as s_queue
import synapse.lib.urlhelp as s_urlhelp

import synapse.lib.config as s_config
import synapse.lib.lmdbslab as s_lmdbslab
import synapse.lib.slabseqn as s_slabseqn

from synapse.lib.msgpack import deepcopy

logger = logging.getLogger(__name__)

import synapse.lib.msgpack as s_msgpack

reqValidLdef = s_config.getJsValidator({
    'type': 'object',
    'properties': {
        'iden': {'type': 'string', 'pattern': s_config.re_iden},
        'creator': {'type': 'string', 'pattern': s_config.re_iden},
        'created': {'type': 'integer', 'minimum': 0},
        'lockmemory': {'type': 'boolean'},
        'lmdb:growsize': {'type': 'integer'},
        'logedits': {'type': 'boolean', 'default': True},
        'name': {'type': 'string'},
        'readonly': {'type': 'boolean', 'default': False},
    },
    'additionalProperties': True,
    'required': ['iden', 'creator', 'lockmemory'],
})

WINDOW_MAXSIZE = 10_000

class LayerApi(s_cell.CellApi):

    async def __anit__(self, core, link, user, layr):

        await s_cell.CellApi.__anit__(self, core, link, user)

        self.layr = layr
        self.liftperm = ('layer', 'lift', self.layr.iden)
        self.writeperm = ('layer', 'write', self.layr.iden)

    async def iterLayerNodeEdits(self):
        '''
        Scan the full layer and yield artificial nodeedit sets.
        '''

        await self._reqUserAllowed(self.liftperm)
        async for item in self.layr.iterLayerNodeEdits():
            yield item
            await asyncio.sleep(0)

    @s_cell.adminapi()
    async def saveNodeEdits(self, edits, meta):
        '''
        Save node edits to the layer and return a tuple of (nexsoffs, changes).

        Note: nexsoffs will be None if there are no changes.
        '''
        meta['link:user'] = self.user.iden
        return await self.layr.saveNodeEdits(edits, meta)

    async def storNodeEdits(self, nodeedits, meta=None):

        await self._reqUserAllowed(self.writeperm)

        if meta is None:
            meta = {'time': s_common.now(), 'user': self.user.iden}

        return await self.layr.saveNodeEdits(nodeedits, meta)

    async def storNodeEditsNoLift(self, nodeedits, meta=None):

        await self._reqUserAllowed(self.writeperm)

        if meta is None:
            meta = {'time': s_common.now(), 'user': self.user.iden}

        await self.layr.storNodeEditsNoLift(nodeedits, meta)

    async def syncNodeEdits(self, offs, wait=True, compat=False):
        '''
        Yield (offs, nodeedits) tuples from the nodeedit log starting from the given offset.

        Once caught up with storage, yield them in realtime.
        '''
        await self._reqUserAllowed(self.liftperm)
        async for item in self.layr.syncNodeEdits(offs, wait=wait, compat=compat):
            yield item

    async def syncNodeEdits2(self, offs, wait=True, compat=False):
        await self._reqUserAllowed(self.liftperm)
        async for item in self.layr.syncNodeEdits2(offs, wait=wait, compat=compat):
            yield item

    async def getEditIndx(self):
        '''
        Returns what will be the *next* nodeedit log index.
        '''
        await self._reqUserAllowed(self.liftperm)
        return await self.layr.getEditIndx()

    async def getEditSize(self):
        '''
        Return the total number of (edits, meta) pairs in the layer changelog.
        '''
        await self._reqUserAllowed(self.liftperm)
        return await self.layr.getEditSize()

    async def getIden(self):
        await self._reqUserAllowed(self.liftperm)
        return self.layr.iden

NID_CACHE_SIZE = 10000

STOR_TYPE_UTF8 = 1

STOR_TYPE_U8 = 2
STOR_TYPE_U16 = 3
STOR_TYPE_U32 = 4
STOR_TYPE_U64 = 5

STOR_TYPE_I8 = 6
STOR_TYPE_I16 = 7
STOR_TYPE_I32 = 8
STOR_TYPE_I64 = 9

STOR_TYPE_GUID = 10
STOR_TYPE_TIME = 11
STOR_TYPE_IVAL = 12
STOR_TYPE_MSGP = 13
STOR_TYPE_LATLONG = 14

STOR_TYPE_LOC = 15
STOR_TYPE_TAG = 16
STOR_TYPE_FQDN = 17
STOR_TYPE_IPV6 = 18

STOR_TYPE_U128 = 19
STOR_TYPE_I128 = 20

STOR_TYPE_MINTIME = 21

STOR_TYPE_FLOAT64 = 22
STOR_TYPE_HUGENUM = 23

STOR_TYPE_MAXTIME = 24

STOR_FLAG_ARRAY = 0x8000

# Edit types (etyp)

EDIT_NODE_ADD = 0      # (<etyp>, (<valu>, <type>))
EDIT_NODE_DEL = 1      # (<etyp>, (<oldv>, <type>))
EDIT_PROP_SET = 2      # (<etyp>, (<prop>, <valu>, <oldv>, <type>))
EDIT_PROP_DEL = 3      # (<etyp>, (<prop>, <oldv>, <type>))
EDIT_TAG_SET = 4       # (<etyp>, (<tag>, <valu>, <oldv>))
EDIT_TAG_DEL = 5       # (<etyp>, (<tag>, <oldv>))
EDIT_TAGPROP_SET = 6   # (<etyp>, (<tag>, <prop>, <valu>, <oldv>, <type>))
EDIT_TAGPROP_DEL = 7   # (<etyp>, (<tag>, <prop>, <oldv>, <type>))
EDIT_NODEDATA_SET = 8  # (<etyp>, (<name>, <valu>, <oldv>))
EDIT_NODEDATA_DEL = 9  # (<etyp>, (<name>, <oldv>))
EDIT_EDGE_ADD = 10     # (<etyp>, (<verb>, <destnodeiden>))
EDIT_EDGE_DEL = 11     # (<etyp>, (<verb>, <destnodeiden>))

EDIT_NODE_TOMB = 12          # (<etyp>, ())
EDIT_NODE_TOMB_DEL = 13      # (<etyp>, ())
EDIT_PROP_TOMB = 14          # (<etyp>, (<prop>))
EDIT_PROP_TOMB_DEL = 15      # (<etyp>, (<prop>))
EDIT_TAG_TOMB = 16           # (<etyp>, (<tag>))
EDIT_TAG_TOMB_DEL = 17       # (<etyp>, (<tag>))
EDIT_TAGPROP_TOMB = 18       # (<etyp>, (<tag>, <prop>))
EDIT_TAGPROP_TOMB_DEL = 19   # (<etyp>, (<tag>, <prop>))
EDIT_NODEDATA_TOMB = 20      # (<etyp>, (<name>))
EDIT_NODEDATA_TOMB_DEL = 21  # (<etyp>, (<name>))
EDIT_EDGE_TOMB = 22          # (<etyp>, (<verb>, <destnodeiden>))
EDIT_EDGE_TOMB_DEL = 23      # (<etyp>, (<verb>, <destnodeiden>))

EDIT_PROGRESS = 100   # (used by syncIndexEvents) (<etyp>, ())

INDX_PROP = b'\x00\x00'
INDX_TAGPROP = b'\x00\x01'

INDX_ARRAY = b'\x00\x02'

INDX_EDGE_N1 = b'\x00\x03'
INDX_EDGE_N2 = b'\x00\x04'
INDX_EDGE_N1N2 = b'\x00\x05'
INDX_EDGE_VERB = b'\x00\x06'

INDX_TAG = b'\x00\x07'
INDX_TAG_MAX = b'\x00\x08'
INDX_TAG_DURATION = b'\x00\x09'

INDX_IVAL_MAX = b'\x00\x0a'
INDX_IVAL_DURATION = b'\x00\x0b'

INDX_NODEDATA = b'\x00\x0c'

INDX_TOMB = b'\x00\x0d'

FLAG_TOMB = b'\x00'
FLAG_NORM = b'\x01'

class IndxBy:
    '''
    IndxBy sub-classes encapsulate access methods and encoding details for
    various types of properties within the layer to be lifted/compared by
    storage types.
    '''
    def __init__(self, layr, abrv, db):
        self.db = db
        self.abrv = abrv
        self.layr = layr
        self.abrvlen = len(abrv)  # Dividing line between the abbreviations and the data-specific index

    def getStorType(self):
        raise s_exc.NoSuchImpl(name='getStorType')

    def keyNidsByDups(self, indx, reverse=False):
        if reverse:
            yield from self.layr.layrslab.scanByDupsBack(self.abrv + indx, db=self.db)
        else:
            yield from self.layr.layrslab.scanByDups(self.abrv + indx, db=self.db)

    def keyNidsByPref(self, indx=b'', reverse=False):
        if reverse:
            yield from self.layr.layrslab.scanByPrefBack(self.abrv + indx, db=self.db)
        else:
            yield from self.layr.layrslab.scanByPref(self.abrv + indx, db=self.db)

    def keyNidsByRange(self, minindx, maxindx, reverse=False):
        if reverse:
            yield from self.layr.layrslab.scanByRangeBack(self.abrv + maxindx, lmin=self.abrv + minindx, db=self.db)
        else:
            yield from self.layr.layrslab.scanByRange(self.abrv + minindx, lmax=self.abrv + maxindx, db=self.db)

    def hasIndxNid(self, indx, nid):
        return self.layr.layrslab.hasdup(self.abrv + indx, nid, db=self.db)

    def indxToValu(self, indx):
        stortype = self.getStorType()
        return stortype.decodeIndx(indx)

    def getNodeValu(self, nid, indx=None):

        if indx is not None:
            valu = self.indxToValu(indx)
            if valu is not s_common.novalu:
                return valu

        sode = self.layr._getStorNode(nid)
        if sode is None:
            return s_common.novalu

        return self.getSodeValu(sode)

class IndxByForm(IndxBy):

    def __init__(self, layr, form):
        '''
        Note:  may raise s_exc.NoSuchAbrv
        '''
        abrv = layr.core.getIndxAbrv(INDX_PROP, form, None)
        IndxBy.__init__(self, layr, abrv, layr.indxdb)

        self.form = form

    def getStorType(self):
        form = self.layr.core.model.form(self.form)
        return self.layr.stortypes[form.type.stortype]

    def getSodeValu(self, sode):

        valt = sode.get('valu')
        if valt is not None:
            return valt[0]

        return s_common.novalu

class IndxByProp(IndxBy):

    def __init__(self, layr, form, prop):
        '''
        Note:  may raise s_exc.NoSuchAbrv
        '''
        abrv = layr.core.getIndxAbrv(INDX_PROP, form, prop)
        IndxBy.__init__(self, layr, abrv, db=layr.indxdb)

        self.form = form
        self.prop = prop

    def getStorType(self):

        if self.form is not None:
            form = self.layr.core.model.form(self.form)
            typeindx = form.props.get(self.prop).type.stortype
        else:
            typeindx = self.layr.core.model.prop(self.prop).type.stortype

        return self.layr.stortypes[typeindx]

    def getSodeValu(self, sode):
        valt = sode['props'].get(self.prop)
        if valt is not None:
            return valt[0]

        return s_common.novalu

    def __repr__(self):
        if self.form:
            return f'IndxByProp: {self.form}:{self.prop}'
        return f'IndxByProp: {self.prop}'

class IndxByPropArray(IndxBy):

    def __init__(self, layr, form, prop):
        '''
        Note:  may raise s_exc.NoSuchAbrv
        '''
        abrv = layr.core.getIndxAbrv(INDX_ARRAY, form, prop)
        IndxBy.__init__(self, layr, abrv, db=layr.indxdb)

        self.form = form
        self.prop = prop

    def getNodeValu(self, nid, indx=None):
        sode = self.layr._getStorNode(nid)
        if sode is None: # pragma: no cover
            return s_common.novalu

        props = sode.get('props')
        if props is None:
            return s_common.novalu

        valt = props.get(self.prop)
        if valt is None:
            return s_common.novalu

        return valt[0]

    def __repr__(self):
        if self.form:
            return f'IndxByPropArray: {self.form}:{self.prop}'
        return f'IndxByPropArray: {self.prop}'

class IndxByPropIvalMin(IndxByProp):

    def keyNidsByRange(self, minindx, maxindx, reverse=False):
        strt = self.abrv + minindx + self.layr.ivaltimetype.zerobyts
        stop = self.abrv + maxindx + self.layr.ivaltimetype.fullbyts
        if reverse:
            yield from self.layr.layrslab.scanByRangeBack(stop, strt, db=self.db)
        else:
            yield from self.layr.layrslab.scanByRange(strt, stop, db=self.db)

class IndxByPropIvalMax(IndxBy):

    def __init__(self, layr, form, prop):
        '''
        Note:  may raise s_exc.NoSuchAbrv
        '''
        abrv = layr.core.getIndxAbrv(INDX_IVAL_MAX, form, prop)
        IndxBy.__init__(self, layr, abrv, db=layr.indxdb)

        self.form = form
        self.prop = prop

class IndxByPropIvalDuration(IndxBy):

    def __init__(self, layr, form, prop):
        '''
        Note:  may raise s_exc.NoSuchAbrv
        '''
        abrv = layr.core.getIndxAbrv(INDX_IVAL_DURATION, form, prop)
        IndxBy.__init__(self, layr, abrv, db=layr.indxdb)

        self.form = form
        self.prop = prop

class IndxByTagIval(IndxBy):

    def __init__(self, layr, form, tag):
        '''
        Note:  may raise s_exc.NoSuchAbrv
        '''
        abrv = layr.core.getIndxAbrv(INDX_TAG, form, tag)
        IndxBy.__init__(self, layr, abrv, db=layr.indxdb)

        self.form = form
        self.tag = tag

class IndxByTagIvalMin(IndxByTagIval):

    def keyNidsByRange(self, minindx, maxindx, reverse=False):
        strt = self.abrv + minindx + self.layr.ivaltimetype.zerobyts
        stop = self.abrv + maxindx + self.layr.ivaltimetype.fullbyts
        if reverse:
            yield from self.layr.layrslab.scanByRangeBack(stop, strt, db=self.db)
        else:
            yield from self.layr.layrslab.scanByRange(strt, stop, db=self.db)

class IndxByTagIvalMax(IndxBy):

    def __init__(self, layr, form, tag):
        '''
        Note:  may raise s_exc.NoSuchAbrv
        '''
        abrv = layr.core.getIndxAbrv(INDX_TAG_MAX, form, tag)
        IndxBy.__init__(self, layr, abrv, db=layr.indxdb)

        self.form = form
        self.tag = tag

class IndxByTagIvalDuration(IndxBy):

    def __init__(self, layr, form, tag):
        '''
        Note:  may raise s_exc.NoSuchAbrv
        '''
        abrv = layr.core.getIndxAbrv(INDX_TAG_DURATION, form, tag)
        IndxBy.__init__(self, layr, abrv, db=layr.indxdb)

        self.form = form
        self.tag = tag

class IndxByTagProp(IndxBy):

    def __init__(self, layr, form, tag, prop):
        '''
        Note:  may raise s_exc.NoSuchAbrv
        '''
        abrv = layr.core.getIndxAbrv(INDX_TAGPROP, form, tag, prop)
        IndxBy.__init__(self, layr, abrv, layr.indxdb)

        self.form = form
        self.prop = prop
        self.tag = tag

    def getStorType(self):
        typeindx = self.layr.core.model.getTagProp(self.prop).type.stortype
        return self.layr.stortypes[typeindx]

    def getSodeValu(self, sode):

        tagprops = sode.get('tagprops')
        if tagprops is None:
            return s_common.novalu

        props = tagprops.get(self.tag)
        if not props:
            return s_common.novalu

        valt = props.get(self.prop)
        if valt is None:
            return s_common.novalu

        return valt[0]

class IndxByTagPropIvalMin(IndxByTagProp):

    def keyNidsByRange(self, minindx, maxindx, reverse=False):
        strt = self.abrv + minindx + self.layr.ivaltimetype.zerobyts
        stop = self.abrv + maxindx + self.layr.ivaltimetype.fullbyts
        if reverse:
            yield from self.layr.layrslab.scanByRangeBack(stop, strt, db=self.db)
        else:
            yield from self.layr.layrslab.scanByRange(strt, stop, db=self.db)

class IndxByTagPropIvalMax(IndxBy):

    def __init__(self, layr, form, tag, prop):
        '''
        Note:  may raise s_exc.NoSuchAbrv
        '''
        abrv = layr.core.getIndxAbrv(INDX_IVAL_MAX, form, tag, prop)
        IndxBy.__init__(self, layr, abrv, db=layr.indxdb)

        self.form = form
        self.prop = prop
        self.tag = tag

class IndxByTagPropIvalDuration(IndxBy):

    def __init__(self, layr, form, tag, prop):
        '''
        Note:  may raise s_exc.NoSuchAbrv
        '''
        abrv = layr.core.getIndxAbrv(INDX_IVAL_DURATION, form, tag, prop)
        IndxBy.__init__(self, layr, abrv, db=layr.indxdb)

        self.form = form
        self.prop = prop
        self.tag = tag

class StorType:

    def __init__(self, layr, stortype):
        self.layr = layr
        self.stortype = stortype

        self.lifters = {}

    async def indxBy(self, liftby, cmpr, valu, reverse=False):
        func = self.lifters.get(cmpr)
        if func is None:
            raise s_exc.NoSuchCmpr(cmpr=cmpr)

        abrvlen = liftby.abrvlen
        async for lkey, nid in func(liftby, valu, reverse=reverse):
            yield lkey[abrvlen:], nid

    async def indxByForm(self, form, cmpr, valu, reverse=False):
        try:
            indxby = IndxByForm(self.layr, form)

        except s_exc.NoSuchAbrv:
            return

        async for item in self.indxBy(indxby, cmpr, valu, reverse=reverse):
            yield item

    async def verifyNidProp(self, nid, form, prop, valu):
        indxby = IndxByProp(self.layr, form, prop)
        for indx in self.indx(valu):
            if not indxby.hasIndxNid(indx, nid):
                yield ('NoPropIndex', {'prop': prop, 'valu': valu})

    async def indxByProp(self, form, prop, cmpr, valu, reverse=False):
        try:
            indxby = IndxByProp(self.layr, form, prop)

        except s_exc.NoSuchAbrv:
            return

        async for item in self.indxBy(indxby, cmpr, valu, reverse=reverse):
            yield item

    async def indxByPropArray(self, form, prop, cmpr, valu, reverse=False):
        try:
            indxby = IndxByPropArray(self.layr, form, prop)

        except s_exc.NoSuchAbrv:
            return

        async for item in self.indxBy(indxby, cmpr, valu, reverse=reverse):
            yield item

    async def indxByTagProp(self, form, tag, prop, cmpr, valu, reverse=False):
        try:
            indxby = IndxByTagProp(self.layr, form, tag, prop)

        except s_exc.NoSuchAbrv:
            return

        async for item in self.indxBy(indxby, cmpr, valu, reverse=reverse):
            yield item

    def indx(self, valu):  # pragma: no cover
        raise NotImplementedError

    def decodeIndx(self, valu):  # pragma: no cover
        return s_common.novalu

    async def _liftRegx(self, liftby, valu, reverse=False):

        regx = regex.compile(valu, flags=regex.I)

        abrvlen = liftby.abrvlen
        isarray = isinstance(liftby, IndxByPropArray)

        for lkey, nid in liftby.keyNidsByPref(reverse=reverse):

            await asyncio.sleep(0)

            indx = lkey[abrvlen:]
            storvalu = self.decodeIndx(indx)

            if storvalu == s_common.novalu:

                storvalu = liftby.getNodeValu(nid)

                if isarray:
                    for sval in storvalu:
                        if self.indx(sval)[0] == indx:
                            storvalu = sval
                            break
                    else:
                        continue

            def regexin(regx, storvalu):
                if isinstance(storvalu, str):
                    if regx.search(storvalu) is not None:
                        return True

                elif isinstance(storvalu, (tuple, list)):
                    return any(regexin(regx, sv) for sv in storvalu)

                return False

            if regexin(regx, storvalu):
                yield lkey, nid

class StorTypeUtf8(StorType):

    def __init__(self, layr):
        StorType.__init__(self, layr, STOR_TYPE_UTF8)

        self.lifters.update({
            '=': self._liftUtf8Eq,
            '~=': self._liftRegx,
            '^=': self._liftUtf8Prefix,
            'range=': self._liftUtf8Range,
        })

    async def _liftUtf8Eq(self, liftby, valu, reverse=False):
        indx = self._getIndxByts(valu)
        for item in liftby.keyNidsByDups(indx, reverse=reverse):
            yield item

    async def _liftUtf8Range(self, liftby, valu, reverse=False):
        minindx = self._getIndxByts(valu[0])
        maxindx = self._getIndxByts(valu[1])
        for item in liftby.keyNidsByRange(minindx, maxindx, reverse=reverse):
            yield item

    async def _liftUtf8Prefix(self, liftby, valu, reverse=False):
        indx = self._getIndxByts(valu)
        for item in liftby.keyNidsByPref(indx, reverse=reverse):
            yield item

    def _getIndxByts(self, valu):

        indx = valu.encode('utf8', 'surrogatepass')
        # cut down an index value to 256 bytes...
        if len(indx) <= 256:
            return indx

        base = indx[:248]
        sufx = xxhash.xxh64(indx).digest()
        return base + sufx

    def indx(self, valu):
        return (self._getIndxByts(valu), )

    def decodeIndx(self, bytz):
        if len(bytz) >= 256:
            return s_common.novalu
        return bytz.decode('utf8', 'surrogatepass')

class StorTypeHier(StorType):

    def __init__(self, layr, stortype, sepr='.'):
        StorType.__init__(self, layr, stortype)
        self.sepr = sepr

        self.lifters.update({
            '=': self._liftHierEq,
            '^=': self._liftHierPref,
        })

    def indx(self, valu):
        return (
            self.getHierIndx(valu),
        )

    def getHierIndx(self, valu):
        # encode the index values with a trailing sepr to allow ^=foo.bar to be boundary aware
        return (valu + self.sepr).encode()

    def decodeIndx(self, bytz):
        return bytz.decode()[:-len(self.sepr)]

    async def _liftHierEq(self, liftby, valu, reverse=False):
        indx = self.getHierIndx(valu)
        for item in liftby.keyNidsByDups(indx, reverse=reverse):
            yield item

    async def _liftHierPref(self, liftby, valu, reverse=False):
        indx = self.getHierIndx(valu)
        for item in liftby.keyNidsByPref(indx, reverse=reverse):
            yield item

class StorTypeLoc(StorTypeHier):
    def __init__(self, layr):
        StorTypeHier.__init__(self, layr, STOR_TYPE_LOC)

class StorTypeTag(StorTypeHier):

    def __init__(self, layr):
        StorTypeHier.__init__(self, layr, STOR_TYPE_TAG)

class StorTypeFqdn(StorTypeUtf8):

    def indx(self, norm):
        return (
            self._getIndxByts(norm[::-1]),
        )

    def decodeIndx(self, bytz):
        if len(bytz) >= 256:
            return s_common.novalu
        return bytz.decode('utf8', 'surrogatepass')[::-1]

    def __init__(self, layr):
        StorType.__init__(self, layr, STOR_TYPE_UTF8)
        self.lifters.update({
            '=': self._liftFqdnEq,
            '~=': self._liftRegx,
        })

    async def _liftFqdnEq(self, liftby, valu, reverse=False):

        if valu[0] == '*':
            indx = self._getIndxByts(valu[1:][::-1])
            for item in liftby.keyNidsByPref(indx, reverse=reverse):
                yield item
            return

        async for item in StorTypeUtf8._liftUtf8Eq(self, liftby, valu[::-1], reverse=reverse):
            yield item

class StorTypeIpv6(StorType):

    def __init__(self, layr):
        StorType.__init__(self, layr, STOR_TYPE_IPV6)

        self.lifters.update({
            '=': self._liftIPv6Eq,
            'range=': self._liftIPv6Range,
            '<': self._liftIPv6Lt,
            '>': self._liftIPv6Gt,
            '<=': self._liftIPv6Le,
            '>=': self._liftIPv6Ge,
        })

    def getIPv6Indx(self, valu):
        return ipaddress.IPv6Address(valu).packed

    def indx(self, valu):
        return (
            self.getIPv6Indx(valu),
        )

    def decodeIndx(self, bytz):
        return str(ipaddress.IPv6Address(bytz))

    async def _liftIPv6Eq(self, liftby, valu, reverse=False):
        indx = self.getIPv6Indx(valu)
        for item in liftby.keyNidsByDups(indx, reverse=reverse):
            yield item

    async def _liftIPv6Range(self, liftby, valu, reverse=False):
        minindx = self.getIPv6Indx(valu[0])
        maxindx = self.getIPv6Indx(valu[1])

        for item in liftby.keyNidsByRange(minindx, maxindx, reverse=reverse):
            yield item

    async def _liftIPv6Lt(self, liftby, norm, reverse=False):
        minindx = self.getIPv6Indx('::')
        maxindx = self.getIPv6Indx(norm)
        maxindx = (int.from_bytes(maxindx) - 1).to_bytes(16)

        for item in liftby.keyNidsByRange(minindx, maxindx, reverse=reverse):
            yield item

    async def _liftIPv6Gt(self, liftby, norm, reverse=False):
        minindx = self.getIPv6Indx(norm)
        minindx = (int.from_bytes(minindx) + 1).to_bytes(16)
        maxindx = self.getIPv6Indx('ffff:ffff:ffff:ffff:ffff:ffff:ffff:ffff')

        for item in liftby.keyNidsByRange(minindx, maxindx, reverse=reverse):
            yield item

    async def _liftIPv6Le(self, liftby, norm, reverse=False):
        minindx = self.getIPv6Indx('::')
        maxindx = self.getIPv6Indx(norm)

        for item in liftby.keyNidsByRange(minindx, maxindx, reverse=reverse):
            yield item

    async def _liftIPv6Ge(self, liftby, norm, reverse=False):
        minindx = self.getIPv6Indx(norm)
        maxindx = self.getIPv6Indx('ffff:ffff:ffff:ffff:ffff:ffff:ffff:ffff')

        for item in liftby.keyNidsByRange(minindx, maxindx, reverse=reverse):
            yield item

class StorTypeInt(StorType):

    def __init__(self, layr, stortype, size, signed):

        StorType.__init__(self, layr, stortype)

        self.size = size
        self.signed = signed

        self.offset = 0
        if signed:
            self.offset = 2 ** ((self.size * 8) - 1) - 1

        self.maxval = 2 ** (self.size * 8) - 1

        self.lifters.update({
            '=': self._liftIntEq,
            '<': self._liftIntLt,
            '>': self._liftIntGt,
            '<=': self._liftIntLe,
            '>=': self._liftIntGe,
            'range=': self._liftIntRange,
        })

        self.zerobyts = b'\x00' * self.size
        self.fullbyts = b'\xff' * self.size

    def getIntIndx(self, valu):
        return (valu + self.offset).to_bytes(self.size, 'big')

    def indx(self, valu):
        return (self.getIntIndx(valu),)

    def decodeIndx(self, bytz):
        return int.from_bytes(bytz, 'big') - self.offset

    async def _liftIntEq(self, liftby, valu, reverse=False):
        indx = valu + self.offset
        if indx < 0 or indx > self.maxval:
            return

        pkey = indx.to_bytes(self.size, 'big')
        for item in liftby.keyNidsByDups(pkey, reverse=reverse):
            yield item

    async def _liftIntGt(self, liftby, valu, reverse=False):
        async for item in self._liftIntGe(liftby, valu + 1, reverse=reverse):
            yield item

    async def _liftIntGe(self, liftby, valu, reverse=False):
        minv = valu + self.offset
        if minv > self.maxval:
            return

        minv = max(minv, 0)

        minindx = minv.to_bytes(self.size, 'big')
        maxindx = self.fullbyts
        for item in liftby.keyNidsByRange(minindx, maxindx, reverse=reverse):
            yield item

    async def _liftIntLt(self, liftby, valu, reverse=False):
        async for item in self._liftIntLe(liftby, valu - 1, reverse=reverse):
            yield item

    async def _liftIntLe(self, liftby, valu, reverse=False):
        maxv = valu + self.offset
        if maxv < 0:
            return

        maxv = min(maxv, self.maxval)

        minindx = self.zerobyts
        maxindx = maxv.to_bytes(self.size, 'big')
        for item in liftby.keyNidsByRange(minindx, maxindx, reverse=reverse):
            yield item

    async def _liftIntRange(self, liftby, valu, reverse=False):
        minv = valu[0] + self.offset
        maxv = valu[1] + self.offset
        if minv > self.maxval or maxv < 0:
            return

        minv = max(minv, 0)
        maxv = min(maxv, self.maxval)

        minindx = minv.to_bytes(self.size, 'big')
        maxindx = maxv.to_bytes(self.size, 'big')
        for item in liftby.keyNidsByRange(minindx, maxindx, reverse=reverse):
            yield item

class StorTypeHugeNum(StorType):

    def __init__(self, layr, stortype):
        StorType.__init__(self, layr, STOR_TYPE_HUGENUM)
        self.lifters.update({
            '=': self._liftHugeEq,
            '<': self._liftHugeLt,
            '>': self._liftHugeGt,
            '<=': self._liftHugeLe,
            '>=': self._liftHugeGe,
            'range=': self._liftHugeRange,
        })

        self.one = s_common.hugeexp
        self.offset = s_common.hugenum(0x7fffffffffffffffffffffffffffffffffffffff)

        self.zerobyts = b'\x00' * 20
        self.fullbyts = b'\xff' * 20

    def getHugeIndx(self, norm):
        scaled = s_common.hugescaleb(s_common.hugenum(norm), 24)
        byts = int(s_common.hugeadd(scaled, self.offset)).to_bytes(20, byteorder='big')
        return byts

    def indx(self, norm):
        return (self.getHugeIndx(norm),)

    def decodeIndx(self, bytz):
        huge = s_common.hugenum(int.from_bytes(bytz, 'big'))
        valu = s_common.hugescaleb(s_common.hugesub(huge, self.offset), -24)
        return '{:f}'.format(valu.normalize(s_common.hugectx))

    async def _liftHugeEq(self, liftby, valu, reverse=False):
        indx = self.getHugeIndx(valu)
        for item in liftby.keyNidsByDups(indx, reverse=reverse):
            yield item

    async def _liftHugeGt(self, liftby, valu, reverse=False):
        valu = s_common.hugenum(valu)
        async for item in self._liftHugeGe(liftby, s_common.hugeadd(valu, self.one), reverse=reverse):
            yield item

    async def _liftHugeLt(self, liftby, valu, reverse=False):
        valu = s_common.hugenum(valu)
        async for item in self._liftHugeLe(liftby, s_common.hugesub(valu, self.one), reverse=reverse):
            yield item

    async def _liftHugeGe(self, liftby, valu, reverse=False):
        minindx = self.getHugeIndx(valu)
        for item in liftby.keyNidsByRange(minindx, self.fullbyts, reverse=reverse):
            yield item

    async def _liftHugeLe(self, liftby, valu, reverse=False):
        maxindx = self.getHugeIndx(valu)
        for item in liftby.keyNidsByRange(self.zerobyts, maxindx, reverse=reverse):
            yield item

    async def _liftHugeRange(self, liftby, valu, reverse=False):
        minindx = self.getHugeIndx(valu[0])
        maxindx = self.getHugeIndx(valu[1])
        for item in liftby.keyNidsByRange(minindx, maxindx, reverse=reverse):
            yield item

class StorTypeFloat(StorType):
    FloatPacker = struct.Struct('>d')
    fpack = FloatPacker.pack
    FloatPackPosMax = FloatPacker.pack(math.inf)
    FloatPackPosMin = FloatPacker.pack(0.0)
    FloatPackNegMin = FloatPacker.pack(-math.inf)
    FloatPackNegMax = FloatPacker.pack(-0.0)

    def __init__(self, layr, stortype, size=8):
        '''
        Size reserved for later use
        '''
        assert size == 8

        StorType.__init__(self, layr, stortype)

        self.lifters.update({
            '=': self._liftFloatEq,
            '<': self._liftFloatLt,
            '>': self._liftFloatGt,
            '<=': self._liftFloatLe,
            '>=': self._liftFloatGe,
            'range=': self._liftFloatRange,
        })

    def indx(self, valu):
        return (self.fpack(valu),)

    def decodeIndx(self, bytz):
        return self.FloatPacker.unpack(bytz)[0]

    async def _liftFloatEq(self, liftby, valu, reverse=False):
        for item in liftby.keyNidsByDups(self.fpack(valu), reverse=reverse):
            yield item

    async def _liftFloatGeCommon(self, liftby, valu, reverse=False):
        if math.isnan(valu):
            raise s_exc.NotANumberCompared()

        valupack = self.fpack(valu)

        if reverse:
            if math.copysign(1.0, valu) < 0.0:  # negative values and -0.0
                for item in liftby.keyNidsByRange(self.FloatPackPosMin, self.FloatPackPosMax, reverse=True):
                    yield item
                for item in liftby.keyNidsByRange(self.FloatPackNegMax, valupack):
                    yield item
            else:
                for item in liftby.keyNidsByRange(valupack, self.FloatPackPosMax, reverse=True):
                    yield item

        else:
            if math.copysign(1.0, valu) < 0.0:  # negative values and -0.0
                for item in liftby.keyNidsByRange(self.FloatPackNegMax, valupack, reverse=True):
                    yield item
                valupack = self.FloatPackPosMin

            for item in liftby.keyNidsByRange(valupack, self.FloatPackPosMax):
                yield item

    async def _liftFloatGe(self, liftby, valu, reverse=False):
        async for item in self._liftFloatGeCommon(liftby, valu, reverse=reverse):
            yield item

    async def _liftFloatGt(self, liftby, valu, reverse=False):
        abrvlen = liftby.abrvlen
        valupack = self.fpack(valu)
        async for item in self._liftFloatGeCommon(liftby, valu, reverse=reverse):
            if item[0][abrvlen:] == valupack:
                continue
            yield item

    async def _liftFloatLeCommon(self, liftby, valu, reverse=False):
        if math.isnan(valu):
            raise s_exc.NotANumberCompared()

        valupack = self.fpack(valu)

        if reverse:
            if math.copysign(1.0, valu) > 0.0:
                for item in liftby.keyNidsByRange(self.FloatPackPosMin, valupack, reverse=True):
                    yield item
                valupack = self.FloatPackNegMax

            for item in liftby.keyNidsByRange(valupack, self.FloatPackNegMin):
                yield item
        else:
            if math.copysign(1.0, valu) > 0.0:
                for item in liftby.keyNidsByRange(self.FloatPackNegMax, self.FloatPackNegMin, reverse=True):
                    yield item
                for item in liftby.keyNidsByRange(self.FloatPackPosMin, valupack):
                    yield item
            else:
                for item in liftby.keyNidsByRange(valupack, self.FloatPackNegMin, reverse=True):
                    yield item

    async def _liftFloatLe(self, liftby, valu, reverse=False):
        async for item in self._liftFloatLeCommon(liftby, valu, reverse=reverse):
            yield item

    async def _liftFloatLt(self, liftby, valu, reverse=False):
        abrvlen = liftby.abrvlen
        valupack = self.fpack(valu)
        async for item in self._liftFloatLeCommon(liftby, valu, reverse=reverse):
            if item[0][abrvlen:] == valupack:
                continue
            yield item

    async def _liftFloatRange(self, liftby, valu, reverse=False):
        valumin, valumax = valu

        if math.isnan(valumin) or math.isnan(valumax):
            raise s_exc.NotANumberCompared()

        assert valumin <= valumax

        pkeymin, pkeymax = (self.fpack(v) for v in valu)

        if math.copysign(1.0, valumin) > 0.0:
            # Entire range is nonnegative
            for item in liftby.keyNidsByRange(pkeymin, pkeymax, reverse=reverse):
                yield item
            return

        if math.copysign(1.0, valumax) < 0.0:  # negative values and -0.0
            # Entire range is negative
            for item in liftby.keyNidsByRange(pkeymax, pkeymin, reverse=(not reverse)):
                yield item
            return

        if reverse:
            # Yield all values between max and 0
            for item in liftby.keyNidsByRange(self.FloatPackPosMin, pkeymax, reverse=True):
                yield item

            # Yield all values between -0 and min
            for item in liftby.keyNidsByRange(self.FloatPackNegMax, pkeymin):
                yield item

        else:
            # Yield all values between min and -0
            for item in liftby.keyNidsByRange(self.FloatPackNegMax, pkeymin, reverse=True):
                yield item

            # Yield all values between 0 and max
            for item in liftby.keyNidsByRange(self.FloatPackPosMin, pkeymax):
                yield item

class StorTypeGuid(StorType):

    def __init__(self, layr):
        StorType.__init__(self, layr, STOR_TYPE_GUID)
        self.lifters.update({
            '=': self._liftGuidEq,
            '^=': self._liftGuidPref,
        })

    async def _liftGuidPref(self, liftby, byts, reverse=False):
        # valu is already bytes of the guid prefix
        for item in liftby.keyNidsByPref(byts, reverse=reverse):
            yield item

    async def _liftGuidEq(self, liftby, valu, reverse=False):
        indx = s_common.uhex(valu)
        for item in liftby.keyNidsByDups(indx, reverse=reverse):
            yield item

    def indx(self, valu):
        return (s_common.uhex(valu),)

    def decodeIndx(self, bytz):
        return s_common.ehex(bytz)

class StorTypeTime(StorTypeInt):

    def __init__(self, layr):
        StorTypeInt.__init__(self, layr, STOR_TYPE_TIME, 8, True)
        self.futsize = 0x7fffffffffffffff
        self.futbyts = (self.futsize + self.offset).to_bytes(8, 'big')
        self.maxbyts = (self.futsize + self.offset - 1).to_bytes(8, 'big')
        self.lifters.update({
            '@=': self._liftAtIval,
        })

    async def _liftAtIval(self, liftby, valu, reverse=False):
        minindx = self.getIntIndx(valu[0])
        maxindx = self.getIntIndx(valu[1] - 1)
        for item in liftby.keyNidsByRange(minindx, maxindx, reverse=reverse):
            yield item

class StorTypeIval(StorType):

    def __init__(self, layr):
        StorType.__init__(self, layr, STOR_TYPE_IVAL)
        self.timetype = StorTypeTime(layr)
        self.maxdura = (2 ** (8 * 8) - 1).to_bytes(8, 'big')
        self.lifters.update({
            '=': self._liftIvalEq,
            '@=': self._liftIvalAt,
            'min@=': self._liftIvalPartAt,
            'max@=': self._liftIvalPartAt,
        })

        for part in ('min', 'max', 'duration'):
            self.lifters.update({
                f'{part}=': self._liftIvalPartEq,
                f'{part}<': self._liftIvalPartLt,
                f'{part}>': self._liftIvalPartGt,
                f'{part}<=': self._liftIvalPartLe,
                f'{part}>=': self._liftIvalPartGe,
            })

        self.propindx = {
            'min@=': IndxByPropIvalMin,
            'max@=': IndxByPropIvalMax,
        }

        self.tagpropindx = {
            'min@=': IndxByTagPropIvalMin,
            'max@=': IndxByTagPropIvalMax,
        }

        self.tagindx = {
            'min@=': IndxByTagIvalMin,
            'max@=': IndxByTagIvalMax
        }

        for cmpr in ('=', '<', '>', '<=', '>='):
            self.tagindx[f'min{cmpr}'] = IndxByTagIvalMin
            self.propindx[f'min{cmpr}'] = IndxByPropIvalMin
            self.tagpropindx[f'min{cmpr}'] = IndxByTagPropIvalMin

            self.tagindx[f'max{cmpr}'] = IndxByTagIvalMax
            self.propindx[f'max{cmpr}'] = IndxByPropIvalMax
            self.tagpropindx[f'max{cmpr}'] = IndxByTagPropIvalMax

            self.tagindx[f'duration{cmpr}'] = IndxByTagIvalDuration
            self.propindx[f'duration{cmpr}'] = IndxByPropIvalDuration
            self.tagpropindx[f'duration{cmpr}'] = IndxByTagPropIvalDuration

    async def indxByProp(self, form, prop, cmpr, valu, reverse=False):
        try:
            indxtype = self.propindx.get(cmpr, IndxByProp)
            indxby = indxtype(self.layr, form, prop)

        except s_exc.NoSuchAbrv:
            return

        async for item in self.indxBy(indxby, cmpr, valu, reverse=reverse):
            yield item

    async def indxByTagProp(self, form, tag, prop, cmpr, valu, reverse=False):
        try:
            indxtype = self.tagpropindx.get(cmpr, IndxByTagProp)
            indxby = indxtype(self.layr, form, tag, prop)

        except s_exc.NoSuchAbrv:
            return

        async for item in self.indxBy(indxby, cmpr, valu, reverse=reverse):
            yield item

    async def indxByTag(self, tag, cmpr, valu, form=None, reverse=False):
        try:
            indxtype = self.tagindx.get(cmpr, IndxByTagIval)
            indxby = indxtype(self.layr, form, tag)

        except s_exc.NoSuchAbrv:
            return

        async for item in self.indxBy(indxby, cmpr, valu, reverse=reverse):
            yield item

    async def _liftIvalEq(self, liftby, valu, reverse=False):
        indx = self.timetype.getIntIndx(valu[0]) + self.timetype.getIntIndx(valu[1])
        for item in liftby.keyNidsByDups(indx, reverse=reverse):
            yield item

    async def _liftIvalAt(self, liftby, valu, reverse=False):
        minindx = self.timetype.getIntIndx(valu[0])
        maxindx = self.timetype.getIntIndx(valu[1] - 1)

        pkeymin = self.timetype.zerobyts * 2
        pkeymax = maxindx + self.timetype.fullbyts

        for lkey, nid in liftby.keyNidsByRange(pkeymin, pkeymax, reverse=reverse):

            # check for non-overlap right
            if lkey[-8:] <= minindx:
                continue

            yield lkey, nid

    async def _liftIvalPartEq(self, liftby, valu, reverse=False):
        indx = self.timetype.getIntIndx(valu)
        for item in liftby.keyNidsByPref(indx, reverse=reverse):
            yield item

    async def _liftIvalPartGt(self, liftby, valu, reverse=False):
        async for item in self._liftIvalPartGe(liftby, valu + 1, reverse=reverse):
            yield item

    async def _liftIvalPartGe(self, liftby, valu, reverse=False):
        pkeymin = self.timetype.getIntIndx(max(valu, 0))
        pkeymax = self.timetype.maxbyts
        for item in liftby.keyNidsByRange(pkeymin, pkeymax, reverse=reverse):
            yield item

    async def _liftIvalPartLt(self, liftby, valu, reverse=False):
        async for item in self._liftIvalPartLe(liftby, valu - 1, reverse=reverse):
            yield item

    async def _liftIvalPartLe(self, liftby, valu, reverse=False):
        maxv = min(valu, self.timetype.maxval)

        pkeymin = self.timetype.zerobyts
        pkeymax = self.timetype.getIntIndx(maxv)
        for item in liftby.keyNidsByRange(pkeymin, pkeymax, reverse=reverse):
            yield item

    async def _liftIvalPartAt(self, liftby, valu, reverse=False):
        pkeymin = self.timetype.getIntIndx(valu[0])
        pkeymax = self.timetype.getIntIndx(valu[1] - 1)
        for item in liftby.keyNidsByRange(pkeymin, pkeymax, reverse=reverse):
            yield item

    def indx(self, valu):
        return (self.timetype.getIntIndx(valu[0]) + self.timetype.getIntIndx(valu[1]),)

    def decodeIndx(self, bytz):
        return (self.timetype.decodeIndx(bytz[:8]), self.timetype.decodeIndx(bytz[8:]))

class StorTypeMsgp(StorType):

    def __init__(self, layr):
        StorType.__init__(self, layr, STOR_TYPE_MSGP)
        self.lifters.update({
            '=': self._liftMsgpEq,
            '~=': self._liftRegx,
        })

    async def _liftMsgpEq(self, liftby, valu, reverse=False):
        indx = s_common.buid(valu)
        for item in liftby.keyNidsByDups(indx, reverse=reverse):
            yield item

    def indx(self, valu):
        return (s_common.buid(valu),)

class StorTypeLatLon(StorType):

    def __init__(self, layr):
        StorType.__init__(self, layr, STOR_TYPE_LATLONG)

        self.scale = 10 ** 8
        self.latspace = 90 * 10 ** 8
        self.lonspace = 180 * 10 ** 8

        self.lifters.update({
            '=': self._liftLatLonEq,
            'near=': self._liftLatLonNear,
        })

    async def _liftLatLonEq(self, liftby, valu, reverse=False):
        indx = self._getLatLonIndx(valu)
        for item in liftby.keyNidsByDups(indx, reverse=reverse):
            yield item

    async def _liftLatLonNear(self, liftby, valu, reverse=False):

        (lat, lon), dist = valu

        # latscale = (lat * self.scale) + self.latspace
        # lonscale = (lon * self.scale) + self.lonspace

        latmin, latmax, lonmin, lonmax = s_gis.bbox(lat, lon, dist)

        lonminindx = (round(lonmin * self.scale) + self.lonspace).to_bytes(5, 'big')
        lonmaxindx = (round(lonmax * self.scale) + self.lonspace).to_bytes(5, 'big')

        latminindx = (round(latmin * self.scale) + self.latspace).to_bytes(5, 'big')
        latmaxindx = (round(latmax * self.scale) + self.latspace).to_bytes(5, 'big')

        # scan by lon range and down-select the results to matches.
        for lkey, nid in liftby.keyNidsByRange(lonminindx, lonmaxindx, reverse=reverse):

            # lkey = <abrv> <lonindx> <latindx>

            # limit results to the bounding box before unpacking...
            latbyts = lkey[13:18]

            if latbyts > latmaxindx:
                continue

            if latbyts < latminindx:
                continue

            lonbyts = lkey[8:13]

            latvalu = (int.from_bytes(latbyts, 'big') - self.latspace) / self.scale
            lonvalu = (int.from_bytes(lonbyts, 'big') - self.lonspace) / self.scale

            if s_gis.haversine((lat, lon), (latvalu, lonvalu)) <= dist:
                yield lkey, nid

    def _getLatLonIndx(self, latlong):
        # yield index bytes in lon/lat order to allow cheap optimal indexing
        latindx = (round(latlong[0] * self.scale) + self.latspace).to_bytes(5, 'big')
        lonindx = (round(latlong[1] * self.scale) + self.lonspace).to_bytes(5, 'big')
        return lonindx + latindx

    def indx(self, valu):
        # yield index bytes in lon/lat order to allow cheap optimal indexing
        return (self._getLatLonIndx(valu),)

    def decodeIndx(self, bytz):
        lon = (int.from_bytes(bytz[:5], 'big') - self.lonspace) / self.scale
        lat = (int.from_bytes(bytz[5:], 'big') - self.latspace) / self.scale
        return (lat, lon)

class SodeEnvl:
    def __init__(self, layriden, sode):
        self.layriden = layriden
        self.sode = sode

    # any sorting that falls back to the envl are equal already...
    def __lt__(self, envl): return False

class Layer(s_nexus.Pusher):
    '''
    The base class for a cortex layer.
    '''
    nodeeditctor = s_slabseqn.SlabSeqn

    def __repr__(self):
        return f'Layer ({self.__class__.__name__}): {self.iden}'

    async def __anit__(self, core, layrinfo):

        self.core = core
        self.layrinfo = layrinfo

        self.addoffs = None  # The nexus log index where I was created
        self.deloffs = None  # The nexus log index where I was deleted
        self.isdeleted = False

        self.iden = layrinfo.get('iden')
        await s_nexus.Pusher.__anit__(self, self.iden, nexsroot=core.nexsroot)

        self.dirn = s_common.gendir(core.dirn, 'layers', self.iden)
        self.readonly = False

        self.lockmemory = self.layrinfo.get('lockmemory')
        self.growsize = self.layrinfo.get('growsize')
        self.logedits = self.layrinfo.get('logedits')

        self.mapasync = core.conf.get('layer:lmdb:map_async')
        self.maxreplaylog = core.conf.get('layer:lmdb:max_replay_log')

        # slim hooks to avoid async/fire
        self.nodeAddHook = None
        self.nodeDelHook = None

        path = s_common.genpath(self.dirn, 'layer_v2.lmdb')

        self.fresh = not os.path.exists(path)

        self.dirty = {}

        self.stortypes = [

            None,

            StorTypeUtf8(self),

            StorTypeInt(self, STOR_TYPE_U8, 1, False),
            StorTypeInt(self, STOR_TYPE_U16, 2, False),
            StorTypeInt(self, STOR_TYPE_U32, 4, False),
            StorTypeInt(self, STOR_TYPE_U64, 8, False),

            StorTypeInt(self, STOR_TYPE_I8, 1, True),
            StorTypeInt(self, STOR_TYPE_I16, 2, True),
            StorTypeInt(self, STOR_TYPE_I32, 4, True),
            StorTypeInt(self, STOR_TYPE_I64, 8, True),

            StorTypeGuid(self),
            StorTypeTime(self),
            StorTypeIval(self),
            StorTypeMsgp(self),
            StorTypeLatLon(self),

            StorTypeLoc(self),
            StorTypeTag(self),
            StorTypeFqdn(self),
            StorTypeIpv6(self),

            StorTypeInt(self, STOR_TYPE_U128, 16, False),
            StorTypeInt(self, STOR_TYPE_I128, 16, True),

            StorTypeTime(self),  # STOR_TYPE_MINTIME

            StorTypeFloat(self, STOR_TYPE_FLOAT64, 8),
            StorTypeHugeNum(self, STOR_TYPE_HUGENUM),

            StorTypeTime(self),  # STOR_TYPE_MAXTIME
        ]

        self.ivaltimetype = self.stortypes[STOR_TYPE_IVAL].timetype

        await self._initLayerStorage()

        self.editors = [
            self._editNodeAdd,
            self._editNodeDel,
            self._editPropSet,
            self._editPropDel,
            self._editTagSet,
            self._editTagDel,
            self._editTagPropSet,
            self._editTagPropDel,
            self._editNodeDataSet,
            self._editNodeDataDel,
            self._editNodeEdgeAdd,
            self._editNodeEdgeDel,
            self._editNodeTomb,
            self._editNodeTombDel,
            self._editPropTomb,
            self._editPropTombDel,
            self._editTagTomb,
            self._editTagTombDel,
            self._editTagPropTomb,
            self._editTagPropTombDel,
            self._editNodeDataTomb,
            self._editNodeDataTombDel,
            self._editNodeEdgeTomb,
            self._editNodeEdgeTombDel,
        ]

        self.resolvers = [
            self._calcNodeAdd,
            self._calcNodeDel,
            self._calcPropSet,
            self._calcPropDel,
            self._calcTagSet,
            self._calcTagDel,
            self._calcTagPropSet,
            self._calcTagPropDel,
            self._calcNodeDataSet,
            self._calcNodeDataDel,
            self._calcNodeEdgeAdd,
            self._calcNodeEdgeDel,
            self._calcNodeTomb,
            self._calcNodeTombDel,
            self._calcPropTomb,
            self._calcPropTombDel,
            self._calcTagTomb,
            self._calcTagTombDel,
            self._calcTagPropTomb,
            self._calcTagPropTombDel,
            self._calcNodeDataTomb,
            self._calcNodeDataTombDel,
            self._calcNodeEdgeTomb,
            self._calcNodeEdgeTombDel,
        ]

        self.canrev = True
        self.ctorname = f'{self.__class__.__module__}.{self.__class__.__name__}'

        self.windows = []

        self.nidcache = s_cache.LruDict(NID_CACHE_SIZE)
        self.weakcache = weakref.WeakValueDictionary()

        self.onfini(self._onLayrFini)

        # this must be last!
        self.readonly = layrinfo.get('readonly')

    def _reqNotReadOnly(self):
        if self.readonly and not self.core.migration:
            mesg = f'Layer {self.iden} is read only!'
            raise s_exc.IsReadOnly(mesg=mesg)

    async def getEditSize(self):
        return self.nodeeditlog.size

    async def verifyNidTag(self, nid, formname, tagname, tagvalu):
        abrv = self.core.getIndxAbrv(INDX_TAG, None, tagname)
        if not self.layrslab.hasdup(abrv, nid, db=self.indxdb):
            yield ('NoTagIndex', {'nid': nid, 'tag': tagname, 'valu': tagvalu})

        abrv = self.core.getIndxAbrv(INDX_TAG, formname, tagname)
        if not self.layrslab.hasdup(abrv, nid, db=self.indxdb):
            yield ('NoTagIndex', {'nid': nid, 'form': formname, 'tag': tagname, 'valu': tagvalu})

    def _testDelTagIndx(self, nid, form, tag):
        tagabrv = self.core.setIndxAbrv(INDX_TAG, None, tag)
        tagformabrv = self.core.setIndxAbrv(INDX_TAG, form, tag)
        self.layrslab.delete(tagabrv, nid, db=self.indxdb)
        self.layrslab.delete(tagformabrv, nid, db=self.indxdb)

    def _testDelPropIndx(self, nid, form, prop):
        sode = self._getStorNode(nid)
        storvalu, stortype = sode['props'][prop]

        abrv = self.core.setIndxAbrv(INDX_PROP, form, prop)
        for indx in self.stortypes[stortype].indx(storvalu):
            self.layrslab.delete(abrv + indx, nid, db=self.indxdb)

    def _testDelTagStor(self, nid, form, tag):
        sode = self._getStorNode(nid)
        sode['tags'].pop(tag, None)
        self.dirty[nid] = sode

    def _testDelPropStor(self, nid, form, prop):
        sode = self._getStorNode(nid)
        sode['props'].pop(prop, None)
        self.dirty[nid] = sode

    def _testDelFormValuStor(self, nid, form):
        sode = self._getStorNode(nid)
        sode['valu'] = None
        self.dirty[nid] = sode

    def _testAddPropIndx(self, nid, form, prop, valu):
        modlprop = self.core.model.prop(f'{form}:{prop}')
        abrv = self.core.setIndxAbrv(INDX_PROP, form, prop)
        for indx in self.stortypes[modlprop.type.stortype].indx(valu):
            self.layrslab.put(abrv + indx, nid, db=self.indxdb)
            self.indxcounts.inc(abrv)

    def _testAddPropArrayIndx(self, nid, form, prop, valu):
        modlprop = self.core.model.prop(f'{form}:{prop}')
        abrv = self.core.setIndxAbrv(INDX_ARRAY, form, prop)
        for indx in self.getStorIndx(modlprop.type.stortype, valu):
            self.layrslab.put(abrv + indx, nid, db=self.indxdb)
            self.indxcounts.inc(abrv)

    def _testAddTagIndx(self, nid, form, tag):
        tagabrv = self.core.setIndxAbrv(INDX_TAG, None, tag)
        tagformabrv = self.core.setIndxAbrv(INDX_TAG, form, tag)
        self.layrslab.put(tagabrv, nid, db=self.indxdb)
        self.layrslab.put(tagformabrv, nid, db=self.indxdb)
        self.indxcounts.inc(tagabrv)
        self.indxcounts.inc(tagformabrv)

    def _testAddTagPropIndx(self, nid, form, tag, prop, valu):
        tpabrv = self.core.setIndxAbrv(INDX_TAGPROP, None, tag, prop)
        ftpabrv = self.core.setIndxAbrv(INDX_TAGPROP, form, tag, prop)

        tagprop = self.core.model.tagprop(prop)
        for indx in self.stortypes[tagprop.type.stortype].indx(valu):
            self.layrslab.put(tpabrv + indx, nid, db=self.indxdb)
            self.layrslab.put(ftpabrv + indx, nid, db=self.indxdb)
            self.indxcounts.inc(tpabrv)
            self.indxcounts.inc(ftpabrv)

    async def verify(self, config=None):

        if config is None:
            config = {}

        defconf = None
        if config.get('scanall', True):
            defconf = {}

        scans = config.get('scans', {})

        tagsscan = scans.get('tagindex', defconf)
        if tagsscan is not None:
            async for error in self.verifyAllTags(tagsscan):
                yield error

        propscan = scans.get('propindex', defconf)
        if propscan is not None:
            async for error in self.verifyAllProps(propscan):
                yield error

        tagpropscan = scans.get('tagpropindex', defconf)
        if tagpropscan is not None:
            async for error in self.verifyAllTagProps(tagpropscan):
                yield error

        nodescan = scans.get('nodes', defconf)
        if nodescan is not None:
            async for error in self.verifyAllNids(nodescan):
                yield error

    async def verifyAllNids(self, scanconf=None):
        if scanconf is None:
            scanconf = {}

        async for nid, sode in self.getStorNodes():
            async for error in self.verifyByNid(nid, sode):
                yield error

    async def verifyAllTags(self, scanconf=None):

        if scanconf is None:
            scanconf = {}

        globs = None

        includes = scanconf.get('include', ())
        if includes:
            globs = s_cache.TagGlobs()
            for incname in includes:
                globs.add(incname, True)

        autofix = scanconf.get('autofix')
        if autofix not in (None, 'node', 'index'):
            mesg = f'invalid tag index autofix strategy "{autofix}"'
            raise s_exc.BadArg(mesg=mesg)

        for (form, name) in self.getTags():
            if form is None:
                continue

            if globs is not None and not globs.get(name):
                continue

            async for error in self.verifyByTag(name, autofix=autofix):
                yield error

    async def verifyAllProps(self, scanconf=None):

        if scanconf is None:
            scanconf = {}

        autofix = scanconf.get('autofix')
        if autofix not in (None, 'index'):
            mesg = f'invalid prop index autofix strategy "{autofix}"'
            raise s_exc.BadArg(mesg=mesg)

        include = scanconf.get('include', None)

        for form, prop in self.getFormProps():

            if include is not None and (form, prop) not in include:
                continue

            async for error in self.verifyByProp(form, prop, autofix=autofix):
                yield error

        for form, prop in self.getArrayFormProps():

            if include is not None and (form, prop) not in include:
                continue

            async for error in self.verifyByPropArray(form, prop, autofix=autofix):
                yield error

    async def verifyAllTagProps(self, scanconf=None):

        if scanconf is None:
            scanconf = {}

        autofix = scanconf.get('autofix')
        if autofix not in (None, 'index'):
            mesg = f'invalid tagprop index autofix strategy "{autofix}"'
            raise s_exc.BadArg(mesg=mesg)

        include = scanconf.get('include', None)

        for form, tag, prop in self.getTagProps():

            if include is not None and prop not in include:
                continue

            async for error in self.verifyByTagProp(form, tag, prop, autofix=autofix):
                yield error

    async def verifyByTag(self, tag, autofix=None):
        tagabrv = self.core.getIndxAbrv(INDX_TAG, None, tag)

        async def tryfix(lkey, nid, form):
            if autofix == 'node':
                sode = self._genStorNode(nid)
                sode.setdefault('form', form)
                sode['tags'][tag] = (None, None)
                self.dirty[nid] = sode
            elif autofix == 'index':
                self.layrslab.delete(lkey, nid, db=self.indxdb)

        for lkey, nid in self.layrslab.scanByPref(tagabrv, db=self.indxdb):

            await asyncio.sleep(0)

            (form, tag) = self.core.getAbrvIndx(lkey[:8])

            sode = self._getStorNode(nid)
            if not sode:
                await tryfix(lkey, nid, form)
                yield ('NoNodeForTagIndex', {'nid': s_common.ehex(nid), 'form': form, 'tag': tag})
                continue

            tags = sode.get('tags')
            if tags.get(tag) is None:
                await tryfix(lkey, nid, form)
                yield ('NoTagForTagIndex', {'nid': s_common.ehex(nid), 'form': form, 'tag': tag})
                continue

    async def verifyByProp(self, form, prop, autofix=None):

        abrv = self.core.getIndxAbrv(INDX_PROP, form, prop)

        async def tryfix(lkey, nid):
            if autofix == 'index':
                self.layrslab.delete(lkey, nid, db=self.indxdb)

        for lkey, nid in self.layrslab.scanByPref(abrv, db=self.indxdb):

            await asyncio.sleep(0)

            indx = lkey[len(abrv):]

            sode = self._getStorNode(nid)
            if not sode:
                await tryfix(lkey, nid)
                yield ('NoNodeForPropIndex', {'nid': s_common.ehex(nid), 'form': form, 'prop': prop, 'indx': indx})
                continue

            if prop is not None:
                props = sode.get('props')
                if props is None:
                    await tryfix(lkey, nid)
                    yield ('NoValuForPropIndex', {'nid': s_common.ehex(nid), 'form': form, 'prop': prop, 'indx': indx})
                    continue

                valu = props.get(prop)
                if valu is None:
                    await tryfix(lkey, nid)
                    yield ('NoValuForPropIndex', {'nid': s_common.ehex(nid), 'form': form, 'prop': prop, 'indx': indx})
                    continue
            else:
                valu = sode.get('valu')
                if valu is None:
                    await tryfix(lkey, nid)
                    yield ('NoValuForPropIndex', {'nid': s_common.ehex(nid), 'form': form, 'prop': prop, 'indx': indx})
                    continue

            propvalu, stortype = valu
            if stortype & STOR_FLAG_ARRAY:
                stortype = STOR_TYPE_MSGP

            try:
                for indx in self.stortypes[stortype].indx(propvalu):
                    if abrv + indx == lkey:
                        break
                else:
                    await tryfix(lkey, nid)
                    yield ('SpurPropKeyForIndex', {'nid': s_common.ehex(nid), 'form': form,
                                                   'prop': prop, 'indx': indx})

            except IndexError:
                await tryfix(lkey, nid)
                yield ('NoStorTypeForProp', {'nid': s_common.ehex(nid), 'form': form, 'prop': prop,
                                             'stortype': stortype})

    async def verifyByPropArray(self, form, prop, autofix=None):

        abrv = self.core.getIndxAbrv(INDX_ARRAY, form, prop)

        async def tryfix(lkey, nid):
            if autofix == 'index':
                self.layrslab.delete(lkey, nid, db=self.indxdb)

        for lkey, nid in self.layrslab.scanByPref(abrv, db=self.indxdb):

            await asyncio.sleep(0)

            indx = lkey[len(abrv):]

            sode = self._getStorNode(nid)
            if not sode:
                await tryfix(lkey, nid)
                yield ('NoNodeForPropArrayIndex', {'nid': s_common.ehex(nid), 'form': form,
                                                   'prop': prop, 'indx': indx})
                continue

            if prop is not None:
                props = sode.get('props')
                if props is None:
                    await tryfix(lkey, nid)
                    yield ('NoValuForPropArrayIndex', {'nid': s_common.ehex(nid), 'form': form,
                                                       'prop': prop, 'indx': indx})
                    continue

                valu = props.get(prop)
                if valu is None:
                    await tryfix(lkey, nid)
                    yield ('NoValuForPropArrayIndex', {'nid': s_common.ehex(nid),
                                                       'form': form, 'prop': prop, 'indx': indx})
                    continue
            else:
                valu = sode.get('valu')
                if valu is None:
                    await tryfix(lkey, nid)
                    yield ('NoValuForPropArrayIndex', {'nid': s_common.ehex(nid),
                                                       'form': form, 'prop': prop, 'indx': indx})
                    continue

            propvalu, stortype = valu

            try:
                for indx in self.getStorIndx(stortype, propvalu):
                    if abrv + indx == lkey:
                        break
                else:
                    await tryfix(lkey, nid)
                    yield ('SpurPropArrayKeyForIndex', {'nid': s_common.ehex(nid), 'form': form,
                                                        'prop': prop, 'indx': indx})

            except IndexError:
                await tryfix(lkey, nid)
                yield ('NoStorTypeForPropArray', {'nid': s_common.ehex(nid), 'form': form,
                                                  'prop': prop, 'stortype': stortype})

    async def verifyByTagProp(self, form, tag, prop, autofix=None):

        abrv = self.core.getIndxAbrv(INDX_TAGPROP, form, tag, prop)

        async def tryfix(lkey, nid):
            if autofix == 'index':
                self.layrslab.delete(lkey, nid, db=self.indxdb)

        for lkey, nid in self.layrslab.scanByPref(abrv, db=self.indxdb):

            await asyncio.sleep(0)

            indx = lkey[len(abrv):]

            sode = self._getStorNode(nid)
            if not sode:
                await tryfix(lkey, nid)
                yield ('NoNodeForTagPropIndex', {'nid': s_common.ehex(nid), 'form': form,
                                                 'tag': tag, 'prop': prop, 'indx': indx})
                continue

            tags = sode.get('tagprops')
            if tags is None:
                yield ('NoPropForTagPropIndex', {'nid': s_common.ehex(nid), 'form': form,
                                                 'tag': tag, 'prop': prop, 'indx': indx})
                continue

            props = tags.get(tag)
            if props is None:
                await tryfix(lkey, nid)
                yield ('NoPropForTagPropIndex', {'nid': s_common.ehex(nid), 'form': form,
                                                 'tag': tag, 'prop': prop, 'indx': indx})
                continue

            valu = props.get(prop)
            if valu is None:
                await tryfix(lkey, nid)
                yield ('NoValuForTagPropIndex', {'nid': s_common.ehex(nid), 'form': form,
                                                 'tag': tag, 'prop': prop, 'indx': indx})
                continue

            propvalu, stortype = valu

            if stortype & STOR_FLAG_ARRAY: # pragma: no cover
                # TODO: These aren't possible yet
                stortype = STOR_TYPE_MSGP

            try:
                for indx in self.stortypes[stortype].indx(propvalu):
                    if abrv + indx == lkey:
                        break
                else:
                    await tryfix(lkey, nid)
                    yield ('SpurTagPropKeyForIndex', {'nid': s_common.ehex(nid), 'form': form,
                                                      'tag': tag, 'prop': prop, 'indx': indx})
            except IndexError:
                await tryfix(lkey, nid)
                yield ('NoStorTypeForTagProp', {'nid': s_common.ehex(nid), 'form': form,
                                                'tag': tag, 'prop': prop, 'stortype': stortype})

    async def verifyByNid(self, nid, sode):

        await asyncio.sleep(0)

        form = sode.get('form')
        stortags = sode.get('tags')
        if stortags:
            for tagname, storvalu in stortags.items():
                async for error in self.verifyNidTag(nid, form, tagname, storvalu):
                    yield error

        storprops = sode.get('props')
        if storprops:
            for propname, (storvalu, stortype) in storprops.items():

                # TODO: we dont support verifying array property indexes just yet...
                if stortype & STOR_FLAG_ARRAY:
                    continue

                try:
                    async for error in self.stortypes[stortype].verifyNidProp(nid, form, propname, storvalu):
                        yield error
                except IndexError as e:
                    yield ('NoStorTypeForProp', {'nid': s_common.ehex(nid), 'form': form, 'prop': propname,
                                                 'stortype': stortype})

    async def pack(self):
        ret = self.layrinfo.pack()
        ret['offset'] = await self.getEditIndx()
        ret['totalsize'] = await self.getLayerSize()
        return ret

    async def iterWipeNodeEdits(self):

        await self._saveDirtySodes()

        async for nid, sode in self.getStorNodes():

            edits = []
            async for abrv, n2nid, tomb in self.iterNodeEdgesN1(nid):
                verb = self.core.getAbrvIndx(abrv)[0]
                if tomb:
                    edits.append((EDIT_EDGE_TOMB_DEL, (verb, n2nid)))
                else:
                    edits.append((EDIT_EDGE_DEL, (verb, n2nid)))

            async for abrv, valu, tomb in self.iterNodeData(nid):
                prop = self.core.getAbrvIndx(abrv)[0]
                if tomb:
                    edits.append((EDIT_NODEDATA_TOMB_DEL, (prop,)))
                else:
                    edits.append((EDIT_NODEDATA_DEL, (prop, valu)))

            for tag, propdict in sode.get('tagprops', {}).items():
                for prop, (valu, stortype) in propdict.items():
                    edits.append((EDIT_TAGPROP_DEL, (tag, prop, valu, stortype)))

            for tag, propdict in sode.get('antitagprops', {}).items():
                for prop  in propdict.keys():
                    edits.append((EDIT_TAGPROP_TOMB_DEL, (tag, prop)))

            for tag, tagv in sode.get('tags', {}).items():
                edits.append((EDIT_TAG_DEL, (tag, tagv)))

            for tag in sode.get('antitags', {}).keys():
                edits.append((EDIT_TAG_TOMB_DEL, (tag,)))

            for prop, (valu, stortype) in sode.get('props', {}).items():
                edits.append((EDIT_PROP_DEL, (prop, valu, stortype)))

            for prop in sode.get('antiprops', {}).keys():
                edits.append((EDIT_PROP_TOMB_DEL, (prop,)))

            valu = sode.get('valu')
            if valu is not None:
                edits.append((EDIT_NODE_DEL, valu))
            elif sode.get('antivalu') is not None:
                edits.append((EDIT_NODE_TOMB_DEL, ()))

            if (form := sode.get('form')) is None:
                ndef = self.core.getNidNdef(nid)
                form = ndef[0]

            yield (nid, form, edits)

    async def clone(self, newdirn):
        '''
        Copy the contents of this layer to a new layer
        '''
        for root, dnames, fnames in os.walk(self.dirn, topdown=True):

            relpath = os.path.relpath(root, start=self.dirn)

            for name in list(dnames):

                relname = os.path.join(relpath, name)

                srcpath = s_common.genpath(root, name)
                dstpath = s_common.genpath(newdirn, relname)

                if srcpath in s_lmdbslab.Slab.allslabs:
                    slab = s_lmdbslab.Slab.allslabs[srcpath]
                    await slab.copyslab(dstpath)

                    dnames.remove(name)
                    continue

                s_common.gendir(dstpath)

            for name in fnames:

                srcpath = s_common.genpath(root, name)
                # skip unix sockets etc...
                if not os.path.isfile(srcpath):
                    continue

                dstpath = s_common.genpath(newdirn, relpath, name)
                shutil.copy(srcpath, dstpath)

    async def waitForHot(self):
        '''
        Wait for the layer's slab to be prefaulted and locked into memory if lockmemory is true, otherwise return.
        '''
        await self.layrslab.lockdoneevent.wait()

    async def _initSlabs(self, slabopts):

        otherslabopts = {
            **slabopts,
            'readahead': False,   # less-used slabs don't need readahead
            'lockmemory': False,  # less-used slabs definitely don't get dedicated memory
        }

        path = s_common.genpath(self.dirn, 'layer_v2.lmdb')
        nodedatapath = s_common.genpath(self.dirn, 'nodedata.lmdb')

        self.layrslab = await s_lmdbslab.Slab.anit(path, **slabopts)
        self.dataslab = await s_lmdbslab.Slab.anit(nodedatapath, **otherslabopts)

        metadb = self.layrslab.initdb('layer:meta')
        self.meta = s_lmdbslab.SlabDict(self.layrslab, db=metadb)

        nodeeditpath = s_common.genpath(self.dirn, 'nodeedits.lmdb')
        self.nodeeditslab = await s_lmdbslab.Slab.anit(nodeeditpath, **otherslabopts)

        self.offsets = await self.layrslab.getHotCount('offsets')

        self.bynid = self.layrslab.initdb('bynid', integerkey=True)

        self.indxdb = self.layrslab.initdb('indx', dupsort=True, dupfixed=True, integerdup=True)

        self.edgen1abrv = self.core.setIndxAbrv(INDX_EDGE_N1)
        self.edgen2abrv = self.core.setIndxAbrv(INDX_EDGE_N2)
        self.edgen1n2abrv = self.core.setIndxAbrv(INDX_EDGE_N1N2)

        self.indxcounts = await self.layrslab.getLruHotCount('indxcounts')

        self.nodedata = self.dataslab.initdb('nodedata')
<<<<<<< HEAD
        self.dataname = self.dataslab.initdb('dataname', dupsort=True, dupfixed=True, integerdup=True)
=======
        self.dataname = self.dataslab.initdb('dataname', integerkey=True, dupsort=True, dupfixed=True, integerdup=True)
>>>>>>> f4030776

        self.nodeeditlog = self.nodeeditctor(self.nodeeditslab, 'nodeedits')

    async def _initLayerStorage(self):

        slabopts = {
            'readahead': True,
            'lockmemory': self.lockmemory,
            'map_async': self.mapasync,
            'max_replay_log': self.maxreplaylog,
        }

        if self.growsize is not None:
            slabopts['growsize'] = self.growsize

        await self._initSlabs(slabopts)

        if self.fresh:
            self.meta.set('version', 10)

        self.layrslab.addResizeCallback(self.core.checkFreeSpace)
        self.dataslab.addResizeCallback(self.core.checkFreeSpace)
        self.nodeeditslab.addResizeCallback(self.core.checkFreeSpace)

        self.onfini(self.layrslab)
        self.onfini(self.dataslab)
        self.onfini(self.nodeeditslab)

        self.layrslab.on('commit', self._onLayrSlabCommit)

        self.layrvers = self.meta.get('version', 10)
        if self.layrvers != 10:
            mesg = f'Got layer version {self.layrvers}.  Expected 10.  Accidental downgrade?'
            raise s_exc.BadStorageVersion(mesg=mesg)

    async def getLayerSize(self):
        '''
        Get the total storage size for the layer.
        '''
        realsize, _ = s_common.getDirSize(self.dirn)
        return realsize

    async def setLayerInfo(self, name, valu):
        if name != 'readonly':
            self._reqNotReadOnly()
        return await self._push('layer:set', name, valu)

    @s_nexus.Pusher.onPush('layer:set')
    async def _setLayerInfo(self, name, valu):
        '''
        Set a mutable layer property.
        '''
        if name not in ('name', 'desc', 'logedits', 'readonly'):
            mesg = f'{name} is not a valid layer info key'
            raise s_exc.BadOptValu(mesg=mesg)

        if name == 'logedits':
            valu = bool(valu)
            self.logedits = valu
        elif name == 'readonly':
            valu = bool(valu)
            self.readonly = valu

        # TODO when we can set more props, we may need to parse values.
        if valu is None:
            await self.layrinfo.pop(name)
        else:
            await self.layrinfo.set(name, valu)

        await self.core.feedBeholder('layer:set', {'iden': self.iden, 'name': name, 'valu': valu}, gates=[self.iden])
        return valu

    async def stat(self):
        ret = {**self.layrslab.statinfo(),
               }
        if self.logedits:
            ret['nodeeditlog_indx'] = (self.nodeeditlog.index(), 0, 0)
        return ret

    async def _onLayrFini(self):
        [(await wind.fini()) for wind in self.windows]

    async def getFormCounts(self):
        formcounts = {}

        for byts, abrv in self.core.indxabrv.iterByPref(INDX_PROP):
            (form, prop) = s_msgpack.un(byts[2:])

            if prop is None and (valu := self.indxcounts.get(abrv)) > 0:
                formcounts[form] = valu

        return formcounts

    def getFormProps(self):
        for byts, abrv in self.core.indxabrv.iterByPref(INDX_PROP):
            if self.indxcounts.get(abrv) > 0:
                yield s_msgpack.un(byts[2:])

    def getArrayFormProps(self):
        for byts, abrv in self.core.indxabrv.iterByPref(INDX_ARRAY):
            if self.indxcounts.get(abrv) > 0:
                yield s_msgpack.un(byts[2:])

    def getTags(self):
        for byts, abrv in self.core.indxabrv.iterByPref(INDX_TAG):
            if self.indxcounts.get(abrv) > 0:
                yield s_msgpack.un(byts[2:])

    def getTagProps(self):
        for byts, abrv in self.core.indxabrv.iterByPref(INDX_TAGPROP):
            if self.indxcounts.get(abrv) > 0:
                yield s_msgpack.un(byts[2:])

    async def _onLayrSlabCommit(self, mesg):
        await self._saveDirtySodes()

    async def _saveDirtySodes(self):

        if not self.dirty:
            return

        # flush any dirty storage nodes before the commit
        kvlist = []

        for nid, sode in self.dirty.items():
            self.nidcache[nid] = sode
            kvlist.append((nid, s_msgpack.en(sode)))

        self.layrslab.putmulti(kvlist, db=self.bynid)
        self.dirty.clear()

    def getStorNodeCount(self):
        info = self.layrslab.stat(db=self.bynid)
        return info.get('entries', 0)

    async def getStorNode(self, nid):
        sode = self._getStorNode(nid)
        if sode is not None:
            return deepcopy(sode)
        return {}

    def _getStorNode(self, nid):
        '''
        Return the storage node for the given nid.
        '''
        # check the dirty nodes first
        sode = self.dirty.get(nid)
        if sode is not None:
            return sode

        sode = self.nidcache.get(nid)
        if sode is not None:
            return sode

        envl = self.weakcache.get(nid)
        if envl is not None:
            return envl.sode

        byts = self.layrslab.get(nid, db=self.bynid)
        if byts is None:
            return None

        sode = collections.defaultdict(dict)
        sode |= s_msgpack.un(byts)

        self.nidcache[nid] = sode

        return sode

    def genStorNodeRef(self, nid):

        envl = self.weakcache.get(nid)
        if envl is not None:
            return envl

        envl = SodeEnvl(self.iden, self._genStorNode(nid))

        self.weakcache[nid] = envl
        return envl

    def _genStorNode(self, nid):
        # get or create the storage node. this returns the *actual* storage node

        sode = self._getStorNode(nid)
        if sode is not None:
            return sode

        sode = collections.defaultdict(dict)
        self.nidcache[nid] = sode

        return sode

    async def getTagCount(self, tagname, formname=None):
        '''
        Return the number of tag rows in the layer for the given tag/form.
        '''
        try:
            abrv = self.core.getIndxAbrv(INDX_TAG, formname, tagname)
        except s_exc.NoSuchAbrv:
            return 0

        return self.indxcounts.get(abrv, 0)

    async def getPropCount(self, formname, propname=None):
        '''
        Return the number of property rows in the layer for the given form/prop.
        '''
        try:
            abrv = self.core.getIndxAbrv(INDX_PROP, formname, propname)
        except s_exc.NoSuchAbrv:
            return 0

        return self.indxcounts.get(abrv, 0)

    def getPropValuCount(self, formname, propname, stortype, valu):
        try:
            abrv = self.core.getIndxAbrv(INDX_PROP, formname, propname)
        except s_exc.NoSuchAbrv:
            return 0

        if stortype & 0x8000:
            stortype = STOR_TYPE_MSGP

        count = 0
        for indx in self.getStorIndx(stortype, valu):
            count += self.layrslab.count(abrv + indx, db=self.indxdb)

        return count

    async def getPropArrayCount(self, formname, propname=None):
        '''
        Return the number of invidiual value rows in the layer for the given array form/prop.
        '''
        try:
            abrv = self.core.getIndxAbrv(INDX_ARRAY, formname, propname)
        except s_exc.NoSuchAbrv:
            return 0

        return self.indxcounts.get(abrv, 0)

    def getPropArrayValuCount(self, formname, propname, stortype, valu):
        try:
            abrv = self.core.getIndxAbrv(INDX_ARRAY, formname, propname)
        except s_exc.NoSuchAbrv:
            return 0

        count = 0
        for indx in self.getStorIndx(stortype, valu):
            count += self.layrslab.count(abrv + indx, db=self.indxdb)

        return count

    async def getTagPropCount(self, form, tag, prop):
        '''
        Return the number of property rows in the layer for the given form/tag/prop.
        '''
        try:
            abrv = self.core.getIndxAbrv(INDX_TAGPROP, form, tag, prop)
        except s_exc.NoSuchAbrv:
            return 0

        return self.indxcounts.get(abrv, 0)

    def getTagPropValuCount(self, form, tag, prop, stortype, valu):
        try:
            abrv = self.core.getIndxAbrv(INDX_TAGPROP, form, tag, prop)
        except s_exc.NoSuchAbrv:
            return 0

        count = 0
        for indx in self.getStorIndx(stortype, valu):
            count += self.layrslab.count(abrv + indx, db=self.indxdb)

        return count

    async def getEdgeVerbCount(self, verb):
        '''
        Return the number of edges in the layer with a specific verb.
        '''
        try:
            abrv = self.core.getIndxAbrv(INDX_EDGE_VERB, verb)
        except s_exc.NoSuchAbrv:
            return 0

        return self.indxcounts.get(abrv, 0)

    async def getFormEdgeVerbCount(self, form, verb, reverse=False):
        '''
        Return the number of edges in the layer for the given form and verb.
        '''
        try:
            verbabrv = self.core.getIndxAbrv(INDX_EDGE_VERB, verb)
            formabrv = self.core.getIndxAbrv(INDX_PROP, form, None)
        except s_exc.NoSuchAbrv:
            return 0

        if reverse:
            return self.indxcounts.get(INDX_EDGE_N2 + formabrv + verbabrv, 0)
        else:
            return self.indxcounts.get(INDX_EDGE_N1 + formabrv + verbabrv, 0)

    async def liftByTag(self, tag, form=None, reverse=False, indx=None):

        if indx is not None:
            try:
                abrv = self.core.getIndxAbrv(indx, form, tag)
            except s_exc.NoSuchAbrv:
                return

            if reverse:
                scan = self.layrslab.scanByRangeBack
                pkeymin = self.ivaltimetype.fullbyts
                pkeymax = self.ivaltimetype.getIntIndx(0)
            else:
                scan = self.layrslab.scanByRange
                pkeymin = self.ivaltimetype.getIntIndx(0)
                pkeymax = self.ivaltimetype.fullbyts

            for lkey, nid in scan(abrv + pkeymin, abrv + pkeymax, db=self.indxdb):
                yield lkey, nid, self.genStorNodeRef(nid)

        else:
            try:
                abrv = self.core.getIndxAbrv(INDX_TAG, form, tag)
            except s_exc.NoSuchAbrv:
                return

            if reverse:
                scan = self.layrslab.scanByPrefBack
            else:
                scan = self.layrslab.scanByPref

            for lkey, nid in scan(abrv, db=self.indxdb):
                # yield <sortkey>, <nid>, <SodeEnvl>
                yield lkey, nid, self.genStorNodeRef(nid)

    async def liftByTagValu(self, tag, cmprvals, form=None, reverse=False):

        for cmpr, valu, kind in cmprvals:
            async for indx, nid in self.stortypes[kind].indxByTag(tag, cmpr, valu, form=form, reverse=reverse):
                yield indx, nid, self.genStorNodeRef(nid)

    async def hasTagProp(self, name):
        async for _ in self.liftTagProp(name):
            return True

        return False

    async def hasNodeData(self, nid, name):
        try:
            abrv = self.core.getIndxAbrv(INDX_NODEDATA, name)
        except s_exc.NoSuchAbrv:
            return False

        if not self.dataslab.hasdup(abrv + FLAG_NORM, nid, db=self.dataname):
            if self.dataslab.hasdup(abrv + FLAG_TOMB, nid, db=self.dataname):
                return False
            return None
        return True

    async def liftTagProp(self, name):

        for form, tag, prop in self.getTagProps():

            if form is not None or prop != name:
                continue

            try:
                abrv = self.core.getIndxAbrv(INDX_TAGPROP, None, tag, name)

            except s_exc.NoSuchAbrv:
                continue

            for _, nid in self.layrslab.scanByPref(abrv, db=self.indxdb):
                yield nid

    async def liftByTagProp(self, form, tag, prop, reverse=False, indx=None):

        if indx is None:
            indx = INDX_TAGPROP

        try:
            abrv = self.core.getIndxAbrv(indx, form, tag, prop)
        except s_exc.NoSuchAbrv:
            return

        if reverse:
            scan = self.layrslab.scanByPrefBack
        else:
            scan = self.layrslab.scanByPref

        for lval, nid in scan(abrv, db=self.indxdb):
            yield lval, nid, self.genStorNodeRef(nid)

    async def liftByTagPropValu(self, form, tag, prop, cmprvals, reverse=False):
        '''
        Note:  form may be None
        '''
        for cmpr, valu, kind in cmprvals:
            async for indx, nid in self.stortypes[kind].indxByTagProp(form, tag, prop, cmpr, valu, reverse=reverse):
                yield indx, nid, self.genStorNodeRef(nid)

    async def liftByProp(self, form, prop, reverse=False, indx=None):

        if indx is None:
            indx = INDX_PROP

        try:
            abrv = self.core.getIndxAbrv(indx, form, prop)
        except s_exc.NoSuchAbrv:
            return

        if reverse:
            scan = self.layrslab.scanByPrefBack
        else:
            scan = self.layrslab.scanByPref

        for lval, nid in scan(abrv, db=self.indxdb):
            sref = self.genStorNodeRef(nid)
            yield lval, nid, sref

    # NOTE: form vs prop valu lifting is differentiated to allow merge sort
    async def liftByFormValu(self, form, cmprvals, reverse=False):
        for cmpr, valu, kind in cmprvals:

            if kind & 0x8000:
                kind = STOR_TYPE_MSGP

            async for indx, nid in self.stortypes[kind].indxByForm(form, cmpr, valu, reverse=reverse):
                yield indx, nid, self.genStorNodeRef(nid)

    async def liftByPropValu(self, form, prop, cmprvals, reverse=False):

        for cmpr, valu, kind in cmprvals:

            if kind & 0x8000:
                kind = STOR_TYPE_MSGP

            async for indx, nid in self.stortypes[kind].indxByProp(form, prop, cmpr, valu, reverse=reverse):
                yield indx, nid, self.genStorNodeRef(nid)

    async def liftByPropArray(self, form, prop, cmprvals, reverse=False):
        for cmpr, valu, kind in cmprvals:
            async for indx, nid in self.stortypes[kind].indxByPropArray(form, prop, cmpr, valu, reverse=reverse):
                yield indx, nid, self.genStorNodeRef(nid)

    async def liftByDataName(self, name):
        try:
            abrv = self.core.getIndxAbrv(INDX_NODEDATA, name)

        except s_exc.NoSuchAbrv:
            return

        genrs = [
            s_coro.agen(self.dataslab.scanByDups(abrv + FLAG_TOMB, db=self.dataname)),
            s_coro.agen(self.dataslab.scanByDups(abrv + FLAG_NORM, db=self.dataname))
        ]

        async for lkey, nid in s_common.merggenr2(genrs, cmprkey=lambda x: x[1]):
            await asyncio.sleep(0)

            yield nid, self.genStorNodeRef(nid), lkey[-1:] == FLAG_TOMB

    async def saveNodeEdits(self, edits, meta):
        '''
        Save node edits to the layer and return a tuple of (nexsoffs, changes).

        Note: nexsoffs will be None if there are no changes.
        '''
        self._reqNotReadOnly()

        if not self.core.isactive:
            proxy = await self.core.nexsroot.getIssueProxy()
            indx, changes = await proxy.saveLayerNodeEdits(self.iden, edits, meta)
            if indx is not None:
                await self.core.nexsroot.waitOffs(indx)
            return indx, changes

        async with self.core.nexsroot.applylock:
            if (realedits := await self.calcEdits(edits, meta)):
                return await self.saveToNexs('edits', realedits, meta)
            return None, ()

    async def calcEdits(self, nodeedits, meta):

        if (tick := meta.get('time')) is None:
            tick = s_common.now()

        realedits = []
        for (nid, form, edits) in nodeedits:

            if nid is None:
                if edits[0][0] != 0:
                    continue

                # Generate NID without a nexus event, mirrors will populate
                # the mapping from the node add edit
                nid = await self.core._genNdefNid((form, edits[0][1][0]))

            newsode = False

            sode = self._getStorNode(nid)
            if sode is None:
                newsode = {'.created': tick}

            elif sode.get('valu') is None:
                if (props := sode.get('props')) is not None and (ctime := props.get('.created')) is not None:
                    oldv = ctime[0]
                    newsode = {'oldv': oldv, '.created': min(oldv, tick)}
                else:
                    newsode = {'.created': tick}

            changes = []
            for edit in edits:

                delt = await self.resolvers[edit[0]](nid, edit, sode, newsode)
                if delt is not None:
                    changes.extend(delt)

                await asyncio.sleep(0)

            if changes:
                if newsode and newsode.get('valu'):
                    oldv = newsode.get('oldv')
                    ctime = newsode.get('.created')
                    if oldv != ctime:
                        changes.append((EDIT_PROP_SET, ('.created', ctime, oldv, STOR_TYPE_MINTIME)))

                realedits.append((nid, form, changes))

        await asyncio.sleep(0)
        return realedits

    @s_nexus.Pusher.onPush('edits', passitem=True)
    async def _storNodeEdits(self, nodeedits, meta, nexsitem):
        '''
        Execute a series of node edit operations, returning the updated nodes.

        Args:
            nodeedits:  List[Tuple(nid, form, edits)]  List of requested changes per node

        Returns:
            None
        '''
        kvpairs = []
        for (nid, form, edits) in nodeedits:

            sode = self._genStorNode(nid)

            for edit in edits:
                kvpairs.extend(await self.editors[edit[0]](nid, form, edit, sode, meta))

                if len(kvpairs) > 20:
                    self.layrslab.putmulti(kvpairs, db=self.indxdb)
                    kvpairs.clear()
                    await asyncio.sleep(0)

        if kvpairs:
            self.layrslab.putmulti(kvpairs, db=self.indxdb)

        if self.logedits and nexsitem is not None:
            nexsindx = nexsitem[0] if nexsitem is not None else None
            offs = self.nodeeditlog.add(None, indx=nexsindx)
            [(await wind.put((offs, nodeedits, meta))) for wind in tuple(self.windows)]

        await asyncio.sleep(0)
        return nodeedits

    def mayDelNid(self, nid, sode):
        if sode.get('valu') or sode.get('antivalu'):
            return False

        if sode.get('props') or sode.get('antiprops'):
            return False

        if sode.get('tags') or sode.get('antitags'):
            return False

        if sode.get('tagprops') or sode.get('antitagprops'):
            return False

        if sode.get('n1verbs') or sode.get('n1antiverbs'):
            return False

        if sode.get('n2verbs') or sode.get('n2antiverbs'):
            return False

        if self.dataslab.prefexists(nid, self.nodedata):
            return False

        # no more refs in this layer.  time to pop it...
        self.dirty.pop(nid, None)
        self.nidcache.pop(nid, None)
        self.layrslab.delete(nid, db=self.bynid)

        envl = self.weakcache.get(nid)
        if envl is not None:
            envl.sode.clear()

        return True

    async def storNodeEditsNoLift(self, nodeedits, meta):
        '''
        Execute a series of node edit operations.

        Does not return the updated nodes.
        '''
        self._reqNotReadOnly()
        await self._push('edits', nodeedits, meta)

    async def _calcNodeAdd(self, nid, edit, sode, newsode):

        if not newsode:
            return

        newsode['valu'] = True

        return (
            (EDIT_NODE_ADD, edit[1]),
        )

    async def _calcNodeDel(self, nid, edit, sode, newsode):

        if sode is None or (oldv := sode.get('valu')) is None:
            return

        return (
            (EDIT_NODE_DEL, oldv),
        )

    async def _calcNodeTomb(self, nid, edit, sode, newsode):

        if sode is not None and sode.get('antivalu') is not None:
            return

        return (
            (EDIT_NODE_TOMB, ()),
        )

    async def _calcNodeTombDel(self, nid, edit, sode, newsode):

        if sode is None or (oldv := sode.get('antivalu')) is None:
            return

        return (
            (EDIT_NODE_TOMB_DEL, ()),
        )

    async def _calcPropSet(self, nid, edit, sode, newsode):

        prop, valu, _, stortype = edit[1]

        if newsode and prop == '.created':
            newsode['.created'] = min(valu, newsode['.created'])
            return

        if sode is None or (props := sode.get('props')) is None:
            oldv = None

        else:
            oldv, oldt = props.get(prop, (None, None))

            if valu == oldv:
                return

            if oldv is not None:
                # merge intervals and min times
                if stortype == STOR_TYPE_IVAL:
                    allv = oldv + valu
                    valu = (min(allv), max(allv))

                elif stortype == STOR_TYPE_MINTIME:
                    valu = min(valu, oldv)

                elif stortype == STOR_TYPE_MAXTIME:
                    valu = max(valu, oldv)

                if valu == oldv and stortype == oldt:
                    return

        return (
            (EDIT_PROP_SET, (prop, valu, oldv, stortype)),
        )

    async def _calcPropDel(self, nid, edit, sode, newsode):

        if sode is None or (props := sode.get('props')) is None:
            return

        prop = edit[1][0]
        if (valt := props.get(prop)) is None:
            return

        return (
            (EDIT_PROP_DEL, (prop, *valt)),
        )

    async def _calcPropTomb(self, nid, edit, sode, newsode):

        prop = edit[1][0]

        if sode is not None:
            antiprops = sode.get('antiprops')
            if antiprops is not None and antiprops.get(prop) is not None:
                return

        return (
            (EDIT_PROP_TOMB, (prop,)),
        )

    async def _calcPropTombDel(self, nid, edit, sode, newsode):

        if sode is None:
            return
        else:
            prop = edit[1][0]
            antiprops = sode.get('antiprops')
            if antiprops is None or antiprops.get(prop) is None:
                return

        return (
            (EDIT_PROP_TOMB_DEL, (prop,)),
        )

    async def _calcTagSet(self, nid, edit, sode, newsode):

        tag, valu, _ = edit[1]

        if sode is None or (tags := sode.get('tags')) is None:
            oldv = None

        elif (oldv := tags.get(tag)) is not None:

            if oldv != (None, None) and valu != (None, None):
                allv = oldv + valu
                valu = (min(allv), max(allv))

            if oldv == valu:
                return

        return (
            (EDIT_TAG_SET, (tag, valu, oldv)),
        )

    async def _calcTagDel(self, nid, edit, sode, newsode):

        if sode is None or (tags := sode.get('tags')) is None:
            return

        tag = edit[1][0]
        if (oldv := tags.get(tag)) is None:
            return

        return (
            (EDIT_TAG_DEL, (tag, oldv)),
        )

    async def _calcTagTomb(self, nid, edit, sode, newsode):

        tag = edit[1][0]

        if sode is not None:
            antitags = sode.get('antitags')
            if antitags is not None and antitags.get(tag) is not None:
                return

        return (
            (EDIT_TAG_TOMB, (tag,)),
        )

    async def _calcTagTombDel(self, nid, edit, sode, newsode):

        if sode is None:
            return
        else:
            tag = edit[1][0]
            antitags = sode.get('antitags')
            if antitags is None or antitags.get(tag) is None:
                return

        return (
            (EDIT_TAG_TOMB_DEL, (tag,)),
        )

    async def _calcTagPropSet(self, nid, edit, sode, newsode):

        tag, prop, valu, _, stortype = edit[1]
        oldv = None

        if sode is not None and (tagprops := sode.get('tagprops')) is not None:
            if (tp_dict := tagprops.get(tag)) is not None:
                if (valt := tp_dict.get(prop)) is not None:

                    oldv, oldt = valt

                    if stortype == STOR_TYPE_IVAL:
                        allv = oldv + valu
                        valu = (min(allv), max(allv))

                    elif stortype == STOR_TYPE_MINTIME:
                        valu = min(valu, oldv)

                    elif stortype == STOR_TYPE_MAXTIME:
                        valu = max(valu, oldv)

                    if valu == oldv and stortype == oldt:
                        return

        return (
            (EDIT_TAGPROP_SET, (tag, prop, valu, oldv, stortype)),
        )

    async def _calcTagPropDel(self, nid, edit, sode, newsode):

        if sode is None or (tagprops := sode.get('tagprops')) is None:
            return

        tag, prop, _, _ = edit[1]

        if (tp_dict := tagprops.get(tag)) is None:
            return

        if (oldv := tp_dict.get(prop)) is None:
            return

        return (
            (EDIT_TAGPROP_DEL, (tag, prop, *oldv)),
        )

    async def _calcTagPropTomb(self, nid, edit, sode, newsode):

        tag, prop = edit[1]

        if sode is not None:
            if (antitags := sode.get('antitagprops')) is not None:
                if (antiprops := antitags.get(tag)) is not None and prop in antiprops:
                    return

        return (
            (EDIT_TAGPROP_TOMB, (tag, prop)),
        )

    async def _calcTagPropTombDel(self, nid, edit, sode, newsode):

        if sode is None:
            return
        else:
            tag, prop = edit[1]
            if (antitags := sode.get('antitagprops')) is None:
                return

            if (antiprops := antitags.get(tag)) is None or prop not in antiprops:
                return

        return (
            (EDIT_TAGPROP_TOMB_DEL, (tag, prop)),
        )

    async def _calcNodeDataSet(self, nid, edit, sode, newsode):

        name, valu, _ = edit[1]

        if sode is None:
            return (
                (EDIT_NODEDATA_SET, (name, valu, None)),
            )

        try:
            abrv = self.core.getIndxAbrv(INDX_NODEDATA, name)
        except s_exc.NoSuchAbrv:
            return (
                (EDIT_NODEDATA_SET, (name, valu, None)),
            )

        oldv = None
        byts = s_msgpack.en(valu)

        if (oldb := self.dataslab.get(nid + abrv + FLAG_NORM, db=self.nodedata)) is not None:
            if oldb == byts:
                return
            oldv = s_msgpack.un(oldb)

        return (
            (EDIT_NODEDATA_SET, (name, valu, oldv)),
        )

    async def _calcNodeDataDel(self, nid, edit, sode, newsode):

        if sode is None:
            return

        name, valu = edit[1]
        try:
            abrv = self.core.getIndxAbrv(INDX_NODEDATA, name)
        except s_exc.NoSuchAbrv:
            return

        if (oldb := self.dataslab.get(nid + abrv + FLAG_NORM, db=self.nodedata)) is None:
            return

        return (
            (EDIT_NODEDATA_DEL, (name, s_msgpack.un(oldb))),
        )

    async def _calcNodeDataTomb(self, nid, edit, sode, newsode):

        name = edit[1][0]

        try:
            abrv = self.core.getIndxAbrv(INDX_NODEDATA, name)
        except s_exc.NoSuchAbrv:
            return (
                (EDIT_NODEDATA_TOMB, (name,)),
            )

        if self.dataslab.has(nid + abrv + FLAG_TOMB, db=self.nodedata):
            return

        return (
            (EDIT_NODEDATA_TOMB, (name,)),
        )

    async def _calcNodeDataTombDel(self, nid, edit, sode, newsode):

        name = edit[1][0]

        try:
            abrv = self.core.getIndxAbrv(INDX_NODEDATA, name)
        except s_exc.NoSuchAbrv:
            return (
                (EDIT_NODEDATA_TOMB, (name,)),
            )

        if not self.dataslab.has(nid + abrv + FLAG_TOMB, db=self.nodedata):
            return

        return (
            (EDIT_NODEDATA_TOMB_DEL, (name,)),
        )

    async def _calcNodeEdgeAdd(self, nid, edit, sode, newsode):

        verb, n2nid = edit[1]

        try:
            vabrv = self.core.getIndxAbrv(INDX_EDGE_VERB, verb)
        except s_exc.NoSuchAbrv:
            return (
                (EDIT_EDGE_ADD, (verb, n2nid)),
            )

        if sode is not None and self.layrslab.hasdup(self.edgen1n2abrv + nid + n2nid + FLAG_NORM, vabrv, db=self.indxdb):
            return

        return (
            (EDIT_EDGE_ADD, (verb, n2nid)),
        )

    async def _calcNodeEdgeDel(self, nid, edit, sode, newsode):

        if sode is None:
            return

        verb, n2nid = edit[1]

        try:
            vabrv = self.core.getIndxAbrv(INDX_EDGE_VERB, verb)
        except s_exc.NoSuchAbrv:
            return

        if not self.layrslab.hasdup(self.edgen1n2abrv + nid + n2nid + FLAG_NORM, vabrv, db=self.indxdb):
            return

        return (
            (EDIT_EDGE_DEL, (verb, n2nid)),
        )

    async def _calcNodeEdgeTomb(self, nid, edit, sode, newsode):

        verb, n2nid = edit[1]

        try:
            vabrv = self.core.getIndxAbrv(INDX_EDGE_VERB, verb)
        except s_exc.NoSuchAbrv:
            return

        if sode is not None and self.layrslab.hasdup(self.edgen1n2abrv + nid + n2nid + FLAG_TOMB, vabrv, db=self.indxdb):
            return

        return (
            (EDIT_EDGE_TOMB, (verb, n2nid)),
        )

    async def _calcNodeEdgeTombDel(self, nid, edit, sode, newsode):

        verb, n2nid = edit[1]

        try:
            vabrv = self.core.getIndxAbrv(INDX_EDGE_VERB, verb)
        except s_exc.NoSuchAbrv:
            return

        if sode is None or not self.layrslab.hasdup(self.edgen1n2abrv + nid + n2nid + FLAG_TOMB, vabrv, db=self.indxdb):
            return

        return (
            (EDIT_EDGE_TOMB_DEL, (verb, n2nid)),
        )

    async def _editNodeAdd(self, nid, form, edit, sode, meta):

        if sode.get('valu') is not None:
            return ()

        valu, stortype = sode['valu'] = edit[1]
        sode['form'] = form

        if self.core.getBuidByNid(nid) is None:
            self.core.setNidNdef(nid, (form, valu))

        self.dirty[nid] = sode

        kvpairs = []

        abrv = self.core.setIndxAbrv(INDX_PROP, form, None)

        if stortype & STOR_FLAG_ARRAY:

            arryabrv = self.core.setIndxAbrv(INDX_ARRAY, form, None)

            for indx in self.getStorIndx(stortype, valu):
                kvpairs.append((arryabrv + indx, nid))
                self.indxcounts.inc(arryabrv)

            for indx in self.getStorIndx(STOR_TYPE_MSGP, valu):
                kvpairs.append((abrv + indx, nid))
                self.indxcounts.inc(abrv)

        else:

            for indx in self.getStorIndx(stortype, valu):
                kvpairs.append((abrv + indx, nid))
                self.indxcounts.inc(abrv)

            if stortype == STOR_TYPE_IVAL:
                if valu[1] == self.ivaltimetype.futsize:
                    dura = self.stortypes[STOR_TYPE_IVAL].maxdura
                else:
                    dura = self.ivaltimetype.getIntIndx(valu[1] - valu[0])

                duraabrv = self.core.setIndxAbrv(INDX_IVAL_DURATION, form, None)
                kvpairs.append((duraabrv + dura, nid))
                self.indxcounts.inc(duraabrv)

                indx = indx[8:]
                maxabrv = self.core.setIndxAbrv(INDX_IVAL_MAX, form, None)
                kvpairs.append((maxabrv + indx, nid))

        if sode.pop('antivalu', None) is not None:
            self.layrslab.delete(INDX_TOMB + abrv, nid, db=self.indxdb)

        if self.nodeAddHook is not None:
            self.nodeAddHook()

        return kvpairs

    async def _editNodeDel(self, nid, form, edit, sode, meta):

        if (valt := sode.pop('valu', None)) is None:
            return ()

        (valu, stortype) = valt

        abrv = self.core.setIndxAbrv(INDX_PROP, form, None)

        if stortype & STOR_FLAG_ARRAY:

            arryabrv = self.core.setIndxAbrv(INDX_ARRAY, form, None)

            for indx in self.getStorIndx(stortype, valu):
                self.layrslab.delete(arryabrv + indx, nid, db=self.indxdb)
                self.indxcounts.inc(arryabrv, -1)

            for indx in self.getStorIndx(STOR_TYPE_MSGP, valu):
                self.layrslab.delete(abrv + indx, nid, db=self.indxdb)
                self.indxcounts.inc(abrv, -1)

        else:

            for indx in self.getStorIndx(stortype, valu):
                self.layrslab.delete(abrv + indx, nid, db=self.indxdb)
                self.indxcounts.inc(abrv, -1)

            if stortype == STOR_TYPE_IVAL:
                if valu[1] == self.ivaltimetype.futsize:
                    dura = self.stortypes[STOR_TYPE_IVAL].maxdura
                else:
                    dura = self.ivaltimetype.getIntIndx(valu[1] - valu[0])

                duraabrv = self.core.setIndxAbrv(INDX_IVAL_DURATION, form, None)
                self.layrslab.delete(duraabrv + dura, nid, db=self.indxdb)
                self.indxcounts.inc(duraabrv, -1)

                indx = indx[8:]
                maxabrv = self.core.setIndxAbrv(INDX_IVAL_MAX, form, None)
                self.layrslab.delete(maxabrv + indx, nid, db=self.indxdb)

        if self.nodeDelHook is not None:
            self.nodeDelHook()

        await self._wipeNodeData(nid, sode)
        await self._delNodeEdges(nid, abrv, sode)

        if not self.mayDelNid(nid, sode):
            self.dirty[nid] = sode

        return ()

    async def _editNodeTomb(self, nid, form, edit, sode, meta):

        if sode.get('antivalu') is not None:
            return ()

        abrv = self.core.setIndxAbrv(INDX_PROP, form, None)

        sode['form'] = form
        sode['antivalu'] = True

        self.dirty[nid] = sode

        await self._wipeNodeData(nid, sode)
        await self._delNodeEdges(nid, abrv, sode)

        return ((INDX_TOMB + abrv, nid),)

    async def _editNodeTombDel(self, nid, form, edit, sode, meta):

        if (oldv := sode.pop('antivalu', None)) is None:
            return ()

        abrv = self.core.setIndxAbrv(INDX_PROP, form, None)

        self.layrslab.delete(INDX_TOMB + abrv, nid, db=self.indxdb)

        if not self.mayDelNid(nid, sode):
            self.dirty[nid] = sode

        return ()

    async def _editPropSet(self, nid, form, edit, sode, meta):

        prop, valu, oldv, stortype = edit[1]

        oldv, oldt = sode['props'].get(prop, (None, None))

        if valu == oldv:
            return ()

        abrv = self.core.setIndxAbrv(INDX_PROP, form, prop)
        univabrv = None

        if prop[0] == '.':  # '.' to detect universal props (as quickly as possible)
            univabrv = self.core.setIndxAbrv(INDX_PROP, None, prop)

        if oldv is not None:

            if oldt & STOR_FLAG_ARRAY:
                arryabrv = self.core.setIndxAbrv(INDX_ARRAY, form, prop)
                self.indxcounts.inc(arryabrv, len(oldv) * -1)

                if univabrv is not None:
                    univarryabrv = self.core.setIndxAbrv(INDX_ARRAY, None, prop)
                    self.indxcounts.inc(univarryabrv, len(oldv) * -1)

                for oldi in self.getStorIndx(oldt, oldv):
                    self.layrslab.delete(arryabrv + oldi, nid, db=self.indxdb)
                    if univabrv is not None:
                        self.layrslab.delete(univarryabrv + oldi, nid, db=self.indxdb)

                for indx in self.getStorIndx(STOR_TYPE_MSGP, oldv):
                    self.layrslab.delete(abrv + indx, nid, db=self.indxdb)
                    self.indxcounts.inc(abrv, -1)

                    if univabrv is not None:
                        self.layrslab.delete(univabrv + indx, nid, db=self.indxdb)
                        self.indxcounts.inc(univabrv, -1)

            else:

                for oldi in self.getStorIndx(oldt, oldv):
                    self.layrslab.delete(abrv + oldi, nid, db=self.indxdb)
                    self.indxcounts.inc(abrv, -1)

                    if univabrv is not None:
                        self.layrslab.delete(univabrv + oldi, nid, db=self.indxdb)
                        self.indxcounts.inc(univabrv, -1)

                if oldt == STOR_TYPE_IVAL:
                    if oldv[1] == self.ivaltimetype.futsize:
                        dura = self.stortypes[STOR_TYPE_IVAL].maxdura
                    else:
                        dura = self.ivaltimetype.getIntIndx(oldv[1] - oldv[0])

                    duraabrv = self.core.setIndxAbrv(INDX_IVAL_DURATION, form, prop)
                    self.layrslab.delete(duraabrv + dura, nid, db=self.indxdb)
                    self.indxcounts.inc(duraabrv, -1)

                    if univabrv is not None:
                        univduraabrv = self.core.setIndxAbrv(INDX_IVAL_DURATION, None, prop)
                        self.layrslab.delete(univduraabrv + dura, nid, db=self.indxdb)
                        self.indxcounts.inc(univduraabrv, -1)

                    if not oldv[1] == valu[1]:
                        oldi = oldi[8:]
                        maxabrv = self.core.setIndxAbrv(INDX_IVAL_MAX, form, prop)

                        self.layrslab.delete(maxabrv + oldi, nid, db=self.indxdb)
                        if univabrv is not None:
                            univmaxabrv = self.core.setIndxAbrv(INDX_IVAL_MAX, None, prop)
                            self.layrslab.delete(univmaxabrv + oldi, nid, db=self.indxdb)

        if (antiprops := sode.get('antiprops')) is not None:
            tomb = antiprops.pop(prop, None)
            if tomb is not None:
                self.layrslab.delete(INDX_TOMB + abrv, nid, db=self.indxdb)

        sode['props'][prop] = (valu, stortype)
        self.dirty[nid] = sode

        kvpairs = []

        if stortype & STOR_FLAG_ARRAY:

            arryabrv = self.core.setIndxAbrv(INDX_ARRAY, form, prop)
            if univabrv is not None:
                univarryabrv = self.core.setIndxAbrv(INDX_ARRAY, None, prop)

            for indx in self.getStorIndx(stortype, valu):
                kvpairs.append((arryabrv + indx, nid))
                self.indxcounts.inc(arryabrv)
                if univabrv is not None:
                    kvpairs.append((univarryabrv + indx, nid))
                    self.indxcounts.inc(univarryabrv)

            for indx in self.getStorIndx(STOR_TYPE_MSGP, valu):
                kvpairs.append((abrv + indx, nid))
                self.indxcounts.inc(abrv)
                if univabrv is not None:
                    kvpairs.append((univabrv + indx, nid))
                    self.indxcounts.inc(univabrv)

        else:

            for indx in self.getStorIndx(stortype, valu):
                kvpairs.append((abrv + indx, nid))
                self.indxcounts.inc(abrv)
                if univabrv is not None:
                    kvpairs.append((univabrv + indx, nid))
                    self.indxcounts.inc(univabrv)

            if stortype == STOR_TYPE_IVAL:
                if valu[1] == self.ivaltimetype.futsize:
                    dura = self.stortypes[STOR_TYPE_IVAL].maxdura
                else:
                    dura = self.ivaltimetype.getIntIndx(valu[1] - valu[0])

                duraabrv = self.core.setIndxAbrv(INDX_IVAL_DURATION, form, prop)
                kvpairs.append((duraabrv + dura, nid))
                self.indxcounts.inc(duraabrv)

                if univabrv is not None:
                    univduraabrv = self.core.setIndxAbrv(INDX_IVAL_DURATION, None, prop)
                    kvpairs.append((univduraabrv + dura, nid))
                    self.indxcounts.inc(univduraabrv)

                if oldv is None or oldv[1] != valu[1]:
                    indx = indx[8:]
                    maxabrv = self.core.setIndxAbrv(INDX_IVAL_MAX, form, prop)
                    kvpairs.append((maxabrv + indx, nid))

                    if univabrv is not None:
                        univmaxabrv = self.core.setIndxAbrv(INDX_IVAL_MAX, None, prop)
                        kvpairs.append((univmaxabrv + indx, nid))

        return kvpairs

    async def _editPropDel(self, nid, form, edit, sode, meta):

        prop = edit[1][0]

        if (valt := sode['props'].pop(prop, None)) is None:
            return ()

        valu, stortype = valt

        abrv = self.core.setIndxAbrv(INDX_PROP, form, prop)
        univabrv = None

        if prop[0] == '.':  # '.' to detect universal props (as quickly as possible)
            univabrv = self.core.setIndxAbrv(INDX_PROP, None, prop)

        if stortype & STOR_FLAG_ARRAY:

            realtype = stortype & 0x7fff

            arryabrv = self.core.setIndxAbrv(INDX_ARRAY, form, prop)
            self.indxcounts.inc(arryabrv, len(valu) * -1)
            if univabrv is not None:
                univarryabrv = self.core.setIndxAbrv(INDX_ARRAY, None, prop)
                self.indxcounts.inc(univarryabrv, len(valu) * -1)

            for aval in valu:
                for indx in self.getStorIndx(realtype, aval):
                    self.layrslab.delete(arryabrv + indx, nid, db=self.indxdb)
                    if univabrv is not None:
                        self.layrslab.delete(univarryabrv + indx, nid, db=self.indxdb)

            for indx in self.getStorIndx(STOR_TYPE_MSGP, valu):
                self.layrslab.delete(abrv + indx, nid, db=self.indxdb)
                self.indxcounts.inc(abrv, -1)
                if univabrv is not None:
                    self.layrslab.delete(univabrv + indx, nid, db=self.indxdb)
                    self.indxcounts.inc(univabrv, -1)

        else:

            for indx in self.getStorIndx(stortype, valu):
                self.layrslab.delete(abrv + indx, nid, db=self.indxdb)
                self.indxcounts.inc(abrv, -1)
                if univabrv is not None:
                    self.layrslab.delete(univabrv + indx, nid, db=self.indxdb)
                    self.indxcounts.inc(univabrv, -1)

            if stortype == STOR_TYPE_IVAL:
                if valu[1] == self.ivaltimetype.futsize:
                    dura = self.stortypes[STOR_TYPE_IVAL].maxdura
                else:
                    dura = self.ivaltimetype.getIntIndx(valu[1] - valu[0])

                indx = indx[8:]

                maxabrv = self.core.setIndxAbrv(INDX_IVAL_MAX, form, prop)
                duraabrv = self.core.setIndxAbrv(INDX_IVAL_DURATION, form, prop)

                self.layrslab.delete(maxabrv + indx, nid, db=self.indxdb)
                self.layrslab.delete(duraabrv + dura, nid, db=self.indxdb)
                self.indxcounts.inc(duraabrv, -1)

                if univabrv is not None:
                    univmaxabrv = self.core.setIndxAbrv(INDX_IVAL_MAX, None, prop)
                    univduraabrv = self.core.setIndxAbrv(INDX_IVAL_DURATION, None, prop)
                    self.layrslab.delete(univmaxabrv + indx, nid, db=self.indxdb)
                    self.layrslab.delete(univduraabrv + dura, nid, db=self.indxdb)
                    self.indxcounts.inc(univduraabrv, -1)

        if not self.mayDelNid(nid, sode):
            self.dirty[nid] = sode

        return ()

    async def _editPropTomb(self, nid, form, edit, sode, meta):

        prop = edit[1][0]

        if (antiprops := sode.get('antiprops')) is not None and prop in antiprops:
            return ()

        abrv = self.core.setIndxAbrv(INDX_PROP, form, prop)

        sode['antiprops'][prop] = True
        self.dirty[nid] = sode

        return ((INDX_TOMB + abrv, nid),)

    async def _editPropTombDel(self, nid, form, edit, sode, meta):

        prop = edit[1][0]

        if (antiprops := sode.get('antiprops')) is None or antiprops.pop(prop, None) is None:
            return ()

        abrv = self.core.setIndxAbrv(INDX_PROP, form, prop)

        self.layrslab.delete(INDX_TOMB + abrv, nid, db=self.indxdb)

        if not self.mayDelNid(nid, sode):
            self.dirty[nid] = sode

        return ()

    async def _editTagSet(self, nid, form, edit, sode, meta):

        tag, valu, _ = edit[1]

        oldv = sode['tags'].get(tag)
        if valu == oldv:
            return ()

        abrv = self.core.setIndxAbrv(INDX_TAG, None, tag)
        formabrv = self.core.setIndxAbrv(INDX_TAG, form, tag)

        if oldv is None:
            self.indxcounts.inc(abrv)
            self.indxcounts.inc(formabrv)

        else:

            if oldv == (None, None):
                self.layrslab.delete(abrv, nid, db=self.indxdb)
                self.layrslab.delete(formabrv, nid, db=self.indxdb)
            else:
                if oldv[1] == self.ivaltimetype.futsize:
                    dura = self.stortypes[STOR_TYPE_IVAL].maxdura
                else:
                    dura = self.ivaltimetype.getIntIndx(oldv[1] - oldv[0])

                duraabrv = self.core.setIndxAbrv(INDX_TAG_DURATION, None, tag)
                duraformabrv = self.core.setIndxAbrv(INDX_TAG_DURATION, form, tag)

                self.layrslab.delete(duraabrv + dura, nid, db=self.indxdb)
                self.layrslab.delete(duraformabrv + dura, nid, db=self.indxdb)
                self.indxcounts.inc(duraabrv, -1)
                self.indxcounts.inc(duraformabrv, -1)

                minindx = self.ivaltimetype.getIntIndx(oldv[0])
                maxindx = self.ivaltimetype.getIntIndx(oldv[1])

                self.layrslab.delete(abrv + minindx + maxindx, nid, db=self.indxdb)
                self.layrslab.delete(formabrv + minindx + maxindx, nid, db=self.indxdb)

                if not oldv[1] == valu[1]:
                    maxabrv = self.core.setIndxAbrv(INDX_TAG_MAX, None, tag)
                    maxformabrv = self.core.setIndxAbrv(INDX_TAG_MAX, form, tag)

                    self.layrslab.delete(maxabrv + maxindx, nid, db=self.indxdb)
                    self.layrslab.delete(maxformabrv + maxindx, nid, db=self.indxdb)

        sode['tags'][tag] = valu
        self.dirty[nid] = sode

        if (antitags := sode.get('antitags')) is not None:
            tomb = antitags.pop(tag, None)
            if tomb is not None:
                self.layrslab.delete(INDX_TOMB + abrv, nid, db=self.indxdb)

        kvpairs = []

        if valu == (None, None):
            kvpairs.append((abrv, nid))
            kvpairs.append((formabrv, nid))
        else:
            if valu[1] == self.ivaltimetype.futsize:
                dura = self.stortypes[STOR_TYPE_IVAL].maxdura
            else:
                dura = self.ivaltimetype.getIntIndx(valu[1] - valu[0])

            duraabrv = self.core.setIndxAbrv(INDX_TAG_DURATION, None, tag)
            duraformabrv = self.core.setIndxAbrv(INDX_TAG_DURATION, form, tag)

            kvpairs.append((duraabrv + dura, nid))
            kvpairs.append((duraformabrv + dura, nid))
            self.indxcounts.inc(duraabrv)
            self.indxcounts.inc(duraformabrv)

            minindx = self.ivaltimetype.getIntIndx(valu[0])
            maxindx = self.ivaltimetype.getIntIndx(valu[1])

            kvpairs.append((abrv + minindx + maxindx, nid))
            kvpairs.append((formabrv + minindx + maxindx, nid))

            if oldv is None or oldv[1] != valu[1]:
                maxabrv = self.core.setIndxAbrv(INDX_TAG_MAX, None, tag)
                maxformabrv = self.core.setIndxAbrv(INDX_TAG_MAX, form, tag)

                kvpairs.append((maxabrv + maxindx, nid))
                kvpairs.append((maxformabrv + maxindx, nid))

        return kvpairs

    async def _editTagDel(self, nid, form, edit, sode, meta):

        tag = edit[1][0]

        if (oldv := sode['tags'].pop(tag, None)) is None:
            return ()

        abrv = self.core.setIndxAbrv(INDX_TAG, None, tag)
        formabrv = self.core.setIndxAbrv(INDX_TAG, form, tag)

        self.indxcounts.inc(abrv, -1)
        self.indxcounts.inc(formabrv, -1)

        if oldv == (None, None):
            self.layrslab.delete(abrv, nid, db=self.indxdb)
            self.layrslab.delete(formabrv, nid, db=self.indxdb)
        else:
            if oldv[1] == self.ivaltimetype.futsize:
                dura = self.stortypes[STOR_TYPE_IVAL].maxdura
            else:
                dura = self.ivaltimetype.getIntIndx(oldv[1] - oldv[0])

            duraabrv = self.core.setIndxAbrv(INDX_TAG_DURATION, None, tag)
            duraformabrv = self.core.setIndxAbrv(INDX_TAG_DURATION, form, tag)

            self.layrslab.delete(duraabrv + dura, nid, db=self.indxdb)
            self.layrslab.delete(duraformabrv + dura, nid, db=self.indxdb)
            self.indxcounts.inc(duraabrv, -1)
            self.indxcounts.inc(duraformabrv, -1)

            minindx = self.ivaltimetype.getIntIndx(oldv[0])
            maxindx = self.ivaltimetype.getIntIndx(oldv[1])

            self.layrslab.delete(abrv + minindx + maxindx, nid, db=self.indxdb)
            self.layrslab.delete(formabrv + minindx + maxindx, nid, db=self.indxdb)

            maxabrv = self.core.setIndxAbrv(INDX_TAG_MAX, None, tag)
            maxformabrv = self.core.setIndxAbrv(INDX_TAG_MAX, form, tag)

            self.layrslab.delete(maxabrv + maxindx, nid, db=self.indxdb)
            self.layrslab.delete(maxformabrv + maxindx, nid, db=self.indxdb)

        if not self.mayDelNid(nid, sode):
            self.dirty[nid] = sode

        return ()

    async def _editTagTomb(self, nid, form, edit, sode, meta):

        tag = edit[1][0]

        if (antitags := sode.get('antitags')) is not None and tag in antitags:
            return ()

        abrv = self.core.setIndxAbrv(INDX_TAG, None, tag)

        sode['antitags'][tag] = True
        self.dirty[nid] = sode

        return ((INDX_TOMB + abrv, nid),)

    async def _editTagTombDel(self, nid, form, edit, sode, meta):

        tag = edit[1][0]

        if (antitags := sode.get('antitags')) is None or antitags.pop(tag, None) is None:
            return ()

        abrv = self.core.setIndxAbrv(INDX_TAG, None, tag)

        self.layrslab.delete(INDX_TOMB + abrv, nid, db=self.indxdb)

        if not self.mayDelNid(nid, sode):
            self.dirty[nid] = sode

        return ()

    async def _editTagPropSet(self, nid, form, edit, sode, meta):

        tag, prop, valu, oldv, stortype = edit[1]

        tp_abrv = self.core.setIndxAbrv(INDX_TAGPROP, None, tag, prop)
        ftp_abrv = self.core.setIndxAbrv(INDX_TAGPROP, form, tag, prop)

        if (tp_dict := sode['tagprops'].get(tag)) is not None:
            if (oldv := tp_dict.get(prop)) is not None:

                if (valu, stortype) == oldv:
                    return ()

                (oldv, oldt) = oldv

                for oldi in self.getStorIndx(oldt, oldv):
                    self.layrslab.delete(tp_abrv + oldi, nid, db=self.indxdb)
                    self.layrslab.delete(ftp_abrv + oldi, nid, db=self.indxdb)
                    self.indxcounts.inc(tp_abrv, -1)
                    self.indxcounts.inc(ftp_abrv, -1)

                if oldt == STOR_TYPE_IVAL:
                    if oldv[1] == self.ivaltimetype.futsize:
                        dura = self.stortypes[STOR_TYPE_IVAL].maxdura
                    else:
                        dura = self.ivaltimetype.getIntIndx(oldv[1] - oldv[0])

                    duraabrv = self.core.setIndxAbrv(INDX_IVAL_DURATION, None, tag, prop)
                    duraformabrv = self.core.setIndxAbrv(INDX_IVAL_DURATION, form, tag, prop)

                    self.layrslab.delete(duraabrv + dura, nid, db=self.indxdb)
                    self.layrslab.delete(duraformabrv + dura, nid, db=self.indxdb)
                    self.indxcounts.inc(duraabrv, -1)
                    self.indxcounts.inc(duraformabrv, -1)

                    if not oldv[1] == valu[1]:
                        oldi = oldi[8:]
                        maxabrv = self.core.setIndxAbrv(INDX_IVAL_MAX, None, tag, prop)
                        maxformabrv = self.core.setIndxAbrv(INDX_IVAL_MAX, form, tag, prop)

                        self.layrslab.delete(maxabrv + oldi, nid, db=self.indxdb)
                        self.layrslab.delete(maxformabrv + oldi, nid, db=self.indxdb)

        else:
            sode['tagprops'][tag] = {}

        if (antitags := sode.get('antitagprops')) is not None:
            if (antiprops := antitags.get(tag)) is not None:
                tomb = antiprops.pop(prop, None)
                if tomb is not None:
                    self.layrslab.delete(INDX_TOMB + tp_abrv, nid, db=self.indxdb)

                    if len(antiprops) == 0:
                        antitags.pop(tag)

        sode['tagprops'][tag][prop] = (valu, stortype)
        self.dirty[nid] = sode

        kvpairs = []
        for indx in self.getStorIndx(stortype, valu):
            kvpairs.append((tp_abrv + indx, nid))
            kvpairs.append((ftp_abrv + indx, nid))
            self.indxcounts.inc(tp_abrv)
            self.indxcounts.inc(ftp_abrv)

        if stortype == STOR_TYPE_IVAL:
            if valu[1] == self.ivaltimetype.futsize:
                dura = self.stortypes[STOR_TYPE_IVAL].maxdura
            else:
                dura = self.ivaltimetype.getIntIndx(valu[1] - valu[0])

            duraabrv = self.core.setIndxAbrv(INDX_IVAL_DURATION, None, tag, prop)
            duraformabrv = self.core.setIndxAbrv(INDX_IVAL_DURATION, form, tag, prop)
            kvpairs.append((duraabrv + dura, nid))
            kvpairs.append((duraformabrv + dura, nid))
            self.indxcounts.inc(duraabrv)
            self.indxcounts.inc(duraformabrv)

            if oldv is None or oldv[1] != valu[1]:
                indx = indx[8:]
                maxabrv = self.core.setIndxAbrv(INDX_IVAL_MAX, None, tag, prop)
                maxformabrv = self.core.setIndxAbrv(INDX_IVAL_MAX, form, tag, prop)
                kvpairs.append((maxabrv + indx, nid))
                kvpairs.append((maxformabrv + indx, nid))

        return kvpairs

    async def _editTagPropDel(self, nid, form, edit, sode, meta):

        tag, prop, _, _ = edit[1]

        if (tp_dict := sode['tagprops'].get(tag)) is None:
            return ()

        if (oldv := tp_dict.pop(prop, None)) is None:
            return ()

        (oldv, oldt) = oldv

        if len(tp_dict) == 0:
            sode['tagprops'].pop(tag)

        if not self.mayDelNid(nid, sode):
            self.dirty[nid] = sode

        tp_abrv = self.core.setIndxAbrv(INDX_TAGPROP, None, tag, prop)
        ftp_abrv = self.core.setIndxAbrv(INDX_TAGPROP, form, tag, prop)

        for oldi in self.getStorIndx(oldt, oldv):
            self.layrslab.delete(tp_abrv + oldi, nid, db=self.indxdb)
            self.layrslab.delete(ftp_abrv + oldi, nid, db=self.indxdb)
            self.indxcounts.inc(tp_abrv, -1)
            self.indxcounts.inc(ftp_abrv, -1)

        if oldt == STOR_TYPE_IVAL:
            if oldv[1] == self.ivaltimetype.futsize:
                dura = self.stortypes[STOR_TYPE_IVAL].maxdura
            else:
                dura = self.ivaltimetype.getIntIndx(oldv[1] - oldv[0])

            duraabrv = self.core.setIndxAbrv(INDX_IVAL_DURATION, None, tag, prop)
            duraformabrv = self.core.setIndxAbrv(INDX_IVAL_DURATION, form, tag, prop)
            self.layrslab.delete(duraabrv + dura, nid, db=self.indxdb)
            self.layrslab.delete(duraformabrv + dura, nid, db=self.indxdb)
            self.indxcounts.inc(duraabrv, -1)
            self.indxcounts.inc(duraformabrv, -1)

            indx = oldi[8:]
            maxabrv = self.core.setIndxAbrv(INDX_IVAL_MAX, None, tag, prop)
            maxformabrv = self.core.setIndxAbrv(INDX_IVAL_MAX, form, tag, prop)
            self.layrslab.delete(maxabrv + indx, nid, db=self.indxdb)
            self.layrslab.delete(maxformabrv + indx, nid, db=self.indxdb)

        return ()

    async def _editTagPropTomb(self, nid, form, edit, sode, meta):

        tag, prop = edit[1]

        if (antitags := sode.get('antitagprops')) is not None:
            if (antiprops := antitags.get(tag)) is not None and prop in antiprops:
                return ()

        abrv = self.core.setIndxAbrv(INDX_TAGPROP, None, tag, prop)

        if antitags is None or antiprops is None:
            sode['antitagprops'][tag] = {}

        sode['antitagprops'][tag][prop] = True
        self.dirty[nid] = sode

        return ((INDX_TOMB + abrv, nid),)

    async def _editTagPropTombDel(self, nid, form, edit, sode, meta):

        tag, prop = edit[1]

        if (antitags := sode.get('antitagprops')) is None:
            return ()

        if (antiprops := antitags.get(tag)) is None or antiprops.pop(prop, None) is None:
            return ()

        if len(antiprops) == 0:
            antitags.pop(tag)

        abrv = self.core.setIndxAbrv(INDX_TAGPROP, None, tag, prop)

        self.layrslab.delete(INDX_TOMB + abrv, nid, db=self.indxdb)

        if not self.mayDelNid(nid, sode):
            self.dirty[nid] = sode

        return ()

    async def _editNodeDataSet(self, nid, form, edit, sode, meta):

        name, valu, oldv = edit[1]
        abrv = self.core.setIndxAbrv(INDX_NODEDATA, name)

        self.dataslab.put(nid + abrv + FLAG_NORM, s_msgpack.en(valu), db=self.nodedata)
        self.dataslab.put(abrv + FLAG_NORM, nid, db=self.dataname)

        if oldv is None and self.dataslab.delete(abrv + FLAG_TOMB, nid, db=self.dataname):
            self.dataslab.delete(nid + abrv + FLAG_TOMB, db=self.nodedata)
            self.layrslab.delete(INDX_TOMB + abrv, nid, db=self.indxdb)

        return ()

    async def _editNodeDataDel(self, nid, form, edit, sode, meta):

        name, valu = edit[1]
        abrv = self.core.setIndxAbrv(INDX_NODEDATA, name)

        if self.dataslab.delete(nid + abrv + FLAG_NORM, db=self.nodedata):
            self.dataslab.delete(abrv + FLAG_NORM, nid, db=self.dataname)
            self.mayDelNid(nid, sode)

        return ()

    async def _editNodeDataTomb(self, nid, form, edit, sode, meta):

        name = edit[1][0]
        abrv = self.core.setIndxAbrv(INDX_NODEDATA, name)

        if not self.dataslab.put(abrv + FLAG_TOMB, nid, db=self.dataname, overwrite=False):
            return ()

        self.dataslab.put(nid + abrv + FLAG_TOMB, s_msgpack.en(None), db=self.nodedata)
        self.dirty[nid] = sode

        return ((INDX_TOMB + abrv, nid),)

    async def _editNodeDataTombDel(self, nid, form, edit, sode, meta):

        name = edit[1][0]
        abrv = self.core.setIndxAbrv(INDX_NODEDATA, name)

        if not self.dataslab.delete(abrv + FLAG_TOMB, nid, db=self.dataname):
            return ()

        self.dataslab.delete(nid + abrv + FLAG_TOMB, db=self.nodedata)
        self.layrslab.delete(INDX_TOMB + abrv, nid, db=self.indxdb)

        if not self.mayDelNid(nid, sode):
            self.dirty[nid] = sode

        return ()

    async def _editNodeEdgeAdd(self, nid, form, edit, sode, meta):

        verb, n2nid = edit[1]

        vabrv = self.core.setIndxAbrv(INDX_EDGE_VERB, verb)

        if self.layrslab.hasdup(self.edgen1n2abrv + nid + n2nid + FLAG_NORM, vabrv, db=self.indxdb):
            return ()

        n2sode = self._genStorNode(n2nid)

        # we are creating a new edge for this layer.
        sode['n1verbs'][verb] = sode['n1verbs'].get(verb, 0) + 1
        n2sode['n2verbs'][verb] = n2sode['n2verbs'].get(verb, 0) + 1

        if self.layrslab.delete(INDX_TOMB + vabrv + nid, n2nid, db=self.indxdb):
            self.layrslab.delete(vabrv + nid + FLAG_TOMB, n2nid, db=self.indxdb)
            self.layrslab.delete(self.edgen1abrv + nid + vabrv + FLAG_TOMB, n2nid, db=self.indxdb)
            self.layrslab.delete(self.edgen2abrv + n2nid + vabrv + FLAG_TOMB, nid, db=self.indxdb)
            self.layrslab.delete(self.edgen1n2abrv + nid + n2nid + FLAG_TOMB, vabrv, db=self.indxdb)

        self.dirty[nid] = sode
        self.dirty[n2nid] = n2sode

        formabrv = self.core.setIndxAbrv(INDX_PROP, form, None)

        self.indxcounts.inc(vabrv, 1)
        self.indxcounts.inc(INDX_EDGE_N1 + formabrv + vabrv, 1)

        if (n2form := n2sode.get('form')) is None:
            n2form = self.core.getNidNdef(n2nid)[0]

        if n2form is not None:
            n2formabrv = self.core.setIndxAbrv(INDX_PROP, n2form, None)
            self.indxcounts.inc(INDX_EDGE_N2 + n2formabrv + vabrv, 1)

        kvpairs = [
            (vabrv + nid + FLAG_NORM, n2nid),
            (self.edgen1abrv + nid + vabrv + FLAG_NORM, n2nid),
            (self.edgen2abrv + n2nid + vabrv + FLAG_NORM, nid),
            (self.edgen1n2abrv + nid + n2nid + FLAG_NORM, vabrv)
        ]

        return kvpairs

    async def _editNodeEdgeDel(self, nid, form, edit, sode, meta):

        verb, n2nid = edit[1]

        vabrv = self.core.setIndxAbrv(INDX_EDGE_VERB, verb)

        if not self.layrslab.delete(vabrv + nid + FLAG_NORM, n2nid, db=self.indxdb):
            return ()

        self.layrslab.delete(self.edgen1abrv + nid + vabrv + FLAG_NORM, n2nid, db=self.indxdb)
        self.layrslab.delete(self.edgen2abrv + n2nid + vabrv + FLAG_NORM, nid, db=self.indxdb)
        self.layrslab.delete(self.edgen1n2abrv + nid + n2nid + FLAG_NORM, vabrv, db=self.indxdb)

        newvalu = sode['n1verbs'].get(verb, 0) - 1
        if newvalu == 0:
            sode['n1verbs'].pop(verb)
            if not self.mayDelNid(nid, sode):
                self.dirty[nid] = sode
        else:
            sode['n1verbs'][verb] = newvalu
            self.dirty[nid] = sode

        n2sode = self._genStorNode(n2nid)
        newvalu = n2sode['n2verbs'].get(verb, 0) - 1
        if newvalu == 0:
            n2sode['n2verbs'].pop(verb)
            if not self.mayDelNid(n2nid, n2sode):
                self.dirty[n2nid] = n2sode
        else:
            n2sode['n2verbs'][verb] = newvalu
            self.dirty[n2nid] = n2sode

        formabrv = self.core.setIndxAbrv(INDX_PROP, form, None)

        self.indxcounts.inc(vabrv, -1)
        self.indxcounts.inc(INDX_EDGE_N1 + formabrv + vabrv, -1)

        if (n2form := n2sode.get('form')) is None:
            n2form = self.core.getNidNdef(n2nid)[0]

        if n2form is not None:
            n2formabrv = self.core.setIndxAbrv(INDX_PROP, n2form, None)
            self.indxcounts.inc(INDX_EDGE_N2 + n2formabrv + vabrv, -1)

        return ()

    async def _editNodeEdgeTomb(self, nid, form, edit, sode, meta):

        verb, n2nid = edit[1]

        vabrv = self.core.setIndxAbrv(INDX_EDGE_VERB, verb)

        if not self.layrslab.put(INDX_TOMB + vabrv + nid, n2nid, db=self.indxdb, overwrite=False):
            return ()

        n2sode = self._genStorNode(n2nid)

        sode['n1antiverbs'][verb] = sode['n1antiverbs'].get(verb, 0) + 1
        n2sode['n2antiverbs'][verb] = n2sode['n2antiverbs'].get(verb, 0) + 1

        self.dirty[nid] = sode
        self.dirty[n2nid] = n2sode

        kvpairs = [
            (vabrv + nid + FLAG_TOMB, n2nid),
            (self.edgen1abrv + nid + vabrv + FLAG_TOMB, n2nid),
            (self.edgen2abrv + n2nid + vabrv + FLAG_TOMB, nid),
            (self.edgen1n2abrv + nid + n2nid + FLAG_TOMB, vabrv)
        ]

        return kvpairs

    async def _editNodeEdgeTombDel(self, nid, form, edit, sode, meta):

        verb, n2nid = edit[1]

        vabrv = self.core.setIndxAbrv(INDX_EDGE_VERB, verb)

        if not self.layrslab.delete(INDX_TOMB + vabrv + nid, n2nid, db=self.indxdb):
            return ()

        self.layrslab.delete(vabrv + nid + FLAG_TOMB, n2nid, db=self.indxdb)
        self.layrslab.delete(self.edgen1abrv + nid + vabrv + FLAG_TOMB, n2nid, db=self.indxdb)
        self.layrslab.delete(self.edgen2abrv + n2nid + vabrv + FLAG_TOMB, nid, db=self.indxdb)
        self.layrslab.delete(self.edgen1n2abrv + nid + n2nid + FLAG_TOMB, vabrv, db=self.indxdb)

        n2sode = self._genStorNode(n2nid)

        newvalu = sode['n1antiverbs'].get(verb, 0) - 1
        if newvalu == 0:
            sode['n1antiverbs'].pop(verb)
            if not self.mayDelNid(nid, sode):
                self.dirty[nid] = sode
        else:
            sode['n1antiverbs'][verb] = newvalu
            self.dirty[nid] = sode

        n2sode = self._genStorNode(n2nid)
        newvalu = n2sode['n2antiverbs'].get(verb, 0) - 1
        if newvalu == 0:
            n2sode['n2antiverbs'].pop(verb)
            if not self.mayDelNid(n2nid, n2sode):
                self.dirty[n2nid] = n2sode
        else:
            n2sode['n2antiverbs'][verb] = newvalu
            self.dirty[n2nid] = n2sode

        return ()

    async def getEdgeVerbs(self):
        for byts, abrv in self.core.indxabrv.iterByPref(INDX_EDGE_VERB):
            if self.indxcounts.get(abrv) > 0:
                yield s_msgpack.un(byts[2:])[0]

    async def getEdges(self, verb=None):

        if verb is None:
            for lkey, lval in self.layrslab.scanByPref(self.edgen1abrv, db=self.indxdb):
                yield lkey[-17:-9], lkey[-9:-1], lval, lkey[-1:] == FLAG_TOMB
            return

        try:
            vabrv = self.core.getIndxAbrv(INDX_EDGE_VERB, verb)
        except s_exc.NoSuchAbrv:
            return

        for lkey, lval in self.layrslab.scanByPref(vabrv, db=self.indxdb):
            # n1nid, verbabrv, n2nid, tomb
            yield lkey[-9:-1], vabrv, lval, lkey[-1:] == FLAG_TOMB

    async def _delNodeEdges(self, nid, formabrv, sode):

        sode.pop('n1verbs', None)
        sode.pop('n1antiverbs', None)

        for lkey, n2nid in self.layrslab.scanByPref(self.edgen1abrv + nid, db=self.indxdb):
            await asyncio.sleep(0)

            tomb = lkey[-1:]
            vabrv = lkey[-9:-1]

            self.layrslab.delete(vabrv + nid + tomb, n2nid, db=self.indxdb)
            self.layrslab.delete(self.edgen1abrv + nid + vabrv + tomb, n2nid, db=self.indxdb)
            self.layrslab.delete(self.edgen2abrv + n2nid + vabrv + tomb, nid, db=self.indxdb)
            self.layrslab.delete(self.edgen1n2abrv + nid + n2nid + tomb, vabrv, db=self.indxdb)

            verb = self.core.getAbrvIndx(vabrv)[0]
            n2sode = self._genStorNode(n2nid)

            if tomb == FLAG_TOMB:
                self.layrslab.delete(INDX_TOMB + vabrv + nid, n2nid, db=self.indxdb)
                newvalu = n2sode['n2antiverbs'].get(verb, 0) - 1
                if newvalu == 0:
                    n2sode['n2antiverbs'].pop(verb)
                    if not self.mayDelNid(n2nid, n2sode):
                        self.dirty[n2nid] = n2sode
                else:
                    n2sode['n2antiverbs'][verb] = newvalu
                    self.dirty[n2nid] = n2sode

            else:
                newvalu = n2sode['n2verbs'].get(verb, 0) - 1
                if newvalu == 0:
                    n2sode['n2verbs'].pop(verb)
                    if not self.mayDelNid(n2nid, n2sode):
                        self.dirty[n2nid] = n2sode
                else:
                    n2sode['n2verbs'][verb] = newvalu
                    self.dirty[n2nid] = n2sode

            self.indxcounts.inc(vabrv, -1)
            self.indxcounts.inc(INDX_EDGE_N1 + formabrv + vabrv, -1)

            if (n2form := n2sode.get('form')) is None:
                n2form = self.core.getNidNdef(n2nid)[0]

            if n2form is not None:
                n2formabrv = self.core.setIndxAbrv(INDX_PROP, n2form, None)
                self.indxcounts.inc(INDX_EDGE_N2 + n2formabrv + vabrv, -1)

    def getStorIndx(self, stortype, valu):

        if stortype & 0x8000:

            realtype = stortype & 0x7fff

            retn = []
            [retn.extend(self.getStorIndx(realtype, aval)) for aval in valu]
            return retn

        return self.stortypes[stortype].indx(valu)

    async def iterNodeEdgesN1(self, nid, verb=None):

        pref = self.edgen1abrv + nid
        if verb is not None:
            try:
                vabrv = self.core.getIndxAbrv(INDX_EDGE_VERB, verb)
                pref += vabrv
            except s_exc.NoSuchAbrv:
                return

            for lkey, n2nid in self.layrslab.scanByPref(pref, db=self.indxdb):
                yield vabrv, n2nid, lkey[-1:] == FLAG_TOMB
            return

        for lkey, n2nid in self.layrslab.scanByPref(pref, db=self.indxdb):
            yield lkey[-9:-1], n2nid, lkey[-1:] == FLAG_TOMB

    async def iterNodeEdgesN2(self, nid, verb=None):

        pref = self.edgen2abrv + nid
        if verb is not None:
            try:
                vabrv = self.core.getIndxAbrv(INDX_EDGE_VERB, verb)
                pref += vabrv
            except s_exc.NoSuchAbrv:
                return

            for lkey, n1nid in self.layrslab.scanByPref(pref, db=self.indxdb):
                yield vabrv, n1nid, lkey[-1:] == FLAG_TOMB
            return

        for lkey, n1nid in self.layrslab.scanByPref(pref, db=self.indxdb):
            yield lkey[-9:-1], n1nid, lkey[-1:] == FLAG_TOMB

    async def iterEdgeVerbs(self, n1nid, n2nid):
        for lkey, vabrv in self.layrslab.scanByPref(self.edgen1n2abrv + n1nid + n2nid, db=self.indxdb):
            yield vabrv, lkey[-1:] == FLAG_TOMB

    async def hasNodeEdge(self, n1nid, verb, n2nid):
        try:
            vabrv = self.core.getIndxAbrv(INDX_EDGE_VERB, verb)
        except s_exc.NoSuchAbrv:
            return False

        if self.layrslab.hasdup(self.edgen1abrv + n1nid + vabrv + FLAG_NORM, n2nid, db=self.indxdb):
            return True

        elif self.layrslab.hasdup(self.edgen1abrv + n1nid + vabrv + FLAG_TOMB, n2nid, db=self.indxdb):
            return False

    async def iterFormRows(self, form, stortype=None, startvalu=None):
        '''
        Yields nid, valu tuples of nodes of a single form, optionally (re)starting at startvalu.

        Args:
            form (str):  A form name.
            stortype (Optional[int]): a STOR_TYPE_* integer representing the type of form:prop
            startvalu (Any):  The value to start at.  May only be not None if stortype is not None.

        Returns:
            AsyncIterator[Tuple(nid, valu)]
        '''
        try:
            indxby = IndxByForm(self, form)

        except s_exc.NoSuchAbrv:
            return

        async for item in self._iterRows(indxby, stortype=stortype, startvalu=startvalu):
            yield item

    async def iterPropRows(self, form, prop, stortype=None, startvalu=None):
        '''
        Yields nid, valu tuples of nodes with a particular secondary property, optionally (re)starting at startvalu.

        Args:
            form (str):  A form name.
            prop (str):  A property name.
            stortype (Optional[int]): a STOR_TYPE_* integer representing the type of form:prop
            startvalu (Any):  The value to start at.  May only be not None if stortype is not None.

        Returns:
            AsyncIterator[Tuple(nid, valu)]
        '''
        try:
            indxby = IndxByProp(self, form, prop)

        except s_exc.NoSuchAbrv:
            return

        async for item in self._iterRows(indxby, stortype=stortype, startvalu=startvalu):
            yield item

    async def iterUnivRows(self, prop, stortype=None, startvalu=None):
        '''
        Yields nid, valu tuples of nodes with a particular universal property, optionally (re)starting at startvalu.

        Args:
            prop (str):  A universal property name.
            stortype (Optional[int]): a STOR_TYPE_* integer representing the type of form:prop
            startvalu (Any):  The value to start at.  May only be not None if stortype is not None.

        Returns:
            AsyncIterator[Tuple(nid, valu)]
        '''
        try:
            indxby = IndxByProp(self, None, prop)

        except s_exc.NoSuchAbrv:
            return

        async for item in self._iterRows(indxby, stortype=stortype, startvalu=startvalu):
            yield item

    async def iterTagRows(self, tag, form=None):
        '''
        Yields (nid, (valu, form)) values that match a tag and optional form.

        Args:
            tag (str): the tag to match
            form (Optional[str]):  if present, only yields nids of nodes that match the form.

        Yields:
            (nid, (ival, form))
        '''
        try:
            abrv = self.core.getIndxAbrv(INDX_TAG, form, tag)
        except s_exc.NoSuchAbrv:
            return

        for lkey, nid in self.layrslab.scanByPref(abrv, db=self.indxdb):
            await asyncio.sleep(0)

            sref = self.genStorNodeRef(nid)
            ndef = self.core.getNidNdef(nid)
            valu = sref.sode['tags'].get(tag)

            yield nid, (valu, ndef[0])

    async def iterTagPropRows(self, tag, prop, form=None, stortype=None, startvalu=None):
        '''
        Yields (nid, valu) that match a tag:prop, optionally (re)starting at startvalu.

        Args:
            tag (str):  tag name
            prop (str):  prop name
            form (Optional[str]):  optional form name
            stortype (Optional[int]): a STOR_TYPE_* integer representing the type of form:prop
            startvalu (Any):  The value to start at.  May only be not None if stortype is not None.

        Returns:
            AsyncIterator[Tuple(nid, valu)]
        '''
        try:
            indxby = IndxByTagProp(self, form, tag, prop)

        except s_exc.NoSuchAbrv:
            return

        async for item in self._iterRows(indxby, stortype=stortype, startvalu=startvalu):
            yield item

    async def _iterRows(self, indxby, stortype=None, startvalu=None):
        '''
        Args:
            stortype (Optional[int]): a STOR_TYPE_* integer representing the type of form:prop
            startvalu (Any): The value to start at.  May only be not None if stortype is not None.

        Returns:
            AsyncIterator[Tuple[nid,valu]]
        '''
        assert stortype is not None or startvalu is None

        abrv = indxby.abrv
        abrvlen = indxby.abrvlen
        startbytz = None

        if startvalu is not None:
            stortype = indxby.getStorType()
            startbytz = stortype.indx(startvalu)[0]

        for key, nid in self.layrslab.scanByPref(abrv, startkey=startbytz, db=indxby.db):

            await asyncio.sleep(0)

            indx = key[abrvlen:]

            valu = indxby.getNodeValu(nid, indx=indx)
            if valu is s_common.novalu:
                continue

            yield nid, valu

    async def getNodeData(self, nid, name):
        '''
        Return a single element of a nid's node data
        '''
        try:
            abrv = self.core.getIndxAbrv(INDX_NODEDATA, name)
        except s_exc.NoSuchAbrv:
            return False, None, None

        byts = self.dataslab.get(nid + abrv + FLAG_NORM, db=self.nodedata)
        if byts is None:
            if self.dataslab.get(nid + abrv + FLAG_TOMB, db=self.nodedata):
                return True, None, True
            return False, None, None

        return True, s_msgpack.un(byts), False

    async def iterNodeData(self, nid):
        '''
        Return a generator of all a node's data by nid.
        '''
        for lkey, byts in self.dataslab.scanByPref(nid, db=self.nodedata):
            abrv = lkey[8:-1]
            valu = s_msgpack.un(byts)
            yield abrv, valu, lkey[-1:] == FLAG_TOMB

    async def iterNodeDataKeys(self, nid):
        '''
        Return a generator of all a nid's node data keys
        '''
        for lkey in self.dataslab.scanKeysByPref(nid, db=self.nodedata):
            abrv = lkey[8:-1]
            yield abrv, lkey[-1:] == FLAG_TOMB

    async def iterPropTombstones(self, form, prop):
        abrv = self.core.setIndxAbrv(INDX_PROP, form, prop)
        for _, nid in self.layrslab.scanByPref(INDX_TOMB + abrv, db=self.indxdb):
            yield nid

    async def iterTombstones(self):

        for lkey in self.layrslab.scanKeysByPref(INDX_TOMB, db=self.indxdb):
            byts = self.core.indxabrv.abrvToByts(lkey[2:10])
            tombtype = byts[:2]
            tombinfo = s_msgpack.un(byts[2:])

            if tombtype == INDX_EDGE_VERB:
                n1nid = lkey[10:18]

                for _, n2nid in self.layrslab.scanByPref(lkey, db=self.indxdb):
                    yield (n1nid, tombtype, (tombinfo[0], n2nid))

            else:

                for _, nid in self.layrslab.scanByPref(lkey, db=self.indxdb):
                    yield (nid, tombtype, tombinfo)

    async def iterLayerNodeEdits(self):
        '''
        Scan the full layer and yield artificial sets of nodeedits.
        '''
        await self._saveDirtySodes()

        for nid, byts in self.layrslab.scanByFull(db=self.bynid):

            sode = s_msgpack.un(byts)
            ndef = self.core.getNidNdef(nid)

            form = ndef[0]

            edits = []
            nodeedit = (nid, form, edits)

            valt = sode.get('valu')
            if valt is not None:
                edits.append((EDIT_NODE_ADD, valt))

            elif sode.get('antivalu') is not None:
                edits.append((EDIT_NODE_TOMB, ()))
                yield nodeedit
                continue

            for prop, (valu, stortype) in sode.get('props', {}).items():
                edits.append((EDIT_PROP_SET, (prop, valu, None, stortype)))

            for prop in sode.get('antiprops', {}).keys():
                edits.append((EDIT_PROP_TOMB, (prop,)))

            for tag, tagv in sode.get('tags', {}).items():
                edits.append((EDIT_TAG_SET, (tag, tagv, None)))

            for tag in sode.get('antitags', {}).keys():
                edits.append((EDIT_TAG_TOMB, (tag,)))

            for tag, propdict in sode.get('tagprops', {}).items():
                for prop, (valu, stortype) in propdict.items():
                    edits.append((EDIT_TAGPROP_SET, (tag, prop, valu, None, stortype)))

            for tag, propdict in sode.get('antitagprops', {}).items():
                for prop in propdict.keys():
                    edits.append((EDIT_TAGPROP_TOMB, (tag, prop)))

            async for abrv, valu, tomb in self.iterNodeData(nid):
                prop = self.core.getAbrvIndx(abrv)[0]
                if tomb:
                    edits.append((EDIT_NODEDATA_TOMB, (prop,)))
                else:
                    edits.append((EDIT_NODEDATA_SET, (prop, valu, None)))

            async for abrv, n2nid, tomb in self.iterNodeEdgesN1(nid):
                verb = self.core.getAbrvIndx(abrv)[0]
                n2iden = s_common.ehex(self.core.getBuidByNid(n2nid))
                if tomb:
                    edits.append((EDIT_EDGE_TOMB, (verb, n2nid)))
                else:
                    edits.append((EDIT_EDGE_ADD, (verb, n2nid)))

            yield nodeedit

    async def _wipeNodeData(self, nid, sode):
        '''
        Remove all node data for a nid
        '''
        for lkey, _ in self.dataslab.scanByPref(nid, db=self.nodedata):
            await asyncio.sleep(0)
            self.dataslab.delete(lkey, db=self.nodedata)
            self.dataslab.delete(lkey[8:], nid, db=self.dataname)

            if lkey[-1:] == FLAG_TOMB:
                self.layrslab.delete(INDX_TOMB + lkey[8:-1], nid, db=self.indxdb)

    async def getModelVers(self):
        return self.layrinfo.get('model:version', (-1, -1, -1))

    async def setModelVers(self, vers):
        self._reqNotReadOnly()
        return await self._push('layer:set:modelvers', vers)

    @s_nexus.Pusher.onPush('layer:set:modelvers')
    async def _setModelVers(self, vers):
        await self.layrinfo.set('model:version', vers)

    async def getStorNodes(self):
        '''
        Yield (nid, sode) tuples for all the nodes with props/tags/tagprops stored in this layer.
        '''
        # flush any dirty sodes so we can yield them from the index in nid order
        await self._saveDirtySodes()

        for nid, byts in self.layrslab.scanByFull(db=self.bynid):
            await asyncio.sleep(0)
            yield nid, s_msgpack.un(byts)

    def getStorNode(self, nid):
        '''
        Return a *COPY* of the storage node (or an empty default dict).
        '''
        sode = self._getStorNode(nid)
        if sode is not None:
            return deepcopy(sode)
        return collections.defaultdict(dict)

    async def syncNodeEdits2(self, offs, wait=True, compat=False):
        '''
        Once caught up with storage, yield them in realtime.

        Returns:
            Tuple of offset(int), nodeedits, meta(dict)
        '''
        if not self.logedits:
            return

        if not compat:
            for offi, _ in self.nodeeditlog.iter(offs):
                nexsitem = await self.core.nexsroot.nexslog.get(offi)
                yield (offi, *nexsitem[2])

            if wait:
                async with self.getNodeEditWindow() as wind:
                    async for item in wind:
                        yield item
            return

        for offi, _ in self.nodeeditlog.iter(offs):
            nexsitem = await self.core.nexsroot.nexslog.get(offi)
            (nodeedits, meta) = nexsitem[2]

            realnodeedits = self.core.localToRemoteEdits(nodeedits)
            if realnodeedits:
                yield (offi, realnodeedits, meta)

        if wait:
            async with self.getNodeEditWindow() as wind:
                async for (offi, nodeedits, meta) in wind:
                    realnodeedits = self.core.localToRemoteEdits(nodeedits)
                    if realnodeedits:
                        yield (offi, realnodeedits, meta)

    async def syncNodeEdits(self, offs, wait=True, compat=False):
        '''
        Identical to syncNodeEdits2, but doesn't yield meta
        '''
        async for offi, nodeedits, _meta in self.syncNodeEdits2(offs, wait=wait, compat=compat):
            yield (offi, nodeedits)

    async def syncIndexEvents(self, offs, matchdef, wait=True):
        '''
        Yield (offs, (nid, form, ETYPE, VALS)) tuples from the nodeedit log starting from the given offset.
        Only edits that match the filter in matchdef will be yielded.

        Notes:

            ETYPE is a constant EDIT_* above. VALS is a tuple whose format depends on ETYPE, outlined in the comment
            next to the constant.

            Additionally, every 1000 entries, an entry (offs, (None, None, EDIT_PROGRESS, ())) message is emitted.

            The matchdef dict may contain the following keys:  forms, props, tags, tagprops.  The value must be a
            sequence of strings.  Each key/val combination is treated as an "or", so each key and value yields more events.
            forms: EDIT_NODE_ADD and EDIT_NODE_DEL events.  Matches events for nodes with forms in the value list.
            props: EDIT_PROP_SET and EDIT_PROP_DEL events.  Values must be in form:prop or .universal form
            tags:  EDIT_TAG_SET and EDIT_TAG_DEL events.  Values must be the raw tag with no #.
            tagprops: EDIT_TAGPROP_SET and EDIT_TAGPROP_DEL events.   Values must be just the prop or tag:prop.

            Will not yield any values if this layer was not created with logedits enabled

        Args:
            offs(int): starting nexus/editlog offset
            matchdef(Dict[str, Sequence[str]]):  a dict describing which events are yielded
            wait(bool):  whether to pend and stream value until this layer is fini'd
        '''

        formm = set(matchdef.get('forms', ()))
        propm = set(matchdef.get('props', ()))
        tagm = set(matchdef.get('tags', ()))
        tagpropm = set(matchdef.get('tagprops', ()))
        count = 0

        ntypes = (EDIT_NODE_ADD, EDIT_NODE_DEL, EDIT_NODE_TOMB, EDIT_NODE_TOMB_DEL)
        ptypes = (EDIT_PROP_SET, EDIT_PROP_DEL, EDIT_PROP_TOMB, EDIT_PROP_TOMB_DEL)
        ttypes = (EDIT_TAG_SET, EDIT_TAG_DEL, EDIT_TAG_TOMB, EDIT_TAG_TOMB_DEL)
        tptypes = (EDIT_TAGPROP_SET, EDIT_TAGPROP_DEL,
                   EDIT_TAGPROP_TOMB, EDIT_TAGPROP_TOMB_DEL)

        async for curoff, editses in self.syncNodeEdits(offs, wait=wait):
            for nid, form, edit in editses:
                for etyp, vals in edit:
                    if ((form in formm and etyp in ntypes)
                            or (etyp in ptypes and (vals[0] in propm or f'{form}:{vals[0]}' in propm))
                            or (etyp in ttypes and vals[0] in tagm)
                            or (etyp in tptypes and (vals[1] in tagpropm or f'{vals[0]}:{vals[1]}' in tagpropm))):

                        yield (curoff, (nid, form, etyp, vals))

            await asyncio.sleep(0)

            count += 1
            if count % 1000 == 0:
                yield (curoff, (None, None, EDIT_PROGRESS, ()))

    @contextlib.asynccontextmanager
    async def getNodeEditWindow(self):
        if not self.logedits:
            raise s_exc.BadConfValu(mesg='Layer logging must be enabled for getting nodeedits')

        async with await s_queue.Window.anit(maxsize=WINDOW_MAXSIZE) as wind:

            async def fini():
                self.windows.remove(wind)

            wind.onfini(fini)

            self.windows.append(wind)

            yield wind

    async def getEditIndx(self):
        '''
        Returns what will be the *next* (i.e. 1 past the last) nodeedit log index.
        '''
        if not self.logedits:
            return 0

        return self.nodeeditlog.index()

    async def getEditOffs(self):
        '''
        Return the offset of the last *recorded* log entry.  Returns -1 if nodeedit log is disabled or empty.
        '''
        if not self.logedits:
            return -1

        last = self.nodeeditlog.last()
        if last is not None:
            return last[0]

        return -1

    async def waitEditOffs(self, offs, timeout=None):
        '''
        Wait for the node edit log to write an entry at/past the given offset.
        '''
        if not self.logedits:
            mesg = 'Layer.waitEditOffs() does not work with logedits disabled.'
            raise s_exc.BadArg(mesg=mesg)

        return await self.nodeeditlog.waitForOffset(offs, timeout=timeout)

    async def delete(self):
        '''
        Delete the underlying storage
        '''
        self.isdeleted = True
        await self.fini()
        shutil.rmtree(self.dirn, ignore_errors=True)

def getNodeEditPerms(nodeedits):
    '''
    Yields (offs, perm) tuples that can be used in user.allowed()
    '''
    tags = []
    tagadds = []

    for nodeoffs, (nid, form, edits) in enumerate(nodeedits):

        tags.clear()
        tagadds.clear()

        for editoffs, (edit, info) in enumerate(edits):

            permoffs = (nodeoffs, editoffs)

            if edit == EDIT_NODE_ADD:
                yield (permoffs, ('node', 'add', form))
                continue

            if edit == EDIT_NODE_DEL or edit == EDIT_NODE_TOMB:
                yield (permoffs, ('node', 'del', form))
                continue

            if edit == EDIT_PROP_SET:
                yield (permoffs, ('node', 'prop', 'set', f'{form}:{info[0]}'))
                continue

            if edit == EDIT_PROP_DEL or edit == EDIT_PROP_TOMB:
                yield (permoffs, ('node', 'prop', 'del', f'{form}:{info[0]}'))
                continue

            if edit == EDIT_TAG_SET:
                if info[1] != (None, None):
                    tagadds.append(info[0])
                    yield (permoffs, ('node', 'tag', 'add', *info[0].split('.')))
                else:
                    tags.append((len(info[0]), editoffs, info[0]))
                continue

            if edit == EDIT_TAG_DEL or edit == EDIT_TAG_TOMB:
                yield (permoffs, ('node', 'tag', 'del', *info[0].split('.')))
                continue

            if edit == EDIT_TAGPROP_SET:
                yield (permoffs, ('node', 'tag', 'add', *info[0].split('.')))
                continue

            if edit == EDIT_TAGPROP_DEL or edit == EDIT_TAGPROP_TOMB:
                yield (permoffs, ('node', 'tag', 'del', *info[0].split('.')))
                continue

            if edit == EDIT_NODEDATA_SET:
                yield (permoffs, ('node', 'data', 'set', info[0]))
                continue

            if edit == EDIT_NODEDATA_DEL or edit == EDIT_NODEDATA_TOMB:
                yield (permoffs, ('node', 'data', 'pop', info[0]))
                continue

            if edit == EDIT_EDGE_ADD:
                yield (permoffs, ('node', 'edge', 'add', info[0]))
                continue

            if edit == EDIT_EDGE_DEL or edit == EDIT_EDGE_TOMB:
                yield (permoffs, ('node', 'edge', 'del', info[0]))
                continue

        for _, editoffs, tag in sorted(tags, reverse=True):
            look = tag + '.'
            if any([tagadd.startswith(look) for tagadd in tagadds]):
                continue

            yield ((nodeoffs, editoffs), ('node', 'tag', 'add', *tag.split('.')))
            tagadds.append(tag)<|MERGE_RESOLUTION|>--- conflicted
+++ resolved
@@ -2157,11 +2157,7 @@
         self.indxcounts = await self.layrslab.getLruHotCount('indxcounts')
 
         self.nodedata = self.dataslab.initdb('nodedata')
-<<<<<<< HEAD
-        self.dataname = self.dataslab.initdb('dataname', dupsort=True, dupfixed=True, integerdup=True)
-=======
         self.dataname = self.dataslab.initdb('dataname', integerkey=True, dupsort=True, dupfixed=True, integerdup=True)
->>>>>>> f4030776
 
         self.nodeeditlog = self.nodeeditctor(self.nodeeditslab, 'nodeedits')
 
