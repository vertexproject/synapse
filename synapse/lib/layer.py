--- conflicted
+++ resolved
@@ -1924,70 +1924,6 @@
             mesg = f'Layer {self.iden} is read only!'
             raise s_exc.IsReadOnly(mesg=mesg)
 
-<<<<<<< HEAD
-=======
-    @contextlib.contextmanager
-    def getIdenFutu(self, iden=None):
-
-        if iden is None:
-            iden = s_common.guid()
-
-        futu = self.loop.create_future()
-        self.futures[iden] = futu
-
-        try:
-            yield iden, futu
-        finally:
-            self.futures.pop(iden, None)
-
-    async def getMirrorStatus(self):
-        # TODO plumb back to upstream on not self.core.isactive
-        retn = {'mirror': self.leader is not None}
-        if self.leader:
-            proxy = await self.leader.proxy()
-            retn['local'] = {'size': await self.getEditSize()}
-            retn['remote'] = {'size': await proxy.getEditSize()}
-        return retn
-
-    async def initLayerActive(self):
-
-        if self.leadtask is not None:
-            self.leadtask.cancel()
-
-        mirror = self.layrinfo.get('mirror')
-        if mirror is not None:
-            s_common.deprecated('mirror layer configuration option', curv='2.162.0')
-            conf = {'retrysleep': 2}
-            self.leader = await s_telepath.Client.anit(mirror, conf=conf)
-            self.leadtask = self.schedCoro(self._runMirrorLoop())
-
-        uplayr = self.layrinfo.get('upstream')
-        if uplayr is not None:
-            s_common.deprecated('upstream layer configuration option', curv='2.162.0')
-            if isinstance(uplayr, (tuple, list)):
-                for layr in uplayr:
-                    await self.initUpstreamSync(layr)
-            else:
-                await self.initUpstreamSync(uplayr)
-
-    async def initLayerPassive(self):
-        await self._stopMirror()
-        self._stopUpstream()
-
-    async def _stopMirror(self):
-        if self.leadtask is not None:
-            self.leadtask.cancel()
-            self.leadtask = None
-
-        if self.leader is not None:
-            await self.leader.fini()
-            self.leader = None
-
-    def _stopUpstream(self):
-        [t.cancel() for t in self.activetasks]
-        self.activetasks.clear()
-
->>>>>>> 0e5089f5
     async def getEditSize(self):
         return self.nodeeditlog.size
 
@@ -2578,6 +2514,11 @@
     async def setLayerInfo(self, name, valu):
         if name != 'readonly':
             self._reqNotReadOnly()
+
+        if name in ('mirror', 'upstream') and valu is not None:
+            mesg = 'Layer only supports setting "mirror" and "upstream" to None.'
+            raise s_exc.BadOptValu(mesg=mesg)
+
         return await self._push('layer:set', name, valu)
 
     @s_nexus.Pusher.onPush('layer:set')
@@ -2585,16 +2526,24 @@
         '''
         Set a mutable layer property.
         '''
-        if name not in ('name', 'desc', 'logedits', 'readonly'):
+        if name not in ('name', 'desc', 'logedits', 'readonly', 'mirror', 'upstream'):
             mesg = f'{name} is not a valid layer info key'
             raise s_exc.BadOptValu(mesg=mesg)
 
         if name == 'logedits':
             valu = bool(valu)
             self.logedits = valu
+
         elif name == 'readonly':
             valu = bool(valu)
             self.readonly = valu
+
+        elif name == 'mirror' and valu is None:
+            await self._stopMirror()
+            self.ismirror = False
+
+        elif name == 'upstream' and valu is None:
+            self._stopUpstream()
 
         # TODO when we can set more props, we may need to parse values.
         if valu is None:
@@ -3148,25 +3097,12 @@
         '''
         Execute a series of node edit operations, returning the updated nodes.
 
-<<<<<<< HEAD
         Args:
             nodeedits:  List[Tuple(nid, form, edits)]  List of requested changes per node
-=======
-    async def setLayerInfo(self, name, valu):
-        if name != 'readonly':
-            self._reqNotReadOnly()
-
-        if name in ('mirror', 'upstream') and valu is not None:
-            mesg = 'Layer only supports setting "mirror" and "upstream" to None.'
-            raise s_exc.BadOptValu(mesg=mesg)
-
-        return await self._push('layer:set', name, valu)
->>>>>>> 0e5089f5
 
         Returns:
             None
         '''
-<<<<<<< HEAD
         kvpairs = []
         for (nid, form, edits) in nodeedits:
 
@@ -3175,32 +3111,6 @@
 
             for edit in edits:
                 kvpairs.extend(await self.editors[edit[0]](nid, form, edit, sode, meta))
-=======
-        if name not in ('name', 'desc', 'logedits', 'readonly', 'mirror', 'upstream'):
-            mesg = f'{name} is not a valid layer info key'
-            raise s_exc.BadOptValu(mesg=mesg)
-
-        if name == 'logedits':
-            valu = bool(valu)
-            self.logedits = valu
-
-        elif name == 'readonly':
-            valu = bool(valu)
-            self.readonly = valu
-
-        elif name == 'mirror' and valu is None:
-            await self._stopMirror()
-            self.ismirror = False
-
-        elif name == 'upstream' and valu is None:
-            self._stopUpstream()
-
-        # TODO when we can set more props, we may need to parse values.
-        if valu is None:
-            self.layrinfo.pop(name, None)
-        else:
-            self.layrinfo[name] = valu
->>>>>>> 0e5089f5
 
                 if len(kvpairs) > 20:
                     await self.layrslab.putmulti(kvpairs, db=self.indxdb)
@@ -5371,52 +5281,12 @@
             form = ndef[0]
 
             edits = []
-            nodeedit = (s_common.int64un(nid), form, edits)
+            intnid = s_common.int64un(nid)
+            nodeedit = (intnid, form, edits)
 
             valt = sode.get('valu')
             if valt is not None:
-<<<<<<< HEAD
                 edits.append((EDIT_NODE_ADD, valt))
-=======
-                edits.append((EDIT_NODE_ADD, valt, ()))
-
-            for prop, (valu, stortype) in sode.get('props', {}).items():
-                edits.append((EDIT_PROP_SET, (prop, valu, None, stortype), ()))
-
-            for tag, tagv in sode.get('tags', {}).items():
-                edits.append((EDIT_TAG_SET, (tag, tagv, None), ()))
-
-            for tag, propdict in sode.get('tagprops', {}).items():
-                for prop, (valu, stortype) in propdict.items():
-                    edits.append((EDIT_TAGPROP_SET, (tag, prop, valu, None, stortype), ()))
-
-            async for prop, valu in self.iterNodeData(buid):
-                edits.append((EDIT_NODEDATA_SET, (prop, valu, None), ()))
-
-            async for verb, n2iden in self.iterNodeEdgesN1(buid):
-                edits.append((EDIT_EDGE_ADD, (verb, n2iden), ()))
-
-                if len(edits) >= 100:
-                    yield nodeedit
-                    edits = []
-                    nodeedit = (buid, form, edits)
-
-            yield nodeedit
-
-    async def initUpstreamSync(self, url):
-        self.activetasks.append(self.schedCoro(self._initUpstreamSync(url)))
-
-    async def _initUpstreamSync(self, url):
-        '''
-        We're a downstream layer, receiving a stream of edits from an upstream layer telepath proxy at url
-        '''
-
-        while not self.isfini:
-
-            try:
-
-                async with await s_telepath.openurl(url) as proxy:
->>>>>>> 0e5089f5
 
             elif sode.get('antivalu') is not None:
                 edits.append((EDIT_NODE_TOMB, ()))
@@ -5456,6 +5326,11 @@
                     edits.append((EDIT_EDGE_TOMB, (verb, s_common.int64un(n2nid))))
                 else:
                     edits.append((EDIT_EDGE_ADD, (verb, s_common.int64un(n2nid))))
+
+                if len(edits) >= 100:
+                    yield nodeedit
+                    edits = []
+                    nodeedit = (intnid, form, edits)
 
             yield nodeedit
 
