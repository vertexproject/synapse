--- conflicted
+++ resolved
@@ -1694,7 +1694,6 @@
         nexuslog = self.nexsroot.nexuslog
 
         if size:
-<<<<<<< HEAD
             for item in self.splicelog.sliceBack(offs, size):
                 async for _, oldsplice in self.makeSplices(item):
                     yield oldsplice
@@ -1702,13 +1701,6 @@
             for item in self.splicelog.iterBack(offs):
                 async for _, oldsplice in self.makeSplices(item):
                     yield oldsplice
-=======
-            for _, mesg in self.splicelog.sliceBack(offs, size):
-                yield nexuslog.get(mesg)
-        else:
-            for _, mesg in self.splicelog.iterBack(offs):
-                yield nexuslog.get(mesg)
->>>>>>> b478d205
 
     async def syncSplices(self, offs):
         '''
