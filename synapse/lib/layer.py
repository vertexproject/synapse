'''
The Layer 2.0 archtecture introduces several optimized node/message serialization formats
used by the layers to optimize returning primitives and facilitate efficient node construction:

.. note::

    This interface is subject to change between minor revisions.

Storage Types (<stortype>)

    In Layers 2.0, each node property from the model has an associated "storage type".  Each
    storage type determines how the data is indexed and represented within the Layer.  This
    formalizes the separation of "data model" from "storage model".  Each data model type has
    a "stortype" property which coresponds to one of the STOR_TYPE_XXX values.  The knowledge
    of the mapping of data model types to storage types is the responsibility of the data model,
    making the Layer implementation fully decoupled from the data model.

Node Edits / Edits

    A node edit consists of a (<nid>, <form>, [edits]) tuple.  An edit is Tuple of (<type>, <info>, List[NodeEdits])
    where the first element is an int that matches to an EDIT_* constant below, the info is a tuple that varies
    depending on the first element, and the third element is a list of dependent NodeEdits that will only be applied
    if the edit actually makes a change.

Storage Node (<sode>)

    A storage node is a layer/storage optimized node representation which is similar to a "packed node".
    A storage node *may* be partial ( as it is produced by a given layer ) and are joined by the view
    into "full" storage nodes which are used to construct Node() instances.

    Sode format::

        (<nid>, {

            'ndef': (<formname>, <formvalu>),

            'props': {
                <propname>: <propvalu>,
            }

            'tags': {
                <tagname>: <tagvalu>,
            }

            'tagprops: {
                <tagname>: {
                    <propname>: <propvalu>,
                },
            }

            # changes that were *just* made.
            'edits': [
                <edit>
            ]

        }),

'''
import os
import math
import shutil
import struct
import asyncio
import logging
import weakref
import ipaddress
import contextlib
import collections

import regex
import xxhash

import synapse.exc as s_exc
import synapse.common as s_common
import synapse.telepath as s_telepath

import synapse.lib.gis as s_gis
import synapse.lib.cell as s_cell
import synapse.lib.coro as s_coro
import synapse.lib.cache as s_cache
import synapse.lib.nexus as s_nexus
import synapse.lib.queue as s_queue
import synapse.lib.urlhelp as s_urlhelp

import synapse.lib.config as s_config
import synapse.lib.spooled as s_spooled
import synapse.lib.lmdbslab as s_lmdbslab
import synapse.lib.slabseqn as s_slabseqn

from synapse.lib.msgpack import deepcopy

logger = logging.getLogger(__name__)

import synapse.lib.msgpack as s_msgpack

reqValidLdef = s_config.getJsValidator({
    'type': 'object',
    'properties': {
        'iden': {'type': 'string', 'pattern': s_config.re_iden},
        'creator': {'type': 'string', 'pattern': s_config.re_iden},
        'created': {'type': 'integer', 'minimum': 0},
        'lockmemory': {'type': 'boolean'},
        'lmdb:growsize': {'type': 'integer'},
        'logedits': {'type': 'boolean', 'default': True},
        'name': {'type': 'string'},
        'readonly': {'type': 'boolean', 'default': False},
    },
    'additionalProperties': True,
    'required': ['iden', 'creator', 'lockmemory'],
})

WINDOW_MAXSIZE = 10_000
MIGR_COMMIT_SIZE = 1_000

class LayerApi(s_cell.CellApi):

    async def __anit__(self, core, link, user, layr):

        await s_cell.CellApi.__anit__(self, core, link, user)

        self.layr = layr
        self.liftperm = ('layer', 'lift', self.layr.iden)
        self.writeperm = ('layer', 'write', self.layr.iden)

    async def iterLayerNodeEdits(self):
        '''
        Scan the full layer and yield artificial nodeedit sets.
        '''

        await self._reqUserAllowed(self.liftperm)
        async for item in self.layr.iterLayerNodeEdits():
            yield item
            await asyncio.sleep(0)

    @s_cell.adminapi()
    async def saveNodeEdits(self, edits, meta):
        '''
        Save node edits to the layer and return a tuple of (nexsoffs, changes).

        Note: nexsoffs will be None if there are no changes.
        '''
        meta['link:user'] = self.user.iden
        return await self.layr.saveNodeEdits(edits, meta)

    async def storNodeEdits(self, nodeedits, meta=None):

        await self._reqUserAllowed(self.writeperm)

        if meta is None:
            meta = {'time': s_common.now(), 'user': self.user.iden}

        return await self.layr.saveNodeEdits(nodeedits, meta)

    async def storNodeEditsNoLift(self, nodeedits, meta=None):

        await self._reqUserAllowed(self.writeperm)

        if meta is None:
            meta = {'time': s_common.now(), 'user': self.user.iden}

        await self.layr.storNodeEditsNoLift(nodeedits, meta)

    async def syncNodeEdits(self, offs, wait=True, reverse=False, compat=False):
        '''
        Yield (offs, nodeedits) tuples from the nodeedit log starting from the given offset.

        Once caught up with storage, yield them in realtime.
        '''
        await self._reqUserAllowed(self.liftperm)
        async for item in self.layr.syncNodeEdits(offs, wait=wait, reverse=reverse, compat=compat):
            yield item
            await asyncio.sleep(0)

    async def syncNodeEdits2(self, offs, wait=True, compat=False):
        await self._reqUserAllowed(self.liftperm)
        async for item in self.layr.syncNodeEdits2(offs, wait=wait, compat=compat):
            yield item
            await asyncio.sleep(0)

    async def getEditIndx(self):
        '''
        Returns what will be the *next* nodeedit log index.
        '''
        await self._reqUserAllowed(self.liftperm)
        return await self.layr.getEditIndx()

    async def getEditSize(self):
        '''
        Return the total number of (edits, meta) pairs in the layer changelog.
        '''
        await self._reqUserAllowed(self.liftperm)
        return await self.layr.getEditSize()

    async def getIden(self):
        await self._reqUserAllowed(self.liftperm)
        return self.layr.iden

NID_CACHE_SIZE = 10000

STOR_TYPE_UTF8 = 1

STOR_TYPE_U8 = 2
STOR_TYPE_U16 = 3
STOR_TYPE_U32 = 4
STOR_TYPE_U64 = 5

STOR_TYPE_I8 = 6
STOR_TYPE_I16 = 7
STOR_TYPE_I32 = 8
STOR_TYPE_I64 = 9

STOR_TYPE_GUID = 10
STOR_TYPE_TIME = 11
STOR_TYPE_IVAL = 12
STOR_TYPE_MSGP = 13
STOR_TYPE_LATLONG = 14

STOR_TYPE_LOC = 15
STOR_TYPE_TAG = 16
STOR_TYPE_FQDN = 17
STOR_TYPE_IPV6 = 18

STOR_TYPE_U128 = 19
STOR_TYPE_I128 = 20

STOR_TYPE_MINTIME = 21

STOR_TYPE_FLOAT64 = 22
STOR_TYPE_HUGENUM = 23

STOR_TYPE_MAXTIME = 24
STOR_TYPE_NDEF = 25

STOR_FLAG_ARRAY = 0x8000

# Edit types (etyp)

EDIT_NODE_ADD = 0      # (<etyp>, (<valu>, <type>))
EDIT_NODE_DEL = 1      # (<etyp>, (<oldv>, <type>))
EDIT_PROP_SET = 2      # (<etyp>, (<prop>, <valu>, <oldv>, <type>))
EDIT_PROP_DEL = 3      # (<etyp>, (<prop>, <oldv>, <type>))
EDIT_TAG_SET = 4       # (<etyp>, (<tag>, <valu>, <oldv>))
EDIT_TAG_DEL = 5       # (<etyp>, (<tag>, <oldv>))
EDIT_TAGPROP_SET = 6   # (<etyp>, (<tag>, <prop>, <valu>, <oldv>, <type>))
EDIT_TAGPROP_DEL = 7   # (<etyp>, (<tag>, <prop>, <oldv>, <type>))
EDIT_NODEDATA_SET = 8  # (<etyp>, (<name>, <valu>, <oldv>))
EDIT_NODEDATA_DEL = 9  # (<etyp>, (<name>, <oldv>))
EDIT_EDGE_ADD = 10     # (<etyp>, (<verb>, <destnodeiden>))
EDIT_EDGE_DEL = 11     # (<etyp>, (<verb>, <destnodeiden>))

EDIT_NODE_TOMB = 12          # (<etyp>, ())
EDIT_NODE_TOMB_DEL = 13      # (<etyp>, ())
EDIT_PROP_TOMB = 14          # (<etyp>, (<prop>))
EDIT_PROP_TOMB_DEL = 15      # (<etyp>, (<prop>))
EDIT_TAG_TOMB = 16           # (<etyp>, (<tag>))
EDIT_TAG_TOMB_DEL = 17       # (<etyp>, (<tag>))
EDIT_TAGPROP_TOMB = 18       # (<etyp>, (<tag>, <prop>))
EDIT_TAGPROP_TOMB_DEL = 19   # (<etyp>, (<tag>, <prop>))
EDIT_NODEDATA_TOMB = 20      # (<etyp>, (<name>))
EDIT_NODEDATA_TOMB_DEL = 21  # (<etyp>, (<name>))
EDIT_EDGE_TOMB = 22          # (<etyp>, (<verb>, <destnodeiden>))
EDIT_EDGE_TOMB_DEL = 23      # (<etyp>, (<verb>, <destnodeiden>))

EDIT_PROGRESS = 100   # (used by syncIndexEvents) (<etyp>, ())

INDX_PROP = b'\x00\x00'
INDX_TAGPROP = b'\x00\x01'

INDX_ARRAY = b'\x00\x02'

INDX_EDGE_N1 = b'\x00\x03'
INDX_EDGE_N2 = b'\x00\x04'
INDX_EDGE_N1N2 = b'\x00\x05'
INDX_EDGE_VERB = b'\x00\x06'

INDX_TAG = b'\x00\x07'
INDX_TAG_MAX = b'\x00\x08'
INDX_TAG_DURATION = b'\x00\x09'

INDX_IVAL_MAX = b'\x00\x0a'
INDX_IVAL_DURATION = b'\x00\x0b'

INDX_NODEDATA = b'\x00\x0c'

INDX_TOMB = b'\x00\x0d'

INDX_NDEF = b'\x00\x0e'

INDX_FORM = b'\x00\x0f'

FLAG_TOMB = b'\x00'
FLAG_NORM = b'\x01'

class IndxBy:
    '''
    IndxBy sub-classes encapsulate access methods and encoding details for
    various types of properties within the layer to be lifted/compared by
    storage types.
    '''
    def __init__(self, layr, abrv, db):
        self.db = db
        self.abrv = abrv
        self.layr = layr
        self.abrvlen = len(abrv)  # Dividing line between the abbreviations and the data-specific index

    def getStorType(self):
        raise s_exc.NoSuchImpl(name='getStorType')

    def keyNidsByDups(self, indx, reverse=False):
        if reverse:
            yield from self.layr.layrslab.scanByDupsBack(self.abrv + indx, db=self.db)
        else:
            yield from self.layr.layrslab.scanByDups(self.abrv + indx, db=self.db)

    def keyNidsByPref(self, indx=b'', reverse=False):
        if reverse:
            yield from self.layr.layrslab.scanByPrefBack(self.abrv + indx, db=self.db)
        else:
            yield from self.layr.layrslab.scanByPref(self.abrv + indx, db=self.db)

    def keyNidsByRange(self, minindx, maxindx, reverse=False):
        if reverse:
            yield from self.layr.layrslab.scanByRangeBack(self.abrv + maxindx, lmin=self.abrv + minindx, db=self.db)
        else:
            yield from self.layr.layrslab.scanByRange(self.abrv + minindx, lmax=self.abrv + maxindx, db=self.db)

    def hasIndxNid(self, indx, nid):
        return self.layr.layrslab.hasdup(self.abrv + indx, nid, db=self.db)

    def indxToValu(self, indx):
        stortype = self.getStorType()
        return stortype.decodeIndx(indx)

    def getNodeValu(self, nid, indx=None):

        if indx is not None:
            valu = self.indxToValu(indx)
            if valu is not s_common.novalu:
                return valu

        sode = self.layr._getStorNode(nid)
        if sode is None:
            return s_common.novalu

        return self.getSodeValu(sode)

class IndxByForm(IndxBy):

    def __init__(self, layr, form):
        '''
        Note:  may raise s_exc.NoSuchAbrv
        '''
        abrv = layr.core.getIndxAbrv(INDX_PROP, form, None)
        IndxBy.__init__(self, layr, abrv, layr.indxdb)

        self.form = form

    def getStorType(self):
        form = self.layr.core.model.form(self.form)
        return self.layr.stortypes[form.type.stortype]

    def getSodeValu(self, sode):

        valt = sode.get('valu')
        if valt is not None:
            return valt[0]

        return s_common.novalu

class IndxByProp(IndxBy):

    def __init__(self, layr, form, prop):
        '''
        Note:  may raise s_exc.NoSuchAbrv
        '''
        abrv = layr.core.getIndxAbrv(INDX_PROP, form, prop)
        IndxBy.__init__(self, layr, abrv, db=layr.indxdb)

        self.form = form
        self.prop = prop

    def getStorType(self):

        if self.form is not None:
            form = self.layr.core.model.form(self.form)
            typeindx = form.props.get(self.prop).type.stortype
        else:
            typeindx = self.layr.core.model.prop(self.prop).type.stortype

        return self.layr.stortypes[typeindx]

    def getSodeValu(self, sode):
        valt = sode['props'].get(self.prop)
        if valt is not None:
            return valt[0]

        return s_common.novalu

    def __repr__(self):
        if self.form:
            return f'IndxByProp: {self.form}:{self.prop}'
        return f'IndxByProp: {self.prop}'

class IndxByPropArray(IndxBy):

    def __init__(self, layr, form, prop):
        '''
        Note:  may raise s_exc.NoSuchAbrv
        '''
        abrv = layr.core.getIndxAbrv(INDX_ARRAY, form, prop)
        IndxBy.__init__(self, layr, abrv, db=layr.indxdb)

        self.form = form
        self.prop = prop

    def getNodeValu(self, nid, indx=None):
        sode = self.layr._getStorNode(nid)
        if sode is None: # pragma: no cover
            return s_common.novalu

        props = sode.get('props')
        if props is None:
            return s_common.novalu

        valt = props.get(self.prop)
        if valt is None:
            return s_common.novalu

        return valt[0]

    def __repr__(self):
        if self.form:
            return f'IndxByPropArray: {self.form}:{self.prop}'
        return f'IndxByPropArray: {self.prop}'

class IndxByPropIvalMin(IndxByProp):

    def keyNidsByRange(self, minindx, maxindx, reverse=False):
        strt = self.abrv + minindx + self.layr.ivaltimetype.zerobyts
        stop = self.abrv + maxindx + self.layr.ivaltimetype.fullbyts
        if reverse:
            yield from self.layr.layrslab.scanByRangeBack(stop, strt, db=self.db)
        else:
            yield from self.layr.layrslab.scanByRange(strt, stop, db=self.db)

class IndxByPropIvalMax(IndxBy):

    def __init__(self, layr, form, prop):
        '''
        Note:  may raise s_exc.NoSuchAbrv
        '''
        abrv = layr.core.getIndxAbrv(INDX_IVAL_MAX, form, prop)
        IndxBy.__init__(self, layr, abrv, db=layr.indxdb)

        self.form = form
        self.prop = prop

class IndxByPropIvalDuration(IndxBy):

    def __init__(self, layr, form, prop):
        '''
        Note:  may raise s_exc.NoSuchAbrv
        '''
        abrv = layr.core.getIndxAbrv(INDX_IVAL_DURATION, form, prop)
        IndxBy.__init__(self, layr, abrv, db=layr.indxdb)

        self.form = form
        self.prop = prop

class IndxByTagIval(IndxBy):

    def __init__(self, layr, form, tag):
        '''
        Note:  may raise s_exc.NoSuchAbrv
        '''
        abrv = layr.core.getIndxAbrv(INDX_TAG, form, tag)
        IndxBy.__init__(self, layr, abrv, db=layr.indxdb)

        self.form = form
        self.tag = tag

class IndxByTagIvalMin(IndxByTagIval):

    def keyNidsByRange(self, minindx, maxindx, reverse=False):
        strt = self.abrv + minindx + self.layr.ivaltimetype.zerobyts
        stop = self.abrv + maxindx + self.layr.ivaltimetype.fullbyts
        if reverse:
            yield from self.layr.layrslab.scanByRangeBack(stop, strt, db=self.db)
        else:
            yield from self.layr.layrslab.scanByRange(strt, stop, db=self.db)

class IndxByTagIvalMax(IndxBy):

    def __init__(self, layr, form, tag):
        '''
        Note:  may raise s_exc.NoSuchAbrv
        '''
        abrv = layr.core.getIndxAbrv(INDX_TAG_MAX, form, tag)
        IndxBy.__init__(self, layr, abrv, db=layr.indxdb)

        self.form = form
        self.tag = tag

class IndxByTagIvalDuration(IndxBy):

    def __init__(self, layr, form, tag):
        '''
        Note:  may raise s_exc.NoSuchAbrv
        '''
        abrv = layr.core.getIndxAbrv(INDX_TAG_DURATION, form, tag)
        IndxBy.__init__(self, layr, abrv, db=layr.indxdb)

        self.form = form
        self.tag = tag

class IndxByTagProp(IndxBy):

    def __init__(self, layr, form, tag, prop):
        '''
        Note:  may raise s_exc.NoSuchAbrv
        '''
        abrv = layr.core.getIndxAbrv(INDX_TAGPROP, form, tag, prop)
        IndxBy.__init__(self, layr, abrv, layr.indxdb)

        self.form = form
        self.prop = prop
        self.tag = tag

    def getStorType(self):
        typeindx = self.layr.core.model.getTagProp(self.prop).type.stortype
        return self.layr.stortypes[typeindx]

    def getSodeValu(self, sode):

        tagprops = sode.get('tagprops')
        if tagprops is None:
            return s_common.novalu

        props = tagprops.get(self.tag)
        if not props:
            return s_common.novalu

        valt = props.get(self.prop)
        if valt is None:
            return s_common.novalu

        return valt[0]

class IndxByTagPropIvalMin(IndxByTagProp):

    def keyNidsByRange(self, minindx, maxindx, reverse=False):
        strt = self.abrv + minindx + self.layr.ivaltimetype.zerobyts
        stop = self.abrv + maxindx + self.layr.ivaltimetype.fullbyts
        if reverse:
            yield from self.layr.layrslab.scanByRangeBack(stop, strt, db=self.db)
        else:
            yield from self.layr.layrslab.scanByRange(strt, stop, db=self.db)

class IndxByTagPropIvalMax(IndxBy):

    def __init__(self, layr, form, tag, prop):
        '''
        Note:  may raise s_exc.NoSuchAbrv
        '''
        abrv = layr.core.getIndxAbrv(INDX_IVAL_MAX, form, tag, prop)
        IndxBy.__init__(self, layr, abrv, db=layr.indxdb)

        self.form = form
        self.prop = prop
        self.tag = tag

class IndxByTagPropIvalDuration(IndxBy):

    def __init__(self, layr, form, tag, prop):
        '''
        Note:  may raise s_exc.NoSuchAbrv
        '''
        abrv = layr.core.getIndxAbrv(INDX_IVAL_DURATION, form, tag, prop)
        IndxBy.__init__(self, layr, abrv, db=layr.indxdb)

        self.form = form
        self.prop = prop
        self.tag = tag

class StorType:

    def __init__(self, layr, stortype):
        self.layr = layr
        self.stortype = stortype

        self.lifters = {}

    async def indxBy(self, liftby, cmpr, valu, reverse=False):
        func = self.lifters.get(cmpr)
        if func is None:
            raise s_exc.NoSuchCmpr(cmpr=cmpr)

        abrvlen = liftby.abrvlen
        async for lkey, nid in func(liftby, valu, reverse=reverse):
            yield lkey[abrvlen:], nid

    async def indxByForm(self, form, cmpr, valu, reverse=False):
        try:
            indxby = IndxByForm(self.layr, form)

        except s_exc.NoSuchAbrv:
            return

        async for item in self.indxBy(indxby, cmpr, valu, reverse=reverse):
            yield item

    async def verifyNidProp(self, nid, form, prop, valu):
        indxby = IndxByProp(self.layr, form, prop)
        for indx in self.indx(valu):
            if not indxby.hasIndxNid(indx, nid):
                yield ('NoPropIndex', {'prop': prop, 'valu': valu})

    async def indxByProp(self, form, prop, cmpr, valu, reverse=False):
        try:
            indxby = IndxByProp(self.layr, form, prop)

        except s_exc.NoSuchAbrv:
            return

        async for item in self.indxBy(indxby, cmpr, valu, reverse=reverse):
            yield item

    async def indxByPropArray(self, form, prop, cmpr, valu, reverse=False):
        try:
            indxby = IndxByPropArray(self.layr, form, prop)

        except s_exc.NoSuchAbrv:
            return

        async for item in self.indxBy(indxby, cmpr, valu, reverse=reverse):
            yield item

    async def indxByTagProp(self, form, tag, prop, cmpr, valu, reverse=False):
        try:
            indxby = IndxByTagProp(self.layr, form, tag, prop)

        except s_exc.NoSuchAbrv:
            return

        async for item in self.indxBy(indxby, cmpr, valu, reverse=reverse):
            yield item

    def indx(self, valu):  # pragma: no cover
        raise NotImplementedError

    def decodeIndx(self, valu):  # pragma: no cover
        return s_common.novalu

    async def _liftRegx(self, liftby, valu, reverse=False):

        regx = regex.compile(valu, flags=regex.I)

        abrvlen = liftby.abrvlen
        isarray = isinstance(liftby, IndxByPropArray)

        for lkey, nid in liftby.keyNidsByPref(reverse=reverse):

            await asyncio.sleep(0)

            indx = lkey[abrvlen:]
            storvalu = self.decodeIndx(indx)

            if storvalu == s_common.novalu:

                storvalu = liftby.getNodeValu(nid)

                if isarray:
                    for sval in storvalu:
                        if self.indx(sval)[0] == indx:
                            storvalu = sval
                            break
                    else:
                        continue

            def regexin(regx, storvalu):
                if isinstance(storvalu, str):
                    if regx.search(storvalu) is not None:
                        return True

                elif isinstance(storvalu, (tuple, list)):
                    return any(regexin(regx, sv) for sv in storvalu)

                return False

            if regexin(regx, storvalu):
                yield lkey, nid

class StorTypeUtf8(StorType):

    def __init__(self, layr):
        StorType.__init__(self, layr, STOR_TYPE_UTF8)

        self.lifters.update({
            '=': self._liftUtf8Eq,
            '~=': self._liftRegx,
            '^=': self._liftUtf8Prefix,
            'range=': self._liftUtf8Range,
        })

    async def _liftUtf8Eq(self, liftby, valu, reverse=False):
        indx = self._getIndxByts(valu)
        for item in liftby.keyNidsByDups(indx, reverse=reverse):
            yield item

    async def _liftUtf8Range(self, liftby, valu, reverse=False):
        minindx = self._getIndxByts(valu[0])
        maxindx = self._getIndxByts(valu[1])
        for item in liftby.keyNidsByRange(minindx, maxindx, reverse=reverse):
            yield item

    async def _liftUtf8Prefix(self, liftby, valu, reverse=False):
        indx = self._getIndxByts(valu)
        for item in liftby.keyNidsByPref(indx, reverse=reverse):
            yield item

    def _getIndxByts(self, valu):

        indx = valu.encode('utf8', 'surrogatepass')
        # cut down an index value to 256 bytes...
        if len(indx) <= 256:
            return indx

        base = indx[:248]
        sufx = xxhash.xxh64(indx).digest()
        return base + sufx

    def indx(self, valu):
        return (self._getIndxByts(valu), )

    def decodeIndx(self, bytz):
        if len(bytz) >= 256:
            return s_common.novalu
        return bytz.decode('utf8', 'surrogatepass')

class StorTypeHier(StorType):

    def __init__(self, layr, stortype, sepr='.'):
        StorType.__init__(self, layr, stortype)
        self.sepr = sepr

        self.lifters.update({
            '=': self._liftHierEq,
            '^=': self._liftHierPref,
        })

    def indx(self, valu):
        return (
            self.getHierIndx(valu),
        )

    def getHierIndx(self, valu):
        # encode the index values with a trailing sepr to allow ^=foo.bar to be boundary aware
        return (valu + self.sepr).encode()

    def decodeIndx(self, bytz):
        return bytz.decode()[:-len(self.sepr)]

    async def _liftHierEq(self, liftby, valu, reverse=False):
        indx = self.getHierIndx(valu)
        for item in liftby.keyNidsByDups(indx, reverse=reverse):
            yield item

    async def _liftHierPref(self, liftby, valu, reverse=False):
        indx = self.getHierIndx(valu)
        for item in liftby.keyNidsByPref(indx, reverse=reverse):
            yield item

class StorTypeLoc(StorTypeHier):
    def __init__(self, layr):
        StorTypeHier.__init__(self, layr, STOR_TYPE_LOC)

class StorTypeTag(StorTypeHier):

    def __init__(self, layr):
        StorTypeHier.__init__(self, layr, STOR_TYPE_TAG)

class StorTypeFqdn(StorTypeUtf8):

    def indx(self, norm):
        return (
            self._getIndxByts(norm[::-1]),
        )

    def decodeIndx(self, bytz):
        if len(bytz) >= 256:
            return s_common.novalu
        return bytz.decode('utf8', 'surrogatepass')[::-1]

    def __init__(self, layr):
        StorType.__init__(self, layr, STOR_TYPE_UTF8)
        self.lifters.update({
            '=': self._liftFqdnEq,
            '~=': self._liftRegx,
        })

    async def _liftFqdnEq(self, liftby, valu, reverse=False):

        if valu[0] == '*':
            indx = self._getIndxByts(valu[1:][::-1])
            for item in liftby.keyNidsByPref(indx, reverse=reverse):
                yield item
            return

        async for item in StorTypeUtf8._liftUtf8Eq(self, liftby, valu[::-1], reverse=reverse):
            yield item

class StorTypeIpv6(StorType):

    def __init__(self, layr):
        StorType.__init__(self, layr, STOR_TYPE_IPV6)

        self.lifters.update({
            '=': self._liftIPv6Eq,
            'range=': self._liftIPv6Range,
            '<': self._liftIPv6Lt,
            '>': self._liftIPv6Gt,
            '<=': self._liftIPv6Le,
            '>=': self._liftIPv6Ge,
        })

    def getIPv6Indx(self, valu):
        return ipaddress.IPv6Address(valu).packed

    def indx(self, valu):
        return (
            self.getIPv6Indx(valu),
        )

    def decodeIndx(self, bytz):
        return str(ipaddress.IPv6Address(bytz))

    async def _liftIPv6Eq(self, liftby, valu, reverse=False):
        indx = self.getIPv6Indx(valu)
        for item in liftby.keyNidsByDups(indx, reverse=reverse):
            yield item

    async def _liftIPv6Range(self, liftby, valu, reverse=False):
        minindx = self.getIPv6Indx(valu[0])
        maxindx = self.getIPv6Indx(valu[1])

        for item in liftby.keyNidsByRange(minindx, maxindx, reverse=reverse):
            yield item

    async def _liftIPv6Lt(self, liftby, norm, reverse=False):
        minindx = self.getIPv6Indx('::')
        maxindx = self.getIPv6Indx(norm)
        maxindx = (int.from_bytes(maxindx) - 1).to_bytes(16)

        for item in liftby.keyNidsByRange(minindx, maxindx, reverse=reverse):
            yield item

    async def _liftIPv6Gt(self, liftby, norm, reverse=False):
        minindx = self.getIPv6Indx(norm)
        minindx = (int.from_bytes(minindx) + 1).to_bytes(16)
        maxindx = self.getIPv6Indx('ffff:ffff:ffff:ffff:ffff:ffff:ffff:ffff')

        for item in liftby.keyNidsByRange(minindx, maxindx, reverse=reverse):
            yield item

    async def _liftIPv6Le(self, liftby, norm, reverse=False):
        minindx = self.getIPv6Indx('::')
        maxindx = self.getIPv6Indx(norm)

        for item in liftby.keyNidsByRange(minindx, maxindx, reverse=reverse):
            yield item

    async def _liftIPv6Ge(self, liftby, norm, reverse=False):
        minindx = self.getIPv6Indx(norm)
        maxindx = self.getIPv6Indx('ffff:ffff:ffff:ffff:ffff:ffff:ffff:ffff')

        for item in liftby.keyNidsByRange(minindx, maxindx, reverse=reverse):
            yield item

class StorTypeInt(StorType):

    def __init__(self, layr, stortype, size, signed):

        StorType.__init__(self, layr, stortype)

        self.size = size
        self.signed = signed

        self.offset = 0
        if signed:
            self.offset = 2 ** ((self.size * 8) - 1) - 1

        self.maxval = 2 ** (self.size * 8) - 1

        self.lifters.update({
            '=': self._liftIntEq,
            '<': self._liftIntLt,
            '>': self._liftIntGt,
            '<=': self._liftIntLe,
            '>=': self._liftIntGe,
            'range=': self._liftIntRange,
        })

        self.zerobyts = b'\x00' * self.size
        self.fullbyts = b'\xff' * self.size

    def getIntIndx(self, valu):
        return (valu + self.offset).to_bytes(self.size, 'big')

    def indx(self, valu):
        return (self.getIntIndx(valu),)

    def decodeIndx(self, bytz):
        return int.from_bytes(bytz, 'big') - self.offset

    async def _liftIntEq(self, liftby, valu, reverse=False):
        indx = valu + self.offset
        if indx < 0 or indx > self.maxval:
            return

        pkey = indx.to_bytes(self.size, 'big')
        for item in liftby.keyNidsByDups(pkey, reverse=reverse):
            yield item

    async def _liftIntGt(self, liftby, valu, reverse=False):
        async for item in self._liftIntGe(liftby, valu + 1, reverse=reverse):
            yield item

    async def _liftIntGe(self, liftby, valu, reverse=False):
        minv = valu + self.offset
        if minv > self.maxval:
            return

        minv = max(minv, 0)

        minindx = minv.to_bytes(self.size, 'big')
        maxindx = self.fullbyts
        for item in liftby.keyNidsByRange(minindx, maxindx, reverse=reverse):
            yield item

    async def _liftIntLt(self, liftby, valu, reverse=False):
        async for item in self._liftIntLe(liftby, valu - 1, reverse=reverse):
            yield item

    async def _liftIntLe(self, liftby, valu, reverse=False):
        maxv = valu + self.offset
        if maxv < 0:
            return

        maxv = min(maxv, self.maxval)

        minindx = self.zerobyts
        maxindx = maxv.to_bytes(self.size, 'big')
        for item in liftby.keyNidsByRange(minindx, maxindx, reverse=reverse):
            yield item

    async def _liftIntRange(self, liftby, valu, reverse=False):
        minv = valu[0] + self.offset
        maxv = valu[1] + self.offset
        if minv > self.maxval or maxv < 0:
            return

        minv = max(minv, 0)
        maxv = min(maxv, self.maxval)

        minindx = minv.to_bytes(self.size, 'big')
        maxindx = maxv.to_bytes(self.size, 'big')
        for item in liftby.keyNidsByRange(minindx, maxindx, reverse=reverse):
            yield item

class StorTypeHugeNum(StorType):

    def __init__(self, layr, stortype):
        StorType.__init__(self, layr, STOR_TYPE_HUGENUM)
        self.lifters.update({
            '=': self._liftHugeEq,
            '<': self._liftHugeLt,
            '>': self._liftHugeGt,
            '<=': self._liftHugeLe,
            '>=': self._liftHugeGe,
            'range=': self._liftHugeRange,
        })

        self.one = s_common.hugeexp
        self.offset = s_common.hugenum(0x7fffffffffffffffffffffffffffffffffffffff)

        self.zerobyts = b'\x00' * 20
        self.fullbyts = b'\xff' * 20

    def getHugeIndx(self, norm):
        scaled = s_common.hugescaleb(s_common.hugenum(norm), 24)
        byts = int(s_common.hugeadd(scaled, self.offset)).to_bytes(20, byteorder='big')
        return byts

    def indx(self, norm):
        return (self.getHugeIndx(norm),)

    def decodeIndx(self, bytz):
        huge = s_common.hugenum(int.from_bytes(bytz, 'big'))
        valu = s_common.hugescaleb(s_common.hugesub(huge, self.offset), -24)
        return '{:f}'.format(valu.normalize(s_common.hugectx))

    async def _liftHugeEq(self, liftby, valu, reverse=False):
        indx = self.getHugeIndx(valu)
        for item in liftby.keyNidsByDups(indx, reverse=reverse):
            yield item

    async def _liftHugeGt(self, liftby, valu, reverse=False):
        valu = s_common.hugenum(valu)
        async for item in self._liftHugeGe(liftby, s_common.hugeadd(valu, self.one), reverse=reverse):
            yield item

    async def _liftHugeLt(self, liftby, valu, reverse=False):
        valu = s_common.hugenum(valu)
        async for item in self._liftHugeLe(liftby, s_common.hugesub(valu, self.one), reverse=reverse):
            yield item

    async def _liftHugeGe(self, liftby, valu, reverse=False):
        minindx = self.getHugeIndx(valu)
        for item in liftby.keyNidsByRange(minindx, self.fullbyts, reverse=reverse):
            yield item

    async def _liftHugeLe(self, liftby, valu, reverse=False):
        maxindx = self.getHugeIndx(valu)
        for item in liftby.keyNidsByRange(self.zerobyts, maxindx, reverse=reverse):
            yield item

    async def _liftHugeRange(self, liftby, valu, reverse=False):
        minindx = self.getHugeIndx(valu[0])
        maxindx = self.getHugeIndx(valu[1])
        for item in liftby.keyNidsByRange(minindx, maxindx, reverse=reverse):
            yield item

class StorTypeFloat(StorType):
    FloatPacker = struct.Struct('>d')
    fpack = FloatPacker.pack
    FloatPackPosMax = FloatPacker.pack(math.inf)
    FloatPackPosMin = FloatPacker.pack(0.0)
    FloatPackNegMin = FloatPacker.pack(-math.inf)
    FloatPackNegMax = FloatPacker.pack(-0.0)

    def __init__(self, layr, stortype, size=8):
        '''
        Size reserved for later use
        '''
        assert size == 8

        StorType.__init__(self, layr, stortype)

        self.lifters.update({
            '=': self._liftFloatEq,
            '<': self._liftFloatLt,
            '>': self._liftFloatGt,
            '<=': self._liftFloatLe,
            '>=': self._liftFloatGe,
            'range=': self._liftFloatRange,
        })

    def indx(self, valu):
        return (self.fpack(valu),)

    def decodeIndx(self, bytz):
        return self.FloatPacker.unpack(bytz)[0]

    async def _liftFloatEq(self, liftby, valu, reverse=False):
        for item in liftby.keyNidsByDups(self.fpack(valu), reverse=reverse):
            yield item

    async def _liftFloatGeCommon(self, liftby, valu, reverse=False):
        if math.isnan(valu):
            raise s_exc.NotANumberCompared()

        valupack = self.fpack(valu)

        if reverse:
            if math.copysign(1.0, valu) < 0.0:  # negative values and -0.0
                for item in liftby.keyNidsByRange(self.FloatPackPosMin, self.FloatPackPosMax, reverse=True):
                    yield item
                for item in liftby.keyNidsByRange(self.FloatPackNegMax, valupack):
                    yield item
            else:
                for item in liftby.keyNidsByRange(valupack, self.FloatPackPosMax, reverse=True):
                    yield item

        else:
            if math.copysign(1.0, valu) < 0.0:  # negative values and -0.0
                for item in liftby.keyNidsByRange(self.FloatPackNegMax, valupack, reverse=True):
                    yield item
                valupack = self.FloatPackPosMin

            for item in liftby.keyNidsByRange(valupack, self.FloatPackPosMax):
                yield item

    async def _liftFloatGe(self, liftby, valu, reverse=False):
        async for item in self._liftFloatGeCommon(liftby, valu, reverse=reverse):
            yield item

    async def _liftFloatGt(self, liftby, valu, reverse=False):
        abrvlen = liftby.abrvlen
        valupack = self.fpack(valu)
        async for item in self._liftFloatGeCommon(liftby, valu, reverse=reverse):
            if item[0][abrvlen:] == valupack:
                continue
            yield item

    async def _liftFloatLeCommon(self, liftby, valu, reverse=False):
        if math.isnan(valu):
            raise s_exc.NotANumberCompared()

        valupack = self.fpack(valu)

        if reverse:
            if math.copysign(1.0, valu) > 0.0:
                for item in liftby.keyNidsByRange(self.FloatPackPosMin, valupack, reverse=True):
                    yield item
                valupack = self.FloatPackNegMax

            for item in liftby.keyNidsByRange(valupack, self.FloatPackNegMin):
                yield item
        else:
            if math.copysign(1.0, valu) > 0.0:
                for item in liftby.keyNidsByRange(self.FloatPackNegMax, self.FloatPackNegMin, reverse=True):
                    yield item
                for item in liftby.keyNidsByRange(self.FloatPackPosMin, valupack):
                    yield item
            else:
                for item in liftby.keyNidsByRange(valupack, self.FloatPackNegMin, reverse=True):
                    yield item

    async def _liftFloatLe(self, liftby, valu, reverse=False):
        async for item in self._liftFloatLeCommon(liftby, valu, reverse=reverse):
            yield item

    async def _liftFloatLt(self, liftby, valu, reverse=False):
        abrvlen = liftby.abrvlen
        valupack = self.fpack(valu)
        async for item in self._liftFloatLeCommon(liftby, valu, reverse=reverse):
            if item[0][abrvlen:] == valupack:
                continue
            yield item

    async def _liftFloatRange(self, liftby, valu, reverse=False):
        valumin, valumax = valu

        if math.isnan(valumin) or math.isnan(valumax):
            raise s_exc.NotANumberCompared()

        assert valumin <= valumax

        pkeymin, pkeymax = (self.fpack(v) for v in valu)

        if math.copysign(1.0, valumin) > 0.0:
            # Entire range is nonnegative
            for item in liftby.keyNidsByRange(pkeymin, pkeymax, reverse=reverse):
                yield item
            return

        if math.copysign(1.0, valumax) < 0.0:  # negative values and -0.0
            # Entire range is negative
            for item in liftby.keyNidsByRange(pkeymax, pkeymin, reverse=(not reverse)):
                yield item
            return

        if reverse:
            # Yield all values between max and 0
            for item in liftby.keyNidsByRange(self.FloatPackPosMin, pkeymax, reverse=True):
                yield item

            # Yield all values between -0 and min
            for item in liftby.keyNidsByRange(self.FloatPackNegMax, pkeymin):
                yield item

        else:
            # Yield all values between min and -0
            for item in liftby.keyNidsByRange(self.FloatPackNegMax, pkeymin, reverse=True):
                yield item

            # Yield all values between 0 and max
            for item in liftby.keyNidsByRange(self.FloatPackPosMin, pkeymax):
                yield item

class StorTypeGuid(StorType):

    def __init__(self, layr):
        StorType.__init__(self, layr, STOR_TYPE_GUID)
        self.lifters.update({
            '=': self._liftGuidEq,
            '^=': self._liftGuidPref,
        })

    async def _liftGuidPref(self, liftby, byts, reverse=False):
        # valu is already bytes of the guid prefix
        for item in liftby.keyNidsByPref(byts, reverse=reverse):
            yield item

    async def _liftGuidEq(self, liftby, valu, reverse=False):
        indx = s_common.uhex(valu)
        for item in liftby.keyNidsByDups(indx, reverse=reverse):
            yield item

    def indx(self, valu):
        return (s_common.uhex(valu),)

    def decodeIndx(self, bytz):
        return s_common.ehex(bytz)

class StorTypeTime(StorTypeInt):

    def __init__(self, layr):
        StorTypeInt.__init__(self, layr, STOR_TYPE_TIME, 8, True)
        self.futsize = 0x7fffffffffffffff
        self.futbyts = (self.futsize + self.offset).to_bytes(8, 'big')
        self.maxbyts = (self.futsize + self.offset - 1).to_bytes(8, 'big')
        self.lifters.update({
            '@=': self._liftAtIval,
        })

    async def _liftAtIval(self, liftby, valu, reverse=False):
        minindx = self.getIntIndx(valu[0])
        maxindx = self.getIntIndx(valu[1] - 1)
        for item in liftby.keyNidsByRange(minindx, maxindx, reverse=reverse):
            yield item

class StorTypeIval(StorType):

    def __init__(self, layr):
        StorType.__init__(self, layr, STOR_TYPE_IVAL)
        self.timetype = StorTypeTime(layr)
        self.maxdura = (2 ** (8 * 8) - 1).to_bytes(8, 'big')
        self.lifters.update({
            '=': self._liftIvalEq,
            '@=': self._liftIvalAt,
            'min@=': self._liftIvalPartAt,
            'max@=': self._liftIvalPartAt,
        })

        for part in ('min', 'max', 'duration'):
            self.lifters.update({
                f'{part}=': self._liftIvalPartEq,
                f'{part}<': self._liftIvalPartLt,
                f'{part}>': self._liftIvalPartGt,
                f'{part}<=': self._liftIvalPartLe,
                f'{part}>=': self._liftIvalPartGe,
            })

        self.propindx = {
            'min@=': IndxByPropIvalMin,
            'max@=': IndxByPropIvalMax,
        }

        self.tagpropindx = {
            'min@=': IndxByTagPropIvalMin,
            'max@=': IndxByTagPropIvalMax,
        }

        self.tagindx = {
            'min@=': IndxByTagIvalMin,
            'max@=': IndxByTagIvalMax
        }

        for cmpr in ('=', '<', '>', '<=', '>='):
            self.tagindx[f'min{cmpr}'] = IndxByTagIvalMin
            self.propindx[f'min{cmpr}'] = IndxByPropIvalMin
            self.tagpropindx[f'min{cmpr}'] = IndxByTagPropIvalMin

            self.tagindx[f'max{cmpr}'] = IndxByTagIvalMax
            self.propindx[f'max{cmpr}'] = IndxByPropIvalMax
            self.tagpropindx[f'max{cmpr}'] = IndxByTagPropIvalMax

            self.tagindx[f'duration{cmpr}'] = IndxByTagIvalDuration
            self.propindx[f'duration{cmpr}'] = IndxByPropIvalDuration
            self.tagpropindx[f'duration{cmpr}'] = IndxByTagPropIvalDuration

    async def indxByProp(self, form, prop, cmpr, valu, reverse=False):
        try:
            indxtype = self.propindx.get(cmpr, IndxByProp)
            indxby = indxtype(self.layr, form, prop)

        except s_exc.NoSuchAbrv:
            return

        async for item in self.indxBy(indxby, cmpr, valu, reverse=reverse):
            yield item

    async def indxByTagProp(self, form, tag, prop, cmpr, valu, reverse=False):
        try:
            indxtype = self.tagpropindx.get(cmpr, IndxByTagProp)
            indxby = indxtype(self.layr, form, tag, prop)

        except s_exc.NoSuchAbrv:
            return

        async for item in self.indxBy(indxby, cmpr, valu, reverse=reverse):
            yield item

    async def indxByTag(self, tag, cmpr, valu, form=None, reverse=False):
        try:
            indxtype = self.tagindx.get(cmpr, IndxByTagIval)
            indxby = indxtype(self.layr, form, tag)

        except s_exc.NoSuchAbrv:
            return

        async for item in self.indxBy(indxby, cmpr, valu, reverse=reverse):
            yield item

    async def _liftIvalEq(self, liftby, valu, reverse=False):
        indx = self.timetype.getIntIndx(valu[0]) + self.timetype.getIntIndx(valu[1])
        for item in liftby.keyNidsByDups(indx, reverse=reverse):
            yield item

    async def _liftIvalAt(self, liftby, valu, reverse=False):
        minindx = self.timetype.getIntIndx(valu[0])
        maxindx = self.timetype.getIntIndx(valu[1] - 1)

        pkeymin = self.timetype.zerobyts * 2
        pkeymax = maxindx + self.timetype.fullbyts

        for lkey, nid in liftby.keyNidsByRange(pkeymin, pkeymax, reverse=reverse):

            # check for non-overlap right
            if lkey[-8:] <= minindx:
                continue

            yield lkey, nid

    async def _liftIvalPartEq(self, liftby, valu, reverse=False):
        indx = self.timetype.getIntIndx(valu)
        for item in liftby.keyNidsByPref(indx, reverse=reverse):
            yield item

    async def _liftIvalPartGt(self, liftby, valu, reverse=False):
        async for item in self._liftIvalPartGe(liftby, valu + 1, reverse=reverse):
            yield item

    async def _liftIvalPartGe(self, liftby, valu, reverse=False):
        pkeymin = self.timetype.getIntIndx(max(valu, 0))
        pkeymax = self.timetype.maxbyts
        for item in liftby.keyNidsByRange(pkeymin, pkeymax, reverse=reverse):
            yield item

    async def _liftIvalPartLt(self, liftby, valu, reverse=False):
        async for item in self._liftIvalPartLe(liftby, valu - 1, reverse=reverse):
            yield item

    async def _liftIvalPartLe(self, liftby, valu, reverse=False):
        maxv = min(valu, self.timetype.maxval)

        pkeymin = self.timetype.zerobyts
        pkeymax = self.timetype.getIntIndx(maxv)
        for item in liftby.keyNidsByRange(pkeymin, pkeymax, reverse=reverse):
            yield item

    async def _liftIvalPartAt(self, liftby, valu, reverse=False):
        pkeymin = self.timetype.getIntIndx(valu[0])
        pkeymax = self.timetype.getIntIndx(valu[1] - 1)
        for item in liftby.keyNidsByRange(pkeymin, pkeymax, reverse=reverse):
            yield item

    def indx(self, valu):
        return (self.timetype.getIntIndx(valu[0]) + self.timetype.getIntIndx(valu[1]),)

    def decodeIndx(self, bytz):
        return (self.timetype.decodeIndx(bytz[:8]), self.timetype.decodeIndx(bytz[8:]))

class StorTypeMsgp(StorType):

    def __init__(self, layr):
        StorType.__init__(self, layr, STOR_TYPE_MSGP)
        self.lifters.update({
            '=': self._liftMsgpEq,
            '~=': self._liftRegx,
        })

    async def _liftMsgpEq(self, liftby, valu, reverse=False):
        indx = s_common.buid(valu)
        for item in liftby.keyNidsByDups(indx, reverse=reverse):
            yield item

    def indx(self, valu):
        return (s_common.buid(valu),)

class StorTypeNdef(StorType):

    def __init__(self, layr):
        StorType.__init__(self, layr, STOR_TYPE_NDEF)
        self.lifters |= {
            '=': self._liftNdefEq,
            'form=': self._liftNdefFormEq,
        }

    def indx(self, valu):
        formabrv = self.layr.core.setIndxAbrv(INDX_PROP, valu[0], None)
        return (formabrv + s_common.buid(valu),)

    async def _liftNdefEq(self, liftby, valu, reverse=False):
        try:
            formabrv = self.layr.core.getIndxAbrv(INDX_PROP, valu[0], None)
        except s_exc.NoSuchAbrv:
            return

        for item in liftby.keyNidsByDups(formabrv + s_common.buid(valu), reverse=reverse):
            yield item

    async def _liftNdefFormEq(self, liftby, valu, reverse=False):
        try:
            formabrv = self.layr.core.getIndxAbrv(INDX_PROP, valu, None)
        except s_exc.NoSuchAbrv:
            return

        for item in liftby.keyNidsByPref(formabrv, reverse=reverse):
            yield item

class StorTypeLatLon(StorType):

    def __init__(self, layr):
        StorType.__init__(self, layr, STOR_TYPE_LATLONG)

        self.scale = 10 ** 8
        self.latspace = 90 * 10 ** 8
        self.lonspace = 180 * 10 ** 8

        self.lifters.update({
            '=': self._liftLatLonEq,
            'near=': self._liftLatLonNear,
        })

    async def _liftLatLonEq(self, liftby, valu, reverse=False):
        indx = self._getLatLonIndx(valu)
        for item in liftby.keyNidsByDups(indx, reverse=reverse):
            yield item

    async def _liftLatLonNear(self, liftby, valu, reverse=False):

        (lat, lon), dist = valu

        # latscale = (lat * self.scale) + self.latspace
        # lonscale = (lon * self.scale) + self.lonspace

        latmin, latmax, lonmin, lonmax = s_gis.bbox(lat, lon, dist)

        lonminindx = (round(lonmin * self.scale) + self.lonspace).to_bytes(5, 'big')
        lonmaxindx = (round(lonmax * self.scale) + self.lonspace).to_bytes(5, 'big')

        latminindx = (round(latmin * self.scale) + self.latspace).to_bytes(5, 'big')
        latmaxindx = (round(latmax * self.scale) + self.latspace).to_bytes(5, 'big')

        # scan by lon range and down-select the results to matches.
        for lkey, nid in liftby.keyNidsByRange(lonminindx, lonmaxindx, reverse=reverse):

            # lkey = <abrv> <lonindx> <latindx>

            # limit results to the bounding box before unpacking...
            latbyts = lkey[13:18]

            if latbyts > latmaxindx:
                continue

            if latbyts < latminindx:
                continue

            lonbyts = lkey[8:13]

            latvalu = (int.from_bytes(latbyts, 'big') - self.latspace) / self.scale
            lonvalu = (int.from_bytes(lonbyts, 'big') - self.lonspace) / self.scale

            if s_gis.haversine((lat, lon), (latvalu, lonvalu)) <= dist:
                yield lkey, nid

    def _getLatLonIndx(self, latlong):
        # yield index bytes in lon/lat order to allow cheap optimal indexing
        latindx = (round(latlong[0] * self.scale) + self.latspace).to_bytes(5, 'big')
        lonindx = (round(latlong[1] * self.scale) + self.lonspace).to_bytes(5, 'big')
        return lonindx + latindx

    def indx(self, valu):
        # yield index bytes in lon/lat order to allow cheap optimal indexing
        return (self._getLatLonIndx(valu),)

    def decodeIndx(self, bytz):
        lon = (int.from_bytes(bytz[:5], 'big') - self.lonspace) / self.scale
        lat = (int.from_bytes(bytz[5:], 'big') - self.latspace) / self.scale
        return (lat, lon)

class SodeEnvl:
    def __init__(self, layriden, sode):
        self.layriden = layriden
        self.sode = sode

    # any sorting that falls back to the envl are equal already...
    def __lt__(self, envl): return False

class Layer(s_nexus.Pusher):
    '''
    The base class for a cortex layer.
    '''
    nodeeditctor = s_slabseqn.SlabSeqn

    def __repr__(self):
        return f'Layer ({self.__class__.__name__}): {self.iden}'

    async def __anit__(self, core, layrinfo):

        self.core = core
        self.layrinfo = layrinfo

        self.addoffs = None  # The nexus log index where I was created
        self.deloffs = None  # The nexus log index where I was deleted
        self.isdeleted = False

        self.iden = layrinfo.get('iden')
        await s_nexus.Pusher.__anit__(self, self.iden, nexsroot=core.nexsroot)

        self.dirn = s_common.gendir(core.dirn, 'layers', self.iden)
        self.readonly = False

        self.lockmemory = self.layrinfo.get('lockmemory')
        self.growsize = self.layrinfo.get('growsize')
        self.logedits = self.layrinfo.get('logedits')

        # slim hooks to avoid async/fire
        self.nodeAddHook = None
        self.nodeDelHook = None

        path = s_common.genpath(self.dirn, 'layer_v2.lmdb')

        self.fresh = not os.path.exists(path)

        self.dirty = {}

        self.stortypes = [

            None,

            StorTypeUtf8(self),

            StorTypeInt(self, STOR_TYPE_U8, 1, False),
            StorTypeInt(self, STOR_TYPE_U16, 2, False),
            StorTypeInt(self, STOR_TYPE_U32, 4, False),
            StorTypeInt(self, STOR_TYPE_U64, 8, False),

            StorTypeInt(self, STOR_TYPE_I8, 1, True),
            StorTypeInt(self, STOR_TYPE_I16, 2, True),
            StorTypeInt(self, STOR_TYPE_I32, 4, True),
            StorTypeInt(self, STOR_TYPE_I64, 8, True),

            StorTypeGuid(self),
            StorTypeTime(self),
            StorTypeIval(self),
            StorTypeMsgp(self),
            StorTypeLatLon(self),

            StorTypeLoc(self),
            StorTypeTag(self),
            StorTypeFqdn(self),
            StorTypeIpv6(self),

            StorTypeInt(self, STOR_TYPE_U128, 16, False),
            StorTypeInt(self, STOR_TYPE_I128, 16, True),

            StorTypeTime(self),  # STOR_TYPE_MINTIME

            StorTypeFloat(self, STOR_TYPE_FLOAT64, 8),
            StorTypeHugeNum(self, STOR_TYPE_HUGENUM),

            StorTypeTime(self),  # STOR_TYPE_MAXTIME
            StorTypeNdef(self),
        ]

        self.ivaltimetype = self.stortypes[STOR_TYPE_IVAL].timetype

        await self._initLayerStorage()

        self.editors = [
            self._editNodeAdd,
            self._editNodeDel,
            self._editPropSet,
            self._editPropDel,
            self._editTagSet,
            self._editTagDel,
            self._editTagPropSet,
            self._editTagPropDel,
            self._editNodeDataSet,
            self._editNodeDataDel,
            self._editNodeEdgeAdd,
            self._editNodeEdgeDel,
            self._editNodeTomb,
            self._editNodeTombDel,
            self._editPropTomb,
            self._editPropTombDel,
            self._editTagTomb,
            self._editTagTombDel,
            self._editTagPropTomb,
            self._editTagPropTombDel,
            self._editNodeDataTomb,
            self._editNodeDataTombDel,
            self._editNodeEdgeTomb,
            self._editNodeEdgeTombDel,
        ]

        self.resolvers = [
            self._calcNodeAdd,
            self._calcNodeDel,
            self._calcPropSet,
            self._calcPropDel,
            self._calcTagSet,
            self._calcTagDel,
            self._calcTagPropSet,
            self._calcTagPropDel,
            self._calcNodeDataSet,
            self._calcNodeDataDel,
            self._calcNodeEdgeAdd,
            self._calcNodeEdgeDel,
            self._calcNodeTomb,
            self._calcNodeTombDel,
            self._calcPropTomb,
            self._calcPropTombDel,
            self._calcTagTomb,
            self._calcTagTombDel,
            self._calcTagPropTomb,
            self._calcTagPropTombDel,
            self._calcNodeDataTomb,
            self._calcNodeDataTombDel,
            self._calcNodeEdgeTomb,
            self._calcNodeEdgeTombDel,
        ]

        self.canrev = True
        self.ctorname = f'{self.__class__.__module__}.{self.__class__.__name__}'

        self.windows = []

        self.nidcache = s_cache.LruDict(NID_CACHE_SIZE)
        self.weakcache = weakref.WeakValueDictionary()

        self.onfini(self._onLayrFini)

        # this must be last!
        self.readonly = layrinfo.get('readonly')

    def _reqNotReadOnly(self):
        if self.readonly and not self.core.migration:
            mesg = f'Layer {self.iden} is read only!'
            raise s_exc.IsReadOnly(mesg=mesg)

    async def getEditSize(self):
        return self.nodeeditlog.size

    async def verifyNidTag(self, nid, formname, tagname, tagvalu):
        abrv = self.core.getIndxAbrv(INDX_TAG, None, tagname)
        if not self.layrslab.hasdup(abrv, nid, db=self.indxdb):
            yield ('NoTagIndex', {'nid': nid, 'tag': tagname, 'valu': tagvalu})

        abrv = self.core.getIndxAbrv(INDX_TAG, formname, tagname)
        if not self.layrslab.hasdup(abrv, nid, db=self.indxdb):
            yield ('NoTagIndex', {'nid': nid, 'form': formname, 'tag': tagname, 'valu': tagvalu})

    def _testDelTagIndx(self, nid, form, tag):
        tagabrv = self.core.setIndxAbrv(INDX_TAG, None, tag)
        tagformabrv = self.core.setIndxAbrv(INDX_TAG, form, tag)
        self.layrslab.delete(tagabrv, nid, db=self.indxdb)
        self.layrslab.delete(tagformabrv, nid, db=self.indxdb)

    def _testDelPropIndx(self, nid, form, prop):
        sode = self._getStorNode(nid)
        storvalu, stortype = sode['props'][prop]

        abrv = self.core.setIndxAbrv(INDX_PROP, form, prop)
        for indx in self.stortypes[stortype].indx(storvalu):
            self.layrslab.delete(abrv + indx, nid, db=self.indxdb)

    def _testDelTagStor(self, nid, form, tag):
        sode = self._getStorNode(nid)
        sode['tags'].pop(tag, None)
        self.dirty[nid] = sode

    def _testDelPropStor(self, nid, form, prop):
        sode = self._getStorNode(nid)
        sode['props'].pop(prop, None)
        self.dirty[nid] = sode

    def _testDelFormValuStor(self, nid, form):
        sode = self._getStorNode(nid)
        sode['valu'] = None
        self.dirty[nid] = sode

    def _testAddPropIndx(self, nid, form, prop, valu):
        modlprop = self.core.model.prop(f'{form}:{prop}')
        abrv = self.core.setIndxAbrv(INDX_PROP, form, prop)
        for indx in self.stortypes[modlprop.type.stortype].indx(valu):
            self.layrslab.put(abrv + indx, nid, db=self.indxdb)
            self.indxcounts.inc(abrv)

    def _testAddPropArrayIndx(self, nid, form, prop, valu):
        modlprop = self.core.model.prop(f'{form}:{prop}')
        abrv = self.core.setIndxAbrv(INDX_ARRAY, form, prop)
        for indx in self.getStorIndx(modlprop.type.stortype, valu):
            self.layrslab.put(abrv + indx, nid, db=self.indxdb)
            self.indxcounts.inc(abrv)

    def _testAddTagIndx(self, nid, form, tag):
        tagabrv = self.core.setIndxAbrv(INDX_TAG, None, tag)
        tagformabrv = self.core.setIndxAbrv(INDX_TAG, form, tag)
        self.layrslab.put(tagabrv, nid, db=self.indxdb)
        self.layrslab.put(tagformabrv, nid, db=self.indxdb)
        self.indxcounts.inc(tagabrv)
        self.indxcounts.inc(tagformabrv)

    def _testAddTagPropIndx(self, nid, form, tag, prop, valu):
        tpabrv = self.core.setIndxAbrv(INDX_TAGPROP, None, tag, prop)
        ftpabrv = self.core.setIndxAbrv(INDX_TAGPROP, form, tag, prop)

        tagprop = self.core.model.tagprop(prop)
        for indx in self.stortypes[tagprop.type.stortype].indx(valu):
            self.layrslab.put(tpabrv + indx, nid, db=self.indxdb)
            self.layrslab.put(ftpabrv + indx, nid, db=self.indxdb)
            self.indxcounts.inc(tpabrv)
            self.indxcounts.inc(ftpabrv)

    async def verify(self, config=None):

        if config is None:
            config = {}

        defconf = None
        if config.get('scanall', True):
            defconf = {}

        scans = config.get('scans', {})

        tagsscan = scans.get('tagindex', defconf)
        if tagsscan is not None:
            async for error in self.verifyAllTags(tagsscan):
                yield error

        propscan = scans.get('propindex', defconf)
        if propscan is not None:
            async for error in self.verifyAllProps(propscan):
                yield error

        tagpropscan = scans.get('tagpropindex', defconf)
        if tagpropscan is not None:
            async for error in self.verifyAllTagProps(tagpropscan):
                yield error

        nodescan = scans.get('nodes', defconf)
        if nodescan is not None:
            async for error in self.verifyAllNids(nodescan):
                yield error

    async def verifyAllNids(self, scanconf=None):
        if scanconf is None:
            scanconf = {}

        async for nid, sode in self.getStorNodes():
            async for error in self.verifyByNid(nid, sode):
                yield error

    async def verifyAllTags(self, scanconf=None):

        if scanconf is None:
            scanconf = {}

        globs = None

        includes = scanconf.get('include', ())
        if includes:
            globs = s_cache.TagGlobs()
            for incname in includes:
                globs.add(incname, True)

        autofix = scanconf.get('autofix')
        if autofix not in (None, 'node', 'index'):
            mesg = f'invalid tag index autofix strategy "{autofix}"'
            raise s_exc.BadArg(mesg=mesg)

        for (form, name) in self.getTags():
            if form is None:
                continue

            if globs is not None and not globs.get(name):
                continue

            async for error in self.verifyByTag(name, autofix=autofix):
                yield error

    async def verifyAllProps(self, scanconf=None):

        if scanconf is None:
            scanconf = {}

        autofix = scanconf.get('autofix')
        if autofix not in (None, 'index'):
            mesg = f'invalid prop index autofix strategy "{autofix}"'
            raise s_exc.BadArg(mesg=mesg)

        include = scanconf.get('include', None)

        for form, prop in self.getFormProps():

            if include is not None and (form, prop) not in include:
                continue

            async for error in self.verifyByProp(form, prop, autofix=autofix):
                yield error

        for form, prop in self.getArrayFormProps():

            if include is not None and (form, prop) not in include:
                continue

            async for error in self.verifyByPropArray(form, prop, autofix=autofix):
                yield error

    async def verifyAllTagProps(self, scanconf=None):

        if scanconf is None:
            scanconf = {}

        autofix = scanconf.get('autofix')
        if autofix not in (None, 'index'):
            mesg = f'invalid tagprop index autofix strategy "{autofix}"'
            raise s_exc.BadArg(mesg=mesg)

        include = scanconf.get('include', None)

        for form, tag, prop in self.getTagProps():

            if include is not None and prop not in include:
                continue

            async for error in self.verifyByTagProp(form, tag, prop, autofix=autofix):
                yield error

    async def verifyByTag(self, tag, autofix=None):
        tagabrv = self.core.getIndxAbrv(INDX_TAG, None, tag)

        async def tryfix(lkey, nid, form):
            if autofix == 'node':
                sode = self._genStorNode(nid)
                sode.setdefault('form', form)
                sode['tags'][tag] = (None, None)
                self.dirty[nid] = sode
            elif autofix == 'index':
                self.layrslab.delete(lkey, nid, db=self.indxdb)

        for lkey, nid in self.layrslab.scanByPref(tagabrv, db=self.indxdb):

            await asyncio.sleep(0)

            (form, tag) = self.core.getAbrvIndx(lkey[:8])

            sode = self._getStorNode(nid)
            if not sode:
                await tryfix(lkey, nid, form)
                yield ('NoNodeForTagIndex', {'nid': s_common.ehex(nid), 'form': form, 'tag': tag})
                continue

            tags = sode.get('tags')
            if tags.get(tag) is None:
                await tryfix(lkey, nid, form)
                yield ('NoTagForTagIndex', {'nid': s_common.ehex(nid), 'form': form, 'tag': tag})
                continue

    async def verifyByProp(self, form, prop, autofix=None):

        abrv = self.core.getIndxAbrv(INDX_PROP, form, prop)

        async def tryfix(lkey, nid):
            if autofix == 'index':
                self.layrslab.delete(lkey, nid, db=self.indxdb)

        for lkey, nid in self.layrslab.scanByPref(abrv, db=self.indxdb):

            await asyncio.sleep(0)

            indx = lkey[len(abrv):]

            sode = self._getStorNode(nid)
            if not sode:
                await tryfix(lkey, nid)
                yield ('NoNodeForPropIndex', {'nid': s_common.ehex(nid), 'form': form, 'prop': prop, 'indx': indx})
                continue

            if prop is not None:
                props = sode.get('props')
                if props is None:
                    await tryfix(lkey, nid)
                    yield ('NoValuForPropIndex', {'nid': s_common.ehex(nid), 'form': form, 'prop': prop, 'indx': indx})
                    continue

                valu = props.get(prop)
                if valu is None:
                    await tryfix(lkey, nid)
                    yield ('NoValuForPropIndex', {'nid': s_common.ehex(nid), 'form': form, 'prop': prop, 'indx': indx})
                    continue
            else:
                valu = sode.get('valu')
                if valu is None:
                    await tryfix(lkey, nid)
                    yield ('NoValuForPropIndex', {'nid': s_common.ehex(nid), 'form': form, 'prop': prop, 'indx': indx})
                    continue

            propvalu, stortype = valu
            if stortype & STOR_FLAG_ARRAY:
                stortype = STOR_TYPE_MSGP

            try:
                for indx in self.stortypes[stortype].indx(propvalu):
                    if abrv + indx == lkey:
                        break
                else:
                    await tryfix(lkey, nid)
                    yield ('SpurPropKeyForIndex', {'nid': s_common.ehex(nid), 'form': form,
                                                   'prop': prop, 'indx': indx})

            except IndexError:
                await tryfix(lkey, nid)
                yield ('NoStorTypeForProp', {'nid': s_common.ehex(nid), 'form': form, 'prop': prop,
                                             'stortype': stortype})

    async def verifyByPropArray(self, form, prop, autofix=None):

        abrv = self.core.getIndxAbrv(INDX_ARRAY, form, prop)

        async def tryfix(lkey, nid):
            if autofix == 'index':
                self.layrslab.delete(lkey, nid, db=self.indxdb)

        for lkey, nid in self.layrslab.scanByPref(abrv, db=self.indxdb):

            await asyncio.sleep(0)

            indx = lkey[len(abrv):]

            sode = self._getStorNode(nid)
            if not sode:
                await tryfix(lkey, nid)
                yield ('NoNodeForPropArrayIndex', {'nid': s_common.ehex(nid), 'form': form,
                                                   'prop': prop, 'indx': indx})
                continue

            if prop is not None:
                props = sode.get('props')
                if props is None:
                    await tryfix(lkey, nid)
                    yield ('NoValuForPropArrayIndex', {'nid': s_common.ehex(nid), 'form': form,
                                                       'prop': prop, 'indx': indx})
                    continue

                valu = props.get(prop)
                if valu is None:
                    await tryfix(lkey, nid)
                    yield ('NoValuForPropArrayIndex', {'nid': s_common.ehex(nid),
                                                       'form': form, 'prop': prop, 'indx': indx})
                    continue
            else:
                valu = sode.get('valu')
                if valu is None:
                    await tryfix(lkey, nid)
                    yield ('NoValuForPropArrayIndex', {'nid': s_common.ehex(nid),
                                                       'form': form, 'prop': prop, 'indx': indx})
                    continue

            propvalu, stortype = valu

            try:
                for indx in self.getStorIndx(stortype, propvalu):
                    if abrv + indx == lkey:
                        break
                else:
                    await tryfix(lkey, nid)
                    yield ('SpurPropArrayKeyForIndex', {'nid': s_common.ehex(nid), 'form': form,
                                                        'prop': prop, 'indx': indx})

            except IndexError:
                await tryfix(lkey, nid)
                yield ('NoStorTypeForPropArray', {'nid': s_common.ehex(nid), 'form': form,
                                                  'prop': prop, 'stortype': stortype})

    async def verifyByTagProp(self, form, tag, prop, autofix=None):

        abrv = self.core.getIndxAbrv(INDX_TAGPROP, form, tag, prop)

        async def tryfix(lkey, nid):
            if autofix == 'index':
                self.layrslab.delete(lkey, nid, db=self.indxdb)

        for lkey, nid in self.layrslab.scanByPref(abrv, db=self.indxdb):

            await asyncio.sleep(0)

            indx = lkey[len(abrv):]

            sode = self._getStorNode(nid)
            if not sode:
                await tryfix(lkey, nid)
                yield ('NoNodeForTagPropIndex', {'nid': s_common.ehex(nid), 'form': form,
                                                 'tag': tag, 'prop': prop, 'indx': indx})
                continue

            tags = sode.get('tagprops')
            if tags is None:
                yield ('NoPropForTagPropIndex', {'nid': s_common.ehex(nid), 'form': form,
                                                 'tag': tag, 'prop': prop, 'indx': indx})
                continue

            props = tags.get(tag)
            if props is None:
                await tryfix(lkey, nid)
                yield ('NoPropForTagPropIndex', {'nid': s_common.ehex(nid), 'form': form,
                                                 'tag': tag, 'prop': prop, 'indx': indx})
                continue

            valu = props.get(prop)
            if valu is None:
                await tryfix(lkey, nid)
                yield ('NoValuForTagPropIndex', {'nid': s_common.ehex(nid), 'form': form,
                                                 'tag': tag, 'prop': prop, 'indx': indx})
                continue

            propvalu, stortype = valu

            if stortype & STOR_FLAG_ARRAY: # pragma: no cover
                # TODO: These aren't possible yet
                stortype = STOR_TYPE_MSGP

            try:
                for indx in self.stortypes[stortype].indx(propvalu):
                    if abrv + indx == lkey:
                        break
                else:
                    await tryfix(lkey, nid)
                    yield ('SpurTagPropKeyForIndex', {'nid': s_common.ehex(nid), 'form': form,
                                                      'tag': tag, 'prop': prop, 'indx': indx})
            except IndexError:
                await tryfix(lkey, nid)
                yield ('NoStorTypeForTagProp', {'nid': s_common.ehex(nid), 'form': form,
                                                'tag': tag, 'prop': prop, 'stortype': stortype})

    async def verifyByNid(self, nid, sode):

        await asyncio.sleep(0)

        form = sode.get('form')
        stortags = sode.get('tags')
        if stortags:
            for tagname, storvalu in stortags.items():
                async for error in self.verifyNidTag(nid, form, tagname, storvalu):
                    yield error

        storprops = sode.get('props')
        if storprops:
            for propname, (storvalu, stortype) in storprops.items():

                # TODO: we dont support verifying array property indexes just yet...
                if stortype & STOR_FLAG_ARRAY:
                    continue

                try:
                    async for error in self.stortypes[stortype].verifyNidProp(nid, form, propname, storvalu):
                        yield error
                except IndexError as e:
                    yield ('NoStorTypeForProp', {'nid': s_common.ehex(nid), 'form': form, 'prop': propname,
                                                 'stortype': stortype})

    async def pack(self):
        ret = deepcopy(self.layrinfo)
        ret['offset'] = await self.getEditIndx()
        ret['totalsize'] = await self.getLayerSize()
        return ret

    async def iterWipeNodeEdits(self):

        await self._saveDirtySodes()

        async for nid, sode in self.getStorNodes():

            edits = []
            async for abrv, n2nid, tomb in self.iterNodeEdgesN1(nid):
                verb = self.core.getAbrvIndx(abrv)[0]
                if tomb:
                    edits.append((EDIT_EDGE_TOMB_DEL, (verb, n2nid)))
                else:
                    edits.append((EDIT_EDGE_DEL, (verb, n2nid)))

            async for abrv, valu, tomb in self.iterNodeData(nid):
                prop = self.core.getAbrvIndx(abrv)[0]
                if tomb:
                    edits.append((EDIT_NODEDATA_TOMB_DEL, (prop,)))
                else:
                    edits.append((EDIT_NODEDATA_DEL, (prop, valu)))

            for tag, propdict in sode.get('tagprops', {}).items():
                for prop, (valu, stortype) in propdict.items():
                    edits.append((EDIT_TAGPROP_DEL, (tag, prop, valu, stortype)))

            for tag, propdict in sode.get('antitagprops', {}).items():
                for prop  in propdict.keys():
                    edits.append((EDIT_TAGPROP_TOMB_DEL, (tag, prop)))

            for tag, tagv in sode.get('tags', {}).items():
                edits.append((EDIT_TAG_DEL, (tag, tagv)))

            for tag in sode.get('antitags', {}).keys():
                edits.append((EDIT_TAG_TOMB_DEL, (tag,)))

            for prop, (valu, stortype) in sode.get('props', {}).items():
                edits.append((EDIT_PROP_DEL, (prop, valu, stortype)))

            for prop in sode.get('antiprops', {}).keys():
                edits.append((EDIT_PROP_TOMB_DEL, (prop,)))

            valu = sode.get('valu')
            if valu is not None:
                edits.append((EDIT_NODE_DEL, valu))
            elif sode.get('antivalu') is not None:
                edits.append((EDIT_NODE_TOMB_DEL, ()))

            if (form := sode.get('form')) is None:
                ndef = self.core.getNidNdef(nid)
                form = ndef[0]

            yield (nid, form, edits)

    async def clone(self, newdirn):
        '''
        Copy the contents of this layer to a new layer
        '''
        for root, dnames, fnames in os.walk(self.dirn, topdown=True):

            relpath = os.path.relpath(root, start=self.dirn)

            for name in list(dnames):

                relname = os.path.join(relpath, name)

                srcpath = s_common.genpath(root, name)
                dstpath = s_common.genpath(newdirn, relname)

                if srcpath in s_lmdbslab.Slab.allslabs:
                    slab = s_lmdbslab.Slab.allslabs[srcpath]
                    await slab.copyslab(dstpath)

                    dnames.remove(name)
                    continue

                s_common.gendir(dstpath)

            for name in fnames:

                srcpath = s_common.genpath(root, name)
                # skip unix sockets etc...
                if not os.path.isfile(srcpath):
                    continue

                dstpath = s_common.genpath(newdirn, relpath, name)
                shutil.copy(srcpath, dstpath)

    async def waitForHot(self):
        '''
        Wait for the layer's slab to be prefaulted and locked into memory if lockmemory is true, otherwise return.
        '''
        await self.layrslab.lockdoneevent.wait()

    async def _initSlabs(self, slabopts):

        otherslabopts = {
            **slabopts,
            'readahead': False,   # less-used slabs don't need readahead
            'lockmemory': False,  # less-used slabs definitely don't get dedicated memory
        }

        path = s_common.genpath(self.dirn, 'layer_v2.lmdb')
        nodedatapath = s_common.genpath(self.dirn, 'nodedata.lmdb')

        self.layrslab = await s_lmdbslab.Slab.anit(path, **slabopts)
        self.dataslab = await s_lmdbslab.Slab.anit(nodedatapath, **otherslabopts)

        metadb = self.layrslab.initdb('layer:meta')
        self.meta = s_lmdbslab.SlabDict(self.layrslab, db=metadb)

        nodeeditpath = s_common.genpath(self.dirn, 'nodeedits.lmdb')
        self.nodeeditslab = await s_lmdbslab.Slab.anit(nodeeditpath, **otherslabopts)

        self.offsets = await self.layrslab.getHotCount('offsets')

        self.bynid = self.layrslab.initdb('bynid')

        self.indxdb = self.layrslab.initdb('indx', dupsort=True, dupfixed=True)

        self.ndefabrv = self.core.setIndxAbrv(INDX_NDEF)
        self.edgen1abrv = self.core.setIndxAbrv(INDX_EDGE_N1)
        self.edgen2abrv = self.core.setIndxAbrv(INDX_EDGE_N2)
        self.edgen1n2abrv = self.core.setIndxAbrv(INDX_EDGE_N1N2)

        self.indxcounts = await self.layrslab.getLruHotCount('indxcounts')

<<<<<<< HEAD
        self.nodedata = self.dataslab.initdb('nodedata')
        self.dataname = self.dataslab.initdb('dataname', dupsort=True, dupfixed=True)
=======
                    if len(tostor) >= 10000:
                        logger.warning(f'...syncing 10k nodes @{count}')
                        await self.layrslab.putmulti(tostor, db=self.bybuidv3)
                        tostor.clear()
>>>>>>> 639533a3

        self.nodeeditlog = self.nodeeditctor(self.nodeeditslab, 'nodeedits')

    async def _initLayerStorage(self):

        slabopts = {
            'readahead': s_common.envbool('SYNDEV_CORTEX_LAYER_READAHEAD', 'true'),
            'lockmemory': self.lockmemory,
        }

        if self.growsize is not None:
            slabopts['growsize'] = self.growsize

        await self._initSlabs(slabopts)

        if self.fresh:
            self.meta.set('version', 11)

        self.layrslab.addResizeCallback(self.core.checkFreeSpace)
        self.dataslab.addResizeCallback(self.core.checkFreeSpace)
        self.nodeeditslab.addResizeCallback(self.core.checkFreeSpace)

        self.onfini(self.layrslab)
        self.onfini(self.dataslab)
        self.onfini(self.nodeeditslab)

        self.layrslab.on('commit', self._onLayrSlabCommit)

<<<<<<< HEAD
        self.layrvers = self.meta.get('version', 11)
        if self.layrvers != 11:
            mesg = f'Got layer version {self.layrvers}.  Expected 10.  Accidental downgrade?'
            raise s_exc.BadStorageVersion(mesg=mesg)
=======
        # Mop up the leftovers
        if lastbuid is not None:
            count += 1
            tostor.append((lastbuid, s_msgpack.en(sode)))
        if tostor:
            await self.layrslab.putmulti(tostor, db=self.bybuidv3)
>>>>>>> 639533a3

    async def getLayerSize(self):
        '''
        Get the total storage size for the layer.
        '''
        realsize, _ = s_common.getDirSize(self.dirn)
        return realsize

    async def setLayerInfo(self, name, valu):
        if name != 'readonly':
            self._reqNotReadOnly()
        return await self._push('layer:set', name, valu)

    @s_nexus.Pusher.onPush('layer:set')
    async def _setLayerInfo(self, name, valu):
        '''
        Set a mutable layer property.
        '''
        if name not in ('name', 'desc', 'logedits', 'readonly'):
            mesg = f'{name} is not a valid layer info key'
            raise s_exc.BadOptValu(mesg=mesg)

        if name == 'logedits':
            valu = bool(valu)
            self.logedits = valu
        elif name == 'readonly':
            valu = bool(valu)
            self.readonly = valu

        # TODO when we can set more props, we may need to parse values.
        if valu is None:
            self.layrinfo.pop(name, None)
        else:
            self.layrinfo[name] = valu

        self.core.layerdefs.set(self.iden, self.layrinfo)

        await self.core.feedBeholder('layer:set', {'iden': self.iden, 'name': name, 'valu': valu}, gates=[self.iden])
        return valu

    async def stat(self):
        ret = {**self.layrslab.statinfo(),
               }
        if self.logedits:
            ret['nodeeditlog_indx'] = (self.nodeeditlog.index(), 0, 0)
        return ret

    async def _onLayrFini(self):
        [(await wind.fini()) for wind in self.windows]

    async def getFormCounts(self):
        formcounts = {}

        for byts, abrv in self.core.indxabrv.iterByPref(INDX_PROP):
            (form, prop) = s_msgpack.un(byts[2:])

            if prop is None and (valu := self.indxcounts.get(abrv)) > 0:
                formcounts[form] = valu

        return formcounts

    def getFormProps(self):
        for byts, abrv in self.core.indxabrv.iterByPref(INDX_PROP):
            if self.indxcounts.get(abrv) > 0:
                yield s_msgpack.un(byts[2:])

    def getArrayFormProps(self):
        for byts, abrv in self.core.indxabrv.iterByPref(INDX_ARRAY):
            if self.indxcounts.get(abrv) > 0:
                yield s_msgpack.un(byts[2:])

    def getTags(self):
        for byts, abrv in self.core.indxabrv.iterByPref(INDX_TAG):
            if self.indxcounts.get(abrv) > 0:
                yield s_msgpack.un(byts[2:])

    def getTagProps(self):
        for byts, abrv in self.core.indxabrv.iterByPref(INDX_TAGPROP):
            if self.indxcounts.get(abrv) > 0:
                yield s_msgpack.un(byts[2:])

    async def _onLayrSlabCommit(self, mesg):
        await self._saveDirtySodes()

    async def _saveDirtySodes(self):

        if not self.dirty:
            return

        # flush any dirty storage nodes before the commit
        kvlist = []

        for nid, sode in self.dirty.items():
            self.nidcache[nid] = sode
            kvlist.append((nid, s_msgpack.en(sode)))

        self.layrslab.putmulti(kvlist, db=self.bynid)
        self.dirty.clear()

    def getStorNodeCount(self):
        info = self.layrslab.stat(db=self.bynid)
        return info.get('entries', 0)

    async def getStorNode(self, nid):
        sode = self._getStorNode(nid)
        if sode is not None:
            return deepcopy(sode)
        return {}

    def _getStorNode(self, nid):
        '''
        Return the storage node for the given nid.
        '''
        # check the dirty nodes first
        sode = self.dirty.get(nid)
        if sode is not None:
            return sode

        sode = self.nidcache.get(nid)
        if sode is not None:
            return sode

        envl = self.weakcache.get(nid)
        if envl is not None:
            return envl.sode

        byts = self.layrslab.get(nid, db=self.bynid)
        if byts is None:
            return None

        sode = collections.defaultdict(dict)
        sode |= s_msgpack.un(byts)

        self.nidcache[nid] = sode

        return sode

    def genStorNodeRef(self, nid):

        envl = self.weakcache.get(nid)
        if envl is not None:
            return envl

        envl = SodeEnvl(self.iden, self._genStorNode(nid))

        self.weakcache[nid] = envl
        return envl

    def _genStorNode(self, nid):
        # get or create the storage node. this returns the *actual* storage node

        sode = self._getStorNode(nid)
        if sode is not None:
            return sode

        sode = collections.defaultdict(dict)
        self.nidcache[nid] = sode

        return sode

    async def getTagCount(self, tagname, formname=None):
        '''
        Return the number of tag rows in the layer for the given tag/form.
        '''
        try:
            abrv = self.core.getIndxAbrv(INDX_TAG, formname, tagname)
        except s_exc.NoSuchAbrv:
            return 0

        return self.indxcounts.get(abrv, 0)

    async def getPropCount(self, formname, propname=None):
        '''
        Return the number of property rows in the layer for the given form/prop.
        '''
        try:
            abrv = self.core.getIndxAbrv(INDX_PROP, formname, propname)
        except s_exc.NoSuchAbrv:
            return 0

        return self.indxcounts.get(abrv, 0)

    def getPropValuCount(self, formname, propname, stortype, valu):
        try:
            abrv = self.core.getIndxAbrv(INDX_PROP, formname, propname)
        except s_exc.NoSuchAbrv:
            return 0

        if stortype & 0x8000:
            stortype = STOR_TYPE_MSGP

        count = 0
        for indx in self.getStorIndx(stortype, valu):
            count += self.layrslab.count(abrv + indx, db=self.indxdb)

        return count

    async def getPropArrayCount(self, formname, propname=None):
        '''
        Return the number of invidiual value rows in the layer for the given array form/prop.
        '''
        try:
            abrv = self.core.getIndxAbrv(INDX_ARRAY, formname, propname)
        except s_exc.NoSuchAbrv:
            return 0

        return self.indxcounts.get(abrv, 0)

    def getPropArrayValuCount(self, formname, propname, stortype, valu):
        try:
            abrv = self.core.getIndxAbrv(INDX_ARRAY, formname, propname)
        except s_exc.NoSuchAbrv:
            return 0

        count = 0
        for indx in self.getStorIndx(stortype, valu):
            count += self.layrslab.count(abrv + indx, db=self.indxdb)

        return count

    async def getTagPropCount(self, form, tag, prop):
        '''
        Return the number of property rows in the layer for the given form/tag/prop.
        '''
        try:
            abrv = self.core.getIndxAbrv(INDX_TAGPROP, form, tag, prop)
        except s_exc.NoSuchAbrv:
            return 0

        return self.indxcounts.get(abrv, 0)

    def getTagPropValuCount(self, form, tag, prop, stortype, valu):
        try:
            abrv = self.core.getIndxAbrv(INDX_TAGPROP, form, tag, prop)
        except s_exc.NoSuchAbrv:
            return 0

        count = 0
        for indx in self.getStorIndx(stortype, valu):
            count += self.layrslab.count(abrv + indx, db=self.indxdb)

        return count

    async def getEdgeVerbCount(self, verb):
        '''
        Return the number of edges in the layer with a specific verb.
        '''
        try:
            abrv = self.core.getIndxAbrv(INDX_EDGE_VERB, verb)
        except s_exc.NoSuchAbrv:
            return 0

        return self.indxcounts.get(abrv, 0)

    async def getFormEdgeVerbCount(self, form, verb, reverse=False):
        '''
        Return the number of edges in the layer for the given form and verb.
        '''
        try:
            verbabrv = self.core.getIndxAbrv(INDX_EDGE_VERB, verb)
            formabrv = self.core.getIndxAbrv(INDX_FORM, form)
        except s_exc.NoSuchAbrv:
            return 0

        if reverse:
            return self.indxcounts.get(INDX_EDGE_N2 + formabrv + verbabrv, 0)
        else:
            return self.indxcounts.get(INDX_EDGE_N1 + formabrv + verbabrv, 0)

    async def liftByTag(self, tag, form=None, reverse=False, indx=None):

        if indx is not None:
            try:
                abrv = self.core.getIndxAbrv(indx, form, tag)
            except s_exc.NoSuchAbrv:
                return

            if reverse:
                scan = self.layrslab.scanByRangeBack
                pkeymin = self.ivaltimetype.fullbyts
                pkeymax = self.ivaltimetype.getIntIndx(0)
            else:
                scan = self.layrslab.scanByRange
                pkeymin = self.ivaltimetype.getIntIndx(0)
                pkeymax = self.ivaltimetype.fullbyts

            for lkey, nid in scan(abrv + pkeymin, abrv + pkeymax, db=self.indxdb):
                yield lkey, nid, self.genStorNodeRef(nid)

        else:
            try:
                abrv = self.core.getIndxAbrv(INDX_TAG, form, tag)
            except s_exc.NoSuchAbrv:
                return

            if reverse:
                scan = self.layrslab.scanByPrefBack
            else:
                scan = self.layrslab.scanByPref

            for lkey, nid in scan(abrv, db=self.indxdb):
                # yield <sortkey>, <nid>, <SodeEnvl>
                yield lkey, nid, self.genStorNodeRef(nid)

    async def liftByTags(self, tags):
        # todo: support form and reverse kwargs

        async with await s_spooled.Set.anit(dirn=self.core.dirn) as nidset:
            for tag in tags:
                try:
                    abrv = self.core.getIndxAbrv(INDX_TAG, None, tag)
                except s_exc.NoSuchAbrv:
                    continue

                for lkey, nid in self.layrslab.scanByPref(abrv, db=self.indxdb):
                    if nid in nidset:
                        await asyncio.sleep(0)
                        continue

                    await nidset.add(nid)
                    yield nid, self.genStorNodeRef(nid)

    async def liftByTagValu(self, tag, cmprvals, form=None, reverse=False):

        for cmpr, valu, kind in cmprvals:
            async for indx, nid in self.stortypes[kind].indxByTag(tag, cmpr, valu, form=form, reverse=reverse):
                yield indx, nid, self.genStorNodeRef(nid)

    async def hasTagProp(self, name):
        async for _ in self.liftTagProp(name):
            return True

        return False

    async def hasNodeData(self, nid, name):
        try:
            abrv = self.core.getIndxAbrv(INDX_NODEDATA, name)
        except s_exc.NoSuchAbrv:
            return False

        if not self.dataslab.hasdup(abrv + FLAG_NORM, nid, db=self.dataname):
            if self.dataslab.hasdup(abrv + FLAG_TOMB, nid, db=self.dataname):
                return False
            return None
        return True

    async def liftTagProp(self, name):

        for form, tag, prop in self.getTagProps():

            if form is not None or prop != name:
                continue

            try:
                abrv = self.core.getIndxAbrv(INDX_TAGPROP, None, tag, name)

            except s_exc.NoSuchAbrv:
                continue

            for _, nid in self.layrslab.scanByPref(abrv, db=self.indxdb):
                yield nid

    async def liftByTagProp(self, form, tag, prop, reverse=False, indx=None):

        if indx is None:
            indx = INDX_TAGPROP

        try:
            abrv = self.core.getIndxAbrv(indx, form, tag, prop)
        except s_exc.NoSuchAbrv:
            return

        if reverse:
            scan = self.layrslab.scanByPrefBack
        else:
            scan = self.layrslab.scanByPref

        for lval, nid in scan(abrv, db=self.indxdb):
            yield lval, nid, self.genStorNodeRef(nid)

    async def liftByTagPropValu(self, form, tag, prop, cmprvals, reverse=False):
        '''
        Note:  form may be None
        '''
        for cmpr, valu, kind in cmprvals:
            async for indx, nid in self.stortypes[kind].indxByTagProp(form, tag, prop, cmpr, valu, reverse=reverse):
                yield indx, nid, self.genStorNodeRef(nid)

    async def liftByProp(self, form, prop, reverse=False, indx=None):

        if indx is None:
            indx = INDX_PROP

        try:
            abrv = self.core.getIndxAbrv(indx, form, prop)
        except s_exc.NoSuchAbrv:
            return

        if reverse:
            scan = self.layrslab.scanByPrefBack
        else:
            scan = self.layrslab.scanByPref

        for lval, nid in scan(abrv, db=self.indxdb):
            sref = self.genStorNodeRef(nid)
            yield lval, nid, sref

    # NOTE: form vs prop valu lifting is differentiated to allow merge sort
    async def liftByFormValu(self, form, cmprvals, reverse=False):
        for cmpr, valu, kind in cmprvals:

            if kind & 0x8000:
                kind = STOR_TYPE_MSGP

            async for indx, nid in self.stortypes[kind].indxByForm(form, cmpr, valu, reverse=reverse):
                yield indx, nid, self.genStorNodeRef(nid)

    async def liftByPropValu(self, form, prop, cmprvals, reverse=False):

        for cmpr, valu, kind in cmprvals:

            if kind & 0x8000:
                kind = STOR_TYPE_MSGP

            async for indx, nid in self.stortypes[kind].indxByProp(form, prop, cmpr, valu, reverse=reverse):
                yield indx, nid, self.genStorNodeRef(nid)

    async def liftByPropArray(self, form, prop, cmprvals, reverse=False):
        for cmpr, valu, kind in cmprvals:
            async for indx, nid in self.stortypes[kind].indxByPropArray(form, prop, cmpr, valu, reverse=reverse):
                yield indx, nid, self.genStorNodeRef(nid)

    async def liftByDataName(self, name):
        try:
            abrv = self.core.getIndxAbrv(INDX_NODEDATA, name)

        except s_exc.NoSuchAbrv:
            return

        genrs = [
            s_coro.agen(self.dataslab.scanByDups(abrv + FLAG_TOMB, db=self.dataname)),
            s_coro.agen(self.dataslab.scanByDups(abrv + FLAG_NORM, db=self.dataname))
        ]

        async for lkey, nid in s_common.merggenr2(genrs, cmprkey=lambda x: x[1]):
            await asyncio.sleep(0)

            yield nid, self.genStorNodeRef(nid), lkey[-1:] == FLAG_TOMB

    async def saveNodeEdits(self, edits, meta):
        '''
        Save node edits to the layer and return a tuple of (nexsoffs, changes).

<<<<<<< HEAD
        Note: nexsoffs will be None if there are no changes.
        '''
        self._reqNotReadOnly()
=======
        async def commit():
            await self.layrslab.putmulti(putkeys, db=self.edgesn1n2)
            putkeys.clear()
>>>>>>> 639533a3

        if not self.core.isactive:
            proxy = await self.core.nexsroot.getIssueProxy()
            indx, changes = await proxy.saveLayerNodeEdits(self.iden, edits, meta)
            if indx is not None:
                await self.core.nexsroot.waitOffs(indx)
            return indx, changes

        async with self.core.nexsroot.cell.nexslock:
            if (realedits := await self.calcEdits(edits, meta)):
                return await self.saveToNexs('edits', realedits, meta)
            return None, ()

<<<<<<< HEAD
    async def calcEdits(self, nodeedits, meta):

        if (tick := meta.get('time')) is None:
            tick = s_common.now()
=======
            putkeys.append((n1buid + n2buid, venc))
            if len(putkeys) > MIGR_COMMIT_SIZE:
                await commit()

        if len(putkeys):
            await commit()
>>>>>>> 639533a3

        realedits = []
        for (nid, form, edits) in nodeedits:

            if nid is None:
                if edits[0][0] != 0:
                    continue

                # Generate NID without a nexus event, mirrors will populate
                # the mapping from the node add edit
                nid = await self.core._genNdefNid((form, edits[0][1][0]))

            newsode = False

<<<<<<< HEAD
            sode = self._getStorNode(nid)
            if sode is None:
                newsode = {'.created': tick}
=======
        async def commit():
            await self.layrslab.putmulti(putkeys, db=self.byform)
            putkeys.clear()
>>>>>>> 639533a3

            elif sode.get('valu') is None:
                if (props := sode.get('props')) is not None and (ctime := props.get('.created')) is not None:
                    oldv = ctime[0]
                    newsode = {'oldv': oldv, '.created': min(oldv, tick)}
                else:
                    newsode = {'.created': tick}

            changes = []
            for edit in edits:

<<<<<<< HEAD
                delt = await self.resolvers[edit[0]](nid, edit, sode, newsode)
                if delt is not None:
                    changes.extend(delt)

                await asyncio.sleep(0)
=======
            if len(putkeys) > MIGR_COMMIT_SIZE:
                await commit()

        if putkeys:
            await commit()
>>>>>>> 639533a3

            if changes:
                if newsode and newsode.get('valu'):
                    oldv = newsode.get('oldv')
                    ctime = newsode.get('.created')
                    if oldv != ctime:
                        changes.append((EDIT_PROP_SET, ('.created', ctime, oldv, STOR_TYPE_MINTIME)))

                realedits.append((nid, form, changes))

        await asyncio.sleep(0)
        return realedits

    @s_nexus.Pusher.onPush('edits', passitem=True)
    async def _storNodeEdits(self, nodeedits, meta, nexsitem):
        '''
        Execute a series of node edit operations, returning the updated nodes.

        Args:
            nodeedits:  List[Tuple(nid, form, edits)]  List of requested changes per node

        Returns:
            None
        '''
        kvpairs = []
        for (nid, form, edits) in nodeedits:

            sode = self._genStorNode(nid)

            for edit in edits:
                kvpairs.extend(await self.editors[edit[0]](nid, form, edit, sode, meta))

                if len(kvpairs) > 20:
                    self.layrslab.putmulti(kvpairs, db=self.indxdb)
                    kvpairs.clear()
                    await asyncio.sleep(0)

        if kvpairs:
            self.layrslab.putmulti(kvpairs, db=self.indxdb)

        if self.logedits and nexsitem is not None:
            nexsindx = nexsitem[0] if nexsitem is not None else None
            offs = self.nodeeditlog.add(None, indx=nexsindx)
            [(await wind.put((offs, nodeedits, meta))) for wind in tuple(self.windows)]

        await asyncio.sleep(0)
        return nodeedits

    def mayDelNid(self, nid, sode):
        if sode.get('valu') or sode.get('antivalu'):
            return False

        if sode.get('props') or sode.get('antiprops'):
            return False

        if sode.get('tags') or sode.get('antitags'):
            return False

        if sode.get('tagprops') or sode.get('antitagprops'):
            return False

        if sode.get('n1verbs') or sode.get('n1antiverbs'):
            return False

        if sode.get('n2verbs') or sode.get('n2antiverbs'):
            return False

        if self.dataslab.prefexists(nid, self.nodedata):
            return False

        # no more refs in this layer.  time to pop it...
        try:
            abrv = self.core.getIndxAbrv(INDX_FORM, sode.get('form'))
            self.layrslab.delete(abrv, val=nid, db=self.indxdb)
        except s_exc.NoSuchAbrv:
            pass

        self.dirty.pop(nid, None)
        self.nidcache.pop(nid, None)
        self.layrslab.delete(nid, db=self.bynid)

        envl = self.weakcache.get(nid)
        if envl is not None:
            envl.sode.clear()

        return True

    async def storNodeEditsNoLift(self, nodeedits, meta):
        '''
        Execute a series of node edit operations.

        Does not return the updated nodes.
        '''
        self._reqNotReadOnly()
        await self._push('edits', nodeedits, meta)

    async def _calcNodeAdd(self, nid, edit, sode, newsode):

        if not newsode:
            return

        newsode['valu'] = True

        return (
            (EDIT_NODE_ADD, edit[1]),
        )

    async def _calcNodeDel(self, nid, edit, sode, newsode):

        if sode is None or (oldv := sode.get('valu')) is None:
            return

        return (
            (EDIT_NODE_DEL, oldv),
        )

    async def _calcNodeTomb(self, nid, edit, sode, newsode):

        if sode is not None and sode.get('antivalu') is not None:
            return

        return (
            (EDIT_NODE_TOMB, ()),
        )

    async def _calcNodeTombDel(self, nid, edit, sode, newsode):

        if sode is None or sode.get('antivalu') is None:
            return

        return (
            (EDIT_NODE_TOMB_DEL, ()),
        )

    async def _calcPropSet(self, nid, edit, sode, newsode):

        prop, valu, _, stortype = edit[1]

        if newsode and prop == '.created':
            newsode['.created'] = min(valu, newsode['.created'])
            return

        if sode is None or (props := sode.get('props')) is None:
            oldv = None

        else:
            oldv, oldt = props.get(prop, (None, None))

            if valu == oldv:
                return

            if oldv is not None:
                # merge intervals and min times
                if stortype == STOR_TYPE_IVAL:
                    allv = oldv + valu
                    valu = (min(allv), max(allv))

                elif stortype == STOR_TYPE_MINTIME:
                    valu = min(valu, oldv)

                elif stortype == STOR_TYPE_MAXTIME:
                    valu = max(valu, oldv)

                if valu == oldv and stortype == oldt:
                    return

        return (
            (EDIT_PROP_SET, (prop, valu, oldv, stortype)),
        )

    async def _calcPropDel(self, nid, edit, sode, newsode):

        if sode is None or (props := sode.get('props')) is None:
            return

        prop = edit[1][0]
        if (valt := props.get(prop)) is None:
            return

        return (
            (EDIT_PROP_DEL, (prop, *valt)),
        )

    async def _calcPropTomb(self, nid, edit, sode, newsode):

        prop = edit[1][0]

        if sode is not None:
            antiprops = sode.get('antiprops')
            if antiprops is not None and antiprops.get(prop) is not None:
                return

        return (
            (EDIT_PROP_TOMB, (prop,)),
        )

    async def _calcPropTombDel(self, nid, edit, sode, newsode):

        if sode is None:
            return
        else:
            prop = edit[1][0]
            antiprops = sode.get('antiprops')
            if antiprops is None or antiprops.get(prop) is None:
                return

        return (
            (EDIT_PROP_TOMB_DEL, (prop,)),
        )

    async def _calcTagSet(self, nid, edit, sode, newsode):

        tag, valu, _ = edit[1]

        if sode is None or (tags := sode.get('tags')) is None:
            oldv = None

        elif (oldv := tags.get(tag)) is not None:

            if oldv != (None, None) and valu != (None, None):
                allv = oldv + valu
                valu = (min(allv), max(allv))

            if oldv == valu:
                return

        return (
            (EDIT_TAG_SET, (tag, valu, oldv)),
        )

    async def _calcTagDel(self, nid, edit, sode, newsode):

        if sode is None or (tags := sode.get('tags')) is None:
            return

        tag = edit[1][0]
        if (oldv := tags.get(tag)) is None:
            return

        return (
            (EDIT_TAG_DEL, (tag, oldv)),
        )

<<<<<<< HEAD
    async def _calcTagTomb(self, nid, edit, sode, newsode):
=======
        self.layrslab._putmulti(kvlist, db=self.bybuidv3)
        self.dirty.clear()
>>>>>>> 639533a3

        tag = edit[1][0]

        if sode is not None:
            antitags = sode.get('antitags')
            if antitags is not None and antitags.get(tag) is not None:
                return

        return (
            (EDIT_TAG_TOMB, (tag,)),
        )

    async def _calcTagTombDel(self, nid, edit, sode, newsode):

        if sode is None:
            return
        else:
            tag = edit[1][0]
            antitags = sode.get('antitags')
            if antitags is None or antitags.get(tag) is None:
                return

        return (
            (EDIT_TAG_TOMB_DEL, (tag,)),
        )

    async def _calcTagPropSet(self, nid, edit, sode, newsode):

        tag, prop, valu, _, stortype = edit[1]
        oldv = None

        if sode is not None and (tagprops := sode.get('tagprops')) is not None:
            if (tp_dict := tagprops.get(tag)) is not None:
                if (valt := tp_dict.get(prop)) is not None:

                    oldv, oldt = valt

                    if stortype == STOR_TYPE_IVAL:
                        allv = oldv + valu
                        valu = (min(allv), max(allv))

                    elif stortype == STOR_TYPE_MINTIME:
                        valu = min(valu, oldv)

                    elif stortype == STOR_TYPE_MAXTIME:
                        valu = max(valu, oldv)

                    if valu == oldv and stortype == oldt:
                        return

        return (
            (EDIT_TAGPROP_SET, (tag, prop, valu, oldv, stortype)),
        )

    async def _calcTagPropDel(self, nid, edit, sode, newsode):

        if sode is None or (tagprops := sode.get('tagprops')) is None:
            return

        tag, prop, _, _ = edit[1]

        if (tp_dict := tagprops.get(tag)) is None:
            return

        if (oldv := tp_dict.get(prop)) is None:
            return

        return (
            (EDIT_TAGPROP_DEL, (tag, prop, *oldv)),
        )

    async def _calcTagPropTomb(self, nid, edit, sode, newsode):

        tag, prop = edit[1]

        if sode is not None:
            if (antitags := sode.get('antitagprops')) is not None:
                if (antiprops := antitags.get(tag)) is not None and prop in antiprops:
                    return

        return (
            (EDIT_TAGPROP_TOMB, (tag, prop)),
        )

    async def _calcTagPropTombDel(self, nid, edit, sode, newsode):

        if sode is None:
            return
        else:
            tag, prop = edit[1]
            if (antitags := sode.get('antitagprops')) is None:
                return

            if (antiprops := antitags.get(tag)) is None or prop not in antiprops:
                return

        return (
            (EDIT_TAGPROP_TOMB_DEL, (tag, prop)),
        )

    async def _calcNodeDataSet(self, nid, edit, sode, newsode):

        name, valu, _ = edit[1]

        if sode is None:
            return (
                (EDIT_NODEDATA_SET, (name, valu, None)),
            )

        try:
            abrv = self.core.getIndxAbrv(INDX_NODEDATA, name)
        except s_exc.NoSuchAbrv:
            return (
                (EDIT_NODEDATA_SET, (name, valu, None)),
            )

        oldv = None
        byts = s_msgpack.en(valu)

        if (oldb := self.dataslab.get(nid + abrv + FLAG_NORM, db=self.nodedata)) is not None:
            if oldb == byts:
                return
            oldv = s_msgpack.un(oldb)

        return (
            (EDIT_NODEDATA_SET, (name, valu, oldv)),
        )

    async def _calcNodeDataDel(self, nid, edit, sode, newsode):

        if sode is None:
            return

        name, valu = edit[1]
        try:
            abrv = self.core.getIndxAbrv(INDX_NODEDATA, name)
        except s_exc.NoSuchAbrv:
            return

        if (oldb := self.dataslab.get(nid + abrv + FLAG_NORM, db=self.nodedata)) is None:
            return

        return (
            (EDIT_NODEDATA_DEL, (name, s_msgpack.un(oldb))),
        )

    async def _calcNodeDataTomb(self, nid, edit, sode, newsode):

        name = edit[1][0]

        try:
            abrv = self.core.getIndxAbrv(INDX_NODEDATA, name)
        except s_exc.NoSuchAbrv:
            return

        if self.dataslab.has(nid + abrv + FLAG_TOMB, db=self.nodedata):
            return

        return (
            (EDIT_NODEDATA_TOMB, (name,)),
        )

    async def _calcNodeDataTombDel(self, nid, edit, sode, newsode):

        name = edit[1][0]

        try:
            abrv = self.core.getIndxAbrv(INDX_NODEDATA, name)
        except s_exc.NoSuchAbrv:
            return

        if not self.dataslab.has(nid + abrv + FLAG_TOMB, db=self.nodedata):
            return

        return (
            (EDIT_NODEDATA_TOMB_DEL, (name,)),
        )

    async def _calcNodeEdgeAdd(self, nid, edit, sode, newsode):

        verb, n2nid = edit[1]

        try:
            vabrv = self.core.getIndxAbrv(INDX_EDGE_VERB, verb)
        except s_exc.NoSuchAbrv:
            return (
                (EDIT_EDGE_ADD, (verb, n2nid)),
            )

        if sode is not None and self.layrslab.hasdup(self.edgen1n2abrv + nid + n2nid + FLAG_NORM, vabrv, db=self.indxdb):
            return

        return (
            (EDIT_EDGE_ADD, (verb, n2nid)),
        )

    async def _calcNodeEdgeDel(self, nid, edit, sode, newsode):

        if sode is None:
            return

        verb, n2nid = edit[1]

        try:
            vabrv = self.core.getIndxAbrv(INDX_EDGE_VERB, verb)
        except s_exc.NoSuchAbrv:
            return

        if not self.layrslab.hasdup(self.edgen1n2abrv + nid + n2nid + FLAG_NORM, vabrv, db=self.indxdb):
            return

        return (
            (EDIT_EDGE_DEL, (verb, n2nid)),
        )

    async def _calcNodeEdgeTomb(self, nid, edit, sode, newsode):

        verb, n2nid = edit[1]

        try:
            vabrv = self.core.getIndxAbrv(INDX_EDGE_VERB, verb)
        except s_exc.NoSuchAbrv:
            return

        if sode is not None and self.layrslab.hasdup(self.edgen1n2abrv + nid + n2nid + FLAG_TOMB, vabrv, db=self.indxdb):
            return

        return (
            (EDIT_EDGE_TOMB, (verb, n2nid)),
        )

<<<<<<< HEAD
    async def _calcNodeEdgeTombDel(self, nid, edit, sode, newsode):
=======
    async def iterPropValues(self, formname, propname, stortype):
        try:
            abrv = self.getPropAbrv(formname, propname)
        except s_exc.NoSuchAbrv:
            return

        if stortype & 0x8000:
            stortype = STOR_TYPE_MSGP

        stor = self.stortypes[stortype]
        abrvlen = len(abrv)

        async for lkey in s_coro.pause(self.layrslab.scanKeysByPref(abrv, db=self.byprop, nodup=True)):

            indx = lkey[abrvlen:]
            valu = stor.decodeIndx(indx)
            if valu is not s_common.novalu:
                yield indx, valu
                continue

            buid = self.layrslab.get(lkey, db=self.byprop)
            if buid is not None:
                sode = self._getStorNode(buid)
                if sode is not None:
                    if propname is None:
                        valt = sode.get('valu')
                    else:
                        valt = sode['props'].get(propname)

                    if valt is not None:
                        yield indx, valt[0]

    async def iterPropIndxBuids(self, formname, propname, indx):
        try:
            abrv = self.getPropAbrv(formname, propname)
        except s_exc.NoSuchAbrv:
            return

        async for _, buid in s_coro.pause(self.layrslab.scanByDups(abrv + indx, db=self.byprop)):
            yield buid

    async def liftByTag(self, tag, form=None, reverse=False):
>>>>>>> 639533a3

        verb, n2nid = edit[1]

        try:
            vabrv = self.core.getIndxAbrv(INDX_EDGE_VERB, verb)
        except s_exc.NoSuchAbrv:
            return

        if sode is None or not self.layrslab.hasdup(self.edgen1n2abrv + nid + n2nid + FLAG_TOMB, vabrv, db=self.indxdb):
            return

        return (
            (EDIT_EDGE_TOMB_DEL, (verb, n2nid)),
        )

    async def _editNodeAdd(self, nid, form, edit, sode, meta):

        if sode.get('valu') is not None:
            return ()

        valu, stortype = sode['valu'] = edit[1]

        if self.core.getBuidByNid(nid) is None:
            self.core.setNidNdef(nid, (form, valu))

        self.dirty[nid] = sode

        kvpairs = []

        if sode.get('form') is None:
            sode['form'] = form
            formabrv = self.core.setIndxAbrv(INDX_FORM, form)
            kvpairs.append((formabrv, nid))

        abrv = self.core.setIndxAbrv(INDX_PROP, form, None)

        if stortype & STOR_FLAG_ARRAY:

            arryabrv = self.core.setIndxAbrv(INDX_ARRAY, form, None)

            for indx in self.getStorIndx(stortype, valu):
                kvpairs.append((arryabrv + indx, nid))
                self.indxcounts.inc(arryabrv)
                await asyncio.sleep(0)

            for indx in self.getStorIndx(STOR_TYPE_MSGP, valu):
                kvpairs.append((abrv + indx, nid))
                self.indxcounts.inc(abrv)

        else:

            for indx in self.getStorIndx(stortype, valu):
                kvpairs.append((abrv + indx, nid))
                self.indxcounts.inc(abrv)

            if stortype == STOR_TYPE_IVAL:
                if valu[1] == self.ivaltimetype.futsize:
                    dura = self.stortypes[STOR_TYPE_IVAL].maxdura
                else:
                    dura = self.ivaltimetype.getIntIndx(valu[1] - valu[0])

                duraabrv = self.core.setIndxAbrv(INDX_IVAL_DURATION, form, None)
                kvpairs.append((duraabrv + dura, nid))
                self.indxcounts.inc(duraabrv)

                indx = indx[8:]
                maxabrv = self.core.setIndxAbrv(INDX_IVAL_MAX, form, None)
                kvpairs.append((maxabrv + indx, nid))

        if sode.pop('antivalu', None) is not None:
            self.layrslab.delete(INDX_TOMB + abrv, nid, db=self.indxdb)

        if self.nodeAddHook is not None:
            self.nodeAddHook()

        return kvpairs

    async def _editNodeDel(self, nid, form, edit, sode, meta):

        if (valt := sode.pop('valu', None)) is None:
            return ()

        (valu, stortype) = valt

        abrv = self.core.setIndxAbrv(INDX_PROP, form, None)

        if stortype & STOR_FLAG_ARRAY:

            arryabrv = self.core.setIndxAbrv(INDX_ARRAY, form, None)

            for indx in self.getStorIndx(stortype, valu):
                self.layrslab.delete(arryabrv + indx, nid, db=self.indxdb)
                self.indxcounts.inc(arryabrv, -1)
                await asyncio.sleep(0)

            for indx in self.getStorIndx(STOR_TYPE_MSGP, valu):
                self.layrslab.delete(abrv + indx, nid, db=self.indxdb)
                self.indxcounts.inc(abrv, -1)

        else:

            for indx in self.getStorIndx(stortype, valu):
                self.layrslab.delete(abrv + indx, nid, db=self.indxdb)
                self.indxcounts.inc(abrv, -1)

            if stortype == STOR_TYPE_IVAL:
                if valu[1] == self.ivaltimetype.futsize:
                    dura = self.stortypes[STOR_TYPE_IVAL].maxdura
                else:
                    dura = self.ivaltimetype.getIntIndx(valu[1] - valu[0])

                duraabrv = self.core.setIndxAbrv(INDX_IVAL_DURATION, form, None)
                self.layrslab.delete(duraabrv + dura, nid, db=self.indxdb)
                self.indxcounts.inc(duraabrv, -1)

                indx = indx[8:]
                maxabrv = self.core.setIndxAbrv(INDX_IVAL_MAX, form, None)
                self.layrslab.delete(maxabrv + indx, nid, db=self.indxdb)

        if self.nodeDelHook is not None:
            self.nodeDelHook()

        await self._wipeNodeData(nid, sode)
        await self._delNodeEdges(nid, abrv, sode)

        if not self.mayDelNid(nid, sode):
            self.dirty[nid] = sode

        return ()

    async def _editNodeTomb(self, nid, form, edit, sode, meta):

        if sode.get('antivalu') is not None:
            return ()

        abrv = self.core.setIndxAbrv(INDX_PROP, form, None)

        sode['antivalu'] = True

        kvpairs = [(INDX_TOMB + abrv, nid)]

        if sode.get('form') is None:
            sode['form'] = form
            formabrv = self.core.setIndxAbrv(INDX_FORM, form)
            kvpairs.append((formabrv, nid))

        self.dirty[nid] = sode

        await self._wipeNodeData(nid, sode)
        await self._delNodeEdges(nid, abrv, sode)

        return kvpairs

    async def _editNodeTombDel(self, nid, form, edit, sode, meta):

        if sode.pop('antivalu', None) is None:
            return ()

        abrv = self.core.setIndxAbrv(INDX_PROP, form, None)

        self.layrslab.delete(INDX_TOMB + abrv, nid, db=self.indxdb)

        if not self.mayDelNid(nid, sode):
            self.dirty[nid] = sode

        return ()

    async def _editPropSet(self, nid, form, edit, sode, meta):

        prop, valu, oldv, stortype = edit[1]

        oldv, oldt = sode['props'].get(prop, (None, None))

        if valu == oldv:
            return ()

        abrv = self.core.setIndxAbrv(INDX_PROP, form, prop)
        univabrv = None

        if prop[0] == '.':  # '.' to detect universal props (as quickly as possible)
            univabrv = self.core.setIndxAbrv(INDX_PROP, None, prop)

        if oldv is not None:

            if oldt & STOR_FLAG_ARRAY:

                realtype = oldt & 0x7fff

                arryabrv = self.core.setIndxAbrv(INDX_ARRAY, form, prop)
                self.indxcounts.inc(arryabrv, len(oldv) * -1)

                if univabrv is not None:
                    univarryabrv = self.core.setIndxAbrv(INDX_ARRAY, None, prop)
                    self.indxcounts.inc(univarryabrv, len(oldv) * -1)

                for oldi in self.getStorIndx(oldt, oldv):
                    self.layrslab.delete(arryabrv + oldi, nid, db=self.indxdb)
                    if univabrv is not None:
                        self.layrslab.delete(univarryabrv + oldi, nid, db=self.indxdb)

                    if realtype == STOR_TYPE_NDEF:
                        self.layrslab.delete(self.ndefabrv + oldi[8:], nid + abrv, db=self.indxdb)

                    await asyncio.sleep(0)

                for indx in self.getStorIndx(STOR_TYPE_MSGP, oldv):
                    self.layrslab.delete(abrv + indx, nid, db=self.indxdb)
                    self.indxcounts.inc(abrv, -1)

                    if univabrv is not None:
                        self.layrslab.delete(univabrv + indx, nid, db=self.indxdb)
                        self.indxcounts.inc(univabrv, -1)

            else:

                for oldi in self.getStorIndx(oldt, oldv):
                    self.layrslab.delete(abrv + oldi, nid, db=self.indxdb)
                    self.indxcounts.inc(abrv, -1)

                    if univabrv is not None:
                        self.layrslab.delete(univabrv + oldi, nid, db=self.indxdb)
                        self.indxcounts.inc(univabrv, -1)

                    if oldt == STOR_TYPE_NDEF:
                        self.layrslab.delete(self.ndefabrv + oldi[8:], nid + abrv, db=self.indxdb)

                if oldt == STOR_TYPE_IVAL:
                    if oldv[1] == self.ivaltimetype.futsize:
                        dura = self.stortypes[STOR_TYPE_IVAL].maxdura
                    else:
                        dura = self.ivaltimetype.getIntIndx(oldv[1] - oldv[0])

                    duraabrv = self.core.setIndxAbrv(INDX_IVAL_DURATION, form, prop)
                    self.layrslab.delete(duraabrv + dura, nid, db=self.indxdb)
                    self.indxcounts.inc(duraabrv, -1)

                    if univabrv is not None:
                        univduraabrv = self.core.setIndxAbrv(INDX_IVAL_DURATION, None, prop)
                        self.layrslab.delete(univduraabrv + dura, nid, db=self.indxdb)
                        self.indxcounts.inc(univduraabrv, -1)

                    if not oldv[1] == valu[1]:
                        oldi = oldi[8:]
                        maxabrv = self.core.setIndxAbrv(INDX_IVAL_MAX, form, prop)

                        self.layrslab.delete(maxabrv + oldi, nid, db=self.indxdb)
                        if univabrv is not None:
                            univmaxabrv = self.core.setIndxAbrv(INDX_IVAL_MAX, None, prop)
                            self.layrslab.delete(univmaxabrv + oldi, nid, db=self.indxdb)

        if (antiprops := sode.get('antiprops')) is not None:
            tomb = antiprops.pop(prop, None)
            if tomb is not None:
                self.layrslab.delete(INDX_TOMB + abrv, nid, db=self.indxdb)

        sode['props'][prop] = (valu, stortype)
        self.dirty[nid] = sode

        kvpairs = []

        if sode.get('form') is None:
            sode['form'] = form
            formabrv = self.core.setIndxAbrv(INDX_FORM, form)
            kvpairs.append((formabrv, nid))

        if stortype & STOR_FLAG_ARRAY:

            realtype = stortype & 0x7fff

            arryabrv = self.core.setIndxAbrv(INDX_ARRAY, form, prop)
            if univabrv is not None:
                univarryabrv = self.core.setIndxAbrv(INDX_ARRAY, None, prop)

            for indx in self.getStorIndx(stortype, valu):
                kvpairs.append((arryabrv + indx, nid))
                self.indxcounts.inc(arryabrv)
                if univabrv is not None:
                    kvpairs.append((univarryabrv + indx, nid))
                    self.indxcounts.inc(univarryabrv)

                if realtype == STOR_TYPE_NDEF:
                    kvpairs.append((self.ndefabrv + indx[8:], nid + abrv))

                await asyncio.sleep(0)

            for indx in self.getStorIndx(STOR_TYPE_MSGP, valu):
                kvpairs.append((abrv + indx, nid))
                self.indxcounts.inc(abrv)
                if univabrv is not None:
                    kvpairs.append((univabrv + indx, nid))
                    self.indxcounts.inc(univabrv)

        else:

            for indx in self.getStorIndx(stortype, valu):
                kvpairs.append((abrv + indx, nid))
                self.indxcounts.inc(abrv)
                if univabrv is not None:
                    kvpairs.append((univabrv + indx, nid))
                    self.indxcounts.inc(univabrv)

                if stortype == STOR_TYPE_NDEF:
                    kvpairs.append((self.ndefabrv + indx[8:], nid + abrv))

            if stortype == STOR_TYPE_IVAL:
                if valu[1] == self.ivaltimetype.futsize:
                    dura = self.stortypes[STOR_TYPE_IVAL].maxdura
                else:
                    dura = self.ivaltimetype.getIntIndx(valu[1] - valu[0])

                duraabrv = self.core.setIndxAbrv(INDX_IVAL_DURATION, form, prop)
                kvpairs.append((duraabrv + dura, nid))
                self.indxcounts.inc(duraabrv)

                if univabrv is not None:
                    univduraabrv = self.core.setIndxAbrv(INDX_IVAL_DURATION, None, prop)
                    kvpairs.append((univduraabrv + dura, nid))
                    self.indxcounts.inc(univduraabrv)

                if oldv is None or oldv[1] != valu[1]:
                    indx = indx[8:]
                    maxabrv = self.core.setIndxAbrv(INDX_IVAL_MAX, form, prop)
                    kvpairs.append((maxabrv + indx, nid))

                    if univabrv is not None:
                        univmaxabrv = self.core.setIndxAbrv(INDX_IVAL_MAX, None, prop)
                        kvpairs.append((univmaxabrv + indx, nid))

        return kvpairs

    async def _editPropDel(self, nid, form, edit, sode, meta):

        prop = edit[1][0]

        if (valt := sode['props'].pop(prop, None)) is None:
            return ()

        valu, stortype = valt

        abrv = self.core.setIndxAbrv(INDX_PROP, form, prop)
        univabrv = None

        if prop[0] == '.':  # '.' to detect universal props (as quickly as possible)
            univabrv = self.core.setIndxAbrv(INDX_PROP, None, prop)

        if stortype & STOR_FLAG_ARRAY:

            realtype = stortype & 0x7fff

            arryabrv = self.core.setIndxAbrv(INDX_ARRAY, form, prop)
            self.indxcounts.inc(arryabrv, len(valu) * -1)
            if univabrv is not None:
                univarryabrv = self.core.setIndxAbrv(INDX_ARRAY, None, prop)
                self.indxcounts.inc(univarryabrv, len(valu) * -1)

            for aval in valu:
                for indx in self.getStorIndx(realtype, aval):
                    self.layrslab.delete(arryabrv + indx, nid, db=self.indxdb)
                    if univabrv is not None:
                        self.layrslab.delete(univarryabrv + indx, nid, db=self.indxdb)

                    if realtype == STOR_TYPE_NDEF:
                        self.layrslab.delete(self.ndefabrv + indx[8:], nid + abrv, db=self.indxdb)

                await asyncio.sleep(0)

            for indx in self.getStorIndx(STOR_TYPE_MSGP, valu):
                self.layrslab.delete(abrv + indx, nid, db=self.indxdb)
                self.indxcounts.inc(abrv, -1)
                if univabrv is not None:
                    self.layrslab.delete(univabrv + indx, nid, db=self.indxdb)
                    self.indxcounts.inc(univabrv, -1)

        else:

            for indx in self.getStorIndx(stortype, valu):
                self.layrslab.delete(abrv + indx, nid, db=self.indxdb)
                self.indxcounts.inc(abrv, -1)
                if univabrv is not None:
                    self.layrslab.delete(univabrv + indx, nid, db=self.indxdb)
                    self.indxcounts.inc(univabrv, -1)

                if stortype == STOR_TYPE_NDEF:
                    self.layrslab.delete(self.ndefabrv + indx[8:], nid + abrv, db=self.indxdb)

            if stortype == STOR_TYPE_IVAL:
                if valu[1] == self.ivaltimetype.futsize:
                    dura = self.stortypes[STOR_TYPE_IVAL].maxdura
                else:
                    dura = self.ivaltimetype.getIntIndx(valu[1] - valu[0])

                indx = indx[8:]

                maxabrv = self.core.setIndxAbrv(INDX_IVAL_MAX, form, prop)
                duraabrv = self.core.setIndxAbrv(INDX_IVAL_DURATION, form, prop)

                self.layrslab.delete(maxabrv + indx, nid, db=self.indxdb)
                self.layrslab.delete(duraabrv + dura, nid, db=self.indxdb)
                self.indxcounts.inc(duraabrv, -1)

                if univabrv is not None:
                    univmaxabrv = self.core.setIndxAbrv(INDX_IVAL_MAX, None, prop)
                    univduraabrv = self.core.setIndxAbrv(INDX_IVAL_DURATION, None, prop)
                    self.layrslab.delete(univmaxabrv + indx, nid, db=self.indxdb)
                    self.layrslab.delete(univduraabrv + dura, nid, db=self.indxdb)
                    self.indxcounts.inc(univduraabrv, -1)

        if not self.mayDelNid(nid, sode):
            self.dirty[nid] = sode

        return ()

    async def _editPropTomb(self, nid, form, edit, sode, meta):

        prop = edit[1][0]

        if (antiprops := sode.get('antiprops')) is not None and prop in antiprops:
            return ()

        abrv = self.core.setIndxAbrv(INDX_PROP, form, prop)

        kvpairs = [(INDX_TOMB + abrv, nid)]

        if sode.get('form') is None:
            sode['form'] = form
            formabrv = self.core.setIndxAbrv(INDX_FORM, form)
            kvpairs.append((formabrv, nid))

        sode['antiprops'][prop] = True
        self.dirty[nid] = sode

        return kvpairs

    async def _editPropTombDel(self, nid, form, edit, sode, meta):

        prop = edit[1][0]

        if (antiprops := sode.get('antiprops')) is None or antiprops.pop(prop, None) is None:
            return ()

        abrv = self.core.setIndxAbrv(INDX_PROP, form, prop)

        self.layrslab.delete(INDX_TOMB + abrv, nid, db=self.indxdb)

        if not self.mayDelNid(nid, sode):
            self.dirty[nid] = sode

        return ()

    async def _editTagSet(self, nid, form, edit, sode, meta):

        tag, valu, _ = edit[1]

        oldv = sode['tags'].get(tag)
        if valu == oldv:
            return ()

        abrv = self.core.setIndxAbrv(INDX_TAG, None, tag)
        formabrv = self.core.setIndxAbrv(INDX_TAG, form, tag)

        if oldv is None:
            self.indxcounts.inc(abrv)
            self.indxcounts.inc(formabrv)

        else:

            if oldv == (None, None):
                self.layrslab.delete(abrv, nid, db=self.indxdb)
                self.layrslab.delete(formabrv, nid, db=self.indxdb)
            else:
                if oldv[1] == self.ivaltimetype.futsize:
                    dura = self.stortypes[STOR_TYPE_IVAL].maxdura
                else:
                    dura = self.ivaltimetype.getIntIndx(oldv[1] - oldv[0])

                duraabrv = self.core.setIndxAbrv(INDX_TAG_DURATION, None, tag)
                duraformabrv = self.core.setIndxAbrv(INDX_TAG_DURATION, form, tag)

                self.layrslab.delete(duraabrv + dura, nid, db=self.indxdb)
                self.layrslab.delete(duraformabrv + dura, nid, db=self.indxdb)
                self.indxcounts.inc(duraabrv, -1)
                self.indxcounts.inc(duraformabrv, -1)

                minindx = self.ivaltimetype.getIntIndx(oldv[0])
                maxindx = self.ivaltimetype.getIntIndx(oldv[1])

                self.layrslab.delete(abrv + minindx + maxindx, nid, db=self.indxdb)
                self.layrslab.delete(formabrv + minindx + maxindx, nid, db=self.indxdb)

                if not oldv[1] == valu[1]:
                    maxabrv = self.core.setIndxAbrv(INDX_TAG_MAX, None, tag)
                    maxformabrv = self.core.setIndxAbrv(INDX_TAG_MAX, form, tag)

                    self.layrslab.delete(maxabrv + maxindx, nid, db=self.indxdb)
                    self.layrslab.delete(maxformabrv + maxindx, nid, db=self.indxdb)

        sode['tags'][tag] = valu
        self.dirty[nid] = sode

        if (antitags := sode.get('antitags')) is not None:
            tomb = antitags.pop(tag, None)
            if tomb is not None:
                self.layrslab.delete(INDX_TOMB + abrv, nid, db=self.indxdb)

        kvpairs = []

        if sode.get('form') is None:
            sode['form'] = form
            formabrv = self.core.setIndxAbrv(INDX_FORM, form)
            kvpairs.append((formabrv, nid))

        if valu == (None, None):
            kvpairs.append((abrv, nid))
            kvpairs.append((formabrv, nid))
        else:
            if valu[1] == self.ivaltimetype.futsize:
                dura = self.stortypes[STOR_TYPE_IVAL].maxdura
            else:
                dura = self.ivaltimetype.getIntIndx(valu[1] - valu[0])

            duraabrv = self.core.setIndxAbrv(INDX_TAG_DURATION, None, tag)
            duraformabrv = self.core.setIndxAbrv(INDX_TAG_DURATION, form, tag)

            kvpairs.append((duraabrv + dura, nid))
            kvpairs.append((duraformabrv + dura, nid))
            self.indxcounts.inc(duraabrv)
            self.indxcounts.inc(duraformabrv)

            minindx = self.ivaltimetype.getIntIndx(valu[0])
            maxindx = self.ivaltimetype.getIntIndx(valu[1])

            kvpairs.append((abrv + minindx + maxindx, nid))
            kvpairs.append((formabrv + minindx + maxindx, nid))

            if oldv is None or oldv[1] != valu[1]:
                maxabrv = self.core.setIndxAbrv(INDX_TAG_MAX, None, tag)
                maxformabrv = self.core.setIndxAbrv(INDX_TAG_MAX, form, tag)

                kvpairs.append((maxabrv + maxindx, nid))
                kvpairs.append((maxformabrv + maxindx, nid))

        return kvpairs

    async def _editTagDel(self, nid, form, edit, sode, meta):

        tag = edit[1][0]

        if (oldv := sode['tags'].pop(tag, None)) is None:
            return ()

        abrv = self.core.setIndxAbrv(INDX_TAG, None, tag)
        formabrv = self.core.setIndxAbrv(INDX_TAG, form, tag)

        self.indxcounts.inc(abrv, -1)
        self.indxcounts.inc(formabrv, -1)

        if oldv == (None, None):
            self.layrslab.delete(abrv, nid, db=self.indxdb)
            self.layrslab.delete(formabrv, nid, db=self.indxdb)
        else:
            if oldv[1] == self.ivaltimetype.futsize:
                dura = self.stortypes[STOR_TYPE_IVAL].maxdura
            else:
                dura = self.ivaltimetype.getIntIndx(oldv[1] - oldv[0])

            duraabrv = self.core.setIndxAbrv(INDX_TAG_DURATION, None, tag)
            duraformabrv = self.core.setIndxAbrv(INDX_TAG_DURATION, form, tag)

            self.layrslab.delete(duraabrv + dura, nid, db=self.indxdb)
            self.layrslab.delete(duraformabrv + dura, nid, db=self.indxdb)
            self.indxcounts.inc(duraabrv, -1)
            self.indxcounts.inc(duraformabrv, -1)

            minindx = self.ivaltimetype.getIntIndx(oldv[0])
            maxindx = self.ivaltimetype.getIntIndx(oldv[1])

            self.layrslab.delete(abrv + minindx + maxindx, nid, db=self.indxdb)
            self.layrslab.delete(formabrv + minindx + maxindx, nid, db=self.indxdb)

            maxabrv = self.core.setIndxAbrv(INDX_TAG_MAX, None, tag)
            maxformabrv = self.core.setIndxAbrv(INDX_TAG_MAX, form, tag)

            self.layrslab.delete(maxabrv + maxindx, nid, db=self.indxdb)
            self.layrslab.delete(maxformabrv + maxindx, nid, db=self.indxdb)

        if not self.mayDelNid(nid, sode):
            self.dirty[nid] = sode

        return ()

    async def _editTagTomb(self, nid, form, edit, sode, meta):

        tag = edit[1][0]

        if (antitags := sode.get('antitags')) is not None and tag in antitags:
            return ()

        abrv = self.core.setIndxAbrv(INDX_TAG, None, tag)

        kvpairs = [(INDX_TOMB + abrv, nid)]

        if sode.get('form') is None:
            sode['form'] = form
            formabrv = self.core.setIndxAbrv(INDX_FORM, form)
            kvpairs.append((formabrv, nid))

        sode['antitags'][tag] = True
        self.dirty[nid] = sode

        return kvpairs

    async def _editTagTombDel(self, nid, form, edit, sode, meta):

        tag = edit[1][0]

        if (antitags := sode.get('antitags')) is None or antitags.pop(tag, None) is None:
            return ()

        abrv = self.core.setIndxAbrv(INDX_TAG, None, tag)

        self.layrslab.delete(INDX_TOMB + abrv, nid, db=self.indxdb)

        if not self.mayDelNid(nid, sode):
            self.dirty[nid] = sode

        return ()

    async def _editTagPropSet(self, nid, form, edit, sode, meta):

        tag, prop, valu, oldv, stortype = edit[1]

        tp_abrv = self.core.setIndxAbrv(INDX_TAGPROP, None, tag, prop)
        ftp_abrv = self.core.setIndxAbrv(INDX_TAGPROP, form, tag, prop)

        if (tp_dict := sode['tagprops'].get(tag)) is not None:
            if (oldv := tp_dict.get(prop)) is not None:

                if (valu, stortype) == oldv:
                    return ()

                (oldv, oldt) = oldv

                for oldi in self.getStorIndx(oldt, oldv):
                    self.layrslab.delete(tp_abrv + oldi, nid, db=self.indxdb)
                    self.layrslab.delete(ftp_abrv + oldi, nid, db=self.indxdb)
                    self.indxcounts.inc(tp_abrv, -1)
                    self.indxcounts.inc(ftp_abrv, -1)

                if oldt == STOR_TYPE_IVAL:
                    if oldv[1] == self.ivaltimetype.futsize:
                        dura = self.stortypes[STOR_TYPE_IVAL].maxdura
                    else:
                        dura = self.ivaltimetype.getIntIndx(oldv[1] - oldv[0])

                    duraabrv = self.core.setIndxAbrv(INDX_IVAL_DURATION, None, tag, prop)
                    duraformabrv = self.core.setIndxAbrv(INDX_IVAL_DURATION, form, tag, prop)

                    self.layrslab.delete(duraabrv + dura, nid, db=self.indxdb)
                    self.layrslab.delete(duraformabrv + dura, nid, db=self.indxdb)
                    self.indxcounts.inc(duraabrv, -1)
                    self.indxcounts.inc(duraformabrv, -1)

                    if not oldv[1] == valu[1]:
                        oldi = oldi[8:]
                        maxabrv = self.core.setIndxAbrv(INDX_IVAL_MAX, None, tag, prop)
                        maxformabrv = self.core.setIndxAbrv(INDX_IVAL_MAX, form, tag, prop)

                        self.layrslab.delete(maxabrv + oldi, nid, db=self.indxdb)
                        self.layrslab.delete(maxformabrv + oldi, nid, db=self.indxdb)

        else:
            sode['tagprops'][tag] = {}

        if (antitags := sode.get('antitagprops')) is not None:
            if (antiprops := antitags.get(tag)) is not None:
                tomb = antiprops.pop(prop, None)
                if tomb is not None:
                    self.layrslab.delete(INDX_TOMB + tp_abrv, nid, db=self.indxdb)

                    if len(antiprops) == 0:
                        antitags.pop(tag)

        sode['tagprops'][tag][prop] = (valu, stortype)
        self.dirty[nid] = sode

        kvpairs = []

        if sode.get('form') is None:
            sode['form'] = form
            formabrv = self.core.setIndxAbrv(INDX_FORM, form)
            kvpairs.append((formabrv, nid))

        for indx in self.getStorIndx(stortype, valu):
            kvpairs.append((tp_abrv + indx, nid))
            kvpairs.append((ftp_abrv + indx, nid))
            self.indxcounts.inc(tp_abrv)
            self.indxcounts.inc(ftp_abrv)

        if stortype == STOR_TYPE_IVAL:
            if valu[1] == self.ivaltimetype.futsize:
                dura = self.stortypes[STOR_TYPE_IVAL].maxdura
            else:
                dura = self.ivaltimetype.getIntIndx(valu[1] - valu[0])

            duraabrv = self.core.setIndxAbrv(INDX_IVAL_DURATION, None, tag, prop)
            duraformabrv = self.core.setIndxAbrv(INDX_IVAL_DURATION, form, tag, prop)
            kvpairs.append((duraabrv + dura, nid))
            kvpairs.append((duraformabrv + dura, nid))
            self.indxcounts.inc(duraabrv)
            self.indxcounts.inc(duraformabrv)

            if oldv is None or oldv[1] != valu[1]:
                indx = indx[8:]
                maxabrv = self.core.setIndxAbrv(INDX_IVAL_MAX, None, tag, prop)
                maxformabrv = self.core.setIndxAbrv(INDX_IVAL_MAX, form, tag, prop)
                kvpairs.append((maxabrv + indx, nid))
                kvpairs.append((maxformabrv + indx, nid))

        return kvpairs

    async def _editTagPropDel(self, nid, form, edit, sode, meta):

        tag, prop, _, _ = edit[1]

        if (tp_dict := sode['tagprops'].get(tag)) is None:
            return ()

        if (oldv := tp_dict.pop(prop, None)) is None:
            return ()

        (oldv, oldt) = oldv

        if len(tp_dict) == 0:
            sode['tagprops'].pop(tag)

        if not self.mayDelNid(nid, sode):
            self.dirty[nid] = sode

        tp_abrv = self.core.setIndxAbrv(INDX_TAGPROP, None, tag, prop)
        ftp_abrv = self.core.setIndxAbrv(INDX_TAGPROP, form, tag, prop)

        for oldi in self.getStorIndx(oldt, oldv):
            self.layrslab.delete(tp_abrv + oldi, nid, db=self.indxdb)
            self.layrslab.delete(ftp_abrv + oldi, nid, db=self.indxdb)
            self.indxcounts.inc(tp_abrv, -1)
            self.indxcounts.inc(ftp_abrv, -1)

        if oldt == STOR_TYPE_IVAL:
            if oldv[1] == self.ivaltimetype.futsize:
                dura = self.stortypes[STOR_TYPE_IVAL].maxdura
            else:
                dura = self.ivaltimetype.getIntIndx(oldv[1] - oldv[0])

            duraabrv = self.core.setIndxAbrv(INDX_IVAL_DURATION, None, tag, prop)
            duraformabrv = self.core.setIndxAbrv(INDX_IVAL_DURATION, form, tag, prop)
            self.layrslab.delete(duraabrv + dura, nid, db=self.indxdb)
            self.layrslab.delete(duraformabrv + dura, nid, db=self.indxdb)
            self.indxcounts.inc(duraabrv, -1)
            self.indxcounts.inc(duraformabrv, -1)

            indx = oldi[8:]
            maxabrv = self.core.setIndxAbrv(INDX_IVAL_MAX, None, tag, prop)
            maxformabrv = self.core.setIndxAbrv(INDX_IVAL_MAX, form, tag, prop)
            self.layrslab.delete(maxabrv + indx, nid, db=self.indxdb)
            self.layrslab.delete(maxformabrv + indx, nid, db=self.indxdb)

        return ()

    async def _editTagPropTomb(self, nid, form, edit, sode, meta):

        tag, prop = edit[1]

        if (antitags := sode.get('antitagprops')) is not None:
            if (antiprops := antitags.get(tag)) is not None and prop in antiprops:
                return ()

        abrv = self.core.setIndxAbrv(INDX_TAGPROP, None, tag, prop)

        kvpairs = [(INDX_TOMB + abrv, nid)]

        if sode.get('form') is None:
            sode['form'] = form
            formabrv = self.core.setIndxAbrv(INDX_FORM, form)
            kvpairs.append((formabrv, nid))

        if antitags is None or antiprops is None:
            sode['antitagprops'][tag] = {}

        sode['antitagprops'][tag][prop] = True
        self.dirty[nid] = sode

        return kvpairs

    async def _editTagPropTombDel(self, nid, form, edit, sode, meta):

        tag, prop = edit[1]

        if (antitags := sode.get('antitagprops')) is None:
            return ()

        if (antiprops := antitags.get(tag)) is None or antiprops.pop(prop, None) is None:
            return ()

        if len(antiprops) == 0:
            antitags.pop(tag)

        abrv = self.core.setIndxAbrv(INDX_TAGPROP, None, tag, prop)

        self.layrslab.delete(INDX_TOMB + abrv, nid, db=self.indxdb)

        if not self.mayDelNid(nid, sode):
            self.dirty[nid] = sode

        return ()

    async def _editNodeDataSet(self, nid, form, edit, sode, meta):

        name, valu, oldv = edit[1]
        abrv = self.core.setIndxAbrv(INDX_NODEDATA, name)

        self.dataslab.put(nid + abrv + FLAG_NORM, s_msgpack.en(valu), db=self.nodedata)
        self.dataslab.put(abrv + FLAG_NORM, nid, db=self.dataname)

        if oldv is None and self.dataslab.delete(abrv + FLAG_TOMB, nid, db=self.dataname):
            self.dataslab.delete(nid + abrv + FLAG_TOMB, db=self.nodedata)
            self.layrslab.delete(INDX_TOMB + abrv, nid, db=self.indxdb)

        if sode.get('form') is None:
            sode['form'] = form
            formabrv = self.core.setIndxAbrv(INDX_FORM, form)
            return ((formabrv, nid),)

        return ()

    async def _editNodeDataDel(self, nid, form, edit, sode, meta):

        name, valu = edit[1]
        abrv = self.core.setIndxAbrv(INDX_NODEDATA, name)

        if self.dataslab.delete(nid + abrv + FLAG_NORM, db=self.nodedata):
            self.dataslab.delete(abrv + FLAG_NORM, nid, db=self.dataname)
            self.mayDelNid(nid, sode)

        return ()

    async def _editNodeDataTomb(self, nid, form, edit, sode, meta):

        name = edit[1][0]
        abrv = self.core.setIndxAbrv(INDX_NODEDATA, name)

        if not self.dataslab.put(abrv + FLAG_TOMB, nid, db=self.dataname, overwrite=False):
            return ()

        self.dataslab.put(nid + abrv + FLAG_TOMB, s_msgpack.en(None), db=self.nodedata)
        self.dirty[nid] = sode

        kvpairs = [(INDX_TOMB + abrv, nid)]

        if sode.get('form') is None:
            sode['form'] = form
            formabrv = self.core.setIndxAbrv(INDX_FORM, form)
            kvpairs.append((formabrv, nid))

        return kvpairs

    async def _editNodeDataTombDel(self, nid, form, edit, sode, meta):

        name = edit[1][0]
        abrv = self.core.setIndxAbrv(INDX_NODEDATA, name)

        if not self.dataslab.delete(abrv + FLAG_TOMB, nid, db=self.dataname):
            return ()

        self.dataslab.delete(nid + abrv + FLAG_TOMB, db=self.nodedata)
        self.layrslab.delete(INDX_TOMB + abrv, nid, db=self.indxdb)

        if not self.mayDelNid(nid, sode):
            self.dirty[nid] = sode

        return ()

    async def _editNodeEdgeAdd(self, nid, form, edit, sode, meta):

        verb, n2nid = edit[1]

        vabrv = self.core.setIndxAbrv(INDX_EDGE_VERB, verb)

        if self.layrslab.hasdup(self.edgen1n2abrv + nid + n2nid + FLAG_NORM, vabrv, db=self.indxdb):
            return ()

        n2sode = self._genStorNode(n2nid)

        # we are creating a new edge for this layer.
        sode['n1verbs'][verb] = sode['n1verbs'].get(verb, 0) + 1
        n2sode['n2verbs'][verb] = n2sode['n2verbs'].get(verb, 0) + 1

        if self.layrslab.delete(INDX_TOMB + vabrv + nid, n2nid, db=self.indxdb):
            self.layrslab.delete(vabrv + nid + FLAG_TOMB, n2nid, db=self.indxdb)
            self.layrslab.delete(self.edgen1abrv + nid + vabrv + FLAG_TOMB, n2nid, db=self.indxdb)
            self.layrslab.delete(self.edgen2abrv + n2nid + vabrv + FLAG_TOMB, nid, db=self.indxdb)
            self.layrslab.delete(self.edgen1n2abrv + nid + n2nid + FLAG_TOMB, vabrv, db=self.indxdb)

<<<<<<< HEAD
        self.dirty[nid] = sode
        self.dirty[n2nid] = n2sode
=======
        await self.layrslab.putmulti(kvpairs, db=self.bytagprop)
>>>>>>> 639533a3

        kvpairs = [
            (vabrv + nid + FLAG_NORM, n2nid),
            (self.edgen1abrv + nid + vabrv + FLAG_NORM, n2nid),
            (self.edgen2abrv + n2nid + vabrv + FLAG_NORM, nid),
            (self.edgen1n2abrv + nid + n2nid + FLAG_NORM, vabrv)
        ]

        formabrv = self.core.setIndxAbrv(INDX_FORM, form)

        if sode.get('form') is None:
            sode['form'] = form
            kvpairs.append((formabrv, nid))

        self.indxcounts.inc(vabrv, 1)
        self.indxcounts.inc(INDX_EDGE_N1 + formabrv + vabrv, 1)

        if (n2form := n2sode.get('form')) is None:
            n2form = self.core.getNidNdef(n2nid)[0]
            n2sode['form'] = n2form
            n2formabrv = self.core.setIndxAbrv(INDX_FORM, n2form)
            kvpairs.append((n2formabrv, n2nid))
        else:
            n2formabrv = self.core.setIndxAbrv(INDX_FORM, n2form)

        self.indxcounts.inc(INDX_EDGE_N2 + n2formabrv + vabrv, 1)

        return kvpairs

    async def _editNodeEdgeDel(self, nid, form, edit, sode, meta):

        verb, n2nid = edit[1]

        vabrv = self.core.setIndxAbrv(INDX_EDGE_VERB, verb)

        if not self.layrslab.delete(vabrv + nid + FLAG_NORM, n2nid, db=self.indxdb):
            return ()

        self.layrslab.delete(self.edgen1abrv + nid + vabrv + FLAG_NORM, n2nid, db=self.indxdb)
        self.layrslab.delete(self.edgen2abrv + n2nid + vabrv + FLAG_NORM, nid, db=self.indxdb)
        self.layrslab.delete(self.edgen1n2abrv + nid + n2nid + FLAG_NORM, vabrv, db=self.indxdb)

        newvalu = sode['n1verbs'].get(verb, 0) - 1
        if newvalu == 0:
            sode['n1verbs'].pop(verb)
            if not self.mayDelNid(nid, sode):
                self.dirty[nid] = sode
        else:
            sode['n1verbs'][verb] = newvalu
            self.dirty[nid] = sode

        n2sode = self._genStorNode(n2nid)
        newvalu = n2sode['n2verbs'].get(verb, 0) - 1
        if newvalu == 0:
            n2sode['n2verbs'].pop(verb)
            if not self.mayDelNid(n2nid, n2sode):
                self.dirty[n2nid] = n2sode
        else:
            n2sode['n2verbs'][verb] = newvalu
            self.dirty[n2nid] = n2sode

        formabrv = self.core.setIndxAbrv(INDX_FORM, form)

        self.indxcounts.inc(vabrv, -1)
        self.indxcounts.inc(INDX_EDGE_N1 + formabrv + vabrv, -1)

        if (n2form := n2sode.get('form')) is None:
            n2form = self.core.getNidNdef(n2nid)[0]

        if n2form is not None:
            n2formabrv = self.core.setIndxAbrv(INDX_FORM, n2form)
            self.indxcounts.inc(INDX_EDGE_N2 + n2formabrv + vabrv, -1)

        return ()

    async def _editNodeEdgeTomb(self, nid, form, edit, sode, meta):

        verb, n2nid = edit[1]

        vabrv = self.core.setIndxAbrv(INDX_EDGE_VERB, verb)

        if not self.layrslab.put(INDX_TOMB + vabrv + nid, n2nid, db=self.indxdb, overwrite=False):
            return ()

        n2sode = self._genStorNode(n2nid)

        sode['n1antiverbs'][verb] = sode['n1antiverbs'].get(verb, 0) + 1
        n2sode['n2antiverbs'][verb] = n2sode['n2antiverbs'].get(verb, 0) + 1

        self.dirty[nid] = sode
        self.dirty[n2nid] = n2sode

        kvpairs = [
            (vabrv + nid + FLAG_TOMB, n2nid),
            (self.edgen1abrv + nid + vabrv + FLAG_TOMB, n2nid),
            (self.edgen2abrv + n2nid + vabrv + FLAG_TOMB, nid),
            (self.edgen1n2abrv + nid + n2nid + FLAG_TOMB, vabrv)
        ]

        if sode.get('form') is None:
            sode['form'] = form
            formabrv = self.core.setIndxAbrv(INDX_FORM, form)
            kvpairs.append((formabrv, nid))

        if (n2form := n2sode.get('form')) is None:
            n2form = self.core.getNidNdef(n2nid)[0]
            n2sode['form'] = n2form
            n2formabrv = self.core.setIndxAbrv(INDX_FORM, n2form)
            kvpairs.append((n2formabrv, n2nid))

        return kvpairs

    async def _editNodeEdgeTombDel(self, nid, form, edit, sode, meta):

        verb, n2nid = edit[1]

        vabrv = self.core.setIndxAbrv(INDX_EDGE_VERB, verb)

        if not self.layrslab.delete(INDX_TOMB + vabrv + nid, n2nid, db=self.indxdb):
            return ()

        self.layrslab.delete(vabrv + nid + FLAG_TOMB, n2nid, db=self.indxdb)
        self.layrslab.delete(self.edgen1abrv + nid + vabrv + FLAG_TOMB, n2nid, db=self.indxdb)
        self.layrslab.delete(self.edgen2abrv + n2nid + vabrv + FLAG_TOMB, nid, db=self.indxdb)
        self.layrslab.delete(self.edgen1n2abrv + nid + n2nid + FLAG_TOMB, vabrv, db=self.indxdb)

        n2sode = self._genStorNode(n2nid)

        newvalu = sode['n1antiverbs'].get(verb, 0) - 1
        if newvalu == 0:
            sode['n1antiverbs'].pop(verb)
            if not self.mayDelNid(nid, sode):
                self.dirty[nid] = sode
        else:
            sode['n1antiverbs'][verb] = newvalu
            self.dirty[nid] = sode

        n2sode = self._genStorNode(n2nid)
        newvalu = n2sode['n2antiverbs'].get(verb, 0) - 1
        if newvalu == 0:
            n2sode['n2antiverbs'].pop(verb)
            if not self.mayDelNid(n2nid, n2sode):
                self.dirty[n2nid] = n2sode
        else:
            n2sode['n2antiverbs'][verb] = newvalu
            self.dirty[n2nid] = n2sode

        return ()

    async def getEdgeVerbs(self):
        for byts, abrv in self.core.indxabrv.iterByPref(INDX_EDGE_VERB):
            if self.indxcounts.get(abrv) > 0:
                yield s_msgpack.un(byts[2:])[0]

    async def getEdges(self, verb=None):

        if verb is None:
            for lkey, lval in self.layrslab.scanByPref(self.edgen1abrv, db=self.indxdb):
                yield lkey[-17:-9], lkey[-9:-1], lval, lkey[-1:] == FLAG_TOMB
            return

        try:
            vabrv = self.core.getIndxAbrv(INDX_EDGE_VERB, verb)
        except s_exc.NoSuchAbrv:
            return

        for lkey, lval in self.layrslab.scanByPref(vabrv, db=self.indxdb):
            # n1nid, verbabrv, n2nid, tomb
            yield lkey[-9:-1], vabrv, lval, lkey[-1:] == FLAG_TOMB

    async def _delNodeEdges(self, nid, formabrv, sode):

        sode.pop('n1verbs', None)
        sode.pop('n1antiverbs', None)

        for lkey, n2nid in self.layrslab.scanByPref(self.edgen1abrv + nid, db=self.indxdb):
            await asyncio.sleep(0)

            tomb = lkey[-1:]
            vabrv = lkey[-9:-1]

            self.layrslab.delete(vabrv + nid + tomb, n2nid, db=self.indxdb)
            self.layrslab.delete(self.edgen1abrv + nid + vabrv + tomb, n2nid, db=self.indxdb)
            self.layrslab.delete(self.edgen2abrv + n2nid + vabrv + tomb, nid, db=self.indxdb)
            self.layrslab.delete(self.edgen1n2abrv + nid + n2nid + tomb, vabrv, db=self.indxdb)

            verb = self.core.getAbrvIndx(vabrv)[0]
            n2sode = self._genStorNode(n2nid)

            if tomb == FLAG_TOMB:
                self.layrslab.delete(INDX_TOMB + vabrv + nid, n2nid, db=self.indxdb)
                newvalu = n2sode['n2antiverbs'].get(verb, 0) - 1
                if newvalu == 0:
                    n2sode['n2antiverbs'].pop(verb)
                    if not self.mayDelNid(n2nid, n2sode):
                        self.dirty[n2nid] = n2sode
                else:
                    n2sode['n2antiverbs'][verb] = newvalu
                    self.dirty[n2nid] = n2sode

            else:
                newvalu = n2sode['n2verbs'].get(verb, 0) - 1
                if newvalu == 0:
                    n2sode['n2verbs'].pop(verb)
                    if not self.mayDelNid(n2nid, n2sode):
                        self.dirty[n2nid] = n2sode
                else:
                    n2sode['n2verbs'][verb] = newvalu
                    self.dirty[n2nid] = n2sode

            self.indxcounts.inc(vabrv, -1)
            self.indxcounts.inc(INDX_EDGE_N1 + formabrv + vabrv, -1)

            if (n2form := n2sode.get('form')) is None:
                n2form = self.core.getNidNdef(n2nid)[0]

            if n2form is not None:
                n2formabrv = self.core.setIndxAbrv(INDX_FORM, n2form)
                self.indxcounts.inc(INDX_EDGE_N2 + n2formabrv + vabrv, -1)

    def getStorIndx(self, stortype, valu):

        if stortype & 0x8000:

            realtype = stortype & 0x7fff

            retn = []
            [retn.extend(self.getStorIndx(realtype, aval)) for aval in valu]
            return retn

        return self.stortypes[stortype].indx(valu)

    async def iterNodeEdgesN1(self, nid, verb=None):

        pref = self.edgen1abrv + nid
        if verb is not None:
            try:
                vabrv = self.core.getIndxAbrv(INDX_EDGE_VERB, verb)
                pref += vabrv
            except s_exc.NoSuchAbrv:
                return

            for lkey, n2nid in self.layrslab.scanByPref(pref, db=self.indxdb):
                yield vabrv, n2nid, lkey[-1:] == FLAG_TOMB
            return

        for lkey, n2nid in self.layrslab.scanByPref(pref, db=self.indxdb):
            yield lkey[-9:-1], n2nid, lkey[-1:] == FLAG_TOMB

    async def iterNodeEdgesN2(self, nid, verb=None):

        pref = self.edgen2abrv + nid
        if verb is not None:
            try:
                vabrv = self.core.getIndxAbrv(INDX_EDGE_VERB, verb)
                pref += vabrv
            except s_exc.NoSuchAbrv:
                return

            for lkey, n1nid in self.layrslab.scanByPref(pref, db=self.indxdb):
                yield vabrv, n1nid, lkey[-1:] == FLAG_TOMB
            return

        for lkey, n1nid in self.layrslab.scanByPref(pref, db=self.indxdb):
            yield lkey[-9:-1], n1nid, lkey[-1:] == FLAG_TOMB

    async def iterEdgeVerbs(self, n1nid, n2nid):
        for lkey, vabrv in self.layrslab.scanByPref(self.edgen1n2abrv + n1nid + n2nid, db=self.indxdb):
            yield vabrv, lkey[-1:] == FLAG_TOMB

    async def iterNodeEdgeVerbsN1(self, nid):

        pref = self.edgen1abrv + nid
        for lkey in self.layrslab.scanKeysByPref(pref, db=self.indxdb, nodup=True):
            yield lkey[-9:-1], lkey[-1:] == FLAG_TOMB

    async def hasNodeEdge(self, n1nid, verb, n2nid):
        try:
            vabrv = self.core.getIndxAbrv(INDX_EDGE_VERB, verb)
        except s_exc.NoSuchAbrv:
            return None

        if self.layrslab.hasdup(self.edgen1abrv + n1nid + vabrv + FLAG_NORM, n2nid, db=self.indxdb):
            return True

        elif self.layrslab.hasdup(self.edgen1abrv + n1nid + vabrv + FLAG_TOMB, n2nid, db=self.indxdb):
            return False

    async def getNdefRefs(self, buid):
        for _, byts in self.layrslab.scanByDups(self.ndefabrv + buid, db=self.indxdb):
            yield byts[:8], byts[8:]

    async def iterFormRows(self, form, stortype=None, startvalu=None):
        '''
        Yields nid, valu tuples of nodes of a single form, optionally (re)starting at startvalu.

        Args:
            form (str):  A form name.
            stortype (Optional[int]): a STOR_TYPE_* integer representing the type of form:prop
            startvalu (Any):  The value to start at.  May only be not None if stortype is not None.

        Returns:
            AsyncIterator[Tuple(nid, valu)]
        '''
        try:
            indxby = IndxByForm(self, form)

        except s_exc.NoSuchAbrv:
            return

        async for item in self._iterRows(indxby, stortype=stortype, startvalu=startvalu):
            yield item

    async def iterPropRows(self, form, prop, stortype=None, startvalu=None):
        '''
        Yields nid, valu tuples of nodes with a particular secondary property, optionally (re)starting at startvalu.

        Args:
            form (str):  A form name.
            prop (str):  A property name.
            stortype (Optional[int]): a STOR_TYPE_* integer representing the type of form:prop
            startvalu (Any):  The value to start at.  May only be not None if stortype is not None.

        Returns:
            AsyncIterator[Tuple(nid, valu)]
        '''
        try:
            indxby = IndxByProp(self, form, prop)

        except s_exc.NoSuchAbrv:
            return

        async for item in self._iterRows(indxby, stortype=stortype, startvalu=startvalu):
            yield item

    async def iterUnivRows(self, prop, stortype=None, startvalu=None):
        '''
        Yields nid, valu tuples of nodes with a particular universal property, optionally (re)starting at startvalu.

        Args:
            prop (str):  A universal property name.
            stortype (Optional[int]): a STOR_TYPE_* integer representing the type of form:prop
            startvalu (Any):  The value to start at.  May only be not None if stortype is not None.

        Returns:
            AsyncIterator[Tuple(nid, valu)]
        '''
        try:
            indxby = IndxByProp(self, None, prop)

        except s_exc.NoSuchAbrv:
            return

        async for item in self._iterRows(indxby, stortype=stortype, startvalu=startvalu):
            yield item

    async def iterTagRows(self, tag, form=None, starttupl=None):
        '''
        Yields (nid, valu) values that match a tag and optional form.

        Args:
            tag (str): the tag to match
            form (Optional[str]):  if present, only yields nids of nodes that match the form.
            starttupl (Optional[Tuple[nid, Tuple[int, int] | Tuple[None, None]]]): if present, (re)starts the stream of values there.

        Yields:
            (nid, valu)
        '''
        try:
            abrv = self.core.getIndxAbrv(INDX_TAG, form, tag)
        except s_exc.NoSuchAbrv:
            return

        abrvlen = len(abrv)
        ivallen = self.ivaltimetype.size

        nonetupl = (None, None)
        startkey = None
        startvalu = None

        if starttupl is not None:
            (nid, valu) = starttupl
            startvalu = nid
            if valu != (None, None):
                minindx = self.ivaltimetype.getIntIndx(valu[0])
                maxindx = self.ivaltimetype.getIntIndx(valu[1])
                startkey = minindx + maxindx

        for lkey, nid in self.layrslab.scanByPref(abrv, startkey=startkey, startvalu=startvalu, db=self.indxdb):
            await asyncio.sleep(0)

            if len(lkey) == abrvlen:
                yield nid, nonetupl
                continue

            minvalu = self.ivaltimetype.decodeIndx(lkey[abrvlen:-ivallen])
            maxvalu = self.ivaltimetype.decodeIndx(lkey[-ivallen:])
            yield nid, (minvalu, maxvalu)

    async def iterTagPropRows(self, tag, prop, form=None, stortype=None, startvalu=None):
        '''
        Yields (nid, valu) that match a tag:prop, optionally (re)starting at startvalu.

        Args:
            tag (str):  tag name
            prop (str):  prop name
            form (Optional[str]):  optional form name
            stortype (Optional[int]): a STOR_TYPE_* integer representing the type of form:prop
            startvalu (Any):  The value to start at.  May only be not None if stortype is not None.

        Returns:
            AsyncIterator[Tuple(nid, valu)]
        '''
        try:
            indxby = IndxByTagProp(self, form, tag, prop)

        except s_exc.NoSuchAbrv:
            return

        async for item in self._iterRows(indxby, stortype=stortype, startvalu=startvalu):
            yield item

    async def _iterRows(self, indxby, stortype=None, startvalu=None):
        '''
        Args:
            stortype (Optional[int]): a STOR_TYPE_* integer representing the type of form:prop
            startvalu (Any): The value to start at.  May only be not None if stortype is not None.

        Returns:
            AsyncIterator[Tuple[nid,valu]]
        '''
        assert stortype is not None or startvalu is None

        abrv = indxby.abrv
        abrvlen = indxby.abrvlen
        startbytz = None

        if startvalu is not None:
            stortype = indxby.getStorType()
            startbytz = stortype.indx(startvalu)[0]

        for key, nid in self.layrslab.scanByPref(abrv, startkey=startbytz, db=indxby.db):

            await asyncio.sleep(0)

            indx = key[abrvlen:]

            valu = indxby.getNodeValu(nid, indx=indx)
            if valu is s_common.novalu:
                continue

            yield nid, valu

    async def getNodeData(self, nid, name):
        '''
        Return a single element of a nid's node data
        '''
        try:
            abrv = self.core.getIndxAbrv(INDX_NODEDATA, name)
        except s_exc.NoSuchAbrv:
            return False, None, None

        byts = self.dataslab.get(nid + abrv + FLAG_NORM, db=self.nodedata)
        if byts is None:
            if self.dataslab.get(nid + abrv + FLAG_TOMB, db=self.nodedata):
                return True, None, True
            return False, None, None

        return True, s_msgpack.un(byts), False

    async def iterNodeData(self, nid):
        '''
        Return a generator of all a node's data by nid.
        '''
        for lkey, byts in self.dataslab.scanByPref(nid, db=self.nodedata):
            abrv = lkey[8:-1]
            valu = s_msgpack.un(byts)
            yield abrv, valu, lkey[-1:] == FLAG_TOMB

    async def iterNodeDataKeys(self, nid):
        '''
        Return a generator of all a nid's node data keys
        '''
        for lkey in self.dataslab.scanKeysByPref(nid, db=self.nodedata):
            abrv = lkey[8:-1]
            yield abrv, lkey[-1:] == FLAG_TOMB

    async def iterPropTombstones(self, form, prop):
        abrv = self.core.setIndxAbrv(INDX_PROP, form, prop)
        for _, nid in self.layrslab.scanByPref(INDX_TOMB + abrv, db=self.indxdb):
            yield nid

    async def iterTombstones(self):

        for lkey in self.layrslab.scanKeysByPref(INDX_TOMB, db=self.indxdb):
            byts = self.core.indxabrv.abrvToByts(lkey[2:10])
            tombtype = byts[:2]
            tombinfo = s_msgpack.un(byts[2:])

            if tombtype == INDX_EDGE_VERB:
                n1nid = lkey[10:18]

                for _, n2nid in self.layrslab.scanByPref(lkey, db=self.indxdb):
                    yield (n1nid, tombtype, (tombinfo[0], n2nid))

            else:

                for _, nid in self.layrslab.scanByPref(lkey, db=self.indxdb):
                    yield (nid, tombtype, tombinfo)

    async def confirmLayerEditPerms(self, user, gateiden, delete=False):
        if user.allowed(('node',), gateiden=gateiden, deepdeny=True):
            return

        perm_del_form = ('node', 'del')
        perm_del_prop = ('node', 'prop', 'del')
        perm_del_tag = ('node', 'tag', 'del')
        perm_del_ndata = ('node', 'data', 'pop')
        perm_del_edge = ('node', 'edge', 'del')

        perm_add_form = ('node', 'add')
        perm_add_prop = ('node', 'prop', 'set')
        perm_add_tag = ('node', 'tag', 'add')
        perm_add_ndata = ('node', 'data', 'set')
        perm_add_edge = ('node', 'edge', 'add')

        if all((
            (allow_add_forms := user.allowed(perm_add_form, gateiden=gateiden, deepdeny=True)),
            (allow_add_props := user.allowed(perm_add_prop, gateiden=gateiden, deepdeny=True)),
            (allow_add_tags := user.allowed(perm_add_tag, gateiden=gateiden, deepdeny=True)),
            (allow_add_ndata := user.allowed(perm_add_ndata, gateiden=gateiden, deepdeny=True)),
            (allow_add_edges := user.allowed(perm_add_edge, gateiden=gateiden, deepdeny=True)),

            (allow_del_forms := user.allowed(perm_del_form, gateiden=gateiden, deepdeny=True)),
            (allow_del_props := user.allowed(perm_del_prop, gateiden=gateiden, deepdeny=True)),
            (allow_del_tags := user.allowed(perm_del_tag, gateiden=gateiden, deepdeny=True)),
            (allow_del_ndata := user.allowed(perm_del_ndata, gateiden=gateiden, deepdeny=True)),
            (allow_del_edges := user.allowed(perm_del_edge, gateiden=gateiden, deepdeny=True)),
        )):
            return

        if delete:
            perm_forms = perm_del_form
            allow_forms = allow_del_forms

            allow_props = allow_del_props

            perm_tags = perm_del_tag
            allow_tags = allow_del_tags

            perm_ndata = perm_del_ndata
            allow_ndata = allow_del_ndata

            perm_edges = perm_del_edge
            allow_edges = allow_del_edges
        else:
            perm_forms = perm_add_form
            allow_forms = allow_add_forms

            allow_props = allow_add_props

            perm_tags = perm_add_tag
            allow_tags = allow_add_tags

            perm_ndata = perm_add_ndata
            allow_ndata = allow_add_ndata

            perm_edges = perm_add_edge
            allow_edges = allow_add_edges

        # nodes & props
        if not allow_forms or not allow_props:
            async for form, prop in s_coro.pause(self.getFormProps()):
                if form is None: # pragma: no cover
                    continue

                if prop:
                    if allow_props:
                        continue

                    realform = self.core.model.form(form)
                    if not realform: # pragma: no cover
                        mesg = f'Invalid form: {form}'
                        raise s_exc.NoSuchForm(mesg=mesg, form=form)

                    realprop = realform.prop(prop)
                    if not realprop: # pragma: no cover
                        mesg = f'Invalid prop: {form}:{prop}'
                        raise s_exc.NoSuchProp(mesg=mesg, form=form, prop=prop)

                    if delete:
                        self.core.confirmPropDel(user, realprop, gateiden)
                    else:
                        self.core.confirmPropSet(user, realprop, gateiden)

                elif not allow_forms:
                    user.confirm(perm_forms + (form,), gateiden=gateiden)

        # tagprops
        if not allow_tags:
            async for tagprop in s_coro.pause(self.getTagProps()):
                perm = perm_tags + tuple(tagprop[1].split('.'))
                user.confirm(perm, gateiden=gateiden)

        # nodedata
        if not allow_ndata:
            async for abrv in s_coro.pause(self.dataslab.scanKeys(db=self.dataname, nodup=True)):
                if abrv[8:] == FLAG_TOMB:
                    continue

                key = self.core.getAbrvIndx(abrv[:8])
                perm = perm_ndata + key
                user.confirm(perm, gateiden=gateiden)

        # edges
        if not allow_edges:
            async for verb in s_coro.pause(self.getEdgeVerbs()):
                perm = perm_edges + (verb,)
                user.confirm(perm, gateiden=gateiden)

        # tombstones
        async for lkey in s_coro.pause(self.layrslab.scanKeysByPref(INDX_TOMB, db=self.indxdb, nodup=True)):
            byts = self.core.indxabrv.abrvToByts(lkey[2:10])
            tombtype = byts[:2]
            tombinfo = s_msgpack.un(byts[2:])

            if tombtype == INDX_PROP:
                (form, prop) = tombinfo
                if delete:
                    if prop:
                        perm = perm_add_prop + tombinfo
                    else:
                        perm = perm_add_form + (form,)
                    allowed = allow_del_props
                else:
                    if prop:
                        perm = perm_del_prop + tombinfo
                    else:
                        perm = perm_del_form + (form,)
                    allowed = allow_add_props

            elif tombtype == INDX_TAG:
                if delete:
                    perm = perm_add_tag + tuple(tombinfo[1].split('.'))
                    allowed = allow_del_tags
                else:
                    perm = perm_del_tag + tuple(tombinfo[1].split('.'))
                    allowed = allow_add_tags

            elif tombtype == INDX_TAGPROP:
                if delete:
                    perm = perm_add_tag + tombinfo[1:]
                    allowed = allow_del_tags
                else:
                    perm = perm_del_tag + tombinfo[1:]
                    allowed = allow_add_tags

            elif tombtype == INDX_NODEDATA:
                if delete:
                    perm = perm_add_ndata + tombinfo
                    allowed = allow_del_ndata
                else:
                    perm = perm_del_ndata + tombinfo
                    allowed = allow_add_ndata

            elif tombtype == INDX_EDGE_VERB:
                if delete:
                    perm = perm_add_edge + tombinfo
                    allowed = allow_del_edges
                else:
                    perm = perm_del_edge + tombinfo
                    allowed = allow_add_edges

            else: # pragma: no cover
                extra = await self.core.getLogExtra(tombtype=tombtype, delete=delete, tombinfo=tombinfo)
                logger.debug(f'Encountered unknown tombstone type: {tombtype}.', extra=extra)
                continue

            if not allowed:
                user.confirm(perm, gateiden=gateiden)

        # tags
        # NB: tag perms should be yielded for every leaf on every node in the layer
        if not allow_tags:
            async with self.core.getSpooledDict() as tagdict:
                async for byts, abrv in s_coro.pause(self.core.indxabrv.iterByPref(INDX_TAG)):
                    (form, tag) = s_msgpack.un(byts[2:])
                    if form is None:
                        continue

                    async for _, nid in s_coro.pause(self.layrslab.scanByPref(abrv, db=self.indxdb)):
                        tags = list(tagdict.get(nid, []))
                        tags.append(tag)
                        await tagdict.set(nid, tags)

                # Iterate over each node and it's tags
                async for nid, tags in s_coro.pause(tagdict.items()):
                    leaf = {}

                    if len(tags) == 1:
                        # Easy optimization: If there's only one tag, then it's a
                        # leaf by default
                        perm = perm_tags + tuple(tags[0].split('.'))
                        user.confirm(perm, gateiden=gateiden)

                    else:
                        for tag in tags:
                            parts = tag.split('.')
                            for idx in range(1, len(parts) + 1):
                                key = tuple(parts[:idx])
                                leaf.setdefault(key, 0)
                                leaf[key] += 1

                        for key, count in leaf.items():
                            if count == 1:
                                perm = perm_tags + key
                                user.confirm(perm, gateiden=gateiden)

    async def iterLayerNodeEdits(self):
        '''
        Scan the full layer and yield artificial sets of nodeedits.
        '''
        await self._saveDirtySodes()

        for nid, byts in self.layrslab.scanByFull(db=self.bynid):

            sode = s_msgpack.un(byts)
            ndef = self.core.getNidNdef(nid)

            form = ndef[0]

            edits = []
            nodeedit = (nid, form, edits)

            valt = sode.get('valu')
            if valt is not None:
                edits.append((EDIT_NODE_ADD, valt))

            elif sode.get('antivalu') is not None:
                edits.append((EDIT_NODE_TOMB, ()))
                yield nodeedit
                continue

            for prop, (valu, stortype) in sode.get('props', {}).items():
                edits.append((EDIT_PROP_SET, (prop, valu, None, stortype)))

            for prop in sode.get('antiprops', {}).keys():
                edits.append((EDIT_PROP_TOMB, (prop,)))

            for tag, tagv in sode.get('tags', {}).items():
                edits.append((EDIT_TAG_SET, (tag, tagv, None)))

            for tag in sode.get('antitags', {}).keys():
                edits.append((EDIT_TAG_TOMB, (tag,)))

            for tag, propdict in sode.get('tagprops', {}).items():
                for prop, (valu, stortype) in propdict.items():
                    edits.append((EDIT_TAGPROP_SET, (tag, prop, valu, None, stortype)))

            for tag, propdict in sode.get('antitagprops', {}).items():
                for prop in propdict.keys():
                    edits.append((EDIT_TAGPROP_TOMB, (tag, prop)))

            async for abrv, valu, tomb in self.iterNodeData(nid):
                prop = self.core.getAbrvIndx(abrv)[0]
                if tomb:
                    edits.append((EDIT_NODEDATA_TOMB, (prop,)))
                else:
                    edits.append((EDIT_NODEDATA_SET, (prop, valu, None)))

            async for abrv, n2nid, tomb in self.iterNodeEdgesN1(nid):
                verb = self.core.getAbrvIndx(abrv)[0]
                n2iden = s_common.ehex(self.core.getBuidByNid(n2nid))
                if tomb:
                    edits.append((EDIT_EDGE_TOMB, (verb, n2nid)))
                else:
                    edits.append((EDIT_EDGE_ADD, (verb, n2nid)))

            yield nodeedit

    async def _wipeNodeData(self, nid, sode):
        '''
        Remove all node data for a nid
        '''
        for lkey, _ in self.dataslab.scanByPref(nid, db=self.nodedata):
            await asyncio.sleep(0)
            self.dataslab.delete(lkey, db=self.nodedata)
            self.dataslab.delete(lkey[8:], nid, db=self.dataname)

            if lkey[-1:] == FLAG_TOMB:
                self.layrslab.delete(INDX_TOMB + lkey[8:-1], nid, db=self.indxdb)

    async def getModelVers(self):
        return self.layrinfo.get('model:version', (-1, -1, -1))

    async def setModelVers(self, vers):
        self._reqNotReadOnly()
        return await self._push('layer:set:modelvers', vers)

    @s_nexus.Pusher.onPush('layer:set:modelvers')
    async def _setModelVers(self, vers):
        self.layrinfo['model:version'] = vers
        self.core.layerdefs.set(self.iden, self.layrinfo)

    async def getStorNodes(self):
        '''
        Yield (nid, sode) tuples for all the nodes with props/tags/tagprops stored in this layer.
        '''
        # flush any dirty sodes so we can yield them from the index in nid order
        await self._saveDirtySodes()

        for nid, byts in self.layrslab.scanByFull(db=self.bynid):
            await asyncio.sleep(0)
            yield nid, s_msgpack.un(byts)

    async def getStorNodesByForm(self, form):
        '''
        Yield (nid, sode) tuples for nodes of a given form with any data in this layer.
        '''
        try:
            abrv = self.core.getIndxAbrv(INDX_FORM, form)
        except s_exc.NoSuchAbrv:
            return

        for _, nid in self.layrslab.scanByDups(abrv, db=self.indxdb):
            sode = self.getStorNode(nid)
            yield nid, sode
            await asyncio.sleep(0)

    def getStorNode(self, nid):
        '''
        Return a *COPY* of the storage node (or an empty default dict).
        '''
        sode = self._getStorNode(nid)
        if sode is not None:
            return deepcopy(sode)
        return collections.defaultdict(dict)

    async def syncNodeEdits2(self, offs, wait=True, reverse=False, compat=False):
        '''
        Once caught up with storage, yield them in realtime.

        Returns:
            Tuple of offset(int), nodeedits, meta(dict)
        '''
        if not self.logedits:
            return

        if not compat:
            for offi, _ in self.nodeeditlog.iter(offs, reverse=reverse):
                nexsitem = await self.core.nexsroot.nexslog.get(offi)
                yield (offi, *nexsitem[2])

            if wait:
                async with self.getNodeEditWindow() as wind:
                    async for item in wind:
                        yield item
            return

        for offi, _ in self.nodeeditlog.iter(offs, reverse=reverse):
            nexsitem = await self.core.nexsroot.nexslog.get(offi)
            (nodeedits, meta) = nexsitem[2]

            realnodeedits = self.core.localToRemoteEdits(nodeedits)
            if realnodeedits:
                yield (offi, realnodeedits, meta)

        if wait:
            async with self.getNodeEditWindow() as wind:
                async for (offi, nodeedits, meta) in wind:
                    realnodeedits = self.core.localToRemoteEdits(nodeedits)
                    if realnodeedits:
                        yield (offi, realnodeedits, meta)

    async def syncNodeEdits(self, offs, wait=True, reverse=False, compat=False):
        '''
        Identical to syncNodeEdits2, but doesn't yield meta
        '''
        async for offi, nodeedits, _meta in self.syncNodeEdits2(offs, wait=wait, reverse=reverse, compat=compat):
            yield (offi, nodeedits)

    async def syncIndexEvents(self, offs, matchdef, wait=True):
        '''
        Yield (offs, (nid, form, ETYPE, VALS)) tuples from the nodeedit log starting from the given offset.
        Only edits that match the filter in matchdef will be yielded.

        Notes:

            ETYPE is a constant EDIT_* above. VALS is a tuple whose format depends on ETYPE, outlined in the comment
            next to the constant.

            Additionally, every 1000 entries, an entry (offs, (None, None, EDIT_PROGRESS, ())) message is emitted.

            The matchdef dict may contain the following keys:  forms, props, tags, tagprops.  The value must be a
            sequence of strings.  Each key/val combination is treated as an "or", so each key and value yields more events.
            forms: EDIT_NODE_ADD and EDIT_NODE_DEL events.  Matches events for nodes with forms in the value list.
            props: EDIT_PROP_SET and EDIT_PROP_DEL events.  Values must be in form:prop or .universal form
            tags:  EDIT_TAG_SET and EDIT_TAG_DEL events.  Values must be the raw tag with no #.
            tagprops: EDIT_TAGPROP_SET and EDIT_TAGPROP_DEL events.   Values must be just the prop or tag:prop.

            Will not yield any values if this layer was not created with logedits enabled

        Args:
            offs(int): starting nexus/editlog offset
            matchdef(Dict[str, Sequence[str]]):  a dict describing which events are yielded
            wait(bool):  whether to pend and stream value until this layer is fini'd
        '''

        formm = set(matchdef.get('forms', ()))
        propm = set(matchdef.get('props', ()))
        tagm = set(matchdef.get('tags', ()))
        tagpropm = set(matchdef.get('tagprops', ()))
        count = 0

        ntypes = (EDIT_NODE_ADD, EDIT_NODE_DEL, EDIT_NODE_TOMB, EDIT_NODE_TOMB_DEL)
        ptypes = (EDIT_PROP_SET, EDIT_PROP_DEL, EDIT_PROP_TOMB, EDIT_PROP_TOMB_DEL)
        ttypes = (EDIT_TAG_SET, EDIT_TAG_DEL, EDIT_TAG_TOMB, EDIT_TAG_TOMB_DEL)
        tptypes = (EDIT_TAGPROP_SET, EDIT_TAGPROP_DEL,
                   EDIT_TAGPROP_TOMB, EDIT_TAGPROP_TOMB_DEL)

        async for curoff, editses in self.syncNodeEdits(offs, wait=wait):
            for nid, form, edit in editses:
                for etyp, vals in edit:
                    if ((form in formm and etyp in ntypes)
                            or (etyp in ptypes and (vals[0] in propm or f'{form}:{vals[0]}' in propm))
                            or (etyp in ttypes and vals[0] in tagm)
                            or (etyp in tptypes and (vals[1] in tagpropm or f'{vals[0]}:{vals[1]}' in tagpropm))):

                        yield (curoff, (nid, form, etyp, vals))

            await asyncio.sleep(0)

            count += 1
            if count % 1000 == 0:
                yield (curoff, (None, None, EDIT_PROGRESS, ()))

    @contextlib.asynccontextmanager
    async def getNodeEditWindow(self):
        if not self.logedits:
            raise s_exc.BadConfValu(mesg='Layer logging must be enabled for getting nodeedits')

        async with await s_queue.Window.anit(maxsize=WINDOW_MAXSIZE) as wind:

            async def fini():
                self.windows.remove(wind)

            wind.onfini(fini)

            self.windows.append(wind)

            yield wind

    async def getEditIndx(self):
        '''
        Returns what will be the *next* (i.e. 1 past the last) nodeedit log index.
        '''
        if not self.logedits:
            return 0

        return self.nodeeditlog.index()

    async def getEditOffs(self):
        '''
        Return the offset of the last *recorded* log entry.  Returns -1 if nodeedit log is disabled or empty.
        '''
        if not self.logedits:
            return -1

        last = self.nodeeditlog.last()
        if last is not None:
            return last[0]

        return -1

    async def waitEditOffs(self, offs, timeout=None):
        '''
        Wait for the node edit log to write an entry at/past the given offset.
        '''
        if not self.logedits:
            mesg = 'Layer.waitEditOffs() does not work with logedits disabled.'
            raise s_exc.BadArg(mesg=mesg)

        return await self.nodeeditlog.waitForOffset(offs, timeout=timeout)

    async def delete(self):
        '''
        Delete the underlying storage
        '''
        self.isdeleted = True
        await self.fini()
        shutil.rmtree(self.dirn, ignore_errors=True)<|MERGE_RESOLUTION|>--- conflicted
+++ resolved
@@ -2195,15 +2195,8 @@
 
         self.indxcounts = await self.layrslab.getLruHotCount('indxcounts')
 
-<<<<<<< HEAD
         self.nodedata = self.dataslab.initdb('nodedata')
         self.dataname = self.dataslab.initdb('dataname', dupsort=True, dupfixed=True)
-=======
-                    if len(tostor) >= 10000:
-                        logger.warning(f'...syncing 10k nodes @{count}')
-                        await self.layrslab.putmulti(tostor, db=self.bybuidv3)
-                        tostor.clear()
->>>>>>> 639533a3
 
         self.nodeeditlog = self.nodeeditctor(self.nodeeditslab, 'nodeedits')
 
@@ -2232,19 +2225,10 @@
 
         self.layrslab.on('commit', self._onLayrSlabCommit)
 
-<<<<<<< HEAD
         self.layrvers = self.meta.get('version', 11)
         if self.layrvers != 11:
             mesg = f'Got layer version {self.layrvers}.  Expected 10.  Accidental downgrade?'
             raise s_exc.BadStorageVersion(mesg=mesg)
-=======
-        # Mop up the leftovers
-        if lastbuid is not None:
-            count += 1
-            tostor.append((lastbuid, s_msgpack.en(sode)))
-        if tostor:
-            await self.layrslab.putmulti(tostor, db=self.bybuidv3)
->>>>>>> 639533a3
 
     async def getLayerSize(self):
         '''
@@ -2341,7 +2325,7 @@
             self.nidcache[nid] = sode
             kvlist.append((nid, s_msgpack.en(sode)))
 
-        self.layrslab.putmulti(kvlist, db=self.bynid)
+        self.layrslab._putmulti(kvlist, db=self.bynid)
         self.dirty.clear()
 
     def getStorNodeCount(self):
@@ -2498,6 +2482,47 @@
             return 0
 
         return self.indxcounts.get(abrv, 0)
+
+    async def iterPropValues(self, formname, propname, stortype):
+        try:
+            abrv = self.core.getIndxAbrv(INDX_PROP, formname, propname)
+        except s_exc.NoSuchAbrv:
+            return
+
+        if stortype & 0x8000:
+            stortype = STOR_TYPE_MSGP
+
+        stor = self.stortypes[stortype]
+        abrvlen = len(abrv)
+
+        async for lkey in s_coro.pause(self.layrslab.scanKeysByPref(abrv, db=self.indxdb, nodup=True)):
+
+            indx = lkey[abrvlen:]
+            valu = stor.decodeIndx(indx)
+            if valu is not s_common.novalu:
+                yield indx, valu
+                continue
+
+            nid = self.layrslab.get(lkey, db=self.indxdb)
+            if nid is not None:
+                sode = self._getStorNode(nid)
+                if sode is not None:
+                    if propname is None:
+                        valt = sode.get('valu')
+                    else:
+                        valt = sode['props'].get(propname)
+
+                    if valt is not None:
+                        yield indx, valt[0]
+
+    async def iterPropIndxNids(self, formname, propname, indx):
+        try:
+            abrv = self.core.getIndxAbrv(INDX_PROP, formname, propname)
+        except s_exc.NoSuchAbrv:
+            return
+
+        async for _, nid in s_coro.pause(self.layrslab.scanByDups(abrv + indx, db=self.indxdb)):
+            yield nid
 
     async def getFormEdgeVerbCount(self, form, verb, reverse=False):
         '''
@@ -2698,15 +2723,9 @@
         '''
         Save node edits to the layer and return a tuple of (nexsoffs, changes).
 
-<<<<<<< HEAD
         Note: nexsoffs will be None if there are no changes.
         '''
         self._reqNotReadOnly()
-=======
-        async def commit():
-            await self.layrslab.putmulti(putkeys, db=self.edgesn1n2)
-            putkeys.clear()
->>>>>>> 639533a3
 
         if not self.core.isactive:
             proxy = await self.core.nexsroot.getIssueProxy()
@@ -2720,19 +2739,10 @@
                 return await self.saveToNexs('edits', realedits, meta)
             return None, ()
 
-<<<<<<< HEAD
     async def calcEdits(self, nodeedits, meta):
 
         if (tick := meta.get('time')) is None:
             tick = s_common.now()
-=======
-            putkeys.append((n1buid + n2buid, venc))
-            if len(putkeys) > MIGR_COMMIT_SIZE:
-                await commit()
-
-        if len(putkeys):
-            await commit()
->>>>>>> 639533a3
 
         realedits = []
         for (nid, form, edits) in nodeedits:
@@ -2747,15 +2757,9 @@
 
             newsode = False
 
-<<<<<<< HEAD
             sode = self._getStorNode(nid)
             if sode is None:
                 newsode = {'.created': tick}
-=======
-        async def commit():
-            await self.layrslab.putmulti(putkeys, db=self.byform)
-            putkeys.clear()
->>>>>>> 639533a3
 
             elif sode.get('valu') is None:
                 if (props := sode.get('props')) is not None and (ctime := props.get('.created')) is not None:
@@ -2767,19 +2771,11 @@
             changes = []
             for edit in edits:
 
-<<<<<<< HEAD
                 delt = await self.resolvers[edit[0]](nid, edit, sode, newsode)
                 if delt is not None:
                     changes.extend(delt)
 
                 await asyncio.sleep(0)
-=======
-            if len(putkeys) > MIGR_COMMIT_SIZE:
-                await commit()
-
-        if putkeys:
-            await commit()
->>>>>>> 639533a3
 
             if changes:
                 if newsode and newsode.get('valu'):
@@ -2813,12 +2809,12 @@
                 kvpairs.extend(await self.editors[edit[0]](nid, form, edit, sode, meta))
 
                 if len(kvpairs) > 20:
-                    self.layrslab.putmulti(kvpairs, db=self.indxdb)
+                    await self.layrslab.putmulti(kvpairs, db=self.indxdb)
                     kvpairs.clear()
                     await asyncio.sleep(0)
 
         if kvpairs:
-            self.layrslab.putmulti(kvpairs, db=self.indxdb)
+            await self.layrslab.putmulti(kvpairs, db=self.indxdb)
 
         if self.logedits and nexsitem is not None:
             nexsindx = nexsitem[0] if nexsitem is not None else None
@@ -3023,12 +3019,7 @@
             (EDIT_TAG_DEL, (tag, oldv)),
         )
 
-<<<<<<< HEAD
     async def _calcTagTomb(self, nid, edit, sode, newsode):
-=======
-        self.layrslab._putmulti(kvlist, db=self.bybuidv3)
-        self.dirty.clear()
->>>>>>> 639533a3
 
         tag = edit[1][0]
 
@@ -3260,52 +3251,7 @@
             (EDIT_EDGE_TOMB, (verb, n2nid)),
         )
 
-<<<<<<< HEAD
     async def _calcNodeEdgeTombDel(self, nid, edit, sode, newsode):
-=======
-    async def iterPropValues(self, formname, propname, stortype):
-        try:
-            abrv = self.getPropAbrv(formname, propname)
-        except s_exc.NoSuchAbrv:
-            return
-
-        if stortype & 0x8000:
-            stortype = STOR_TYPE_MSGP
-
-        stor = self.stortypes[stortype]
-        abrvlen = len(abrv)
-
-        async for lkey in s_coro.pause(self.layrslab.scanKeysByPref(abrv, db=self.byprop, nodup=True)):
-
-            indx = lkey[abrvlen:]
-            valu = stor.decodeIndx(indx)
-            if valu is not s_common.novalu:
-                yield indx, valu
-                continue
-
-            buid = self.layrslab.get(lkey, db=self.byprop)
-            if buid is not None:
-                sode = self._getStorNode(buid)
-                if sode is not None:
-                    if propname is None:
-                        valt = sode.get('valu')
-                    else:
-                        valt = sode['props'].get(propname)
-
-                    if valt is not None:
-                        yield indx, valt[0]
-
-    async def iterPropIndxBuids(self, formname, propname, indx):
-        try:
-            abrv = self.getPropAbrv(formname, propname)
-        except s_exc.NoSuchAbrv:
-            return
-
-        async for _, buid in s_coro.pause(self.layrslab.scanByDups(abrv + indx, db=self.byprop)):
-            yield buid
-
-    async def liftByTag(self, tag, form=None, reverse=False):
->>>>>>> 639533a3
 
         verb, n2nid = edit[1]
 
@@ -4208,12 +4154,8 @@
             self.layrslab.delete(self.edgen2abrv + n2nid + vabrv + FLAG_TOMB, nid, db=self.indxdb)
             self.layrslab.delete(self.edgen1n2abrv + nid + n2nid + FLAG_TOMB, vabrv, db=self.indxdb)
 
-<<<<<<< HEAD
         self.dirty[nid] = sode
         self.dirty[n2nid] = n2sode
-=======
-        await self.layrslab.putmulti(kvpairs, db=self.bytagprop)
->>>>>>> 639533a3
 
         kvpairs = [
             (vabrv + nid + FLAG_NORM, n2nid),
