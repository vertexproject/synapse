'''
The Layer 2.0 archtecture introduces several optimized node/message serialization formats
used by the layers to optimize returning primitives and facilitate efficient node construction:

.. note::

    This interface is subject to change between minor revisions.

Storage Types (<stortype>)

    In Layers 2.0, each node property from the model has an associated "storage type".  Each
    storage type determines how the data is indexed and represented within the Layer.  This
    formalizes the separation of "data model" from "storage model".  Each data model type has
    a "stortype" property which coresponds to one of the STOR_TYPE_XXX values.  The knowledge
    of the mapping of data model types to storage types is the responsibility of the data model,
    making the Layer implementation fully decoupled from the data model.

Node Edits / Edits

    A node edit consists of a (<buid>, <form>, [edits]) tuple.  An edit is Tuple of (<type>, <info>, List[NodeEdits])
    where the first element is an int that matches to an EDIT_* constant below, the info is a tuple that varies
    depending on the first element, and the third element is a list of dependent NodeEdits that will only be applied
    if the edit actually makes a change.

Storage Node (<sode>)

    A storage node is a layer/storage optimized node representation which is similar to a "packed node".
    A storage node *may* be partial ( as it is produced by a given layer ) and are joined by the view/snap
    into "full" storage nodes which are used to construct Node() instances.

    Sode format::

        (<buid>, {

            'ndef': (<formname>, <formvalu>),

            'props': {
                <propname>: <propvalu>,
            }

            'tags': {
                <tagname>: <tagvalu>,
            }

            'tagprops: {
                <tagname>: {
                    <propname>: <propvalu>,
                },
            }

            # changes that were *just* made.
            'edits': [
                <edit>
            ]

        }),

'''
import os
import math
import shutil
import struct
import asyncio
import logging
import weakref
import ipaddress
import contextlib
import collections

import regex
import xxhash

import synapse.exc as s_exc
import synapse.common as s_common
import synapse.telepath as s_telepath

import synapse.lib.gis as s_gis
import synapse.lib.cell as s_cell
import synapse.lib.cache as s_cache
import synapse.lib.nexus as s_nexus
import synapse.lib.queue as s_queue
import synapse.lib.urlhelp as s_urlhelp

import synapse.lib.config as s_config
import synapse.lib.lmdbslab as s_lmdbslab
import synapse.lib.slabseqn as s_slabseqn

from synapse.lib.msgpack import deepcopy

logger = logging.getLogger(__name__)

import synapse.lib.msgpack as s_msgpack

reqValidLdef = s_config.getJsValidator({
    'type': 'object',
    'properties': {
        'iden': {'type': 'string', 'pattern': s_config.re_iden},
        'creator': {'type': 'string', 'pattern': s_config.re_iden},
        'lockmemory': {'type': 'boolean'},
        'lmdb:growsize': {'type': 'integer'},
        'logedits': {'type': 'boolean', 'default': True},
        'name': {'type': 'string'},
        'readonly': {'type': 'boolean', 'default': False},
    },
    'additionalProperties': True,
    'required': ['iden', 'creator', 'lockmemory'],
})

class LayerApi(s_cell.CellApi):

    async def __anit__(self, core, link, user, layr):

        await s_cell.CellApi.__anit__(self, core, link, user)

        self.layr = layr
        self.liftperm = ('layer', 'lift', self.layr.iden)
        self.writeperm = ('layer', 'write', self.layr.iden)

    async def iterLayerNodeEdits(self):
        '''
        Scan the full layer and yield artificial nodeedit sets.
        '''

        await self._reqUserAllowed(self.liftperm)
        async for item in self.layr.iterLayerNodeEdits():
            yield item

    @s_cell.adminapi()
    async def saveNodeEdits(self, edits, meta):
        '''
        Save node edits to the layer and return a tuple of (nexsoffs, changes).

        Note: nexsoffs will be None if there are no changes.
        '''
        meta['link:user'] = self.user.iden
        return await self.layr.saveNodeEdits(edits, meta)

    async def storNodeEdits(self, nodeedits, meta=None):

        await self._reqUserAllowed(self.writeperm)

        if meta is None:
            meta = {'time': s_common.now(), 'user': self.user.iden}

        return await self.layr.storNodeEdits(nodeedits, meta)

    async def storNodeEditsNoLift(self, nodeedits, meta=None):

        await self._reqUserAllowed(self.writeperm)

        if meta is None:
            meta = {'time': s_common.now(), 'user': self.user.iden}

        await self.layr.storNodeEditsNoLift(nodeedits, meta)

    async def syncNodeEdits(self, offs, wait=True):
        '''
        Yield (offs, nodeedits) tuples from the nodeedit log starting from the given offset.

        Once caught up with storage, yield them in realtime.
        '''
        await self._reqUserAllowed(self.liftperm)
        async for item in self.layr.syncNodeEdits(offs, wait=wait):
            yield item

    async def syncNodeEdits2(self, offs, wait=True):
        await self._reqUserAllowed(self.liftperm)
        async for item in self.layr.syncNodeEdits2(offs, wait=wait):
            yield item

    async def splices(self, offs=None, size=None):
        '''
        This API is deprecated.

        Yield (offs, splice) tuples from the nodeedit log starting from the given offset.

        Nodeedits will be flattened into splices before being yielded.
        '''
        s_common.deprecated('LayerApi.splices')
        await self._reqUserAllowed(self.liftperm)
        async for item in self.layr.splices(offs=offs, size=size):
            yield item

    async def getEditIndx(self):
        '''
        Returns what will be the *next* nodeedit log index.
        '''
        await self._reqUserAllowed(self.liftperm)
        return await self.layr.getEditIndx()

    async def getEditSize(self):
        '''
        Return the total number of (edits, meta) pairs in the layer changelog.
        '''
        await self._reqUserAllowed(self.liftperm)
        return await self.layr.getEditSize()

    async def getIden(self):
        await self._reqUserAllowed(self.liftperm)
        return self.layr.iden

BUID_CACHE_SIZE = 10000

STOR_TYPE_UTF8 = 1

STOR_TYPE_U8 = 2
STOR_TYPE_U16 = 3
STOR_TYPE_U32 = 4
STOR_TYPE_U64 = 5

STOR_TYPE_I8 = 6
STOR_TYPE_I16 = 7
STOR_TYPE_I32 = 8
STOR_TYPE_I64 = 9

STOR_TYPE_GUID = 10
STOR_TYPE_TIME = 11
STOR_TYPE_IVAL = 12
STOR_TYPE_MSGP = 13
STOR_TYPE_LATLONG = 14

STOR_TYPE_LOC = 15
STOR_TYPE_TAG = 16
STOR_TYPE_FQDN = 17
STOR_TYPE_IPV6 = 18

STOR_TYPE_U128 = 19
STOR_TYPE_I128 = 20

STOR_TYPE_MINTIME = 21

STOR_TYPE_FLOAT64 = 22
STOR_TYPE_HUGENUM = 23

STOR_TYPE_MAXTIME = 24

# STOR_TYPE_TOMB      = ??
# STOR_TYPE_FIXED     = ??

STOR_FLAG_ARRAY = 0x8000

# Edit types (etyp)

EDIT_NODE_ADD = 0      # (<etyp>, (<valu>, <type>), ())
EDIT_NODE_DEL = 1      # (<etyp>, (<oldv>, <type>), ())
EDIT_PROP_SET = 2      # (<etyp>, (<prop>, <valu>, <oldv>, <type>), ())
EDIT_PROP_DEL = 3      # (<etyp>, (<prop>, <oldv>, <type>), ())
EDIT_TAG_SET = 4       # (<etyp>, (<tag>, <valu>, <oldv>), ())
EDIT_TAG_DEL = 5       # (<etyp>, (<tag>, <oldv>), ())
EDIT_TAGPROP_SET = 6   # (<etyp>, (<tag>, <prop>, <valu>, <oldv>, <type>), ())
EDIT_TAGPROP_DEL = 7   # (<etyp>, (<tag>, <prop>, <oldv>, <type>), ())
EDIT_NODEDATA_SET = 8  # (<etyp>, (<name>, <valu>, <oldv>), ())
EDIT_NODEDATA_DEL = 9  # (<etyp>, (<name>, <oldv>), ())
EDIT_EDGE_ADD = 10     # (<etyp>, (<verb>, <destnodeiden>), ())
EDIT_EDGE_DEL = 11     # (<etyp>, (<verb>, <destnodeiden>), ())

EDIT_PROGRESS = 100   # (used by syncIndexEvents) (<etyp>, (), ())

class IndxBy:
    '''
    IndxBy sub-classes encapsulate access methods and encoding details for
    various types of properties within the layer to be lifted/compared by
    storage types.
    '''
    def __init__(self, layr, abrv, db):
        self.db = db
        self.abrv = abrv
        self.layr = layr
        self.abrvlen = len(abrv)  # Dividing line between the abbreviations and the data-specific index

    def getNodeValu(self, nid):
        raise s_exc.NoSuchImpl(name='getNodeValu')

    def keyBuidsByDups(self, indx):
        yield from self.layr.layrslab.scanByDups(self.abrv + indx, db=self.db)

    # def buidsByDups(self, indx):
    #     for _, buid in self.layr.layrslab.scanByDups(self.abrv + indx, db=self.db):
    #         yield buid

    # TODO rename these...
    def keyBuidsByPref(self, indx=b''):
        yield from self.layr.layrslab.scanByPref(self.abrv + indx, db=self.db)

    # def buidsByPref(self, indx=b''):
    #     for _, buid in self.layr.layrslab.scanByPref(self.abrv + indx, db=self.db):
    #         yield buid

    def keyBuidsByRange(self, minindx, maxindx):
        yield from self.layr.layrslab.scanByRange(self.abrv + minindx, self.abrv + maxindx, db=self.db)

    def buidsByRange(self, minindx, maxindx):
        yield from (x[1] for x in self.keyBuidsByRange(minindx, maxindx))

    def keyBuidsByRangeBack(self, minindx, maxindx):
        '''
        Yields backwards from maxindx to minindx
        '''
        yield from self.layr.layrslab.scanByRangeBack(self.abrv + maxindx, lmin=self.abrv + minindx, db=self.db)

    def buidsByRangeBack(self, minindx, maxindx):
        yield from (x[1] for x in self.keyBuidsByRangeBack(minindx, maxindx))

    def scanByDups(self, indx):
        for item in self.layr.layrslab.scanByDups(self.abrv + indx, db=self.db):
            yield item

    def scanByPref(self, indx=b''):
        for item in self.layr.layrslab.scanByPref(self.abrv + indx, db=self.db):
            yield item

    def scanByRange(self, minindx, maxindx):
        for item in self.layr.layrslab.scanByRange(self.abrv + minindx, self.abrv + maxindx, db=self.db):
            yield item

    def hasIndxBuid(self, indx, buid):
        return self.layr.layrslab.hasdup(self.abrv + indx, buid, db=self.db)

class IndxByForm(IndxBy):

    def __init__(self, layr, form):
        '''
        Note:  may raise s_exc.NoSuchAbrv
        '''
        abrv = layr.getPropAbrv(form, None)
        IndxBy.__init__(self, layr, abrv, layr.byprop)

        self.form = form

    def getNodeValu(self, nid):
        sode = self.layr._getStorNode(nid)
        if sode is None: # pragma: no cover
            return None

        valt = sode.get('valu')
        if valt is not None:
            return valt[0]

class IndxByProp(IndxBy):

    def __init__(self, layr, form, prop):
        '''
        Note:  may raise s_exc.NoSuchAbrv
        '''
        abrv = layr.getPropAbrv(form, prop)
        IndxBy.__init__(self, layr, abrv, db=layr.byprop)

        self.form = form
        self.prop = prop

    def getNodeValu(self, nid):
        print(f'IndxByProp.getNodeValu({nid})')
        sode = self.layr._getStorNode(nid)
        if sode is None: # pragma: no cover
            print('no sode')
            return None
        print(f'sode: {sode}')

        valt = sode['props'].get(self.prop)
        if valt is not None:
            print(f'getNodeValu() valt: {valt}')
            return valt[0]
        print('no prop valu')

    def __repr__(self):
        if self.form:
            return f'IndxByProp: {self.form}:{self.prop}'
        return f'IndxByProp: {self.prop}'

class IndxByPropArray(IndxBy):

    def __init__(self, layr, form, prop):
        '''
        Note:  may raise s_exc.NoSuchAbrv
        '''
        abrv = layr.getPropAbrv(form, prop)
        IndxBy.__init__(self, layr, abrv, db=layr.byarray)

        self.form = form
        self.prop = prop

    def getNodeValu(self, nid):
        sode = self.layr._getStorNode(nid)
        if sode is None: # pragma: no cover
            return None
        valt = sode['props'].get(self.prop)
        if valt is not None:
            return valt[0]

    def __repr__(self):
        if self.form:
            return f'IndxByPropArray: {self.form}:{self.prop}'
        return f'IndxByPropArray: {self.prop}'

class IndxByTag(IndxBy):

    def __init__(self, layr, form, tag):
        '''
        Note:  may raise s_exc.NoSuchAbrv
        '''
        abrv = layr.tagabrv.bytsToAbrv(tag.encode())
        if form is not None:
            abrv += layr.getPropAbrv(form, None)

        IndxBy.__init__(self, layr, abrv, layr.bytag)

        self.abrvlen = 16

        self.form = form
        self.tag = tag

    def getNodeValuForm(self, nid):
        sode = self.layr._getStorNode(buid)
        if sode is None: # pragma: no cover
            return None
        valt = sode['tags'].get(self.tag)
        if valt is not None:
            return valt, sode['form']

class IndxByTagProp(IndxBy):

    def __init__(self, layr, form, tag, prop):
        '''
        Note:  may raise s_exc.NoSuchAbrv
        '''
        abrv = layr.getTagPropAbrv(form, tag, prop)
        IndxBy.__init__(self, layr, abrv, layr.bytagprop)

        self.form = form
        self.prop = prop
        self.tag = tag

    def getNodeValu(self, nid):
        sode = self.layr._getStorNode(nid)
        if sode is None: # pragma: no cover
            return None
        props = sode['tagprops'].get(self.tag)
        if not props:
            return

        valu = props.get(self.prop)
        if valu is not None:
            return valu[0]

class StorType:

    def __init__(self, layr, stortype):
        self.layr = layr
        self.stortype = stortype

        self.lifters = {}

    async def indxBy(self, liftby, cmpr, valu):
        func = self.lifters.get(cmpr)
        if func is None:
            raise s_exc.NoSuchCmpr(cmpr=cmpr)

        async for item in func(liftby, valu):
            yield item

    async def indxByForm(self, form, cmpr, valu):
        try:
            indxby = IndxByForm(self.layr, form)

        except s_exc.NoSuchAbrv:
            return

        async for item in self.indxBy(indxby, cmpr, valu):
            yield item

    async def verifyBuidProp(self, buid, form, prop, valu):
        indxby = IndxByProp(self.layr, form, prop)
        for indx in self.indx(valu):
            if not indxby.hasIndxBuid(indx, buid):
                yield ('NoPropIndex', {'prop': prop, 'valu': valu})

    async def indxByProp(self, form, prop, cmpr, valu):
        try:
            indxby = IndxByProp(self.layr, form, prop)

        except s_exc.NoSuchAbrv:
            return

        async for item in self.indxBy(indxby, cmpr, valu):
            yield item

    async def indxByPropArray(self, form, prop, cmpr, valu):
        try:
            indxby = IndxByPropArray(self.layr, form, prop)

        except s_exc.NoSuchAbrv:
            return

        async for item in self.indxBy(indxby, cmpr, valu):
            yield item

    async def indxByTagProp(self, form, tag, prop, cmpr, valu):
        try:
            indxby = IndxByTagProp(self.layr, form, tag, prop)

        except s_exc.NoSuchAbrv:
            return

        async for item in self.indxBy(indxby, cmpr, valu):
            yield item

    def indx(self, valu):  # pragma: no cover
        raise NotImplementedError

    def decodeIndx(self, valu):  # pragma: no cover
        return s_common.novalu

    async def _liftRegx(self, liftby, valu):

        regx = regex.compile(valu)

        abrvlen = liftby.abrvlen
        isarray = isinstance(liftby, IndxByPropArray)

        for lkey, nid in liftby.keyBuidsByPref():

            await asyncio.sleep(0)

            indx = lkey[abrvlen:]
            storvalu = self.decodeIndx(indx)

            if storvalu == s_common.novalu:

                storvalu = liftby.getNodeValu(nid)

                if isarray:
                    for sval in storvalu:
                        if self.indx(sval)[0] == indx:
                            storvalu = sval
                            break
                    else:
                        continue

            def regexin(regx, storvalu):
                if isinstance(storvalu, str):
                    if regx.search(storvalu) is not None:
                        return True

                elif isinstance(storvalu, (tuple, list)):
                    return any(regexin(regx, sv) for sv in storvalu)

                return False

            if regexin(regx, storvalu):
                yield lkey, nid

class StorTypeUtf8(StorType):

    def __init__(self, layr):
        StorType.__init__(self, layr, STOR_TYPE_UTF8)

        self.lifters.update({
            '=': self._liftUtf8Eq,
            '~=': self._liftRegx,
            '^=': self._liftUtf8Prefix,
            'range=': self._liftUtf8Range,
        })

    async def _liftUtf8Eq(self, liftby, valu):
        indx = self._getIndxByts(valu)
        for item in liftby.keyBuidsByDups(indx):
            yield item

    async def _liftUtf8Range(self, liftby, valu):
        minindx = self._getIndxByts(valu[0])
        maxindx = self._getIndxByts(valu[1])
        for item in liftby.keyBuidsByRange(minindx, maxindx):
            yield item

    async def _liftUtf8Prefix(self, liftby, valu):
        indx = self._getIndxByts(valu)
        for item in liftby.keyBuidsByPref(indx):
            yield item

    def _getIndxByts(self, valu):

        indx = valu.encode('utf8', 'surrogatepass')
        # cut down an index value to 256 bytes...
        if len(indx) <= 256:
            return indx

        base = indx[:248]
        sufx = xxhash.xxh64(indx).digest()
        return base + sufx

    def indx(self, valu):
        return (self._getIndxByts(valu), )

    def decodeIndx(self, bytz):
        if len(bytz) >= 256:
            return s_common.novalu
        return bytz.decode('utf8', 'surrogatepass')

class StorTypeHier(StorType):

    def __init__(self, layr, stortype, sepr='.'):
        StorType.__init__(self, layr, stortype)
        self.sepr = sepr

        self.lifters.update({
            '=': self._liftHierEq,
            '^=': self._liftHierPref,
        })

    def indx(self, valu):
        return (
            self.getHierIndx(valu),
        )

    def getHierIndx(self, valu):
        # encode the index values with a trailing sepr to allow ^=foo.bar to be boundary aware
        return (valu + self.sepr).encode()

    def decodeIndx(self, bytz):
        return bytz.decode()[:-len(self.sepr)]

    async def _liftHierEq(self, liftby, valu):
        indx = self.getHierIndx(valu)
        for item in liftby.keyBuidsByDups(indx):
            yield item

    async def _liftHierPref(self, liftby, valu):
        indx = self.getHierIndx(valu)
        for item in liftby.keyBuidsByPref(indx):
            yield item

class StorTypeLoc(StorTypeHier):
    def __init__(self, layr):
        StorTypeHier.__init__(self, layr, STOR_TYPE_LOC)

class StorTypeTag(StorTypeHier):

    def __init__(self, layr):
        StorTypeHier.__init__(self, layr, STOR_TYPE_TAG)

    @staticmethod
    def getTagFilt(cmpr, valu):

        if cmpr == '=':
            def filt1(x):
                return x == valu
            return filt1

        if cmpr == '@=':

            def filt2(item):

                if item is None:
                    return False

                if item == (None, None):
                    return False

                if item[0] >= valu[1]:
                    return False

                if item[1] <= valu[0]:
                    return False

                return True

            return filt2

class StorTypeFqdn(StorTypeUtf8):

    def indx(self, norm):
        return (
            self._getIndxByts(norm[::-1]),
        )

    def decodeIndx(self, bytz):
        if len(bytz) >= 256:
            return s_common.novalu
        return bytz.decode('utf8', 'surrogatepass')[::-1]

    def __init__(self, layr):
        StorType.__init__(self, layr, STOR_TYPE_UTF8)
        self.lifters.update({
            '=': self._liftFqdnEq,
            '~=': self._liftRegx,
        })

    async def _liftFqdnEq(self, liftby, valu):

        if valu[0] == '*':
            indx = self._getIndxByts(valu[1:][::-1])
            for item in liftby.keyBuidsByPref(indx):
                yield item
            return

        async for item in StorTypeUtf8._liftUtf8Eq(self, liftby, valu[::-1]):
            yield item

class StorTypeIpv6(StorType):

    def __init__(self, layr):
        StorType.__init__(self, layr, STOR_TYPE_IPV6)

        self.lifters.update({
            '=': self._liftIPv6Eq,
            'range=': self._liftIPv6Range,
            '<': self._liftIPv6Lt,
            '>': self._liftIPv6Gt,
            '<=': self._liftIPv6Le,
            '>=': self._liftIPv6Ge,
        })

    def getIPv6Indx(self, valu):
        return ipaddress.IPv6Address(valu).packed

    def indx(self, valu):
        return (
            self.getIPv6Indx(valu),
        )

    def decodeIndx(self, bytz):
        return str(ipaddress.IPv6Address(bytz))

    async def _liftIPv6Eq(self, liftby, valu):
        indx = self.getIPv6Indx(valu)
        for item in liftby.keyBuidsByDups(indx):
            yield item

    async def _liftIPv6Range(self, liftby, valu):
        minindx = self.getIPv6Indx(valu[0])
        maxindx = self.getIPv6Indx(valu[1])
        for item in liftby.keyBuidsByRange(minindx, maxindx):
            yield item

    async def _liftIPv6Lt(self, liftby, norm):
        minindx = self.getIPv6Indx('::')
        maxindx = self.getIPv6Indx(norm)
        maxindx = (int.from_bytes(maxindx) - 1).to_bytes(16)
        for item in liftby.keyBuidsByRange(minindx, maxindx):
            yield item

    async def _liftIPv6Gt(self, liftby, norm):
        minindx = self.getIPv6Indx(norm)
        minindx = (int.from_bytes(minindx) + 1).to_bytes(16)
        maxindx = self.getIPv6Indx('ffff:ffff:ffff:ffff:ffff:ffff:ffff:ffff')

        for item in liftby.keyBuidsByRange(minindx, maxindx):
            yield item

    async def _liftIPv6Le(self, liftby, norm):
        minindx = self.getIPv6Indx('::')
        maxindx = self.getIPv6Indx(norm)

        for item in liftby.keyBuidsByRange(minindx, maxindx):
            yield item

    async def _liftIPv6Ge(self, liftby, norm):
        minindx = self.getIPv6Indx(norm)
        maxindx = self.getIPv6Indx('ffff:ffff:ffff:ffff:ffff:ffff:ffff:ffff')

        for item in liftby.keyBuidsByRange(minindx, maxindx):
            yield item

class StorTypeInt(StorType):

    def __init__(self, layr, stortype, size, signed):

        StorType.__init__(self, layr, stortype)

        self.size = size
        self.signed = signed

        self.offset = 0
        if signed:
            self.offset = 2 ** ((self.size * 8) - 1) - 1

        self.maxval = 2 ** (self.size * 8) - 1

        self.lifters.update({
            '=': self._liftIntEq,
            '<': self._liftIntLt,
            '>': self._liftIntGt,
            '<=': self._liftIntLe,
            '>=': self._liftIntGe,
            'range=': self._liftIntRange,
        })

        self.zerobyts = b'\x00' * self.size
        self.fullbyts = b'\xff' * self.size

    def getIntIndx(self, valu):
        return (valu + self.offset).to_bytes(self.size, 'big')

    def indx(self, valu):
        return (self.getIntIndx(valu),)

    def decodeIndx(self, bytz):
        return int.from_bytes(bytz, 'big') - self.offset

    async def _liftIntEq(self, liftby, valu):
        indx = valu + self.offset
        if indx < 0 or indx > self.maxval:
            return

        pkey = indx.to_bytes(self.size, 'big')
        for item in liftby.keyBuidsByDups(pkey):
            yield item

    async def _liftIntGt(self, liftby, valu):
        async for item in self._liftIntGe(liftby, valu + 1):
            yield item

    async def _liftIntGe(self, liftby, valu):
        minv = valu + self.offset
        if minv > self.maxval:
            return

        minv = max(minv, 0)

        pkeymin = minv.to_bytes(self.size, 'big')
        pkeymax = self.fullbyts
        for item in liftby.keyBuidsByRange(pkeymin, pkeymax):
            yield item

    async def _liftIntLt(self, liftby, valu):
        async for item in self._liftIntLe(liftby, valu - 1):
            yield item

    async def _liftIntLe(self, liftby, valu):
        maxv = valu + self.offset
        if maxv < 0:
            return

        maxv = min(maxv, self.maxval)

        pkeymin = self.zerobyts
        pkeymax = maxv.to_bytes(self.size, 'big')
        for item in liftby.keyBuidsByRange(pkeymin, pkeymax):
            yield item

    async def _liftIntRange(self, liftby, valu):
        minv = valu[0] + self.offset
        maxv = valu[1] + self.offset
        if minv > self.maxval or maxv < 0:
            return

        minv = max(minv, 0)
        maxv = min(maxv, self.maxval)

        pkeymin = minv.to_bytes(self.size, 'big')
        pkeymax = maxv.to_bytes(self.size, 'big')
        for item in liftby.keyBuidsByRange(pkeymin, pkeymax):
            yield item

class StorTypeHugeNum(StorType):

    def __init__(self, layr, stortype):
        StorType.__init__(self, layr, STOR_TYPE_HUGENUM)
        self.lifters.update({
            '=': self._liftHugeEq,
            '<': self._liftHugeLt,
            '>': self._liftHugeGt,
            '<=': self._liftHugeLe,
            '>=': self._liftHugeGe,
            'range=': self._liftHugeRange,
        })

        self.one = s_common.hugeexp
        self.offset = s_common.hugenum(0x7fffffffffffffffffffffffffffffffffffffff)

        self.zerobyts = b'\x00' * 20
        self.fullbyts = b'\xff' * 20

    def getHugeIndx(self, norm):
        scaled = s_common.hugescaleb(s_common.hugenum(norm), 24)
        byts = int(s_common.hugeadd(scaled, self.offset)).to_bytes(20, byteorder='big')
        return byts

    def indx(self, norm):
        return (self.getHugeIndx(norm),)

    def decodeIndx(self, bytz):
        huge = s_common.hugenum(int.from_bytes(bytz, 'big'))
        valu = s_common.hugescaleb(s_common.hugesub(huge, self.offset), -24)
        return '{:f}'.format(valu.normalize(s_common.hugectx))

    async def _liftHugeEq(self, liftby, valu):
        byts = self.getHugeIndx(valu)
        for item in liftby.keyBuidsByDups(byts):
            yield item

    async def _liftHugeGt(self, liftby, valu):
        valu = s_common.hugenum(valu)
        async for item in self._liftHugeGe(liftby, s_common.hugeadd(valu, self.one)):
            yield item

    async def _liftHugeLt(self, liftby, valu):
        valu = s_common.hugenum(valu)
        async for item in self._liftHugeLe(liftby, s_common.hugesub(valu, self.one)):
            yield item

    async def _liftHugeGe(self, liftby, valu):
        pkeymin = self.getHugeIndx(valu)
        pkeymax = self.fullbyts
        for item in liftby.keyBuidsByRange(pkeymin, pkeymax):
            yield item

    async def _liftHugeLe(self, liftby, valu):
        pkeymin = self.zerobyts
        pkeymax = self.getHugeIndx(valu)
        for item in liftby.keyBuidsByRange(pkeymin, pkeymax):
            yield item

    async def _liftHugeRange(self, liftby, valu):
        pkeymin = self.getHugeIndx(valu[0])
        pkeymax = self.getHugeIndx(valu[1])
        for item in liftby.keyBuidsByRange(pkeymin, pkeymax):
            yield item

class StorTypeFloat(StorType):
    FloatPacker = struct.Struct('>d')
    fpack = FloatPacker.pack
    FloatPackPosMax = FloatPacker.pack(math.inf)
    FloatPackPosMin = FloatPacker.pack(0.0)
    FloatPackNegMin = FloatPacker.pack(-math.inf)
    FloatPackNegMax = FloatPacker.pack(-0.0)

    def __init__(self, layr, stortype, size=8):
        '''
        Size reserved for later use
        '''
        assert size == 8

        StorType.__init__(self, layr, stortype)

        self.lifters.update({
            '=': self._liftFloatEq,
            '<': self._liftFloatLt,
            '>': self._liftFloatGt,
            '<=': self._liftFloatLe,
            '>=': self._liftFloatGe,
            'range=': self._liftFloatRange,
        })

    def indx(self, valu):
        return (self.fpack(valu),)

    def decodeIndx(self, bytz):
        return self.FloatPacker.unpack(bytz)[0]

    async def _liftFloatEq(self, liftby, valu):
        for item in liftby.keyBuidsByDups(self.fpack(valu)):
            yield item

    async def _liftFloatGeCommon(self, liftby, valu):
        if math.isnan(valu):
            raise s_exc.NotANumberCompared()

        valupack = self.fpack(valu)

        if math.copysign(1.0, valu) < 0.0:  # negative values and -0.0
            for item in liftby.keyBuidsByRangeBack(self.FloatPackNegMax, valupack):
                yield item
            valupack = self.FloatPackPosMin

        for item in liftby.keyBuidsByRange(valupack, self.FloatPackPosMax):
            yield item

    async def _liftFloatGe(self, liftby, valu):
        async for item in self._liftFloatGeCommon(liftby, valu):
            yield item

    async def _liftFloatGt(self, liftby, valu):
        valupack = self.fpack(valu)
        async for item in self._liftFloatGeCommon(liftby, valu):
            if item[0] == valupack:
                continue
            yield item

    async def _liftFloatLeCommon(self, liftby, valu):
        if math.isnan(valu):
            raise s_exc.NotANumberCompared()

        valupack = self.fpack(valu)

        if math.copysign(1.0, valu) > 0.0:
            for item in liftby.keyBuidsByRangeBack(self.FloatPackNegMax, self.FloatPackNegMin):
                yield item
            for item in liftby.keyBuidsByRange(self.FloatPackPosMin, valupack):
                yield item
        else:
            for item in liftby.keyBuidsByRangeBack(valupack, self.FloatPackNegMin):
                yield item

    async def _liftFloatLe(self, liftby, valu):
        async for item in self._liftFloatLeCommon(liftby, valu):
            yield item

    async def _liftFloatLt(self, liftby, valu):
        valupack = self.fpack(valu)
        async for item in self._liftFloatLeCommon(liftby, valu):
            if item[0] == valupack:
                continue
            yield item

    async def _liftFloatRange(self, liftby, valu):
        valumin, valumax = valu

        if math.isnan(valumin) or math.isnan(valumax):
            raise s_exc.NotANumberCompared()

        assert valumin <= valumax

        pkeymin, pkeymax = (self.fpack(v) for v in valu)

        if math.copysign(1.0, valumin) > 0.0:
            # Entire range is nonnegative
            for item in liftby.keyBuidsByRange(pkeymin, pkeymax):
                yield item
            return

        if math.copysign(1.0, valumax) < 0.0:  # negative values and -0.0
            # Entire range is negative
            for item in liftby.keyBuidsByRangeBack(pkeymax, pkeymin):
                yield item
            return

        # Yield all values between min and -0
        for item in liftby.keyBuidsByRangeBack(self.FloatPackNegMax, pkeymin):
            yield item

        # Yield all values between 0 and max
        for item in liftby.keyBuidsByRange(self.FloatPackPosMin, pkeymax):
            yield item

class StorTypeGuid(StorType):

    def __init__(self, layr):
        StorType.__init__(self, layr, STOR_TYPE_GUID)
        self.lifters.update({
            '=': self._liftGuidEq,
            '^=': self._liftGuidPref,
        })

    async def _liftGuidPref(self, liftby, byts):
        # valu is already bytes of the guid prefix
        for item in liftby.keyBuidsByPref(byts):
            yield item

    async def _liftGuidEq(self, liftby, valu):
        indx = s_common.uhex(valu)
        for item in liftby.keyBuidsByDups(indx):
            yield item

    def indx(self, valu):
        return (s_common.uhex(valu),)

    def decodeIndx(self, bytz):
        return s_common.ehex(bytz)

class StorTypeTime(StorTypeInt):

    def __init__(self, layr):
        StorTypeInt.__init__(self, layr, STOR_TYPE_TIME, 8, True)
        self.lifters.update({
            '@=': self._liftAtIval,
        })

    async def _liftAtIval(self, liftby, valu):
        minindx = self.getIntIndx(valu[0])
        maxindx = self.getIntIndx(valu[1] - 1)
        for item in liftby.scanByRange(minindx, maxindx):
            yield item

class StorTypeIval(StorType):

    def __init__(self, layr):
        StorType.__init__(self, layr, STOR_TYPE_IVAL)
        self.timetype = StorTypeTime(layr)
        self.lifters.update({
            '=': self._liftIvalEq,
            '@=': self._liftIvalAt,
        })

    async def _liftIvalEq(self, liftby, valu):
        indx = self.timetype.getIntIndx(valu[0]) + self.timetype.getIntIndx(valu[1])
        for item in liftby.keyBuidsByDups(indx):
            yield item

    async def _liftIvalAt(self, liftby, valu):

        minindx = self.timetype.getIntIndx(valu[0])
        maxindx = self.timetype.getIntIndx(valu[1])

        for lkey, nid in liftby.scanByPref():

            tick = lkey[-16:-8]
            tock = lkey[-8:]

            # check for non-ovelap left and right
            if tick >= maxindx:
                continue

            if tock <= minindx:
                continue

            yield lkey, nid

    def indx(self, valu):
        return (self.timetype.getIntIndx(valu[0]) + self.timetype.getIntIndx(valu[1]),)

    def decodeIndx(self, bytz):
        return (self.timetype.decodeIndx(bytz[:8]), self.timetype.decodeIndx(bytz[8:]))

class StorTypeMsgp(StorType):

    def __init__(self, layr):
        StorType.__init__(self, layr, STOR_TYPE_MSGP)
        self.lifters.update({
            '=': self._liftMsgpEq,
            '~=': self._liftRegx,
        })

    async def _liftMsgpEq(self, liftby, valu):
        indx = s_common.buid(valu)
        for item in liftby.keyBuidsByDups(indx):
            yield item

    def indx(self, valu):
        return (s_common.buid(valu),)

class StorTypeLatLon(StorType):

    def __init__(self, layr):
        StorType.__init__(self, layr, STOR_TYPE_LATLONG)

        self.scale = 10 ** 8
        self.latspace = 90 * 10 ** 8
        self.lonspace = 180 * 10 ** 8

        self.lifters.update({
            '=': self._liftLatLonEq,
            'near=': self._liftLatLonNear,
        })

    async def _liftLatLonEq(self, liftby, valu):
        indx = self._getLatLonIndx(valu)
        for item in liftby.keyBuidsByDups(indx):
            yield item

    async def _liftLatLonNear(self, liftby, valu):

        (lat, lon), dist = valu

        # latscale = (lat * self.scale) + self.latspace
        # lonscale = (lon * self.scale) + self.lonspace

        latmin, latmax, lonmin, lonmax = s_gis.bbox(lat, lon, dist)

        lonminindx = (round(lonmin * self.scale) + self.lonspace).to_bytes(5, 'big')
        lonmaxindx = (round(lonmax * self.scale) + self.lonspace).to_bytes(5, 'big')

        latminindx = (round(latmin * self.scale) + self.latspace).to_bytes(5, 'big')
        latmaxindx = (round(latmax * self.scale) + self.latspace).to_bytes(5, 'big')

        # scan by lon range and down-select the results to matches.
        for lkey, nid in liftby.scanByRange(lonminindx, lonmaxindx):

            # lkey = <abrv> <lonindx> <latindx>

            # limit results to the bounding box before unpacking...
            latbyts = lkey[13:18]

            if latbyts > latmaxindx:
                continue

            if latbyts < latminindx:
                continue

            lonbyts = lkey[8:13]

            latvalu = (int.from_bytes(latbyts, 'big') - self.latspace) / self.scale
            lonvalu = (int.from_bytes(lonbyts, 'big') - self.lonspace) / self.scale

            if s_gis.haversine((lat, lon), (latvalu, lonvalu)) <= dist:
                yield lkey, nid

    def _getLatLonIndx(self, latlong):
        # yield index bytes in lon/lat order to allow cheap optimal indexing
        latindx = (round(latlong[0] * self.scale) + self.latspace).to_bytes(5, 'big')
        lonindx = (round(latlong[1] * self.scale) + self.lonspace).to_bytes(5, 'big')
        return lonindx + latindx

    def indx(self, valu):
        # yield index bytes in lon/lat order to allow cheap optimal indexing
        return (self._getLatLonIndx(valu),)

    def decodeIndx(self, bytz):
        lon = (int.from_bytes(bytz[:5], 'big') - self.lonspace) / self.scale
        lat = (int.from_bytes(bytz[5:], 'big') - self.latspace) / self.scale
        return (lat, lon)

class SodeEnvl:
    def __init__(self, sode):
        self.sode = sode

class Layer(s_nexus.Pusher):
    '''
    The base class for a cortex layer.
    '''
    nodeeditctor = s_slabseqn.SlabSeqn

    def __repr__(self):
        return f'Layer ({self.__class__.__name__}): {self.iden}'

    async def __anit__(self, core, layrinfo):

        self.core = core
        self.layrinfo = layrinfo

        self.addoffs = None  # The nexus log index where I was created
        self.deloffs = None  # The nexus log index where I was deleted
        self.isdeleted = False

        self.iden = layrinfo.get('iden')
        await s_nexus.Pusher.__anit__(self, self.iden, nexsroot=core.nexsroot)

        self.dirn = s_common.gendir(core.dirn, 'layers', self.iden)
        self.readonly = layrinfo.get('readonly')

        self.lockmemory = self.layrinfo.get('lockmemory')
        self.growsize = self.layrinfo.get('growsize')
        self.logedits = self.layrinfo.get('logedits')

        self.mapasync = core.conf.get('layer:lmdb:map_async')
        self.maxreplaylog = core.conf.get('layer:lmdb:max_replay_log')

        # slim hooks to avoid async/fire
        self.nodeAddHook = None
        self.nodeDelHook = None

        path = s_common.genpath(self.dirn, 'layer_v2.lmdb')

        self.fresh = not os.path.exists(path)

        self.dirty = {}
        self.futures = {}

        self.stortypes = [

            None,

            StorTypeUtf8(self),

            StorTypeInt(self, STOR_TYPE_U8, 1, False),
            StorTypeInt(self, STOR_TYPE_U16, 2, False),
            StorTypeInt(self, STOR_TYPE_U32, 4, False),
            StorTypeInt(self, STOR_TYPE_U64, 8, False),

            StorTypeInt(self, STOR_TYPE_I8, 1, True),
            StorTypeInt(self, STOR_TYPE_I16, 2, True),
            StorTypeInt(self, STOR_TYPE_I32, 4, True),
            StorTypeInt(self, STOR_TYPE_I64, 8, True),

            StorTypeGuid(self),
            StorTypeTime(self),
            StorTypeIval(self),
            StorTypeMsgp(self),
            StorTypeLatLon(self),

            StorTypeLoc(self),
            StorTypeTag(self),
            StorTypeFqdn(self),
            StorTypeIpv6(self),

            StorTypeInt(self, STOR_TYPE_U128, 16, False),
            StorTypeInt(self, STOR_TYPE_I128, 16, True),

            StorTypeTime(self),  # STOR_TYPE_MINTIME

            StorTypeFloat(self, STOR_TYPE_FLOAT64, 8),
            StorTypeHugeNum(self, STOR_TYPE_HUGENUM),

            StorTypeTime(self),  # STOR_TYPE_MAXTIME
        ]

        await self._initLayerStorage()

        self.editors = [
            self._editNodeAdd,
            self._editNodeDel,
            self._editPropSet,
            self._editPropDel,
            self._editTagSet,
            self._editTagDel,
            self._editTagPropSet,
            self._editTagPropDel,
            self._editNodeDataSet,
            self._editNodeDataDel,
            self._editNodeEdgeAdd,
            self._editNodeEdgeDel,
        ]

        self.canrev = True
        self.ctorname = f'{self.__class__.__module__}.{self.__class__.__name__}'

        self.windows = []
        self.upstreamwaits = collections.defaultdict(lambda: collections.defaultdict(list))

        self.buidcache = s_cache.LruDict(BUID_CACHE_SIZE)
        self.weakcache = weakref.WeakValueDictionary()

        self.onfini(self._onLayrFini)

        # if we are a mirror, we upstream all our edits and
        # wait for them to make it back down the pipe...
        self.leader = None
        self.leadtask = None
        self.ismirror = layrinfo.get('mirror') is not None
        self.activetasks = []

    @contextlib.contextmanager
    def getIdenFutu(self, iden=None):

        if iden is None:
            iden = s_common.guid()

        futu = self.loop.create_future()
        self.futures[iden] = futu

        try:
            yield iden, futu
        finally:
            self.futures.pop(iden, None)

    async def getMirrorStatus(self):
        # TODO plumb back to upstream on not self.core.isactive
        retn = {'mirror': self.leader is not None}
        if self.leader:
            proxy = await self.leader.proxy()
            retn['local'] = {'size': await self.getEditSize()}
            retn['remote'] = {'size': await proxy.getEditSize()}
        return retn

    async def initLayerActive(self):

        if self.leadtask is not None:
            self.leadtask.cancel()

        mirror = self.layrinfo.get('mirror')
        if mirror is not None:
            conf = {'retrysleep': 2}
            self.leader = await s_telepath.Client.anit(mirror, conf=conf)
            self.leadtask = self.schedCoro(self._runMirrorLoop())

        uplayr = self.layrinfo.get('upstream')
        if uplayr is not None:
            if isinstance(uplayr, (tuple, list)):
                for layr in uplayr:
                    await self.initUpstreamSync(layr)
            else:
                await self.initUpstreamSync(uplayr)

    async def initLayerPassive(self):

        if self.leadtask is not None:
            self.leadtask.cancel()
            self.leadtask = None

        if self.leader is not None:
            await self.leader.fini()
            self.leader = None

        [t.cancel() for t in self.activetasks]
        self.activetasks.clear()

    async def getEditSize(self):
        return self.nodeeditlog.size

    async def _runMirrorLoop(self):

        while not self.isfini:

            try:

                proxy = await self.leader.proxy()

                leadoffs = await self._getLeadOffs()

                async for offs, edits, meta in proxy.syncNodeEdits2(leadoffs + 1):

                    iden = meta.get('task')
                    futu = self.futures.pop(iden, None)

                    meta['indx'] = offs

                    try:
                        item = await self.saveToNexs('edits', edits, meta)
                        if futu is not None:
                            futu.set_result(item)

                    except asyncio.CancelledError:  # pragma: no cover
                        raise

                    except s_exc.LinkShutDown:
                        raise

                    except Exception as e:
                        if futu is not None:
                            futu.set_exception(e)
                            continue
                        logger.error(f'Error consuming mirror nodeedit at offset {offs} for (layer: {self.iden}): {e}')

            except asyncio.CancelledError as e:  # pragma: no cover
                raise

            except Exception as e:  # pragma: no cover
                logger.exception(f'error in runMirrorLoop() (layer: {self.iden}): ')
                await self.waitfini(timeout=2)

    async def _getLeadOffs(self):
        last = self.nodeeditlog.last()
        if last is None:
            return -1
        return last[1][1].get('indx', -1)

    async def verifyBuidTag(self, nid, formname, tagname, tagvalu):
        abrv = self.tagabrv.bytsToAbrv(tagname.encode())
        abrv += self.getPropAbrv(formname, None)
        if not self.layrslab.hasdup(abrv, nid, db=self.bytag):
            yield ('NoTagIndex', {'nid': nid, 'form': formname, 'tag': tagname, 'valu': tagvalu})

    def _testDelTagIndx(self, nid, form, tag):
        formabrv = self.setPropAbrv(form, None)
        tagabrv = self.tagabrv.bytsToAbrv(tag.encode())
        self.layrslab.delete(tagabrv + formabrv, nid, db=self.bytag)

    def _testDelPropIndx(self, nid, form, prop):
        sode = self._getStorNode(nid)
        storvalu, stortype = sode['props'][prop]

        abrv = self.setPropAbrv(form, prop)
        for indx in self.stortypes[stortype].indx(storvalu):
            self.layrslab.delete(abrv + indx, nid, db=self.byprop)

    def _testDelTagStor(self, nid, form, tag):
        sode = self._getStorNode(nid)
        sode['tags'].pop(tag, None)
        self.setSodeDirty(sode)

    def _testDelPropStor(self, nid, form, prop):
        sode = self._getStorNode(nid)
        sode['props'].pop(prop, None)
        self.setSodeDirty(sode)

    def _testDelFormValuStor(self, nid, form):
        sode = self._getStorNode(nid)
        sode['valu'] = None
        self.setSodeDirty(sode)

    def _testAddPropIndx(self, nid, form, prop, valu):
        modlprop = self.core.model.prop(f'{form}:{prop}')
        abrv = self.setPropAbrv(form, prop)
        for indx in self.stortypes[modlprop.type.stortype].indx(valu):
            self.layrslab.put(abrv + indx, nid, db=self.byprop)

    def _testAddPropArrayIndx(self, nid, form, prop, valu):
        modlprop = self.core.model.prop(f'{form}:{prop}')
        abrv = self.setPropAbrv(form, prop)
        for indx in self.getStorIndx(modlprop.type.stortype, valu):
            self.layrslab.put(abrv + indx, nid, db=self.byarray)

    def _testAddTagIndx(self, nid, form, tag):
        formabrv = self.setPropAbrv(form, None)
        tagabrv = self.tagabrv.bytsToAbrv(tag.encode())
        self.layrslab.put(tagabrv + formabrv, nid, db=self.bytag)

    def _testAddTagPropIndx(self, nid, form, tag, prop, valu):
        tpabrv = self.setTagPropAbrv(None, tag, prop)
        ftpabrv = self.setTagPropAbrv(form, tag, prop)

        tagprop = self.core.model.tagprop(prop)
        for indx in self.stortypes[tagprop.type.stortype].indx(valu):
            self.layrslab.put(tpabrv + indx, nid, db=self.bytagprop)
            self.layrslab.put(ftpabrv + indx, nid, db=self.bytagprop)

    async def verify(self, config=None):

        if config is None:
            config = {}

        defconf = None
        if config.get('scanall', True):
            defconf = {}

        scans = config.get('scans', {})

        nodescan = scans.get('nodes', defconf)
        if nodescan is not None:
            async for error in self.verifyAllBuids(nodescan):
                yield error

        tagsscan = scans.get('tagindex', defconf)
        if tagsscan is not None:
            async for error in self.verifyAllTags(tagsscan):
                yield error

        propscan = scans.get('propindex', defconf)
        if propscan is not None:
            async for error in self.verifyAllProps(propscan):
                yield error

        tagpropscan = scans.get('tagpropindex', defconf)
        if tagpropscan is not None:
            async for error in self.verifyAllTagProps(tagpropscan):
                yield error

    async def verifyAllBuids(self, scanconf=None):
        if scanconf is None:
            scanconf = {}

        async for nid, sode in self.getStorNodes():
            async for error in self.verifyByBuid(nid, sode):
                yield error

    async def verifyAllTags(self, scanconf=None):

        if scanconf is None:
            scanconf = {}

        globs = None

        includes = scanconf.get('include', ())
        if includes:
            globs = s_cache.TagGlobs()
            for incname in includes:
                globs.add(incname, True)

        autofix = scanconf.get('autofix')
        if autofix not in (None, 'node', 'index'):
            mesg = f'invalid tag index autofix strategy "{autofix}"'
            raise s_exc.BadArg(mesg=mesg)

        for name in self.tagabrv.names():

            if globs is not None and not globs.get(name):
                continue

            async for error in self.verifyByTag(name, autofix=autofix):
                yield error

    async def verifyAllProps(self, scanconf=None):

        if scanconf is None:
            scanconf = {}

        autofix = scanconf.get('autofix')
        if autofix not in (None, 'index'):
            mesg = f'invalid prop index autofix strategy "{autofix}"'
            raise s_exc.BadArg(mesg=mesg)

        include = scanconf.get('include', None)

        for form, prop in self.getFormProps():

            if include is not None and (form, prop) not in include:
                continue

            async for error in self.verifyByProp(form, prop, autofix=autofix):
                yield error

            async for error in self.verifyByPropArray(form, prop, autofix=autofix):
                yield error

    async def verifyAllTagProps(self, scanconf=None):

        if scanconf is None:
            scanconf = {}

        autofix = scanconf.get('autofix')
        if autofix not in (None, 'index'):
            mesg = f'invalid tagprop index autofix strategy "{autofix}"'
            raise s_exc.BadArg(mesg=mesg)

        include = scanconf.get('include', None)

        for form, tag, prop in self.getTagProps():

            if include is not None and prop not in include:
                continue

            async for error in self.verifyByTagProp(form, tag, prop, autofix=autofix):
                yield error

    async def verifyByTag(self, tag, autofix=None):
        tagabrv = self.tagabrv.bytsToAbrv(tag.encode())

        async def tryfix(lkey, nid, form):
            if autofix == 'node':
                sode = self._genStorNode(nid)
                sode.setdefault('form', form)
                sode['tags'][tag] = (None, None)
                self.setSodeDirty(sode)
            elif autofix == 'index':
                self.layrslab.delete(lkey, nid, db=self.bytag)

        for lkey, nid in self.layrslab.scanByPref(tagabrv, db=self.bytag):

            await asyncio.sleep(0)

            (form, prop) = self.getAbrvProp(lkey[8:])

            sode = self._getStorNode(nid)
            if sode is None: # pragma: no cover
                await tryfix(lkey, nid, form)
                yield ('NoNodeForTagIndex', {'nid': s_common.ehex(nid), 'form': form, 'tag': tag})
                continue

            tags = sode.get('tags')
            if tags.get(tag) is None:
                await tryfix(lkey, nid, form)
                yield ('NoTagForTagIndex', {'nid': s_common.ehex(nid), 'form': form, 'tag': tag})
                continue

    async def verifyByProp(self, form, prop, autofix=None):

        abrv = self.getPropAbrv(form, prop)

        async def tryfix(lkey, nid):
            if autofix == 'index':
                self.layrslab.delete(lkey, nid, db=self.byprop)

        for lkey, nid in self.layrslab.scanByPref(abrv, db=self.byprop):

            await asyncio.sleep(0)

            indx = lkey[len(abrv):]

            sode = self._getStorNode(nid)
            if sode is None:
                await tryfix(lkey, nid)
                yield ('NoNodeForPropIndex', {'nid': s_common.ehex(nid), 'form': form, 'prop': prop, 'indx': indx})
                continue

            if prop is not None:
                props = sode.get('props')
                if props is None:
                    await tryfix(lkey, nid)
                    yield ('NoValuForPropIndex', {'nid': s_common.ehex(nid), 'form': form, 'prop': prop, 'indx': indx})
                    continue

                valu = props.get(prop)
                if valu is None:
                    await tryfix(lkey, nid)
                    yield ('NoValuForPropIndex', {'nid': s_common.ehex(nid), 'form': form, 'prop': prop, 'indx': indx})
                    continue
            else:
                valu = sode.get('valu')
                if valu is None:
                    await tryfix(lkey, nid)
                    yield ('NoValuForPropIndex', {'nid': s_common.ehex(nid), 'form': form, 'prop': prop, 'indx': indx})
                    continue

            propvalu, stortype = valu
            if stortype & STOR_FLAG_ARRAY:
                stortype = STOR_TYPE_MSGP

            try:
                for indx in self.stortypes[stortype].indx(propvalu):
                    if abrv + indx == lkey:
                        break
                else:
                    await tryfix(lkey, nid)
                    yield ('SpurPropKeyForIndex', {'nid': s_common.ehex(nid), 'form': form,
                                                   'prop': prop, 'indx': indx})

            except IndexError:
                await tryfix(lkey, nid)
                yield ('NoStorTypeForProp', {'nid': s_common.ehex(nid), 'form': form, 'prop': prop,
                                             'stortype': stortype})

    async def verifyByPropArray(self, form, prop, autofix=None):

        abrv = self.getPropAbrv(form, prop)

        async def tryfix(lkey, nid):
            if autofix == 'index':
                self.layrslab.delete(lkey, nid, db=self.byarray)

        for lkey, nid in self.layrslab.scanByPref(abrv, db=self.byarray):

            await asyncio.sleep(0)

            indx = lkey[len(abrv):]

            sode = self._getStorNode(nid)
            if sode is None:
                await tryfix(lkey, nid)
                yield ('NoNodeForPropArrayIndex', {'nid': s_common.ehex(nid), 'form': form,
                                                   'prop': prop, 'indx': indx})
                continue

            if prop is not None:
                props = sode.get('props')
                if props is None:
                    await tryfix(lkey, nid)
                    yield ('NoValuForPropArrayIndex', {'nid': s_common.ehex(nid), 'form': form,
                                                       'prop': prop, 'indx': indx})
                    continue

                valu = props.get(prop)
                if valu is None:
                    await tryfix(lkey, nid)
                    yield ('NoValuForPropArrayIndex', {'nid': s_common.ehex(nid),
                                                       'form': form, 'prop': prop, 'indx': indx})
                    continue
            else:
                valu = sode.get('valu')
                if valu is None:
                    await tryfix(lkey, nid)
                    yield ('NoValuForPropArrayIndex', {'nid': s_common.ehex(nid),
                                                       'form': form, 'prop': prop, 'indx': indx})
                    continue

            propvalu, stortype = valu

            try:
                for indx in self.getStorIndx(stortype, propvalu):
                    if abrv + indx == lkey:
                        break
                else:
                    await tryfix(lkey, nid)
                    yield ('SpurPropArrayKeyForIndex', {'nid': s_common.ehex(nid), 'form': form,
                                                        'prop': prop, 'indx': indx})

            except IndexError:
                await tryfix(lkey, nid)
                yield ('NoStorTypeForPropArray', {'nid': s_common.ehex(nid), 'form': form,
                                                  'prop': prop, 'stortype': stortype})

    async def verifyByTagProp(self, form, tag, prop, autofix=None):

        abrv = self.getTagPropAbrv(form, tag, prop)

        async def tryfix(lkey, nid):
            if autofix == 'index':
                self.layrslab.delete(lkey, nid, db=self.bytagprop)

        for lkey, nid in self.layrslab.scanByPref(abrv, db=self.bytagprop):

            await asyncio.sleep(0)

            indx = lkey[len(abrv):]

            sode = self._getStorNode(nid)
            if sode is None:
                await tryfix(lkey, nid)
                yield ('NoNodeForTagPropIndex', {'nid': s_common.ehex(nid), 'form': form,
                                                 'tag': tag, 'prop': prop, 'indx': indx})
                continue

            tags = sode.get('tagprops')
            if tags is None:
                yield ('NoPropForTagPropIndex', {'nid': s_common.ehex(nid), 'form': form,
                                                 'tag': tag, 'prop': prop, 'indx': indx})
                continue

            props = tags.get(tag)
            if props is None:
                await tryfix(lkey, nid)
                yield ('NoPropForTagPropIndex', {'nid': s_common.ehex(nid), 'form': form,
                                                 'tag': tag, 'prop': prop, 'indx': indx})
                continue

            valu = props.get(prop)
            if valu is None:
                await tryfix(lkey, nid)
                yield ('NoValuForTagPropIndex', {'nid': s_common.ehex(nid), 'form': form,
                                                 'tag': tag, 'prop': prop, 'indx': indx})
                continue

            propvalu, stortype = valu

            if stortype & STOR_FLAG_ARRAY: # pragma: no cover
                # TODO: These aren't possible yet
                stortype = STOR_TYPE_MSGP

            try:
                for indx in self.stortypes[stortype].indx(propvalu):
                    if abrv + indx == lkey:
                        break
                else:
                    await tryfix(lkey, nid)
                    yield ('SpurTagPropKeyForIndex', {'nid': s_common.ehex(nid), 'form': form,
                                                      'tag': tag, 'prop': prop, 'indx': indx})
            except IndexError:
                await tryfix(lkey, nid)
                yield ('NoStorTypeForTagProp', {'nid': s_common.ehex(nid), 'form': form,
                                                'tag': tag, 'prop': prop, 'stortype': stortype})

    async def verifyByBuid(self, buid, sode):

        await asyncio.sleep(0)

        form = sode.get('form')
        stortags = sode.get('tags')
        if stortags:
            for tagname, storvalu in stortags.items():
                async for error in self.verifyBuidTag(buid, form, tagname, storvalu):
                    yield error

        storprops = sode.get('props')
        if storprops:
            for propname, (storvalu, stortype) in storprops.items():

                # TODO: we dont support verifying array property indexes just yet...
                if stortype & STOR_FLAG_ARRAY:
                    continue

                try:
                    async for error in self.stortypes[stortype].verifyBuidProp(buid, form, propname, storvalu):
                        yield error
                except IndexError as e:
                    yield ('NoStorTypeForProp', {'buid': s_common.ehex(buid), 'form': form, 'prop': propname,
                                                 'stortype': stortype})

    async def pack(self):
        ret = self.layrinfo.pack()
        if ret.get('mirror'):
            ret['mirror'] = s_urlhelp.sanitizeUrl(ret['mirror'])
        ret['totalsize'] = await self.getLayerSize()
        return ret

    @s_nexus.Pusher.onPushAuto('layer:truncate')
    async def truncate(self):
        '''
        Nuke all the contents in the layer, leaving an empty layer
        NOTE: This internal API is deprecated but is kept for Nexus event backward compatibility
        '''
        s_common.deprecated('Layer.truncate')

        self.dirty.clear()
        self.buidcache.clear()

        await self.layrslab.trash()
        await self.nodeeditslab.trash()
        await self.dataslab.trash()

        await self._initLayerStorage()

    # async def wipe(self, meta): ...

    async def iterWipeNodeEdits(self):

        await self._saveDirtySodes()

        async for buid, sode in self.getStorNodes():

            edits = []

            async for verb, n2iden in self.iterNodeEdgesN1(buid):
                edits.append((EDIT_EDGE_DEL, (verb, n2iden), ()))

            async for prop, valu in self.iterNodeData(buid):
                edits.append((EDIT_NODEDATA_DEL, (prop, valu), ()))

            for tag, propdict in sode.get('tagprops', {}).items():
                for prop, (valu, stortype) in propdict.items():
                    edits.append((EDIT_TAGPROP_DEL, (tag, prop, valu, stortype), ()))

            for tag, tagv in sode.get('tags', {}).items():
                edits.append((EDIT_TAG_DEL, (tag, tagv), ()))

            for prop, (valu, stortype) in sode.get('props', {}).items():
                edits.append((EDIT_PROP_DEL, (prop, valu, stortype), ()))

            valu = sode.get('valu')
            if valu is not None:
                edits.append((EDIT_NODE_DEL, valu, ()))

            yield (buid, sode.get('form'), edits)

    async def clone(self, newdirn):
        '''
        Copy the contents of this layer to a new layer
        '''
        for root, dnames, fnames in os.walk(self.dirn, topdown=True):

            relpath = os.path.relpath(root, start=self.dirn)

            for name in list(dnames):

                relname = os.path.join(relpath, name)

                srcpath = s_common.genpath(root, name)
                dstpath = s_common.genpath(newdirn, relname)

                if srcpath in s_lmdbslab.Slab.allslabs:
                    slab = s_lmdbslab.Slab.allslabs[srcpath]
                    await slab.copyslab(dstpath)

                    dnames.remove(name)
                    continue

                s_common.gendir(dstpath)

            for name in fnames:

                srcpath = s_common.genpath(root, name)
                # skip unix sockets etc...
                if not os.path.isfile(srcpath):
                    continue

                dstpath = s_common.genpath(newdirn, relpath, name)
                shutil.copy(srcpath, dstpath)

    async def waitForHot(self):
        '''
        Wait for the layer's slab to be prefaulted and locked into memory if lockmemory is true, otherwise return.
        '''
        await self.layrslab.lockdoneevent.wait()

    async def _layrV2toV3(self):

        bybuid = self.layrslab.initdb('bybuid')
        sode = collections.defaultdict(dict)

        tostor = []
        lastbuid = None

        count = 0
        forms = await self.getFormCounts()
        minforms = sum(forms.values())

        logger.warning(f'Converting layer from v2 to v3 storage (>={minforms} nodes): {self.dirn}')

        for lkey, lval in self.layrslab.scanByFull(db=bybuid):

            flag = lkey[32]
            buid = lkey[:32]

            if lastbuid != buid:

                if lastbuid is not None:

                    count += 1
                    tostor.append((lastbuid, s_msgpack.en(sode)))

                    sode.clear()

                    if len(tostor) >= 10000:
                        logger.warning(f'...syncing 10k nodes @{count}')
                        self.layrslab.putmulti(tostor, db=self.bybuidv3)
                        tostor.clear()

                lastbuid = buid

            if flag == 0:
                form, valu, stortype = s_msgpack.un(lval)
                sode['form'] = form
                sode['valu'] = (valu, stortype)
                continue

            if flag == 1:
                name = lkey[33:].decode()
                sode['props'][name] = s_msgpack.un(lval)
                continue

            if flag == 2:
                name = lkey[33:].decode()
                sode['tags'][name] = s_msgpack.un(lval)
                continue

            if flag == 3:
                tag, prop = lkey[33:].decode().split(':')
                if tag not in sode['tagprops']:
                    sode['tagprops'][tag] = {}
                sode['tagprops'][tag][prop] = s_msgpack.un(lval)
                continue

            if flag == 9:
                sode['form'] = lval.decode()
                continue

            logger.warning('Invalid flag %d found for buid %s during migration', flag, buid)  # pragma: no cover

        count += 1

        # Mop up the leftovers
        if lastbuid is not None:
            count += 1
            tostor.append((lastbuid, s_msgpack.en(sode)))
        if tostor:
            self.layrslab.putmulti(tostor, db=self.bybuidv3)

        logger.warning('...removing old bybuid index')
        self.layrslab.dropdb('bybuid')

        self.meta.set('version', 3)
        self.layrvers = 3

        logger.warning(f'...complete! ({count} nodes)')

    async def _layrV3toV5(self):

        sode = collections.defaultdict(dict)

        logger.warning(f'Cleaning layer byarray index: {self.dirn}')

        for lkey, lval in self.layrslab.scanByFull(db=self.byarray):

            abrv = lkey[:8]
            (form, prop) = self.getAbrvProp(abrv)

            if form is None or prop is None:
                continue

            byts = self.layrslab.get(lval, db=self.bybuidv3)
            if byts is not None:
                sode.update(s_msgpack.un(byts))

            pval = sode['props'].get(prop)
            if pval is None:
                self.layrslab.delete(lkey, lval, db=self.byarray)
                sode.clear()
                continue

            indxbyts = lkey[8:]
            valu, stortype = pval
            realtype = stortype & 0x7fff
            realstor = self.stortypes[realtype]

            for aval in valu:
                if indxbyts in realstor.indx(aval):
                    break
            else:
                self.layrslab.delete(lkey, lval, db=self.byarray)

            sode.clear()

        self.meta.set('version', 5)
        self.layrvers = 5

        logger.warning(f'...complete!')

    async def _layrV4toV5(self):

        sode = collections.defaultdict(dict)

        logger.warning(f'Rebuilding layer byarray index: {self.dirn}')

        for byts, abrv in self.propabrv.slab.scanByFull(db=self.propabrv.name2abrv):

            form, prop = s_msgpack.un(byts)
            if form is None or prop is None:
                continue

            for lkey, buid in self.layrslab.scanByPref(abrv, db=self.byprop):
                byts = self.layrslab.get(buid, db=self.bybuidv3)
                if byts is not None:
                    sode.clear()
                    sode.update(s_msgpack.un(byts))

                pval = sode['props'].get(prop)
                if pval is None:
                    continue

                valu, stortype = pval
                if not stortype & STOR_FLAG_ARRAY:
                    break

                for indx in self.getStorIndx(stortype, valu):
                    self.layrslab.put(abrv + indx, buid, db=self.byarray)

        self.meta.set('version', 5)
        self.layrvers = 5

        logger.warning(f'...complete!')

    async def _v5ToV7Buid(self, buid):

        byts = self.layrslab.get(buid, db=self.bybuidv3)
        if byts is None:
            return

        sode = s_msgpack.un(byts)
        tagprops = sode.get('tagprops')
        if tagprops is None:
            return
        edited_sode = False
        # do this in a partially-covered / replay safe way
        for tpkey, tpval in list(tagprops.items()):
            if isinstance(tpkey, tuple):
                tagprops.pop(tpkey)
                edited_sode = True
                tag, prop = tpkey

                if tagprops.get(tag) is None:
                    tagprops[tag] = {}
                if prop in tagprops[tag]:
                    continue
                tagprops[tag][prop] = tpval

        if edited_sode:
            self.layrslab.put(buid, s_msgpack.en(sode), db=self.bybuidv3)

    async def _layrV5toV7(self):

        logger.warning(f'Updating tagprop keys in bytagprop index: {self.dirn}')

        for lkey, buid in self.layrslab.scanByFull(db=self.bytagprop):
            await self._v5ToV7Buid(buid)

        self.meta.set('version', 7)
        self.layrvers = 7

        logger.warning('...complete!')

    async def _v7toV8Prop(self, prop):

        propname = prop.name
        form = prop.form
        if form:
            form = form.name

        try:
            abrv = self.getPropAbrv(form, propname)

        except s_exc.NoSuchAbrv:
            return

        isarray = False
        if prop.type.stortype & STOR_FLAG_ARRAY:
            isarray = True
            araystor = self.stortypes[STOR_TYPE_MSGP]

            for lkey, buid in self.layrslab.scanByPref(abrv, db=self.byarray):
                self.layrslab.delete(lkey, buid, db=self.byarray)

        hugestor = self.stortypes[STOR_TYPE_HUGENUM]
        sode = collections.defaultdict(dict)

        for lkey, buid in self.layrslab.scanByPref(abrv, db=self.byprop):

            if isarray is False and len(lkey) == 28:
                continue

            byts = self.layrslab.get(buid, db=self.bybuidv3)
            if byts is None:
                self.layrslab.delete(lkey, buid, db=self.byprop)
                continue

            sode.update(s_msgpack.un(byts))
            pval = sode['props'].get(propname)
            if pval is None:
                self.layrslab.delete(lkey, buid, db=self.byprop)
                sode.clear()
                continue

            valu, _ = pval
            if isarray:
                try:
                    newval = prop.type.norm(valu)[0]
                except s_exc.BadTypeValu:
                    logger.warning(f'Invalid value {valu} for prop {propname} for buid {buid}')
                    continue

                if valu != newval:

                    nkey = abrv + araystor.indx(newval)[0]
                    if nkey != lkey:
                        self.layrslab.put(nkey, buid, db=self.byprop)
                        self.layrslab.delete(lkey, buid, db=self.byprop)

                for aval in valu:
                    indx = hugestor.indx(aval)[0]
                    self.layrslab.put(abrv + indx, buid, db=self.byarray)
            else:
                try:
                    indx = hugestor.indx(valu)[0]
                except Exception:
                    logger.warning(f'Invalid value {valu} for prop {propname} for buid {buid}')
                    continue

                self.layrslab.put(abrv + indx, buid, db=self.byprop)
                self.layrslab.delete(lkey, buid, db=self.byprop)

            sode.clear()

    async def _v7toV8TagProp(self, form, tag, prop):

        try:
            ftpabrv = self.getTagPropAbrv(form, tag, prop)
            tpabrv = self.getTagPropAbrv(None, tag, prop)

        except s_exc.NoSuchAbrv:
            return

        abrvlen = len(ftpabrv)

        hugestor = self.stortypes[STOR_TYPE_HUGENUM]
        sode = collections.defaultdict(dict)

        for lkey, buid in self.layrslab.scanByPref(ftpabrv, db=self.bytagprop):

            if len(lkey) == 28:
                continue

            byts = self.layrslab.get(buid, db=self.bybuidv3)
            if byts is None:
                self.layrslab.delete(lkey, buid, db=self.bytagprop)
                continue

            sode.update(s_msgpack.un(byts))

            props = sode['tagprops'].get(tag)
            if not props:
                self.layrslab.delete(lkey, buid, db=self.bytagprop)
                sode.clear()
                continue

            pval = props.get(prop)
            if pval is None:
                self.layrslab.delete(lkey, buid, db=self.bytagprop)
                sode.clear()
                continue

            valu, _ = pval
            try:
                indx = hugestor.indx(valu)[0]
            except Exception:
                logger.warning(f'Invalid value {valu} for tagprop {tag}:{prop} for buid {buid}')
                continue
            self.layrslab.put(ftpabrv + indx, buid, db=self.bytagprop)
            self.layrslab.put(tpabrv + indx, buid, db=self.bytagprop)

            oldindx = lkey[abrvlen:]
            self.layrslab.delete(lkey, buid, db=self.bytagprop)
            self.layrslab.delete(tpabrv + oldindx, buid, db=self.bytagprop)

            sode.clear()

    async def _layrV7toV8(self):

        logger.warning(f'Updating hugenum index values: {self.dirn}')

        for name, prop in self.core.model.props.items():
            stortype = prop.type.stortype
            if stortype & STOR_FLAG_ARRAY:
                stortype = stortype & 0x7fff

            if stortype == STOR_TYPE_HUGENUM:
                await self._v7toV8Prop(prop)

        tagprops = set()
        for name, prop in self.core.model.tagprops.items():
            if prop.type.stortype == STOR_TYPE_HUGENUM:
                tagprops.add(prop.name)

        for form, tag, prop in self.getTagProps():
            if form is None or prop not in tagprops:
                continue

            await self._v7toV8TagProp(form, tag, prop)

        self.meta.set('version', 8)
        self.layrvers = 8

        logger.warning('...complete!')

    async def _v8toV9Prop(self, prop):

        propname = prop.name
        form = prop.form
        if form:
            form = form.name

        try:
            if prop.isform:
                abrv = self.getPropAbrv(form, None)
            else:
                abrv = self.getPropAbrv(form, propname)
        except s_exc.NoSuchAbrv:
            return

        isarray = False
        if prop.type.stortype & STOR_FLAG_ARRAY:
            isarray = True
            araystor = self.stortypes[STOR_TYPE_MSGP]

            for lkey, buid in self.layrslab.scanByPref(abrv, db=self.byarray):
                self.layrslab.delete(lkey, buid, db=self.byarray)

        abrvlen = len(abrv)
        hugestor = self.stortypes[STOR_TYPE_HUGENUM]
        sode = collections.defaultdict(dict)

        for lkey, buid in self.layrslab.scanByPref(abrv, db=self.byprop):

            byts = self.layrslab.get(buid, db=self.bybuidv3)
            if byts is None:
                self.layrslab.delete(lkey, buid, db=self.byprop)
                continue

            sode.clear()
            sode.update(s_msgpack.un(byts))
            if prop.isform:
                valu = sode['valu']
            else:
                valu = sode['props'].get(propname)

            if valu is None:
                self.layrslab.delete(lkey, buid, db=self.byprop)
                continue

            valu = valu[0]
            if isarray:
                for aval in valu:
                    try:
                        indx = hugestor.indx(aval)[0]
                    except Exception:
                        logger.warning(f'Invalid value {valu} for prop {propname} for buid {s_common.ehex(buid)}')
                        continue

                    self.layrslab.put(abrv + indx, buid, db=self.byarray)
            else:
                try:
                    indx = hugestor.indx(valu)[0]
                except Exception:
                    logger.warning(f'Invalid value {valu} for prop {propname} for buid {s_common.ehex(buid)}')
                    continue

                if indx == lkey[abrvlen:]:
                    continue
                self.layrslab.put(abrv + indx, buid, db=self.byprop)
                self.layrslab.delete(lkey, buid, db=self.byprop)

    async def _v8toV9TagProp(self, form, tag, prop):

        try:
            ftpabrv = self.getTagPropAbrv(form, tag, prop)
            tpabrv = self.getTagPropAbrv(None, tag, prop)
        except s_exc.NoSuchAbrv:
            return

        abrvlen = len(ftpabrv)

        hugestor = self.stortypes[STOR_TYPE_HUGENUM]
        sode = collections.defaultdict(dict)

        for lkey, buid in self.layrslab.scanByPref(ftpabrv, db=self.bytagprop):

            byts = self.layrslab.get(buid, db=self.bybuidv3)
            if byts is None:
                self.layrslab.delete(lkey, buid, db=self.bytagprop)
                continue

            sode.clear()
            sode.update(s_msgpack.un(byts))

            props = sode['tagprops'].get(tag)
            if not props:
                self.layrslab.delete(lkey, buid, db=self.bytagprop)
                continue

            pval = props.get(prop)
            if pval is None:
                self.layrslab.delete(lkey, buid, db=self.bytagprop)
                continue

            valu, _ = pval
            try:
                indx = hugestor.indx(valu)[0]
            except Exception:
                logger.warning(f'Invalid value {valu} for tagprop {tag}:{prop} for buid {s_common.ehex(buid)}')
                continue

            if indx == lkey[abrvlen:]:
                continue

            self.layrslab.put(ftpabrv + indx, buid, db=self.bytagprop)
            self.layrslab.put(tpabrv + indx, buid, db=self.bytagprop)

            oldindx = lkey[abrvlen:]
            self.layrslab.delete(lkey, buid, db=self.bytagprop)
            self.layrslab.delete(tpabrv + oldindx, buid, db=self.bytagprop)

    async def _layrV8toV9(self):

        logger.warning(f'Checking hugenum index values: {self.dirn}')

        for name, prop in self.core.model.props.items():
            stortype = prop.type.stortype
            if stortype & STOR_FLAG_ARRAY:
                stortype = stortype & 0x7fff

            if stortype == STOR_TYPE_HUGENUM:
                await self._v8toV9Prop(prop)

        tagprops = set()
        for name, prop in self.core.model.tagprops.items():
            if prop.type.stortype == STOR_TYPE_HUGENUM:
                tagprops.add(prop.name)

        for form, tag, prop in self.getTagProps():
            if form is None or prop not in tagprops:
                continue

            await self._v8toV9TagProp(form, tag, prop)

        self.meta.set('version', 9)
        self.layrvers = 9

        logger.warning('...complete!')

    async def _initSlabs(self, slabopts):

        otherslabopts = {
            **slabopts,
            'readahead': False,   # less-used slabs don't need readahead
            'lockmemory': False,  # less-used slabs definitely don't get dedicated memory
        }

        path = s_common.genpath(self.dirn, 'layer_v2.lmdb')
        nodedatapath = s_common.genpath(self.dirn, 'nodedata.lmdb')

        self.layrslab = await s_lmdbslab.Slab.anit(path, **slabopts)
        self.dataslab = await s_lmdbslab.Slab.anit(nodedatapath, **otherslabopts)

        metadb = self.layrslab.initdb('layer:meta')
        self.meta = s_lmdbslab.SlabDict(self.layrslab, db=metadb)

        self.formcounts = await self.layrslab.getHotCount('count:forms')

        nodeeditpath = s_common.genpath(self.dirn, 'nodeedits.lmdb')
        self.nodeeditslab = await s_lmdbslab.Slab.anit(nodeeditpath, **otherslabopts)

        self.offsets = await self.layrslab.getHotCount('offsets')

        self.tagabrv = self.layrslab.getNameAbrv('tagabrv')
        self.propabrv = self.layrslab.getNameAbrv('propabrv')
        self.tagpropabrv = self.layrslab.getNameAbrv('tagpropabrv')

        self.bybuidv3 = self.layrslab.initdb('bybuidv3')

        self.byverb = self.layrslab.initdb('byverb', dupsort=True)
        self.edgesn1 = self.layrslab.initdb('edgesn1', dupsort=True)
        self.edgesn2 = self.layrslab.initdb('edgesn2', dupsort=True)
        self.edgesn1n2 = self.layrslab.initdb('edgesn1n2', dupsort=True)

        self.bytag = self.layrslab.initdb('bytag', dupsort=True)
        self.byprop = self.layrslab.initdb('byprop', dupsort=True)
        self.byarray = self.layrslab.initdb('byarray', dupsort=True)
        self.bytagprop = self.layrslab.initdb('bytagprop', dupsort=True)

        self.countdb = self.layrslab.initdb('counters')
        self.nodedata = self.dataslab.initdb('nodedata')
        self.dataname = self.dataslab.initdb('dataname', dupsort=True)

        self.nodeeditlog = self.nodeeditctor(self.nodeeditslab, 'nodeedits')

    async def _initLayerStorage(self):

        slabopts = {
            'readahead': True,
            'lockmemory': self.lockmemory,
            'map_async': self.mapasync,
            'max_replay_log': self.maxreplaylog,
        }

        if self.growsize is not None:
            slabopts['growsize'] = self.growsize

        await self._initSlabs(slabopts)

        if self.fresh:
            self.meta.set('version', 9)

        if self.readonly:
            await self.layrslab.fini()
            await self.dataslab.fini()
            await self.nodeeditslab.fini()

            slabopts['readonly'] = True
            await self._initSlabs(slabopts)

        self.layrslab.addResizeCallback(self.core.checkFreeSpace)
        self.dataslab.addResizeCallback(self.core.checkFreeSpace)
        self.nodeeditslab.addResizeCallback(self.core.checkFreeSpace)

        self.onfini(self.layrslab)
        self.onfini(self.dataslab)
        self.onfini(self.nodeeditslab)

        self.layrslab.on('commit', self._onLayrSlabCommit)

        self.layrvers = self.meta.get('version', 2)

        if self.layrvers < 3:
            await self._layrV2toV3()

        if self.layrvers < 4:
            await self._layrV3toV5()

        if self.layrvers < 5:
            await self._layrV4toV5()

        if self.layrvers < 7:
            await self._layrV5toV7()

        if self.layrvers < 8:
            await self._layrV7toV8()

        if self.layrvers < 9:
            await self._layrV8toV9()

        if self.layrvers != 9:
            mesg = f'Got layer version {self.layrvers}.  Expected 9.  Accidental downgrade?'
            raise s_exc.BadStorageVersion(mesg=mesg)

    async def getLayerSize(self):
        '''
        Get the total storage size for the layer.
        '''
        realsize, _ = s_common.getDirSize(self.dirn)
        return realsize

    @s_nexus.Pusher.onPushAuto('layer:set')
    async def setLayerInfo(self, name, valu):
        '''
        Set a mutable layer property.
        '''
        if name not in ('name', 'desc', 'logedits'):
            mesg = f'{name} is not a valid layer info key'
            raise s_exc.BadOptValu(mesg=mesg)

        if name == 'logedits':
            valu = bool(valu)
            self.logedits = valu

        # TODO when we can set more props, we may need to parse values.
        if valu is None:
            await self.layrinfo.pop(name)
        else:
            await self.layrinfo.set(name, valu)

        await self.core.feedBeholder('layer:set', {'iden': self.iden, 'name': name, 'valu': valu}, gates=[self.iden])
        return valu

    async def stat(self):
        ret = {**self.layrslab.statinfo(),
               }
        if self.logedits:
            ret['nodeeditlog_indx'] = (self.nodeeditlog.index(), 0, 0)
        return ret

    async def _onLayrFini(self):
        [(await wind.fini()) for wind in self.windows]
        [futu.cancel() for futu in self.futures.values()]
        if self.leader is not None:
            await self.leader.fini()

    async def getFormCounts(self):
        return self.formcounts.pack()

    @s_cache.memoizemethod()
    def getPropAbrv(self, form, prop):
        return self.propabrv.bytsToAbrv(s_msgpack.en((form, prop)))

    def setPropAbrv(self, form, prop):
        return self.propabrv.setBytsToAbrv(s_msgpack.en((form, prop)))

    def getFormProps(self):
        for byts in self.propabrv.keys():
            yield s_msgpack.un(byts)

    def getTagProps(self):
        for byts in self.tagpropabrv.keys():
            yield s_msgpack.un(byts)

    @s_cache.memoizemethod()
    def getTagPropAbrv(self, *args):
        return self.tagpropabrv.bytsToAbrv(s_msgpack.en(args))

    def setTagPropAbrv(self, *args):
        return self.tagpropabrv.setBytsToAbrv(s_msgpack.en(args))

    @s_cache.memoizemethod()
    def getAbrvProp(self, abrv):
        byts = self.propabrv.abrvToByts(abrv)
        return s_msgpack.un(byts)

    async def getNodeValu(self, nid, prop=None):
        '''
        Retrieve either the form valu or a prop valu for the given node by buid.
        '''
        sode = self._getStorNode(nid)
        if sode is None: # pragma: no cover
            return (None, None)
        if prop is None:
            return sode.get('valu', (None, None))[0]
        return sode['props'].get(prop, (None, None))[0]

    async def _getNodeTag(self, nid, tag):
        sode = self._getStorNode(nid)
        if sode is None: # pragma: no cover
            return None
        return sode['tags'].get(tag)

    def getNodeTag(self, buid):
        nid = self.core.getNidByBuid(buid)
        if nid is not None:
            return self._getNodeTag(nid)

    async def getNodeForm(self, nid):
        sode = self._getStorNode(nid)
        if sode is None: # pragma: no cover
            return None
        return sode.get('form')

    def setSodeDirty(self, sode):
        nid = sode.get('nid')
        assert nid is not None
        self.dirty[nid] = sode

    async def _onLayrSlabCommit(self, mesg):
        await self._saveDirtySodes()

    async def _saveDirtySodes(self):

        if not self.dirty:
            return

        # flush any dirty storage nodes before the commit
        kvlist = []

        for nid, sode in self.dirty.items():
            self.buidcache[nid] = sode
            kvlist.append((nid, s_msgpack.en(sode)))

        self.layrslab.putmulti(kvlist, db=self.bybuidv3)
        self.dirty.clear()

    async def getStorNode(self, nid):
        sode = self._getStorNode(nid)
        if sode is not None:
            return deepcopy(sode)
        return {}

    def _getStorNode(self, nid):
        '''
        Return the storage node for the given nid.
        '''
        print(f'_getStorNode({nid})')
        for nid, sode in self.dirty.items():
            print(f'in dirty: {nid} {sode}')

        # check the dirty nodes first
        sode = self.dirty.get(nid)
        if sode is not None:
            print(f'getStorNode (dirty): {sode}')
            return sode

        sode = self.buidcache.get(nid)
        if sode is not None:
            print(f'getStorNode (buidcache): {sode}')
            return sode

<<<<<<< HEAD
        byts = self.layrslab.get(nid, db=self.bybuidv3)
=======
        envl = self.weakcache.get(buid)
        if envl is not None:
            return envl.sode

        byts = self.layrslab.get(buid, db=self.bybuidv3)
>>>>>>> 4da7926a
        if byts is None:
            return None

        sode = collections.defaultdict(dict)
        sode.update(s_msgpack.un(byts))
        self.buidcache[nid] = sode

        print(f'getStorNode (slab): {sode}')

        return sode

<<<<<<< HEAD
    def _genStorNode(self, nid):
=======
    def genStorNodeEnvl(self, buid):

        envl = self.weakcache.get(buid)
        if envl is not None:
            return envl

        sode = self._genStorNode(buid)
        envl = SodeEnvl(self._genStorNode(buid))

        self.weakcache[buid] = envl
        return envl

    def _genStorNode(self, buid):
>>>>>>> 4da7926a
        # get or create the storage node. this returns the *actual* storage node

        sode = self._getStorNode(nid)
        if sode is not None:
            return sode

        sode = collections.defaultdict(dict)
        self.buidcache[nid] = sode

        return sode

    async def getTagCount(self, tagname, formname=None):
        '''
        Return the number of tag rows in the layer for the given tag/form.
        '''
        try:
            abrv = self.tagabrv.bytsToAbrv(tagname.encode())
            if formname is not None:
                abrv += self.getPropAbrv(formname, None)

        except s_exc.NoSuchAbrv:
            return 0

        return await self.layrslab.countByPref(abrv, db=self.bytag)

    async def getPropCount(self, formname, propname=None, maxsize=None):
        '''
        Return the number of property rows in the layer for the given form/prop.
        '''
        try:
            abrv = self.getPropAbrv(formname, propname)
        except s_exc.NoSuchAbrv:
            return 0

        return await self.layrslab.countByPref(abrv, db=self.byprop, maxsize=maxsize)

    async def getUnivPropCount(self, propname, maxsize=None):
        '''
        Return the number of universal property rows in the layer for the given prop.
        '''
        try:
            abrv = self.getPropAbrv(None, propname)
        except s_exc.NoSuchAbrv:
            return 0

        return await self.layrslab.countByPref(abrv, db=self.byprop, maxsize=maxsize)

    async def liftByTag(self, tag, form=None):

        try:
            abrv = self.tagabrv.bytsToAbrv(tag.encode())
            if form is not None:
                abrv += self.getPropAbrv(form, None)

        except s_exc.NoSuchAbrv:
            return

        for lkey, nid in self.layrslab.scanByPref(abrv, db=self.bytag):

            sode = self._getStorNode(nid)
            if sode is None: # pragma: no cover
                # logger.warning(f'TagIndex for #{tag} has {s_common.ehex(buid)} but no storage node.')
                continue

            yield None, nid, deepcopy(sode)

    async def liftByTagValu(self, tag, cmpr, valu, form=None):

        try:
            abrv = self.tagabrv.bytsToAbrv(tag.encode())
            if form is not None:
                abrv += self.getPropAbrv(form, None)

        except s_exc.NoSuchAbrv:
            return

        filt = StorTypeTag.getTagFilt(cmpr, valu)
        if filt is None:
            raise s_exc.NoSuchCmpr(cmpr=cmpr)

        for lkey, nid in self.layrslab.scanByPref(abrv, db=self.bytag):
            # filter based on the ival value before lifting the node...
            valu = await self._getNodeTag(nid, tag)
            if filt(valu):
                sode = self._getStorNode(nid)
                if sode is None: # pragma: no cover
                    # logger.warning(f'TagValuIndex for #{tag} has {s_common.ehex(buid)} but no storage node.')
                    continue
                yield None, nid, deepcopy(sode)

    async def hasTagProp(self, name):
        async for _ in self.liftTagProp(name):
            return True

        return False

    async def hasNodeData(self, buid, name):

        nid = self.core.getNidByBuid(buid)
        if nid is None:
            return False

        try:
            abrv = self.getPropAbrv(name, None)
        except s_exc.NoSuchAbrv:
            return False

        return self.dataslab.has(nid + abrv, db=self.nodedata)

    async def liftTagProp(self, name):

        for form, tag, prop in self.getTagProps():

            if form is not None or prop != name:
                continue

            try:
                abrv = self.getTagPropAbrv(None, tag, name)

            except s_exc.NoSuchAbrv:
                continue

            for _, nid in self.layrslab.scanByPref(abrv, db=self.bytagprop):
                yield nid

    async def liftByTagProp(self, form, tag, prop):
        try:
            abrv = self.getTagPropAbrv(form, tag, prop)

        except s_exc.NoSuchAbrv:
            return

        for lkey, nid in self.layrslab.scanByPref(abrv, db=self.bytagprop):

            sode = self._getStorNode(nid)
            if sode is None: # pragma: no cover
                # logger.warning(f'TagPropIndex for {form}#{tag}:{prop} has {s_common.ehex(buid)} but no storage node.')
                continue

            yield lkey[8:], nid, deepcopy(sode)

    async def liftByTagPropValu(self, form, tag, prop, cmprvals):
        '''
        Note:  form may be None
        '''
        for cmpr, valu, kind in cmprvals:

            async for lkey, nid in self.stortypes[kind].indxByTagProp(form, tag, prop, cmpr, valu):
                sode = self._getStorNode(nid)
                if sode is None: # pragma: no cover
                    # logger.warning(f'TagPropValuIndex for {form}#{tag}:{prop} has {s_common.ehex(buid)} but no storage node.')
                    continue

                yield lkey[8:], nid, deepcopy(sode)

    async def liftByProp(self, form, prop):

        try:
            abrv = self.getPropAbrv(form, prop)

        except s_exc.NoSuchAbrv:
            return

        for lkey, nid in self.layrslab.scanByPref(abrv, db=self.byprop):
            sode = self._getStorNode(nid)
            if sode is None: # pragma: no cover
                # logger.warning(f'PropIndex for {form}:{prop} has {s_common.ehex(buid)} but no storage node.')
                continue
            yield lkey[8:], nid, deepcopy(sode)

    # NOTE: form vs prop valu lifting is differentiated to allow merge sort
    async def liftByFormValu(self, form, cmprvals):
        for cmpr, valu, kind in cmprvals:

            if kind & 0x8000:
                kind = STOR_TYPE_MSGP

            async for lkey, nid in self.stortypes[kind].indxByForm(form, cmpr, valu):
                sode = self._getStorNode(nid)
                if sode is None: # pragma: no cover
                    # logger.warning(f'FormValuIndex for {form} has {s_common.ehex(buid)} but no storage node.')
                    continue
                yield lkey[8:], nid, deepcopy(sode)

    async def liftByPropValu(self, form, prop, cmprvals):
        for cmpr, valu, kind in cmprvals:

            if kind & 0x8000:
                kind = STOR_TYPE_MSGP

            async for lkey, nid in self.stortypes[kind].indxByProp(form, prop, cmpr, valu):
                sode = self._getStorNode(nid)
                if sode is None: # pragma: no cover
                    # logger.warning(f'PropValuIndex for {form}:{prop} has {s_common.ehex(buid)} but no storage node.')
                    continue

                yield lkey[8:], nid, deepcopy(sode)

    async def liftByPropArray(self, form, prop, cmprvals):
        for cmpr, valu, kind in cmprvals:
            async for lkey, nid in self.stortypes[kind].indxByPropArray(form, prop, cmpr, valu):
                sode = self._getStorNode(nid)
                if sode is None: # pragma: no cover
                    # logger.warning(f'PropArrayIndex for {form}:{prop} has {s_common.ehex(buid)} but no storage node.')
                    continue
                yield lkey[8:], nid, deepcopy(sode)

    async def liftByDataName(self, name):
        try:
            abrv = self.getPropAbrv(name, None)

        except s_exc.NoSuchAbrv:
            return

        for abrv, nid in self.dataslab.scanByDups(abrv, db=self.dataname):
            await asyncio.sleep(0)

            sode = self._getStorNode(nid)
            if sode is None: # pragma: no cover
                # logger.warning(f'PropArrayIndex for {form}:{prop} has {s_common.ehex(buid)} but no storage node.')
                continue

            sode = deepcopy(sode)

            byts = self.dataslab.get(nid + abrv, db=self.nodedata)
            if byts is None:
                # logger.warning(f'NodeData for {name} has {s_common.ehex(buid)} but no data.')
                continue

            sode['nodedata'] = {name: s_msgpack.un(byts)}
            yield None, nid, sode

    async def saveNodeEdits(self, edits, meta):
        '''
        Save node edits to the layer and return a tuple of (nexsoffs, changes).

        Note: nexsoffs will be None if there are no changes.
        '''
        if self.ismirror:

            if self.core.isactive:
                proxy = await self.leader.proxy()

                with self.getIdenFutu(iden=meta.get('task')) as (iden, futu):
                    meta['task'] = iden
                    moff, changes = await proxy.saveNodeEdits(edits, meta)
                    if any(c[2] for c in changes):
                        return await futu
                    return None, ()

            proxy = await self.core.nexsroot.client.proxy()
            indx, changes = await proxy.saveLayerNodeEdits(self.iden, edits, meta)
            await self.core.nexsroot.waitOffs(indx)
            return indx, changes

        return await self.saveToNexs('edits', edits, meta)

    def _incSodeRefs(self, buid, sode, inc=1):

        nid = sode.get('nid')
        refs = sode.get('refs', 0)

        refs = refs + inc
        sode['refs'] = refs

        if refs <= 0:
            self.dirty.pop(nid, None)
            self.buidcache.pop(nid, None)
            self.layrslab.delete(nid, db=self.bybuidv3)
            self.core.incBuidNid(nid, inc=-1)
            return 0

        if nid is None:
            nid = sode['nid'] = self.core.genBuidNid(buid)

        self.setSodeDirty(sode)

    @s_nexus.Pusher.onPush('edits', passitem=True)
    async def _storNodeEdits(self, nodeedits, meta, nexsitem):
        '''
        Execute a series of node edit operations, returning the updated nodes.

        Args:
            nodeedits:  List[Tuple(buid, form, edits, subedits)]  List of requested changes per node

        Returns:
            List[Tuple[buid, form, edits]]  Same list, but with only the edits actually applied (plus the old value)
        '''
        results = {}

        nodeedits = collections.deque(nodeedits)
        while nodeedits:

            buid, form, edits = nodeedits.popleft()

            nid = self.core.getNidByBuid(buid)

            sode = None
            if nid is not None:
                sode = self._genStorNode(nid)

            if sode is None:
                sode = collections.defaultdict(dict)

            changes = []
            for edit in edits:

                delt = await self.editors[edit[0]](buid, form, edit, sode, meta)

                # if there are conditional edits, check and add them...
                if delt and edit[2]:
                    nodeedits.extend(edit[2])

                changes.extend(delt)

                await asyncio.sleep(0)

            if changes:

                flatedit = results.get(buid)
                if flatedit is None:
                    results[buid] = flatedit = (buid, form, [])

                flatedit[2].extend(changes)

        flatedits = list(results.values())

        if flatedits:
            nexsindx = nexsitem[0] if nexsitem is not None else None
            if self.logedits:
                offs = self.nodeeditlog.add((flatedits, meta), indx=nexsindx)
                [(await wind.put((offs, flatedits, meta))) for wind in tuple(self.windows)]

        await asyncio.sleep(0)

        return flatedits

    async def storNodeEditsNoLift(self, nodeedits, meta):
        '''
        Execute a series of node edit operations.

        Does not return the updated nodes.
        '''
        await self._push('edits', nodeedits, meta)

    async def _editNodeAdd(self, buid, form, edit, sode, meta):

        valt = edit[1]
        valu, stortype = valt
        if sode.get('valu') == valt:
            return ()

        sode['valu'] = valt
        sode['form'] = form

        self._incSodeRefs(buid, sode)

        nid = sode.get('nid')
        self.core.setNidNdef(nid, (form, valu))

        abrv = self.setPropAbrv(form, None)

        if stortype & STOR_FLAG_ARRAY:

            for indx in self.getStorIndx(stortype, valu):
                self.layrslab.put(abrv + indx, nid, db=self.byarray)

            for indx in self.getStorIndx(STOR_TYPE_MSGP, valu):
                self.layrslab.put(abrv + indx, nid, db=self.byprop)

        else:

            for indx in self.getStorIndx(stortype, valu):
                self.layrslab.put(abrv + indx, nid, db=self.byprop)

        self.formcounts.inc(form)
        if self.nodeAddHook is not None:
            self.nodeAddHook()

        retn = [
            (EDIT_NODE_ADD, (valu, stortype), ())
        ]

        tick = meta.get('time')
        if tick is None:
            tick = s_common.now()

        edit = (EDIT_PROP_SET, ('.created', tick, None, STOR_TYPE_MINTIME), ())
        retn.extend(await self._editPropSet(buid, form, edit, sode, meta))

        return retn

    async def _editNodeDel(self, buid, form, edit, sode, meta):

        valt = sode.pop('valu', None)
        if valt is None:
            # TODO tombstone
            return ()

        nid = sode.get('nid')

        valu, stortype = valt

        abrv = self.setPropAbrv(form, None)

        if stortype & STOR_FLAG_ARRAY:

            for indx in self.getStorIndx(stortype, valu):
                self.layrslab.delete(abrv + indx, nid, db=self.byarray)

            for indx in self.getStorIndx(STOR_TYPE_MSGP, valu):
                self.layrslab.delete(abrv + indx, nid, db=self.byprop)

        else:

            for indx in self.getStorIndx(stortype, valu):
                self.layrslab.delete(abrv + indx, nid, db=self.byprop)

        self.formcounts.inc(form, valu=-1)
        if self.nodeDelHook is not None:
            self.nodeDelHook()

        self._incSodeRefs(buid, sode, inc=-1)

        await self._wipeNodeData(buid, sode)
        await self._delNodeEdges(buid, sode)

        return (
            (EDIT_NODE_DEL, (valu, stortype), ()),
        )

    async def _editPropSet(self, buid, form, edit, sode, meta):

        prop, valu, oldv, stortype = edit[1]

        oldv, oldt = sode['props'].get(prop, (None, None))

        abrv = self.setPropAbrv(form, prop)
        univabrv = None

        if prop[0] == '.':  # '.' to detect universal props (as quickly as possible)
            univabrv = self.setPropAbrv(None, prop)

        if valu == oldv:
            return ()

        if oldv is None:
            self._incSodeRefs(buid, sode)

        nid = sode.get('nid')

        if oldv is not None:

            # merge intervals and min times
            if stortype == STOR_TYPE_IVAL:
                valu = (min(*oldv, *valu), max(*oldv, *valu))

            elif stortype == STOR_TYPE_MINTIME:
                valu = min(valu, oldv)

            elif stortype == STOR_TYPE_MAXTIME:
                valu = max(valu, oldv)

            if valu == oldv and stortype == oldt:
                return ()

            if oldt & STOR_FLAG_ARRAY:

                for oldi in self.getStorIndx(oldt, oldv):
                    self.layrslab.delete(abrv + oldi, nid, db=self.byarray)
                    if univabrv is not None:
                        self.layrslab.delete(univabrv + oldi, buid, db=self.byarray)

                for indx in self.getStorIndx(STOR_TYPE_MSGP, oldv):
                    self.layrslab.delete(abrv + indx, nid, db=self.byprop)
                    if univabrv is not None:
                        self.layrslab.delete(univabrv + indx, nid, db=self.byprop)

            else:

                for oldi in self.getStorIndx(oldt, oldv):
                    self.layrslab.delete(abrv + oldi, nid, db=self.byprop)
                    if univabrv is not None:
                        self.layrslab.delete(univabrv + oldi, nid, db=self.byprop)

        print(f'editPropSet: {prop} {valu}')
        sode['props'][prop] = (valu, stortype)
        self.setSodeDirty(sode)
        print(f'sode: {sode}')

        if stortype & STOR_FLAG_ARRAY:

            for indx in self.getStorIndx(stortype, valu):
                self.layrslab.put(abrv + indx, nid, db=self.byarray)
                if univabrv is not None:
                    self.layrslab.put(univabrv + indx, nid, db=self.byarray)

            for indx in self.getStorIndx(STOR_TYPE_MSGP, valu):
                self.layrslab.put(abrv + indx, nid, db=self.byprop)
                if univabrv is not None:
                    self.layrslab.put(univabrv + indx, nid, db=self.byprop)

        else:

            for indx in self.getStorIndx(stortype, valu):
                self.layrslab.put(abrv + indx, nid, db=self.byprop)
                if univabrv is not None:
                    self.layrslab.put(univabrv + indx, nid, db=self.byprop)

        return (
            (EDIT_PROP_SET, (prop, valu, oldv, stortype), ()),
        )

    async def _editPropDel(self, buid, form, edit, sode, meta):

        prop, oldv, stortype = edit[1]

        abrv = self.setPropAbrv(form, prop)
        univabrv = None

        if prop[0] == '.':  # '.' to detect universal props (as quickly as possible)
            univabrv = self.setPropAbrv(None, prop)

        valt = sode['props'].pop(prop, None)
        if valt is None:
            # FIXME tombstone
            return ()

        nid = sode.get('nid')

        valu, stortype = valt

        if stortype & STOR_FLAG_ARRAY:

            realtype = stortype & 0x7fff

            for aval in valu:
                for indx in self.getStorIndx(realtype, aval):
                    self.layrslab.delete(abrv + indx, nid, db=self.byarray)
                    if univabrv is not None:
                        self.layrslab.delete(univabrv + indx, nid, db=self.byarray)

            for indx in self.getStorIndx(STOR_TYPE_MSGP, valu):
                self.layrslab.delete(abrv + indx, nid, db=self.byprop)
                if univabrv is not None:
                    self.layrslab.delete(univabrv + indx, nid, db=self.byprop)

        else:

            for indx in self.getStorIndx(stortype, valu):
                self.layrslab.delete(abrv + indx, nid, db=self.byprop)
                if univabrv is not None:
                    self.layrslab.delete(univabrv + indx, nid, db=self.byprop)

        self._incSodeRefs(buid, sode, inc=-1)

        return (
            (EDIT_PROP_DEL, (prop, valu, stortype), ()),
        )

    async def _editTagSet(self, buid, form, edit, sode, meta):

        if form is None:  # pragma: no cover
            logger.warning(f'Invalid tag set edit, form is None: {edit}')
            return ()

        tag, valu, oldv = edit[1]

        tagabrv = self.tagabrv.setBytsToAbrv(tag.encode())
        formabrv = self.setPropAbrv(form, None)

        oldv = sode['tags'].get(tag)
        if oldv is None:
            self._incSodeRefs(buid, sode)

        nid = sode.get('nid')
        if oldv is not None:

            if oldv != (None, None) and valu != (None, None):

                valu = (min(oldv[0], valu[0]), max(oldv[1], valu[1]))

            if oldv == valu:
                return ()

        sode['tags'][tag] = valu
        self.setSodeDirty(sode)

        self.layrslab.put(tagabrv + formabrv, nid, db=self.bytag)

        return (
            (EDIT_TAG_SET, (tag, valu, oldv), ()),
        )

    async def _editTagDel(self, buid, form, edit, sode, meta):

        tag, oldv = edit[1]
        formabrv = self.setPropAbrv(form, None)

        oldv = sode['tags'].pop(tag, None)
        if oldv is None:
            # TODO tombstone
            return ()

        nid = sode.get('nid')

        tagabrv = self.tagabrv.bytsToAbrv(tag.encode())

        self.layrslab.delete(tagabrv + formabrv, nid, db=self.bytag)

        self._incSodeRefs(buid, sode, inc=-1)

        return (
            (EDIT_TAG_DEL, (tag, oldv), ()),
        )

    async def _editTagPropSet(self, buid, form, edit, sode, meta):

        if form is None:  # pragma: no cover
            logger.warning(f'Invalid tagprop set edit, form is None: {edit}')
            return ()

        tag, prop, valu, oldv, stortype = edit[1]
        print(f'Layer.editTagPropSet() {tag} {prop} {valu} {oldv}')

        tp_abrv = self.setTagPropAbrv(None, tag, prop)
        ftp_abrv = self.setTagPropAbrv(form, tag, prop)

        tp_dict = sode['tagprops'].get(tag)
        if tp_dict:

            oldv, oldt = tp_dict.get(prop, (None, None))

            nid = sode.get('nid')
            if oldv is not None:

                if stortype == STOR_TYPE_IVAL:
                    valu = (min(*oldv, *valu), max(*oldv, *valu))

                elif stortype == STOR_TYPE_MINTIME:
                    valu = min(valu, oldv)

                elif stortype == STOR_TYPE_MAXTIME:
                    valu = max(valu, oldv)

                if valu == oldv and stortype == oldt:
                    return ()

                for oldi in self.getStorIndx(oldt, oldv):
                    self.layrslab.delete(tp_abrv + oldi, nid, db=self.bytagprop)
                    self.layrslab.delete(ftp_abrv + oldi, nid, db=self.bytagprop)

        if oldv is None:
            self._incSodeRefs(buid, sode)

        nid = sode.get('nid')
        if tag not in sode['tagprops']:
            sode['tagprops'][tag] = {}

        sode['tagprops'][tag][prop] = (valu, stortype)
        self.setSodeDirty(sode)

        kvpairs = []
        for indx in self.getStorIndx(stortype, valu):
            kvpairs.append((tp_abrv + indx, nid))
            kvpairs.append((ftp_abrv + indx, nid))

        self.layrslab.putmulti(kvpairs, db=self.bytagprop)

        return (
            (EDIT_TAGPROP_SET, (tag, prop, valu, oldv, stortype), ()),
        )

    async def _editTagPropDel(self, buid, form, edit, sode, meta):

        tag, prop, valu, stortype = edit[1]

        tp_dict = sode['tagprops'].get(tag)
        if not tp_dict:
            return ()

        oldv, oldt = tp_dict.pop(prop, (None, None))
        if oldv is None:
            return ()

        self._incSodeRefs(buid, sode, inc=-1)

        nid = sode.get('nid')

        tp_abrv = self.setTagPropAbrv(None, tag, prop)
        ftp_abrv = self.setTagPropAbrv(form, tag, prop)

        for oldi in self.getStorIndx(oldt, oldv):
            self.layrslab.delete(tp_abrv + oldi, nid, db=self.bytagprop)
            self.layrslab.delete(ftp_abrv + oldi, nid, db=self.bytagprop)

        return (
            (EDIT_TAGPROP_DEL, (tag, prop, oldv, oldt), ()),
        )

    async def _editNodeDataSet(self, buid, form, edit, sode, meta):

        name, valu, oldv = edit[1]
        abrv = self.setPropAbrv(name, None)

        byts = s_msgpack.en(valu)
        oldb = self.dataslab.replace(nid + abrv, byts, db=self.nodedata)
        if oldb == byts:
            return ()

        if oldb is None:
            self._incSodeRefs(buid, sode)

        nid = sode.get('nid')
        if oldb is not None:
            oldv = s_msgpack.un(oldb)

        self.dataslab.put(abrv, nid, db=self.dataname)

        return (
            (EDIT_NODEDATA_SET, (name, valu, oldv), ()),
        )

    async def _editNodeDataDel(self, buid, form, edit, sode, meta):

        name, valu = edit[1]
        abrv = self.setPropAbrv(name, None)

        nid = sode.get('nid')

        oldb = self.dataslab.pop(nid + abrv, db=self.nodedata)
        if oldb is None:
            return ()

        oldv = s_msgpack.un(oldb)
        self.dataslab.delete(abrv, nid, db=self.dataname)

        self._incSodeRefs(buid, sode, inc=-1)

        return (
            (EDIT_NODEDATA_DEL, (name, oldv), ()),
        )

    async def _editNodeEdgeAdd(self, buid, form, edit, sode, meta):

        if form is None:  # pragma: no cover
            logger.warning(f'Invalid node edge edit, form is None: {edit}')
            return ()

        verb, n2iden = edit[1]

        venc = verb.encode()
        n2buid = s_common.uhex(n2iden)

        n1nid = sode.get('nid')
        n2nid = self.core.getNidByBuid(n2buid)

        if n1nid is not None and n2nid is not None:
            if self.layrslab.hasdup(n1nid + n2nid, venc, db=self.edgesn1n2):
                return ()

        # we are creating a new edge for this layer.
        self._incSodeRefs(buid, sode)
        n2nid = self.core.genBuidNid(n2buid)

        n1n2nid = n1nid + n2nid

        self.layrslab.put(venc, n1n2nid, db=self.byverb)
        self.layrslab.put(n1nid + venc, n2nid, db=self.edgesn1)
        self.layrslab.put(n2nid + venc, n1nid, db=self.edgesn2)
        self.layrslab.put(n1nid + n2nid, venc, db=self.edgesn1n2)

        return (
            (EDIT_EDGE_ADD, (verb, n2iden), ()),
        )

    async def _editNodeEdgeDel(self, buid, form, edit, sode, meta):

        verb, n2iden = edit[1]

        venc = verb.encode()
        n2buid = s_common.uhex(n2iden)

        n1nid = sode.get('nid')
        n2nid = self.core.getNidByBuid(n2buid)

        n1n2nid = n1nid + n2nid

        if not self.layrslab.delete(n1n2nid, venc, db=self.edgesn1n2):
            return ()

        self.layrslab.delete(venc, n1n2nid, db=self.byverb)
        self.layrslab.delete(n1nid + venc, n2nid, db=self.edgesn1)
        self.layrslab.delete(n2nid + venc, n1nid, db=self.edgesn2)

        self._incSodeRefs(buid, sode, inc=-1)
        self.core.incBuidNid(n2buid, inc=-1)

        return (
            (EDIT_EDGE_DEL, (verb, n2iden), ()),
        )

    async def getEdgeVerbs(self):

        for lkey in self.layrslab.scanKeys(db=self.byverb):
            yield lkey.decode()

    async def iterNodeEdgesN1N2(self, buid1, buid2):
        n1nid = self.core.getNidByBuid(buid1)
        n2nid = self.core.getNidByBuid(buid2)
        for _, venc in self.layrslab.scanByDups(n1nid + n2nid, db=self.edgesn1n2):
            yield (buid1, venc.decode(), buid2)

    async def getEdges(self, verb=None):

        if verb is None:

            for lkey, lval in self.layrslab.scanByFull(db=self.byverb):
                n1buid = self.core.getBuidByNid(lval[:8])
                n2buid = self.core.getBuidByNid(lval[8:])
                yield (s_common.ehex(n1buid), lkey.decode(), s_common.ehex(n2buid))

            return

        for _, lval in self.layrslab.scanByDups(verb.encode(), db=self.byverb):
            n1buid = self.core.getBuidByNid(lval[:8])
            n2buid = self.core.getBuidByNid(lval[8:])
            yield (s_common.ehex(n1buid), verb, s_common.ehex(n2buid))

    async def _delNodeEdges(self, buid, sode):
        nid = sode.get('nid')
        for lkey, n2nid in self.layrslab.scanByPref(nid, db=self.edgesn1):
            await asyncio.sleep(0)
            venc = lkey[8:]
            self.layrslab.delete(venc, nid + n2nid, db=self.byverb)
            self.layrslab.delete(lkey, n2nid, db=self.edgesn1)
            self.layrslab.delete(n2nid + venc, nid, db=self.edgesn2)
            self.layrslab.delete(nid + n2nid, venc, db=self.edgesn1n2)

            self._incSodeRefs(buid, sode, inc=-1)
            self.core.incBuidNid(n2nid, inc=-1)

    def getStorIndx(self, stortype, valu):

        if stortype & 0x8000:

            realtype = stortype & 0x7fff

            retn = []
            [retn.extend(self.getStorIndx(realtype, aval)) for aval in valu]
            return retn

        return self.stortypes[stortype].indx(valu)

    async def iterNodeEdgesN1(self, buid, verb=None):

        pref = self.core.getNidByBuid(buid)
        if verb is not None:
            pref += verb.encode()

        for lkey, n2nid in self.layrslab.scanByPref(pref, db=self.edgesn1):
            verb = lkey[8:].decode()
            yield verb, s_common.ehex(self.core.getBuidByNid(n2nid))

    async def iterNodeEdgesN2(self, buid, verb=None):

        pref = self.core.getNidByBuid(buid)
        if verb is not None:
            pref += verb.encode()

        for lkey, n1nid in self.layrslab.scanByPref(pref, db=self.edgesn2):
            verb = lkey[8:].decode()
            yield verb, s_common.ehex(self.core.getBuidByNid(n1nid))

    async def hasNodeEdge(self, buid1, verb, buid2):
        n1nid = self.core.getNidByBuid(buid1)
        n2nid = self.core.getNidByBuid(buid2)
        return self.layrslab.hasdup(n1nid + verb.encode(), n2nid, db=self.edgesn1)

    async def iterFormRows(self, form, stortype=None, startvalu=None):
        '''
        Yields buid, valu tuples of nodes of a single form, optionally (re)starting at startvalu.

        Args:
            form (str):  A form name.
            stortype (Optional[int]): a STOR_TYPE_* integer representing the type of form:prop
            startvalu (Any):  The value to start at.  May only be not None if stortype is not None.

        Returns:
            AsyncIterator[Tuple(buid, valu)]
        '''
        try:
            indxby = IndxByForm(self, form)

        except s_exc.NoSuchAbrv:
            return

        async for item in self._iterRows(indxby, stortype=stortype, startvalu=startvalu):
            yield item

    async def iterPropRows(self, form, prop, stortype=None, startvalu=None):
        '''
        Yields buid, valu tuples of nodes with a particular secondary property, optionally (re)starting at startvalu.

        Args:
            form (str):  A form name.
            prop (str):  A property name.
            stortype (Optional[int]): a STOR_TYPE_* integer representing the type of form:prop
            startvalu (Any):  The value to start at.  May only be not None if stortype is not None.

        Returns:
            AsyncIterator[Tuple(buid, valu)]
        '''
        try:
            indxby = IndxByProp(self, form, prop)

        except s_exc.NoSuchAbrv:
            return

        async for item in self._iterRows(indxby, stortype=stortype, startvalu=startvalu):
            yield item

    async def iterUnivRows(self, prop, stortype=None, startvalu=None):
        '''
        Yields buid, valu tuples of nodes with a particular universal property, optionally (re)starting at startvalu.

        Args:
            prop (str):  A universal property name.
            stortype (Optional[int]): a STOR_TYPE_* integer representing the type of form:prop
            startvalu (Any):  The value to start at.  May only be not None if stortype is not None.

        Returns:
            AsyncIterator[Tuple(buid, valu)]
        '''
        try:
            indxby = IndxByProp(self, None, prop)

        except s_exc.NoSuchAbrv:
            return

        async for item in self._iterRows(indxby, stortype=stortype, startvalu=startvalu):
            yield item

    async def iterTagRows(self, tag, form=None, starttupl=None):
        '''
        Yields (buid, (valu, form)) values that match a tag and optional form, optionally (re)starting at starttupl.

        Args:
            tag (str): the tag to match
            form (Optional[str]):  if present, only yields buids of nodes that match the form.
            starttupl (Optional[Tuple[buid, form]]):  if present, (re)starts the stream of values there.

        Returns:
            AsyncIterator[Tuple(buid, (valu, form))]

        Note:
            This yields (buid, (tagvalu, form)) instead of just buid, valu in order to allow resuming an interrupted
            call by feeding the last value retrieved into starttupl
        '''
        try:
            indxby = IndxByTag(self, form, tag)

        except s_exc.NoSuchAbrv:
            return

        abrv = indxby.abrv

        startkey = startvalu = None

        if starttupl:
            startbuid, startform = starttupl
            startvalu = startbuid

            if form:
                if startform != form:
                    return  # Caller specified a form but doesn't want to start on the same form?!
                startkey = None
            else:
                try:
                    startkey = self.getPropAbrv(startform, None)
                except s_exc.NoSuchAbrv:
                    return

        for _, nid in self.layrslab.scanByPref(abrv, startkey=startkey, startvalu=startvalu, db=indxby.db):

            item = indxby.getNodeValuForm(nid)

            await asyncio.sleep(0)
            if item is None:
                continue

            yield buid, item

    async def iterTagPropRows(self, tag, prop, form=None, stortype=None, startvalu=None):
        '''
        Yields (buid, valu) that match a tag:prop, optionally (re)starting at startvalu.

        Args:
            tag (str):  tag name
            prop (str):  prop name
            form (Optional[str]):  optional form name
            stortype (Optional[int]): a STOR_TYPE_* integer representing the type of form:prop
            startvalu (Any):  The value to start at.  May only be not None if stortype is not None.

        Returns:
            AsyncIterator[Tuple(buid, valu)]
        '''
        try:
            indxby = IndxByTagProp(self, form, tag, prop)

        except s_exc.NoSuchAbrv:
            return

        async for item in self._iterRows(indxby, stortype=stortype, startvalu=startvalu):
            yield item

    async def _iterRows(self, indxby, stortype=None, startvalu=None):
        '''
        Args:
            stortype (Optional[int]): a STOR_TYPE_* integer representing the type of form:prop
            startvalu (Any): The value to start at.  May only be not None if stortype is not None.

        Returns:
            AsyncIterator[Tuple[buid,valu]]
        '''
        assert stortype is not None or startvalu is None

        abrv = indxby.abrv
        abrvlen = indxby.abrvlen
        startbytz = None

        if stortype:
            stor = self.stortypes[stortype]
            if startvalu is not None:
                startbytz = stor.indx(startvalu)[0]

        print(f'_iterRows({indxby})')
        for key, nid in self.layrslab.scanByPref(abrv, startkey=startbytz, db=indxby.db):

            print(f'_iterRows {key} {nid}')
            await asyncio.sleep(0)

            if stortype is not None:
                print(f'stortype {stortype}')
                # Extract the value directly out of the end of the key
                indx = key[abrvlen:]

                valu = stor.decodeIndx(indx)
                print(f'stortype valu {valu}')
                if valu is not s_common.novalu:
                    yield self.core.getBuidByNid(nid), valu
                    continue

            valu = indxby.getNodeValu(nid)
            print(f'getNodeValu(nid): {valu}')
            if valu is None:
                continue

            yield self.core.getBuidByNid(nid), valu

    async def getNodeData(self, buid, name):
        '''
        Return a single element of a buid's node data
        '''
        try:
            abrv = self.getPropAbrv(name, None)

        except s_exc.NoSuchAbrv:
            return False, None

        nid = self.core.getNidByBuid(buid)
        if nid is None:
            return False, None

        byts = self.dataslab.get(nid + abrv, db=self.nodedata)
        if byts is None:
            return False, None

        return True, s_msgpack.un(byts)

    async def iterNodeData(self, buid):
        '''
        Return a generator of all a buid's node data
        '''
        nid = self.core.getNidByBuid(buid)
        if nid is None:
            return

        for lkey, byts in self.dataslab.scanByPref(nid, db=self.nodedata):
            abrv = lkey[8:]

            valu = s_msgpack.un(byts)
            prop = self.getAbrvProp(abrv)

            yield prop[0], valu

    async def iterNodeDataKeys(self, buid):
        '''
        Return a generator of all a buid's node data keys
        '''
        nid = self.core.getNidByBuid(buid)
        if nid is None:
            return

        for lkey in self.dataslab.scanKeysByPref(nid, db=self.nodedata):
            abrv = lkey[8:]
            prop = self.getAbrvProp(abrv)
            yield prop[0]

    async def iterLayerNodeEdits(self):
        '''
        Scan the full layer and yield artificial sets of nodeedits.
        '''
        await self._saveDirtySodes()

        for nid, byts in self.layrslab.scanByFull(db=self.bybuidv3):

            sode = s_msgpack.un(byts)
            buid = self.core.getBuidByNid(nid)

            form = sode.get('form')
            if form is None:
                iden = s_common.ehex(buid)
                logger.warning(f'NODE HAS NO FORM: {iden}')
                continue

            edits = []
            nodeedit = (buid, form, edits)

            # TODO tombstones
            valt = sode.get('valu')
            if valt is not None:
                edits.append((EDIT_NODE_ADD, valt, ()))

            for prop, (valu, stortype) in sode.get('props', {}).items():
                edits.append((EDIT_PROP_SET, (prop, valu, None, stortype), ()))

            for tag, tagv in sode.get('tags', {}).items():
                edits.append((EDIT_TAG_SET, (tag, tagv, None), ()))

            for tag, propdict in sode.get('tagprops', {}).items():
                for prop, (valu, stortype) in propdict.items():
                    edits.append((EDIT_TAGPROP_SET, (tag, prop, valu, None, stortype), ()))

            async for prop, valu in self.iterNodeData(buid):
                edits.append((EDIT_NODEDATA_SET, (prop, valu, None), ()))

            async for verb, n2iden in self.iterNodeEdgesN1(buid):
                edits.append((EDIT_EDGE_ADD, (verb, n2iden), ()))

            yield nodeedit

    async def initUpstreamSync(self, url):
        self.activetasks.append(self.schedCoro(self._initUpstreamSync(url)))

    async def _initUpstreamSync(self, url):
        '''
        We're a downstream layer, receiving a stream of edits from an upstream layer telepath proxy at url
        '''

        while not self.isfini:

            try:

                async with await s_telepath.openurl(url) as proxy:

                    creator = self.layrinfo.get('creator')

                    iden = await proxy.getIden()
                    offs = self.offsets.get(iden)
                    logger.warning(f'upstream sync connected ({s_urlhelp.sanitizeUrl(url)} offset={offs})')

                    if offs == 0:
                        offs = await proxy.getEditIndx()
                        meta = {'time': s_common.now(),
                                'user': creator,
                                }

                        async for item in proxy.iterLayerNodeEdits():
                            await self.storNodeEditsNoLift([item], meta)

                        self.offsets.set(iden, offs)

                        waits = [v for k, v in self.upstreamwaits[iden].items() if k <= offs]
                        for wait in waits:
                            [e.set() for e in wait]

                    while not proxy.isfini:

                        offs = self.offsets.get(iden)

                        # pump them into a queue so we can consume them in chunks
                        q = asyncio.Queue(maxsize=1000)

                        async def consume(x):
                            try:
                                async for item in proxy.syncNodeEdits(x):
                                    await q.put(item)
                            finally:
                                await q.put(None)

                        proxy.schedCoro(consume(offs))

                        done = False
                        while not done:

                            # get the next item so we maybe block...
                            item = await q.get()
                            if item is None:
                                break

                            items = [item]

                            # check if there are more we can eat
                            for _ in range(q.qsize()):

                                nexi = await q.get()
                                if nexi is None:
                                    done = True
                                    break

                                items.append(nexi)

                            for nodeeditoffs, item in items:
                                await self.storNodeEditsNoLift(item, {'time': s_common.now(),
                                                                      'user': creator,
                                                                      })
                                self.offsets.set(iden, nodeeditoffs + 1)

                                waits = self.upstreamwaits[iden].pop(nodeeditoffs + 1, None)
                                if waits is not None:
                                    [e.set() for e in waits]

            except asyncio.CancelledError:  # pragma: no cover
                return

            except Exception:
                logger.exception('error in initUpstreamSync loop')

            await self.waitfini(1)

    async def _wipeNodeData(self, buid, sode):
        '''
        Remove all node data for a buid
        '''
        nid = sode.get('nid')
        for lkey, _ in self.dataslab.scanByPref(nid, db=self.nodedata):
            await asyncio.sleep(0)
            self._incSodeRefs(buid, sode, inc=-1)
            self.dataslab.delete(lkey, db=self.nodedata)

    async def getModelVers(self):
        return self.layrinfo.get('model:version', (-1, -1, -1))

    async def setModelVers(self, vers):
        await self._push('layer:set:modelvers', vers)

    @s_nexus.Pusher.onPush('layer:set:modelvers')
    async def _setModelVers(self, vers):
        await self.layrinfo.set('model:version', vers)

    async def getStorNodes(self):
        '''
        Yield (buid, sode) tuples for all the nodes with props/tags/tagprops stored in this layer.
        '''
        # flush any dirty sodes so we can yield them from the index in nid order
        await self._saveDirtySodes()

        for nid, byts in self.layrslab.scanByFull(db=self.bybuidv3):
            await asyncio.sleep(0)
            yield self.core.getBuidByNid(nid), s_msgpack.un(byts)

    async def splices(self, offs=None, size=None):
        '''
        This API is deprecated.

        Yield (offs, splice) tuples from the nodeedit log starting from the given offset.

        Nodeedits will be flattened into splices before being yielded.
        '''
        s_common.deprecated('Layer.splices')
        if not self.logedits:
            return

        if offs is None:
            offs = (0, 0, 0)

        if size is not None:

            count = 0
            async for offset, nodeedits, meta in self.iterNodeEditLog(offs[0]):
                async for splice in self.makeSplices(offset, nodeedits, meta):

                    if splice[0] < offs:
                        continue

                    if count >= size:
                        return

                    yield splice
                    count = count + 1
        else:
            async for offset, nodeedits, meta in self.iterNodeEditLog(offs[0]):
                async for splice in self.makeSplices(offset, nodeedits, meta):

                    if splice[0] < offs:
                        continue

                    yield splice

    async def splicesBack(self, offs=None, size=None):

        s_common.deprecated('Layer.splicesBack')
        if not self.logedits:
            return

        if offs is None:
            offs = (await self.getEditIndx(), 0, 0)

        if size is not None:

            count = 0
            async for offset, nodeedits, meta in self.iterNodeEditLogBack(offs[0]):
                async for splice in self.makeSplices(offset, nodeedits, meta, reverse=True):

                    if splice[0] > offs:
                        continue

                    if count >= size:
                        return

                    yield splice
                    count += 1
        else:
            async for offset, nodeedits, meta in self.iterNodeEditLogBack(offs[0]):
                async for splice in self.makeSplices(offset, nodeedits, meta, reverse=True):

                    if splice[0] > offs:
                        continue

                    yield splice

    async def iterNodeEditLog(self, offs=0):
        '''
        Iterate the node edit log and yield (offs, edits, meta) tuples.
        '''
        for offs, (edits, meta) in self.nodeeditlog.iter(offs):
            yield (offs, edits, meta)

    async def iterNodeEditLogBack(self, offs=0):
        '''
        Iterate the node edit log and yield (offs, edits, meta) tuples in reverse.
        '''
        for offs, (edits, meta) in self.nodeeditlog.iterBack(offs):
            yield (offs, edits, meta)

    async def syncNodeEdits2(self, offs, wait=True):
        '''
        Once caught up with storage, yield them in realtime.

        Returns:
            Tuple of offset(int), nodeedits, meta(dict)
        '''
        if not self.logedits:
            return

        for offi, (nodeedits, meta) in self.nodeeditlog.iter(offs):
            yield (offi, nodeedits, meta)

        if wait:
            async with self.getNodeEditWindow() as wind:
                async for item in wind:
                    yield item

    async def syncNodeEdits(self, offs, wait=True):
        '''
        Identical to syncNodeEdits2, but doesn't yield meta
        '''
        async for offi, nodeedits, _meta in self.syncNodeEdits2(offs, wait=wait):
            yield (offi, nodeedits)

    async def syncIndexEvents(self, offs, matchdef, wait=True):
        '''
        Yield (offs, (buid, form, ETYPE, VALS, META)) tuples from the nodeedit log starting from the given offset.
        Only edits that match the filter in matchdef will be yielded.

        Notes:

            ETYPE is an constant EDIT_* above.  VALS is a tuple whose format depends on ETYPE, outlined in the comment
            next to the constant.  META is a dict that may contain keys 'user' and 'time' to represent the iden of the
            user that initiated the change, and the time that it took place, respectively.

            Additionally, every 1000 entries, an entry (offs, (None, None, EDIT_PROGRESS, (), ())) message is emitted.

            The matchdef dict may contain the following keys:  forms, props, tags, tagprops.  The value must be a
            sequence of strings.  Each key/val combination is treated as an "or", so each key and value yields more events.
            forms: EDIT_NODE_ADD and EDIT_NODE_DEL events.  Matches events for nodes with forms in the value list.
            props: EDIT_PROP_SET and EDIT_PROP_DEL events.  Values must be in form:prop or .universal form
            tags:  EDIT_TAG_SET and EDIT_TAG_DEL events.  Values must be the raw tag with no #.
            tagprops: EDIT_TAGPROP_SET and EDIT_TAGPROP_DEL events.   Values must be just the prop or tag:prop.

            Will not yield any values if this layer was not created with logedits enabled

        Args:
            offs(int): starting nexus/editlog offset
            matchdef(Dict[str, Sequence[str]]):  a dict describing which events are yielded
            wait(bool):  whether to pend and stream value until this layer is fini'd
        '''

        formm = set(matchdef.get('forms', ()))
        propm = set(matchdef.get('props', ()))
        tagm = set(matchdef.get('tags', ()))
        tagpropm = set(matchdef.get('tagprops', ()))
        count = 0

        async for curoff, editses in self.syncNodeEdits(offs, wait=wait):
            for buid, form, edit in editses:
                for etyp, vals, meta in edit:
                    if ((form in formm and etyp in (EDIT_NODE_ADD, EDIT_NODE_DEL))
                            or (etyp in (EDIT_PROP_SET, EDIT_PROP_DEL)
                                and (vals[0] in propm or f'{form}:{vals[0]}' in propm))
                            or (etyp in (EDIT_TAG_SET, EDIT_TAG_DEL) and vals[0] in tagm)
                            or (etyp in (EDIT_TAGPROP_SET, EDIT_TAGPROP_DEL)
                                and (vals[1] in tagpropm or f'{vals[0]}:{vals[1]}' in tagpropm))):

                        yield (curoff, (buid, form, etyp, vals, meta))

            await asyncio.sleep(0)

            count += 1
            if count % 1000 == 0:
                yield (curoff, (None, None, EDIT_PROGRESS, (), ()))

    async def makeSplices(self, offs, nodeedits, meta, reverse=False):
        '''
        Flatten a set of nodeedits into splices.
        '''
        if meta is None:
            meta = {}

        user = meta.get('user')
        time = meta.get('time')
        prov = meta.get('prov')

        if reverse:
            nodegenr = reversed(list(enumerate(nodeedits)))
        else:
            nodegenr = enumerate(nodeedits)

        for nodeoffs, (buid, form, edits) in nodegenr:

            formvalu = None

            if reverse:
                editgenr = reversed(list(enumerate(edits)))
            else:
                editgenr = enumerate(edits)

            for editoffs, (edit, info, _) in editgenr:

                if edit in (EDIT_NODEDATA_SET, EDIT_NODEDATA_DEL, EDIT_EDGE_ADD, EDIT_EDGE_DEL):
                    continue

                spliceoffs = (offs, nodeoffs, editoffs)

                props = {
                    'time': time,
                    'user': user,
                }

                if prov is not None:
                    props['prov'] = prov

                if edit == EDIT_NODE_ADD:
                    formvalu, stortype = info
                    props['ndef'] = (form, formvalu)

                    yield (spliceoffs, ('node:add', props))
                    continue

                if edit == EDIT_NODE_DEL:
                    formvalu, stortype = info
                    props['ndef'] = (form, formvalu)

                    yield (spliceoffs, ('node:del', props))
                    continue

                if formvalu is None:
                    formvalu = await self.getNodeValu(buid)

                props['ndef'] = (form, formvalu)

                if edit == EDIT_PROP_SET:
                    prop, valu, oldv, stortype = info
                    props['prop'] = prop
                    props['valu'] = valu
                    props['oldv'] = oldv

                    yield (spliceoffs, ('prop:set', props))
                    continue

                if edit == EDIT_PROP_DEL:
                    prop, valu, stortype = info
                    props['prop'] = prop
                    props['valu'] = valu

                    yield (spliceoffs, ('prop:del', props))
                    continue

                if edit == EDIT_TAG_SET:
                    tag, valu, oldv = info
                    props['tag'] = tag
                    props['valu'] = valu
                    props['oldv'] = oldv

                    yield (spliceoffs, ('tag:add', props))
                    continue

                if edit == EDIT_TAG_DEL:
                    tag, valu = info
                    props['tag'] = tag
                    props['valu'] = valu

                    yield (spliceoffs, ('tag:del', props))
                    continue

                if edit == EDIT_TAGPROP_SET:
                    tag, prop, valu, oldv, stortype = info
                    props['tag'] = tag
                    props['prop'] = prop
                    props['valu'] = valu
                    props['oldv'] = oldv

                    yield (spliceoffs, ('tag:prop:set', props))
                    continue

                if edit == EDIT_TAGPROP_DEL:
                    tag, prop, valu, stortype = info
                    props['tag'] = tag
                    props['prop'] = prop
                    props['valu'] = valu

                    yield (spliceoffs, ('tag:prop:del', props))

    @contextlib.asynccontextmanager
    async def getNodeEditWindow(self):
        if not self.logedits:
            raise s_exc.BadConfValu(mesg='Layer logging must be enabled for getting nodeedits')

        async with await s_queue.Window.anit(maxsize=10000) as wind:

            async def fini():
                self.windows.remove(wind)

            wind.onfini(fini)

            self.windows.append(wind)

            yield wind

    async def getEditIndx(self):
        '''
        Returns what will be the *next* (i.e. 1 past the last) nodeedit log index.
        '''
        if not self.logedits:
            return 0

        return self.nodeeditlog.index()

    async def getEditOffs(self):
        '''
        Return the offset of the last *recorded* log entry.  Returns -1 if nodeedit log is disabled or empty.
        '''
        if not self.logedits:
            return -1

        last = self.nodeeditlog.last()
        if last is not None:
            return last[0]

        return -1

    async def waitEditOffs(self, offs, timeout=None):
        '''
        Wait for the node edit log to write an entry at/past the given offset.
        '''
        if not self.logedits:
            mesg = 'Layer.waitEditOffs() does not work with logedits disabled.'
            raise s_exc.BadArg(mesg=mesg)

        return await self.nodeeditlog.waitForOffset(offs, timeout=timeout)

    async def waitUpstreamOffs(self, iden, offs):
        evnt = asyncio.Event()

        if self.offsets.get(iden) >= offs:
            evnt.set()
        else:
            self.upstreamwaits[iden][offs].append(evnt)

        return evnt

    async def delete(self):
        '''
        Delete the underlying storage
        '''
        self.isdeleted = True
        await self.fini()
        shutil.rmtree(self.dirn, ignore_errors=True)

def getFlatEdits(nodeedits):

    editsbynode = collections.defaultdict(list)

    # flatten out conditional node edits
    def addedits(buid, form, edits):
        nkey = (buid, form)
        for edittype, editinfo, condedits in edits:
            editsbynode[nkey].append((edittype, editinfo, ()))
            for condedit in condedits:
                addedits(*condedit)

    for buid, form, edits in nodeedits:
        addedits(buid, form, edits)

    return [(k[0], k[1], v) for (k, v) in editsbynode.items()]

def getNodeEditPerms(nodeedits):
    '''
    Yields (offs, perm) tuples that can be used in user.allowed()
    '''

    for nodeoffs, (buid, form, edits) in enumerate(nodeedits):

        for editoffs, (edit, info, _) in enumerate(edits):

            permoffs = (nodeoffs, editoffs)

            if edit == EDIT_NODE_ADD:
                yield (permoffs, ('node', 'add', form))
                continue

            if edit == EDIT_NODE_DEL:
                yield (permoffs, ('node', 'del', form))
                continue

            if edit == EDIT_PROP_SET:
                yield (permoffs, ('node', 'prop', 'set', f'{form}:{info[0]}'))
                continue

            if edit == EDIT_PROP_DEL:
                yield (permoffs, ('node', 'prop', 'del', f'{form}:{info[0]}'))
                continue

            if edit == EDIT_TAG_SET:
                yield (permoffs, ('node', 'tag', 'add', *info[0].split('.')))
                continue

            if edit == EDIT_TAG_DEL:
                yield (permoffs, ('node', 'tag', 'del', *info[0].split('.')))
                continue

            if edit == EDIT_TAGPROP_SET:
                yield (permoffs, ('node', 'tag', 'add', *info[0].split('.')))
                continue

            if edit == EDIT_TAGPROP_DEL:
                yield (permoffs, ('node', 'tag', 'del', *info[0].split('.')))
                continue

            if edit == EDIT_NODEDATA_SET:
                yield (permoffs, ('node', 'data', 'set', info[0]))
                continue

            if edit == EDIT_NODEDATA_DEL:
                yield (permoffs, ('node', 'data', 'pop', info[0]))
                continue

            if edit == EDIT_EDGE_ADD:
                yield (permoffs, ('node', 'edge', 'add', info[0]))
                continue

            if edit == EDIT_EDGE_DEL:
                yield (permoffs, ('node', 'edge', 'del', info[0]))
                continue<|MERGE_RESOLUTION|>--- conflicted
+++ resolved
@@ -2666,43 +2666,36 @@
             print(f'getStorNode (buidcache): {sode}')
             return sode
 
-<<<<<<< HEAD
-        byts = self.layrslab.get(nid, db=self.bybuidv3)
-=======
-        envl = self.weakcache.get(buid)
+        envl = self.weakcache.get(nid)
         if envl is not None:
             return envl.sode
 
-        byts = self.layrslab.get(buid, db=self.bybuidv3)
->>>>>>> 4da7926a
+        byts = self.layrslab.get(nid, db=self.bybuidv3)
         if byts is None:
             return None
 
         sode = collections.defaultdict(dict)
         sode.update(s_msgpack.un(byts))
+
         self.buidcache[nid] = sode
 
         print(f'getStorNode (slab): {sode}')
 
         return sode
 
-<<<<<<< HEAD
-    def _genStorNode(self, nid):
-=======
-    def genStorNodeEnvl(self, buid):
-
-        envl = self.weakcache.get(buid)
+    def genStorNodeRef(self, nid):
+
+        envl = self.weakcache.get(nid)
         if envl is not None:
             return envl
 
-        sode = self._genStorNode(buid)
-        envl = SodeEnvl(self._genStorNode(buid))
-
-        self.weakcache[buid] = envl
+        sode = self._genStorNode(nid)
+        envl = SodeEnvl(self._genStorNode(nid))
+
+        self.weakcache[nid] = envl
         return envl
 
-    def _genStorNode(self, buid):
->>>>>>> 4da7926a
+    def _genStorNode(self, nid):
         # get or create the storage node. this returns the *actual* storage node
 
         sode = self._getStorNode(nid)
@@ -2761,13 +2754,8 @@
             return
 
         for lkey, nid in self.layrslab.scanByPref(abrv, db=self.bytag):
-
-            sode = self._getStorNode(nid)
-            if sode is None: # pragma: no cover
-                # logger.warning(f'TagIndex for #{tag} has {s_common.ehex(buid)} but no storage node.')
-                continue
-
-            yield None, nid, deepcopy(sode)
+            # yield <sortkey>, <nid>, <SodeEnvl>
+            yield nid, nid, self.genStorNodeRef(nid)
 
     async def liftByTagValu(self, tag, cmpr, valu, form=None):
 
@@ -2784,14 +2772,13 @@
             raise s_exc.NoSuchCmpr(cmpr=cmpr)
 
         for lkey, nid in self.layrslab.scanByPref(abrv, db=self.bytag):
+
             # filter based on the ival value before lifting the node...
-            valu = await self._getNodeTag(nid, tag)
+            sref = self.genStorNodeRef(nid)
+            valu = sref.sode['tags'].get(tag)
+
             if filt(valu):
-                sode = self._getStorNode(nid)
-                if sode is None: # pragma: no cover
-                    # logger.warning(f'TagValuIndex for #{tag} has {s_common.ehex(buid)} but no storage node.')
-                    continue
-                yield None, nid, deepcopy(sode)
+                yield nid, nid, sref
 
     async def hasTagProp(self, name):
         async for _ in self.liftTagProp(name):
@@ -2829,20 +2816,14 @@
                 yield nid
 
     async def liftByTagProp(self, form, tag, prop):
+
         try:
             abrv = self.getTagPropAbrv(form, tag, prop)
-
         except s_exc.NoSuchAbrv:
             return
 
         for lkey, nid in self.layrslab.scanByPref(abrv, db=self.bytagprop):
-
-            sode = self._getStorNode(nid)
-            if sode is None: # pragma: no cover
-                # logger.warning(f'TagPropIndex for {form}#{tag}:{prop} has {s_common.ehex(buid)} but no storage node.')
-                continue
-
-            yield lkey[8:], nid, deepcopy(sode)
+            yield lkey[8:], nid, self.genStorNodeRef(nid)
 
     async def liftByTagPropValu(self, form, tag, prop, cmprvals):
         '''
@@ -2851,27 +2832,18 @@
         for cmpr, valu, kind in cmprvals:
 
             async for lkey, nid in self.stortypes[kind].indxByTagProp(form, tag, prop, cmpr, valu):
-                sode = self._getStorNode(nid)
-                if sode is None: # pragma: no cover
-                    # logger.warning(f'TagPropValuIndex for {form}#{tag}:{prop} has {s_common.ehex(buid)} but no storage node.')
-                    continue
-
-                yield lkey[8:], nid, deepcopy(sode)
+                yield lkey[8:], nid, self.genStorNodeRef(nid)
 
     async def liftByProp(self, form, prop):
 
         try:
             abrv = self.getPropAbrv(form, prop)
-
         except s_exc.NoSuchAbrv:
             return
 
         for lkey, nid in self.layrslab.scanByPref(abrv, db=self.byprop):
-            sode = self._getStorNode(nid)
-            if sode is None: # pragma: no cover
-                # logger.warning(f'PropIndex for {form}:{prop} has {s_common.ehex(buid)} but no storage node.')
-                continue
-            yield lkey[8:], nid, deepcopy(sode)
+            sref = self.genStorNodeRef(nid)
+            yield nid, nid, sref
 
     # NOTE: form vs prop valu lifting is differentiated to allow merge sort
     async def liftByFormValu(self, form, cmprvals):
@@ -2881,34 +2853,22 @@
                 kind = STOR_TYPE_MSGP
 
             async for lkey, nid in self.stortypes[kind].indxByForm(form, cmpr, valu):
-                sode = self._getStorNode(nid)
-                if sode is None: # pragma: no cover
-                    # logger.warning(f'FormValuIndex for {form} has {s_common.ehex(buid)} but no storage node.')
-                    continue
-                yield lkey[8:], nid, deepcopy(sode)
+                yield lkey[8:], nid, self.genStorNodeRef(nid)
 
     async def liftByPropValu(self, form, prop, cmprvals):
+
         for cmpr, valu, kind in cmprvals:
 
             if kind & 0x8000:
                 kind = STOR_TYPE_MSGP
 
             async for lkey, nid in self.stortypes[kind].indxByProp(form, prop, cmpr, valu):
-                sode = self._getStorNode(nid)
-                if sode is None: # pragma: no cover
-                    # logger.warning(f'PropValuIndex for {form}:{prop} has {s_common.ehex(buid)} but no storage node.')
-                    continue
-
-                yield lkey[8:], nid, deepcopy(sode)
+                yield lkey[8:], nid, self.genStorNodeRef(nid)
 
     async def liftByPropArray(self, form, prop, cmprvals):
         for cmpr, valu, kind in cmprvals:
             async for lkey, nid in self.stortypes[kind].indxByPropArray(form, prop, cmpr, valu):
-                sode = self._getStorNode(nid)
-                if sode is None: # pragma: no cover
-                    # logger.warning(f'PropArrayIndex for {form}:{prop} has {s_common.ehex(buid)} but no storage node.')
-                    continue
-                yield lkey[8:], nid, deepcopy(sode)
+                yield lkey[8:], nid, self.genStorNodeRef(nid)
 
     async def liftByDataName(self, name):
         try:
@@ -2920,20 +2880,7 @@
         for abrv, nid in self.dataslab.scanByDups(abrv, db=self.dataname):
             await asyncio.sleep(0)
 
-            sode = self._getStorNode(nid)
-            if sode is None: # pragma: no cover
-                # logger.warning(f'PropArrayIndex for {form}:{prop} has {s_common.ehex(buid)} but no storage node.')
-                continue
-
-            sode = deepcopy(sode)
-
-            byts = self.dataslab.get(nid + abrv, db=self.nodedata)
-            if byts is None:
-                # logger.warning(f'NodeData for {name} has {s_common.ehex(buid)} but no data.')
-                continue
-
-            sode['nodedata'] = {name: s_msgpack.un(byts)}
-            yield None, nid, sode
+            yield nid, nid, self.genStorNodeRef(nid)
 
     async def saveNodeEdits(self, edits, meta):
         '''
