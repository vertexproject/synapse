--- conflicted
+++ resolved
@@ -4159,27 +4159,17 @@
                     user.confirm(perm, gateiden=gateiden)
 
         # nodedata
-<<<<<<< HEAD
-        async for abrv in s_coro.pause(self.dataslab.scanKeys(db=self.dataname, nodup=True)):
-            name, _ = self.getAbrvProp(abrv)
-            yield ('node', 'data', 'set', name)
-
-        # edges
-        async for verb in s_coro.pause(self.layrslab.scanKeys(db=self.byverb, nodup=True)):
-            yield ('node', 'edge', 'add', verb.decode())
-=======
         if not allow_ndata:
-            async for abrv in s_coro.pause(self.dataslab.scanKeys(db=self.dataname)):
+            async for abrv in s_coro.pause(self.dataslab.scanKeys(db=self.dataname, nodup=True)):
                 name, _ = self.getAbrvProp(abrv)
                 perm = perm_ndata + (name,)
                 user.confirm(perm, gateiden=gateiden)
 
         # edges
         if not allow_edges:
-            async for verb in s_coro.pause(self.layrslab.scanKeys(db=self.byverb)):
+            async for verb in s_coro.pause(self.layrslab.scanKeys(db=self.byverb, nodup=True)):
                 perm = perm_edges + (verb.decode(),)
                 user.confirm(perm, gateiden=gateiden)
->>>>>>> da323b97
 
         # tags
         # NB: tag perms should be yielded for every leaf on every node in the layer
