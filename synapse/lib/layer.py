'''
The Layer 2.0 archtecture introduces several optimized node/message serialization formats
used by the layers to optimize returning primitives and facilitate efficient node construction:

.. note::

    This interface is subject to change between minor revisions.

Storage Types (<stortype>)

    In Layers 2.0, each node property from the model has an associated "storage type".  Each
    storage type determines how the data is indexed and represented within the Layer.  This
    formalizes the separation of "data model" from "storage model".  Each data model type has
    a "stortype" property which coresponds to one of the STOR_TYPE_XXX values.  The knowledge
    of the mapping of data model types to storage types is the responsibility of the data model,
    making the Layer implementation fully decoupled from the data model.

Node Edits / Edits

    A node edit consists of a (<buid>, <form>, [edits]) tuple.  An edit is Tuple of (<type>, <info>, List[NodeEdits])
    where the first element is an int that matches to an EDIT_* constant below, the info is a tuple that varies
    depending on the first element, and the third element is a list of dependent NodeEdits that will only be applied
    if the edit actually makes a change.

Storage Node (<sode>)

    A storage node is a layer/storage optimized node representation which is similar to a "packed node".
    A storage node *may* be partial ( as it is produced by a given layer ) and are joined by the view/snap
    into "full" storage nodes which are used to construct Node() instances.

    Sode format::

        (<buid>, {

            'ndef': (<formname>, <formvalu>),

            'props': {
                <propname>: <propvalu>,
            }

            'tags': {
                <tagname>: <tagvalu>,
            }

            'tagprops: {
                <tagname>: {
                    <propname>: <propvalu>,
                },
            }

            # changes that were *just* made.
            'edits': [
                <edit>
            ]

        }),

'''
import os
import math
import shutil
import struct
import asyncio
import logging
import weakref
import ipaddress
import contextlib
import collections

import regex
import xxhash

import synapse.exc as s_exc
import synapse.common as s_common
import synapse.telepath as s_telepath

import synapse.lib.gis as s_gis
import synapse.lib.cell as s_cell
import synapse.lib.cache as s_cache
import synapse.lib.nexus as s_nexus
import synapse.lib.queue as s_queue
import synapse.lib.urlhelp as s_urlhelp

import synapse.lib.config as s_config
import synapse.lib.lmdbslab as s_lmdbslab
import synapse.lib.slabseqn as s_slabseqn

from synapse.lib.msgpack import deepcopy

logger = logging.getLogger(__name__)

import synapse.lib.msgpack as s_msgpack

reqValidLdef = s_config.getJsValidator({
    'type': 'object',
    'properties': {
        'iden': {'type': 'string', 'pattern': s_config.re_iden},
        'creator': {'type': 'string', 'pattern': s_config.re_iden},
        'lockmemory': {'type': 'boolean'},
        'lmdb:growsize': {'type': 'integer'},
        'logedits': {'type': 'boolean', 'default': True},
        'name': {'type': 'string'},
        'readonly': {'type': 'boolean', 'default': False},
    },
    'additionalProperties': True,
    'required': ['iden', 'creator', 'lockmemory'],
})

WINDOW_MAXSIZE = 10_000

class LayerApi(s_cell.CellApi):

    async def __anit__(self, core, link, user, layr):

        await s_cell.CellApi.__anit__(self, core, link, user)

        self.layr = layr
        self.liftperm = ('layer', 'lift', self.layr.iden)
        self.writeperm = ('layer', 'write', self.layr.iden)

    async def iterLayerNodeEdits(self):
        '''
        Scan the full layer and yield artificial nodeedit sets.
        '''

        await self._reqUserAllowed(self.liftperm)
        async for item in self.layr.iterLayerNodeEdits():
            yield item
            await asyncio.sleep(0)

    @s_cell.adminapi()
    async def saveNodeEdits(self, edits, meta):
        '''
        Save node edits to the layer and return a tuple of (nexsoffs, changes).

        Note: nexsoffs will be None if there are no changes.
        '''
        meta['link:user'] = self.user.iden
        return await self.layr.saveNodeEdits(edits, meta)

    async def storNodeEdits(self, nodeedits, meta=None):

        await self._reqUserAllowed(self.writeperm)

        if meta is None:
            meta = {'time': s_common.now(), 'user': self.user.iden}

        return await self.layr.saveNodeEdits(nodeedits, meta)

    async def storNodeEditsNoLift(self, nodeedits, meta=None):

        await self._reqUserAllowed(self.writeperm)

        if meta is None:
            meta = {'time': s_common.now(), 'user': self.user.iden}

        await self.layr.storNodeEditsNoLift(nodeedits, meta)

    async def syncNodeEdits(self, offs, wait=True):
        '''
        Yield (offs, nodeedits) tuples from the nodeedit log starting from the given offset.

        Once caught up with storage, yield them in realtime.
        '''
        await self._reqUserAllowed(self.liftperm)
        async for item in self.layr.syncNodeEdits(offs, wait=wait):
            yield item

    async def syncNodeEdits2(self, offs, wait=True):
        await self._reqUserAllowed(self.liftperm)
        async for item in self.layr.syncNodeEdits2(offs, wait=wait):
            yield item

    async def getEditIndx(self):
        '''
        Returns what will be the *next* nodeedit log index.
        '''
        await self._reqUserAllowed(self.liftperm)
        return await self.layr.getEditIndx()

    async def getEditSize(self):
        '''
        Return the total number of (edits, meta) pairs in the layer changelog.
        '''
        await self._reqUserAllowed(self.liftperm)
        return await self.layr.getEditSize()

    async def getIden(self):
        await self._reqUserAllowed(self.liftperm)
        return self.layr.iden

NID_CACHE_SIZE = 10000

STOR_TYPE_UTF8 = 1

STOR_TYPE_U8 = 2
STOR_TYPE_U16 = 3
STOR_TYPE_U32 = 4
STOR_TYPE_U64 = 5

STOR_TYPE_I8 = 6
STOR_TYPE_I16 = 7
STOR_TYPE_I32 = 8
STOR_TYPE_I64 = 9

STOR_TYPE_GUID = 10
STOR_TYPE_TIME = 11
STOR_TYPE_IVAL = 12
STOR_TYPE_MSGP = 13
STOR_TYPE_LATLONG = 14

STOR_TYPE_LOC = 15
STOR_TYPE_TAG = 16
STOR_TYPE_FQDN = 17
STOR_TYPE_IPV6 = 18

STOR_TYPE_U128 = 19
STOR_TYPE_I128 = 20

STOR_TYPE_MINTIME = 21

STOR_TYPE_FLOAT64 = 22
STOR_TYPE_HUGENUM = 23

STOR_TYPE_MAXTIME = 24

# STOR_TYPE_TOMB      = ??
# STOR_TYPE_FIXED     = ??

STOR_FLAG_ARRAY = 0x8000

# Edit types (etyp)

EDIT_NODE_ADD = 0      # (<etyp>, (<valu>, <type>), ())
EDIT_NODE_DEL = 1      # (<etyp>, (<oldv>, <type>), ())
EDIT_PROP_SET = 2      # (<etyp>, (<prop>, <valu>, <oldv>, <type>), ())
EDIT_PROP_DEL = 3      # (<etyp>, (<prop>, <oldv>, <type>), ())
EDIT_TAG_SET = 4       # (<etyp>, (<tag>, <valu>, <oldv>), ())
EDIT_TAG_DEL = 5       # (<etyp>, (<tag>, <oldv>), ())
EDIT_TAGPROP_SET = 6   # (<etyp>, (<tag>, <prop>, <valu>, <oldv>, <type>), ())
EDIT_TAGPROP_DEL = 7   # (<etyp>, (<tag>, <prop>, <oldv>, <type>), ())
EDIT_NODEDATA_SET = 8  # (<etyp>, (<name>, <valu>, <oldv>), ())
EDIT_NODEDATA_DEL = 9  # (<etyp>, (<name>, <oldv>), ())
EDIT_EDGE_ADD = 10     # (<etyp>, (<verb>, <destnodeiden>), ())
EDIT_EDGE_DEL = 11     # (<etyp>, (<verb>, <destnodeiden>), ())

EDIT_PROGRESS = 100   # (used by syncIndexEvents) (<etyp>, (), ())

class IndxBy:
    '''
    IndxBy sub-classes encapsulate access methods and encoding details for
    various types of properties within the layer to be lifted/compared by
    storage types.
    '''
    def __init__(self, layr, abrv, db):
        self.db = db
        self.abrv = abrv
        self.layr = layr
        self.abrvlen = len(abrv)  # Dividing line between the abbreviations and the data-specific index

    def getStorType(self):
        raise s_exc.NoSuchImpl(name='getStorType')

    def keyBuidsByDups(self, indx):
        yield from self.layr.layrslab.scanByDups(self.abrv + indx, db=self.db)

    # TODO rename these...
    def keyBuidsByDupsBack(self, indx):
        yield from self.layr.layrslab.scanByDupsBack(self.abrv + indx, db=self.db)

    def buidsByDups(self, indx):
        for _, buid in self.layr.layrslab.scanByDups(self.abrv + indx, db=self.db):
            yield buid

    def keyBuidsByPref(self, indx=b''):
        yield from self.layr.layrslab.scanByPref(self.abrv + indx, db=self.db)

    def keyBuidsByPrefBack(self, indx=b''):
        yield from self.layr.layrslab.scanByPrefBack(self.abrv + indx, db=self.db)

    def buidsByPref(self, indx=b''):
        for _, buid in self.layr.layrslab.scanByPref(self.abrv + indx, db=self.db):
            yield buid

    def keyBuidsByRange(self, minindx, maxindx):
        yield from self.layr.layrslab.scanByRange(self.abrv + minindx, self.abrv + maxindx, db=self.db)

    def buidsByRange(self, minindx, maxindx):
        yield from (x[1] for x in self.keyBuidsByRange(minindx, maxindx))

    def keyBuidsByRangeBack(self, minindx, maxindx):
        '''
        Yields backwards from maxindx to minindx
        '''
        yield from self.layr.layrslab.scanByRangeBack(self.abrv + maxindx, lmin=self.abrv + minindx, db=self.db)

    def buidsByRangeBack(self, minindx, maxindx):
        yield from (x[1] for x in self.keyBuidsByRangeBack(minindx, maxindx))

    def scanByDups(self, indx):
        for item in self.layr.layrslab.scanByDups(self.abrv + indx, db=self.db):
            yield item

    def scanByPref(self, indx=b''):
        for item in self.layr.layrslab.scanByPref(self.abrv + indx, db=self.db):
            yield item

    def scanByPrefBack(self, indx=b''):
        for item in self.layr.layrslab.scanByPrefBack(self.abrv + indx, db=self.db):
            yield item

    def scanByRange(self, minindx, maxindx):
        for item in self.layr.layrslab.scanByRange(self.abrv + minindx, self.abrv + maxindx, db=self.db):
            yield item

    def scanByRangeBack(self, minindx, maxindx):
        for item in self.layr.layrslab.scanByRangeBack(self.abrv + maxindx, lmin=self.abrv + minindx, db=self.db):
            yield item

    def hasIndxNid(self, indx, nid):
        return self.layr.layrslab.hasdup(self.abrv + indx, nid, db=self.db)

    def indxToValu(self, indx):
        stortype = self.getStorType()
        return stortype.decodeIndx(indx)

    def getNodeValu(self, nid, indx=None):

        if indx is not None:
            valu = self.indxToValu(indx)
            if valu is not s_common.novalu:
                return valu

        sode = self.layr._getStorNode(nid)
        if sode is None:
            return s_common.novalu

        return self.getSodeValu(sode)

class IndxByForm(IndxBy):

    def __init__(self, layr, form):
        '''
        Note:  may raise s_exc.NoSuchAbrv
        '''
        abrv = layr.getPropAbrv(form, None)
        IndxBy.__init__(self, layr, abrv, layr.byprop)

        self.form = form

    def getStorType(self):
        form = self.layr.core.model.form(self.form)
        return self.layr.stortypes[form.type.stortype]

    def getSodeValu(self, sode):

        valt = sode.get('valu')
        if valt is not None:
            return valt[0]

        return s_common.novalu

class IndxByProp(IndxBy):

    def __init__(self, layr, form, prop):
        '''
        Note:  may raise s_exc.NoSuchAbrv
        '''
        abrv = layr.getPropAbrv(form, prop)
        IndxBy.__init__(self, layr, abrv, db=layr.byprop)

        self.form = form
        self.prop = prop

    def getStorType(self):

        if self.form is not None:
            form = self.layr.core.model.form(self.form)
            typeindx = form.props.get(self.prop).type.stortype
        else:
            typeindx = self.layr.core.model.prop(self.prop).type.stortype

        return self.layr.stortypes[typeindx]

    def getSodeValu(self, sode):
        valt = sode['props'].get(self.prop)
        if valt is not None:
            return valt[0]

        return s_common.novalu

    def __repr__(self):
        if self.form:
            return f'IndxByProp: {self.form}:{self.prop}'
        return f'IndxByProp: {self.prop}'

class IndxByPropArray(IndxBy):

    def __init__(self, layr, form, prop):
        '''
        Note:  may raise s_exc.NoSuchAbrv
        '''
        abrv = layr.getPropAbrv(form, prop)
        IndxBy.__init__(self, layr, abrv, db=layr.byarray)

        self.form = form
        self.prop = prop

    def getNodeValu(self, nid, indx=None):
        sode = self.layr._getStorNode(nid)
        if sode is None: # pragma: no cover
            return s_common.novalu

        props = sode.get('props')
        if props is None:
            return s_common.novalu

        valt = props.get(self.prop)
        if valt is None:
            return s_common.novalu

        return valt[0]

    def __repr__(self):
        if self.form:
            return f'IndxByPropArray: {self.form}:{self.prop}'
        return f'IndxByPropArray: {self.prop}'

class IndxByTag(IndxBy):

    def __init__(self, layr, form, tag):
        '''
        Note:  may raise s_exc.NoSuchAbrv
        '''
        abrv = layr.tagabrv.bytsToAbrv(tag.encode())
        if form is not None:
            abrv += layr.getPropAbrv(form, None)

        IndxBy.__init__(self, layr, abrv, layr.bytag)

        self.abrvlen = 16

        self.form = form
        self.tag = tag

    def getStorType(self):
        typeindx = self.layr.core.model.form('syn:tag').type.stortype
        return self.layr.stortypes[typeindx]

    def getSodeValu(self, sode):
        valt = sode['tags'].get(self.tag)
        if valt is not None:
            return valt[0], sode['form']
        return s_common.novalu

class IndxByTagProp(IndxBy):

    def __init__(self, layr, form, tag, prop):
        '''
        Note:  may raise s_exc.NoSuchAbrv
        '''
        abrv = layr.getTagPropAbrv(form, tag, prop)
        IndxBy.__init__(self, layr, abrv, layr.bytagprop)

        self.form = form
        self.prop = prop
        self.tag = tag

    def getStorType(self):
        typeindx = self.layr.core.model.getTagProp(self.prop).type.stortype
        return self.layr.stortypes[typeindx]

    def getSodeValu(self, sode):

        tagprops = sode.get('tagprops')
        if tagprops is None:
            return s_common.novalu

        props = tagprops.get(self.tag)
        if not props:
            return s_common.novalu

        valt = props.get(self.prop)
        if valt is None:
            return s_common.novalu

        return valt[0]

class StorType:

    def __init__(self, layr, stortype):
        self.layr = layr
        self.stortype = stortype

        self.lifters = {}

    async def indxBy(self, liftby, cmpr, valu, reverse=False):
        func = self.lifters.get(cmpr)
        if func is None:
            raise s_exc.NoSuchCmpr(cmpr=cmpr)

        async for item in func(liftby, valu, reverse=reverse):
            yield item

    async def indxByForm(self, form, cmpr, valu, reverse=False):
        try:
            indxby = IndxByForm(self.layr, form)

        except s_exc.NoSuchAbrv:
            return

        async for item in self.indxBy(indxby, cmpr, valu, reverse=reverse):
            yield item

    async def verifyNidProp(self, nid, form, prop, valu):
        indxby = IndxByProp(self.layr, form, prop)
        for indx in self.indx(valu):
            if not indxby.hasIndxNid(indx, nid):
                yield ('NoPropIndex', {'prop': prop, 'valu': valu})

    async def indxByProp(self, form, prop, cmpr, valu, reverse=False):
        try:
            indxby = IndxByProp(self.layr, form, prop)

        except s_exc.NoSuchAbrv:
            return

        async for item in self.indxBy(indxby, cmpr, valu, reverse=reverse):
            yield item

    async def indxByPropArray(self, form, prop, cmpr, valu, reverse=False):
        try:
            indxby = IndxByPropArray(self.layr, form, prop)

        except s_exc.NoSuchAbrv:
            return

        async for item in self.indxBy(indxby, cmpr, valu, reverse=reverse):
            yield item

    async def indxByTagProp(self, form, tag, prop, cmpr, valu, reverse=False):
        try:
            indxby = IndxByTagProp(self.layr, form, tag, prop)

        except s_exc.NoSuchAbrv:
            return

        async for item in self.indxBy(indxby, cmpr, valu, reverse=reverse):
            yield item

    def indx(self, valu):  # pragma: no cover
        raise NotImplementedError

    def decodeIndx(self, valu):  # pragma: no cover
        return s_common.novalu

    async def _liftRegx(self, liftby, valu, reverse=False):

        regx = regex.compile(valu, flags=regex.I)

        abrvlen = liftby.abrvlen
        isarray = isinstance(liftby, IndxByPropArray)

        if reverse:
            scan = liftby.keyBuidsByPrefBack
        else:
            scan = liftby.keyBuidsByPref

        for lkey, nid in scan():

            await asyncio.sleep(0)

            indx = lkey[abrvlen:]
            storvalu = self.decodeIndx(indx)

            if storvalu == s_common.novalu:

                storvalu = liftby.getNodeValu(nid)

                if isarray:
                    for sval in storvalu:
                        if self.indx(sval)[0] == indx:
                            storvalu = sval
                            break
                    else:
                        continue

            def regexin(regx, storvalu):
                if isinstance(storvalu, str):
                    if regx.search(storvalu) is not None:
                        return True

                elif isinstance(storvalu, (tuple, list)):
                    return any(regexin(regx, sv) for sv in storvalu)

                return False

            if regexin(regx, storvalu):
                yield lkey, nid

class StorTypeUtf8(StorType):

    def __init__(self, layr):
        StorType.__init__(self, layr, STOR_TYPE_UTF8)

        self.lifters.update({
            '=': self._liftUtf8Eq,
            '~=': self._liftRegx,
            '^=': self._liftUtf8Prefix,
            'range=': self._liftUtf8Range,
        })

    async def _liftUtf8Eq(self, liftby, valu, reverse=False):
        if reverse:
            scan = liftby.keyBuidsByDupsBack
        else:
            scan = liftby.keyBuidsByDups

        indx = self._getIndxByts(valu)
        for item in scan(indx):
            yield item

    async def _liftUtf8Range(self, liftby, valu, reverse=False):
        if reverse:
            scan = liftby.keyBuidsByRangeBack
        else:
            scan = liftby.keyBuidsByRange

        minindx = self._getIndxByts(valu[0])
        maxindx = self._getIndxByts(valu[1])
        for item in scan(minindx, maxindx):
            yield item

    async def _liftUtf8Prefix(self, liftby, valu, reverse=False):
        if reverse:
            scan = liftby.keyBuidsByPrefBack
        else:
            scan = liftby.keyBuidsByPref

        indx = self._getIndxByts(valu)
        for item in scan(indx):
            yield item

    def _getIndxByts(self, valu):

        indx = valu.encode('utf8', 'surrogatepass')
        # cut down an index value to 256 bytes...
        if len(indx) <= 256:
            return indx

        base = indx[:248]
        sufx = xxhash.xxh64(indx).digest()
        return base + sufx

    def indx(self, valu):
        return (self._getIndxByts(valu), )

    def decodeIndx(self, bytz):
        if len(bytz) >= 256:
            return s_common.novalu
        return bytz.decode('utf8', 'surrogatepass')

class StorTypeHier(StorType):

    def __init__(self, layr, stortype, sepr='.'):
        StorType.__init__(self, layr, stortype)
        self.sepr = sepr

        self.lifters.update({
            '=': self._liftHierEq,
            '^=': self._liftHierPref,
        })

    def indx(self, valu):
        return (
            self.getHierIndx(valu),
        )

    def getHierIndx(self, valu):
        # encode the index values with a trailing sepr to allow ^=foo.bar to be boundary aware
        return (valu + self.sepr).encode()

    def decodeIndx(self, bytz):
        return bytz.decode()[:-len(self.sepr)]

    async def _liftHierEq(self, liftby, valu, reverse=False):
        if reverse:
            scan = liftby.keyBuidsByDupsBack
        else:
            scan = liftby.keyBuidsByDups

        indx = self.getHierIndx(valu)
        for item in scan(indx):
            yield item

    async def _liftHierPref(self, liftby, valu, reverse=False):
        if reverse:
            scan = liftby.keyBuidsByPrefBack
        else:
            scan = liftby.keyBuidsByPref

        indx = self.getHierIndx(valu)
        for item in scan(indx):
            yield item

class StorTypeLoc(StorTypeHier):
    def __init__(self, layr):
        StorTypeHier.__init__(self, layr, STOR_TYPE_LOC)

class StorTypeTag(StorTypeHier):

    def __init__(self, layr):
        StorTypeHier.__init__(self, layr, STOR_TYPE_TAG)

    @staticmethod
    def getTagFilt(cmpr, valu):

        if cmpr == '=':
            def filt1(x):
                return x == valu
            return filt1

        if cmpr == '@=':

            def filt2(item):

                if item is None:
                    return False

                if item == (None, None):
                    return False

                if item[0] >= valu[1]:
                    return False

                if item[1] <= valu[0]:
                    return False

                return True

            return filt2

class StorTypeFqdn(StorTypeUtf8):

    def indx(self, norm):
        return (
            self._getIndxByts(norm[::-1]),
        )

    def decodeIndx(self, bytz):
        if len(bytz) >= 256:
            return s_common.novalu
        return bytz.decode('utf8', 'surrogatepass')[::-1]

    def __init__(self, layr):
        StorType.__init__(self, layr, STOR_TYPE_UTF8)
        self.lifters.update({
            '=': self._liftFqdnEq,
            '~=': self._liftRegx,
        })

    async def _liftFqdnEq(self, liftby, valu, reverse=False):

        if valu[0] == '*':
            if reverse:
                scan = liftby.keyBuidsByPrefBack
            else:
                scan = liftby.keyBuidsByPref

            indx = self._getIndxByts(valu[1:][::-1])
            for item in scan(indx):
                yield item
            return

        async for item in StorTypeUtf8._liftUtf8Eq(self, liftby, valu[::-1], reverse=reverse):
            yield item

class StorTypeIpv6(StorType):

    def __init__(self, layr):
        StorType.__init__(self, layr, STOR_TYPE_IPV6)

        self.lifters.update({
            '=': self._liftIPv6Eq,
            'range=': self._liftIPv6Range,
            '<': self._liftIPv6Lt,
            '>': self._liftIPv6Gt,
            '<=': self._liftIPv6Le,
            '>=': self._liftIPv6Ge,
        })

    def getIPv6Indx(self, valu):
        return ipaddress.IPv6Address(valu).packed

    def indx(self, valu):
        return (
            self.getIPv6Indx(valu),
        )

    def decodeIndx(self, bytz):
        return str(ipaddress.IPv6Address(bytz))

    async def _liftIPv6Eq(self, liftby, valu, reverse=False):
        if reverse:
            scan = liftby.keyBuidsByDupsBack
        else:
            scan = liftby.keyBuidsByDups

        indx = self.getIPv6Indx(valu)
        for item in scan(indx):
            yield item

    async def _liftIPv6Range(self, liftby, valu, reverse=False):
        if reverse:
            scan = liftby.keyBuidsByRangeBack
        else:
            scan = liftby.keyBuidsByRange

        minindx = self.getIPv6Indx(valu[0])
        maxindx = self.getIPv6Indx(valu[1])
        for item in scan(minindx, maxindx):
            yield item

    async def _liftIPv6Lt(self, liftby, norm, reverse=False):
        if reverse:
            scan = liftby.keyBuidsByRangeBack
        else:
            scan = liftby.keyBuidsByRange

        minindx = self.getIPv6Indx('::')
        maxindx = self.getIPv6Indx(norm)
        maxindx = (int.from_bytes(maxindx) - 1).to_bytes(16)
        for item in scan(minindx, maxindx):
            yield item

    async def _liftIPv6Gt(self, liftby, norm, reverse=False):
        if reverse:
            scan = liftby.keyBuidsByRangeBack
        else:
            scan = liftby.keyBuidsByRange

        minindx = self.getIPv6Indx(norm)
        minindx = (int.from_bytes(minindx) + 1).to_bytes(16)
        maxindx = self.getIPv6Indx('ffff:ffff:ffff:ffff:ffff:ffff:ffff:ffff')

        for item in scan(minindx, maxindx):
            yield item

    async def _liftIPv6Le(self, liftby, norm, reverse=False):
        if reverse:
            scan = liftby.keyBuidsByRangeBack
        else:
            scan = liftby.keyBuidsByRange

        minindx = self.getIPv6Indx('::')
        maxindx = self.getIPv6Indx(norm)

        for item in scan(minindx, maxindx):
            yield item

    async def _liftIPv6Ge(self, liftby, norm, reverse=False):
        if reverse:
            scan = liftby.keyBuidsByRangeBack
        else:
            scan = liftby.keyBuidsByRange

        minindx = self.getIPv6Indx(norm)
        maxindx = self.getIPv6Indx('ffff:ffff:ffff:ffff:ffff:ffff:ffff:ffff')

        for item in scan(minindx, maxindx):
            yield item

class StorTypeInt(StorType):

    def __init__(self, layr, stortype, size, signed):

        StorType.__init__(self, layr, stortype)

        self.size = size
        self.signed = signed

        self.offset = 0
        if signed:
            self.offset = 2 ** ((self.size * 8) - 1) - 1

        self.maxval = 2 ** (self.size * 8) - 1

        self.lifters.update({
            '=': self._liftIntEq,
            '<': self._liftIntLt,
            '>': self._liftIntGt,
            '<=': self._liftIntLe,
            '>=': self._liftIntGe,
            'range=': self._liftIntRange,
        })

        self.zerobyts = b'\x00' * self.size
        self.fullbyts = b'\xff' * self.size

    def getIntIndx(self, valu):
        return (valu + self.offset).to_bytes(self.size, 'big')

    def indx(self, valu):
        return (self.getIntIndx(valu),)

    def decodeIndx(self, bytz):
        return int.from_bytes(bytz, 'big') - self.offset

    async def _liftIntEq(self, liftby, valu, reverse=False):
        indx = valu + self.offset
        if indx < 0 or indx > self.maxval:
            return

        if reverse:
            scan = liftby.keyBuidsByDupsBack
        else:
            scan = liftby.keyBuidsByDups

        pkey = indx.to_bytes(self.size, 'big')
        for item in scan(pkey):
            yield item

    async def _liftIntGt(self, liftby, valu, reverse=False):
        async for item in self._liftIntGe(liftby, valu + 1, reverse=reverse):
            yield item

    async def _liftIntGe(self, liftby, valu, reverse=False):
        minv = valu + self.offset
        if minv > self.maxval:
            return

        if reverse:
            scan = liftby.keyBuidsByRangeBack
        else:
            scan = liftby.keyBuidsByRange

        minv = max(minv, 0)

        pkeymin = minv.to_bytes(self.size, 'big')
        pkeymax = self.fullbyts
        for item in scan(pkeymin, pkeymax):
            yield item

    async def _liftIntLt(self, liftby, valu, reverse=False):
        async for item in self._liftIntLe(liftby, valu - 1, reverse=reverse):
            yield item

    async def _liftIntLe(self, liftby, valu, reverse=False):
        maxv = valu + self.offset
        if maxv < 0:
            return

        if reverse:
            scan = liftby.keyBuidsByRangeBack
        else:
            scan = liftby.keyBuidsByRange

        maxv = min(maxv, self.maxval)

        pkeymin = self.zerobyts
        pkeymax = maxv.to_bytes(self.size, 'big')
        for item in scan(pkeymin, pkeymax):
            yield item

    async def _liftIntRange(self, liftby, valu, reverse=False):
        minv = valu[0] + self.offset
        maxv = valu[1] + self.offset
        if minv > self.maxval or maxv < 0:
            return

        if reverse:
            scan = liftby.keyBuidsByRangeBack
        else:
            scan = liftby.keyBuidsByRange

        minv = max(minv, 0)
        maxv = min(maxv, self.maxval)

        pkeymin = minv.to_bytes(self.size, 'big')
        pkeymax = maxv.to_bytes(self.size, 'big')
        for item in scan(pkeymin, pkeymax):
            yield item

class StorTypeHugeNum(StorType):

    def __init__(self, layr, stortype):
        StorType.__init__(self, layr, STOR_TYPE_HUGENUM)
        self.lifters.update({
            '=': self._liftHugeEq,
            '<': self._liftHugeLt,
            '>': self._liftHugeGt,
            '<=': self._liftHugeLe,
            '>=': self._liftHugeGe,
            'range=': self._liftHugeRange,
        })

        self.one = s_common.hugeexp
        self.offset = s_common.hugenum(0x7fffffffffffffffffffffffffffffffffffffff)

        self.zerobyts = b'\x00' * 20
        self.fullbyts = b'\xff' * 20

    def getHugeIndx(self, norm):
        scaled = s_common.hugescaleb(s_common.hugenum(norm), 24)
        byts = int(s_common.hugeadd(scaled, self.offset)).to_bytes(20, byteorder='big')
        return byts

    def indx(self, norm):
        return (self.getHugeIndx(norm),)

    def decodeIndx(self, bytz):
        huge = s_common.hugenum(int.from_bytes(bytz, 'big'))
        valu = s_common.hugescaleb(s_common.hugesub(huge, self.offset), -24)
        return '{:f}'.format(valu.normalize(s_common.hugectx))

    async def _liftHugeEq(self, liftby, valu, reverse=False):
        if reverse:
            scan = liftby.keyBuidsByDupsBack
        else:
            scan = liftby.keyBuidsByDups

        byts = self.getHugeIndx(valu)
        for item in scan(byts):
            yield item

    async def _liftHugeGt(self, liftby, valu, reverse=False):
        valu = s_common.hugenum(valu)
        async for item in self._liftHugeGe(liftby, s_common.hugeadd(valu, self.one), reverse=reverse):
            yield item

    async def _liftHugeLt(self, liftby, valu, reverse=False):
        valu = s_common.hugenum(valu)
        async for item in self._liftHugeLe(liftby, s_common.hugesub(valu, self.one), reverse=reverse):
            yield item

    async def _liftHugeGe(self, liftby, valu, reverse=False):
        if reverse:
            scan = liftby.keyBuidsByRangeBack
        else:
            scan = liftby.keyBuidsByRange

        pkeymin = self.getHugeIndx(valu)
        pkeymax = self.fullbyts
        for item in scan(pkeymin, pkeymax):
            yield item

    async def _liftHugeLe(self, liftby, valu, reverse=False):
        if reverse:
            scan = liftby.keyBuidsByRangeBack
        else:
            scan = liftby.keyBuidsByRange

        pkeymin = self.zerobyts
        pkeymax = self.getHugeIndx(valu)
        for item in scan(pkeymin, pkeymax):
            yield item

    async def _liftHugeRange(self, liftby, valu, reverse=False):
        if reverse:
            scan = liftby.keyBuidsByRangeBack
        else:
            scan = liftby.keyBuidsByRange

        pkeymin = self.getHugeIndx(valu[0])
        pkeymax = self.getHugeIndx(valu[1])
        for item in scan(pkeymin, pkeymax):
            yield item

class StorTypeFloat(StorType):
    FloatPacker = struct.Struct('>d')
    fpack = FloatPacker.pack
    FloatPackPosMax = FloatPacker.pack(math.inf)
    FloatPackPosMin = FloatPacker.pack(0.0)
    FloatPackNegMin = FloatPacker.pack(-math.inf)
    FloatPackNegMax = FloatPacker.pack(-0.0)

    def __init__(self, layr, stortype, size=8):
        '''
        Size reserved for later use
        '''
        assert size == 8

        StorType.__init__(self, layr, stortype)

        self.lifters.update({
            '=': self._liftFloatEq,
            '<': self._liftFloatLt,
            '>': self._liftFloatGt,
            '<=': self._liftFloatLe,
            '>=': self._liftFloatGe,
            'range=': self._liftFloatRange,
        })

    def indx(self, valu):
        return (self.fpack(valu),)

    def decodeIndx(self, bytz):
        return self.FloatPacker.unpack(bytz)[0]

    async def _liftFloatEq(self, liftby, valu, reverse=False):
        if reverse:
            scan = liftby.keyBuidsByDupsBack
        else:
            scan = liftby.keyBuidsByDups

        for item in scan(self.fpack(valu)):
            yield item

    async def _liftFloatGeCommon(self, liftby, valu, reverse=False):
        if math.isnan(valu):
            raise s_exc.NotANumberCompared()

        valupack = self.fpack(valu)

        if reverse:
            if math.copysign(1.0, valu) < 0.0:  # negative values and -0.0
                for item in liftby.keyBuidsByRangeBack(self.FloatPackPosMin, self.FloatPackPosMax):
                    yield item
                for item in liftby.keyBuidsByRange(self.FloatPackNegMax, valupack):
                    yield item
            else:
                for item in liftby.keyBuidsByRangeBack(valupack, self.FloatPackPosMax):
                    yield item

        else:
            if math.copysign(1.0, valu) < 0.0:  # negative values and -0.0
                for item in liftby.keyBuidsByRangeBack(self.FloatPackNegMax, valupack):
                    yield item
                valupack = self.FloatPackPosMin

            for item in liftby.keyBuidsByRange(valupack, self.FloatPackPosMax):
                yield item

    async def _liftFloatGe(self, liftby, valu, reverse=False):
        async for item in self._liftFloatGeCommon(liftby, valu, reverse=reverse):
            yield item

    async def _liftFloatGt(self, liftby, valu, reverse=False):
        abrvlen = liftby.abrvlen
        valupack = self.fpack(valu)
        async for item in self._liftFloatGeCommon(liftby, valu, reverse=reverse):
            if item[0][abrvlen:] == valupack:
                continue
            yield item

    async def _liftFloatLeCommon(self, liftby, valu, reverse=False):
        if math.isnan(valu):
            raise s_exc.NotANumberCompared()

        valupack = self.fpack(valu)

        if reverse:
            if math.copysign(1.0, valu) > 0.0:
                for item in liftby.keyBuidsByRangeBack(self.FloatPackPosMin, valupack):
                    yield item
                valupack = self.FloatPackNegMax

            for item in liftby.keyBuidsByRange(valupack, self.FloatPackNegMin):
                yield item
        else:
            if math.copysign(1.0, valu) > 0.0:
                for item in liftby.keyBuidsByRangeBack(self.FloatPackNegMax, self.FloatPackNegMin):
                    yield item
                for item in liftby.keyBuidsByRange(self.FloatPackPosMin, valupack):
                    yield item
            else:
                for item in liftby.keyBuidsByRangeBack(valupack, self.FloatPackNegMin):
                    yield item

    async def _liftFloatLe(self, liftby, valu, reverse=False):
        async for item in self._liftFloatLeCommon(liftby, valu, reverse=reverse):
            yield item

    async def _liftFloatLt(self, liftby, valu, reverse=False):
        abrvlen = liftby.abrvlen
        valupack = self.fpack(valu)
        async for item in self._liftFloatLeCommon(liftby, valu, reverse=reverse):
            if item[0][abrvlen:] == valupack:
                continue
            yield item

    async def _liftFloatRange(self, liftby, valu, reverse=False):
        valumin, valumax = valu

        if math.isnan(valumin) or math.isnan(valumax):
            raise s_exc.NotANumberCompared()

        assert valumin <= valumax

        pkeymin, pkeymax = (self.fpack(v) for v in valu)

        if math.copysign(1.0, valumin) > 0.0:
            # Entire range is nonnegative
            if reverse:
                for item in liftby.keyBuidsByRangeBack(pkeymin, pkeymax):
                    yield item
            else:
                for item in liftby.keyBuidsByRange(pkeymin, pkeymax):
                    yield item
            return

        if math.copysign(1.0, valumax) < 0.0:  # negative values and -0.0
            # Entire range is negative
            if reverse:
                for item in liftby.keyBuidsByRange(pkeymax, pkeymin):
                    yield item
            else:
                for item in liftby.keyBuidsByRangeBack(pkeymax, pkeymin):
                    yield item
            return

        if reverse:
            # Yield all values between max and 0
            for item in liftby.keyBuidsByRangeBack(self.FloatPackPosMin, pkeymax):
                yield item

            # Yield all values between -0 and min
            for item in liftby.keyBuidsByRange(self.FloatPackNegMax, pkeymin):
                yield item

        else:
            # Yield all values between min and -0
            for item in liftby.keyBuidsByRangeBack(self.FloatPackNegMax, pkeymin):
                yield item

            # Yield all values between 0 and max
            for item in liftby.keyBuidsByRange(self.FloatPackPosMin, pkeymax):
                yield item

class StorTypeGuid(StorType):

    def __init__(self, layr):
        StorType.__init__(self, layr, STOR_TYPE_GUID)
        self.lifters.update({
            '=': self._liftGuidEq,
            '^=': self._liftGuidPref,
        })

    async def _liftGuidPref(self, liftby, byts, reverse=False):
        if reverse:
            scan = liftby.keyBuidsByPrefBack
        else:
            scan = liftby.keyBuidsByPref

        # valu is already bytes of the guid prefix
        for item in scan(byts):
            yield item

    async def _liftGuidEq(self, liftby, valu, reverse=False):
        if reverse:
            scan = liftby.keyBuidsByDupsBack
        else:
            scan = liftby.keyBuidsByDups

        indx = s_common.uhex(valu)
        for item in scan(indx):
            yield item

    def indx(self, valu):
        return (s_common.uhex(valu),)

    def decodeIndx(self, bytz):
        return s_common.ehex(bytz)

class StorTypeTime(StorTypeInt):

    def __init__(self, layr):
        StorTypeInt.__init__(self, layr, STOR_TYPE_TIME, 8, True)
        self.lifters.update({
            '@=': self._liftAtIval,
        })

    async def _liftAtIval(self, liftby, valu, reverse=False):
        if reverse:
            scan = liftby.scanByRangeBack
        else:
            scan = liftby.scanByRange

        minindx = self.getIntIndx(valu[0])
        maxindx = self.getIntIndx(valu[1] - 1)
        for item in scan(minindx, maxindx):
            yield item

class StorTypeIval(StorType):

    def __init__(self, layr):
        StorType.__init__(self, layr, STOR_TYPE_IVAL)
        self.timetype = StorTypeTime(layr)
        self.lifters.update({
            '=': self._liftIvalEq,
            '@=': self._liftIvalAt,
        })

    async def _liftIvalEq(self, liftby, valu, reverse=False):
        if reverse:
            scan = liftby.keyBuidsByDupsBack
        else:
            scan = liftby.keyBuidsByDups

        indx = self.timetype.getIntIndx(valu[0]) + self.timetype.getIntIndx(valu[1])
        for item in scan(indx):
            yield item

    async def _liftIvalAt(self, liftby, valu, reverse=False):
        if reverse:
            scan = liftby.scanByPrefBack
        else:
            scan = liftby.scanByPref

        minindx = self.timetype.getIntIndx(valu[0])
        maxindx = self.timetype.getIntIndx(valu[1])

        for lkey, nid in scan():

            tick = lkey[-16:-8]
            tock = lkey[-8:]

            # check for non-ovelap left and right
            if tick >= maxindx:
                continue

            if tock <= minindx:
                continue

            yield lkey, nid

    def indx(self, valu):
        return (self.timetype.getIntIndx(valu[0]) + self.timetype.getIntIndx(valu[1]),)

    def decodeIndx(self, bytz):
        return (self.timetype.decodeIndx(bytz[:8]), self.timetype.decodeIndx(bytz[8:]))

class StorTypeMsgp(StorType):

    def __init__(self, layr):
        StorType.__init__(self, layr, STOR_TYPE_MSGP)
        self.lifters.update({
            '=': self._liftMsgpEq,
            '~=': self._liftRegx,
        })

    async def _liftMsgpEq(self, liftby, valu, reverse=False):
        if reverse:
            scan = liftby.keyBuidsByDupsBack
        else:
            scan = liftby.keyBuidsByDups

        indx = s_common.buid(valu)
        for item in scan(indx):
            yield item

    def indx(self, valu):
        return (s_common.buid(valu),)

class StorTypeLatLon(StorType):

    def __init__(self, layr):
        StorType.__init__(self, layr, STOR_TYPE_LATLONG)

        self.scale = 10 ** 8
        self.latspace = 90 * 10 ** 8
        self.lonspace = 180 * 10 ** 8

        self.lifters.update({
            '=': self._liftLatLonEq,
            'near=': self._liftLatLonNear,
        })

    async def _liftLatLonEq(self, liftby, valu, reverse=False):
        if reverse:
            scan = liftby.keyBuidsByDupsBack
        else:
            scan = liftby.keyBuidsByDups

        indx = self._getLatLonIndx(valu)
        for item in scan(indx):
            yield item

    async def _liftLatLonNear(self, liftby, valu, reverse=False):

        (lat, lon), dist = valu

        # latscale = (lat * self.scale) + self.latspace
        # lonscale = (lon * self.scale) + self.lonspace

        latmin, latmax, lonmin, lonmax = s_gis.bbox(lat, lon, dist)

        lonminindx = (round(lonmin * self.scale) + self.lonspace).to_bytes(5, 'big')
        lonmaxindx = (round(lonmax * self.scale) + self.lonspace).to_bytes(5, 'big')

        latminindx = (round(latmin * self.scale) + self.latspace).to_bytes(5, 'big')
        latmaxindx = (round(latmax * self.scale) + self.latspace).to_bytes(5, 'big')

        if reverse:
            scan = liftby.scanByRangeBack
        else:
            scan = liftby.scanByRange

        # scan by lon range and down-select the results to matches.
        for lkey, nid in scan(lonminindx, lonmaxindx):

            # lkey = <abrv> <lonindx> <latindx>

            # limit results to the bounding box before unpacking...
            latbyts = lkey[13:18]

            if latbyts > latmaxindx:
                continue

            if latbyts < latminindx:
                continue

            lonbyts = lkey[8:13]

            latvalu = (int.from_bytes(latbyts, 'big') - self.latspace) / self.scale
            lonvalu = (int.from_bytes(lonbyts, 'big') - self.lonspace) / self.scale

            if s_gis.haversine((lat, lon), (latvalu, lonvalu)) <= dist:
                yield lkey, nid

    def _getLatLonIndx(self, latlong):
        # yield index bytes in lon/lat order to allow cheap optimal indexing
        latindx = (round(latlong[0] * self.scale) + self.latspace).to_bytes(5, 'big')
        lonindx = (round(latlong[1] * self.scale) + self.lonspace).to_bytes(5, 'big')
        return lonindx + latindx

    def indx(self, valu):
        # yield index bytes in lon/lat order to allow cheap optimal indexing
        return (self._getLatLonIndx(valu),)

    def decodeIndx(self, bytz):
        lon = (int.from_bytes(bytz[:5], 'big') - self.lonspace) / self.scale
        lat = (int.from_bytes(bytz[5:], 'big') - self.latspace) / self.scale
        return (lat, lon)

class SodeEnvl:
    def __init__(self, layriden, sode):
        self.layriden = layriden
        self.sode = sode

    # any sorting that falls back to the envl are equal already...
    def __lt__(self, envl): return False

class Layer(s_nexus.Pusher):
    '''
    The base class for a cortex layer.
    '''
    nodeeditctor = s_slabseqn.SlabSeqn

    def __repr__(self):
        return f'Layer ({self.__class__.__name__}): {self.iden}'

    async def __anit__(self, core, layrinfo):

        self.core = core
        self.layrinfo = layrinfo

        self.addoffs = None  # The nexus log index where I was created
        self.deloffs = None  # The nexus log index where I was deleted
        self.isdeleted = False

        self.iden = layrinfo.get('iden')
        await s_nexus.Pusher.__anit__(self, self.iden, nexsroot=core.nexsroot)

        self.dirn = s_common.gendir(core.dirn, 'layers', self.iden)
        self.readonly = False

        self.lockmemory = self.layrinfo.get('lockmemory')
        self.growsize = self.layrinfo.get('growsize')
        self.logedits = self.layrinfo.get('logedits')

        self.mapasync = core.conf.get('layer:lmdb:map_async')
        self.maxreplaylog = core.conf.get('layer:lmdb:max_replay_log')

        # slim hooks to avoid async/fire
        self.nodeAddHook = None
        self.nodeDelHook = None

        path = s_common.genpath(self.dirn, 'layer_v2.lmdb')

        self.fresh = not os.path.exists(path)

        self.dirty = {}
        self.futures = {}

        self.stortypes = [

            None,

            StorTypeUtf8(self),

            StorTypeInt(self, STOR_TYPE_U8, 1, False),
            StorTypeInt(self, STOR_TYPE_U16, 2, False),
            StorTypeInt(self, STOR_TYPE_U32, 4, False),
            StorTypeInt(self, STOR_TYPE_U64, 8, False),

            StorTypeInt(self, STOR_TYPE_I8, 1, True),
            StorTypeInt(self, STOR_TYPE_I16, 2, True),
            StorTypeInt(self, STOR_TYPE_I32, 4, True),
            StorTypeInt(self, STOR_TYPE_I64, 8, True),

            StorTypeGuid(self),
            StorTypeTime(self),
            StorTypeIval(self),
            StorTypeMsgp(self),
            StorTypeLatLon(self),

            StorTypeLoc(self),
            StorTypeTag(self),
            StorTypeFqdn(self),
            StorTypeIpv6(self),

            StorTypeInt(self, STOR_TYPE_U128, 16, False),
            StorTypeInt(self, STOR_TYPE_I128, 16, True),

            StorTypeTime(self),  # STOR_TYPE_MINTIME

            StorTypeFloat(self, STOR_TYPE_FLOAT64, 8),
            StorTypeHugeNum(self, STOR_TYPE_HUGENUM),

            StorTypeTime(self),  # STOR_TYPE_MAXTIME
        ]

        await self._initLayerStorage()

        self.editors = [
            self._editNodeAdd,
            self._editNodeDel,
            self._editPropSet,
            self._editPropDel,
            self._editTagSet,
            self._editTagDel,
            self._editTagPropSet,
            self._editTagPropDel,
            self._editNodeDataSet,
            self._editNodeDataDel,
            self._editNodeEdgeAdd,
            self._editNodeEdgeDel,
        ]

        self.canrev = True
        self.ctorname = f'{self.__class__.__module__}.{self.__class__.__name__}'

        self.windows = []
        self.upstreamwaits = collections.defaultdict(lambda: collections.defaultdict(list))

        self.nidcache = s_cache.LruDict(NID_CACHE_SIZE)
        self.weakcache = weakref.WeakValueDictionary()

        self.onfini(self._onLayrFini)

        # if we are a mirror, we upstream all our edits and
        # wait for them to make it back down the pipe...
        self.leader = None
        self.leadtask = None
        self.ismirror = layrinfo.get('mirror') is not None
        self.activetasks = []

        # this must be last!
        self.readonly = layrinfo.get('readonly')

    def _reqNotReadOnly(self):
        if self.readonly and not self.core.migration:
            mesg = f'Layer {self.iden} is read only!'
            raise s_exc.IsReadOnly(mesg=mesg)

    @contextlib.contextmanager
    def getIdenFutu(self, iden=None):

        if iden is None:
            iden = s_common.guid()

        futu = self.loop.create_future()
        self.futures[iden] = futu

        try:
            yield iden, futu
        finally:
            self.futures.pop(iden, None)

    async def getMirrorStatus(self):
        # TODO plumb back to upstream on not self.core.isactive
        retn = {'mirror': self.leader is not None}
        if self.leader:
            proxy = await self.leader.proxy()
            retn['local'] = {'size': await self.getEditSize()}
            retn['remote'] = {'size': await proxy.getEditSize()}
        return retn

    async def initLayerActive(self):

        if self.leadtask is not None:
            self.leadtask.cancel()

        mirror = self.layrinfo.get('mirror')
        if mirror is not None:
            conf = {'retrysleep': 2}
            self.leader = await s_telepath.Client.anit(mirror, conf=conf)
            self.leadtask = self.schedCoro(self._runMirrorLoop())

        uplayr = self.layrinfo.get('upstream')
        if uplayr is not None:
            if isinstance(uplayr, (tuple, list)):
                for layr in uplayr:
                    await self.initUpstreamSync(layr)
            else:
                await self.initUpstreamSync(uplayr)

    async def initLayerPassive(self):

        if self.leadtask is not None:
            self.leadtask.cancel()
            self.leadtask = None

        if self.leader is not None:
            await self.leader.fini()
            self.leader = None

        [t.cancel() for t in self.activetasks]
        self.activetasks.clear()

    async def getEditSize(self):
        return self.nodeeditlog.size

    async def _runMirrorLoop(self):

        while not self.isfini:

            try:

                proxy = await self.leader.proxy()

                leadoffs = await self._getLeadOffs()

                async for offs, edits, meta in proxy.syncNodeEdits2(leadoffs + 1):

                    iden = meta.get('task')
                    futu = self.futures.pop(iden, None)

                    meta['indx'] = offs

                    try:
                        item = await self.saveToNexs('edits', edits, meta)
                        if futu is not None:
                            futu.set_result(item)

                    except asyncio.CancelledError:  # pragma: no cover
                        raise

                    except s_exc.LinkShutDown:
                        raise

                    except Exception as e:
                        if futu is not None:
                            futu.set_exception(e)
                            continue
                        logger.error(f'Error consuming mirror nodeedit at offset {offs} for (layer: {self.iden}): {e}')

            except asyncio.CancelledError as e:  # pragma: no cover
                raise

            except Exception as e:  # pragma: no cover
                logger.exception(f'error in runMirrorLoop() (layer: {self.iden}): ')
                await self.waitfini(timeout=2)

    async def _getLeadOffs(self):
        last = self.nodeeditlog.last()
        if last is None:
            return -1
        return last[1][1].get('indx', -1)

    async def verifyNidTag(self, nid, formname, tagname, tagvalu):
        abrv = self.tagabrv.bytsToAbrv(tagname.encode())
        abrv += self.getPropAbrv(formname, None)
        if not self.layrslab.hasdup(abrv, nid, db=self.bytag):
            yield ('NoTagIndex', {'nid': nid, 'form': formname, 'tag': tagname, 'valu': tagvalu})

    def _testDelTagIndx(self, nid, form, tag):
        formabrv = self.setPropAbrv(form, None)
        tagabrv = self.tagabrv.bytsToAbrv(tag.encode())
        self.layrslab.delete(tagabrv + formabrv, nid, db=self.bytag)

    def _testDelPropIndx(self, nid, form, prop):
        sode = self._getStorNode(nid)
        storvalu, stortype = sode['props'][prop]

        abrv = self.setPropAbrv(form, prop)
        for indx in self.stortypes[stortype].indx(storvalu):
            self.layrslab.delete(abrv + indx, nid, db=self.byprop)

    def _testDelTagStor(self, nid, form, tag):
        sode = self._getStorNode(nid)
        sode['tags'].pop(tag, None)
        self.setSodeDirty(sode)

    def _testDelPropStor(self, nid, form, prop):
        sode = self._getStorNode(nid)
        sode['props'].pop(prop, None)
        self.setSodeDirty(sode)

    def _testDelFormValuStor(self, nid, form):
        sode = self._getStorNode(nid)
        sode['valu'] = None
        self.setSodeDirty(sode)

    def _testAddPropIndx(self, nid, form, prop, valu):
        modlprop = self.core.model.prop(f'{form}:{prop}')
        abrv = self.setPropAbrv(form, prop)
        for indx in self.stortypes[modlprop.type.stortype].indx(valu):
            self.layrslab.put(abrv + indx, nid, db=self.byprop)

    def _testAddPropArrayIndx(self, nid, form, prop, valu):
        modlprop = self.core.model.prop(f'{form}:{prop}')
        abrv = self.setPropAbrv(form, prop)
        for indx in self.getStorIndx(modlprop.type.stortype, valu):
            self.layrslab.put(abrv + indx, nid, db=self.byarray)

    def _testAddTagIndx(self, nid, form, tag):
        formabrv = self.setPropAbrv(form, None)
        tagabrv = self.tagabrv.bytsToAbrv(tag.encode())
        self.layrslab.put(tagabrv + formabrv, nid, db=self.bytag)

    def _testAddTagPropIndx(self, nid, form, tag, prop, valu):
        tpabrv = self.setTagPropAbrv(None, tag, prop)
        ftpabrv = self.setTagPropAbrv(form, tag, prop)

        tagprop = self.core.model.tagprop(prop)
        for indx in self.stortypes[tagprop.type.stortype].indx(valu):
            self.layrslab.put(tpabrv + indx, nid, db=self.bytagprop)
            self.layrslab.put(ftpabrv + indx, nid, db=self.bytagprop)

    async def verify(self, config=None):

        if config is None:
            config = {}

        defconf = None
        if config.get('scanall', True):
            defconf = {}

        scans = config.get('scans', {})

        tagsscan = scans.get('tagindex', defconf)
        if tagsscan is not None:
            async for error in self.verifyAllTags(tagsscan):
                yield error

        propscan = scans.get('propindex', defconf)
        if propscan is not None:
            async for error in self.verifyAllProps(propscan):
                yield error

        tagpropscan = scans.get('tagpropindex', defconf)
        if tagpropscan is not None:
            async for error in self.verifyAllTagProps(tagpropscan):
                yield error

        nodescan = scans.get('nodes', defconf)
        if nodescan is not None:
            async for error in self.verifyAllBuids(nodescan):
                yield error

    async def verifyAllBuids(self, scanconf=None):
        if scanconf is None:
            scanconf = {}

        async for nid, sode in self.getStorNodes():
            async for error in self.verifyByBuid(nid, sode):
                yield error

    async def verifyAllTags(self, scanconf=None):

        if scanconf is None:
            scanconf = {}

        globs = None

        includes = scanconf.get('include', ())
        if includes:
            globs = s_cache.TagGlobs()
            for incname in includes:
                globs.add(incname, True)

        autofix = scanconf.get('autofix')
        if autofix not in (None, 'node', 'index'):
            mesg = f'invalid tag index autofix strategy "{autofix}"'
            raise s_exc.BadArg(mesg=mesg)

        for name in self.tagabrv.names():

            if globs is not None and not globs.get(name):
                continue

            async for error in self.verifyByTag(name, autofix=autofix):
                yield error

    async def verifyAllProps(self, scanconf=None):

        if scanconf is None:
            scanconf = {}

        autofix = scanconf.get('autofix')
        if autofix not in (None, 'index'):
            mesg = f'invalid prop index autofix strategy "{autofix}"'
            raise s_exc.BadArg(mesg=mesg)

        include = scanconf.get('include', None)

        for form, prop in self.getFormProps():

            if include is not None and (form, prop) not in include:
                continue

            async for error in self.verifyByProp(form, prop, autofix=autofix):
                yield error

            async for error in self.verifyByPropArray(form, prop, autofix=autofix):
                yield error

    async def verifyAllTagProps(self, scanconf=None):

        if scanconf is None:
            scanconf = {}

        autofix = scanconf.get('autofix')
        if autofix not in (None, 'index'):
            mesg = f'invalid tagprop index autofix strategy "{autofix}"'
            raise s_exc.BadArg(mesg=mesg)

        include = scanconf.get('include', None)

        for form, tag, prop in self.getTagProps():

            if include is not None and prop not in include:
                continue

            async for error in self.verifyByTagProp(form, tag, prop, autofix=autofix):
                yield error

    async def verifyByTag(self, tag, autofix=None):
        tagabrv = self.tagabrv.bytsToAbrv(tag.encode())

        async def tryfix(lkey, nid, form):
            if autofix == 'node':
                sode = self._genStorNode(nid)
                sode.setdefault('form', form)
                sode['tags'][tag] = (None, None)
                self.setSodeDirty(sode)
            elif autofix == 'index':
                self.layrslab.delete(lkey, nid, db=self.bytag)

        for lkey, nid in self.layrslab.scanByPref(tagabrv, db=self.bytag):

            await asyncio.sleep(0)

            (form, prop) = self.getAbrvProp(lkey[8:])

            sode = self._getStorNode(nid)
            if not sode:
                await tryfix(lkey, nid, form)
                yield ('NoNodeForTagIndex', {'nid': s_common.ehex(nid), 'form': form, 'tag': tag})
                continue

            tags = sode.get('tags')
            if tags.get(tag) is None:
                await tryfix(lkey, nid, form)
                yield ('NoTagForTagIndex', {'nid': s_common.ehex(nid), 'form': form, 'tag': tag})
                continue

    async def verifyByProp(self, form, prop, autofix=None):

        abrv = self.getPropAbrv(form, prop)

        async def tryfix(lkey, nid):
            if autofix == 'index':
                self.layrslab.delete(lkey, nid, db=self.byprop)

        for lkey, nid in self.layrslab.scanByPref(abrv, db=self.byprop):

            await asyncio.sleep(0)

            indx = lkey[len(abrv):]

            sode = self._getStorNode(nid)
            if not sode:
                await tryfix(lkey, nid)
                yield ('NoNodeForPropIndex', {'nid': s_common.ehex(nid), 'form': form, 'prop': prop, 'indx': indx})
                continue

            if prop is not None:
                props = sode.get('props')
                if props is None:
                    await tryfix(lkey, nid)
                    yield ('NoValuForPropIndex', {'nid': s_common.ehex(nid), 'form': form, 'prop': prop, 'indx': indx})
                    continue

                valu = props.get(prop)
                if valu is None:
                    await tryfix(lkey, nid)
                    yield ('NoValuForPropIndex', {'nid': s_common.ehex(nid), 'form': form, 'prop': prop, 'indx': indx})
                    continue
            else:
                valu = sode.get('valu')
                if valu is None:
                    await tryfix(lkey, nid)
                    yield ('NoValuForPropIndex', {'nid': s_common.ehex(nid), 'form': form, 'prop': prop, 'indx': indx})
                    continue

            propvalu, stortype = valu
            if stortype & STOR_FLAG_ARRAY:
                stortype = STOR_TYPE_MSGP

            try:
                for indx in self.stortypes[stortype].indx(propvalu):
                    if abrv + indx == lkey:
                        break
                else:
                    await tryfix(lkey, nid)
                    yield ('SpurPropKeyForIndex', {'nid': s_common.ehex(nid), 'form': form,
                                                   'prop': prop, 'indx': indx})

            except IndexError:
                await tryfix(lkey, nid)
                yield ('NoStorTypeForProp', {'nid': s_common.ehex(nid), 'form': form, 'prop': prop,
                                             'stortype': stortype})

    async def verifyByPropArray(self, form, prop, autofix=None):

        abrv = self.getPropAbrv(form, prop)

        async def tryfix(lkey, nid):
            if autofix == 'index':
                self.layrslab.delete(lkey, nid, db=self.byarray)

        for lkey, nid in self.layrslab.scanByPref(abrv, db=self.byarray):

            await asyncio.sleep(0)

            indx = lkey[len(abrv):]

            sode = self._getStorNode(nid)
            if not sode:
                await tryfix(lkey, nid)
                yield ('NoNodeForPropArrayIndex', {'nid': s_common.ehex(nid), 'form': form,
                                                   'prop': prop, 'indx': indx})
                continue

            if prop is not None:
                props = sode.get('props')
                if props is None:
                    await tryfix(lkey, nid)
                    yield ('NoValuForPropArrayIndex', {'nid': s_common.ehex(nid), 'form': form,
                                                       'prop': prop, 'indx': indx})
                    continue

                valu = props.get(prop)
                if valu is None:
                    await tryfix(lkey, nid)
                    yield ('NoValuForPropArrayIndex', {'nid': s_common.ehex(nid),
                                                       'form': form, 'prop': prop, 'indx': indx})
                    continue
            else:
                valu = sode.get('valu')
                if valu is None:
                    await tryfix(lkey, nid)
                    yield ('NoValuForPropArrayIndex', {'nid': s_common.ehex(nid),
                                                       'form': form, 'prop': prop, 'indx': indx})
                    continue

            propvalu, stortype = valu

            try:
                for indx in self.getStorIndx(stortype, propvalu):
                    if abrv + indx == lkey:
                        break
                else:
                    await tryfix(lkey, nid)
                    yield ('SpurPropArrayKeyForIndex', {'nid': s_common.ehex(nid), 'form': form,
                                                        'prop': prop, 'indx': indx})

            except IndexError:
                await tryfix(lkey, nid)
                yield ('NoStorTypeForPropArray', {'nid': s_common.ehex(nid), 'form': form,
                                                  'prop': prop, 'stortype': stortype})

    async def verifyByTagProp(self, form, tag, prop, autofix=None):

        abrv = self.getTagPropAbrv(form, tag, prop)

        async def tryfix(lkey, nid):
            if autofix == 'index':
                self.layrslab.delete(lkey, nid, db=self.bytagprop)

        for lkey, nid in self.layrslab.scanByPref(abrv, db=self.bytagprop):

            await asyncio.sleep(0)

            indx = lkey[len(abrv):]

            sode = self._getStorNode(nid)
            if not sode:
                await tryfix(lkey, nid)
                yield ('NoNodeForTagPropIndex', {'nid': s_common.ehex(nid), 'form': form,
                                                 'tag': tag, 'prop': prop, 'indx': indx})
                continue

            tags = sode.get('tagprops')
            if tags is None:
                yield ('NoPropForTagPropIndex', {'nid': s_common.ehex(nid), 'form': form,
                                                 'tag': tag, 'prop': prop, 'indx': indx})
                continue

            props = tags.get(tag)
            if props is None:
                await tryfix(lkey, nid)
                yield ('NoPropForTagPropIndex', {'nid': s_common.ehex(nid), 'form': form,
                                                 'tag': tag, 'prop': prop, 'indx': indx})
                continue

            valu = props.get(prop)
            if valu is None:
                await tryfix(lkey, nid)
                yield ('NoValuForTagPropIndex', {'nid': s_common.ehex(nid), 'form': form,
                                                 'tag': tag, 'prop': prop, 'indx': indx})
                continue

            propvalu, stortype = valu

            if stortype & STOR_FLAG_ARRAY: # pragma: no cover
                # TODO: These aren't possible yet
                stortype = STOR_TYPE_MSGP

            try:
                for indx in self.stortypes[stortype].indx(propvalu):
                    if abrv + indx == lkey:
                        break
                else:
                    await tryfix(lkey, nid)
                    yield ('SpurTagPropKeyForIndex', {'nid': s_common.ehex(nid), 'form': form,
                                                      'tag': tag, 'prop': prop, 'indx': indx})
            except IndexError:
                await tryfix(lkey, nid)
                yield ('NoStorTypeForTagProp', {'nid': s_common.ehex(nid), 'form': form,
                                                'tag': tag, 'prop': prop, 'stortype': stortype})

    async def verifyByBuid(self, nid, sode):

        await asyncio.sleep(0)

        form = sode.get('form')
        stortags = sode.get('tags')
        if stortags:
            for tagname, storvalu in stortags.items():
                async for error in self.verifyNidTag(nid, form, tagname, storvalu):
                    yield error

        storprops = sode.get('props')
        if storprops:
            for propname, (storvalu, stortype) in storprops.items():

                # TODO: we dont support verifying array property indexes just yet...
                if stortype & STOR_FLAG_ARRAY:
                    continue

                try:
                    async for error in self.stortypes[stortype].verifyNidProp(nid, form, propname, storvalu):
                        yield error
                except IndexError as e:
                    yield ('NoStorTypeForProp', {'nid': s_common.ehex(nid), 'form': form, 'prop': propname,
                                                 'stortype': stortype})

        refs = await self.calcSodeRefs(nid, sode)
        if not refs == sode.get('refs'):
            yield ('InvalidRefCount', {'nid': s_common.ehex(nid),
                                       'refs': sode.get('refs'), 'realrefs': refs})

            sode['refs'] = refs
            self.setSodeDirty(sode)

    async def calcSodeRefs(self, nid, sode):

        refs = 0
        if sode.get('valu') is not None:
            refs += 1

        props = sode.get('props')
        if props:
            refs += len(props)

        tags = sode.get('tags')
        if tags:
            refs += len(tags)

        tagprops = sode.get('tagprops')
        if tagprops:
            for props in tagprops.values():
                refs += len(props)

        refs += await self.layrslab.countByPref(nid, db=self.edgesn1)
        refs += await self.layrslab.countByPref(nid, db=self.edgesn2)

        refs += await self.dataslab.countByPref(nid, db=self.nodedata)

        return refs

    async def pack(self):
        ret = self.layrinfo.pack()
        if ret.get('mirror'):
            ret['mirror'] = s_urlhelp.sanitizeUrl(ret['mirror'])
        ret['offset'] = await self.getEditIndx()
        ret['totalsize'] = await self.getLayerSize()
        return ret

    @s_nexus.Pusher.onPush('layer:truncate')
    async def _truncate(self):
        '''
        Nuke all the contents in the layer, leaving an empty layer
        NOTE: This internal API is deprecated but is kept for Nexus event backward compatibility
        '''
        # TODO: Remove this in 3.0.0
        s_common.deprecated('layer:truncate Nexus handler', curv='2.156.0')

        self.dirty.clear()
        self.nidcache.clear()
        self.weakcache.clear()

        await self.layrslab.trash()
        await self.nodeeditslab.trash()
        await self.dataslab.trash()

        await self._initLayerStorage()

    async def iterWipeNodeEdits(self):

        await self._saveDirtySodes()

        async for nid, sode in self.getStorNodes():

            edits = []

            async for verb, n2nid in self.iterNodeEdgesN1(nid):
                n2iden = s_common.ehex(self.core.getBuidByNid(n2nid))
                edits.append((EDIT_EDGE_DEL, (verb, n2iden), ()))

            async for prop, valu in self.iterNodeData(nid):
                edits.append((EDIT_NODEDATA_DEL, (prop, valu), ()))

            for tag, propdict in sode.get('tagprops', {}).items():
                for prop, (valu, stortype) in propdict.items():
                    edits.append((EDIT_TAGPROP_DEL, (tag, prop, valu, stortype), ()))

            for tag, tagv in sode.get('tags', {}).items():
                edits.append((EDIT_TAG_DEL, (tag, tagv), ()))

            for prop, (valu, stortype) in sode.get('props', {}).items():
                edits.append((EDIT_PROP_DEL, (prop, valu, stortype), ()))

            valu = sode.get('valu')
            if valu is not None:
                edits.append((EDIT_NODE_DEL, valu, ()))

            buid = self.core.getBuidByNid(nid)
            yield (buid, sode.get('form'), edits)

    async def clone(self, newdirn):
        '''
        Copy the contents of this layer to a new layer
        '''
        for root, dnames, fnames in os.walk(self.dirn, topdown=True):

            relpath = os.path.relpath(root, start=self.dirn)

            for name in list(dnames):

                relname = os.path.join(relpath, name)

                srcpath = s_common.genpath(root, name)
                dstpath = s_common.genpath(newdirn, relname)

                if srcpath in s_lmdbslab.Slab.allslabs:
                    slab = s_lmdbslab.Slab.allslabs[srcpath]
                    await slab.copyslab(dstpath)

                    dnames.remove(name)
                    continue

                s_common.gendir(dstpath)

            for name in fnames:

                srcpath = s_common.genpath(root, name)
                # skip unix sockets etc...
                if not os.path.isfile(srcpath):
                    continue

                dstpath = s_common.genpath(newdirn, relpath, name)
                shutil.copy(srcpath, dstpath)

    async def waitForHot(self):
        '''
        Wait for the layer's slab to be prefaulted and locked into memory if lockmemory is true, otherwise return.
        '''
        await self.layrslab.lockdoneevent.wait()

    async def _initSlabs(self, slabopts):

        otherslabopts = {
            **slabopts,
            'readahead': False,   # less-used slabs don't need readahead
            'lockmemory': False,  # less-used slabs definitely don't get dedicated memory
        }

        path = s_common.genpath(self.dirn, 'layer_v2.lmdb')
        nodedatapath = s_common.genpath(self.dirn, 'nodedata.lmdb')

        self.layrslab = await s_lmdbslab.Slab.anit(path, **slabopts)
        self.dataslab = await s_lmdbslab.Slab.anit(nodedatapath, **otherslabopts)

        metadb = self.layrslab.initdb('layer:meta')
        self.meta = s_lmdbslab.SlabDict(self.layrslab, db=metadb)

        self.formcounts = await self.layrslab.getHotCount('count:forms')

        nodeeditpath = s_common.genpath(self.dirn, 'nodeedits.lmdb')
        self.nodeeditslab = await s_lmdbslab.Slab.anit(nodeeditpath, **otherslabopts)

        self.offsets = await self.layrslab.getHotCount('offsets')

        self.tagabrv = self.layrslab.getNameAbrv('tagabrv')
        self.propabrv = self.layrslab.getNameAbrv('propabrv')
        self.tagpropabrv = self.layrslab.getNameAbrv('tagpropabrv')

        self.bynid = self.layrslab.initdb('bynid', integerkey=True)

        self.byverb = self.layrslab.initdb('byverb', dupsort=True)
        self.edgesn1 = self.layrslab.initdb('edgesn1', dupsort=True)
        self.edgesn2 = self.layrslab.initdb('edgesn2', dupsort=True)
        self.edgesn1n2 = self.layrslab.initdb('edgesn1n2', dupsort=True)

        self.bytag = self.layrslab.initdb('bytag', dupsort=True)
        self.byprop = self.layrslab.initdb('byprop', dupsort=True)
        self.byarray = self.layrslab.initdb('byarray', dupsort=True)
        self.bytagprop = self.layrslab.initdb('bytagprop', dupsort=True)

        self.countdb = self.layrslab.initdb('counters')
        self.nodedata = self.dataslab.initdb('nodedata')
        self.dataname = self.dataslab.initdb('dataname', dupsort=True)

        self.nodeeditlog = self.nodeeditctor(self.nodeeditslab, 'nodeedits')

    async def _initLayerStorage(self):

        slabopts = {
            'readahead': True,
            'lockmemory': self.lockmemory,
            'map_async': self.mapasync,
            'max_replay_log': self.maxreplaylog,
        }

        if self.growsize is not None:
            slabopts['growsize'] = self.growsize

        await self._initSlabs(slabopts)

        if self.fresh:
            self.meta.set('version', 10)

        self.layrslab.addResizeCallback(self.core.checkFreeSpace)
        self.dataslab.addResizeCallback(self.core.checkFreeSpace)
        self.nodeeditslab.addResizeCallback(self.core.checkFreeSpace)

        self.onfini(self.layrslab)
        self.onfini(self.dataslab)
        self.onfini(self.nodeeditslab)

        self.layrslab.on('commit', self._onLayrSlabCommit)

        self.layrvers = self.meta.get('version', 10)
        if self.layrvers != 10:
            mesg = f'Got layer version {self.layrvers}.  Expected 10.  Accidental downgrade?'
            raise s_exc.BadStorageVersion(mesg=mesg)

    async def getLayerSize(self):
        '''
        Get the total storage size for the layer.
        '''
        realsize, _ = s_common.getDirSize(self.dirn)
        return realsize

    async def setLayerInfo(self, name, valu):
        if name != 'readonly':
            self._reqNotReadOnly()
        return await self._push('layer:set', name, valu)

    @s_nexus.Pusher.onPush('layer:set')
    async def _setLayerInfo(self, name, valu):
        '''
        Set a mutable layer property.
        '''
        if name not in ('name', 'desc', 'logedits', 'readonly'):
            mesg = f'{name} is not a valid layer info key'
            raise s_exc.BadOptValu(mesg=mesg)

        if name == 'logedits':
            valu = bool(valu)
            self.logedits = valu
        elif name == 'readonly':
            valu = bool(valu)
            self.readonly = valu

        # TODO when we can set more props, we may need to parse values.
        if valu is None:
            await self.layrinfo.pop(name)
        else:
            await self.layrinfo.set(name, valu)

        await self.core.feedBeholder('layer:set', {'iden': self.iden, 'name': name, 'valu': valu}, gates=[self.iden])
        return valu

    async def stat(self):
        ret = {**self.layrslab.statinfo(),
               }
        if self.logedits:
            ret['nodeeditlog_indx'] = (self.nodeeditlog.index(), 0, 0)
        return ret

    async def _onLayrFini(self):
        [(await wind.fini()) for wind in self.windows]
        [futu.cancel() for futu in self.futures.values()]
        if self.leader is not None:
            await self.leader.fini()

    async def getFormCounts(self):
        return self.formcounts.pack()

    @s_cache.memoizemethod()
    def getPropAbrv(self, form, prop):
        return self.propabrv.bytsToAbrv(s_msgpack.en((form, prop)))

    def setPropAbrv(self, form, prop):
        return self.propabrv.setBytsToAbrv(s_msgpack.en((form, prop)))

    def getFormProps(self):
        for byts in self.propabrv.keys():
            yield s_msgpack.un(byts)

    def getTagProps(self):
        for byts in self.tagpropabrv.keys():
            yield s_msgpack.un(byts)

    @s_cache.memoizemethod()
    def getTagPropAbrv(self, *args):
        return self.tagpropabrv.bytsToAbrv(s_msgpack.en(args))

    def setTagPropAbrv(self, *args):
        return self.tagpropabrv.setBytsToAbrv(s_msgpack.en(args))

    @s_cache.memoizemethod()
    def getAbrvProp(self, abrv):
        byts = self.propabrv.abrvToByts(abrv)
        return s_msgpack.un(byts)

    def setSodeDirty(self, sode):
        nid = sode.get('nid')
        assert nid is not None
        self.dirty[nid] = sode

    async def _onLayrSlabCommit(self, mesg):
        await self._saveDirtySodes()

    async def _saveDirtySodes(self):

        if not self.dirty:
            return

        # flush any dirty storage nodes before the commit
        kvlist = []

        for nid, sode in self.dirty.items():
            self.nidcache[nid] = sode
            kvlist.append((nid, s_msgpack.en(sode)))

        self.layrslab.putmulti(kvlist, db=self.bynid)
        self.dirty.clear()

<<<<<<< HEAD
    def _getStorNode(self, nid):
=======
    def getStorNodeCount(self):
        info = self.layrslab.stat(db=self.bybuidv3)
        return info.get('entries', 0)

    async def getStorNode(self, buid):
        sode = self._getStorNode(buid)
        if sode is not None:
            return deepcopy(sode)
        return {}

    def _getStorNode(self, buid):
>>>>>>> be8c6ac3
        '''
        Return the storage node for the given nid.
        '''
        # check the dirty nodes first
        sode = self.dirty.get(nid)
        if sode is not None:
            return sode

        sode = self.nidcache.get(nid)
        if sode is not None:
            return sode

        envl = self.weakcache.get(nid)
        if envl is not None:
            return envl.sode

        byts = self.layrslab.get(nid, db=self.bynid)
        if byts is None:
            return None

        sode = collections.defaultdict(dict)
        sode.update(s_msgpack.un(byts))

        self.nidcache[nid] = sode

        return sode

    def genStorNodeRef(self, nid):

        envl = self.weakcache.get(nid)
        if envl is not None:
            return envl

        envl = SodeEnvl(self.iden, self._genStorNode(nid))

        self.weakcache[nid] = envl
        return envl

    def _genStorNode(self, nid):
        # get or create the storage node. this returns the *actual* storage node

        sode = self._getStorNode(nid)
        if sode is not None:
            return sode

        sode = collections.defaultdict(dict)
        self.nidcache[nid] = sode

        return sode

    async def getTagCount(self, tagname, formname=None):
        '''
        Return the number of tag rows in the layer for the given tag/form.
        '''
        try:
            abrv = self.tagabrv.bytsToAbrv(tagname.encode())
            if formname is not None:
                abrv += self.getPropAbrv(formname, None)

        except s_exc.NoSuchAbrv:
            return 0

        return await self.layrslab.countByPref(abrv, db=self.bytag)

    async def getPropCount(self, formname, propname=None, maxsize=None):
        '''
        Return the number of property rows in the layer for the given form/prop.
        '''
        try:
            abrv = self.getPropAbrv(formname, propname)
        except s_exc.NoSuchAbrv:
            return 0

        return await self.layrslab.countByPref(abrv, db=self.byprop, maxsize=maxsize)

    def getPropValuCount(self, formname, propname, stortype, valu):
        try:
            abrv = self.getPropAbrv(formname, propname)
        except s_exc.NoSuchAbrv:
            return 0

        if stortype & 0x8000:
            stortype = STOR_TYPE_MSGP

        count = 0
        for indx in self.getStorIndx(stortype, valu):
            count += self.layrslab.count(abrv + indx, db=self.byprop)

        return count

    async def getPropArrayCount(self, formname, propname=None):
        '''
        Return the number of invidiual value rows in the layer for the given array form/prop.
        '''
        try:
            abrv = self.getPropAbrv(formname, propname)
        except s_exc.NoSuchAbrv:
            return 0

        return await self.layrslab.countByPref(abrv, db=self.byarray)

    def getPropArrayValuCount(self, formname, propname, stortype, valu):
        try:
            abrv = self.getPropAbrv(formname, propname)
        except s_exc.NoSuchAbrv:
            return 0

        count = 0
        for indx in self.getStorIndx(stortype, valu):
            count += self.layrslab.count(abrv + indx, db=self.byarray)

        return count

    async def getUnivPropCount(self, propname, maxsize=None):
        '''
        Return the number of universal property rows in the layer for the given prop.
        '''
        try:
            abrv = self.getPropAbrv(None, propname)
        except s_exc.NoSuchAbrv:
            return 0

        return await self.layrslab.countByPref(abrv, db=self.byprop, maxsize=maxsize)

    async def getTagPropCount(self, form, tag, prop):
        '''
        Return the number of property rows in the layer for the given form/tag/prop.
        '''
        try:
            abrv = self.getTagPropAbrv(form, tag, prop)
        except s_exc.NoSuchAbrv:
            return 0

        return await self.layrslab.countByPref(abrv, db=self.bytagprop)

    def getTagPropValuCount(self, form, tag, prop, stortype, valu):
        try:
            abrv = self.getTagPropAbrv(form, tag, prop)
        except s_exc.NoSuchAbrv:
            return 0

        count = 0
        for indx in self.getStorIndx(stortype, valu):
            count += self.layrslab.count(abrv + indx, db=self.bytagprop)

        return count

    async def liftByTag(self, tag, form=None, reverse=False):

        try:
            abrv = self.tagabrv.bytsToAbrv(tag.encode())
            if form is not None:
                abrv += self.getPropAbrv(form, None)

        except s_exc.NoSuchAbrv:
            return

        if reverse:
            scan = self.layrslab.scanByPrefBack
        else:
            scan = self.layrslab.scanByPref

        for lkey, nid in scan(abrv, db=self.bytag):
            # yield <sortkey>, <nid>, <SodeEnvl>
            yield nid, nid, self.genStorNodeRef(nid)

    async def liftByTagValu(self, tag, cmpr, valu, form=None, reverse=False):

        try:
            abrv = self.tagabrv.bytsToAbrv(tag.encode())
            if form is not None:
                abrv += self.getPropAbrv(form, None)

        except s_exc.NoSuchAbrv:
            return

        filt = StorTypeTag.getTagFilt(cmpr, valu)
        if filt is None:
            raise s_exc.NoSuchCmpr(cmpr=cmpr)

        if reverse:
            scan = self.layrslab.scanByPrefBack
        else:
            scan = self.layrslab.scanByPref

        for lkey, nid in scan(abrv, db=self.bytag):
            # filter based on the ival value before lifting the node...
            sref = self.genStorNodeRef(nid)
            valu = sref.sode['tags'].get(tag)

            if filt(valu):
                yield nid, nid, sref

    async def hasTagProp(self, name):
        async for _ in self.liftTagProp(name):
            return True

        return False

    async def hasNodeData(self, buid, name):

        nid = self.core.getNidByBuid(buid)
        if nid is None:
            return False

        try:
            abrv = self.getPropAbrv(name, None)
        except s_exc.NoSuchAbrv:
            return False

        return self.dataslab.has(nid + abrv, db=self.nodedata)

    async def liftTagProp(self, name):

        for form, tag, prop in self.getTagProps():

            if form is not None or prop != name:
                continue

            try:
                abrv = self.getTagPropAbrv(None, tag, name)

            except s_exc.NoSuchAbrv:
                continue

            for _, nid in self.layrslab.scanByPref(abrv, db=self.bytagprop):
                yield nid

    async def liftByTagProp(self, form, tag, prop, reverse=False):

        try:
            abrv = self.getTagPropAbrv(form, tag, prop)
        except s_exc.NoSuchAbrv:
            return

        if reverse:
            scan = self.layrslab.scanByPrefBack
        else:
            scan = self.layrslab.scanByPref

        for lkey, nid in self.layrslab.scanByPref(abrv, db=self.bytagprop):
            yield lkey[8:], nid, self.genStorNodeRef(nid)

    async def liftByTagPropValu(self, form, tag, prop, cmprvals, reverse=False):
        '''
        Note:  form may be None
        '''
        for cmpr, valu, kind in cmprvals:
            async for lkey, nid in self.stortypes[kind].indxByTagProp(form, tag, prop, cmpr, valu, reverse=reverse):
                yield lkey[8:], nid, self.genStorNodeRef(nid)

    async def liftByProp(self, form, prop, reverse=False):

        try:
            abrv = self.getPropAbrv(form, prop)
        except s_exc.NoSuchAbrv:
            return

        if reverse:
            scan = self.layrslab.scanByPrefBack
        else:
            scan = self.layrslab.scanByPref

        for lkey, nid in scan(abrv, db=self.byprop):
            sref = self.genStorNodeRef(nid)
            yield nid, nid, sref

    # NOTE: form vs prop valu lifting is differentiated to allow merge sort
    async def liftByFormValu(self, form, cmprvals, reverse=False):
        for cmpr, valu, kind in cmprvals:

            if kind & 0x8000:
                kind = STOR_TYPE_MSGP

            async for lkey, nid in self.stortypes[kind].indxByForm(form, cmpr, valu, reverse=reverse):
                yield lkey[8:], nid, self.genStorNodeRef(nid)

    async def liftByPropValu(self, form, prop, cmprvals, reverse=False):

        for cmpr, valu, kind in cmprvals:

            if kind & 0x8000:
                kind = STOR_TYPE_MSGP

            async for lkey, nid in self.stortypes[kind].indxByProp(form, prop, cmpr, valu, reverse=reverse):
                yield lkey[8:], nid, self.genStorNodeRef(nid)

    async def liftByPropArray(self, form, prop, cmprvals, reverse=False):
        for cmpr, valu, kind in cmprvals:
            async for lkey, nid in self.stortypes[kind].indxByPropArray(form, prop, cmpr, valu, reverse=reverse):
                yield lkey[8:], nid, self.genStorNodeRef(nid)

    async def liftByDataName(self, name):
        try:
            abrv = self.getPropAbrv(name, None)

        except s_exc.NoSuchAbrv:
            return

        for abrv, nid in self.dataslab.scanByDups(abrv, db=self.dataname):
            await asyncio.sleep(0)

            yield nid, nid, self.genStorNodeRef(nid)

    async def saveNodeEdits(self, edits, meta):
        '''
        Save node edits to the layer and return a tuple of (nexsoffs, changes).

        Note: nexsoffs will be None if there are no changes.
        '''
        self._reqNotReadOnly()

        if self.ismirror:

            if self.core.isactive:
                proxy = await self.leader.proxy()

                with self.getIdenFutu(iden=meta.get('task')) as (iden, futu):
                    meta['task'] = iden
                    moff, changes = await proxy.saveNodeEdits(edits, meta)
                    if any(c[2] for c in changes):
                        return await futu
                    return None, ()

            proxy = await self.core.nexsroot.client.proxy()
            indx, changes = await proxy.saveLayerNodeEdits(self.iden, edits, meta)
            await self.core.nexsroot.waitOffs(indx)
            return indx, changes

        return await self.saveToNexs('edits', edits, meta)

    def _incSodeRefs(self, buid, sode, inc=1):

        nid = sode.get('nid')
        refs = sode.get('refs', 0)

        refs = refs + inc
        sode['refs'] = refs

        if refs <= 0:
            self.dirty.pop(nid, None)
            self.nidcache.pop(nid, None)
            self.layrslab.delete(nid, db=self.bynid)
            self.core.incBuidNid(nid, inc=-1)

            envl = self.weakcache.get(nid)
            if envl is not None:
                envl.sode.clear()

            return 0

        if nid is None:
            nid = sode['nid'] = self.core.genBuidNid(buid)

        self.setSodeDirty(sode)
        return refs

    @s_nexus.Pusher.onPush('edits', passitem=True)
    async def _storNodeEdits(self, nodeedits, meta, nexsitem):
        '''
        Execute a series of node edit operations, returning the updated nodes.

        Args:
            nodeedits:  List[Tuple(buid, form, edits, subedits)]  List of requested changes per node

        Returns:
            List[Tuple[buid, form, edits]]  Same list, but with only the edits actually applied (plus the old value)
        '''
        results = {}

        nodeedits = collections.deque(nodeedits)
        while nodeedits:

            buid, form, edits = nodeedits.popleft()

            nid = self.core.getNidByBuid(buid)

            sode = None
            if nid is not None:
                sode = self._genStorNode(nid)
            else:
                sode = collections.defaultdict(dict)

            changes = []
            for edit in edits:

                delt = await self.editors[edit[0]](buid, form, edit, sode, meta)

                # if there are conditional edits, check and add them...
                if delt and edit[2]:
                    nodeedits.extend(edit[2])

                changes.extend(delt)

                await asyncio.sleep(0)

            if changes:

                flatedit = results.get(buid)
                if flatedit is None:
                    results[buid] = flatedit = (buid, form, [])

                flatedit[2].extend(changes)

        flatedits = list(results.values())

        if flatedits:
            nexsindx = nexsitem[0] if nexsitem is not None else None
            if self.logedits:
                offs = self.nodeeditlog.add((flatedits, meta), indx=nexsindx)
                [(await wind.put((offs, flatedits, meta))) for wind in tuple(self.windows)]

        await asyncio.sleep(0)

        return flatedits

    async def storNodeEditsNoLift(self, nodeedits, meta):
        '''
        Execute a series of node edit operations.

        Does not return the updated nodes.
        '''
        self._reqNotReadOnly()
        await self._push('edits', nodeedits, meta)

    async def _editNodeAdd(self, buid, form, edit, sode, meta):

        valt = edit[1]
        valu, stortype = valt
        if sode.get('valu') == valt:
            return ()

        sode['valu'] = valt
        sode['form'] = form

        self._incSodeRefs(buid, sode)

        nid = sode.get('nid')
        self.core.setNidNdef(nid, (form, valu))

        abrv = self.setPropAbrv(form, None)

        if stortype & STOR_FLAG_ARRAY:

            for indx in self.getStorIndx(stortype, valu):
                self.layrslab.put(abrv + indx, nid, db=self.byarray)

            for indx in self.getStorIndx(STOR_TYPE_MSGP, valu):
                self.layrslab.put(abrv + indx, nid, db=self.byprop)

        else:

            for indx in self.getStorIndx(stortype, valu):
                self.layrslab.put(abrv + indx, nid, db=self.byprop)

        self.formcounts.inc(form)
        if self.nodeAddHook is not None:
            self.nodeAddHook()

        retn = [
            (EDIT_NODE_ADD, (valu, stortype), ())
        ]

        tick = meta.get('time')
        if tick is None:
            tick = s_common.now()

        edit = (EDIT_PROP_SET, ('.created', tick, None, STOR_TYPE_MINTIME), ())
        retn.extend(await self._editPropSet(buid, form, edit, sode, meta))

        return retn

    async def _editNodeDel(self, buid, form, edit, sode, meta):

        valt = sode.pop('valu', None)
        if valt is None:
            # TODO tombstone
            return ()

        nid = sode.get('nid')

        valu, stortype = valt

        abrv = self.setPropAbrv(form, None)

        if stortype & STOR_FLAG_ARRAY:

            for indx in self.getStorIndx(stortype, valu):
                self.layrslab.delete(abrv + indx, nid, db=self.byarray)

            for indx in self.getStorIndx(STOR_TYPE_MSGP, valu):
                self.layrslab.delete(abrv + indx, nid, db=self.byprop)

        else:

            for indx in self.getStorIndx(stortype, valu):
                self.layrslab.delete(abrv + indx, nid, db=self.byprop)

        self.formcounts.inc(form, valu=-1)
        if self.nodeDelHook is not None:
            self.nodeDelHook()

        await self._wipeNodeData(buid, sode)
        await self._delNodeEdges(buid, sode)

        self._incSodeRefs(buid, sode, inc=-1)

        return (
            (EDIT_NODE_DEL, (valu, stortype), ()),
        )

    async def _editPropSet(self, buid, form, edit, sode, meta):

        prop, valu, oldv, stortype = edit[1]

        oldv, oldt = sode['props'].get(prop, (None, None))

        abrv = self.setPropAbrv(form, prop)
        univabrv = None

        if prop[0] == '.':  # '.' to detect universal props (as quickly as possible)
            univabrv = self.setPropAbrv(None, prop)

        if valu == oldv:
            return ()

        if oldv is None:
            self._incSodeRefs(buid, sode)

        nid = sode.get('nid')

        if oldv is not None:

            # merge intervals and min times
            if stortype == STOR_TYPE_IVAL:
                allv = oldv + valu
                valu = (min(allv), max(allv))

            elif stortype == STOR_TYPE_MINTIME:
                valu = min(valu, oldv)

            elif stortype == STOR_TYPE_MAXTIME:
                valu = max(valu, oldv)

            if valu == oldv and stortype == oldt:
                return ()

            if oldt & STOR_FLAG_ARRAY:

                for oldi in self.getStorIndx(oldt, oldv):
                    self.layrslab.delete(abrv + oldi, nid, db=self.byarray)
                    if univabrv is not None:
                        self.layrslab.delete(univabrv + oldi, nid, db=self.byarray)

                for indx in self.getStorIndx(STOR_TYPE_MSGP, oldv):
                    self.layrslab.delete(abrv + indx, nid, db=self.byprop)
                    if univabrv is not None:
                        self.layrslab.delete(univabrv + indx, nid, db=self.byprop)

            else:

                for oldi in self.getStorIndx(oldt, oldv):
                    self.layrslab.delete(abrv + oldi, nid, db=self.byprop)
                    if univabrv is not None:
                        self.layrslab.delete(univabrv + oldi, nid, db=self.byprop)

        sode['props'][prop] = (valu, stortype)
        self.setSodeDirty(sode)

        if stortype & STOR_FLAG_ARRAY:

            for indx in self.getStorIndx(stortype, valu):
                self.layrslab.put(abrv + indx, nid, db=self.byarray)
                if univabrv is not None:
                    self.layrslab.put(univabrv + indx, nid, db=self.byarray)

            for indx in self.getStorIndx(STOR_TYPE_MSGP, valu):
                self.layrslab.put(abrv + indx, nid, db=self.byprop)
                if univabrv is not None:
                    self.layrslab.put(univabrv + indx, nid, db=self.byprop)

        else:

            for indx in self.getStorIndx(stortype, valu):
                self.layrslab.put(abrv + indx, nid, db=self.byprop)
                if univabrv is not None:
                    self.layrslab.put(univabrv + indx, nid, db=self.byprop)

        return (
            (EDIT_PROP_SET, (prop, valu, oldv, stortype), ()),
        )

    async def _editPropDel(self, buid, form, edit, sode, meta):

        prop, oldv, stortype = edit[1]

        abrv = self.setPropAbrv(form, prop)
        univabrv = None

        if prop[0] == '.':  # '.' to detect universal props (as quickly as possible)
            univabrv = self.setPropAbrv(None, prop)

        valt = sode['props'].pop(prop, None)
        if valt is None:
            # FIXME tombstone
            return ()

        nid = sode.get('nid')

        valu, stortype = valt

        if stortype & STOR_FLAG_ARRAY:

            realtype = stortype & 0x7fff

            for aval in valu:
                for indx in self.getStorIndx(realtype, aval):
                    self.layrslab.delete(abrv + indx, nid, db=self.byarray)
                    if univabrv is not None:
                        self.layrslab.delete(univabrv + indx, nid, db=self.byarray)

            for indx in self.getStorIndx(STOR_TYPE_MSGP, valu):
                self.layrslab.delete(abrv + indx, nid, db=self.byprop)
                if univabrv is not None:
                    self.layrslab.delete(univabrv + indx, nid, db=self.byprop)

        else:

            for indx in self.getStorIndx(stortype, valu):
                self.layrslab.delete(abrv + indx, nid, db=self.byprop)
                if univabrv is not None:
                    self.layrslab.delete(univabrv + indx, nid, db=self.byprop)

        self._incSodeRefs(buid, sode, inc=-1)

        return (
            (EDIT_PROP_DEL, (prop, valu, stortype), ()),
        )

    async def _editTagSet(self, buid, form, edit, sode, meta):

        if form is None:  # pragma: no cover
            logger.warning(f'Invalid tag set edit, form is None: {edit}')
            return ()

        tag, valu, oldv = edit[1]

        tagabrv = self.tagabrv.setBytsToAbrv(tag.encode())
        formabrv = self.setPropAbrv(form, None)

        oldv = sode['tags'].get(tag)
        if oldv is None:
            self._incSodeRefs(buid, sode)

        nid = sode.get('nid')
        if oldv is not None:

            if oldv != (None, None) and valu != (None, None):

                valu = (min(oldv[0], valu[0]), max(oldv[1], valu[1]))

            if oldv == valu:
                return ()

        sode['tags'][tag] = valu
        self.setSodeDirty(sode)

        self.layrslab.put(tagabrv + formabrv, nid, db=self.bytag)

        return (
            (EDIT_TAG_SET, (tag, valu, oldv), ()),
        )

    async def _editTagDel(self, buid, form, edit, sode, meta):

        tag, oldv = edit[1]
        formabrv = self.setPropAbrv(form, None)

        oldv = sode['tags'].pop(tag, None)
        if oldv is None:
            # TODO tombstone
            return ()

        nid = sode.get('nid')

        tagabrv = self.tagabrv.bytsToAbrv(tag.encode())

        self.layrslab.delete(tagabrv + formabrv, nid, db=self.bytag)

        self._incSodeRefs(buid, sode, inc=-1)

        return (
            (EDIT_TAG_DEL, (tag, oldv), ()),
        )

    async def _editTagPropSet(self, buid, form, edit, sode, meta):

        if form is None:  # pragma: no cover
            logger.warning(f'Invalid tagprop set edit, form is None: {edit}')
            return ()

        tag, prop, valu, oldv, stortype = edit[1]

        tp_abrv = self.setTagPropAbrv(None, tag, prop)
        ftp_abrv = self.setTagPropAbrv(form, tag, prop)

        tp_dict = sode['tagprops'].get(tag)
        if tp_dict:

            oldv, oldt = tp_dict.get(prop, (None, None))

            nid = sode.get('nid')
            if oldv is not None:

                if stortype == STOR_TYPE_IVAL:
                    valu = (min(*oldv, *valu), max(*oldv, *valu))

                elif stortype == STOR_TYPE_MINTIME:
                    valu = min(valu, oldv)

                elif stortype == STOR_TYPE_MAXTIME:
                    valu = max(valu, oldv)

                if valu == oldv and stortype == oldt:
                    return ()

                for oldi in self.getStorIndx(oldt, oldv):
                    self.layrslab.delete(tp_abrv + oldi, nid, db=self.bytagprop)
                    self.layrslab.delete(ftp_abrv + oldi, nid, db=self.bytagprop)

        if oldv is None:
            self._incSodeRefs(buid, sode)

        nid = sode.get('nid')
        if tag not in sode['tagprops']:
            sode['tagprops'][tag] = {}

        sode['tagprops'][tag][prop] = (valu, stortype)
        self.setSodeDirty(sode)

        kvpairs = []
        for indx in self.getStorIndx(stortype, valu):
            kvpairs.append((tp_abrv + indx, nid))
            kvpairs.append((ftp_abrv + indx, nid))

        self.layrslab.putmulti(kvpairs, db=self.bytagprop)

        return (
            (EDIT_TAGPROP_SET, (tag, prop, valu, oldv, stortype), ()),
        )

    async def _editTagPropDel(self, buid, form, edit, sode, meta):

        tag, prop, valu, stortype = edit[1]

        tp_dict = sode['tagprops'].get(tag)
        if not tp_dict:
            return ()

        oldv, oldt = tp_dict.pop(prop, (None, None))
        if oldv is None:
            return ()

        self._incSodeRefs(buid, sode, inc=-1)

        nid = sode.get('nid')

        tp_abrv = self.setTagPropAbrv(None, tag, prop)
        ftp_abrv = self.setTagPropAbrv(form, tag, prop)

        for oldi in self.getStorIndx(oldt, oldv):
            self.layrslab.delete(tp_abrv + oldi, nid, db=self.bytagprop)
            self.layrslab.delete(ftp_abrv + oldi, nid, db=self.bytagprop)

        return (
            (EDIT_TAGPROP_DEL, (tag, prop, oldv, oldt), ()),
        )

    async def _editNodeDataSet(self, buid, form, edit, sode, meta):

        name, valu, oldv = edit[1]
        abrv = self.setPropAbrv(name, None)

        nid = sode.get('nid')
        if nid is None:
            nid = sode['nid'] = self.core.getNidByBuid(buid)

        byts = s_msgpack.en(valu)
        oldb = self.dataslab.replace(nid + abrv, byts, db=self.nodedata)
        if oldb == byts:
            return ()

        if oldb is None:
            self._incSodeRefs(buid, sode)

        if oldb is not None:
            oldv = s_msgpack.un(oldb)

        self.dataslab.put(abrv, nid, db=self.dataname)

        return (
            (EDIT_NODEDATA_SET, (name, valu, oldv), ()),
        )

    async def _editNodeDataDel(self, buid, form, edit, sode, meta):

        name, valu = edit[1]
        abrv = self.setPropAbrv(name, None)

        nid = sode.get('nid')

        oldb = self.dataslab.pop(nid + abrv, db=self.nodedata)
        if oldb is None:
            return ()

        oldv = s_msgpack.un(oldb)
        self.dataslab.delete(abrv, nid, db=self.dataname)

        self._incSodeRefs(buid, sode, inc=-1)

        return (
            (EDIT_NODEDATA_DEL, (name, oldv), ()),
        )

    async def _editNodeEdgeAdd(self, buid, form, edit, sode, meta):

        if form is None:  # pragma: no cover
            logger.warning(f'Invalid node edge edit, form is None: {edit}')
            return ()

        verb, n2iden = edit[1]

        venc = verb.encode()
        n2buid = s_common.uhex(n2iden)

        n1nid = sode.get('nid')
        n2nid = self.core.getNidByBuid(n2buid)

        if n1nid is not None and n2nid is not None:
            if self.layrslab.hasdup(n1nid + n2nid, venc, db=self.edgesn1n2):
                return ()

        n2nid = self.core.genBuidNid(n2buid)
        n2sode = self._genStorNode(n2nid)

        # we are creating a new edge for this layer.
        sode['n1verbs'][verb] = sode['n1verbs'].get(verb, 0) + 1
        n2sode['n2verbs'][verb] = n2sode['n2verbs'].get(verb, 0) + 1

        # inc the sode refs and mark them both dirty
        self._incSodeRefs(buid, sode)
        self._incSodeRefs(n2buid, n2sode)

        if n1nid is None:
            n1nid = sode.get('nid')

        n1n2nid = n1nid + n2nid

        # FIXME do a verb lookup and increment verb stats

        self.layrslab.put(venc, n1n2nid, db=self.byverb)
        self.layrslab.put(n1nid + venc, n2nid, db=self.edgesn1)
        self.layrslab.put(n2nid + venc, n1nid, db=self.edgesn2)
        self.layrslab.put(n1n2nid, venc, db=self.edgesn1n2)

        return (
            (EDIT_EDGE_ADD, (verb, n2iden), ()),
        )

    async def _editNodeEdgeDel(self, buid, form, edit, sode, meta):

        verb, n2iden = edit[1]

        venc = verb.encode()
        n2buid = s_common.uhex(n2iden)

        n1nid = sode.get('nid')
        n2nid = self.core.getNidByBuid(n2buid)
        n2sode = self._genStorNode(n2nid)

        n1n2nid = n1nid + n2nid

        if not self.layrslab.delete(n1n2nid, venc, db=self.edgesn1n2):
            return ()

        self.layrslab.delete(venc, n1n2nid, db=self.byverb)
        self.layrslab.delete(n1nid + venc, n2nid, db=self.edgesn1)
        self.layrslab.delete(n2nid + venc, n1nid, db=self.edgesn2)

        sode['n1verbs'][verb] = sode['n1verbs'].get(verb, 0) - 1
        n2sode['n2verbs'][verb] = n2sode['n2verbs'].get(verb, 0) - 1

        self._incSodeRefs(buid, sode, inc=-1)
        self._incSodeRefs(n2buid, n2sode, inc=-1)

        return (
            (EDIT_EDGE_DEL, (verb, n2iden), ()),
        )

    async def getEdgeVerbs(self):

        for lkey in self.layrslab.scanKeys(db=self.byverb):
            yield lkey.decode()

    async def getEdges(self, verb=None):

        if verb is None:

            for lkey, lval in self.layrslab.scanByFull(db=self.byverb):
                n1buid = self.core.getBuidByNid(lval[:8])
                n2buid = self.core.getBuidByNid(lval[8:])
                yield (s_common.ehex(n1buid), lkey.decode(), s_common.ehex(n2buid))

            return

        for _, lval in self.layrslab.scanByDups(verb.encode(), db=self.byverb):
            n1buid = self.core.getBuidByNid(lval[:8])
            n2buid = self.core.getBuidByNid(lval[8:])
            yield (s_common.ehex(n1buid), verb, s_common.ehex(n2buid))

    async def _delNodeEdges(self, buid, sode):
        nid = sode.get('nid')
        for lkey, n2nid in self.layrslab.scanByPref(nid, db=self.edgesn1):
            await asyncio.sleep(0)
            venc = lkey[8:]
            self.layrslab.delete(venc, nid + n2nid, db=self.byverb)
            self.layrslab.delete(lkey, n2nid, db=self.edgesn1)
            self.layrslab.delete(n2nid + venc, nid, db=self.edgesn2)
            self.layrslab.delete(nid + n2nid, venc, db=self.edgesn1n2)

            n2sode = self._genStorNode(n2nid)
            n2sode['n2verbs'][venc] = n2sode['n2verbs'].get(venc, 0) - 1

            self._incSodeRefs(buid, sode, inc=-1)
            self._incSodeRefs(None, n2sode, inc=-1)

    def getStorIndx(self, stortype, valu):

        if stortype & 0x8000:

            realtype = stortype & 0x7fff

            retn = []
            [retn.extend(self.getStorIndx(realtype, aval)) for aval in valu]
            return retn

        return self.stortypes[stortype].indx(valu)

    async def iterNodeEdgesN1(self, nid, verb=None):

        pref = nid
        if verb is not None:
            pref += verb.encode()

        for lkey, n2nid in self.layrslab.scanByPref(pref, db=self.edgesn1):
            verb = lkey[8:].decode()
            yield verb, n2nid

    async def iterNodeEdgesN2(self, nid, verb=None):

        pref = nid
        if verb is not None:
            pref += verb.encode()

        for lkey, n1nid in self.layrslab.scanByPref(pref, db=self.edgesn2):
            verb = lkey[8:].decode()
            yield verb, n1nid

    async def iterEdgeVerbs(self, n1nid, n2nid):
        for lkey, venc in self.layrslab.scanByDups(n1nid + n2nid, db=self.edgesn1n2):
            yield venc.decode()

    async def hasNodeEdge(self, buid1, verb, buid2):

        n1nid = self.core.getNidByBuid(buid1)
        if n1nid is None:
            return False

        n2nid = self.core.getNidByBuid(buid2)
        if n2nid is None:
            return False

        return self.layrslab.hasdup(n1nid + verb.encode(), n2nid, db=self.edgesn1)

    async def iterFormRows(self, form, stortype=None, startvalu=None):
        '''
        Yields buid, valu tuples of nodes of a single form, optionally (re)starting at startvalu.

        Args:
            form (str):  A form name.
            stortype (Optional[int]): a STOR_TYPE_* integer representing the type of form:prop
            startvalu (Any):  The value to start at.  May only be not None if stortype is not None.

        Returns:
            AsyncIterator[Tuple(buid, valu)]
        '''
        try:
            indxby = IndxByForm(self, form)

        except s_exc.NoSuchAbrv:
            return

        async for item in self._iterRows(indxby, stortype=stortype, startvalu=startvalu):
            yield item

    async def iterPropRows(self, form, prop, stortype=None, startvalu=None):
        '''
        Yields buid, valu tuples of nodes with a particular secondary property, optionally (re)starting at startvalu.

        Args:
            form (str):  A form name.
            prop (str):  A property name.
            stortype (Optional[int]): a STOR_TYPE_* integer representing the type of form:prop
            startvalu (Any):  The value to start at.  May only be not None if stortype is not None.

        Returns:
            AsyncIterator[Tuple(buid, valu)]
        '''
        try:
            indxby = IndxByProp(self, form, prop)

        except s_exc.NoSuchAbrv:
            return

        async for item in self._iterRows(indxby, stortype=stortype, startvalu=startvalu):
            yield item

    async def iterUnivRows(self, prop, stortype=None, startvalu=None):
        '''
        Yields buid, valu tuples of nodes with a particular universal property, optionally (re)starting at startvalu.

        Args:
            prop (str):  A universal property name.
            stortype (Optional[int]): a STOR_TYPE_* integer representing the type of form:prop
            startvalu (Any):  The value to start at.  May only be not None if stortype is not None.

        Returns:
            AsyncIterator[Tuple(buid, valu)]
        '''
        try:
            indxby = IndxByProp(self, None, prop)

        except s_exc.NoSuchAbrv:
            return

        async for item in self._iterRows(indxby, stortype=stortype, startvalu=startvalu):
            yield item

    def _getTagAbrv(self, tag, form=None):
        abrv = self.tagabrv.bytsToAbrv(tag.encode())
        if form is not None:
            abrv += self.getPropAbrv(form, None)
        return abrv

    async def iterTagRows(self, tag, form=None):
        '''
        Yields (nid, (valu, form)) values that match a tag and optional form.

        Args:
            tag (str): the tag to match
            form (Optional[str]):  if present, only yields buids of nodes that match the form.

        Yields:
            (nid, (ival, form))
        '''
        try:
            abrv = self._getTagAbrv(tag, form=form)
        except s_exc.NoSuchAbrv:
            return

        for lkey, nid in self.layrslab.scanByPref(abrv, db=self.bytag):
            await asyncio.sleep(0)

            sref = self.genStorNodeRef(nid)
            ndef = self.core.getNidNdef(nid)
            valu = sref.sode['tags'].get(tag)

            yield nid, (valu, ndef[0])

    async def iterTagPropRows(self, tag, prop, form=None, stortype=None, startvalu=None):
        '''
        Yields (buid, valu) that match a tag:prop, optionally (re)starting at startvalu.

        Args:
            tag (str):  tag name
            prop (str):  prop name
            form (Optional[str]):  optional form name
            stortype (Optional[int]): a STOR_TYPE_* integer representing the type of form:prop
            startvalu (Any):  The value to start at.  May only be not None if stortype is not None.

        Returns:
            AsyncIterator[Tuple(buid, valu)]
        '''
        try:
            indxby = IndxByTagProp(self, form, tag, prop)

        except s_exc.NoSuchAbrv:
            return

        async for item in self._iterRows(indxby, stortype=stortype, startvalu=startvalu):
            yield item

    async def _iterRows(self, indxby, stortype=None, startvalu=None):
        '''
        Args:
            stortype (Optional[int]): a STOR_TYPE_* integer representing the type of form:prop
            startvalu (Any): The value to start at.  May only be not None if stortype is not None.

        Returns:
            AsyncIterator[Tuple[buid,valu]]
        '''
        assert stortype is not None or startvalu is None

        abrv = indxby.abrv
        abrvlen = indxby.abrvlen
        startbytz = None

        if startvalu is not None:
            stortype = indxby.getStorType()
            startbytz = stortype.indx(startvalu)[0]

        for key, nid in self.layrslab.scanByPref(abrv, startkey=startbytz, db=indxby.db):

            await asyncio.sleep(0)

            indx = key[abrvlen:]

            valu = indxby.getNodeValu(nid, indx=indx)
            if valu is s_common.novalu:
                continue

            yield self.core.getBuidByNid(nid), valu

    async def getNodeData(self, buid, name):
        '''
        Return a single element of a buid's node data
        '''
        try:
            abrv = self.getPropAbrv(name, None)

        except s_exc.NoSuchAbrv:
            return False, None

        nid = self.core.getNidByBuid(buid)
        if nid is None:
            return False, None

        byts = self.dataslab.get(nid + abrv, db=self.nodedata)
        if byts is None:
            return False, None

        return True, s_msgpack.un(byts)

    async def iterNodeData(self, nid):
        '''
        Return a generator of all a node's data by nid.
        '''
        for lkey, byts in self.dataslab.scanByPref(nid, db=self.nodedata):
            abrv = lkey[8:]

            valu = s_msgpack.un(byts)
            prop = self.getAbrvProp(abrv)

            yield prop[0], valu

    async def iterNodeDataKeys(self, nid):
        '''
        Return a generator of all a buid's node data keys
        '''
        for lkey in self.dataslab.scanKeysByPref(nid, db=self.nodedata):
            abrv = lkey[8:]
            prop = self.getAbrvProp(abrv)
            yield prop[0]

    async def iterLayerNodeEdits(self):
        '''
        Scan the full layer and yield artificial sets of nodeedits.
        '''
        await self._saveDirtySodes()

        for nid, byts in self.layrslab.scanByFull(db=self.bynid):

            sode = s_msgpack.un(byts)
            buid = self.core.getBuidByNid(nid)
            ndef = self.core.getNidNdef(nid)

            if ndef is None:
                iden = s_common.ehex(buid)
                logger.warning(f'NODE HAS NO FORM: {iden}')
                continue

            form = ndef[0]

            edits = []
            nodeedit = (buid, form, edits)

            # TODO tombstones
            valt = sode.get('valu')
            if valt is not None:
                edits.append((EDIT_NODE_ADD, valt, ()))

            for prop, (valu, stortype) in sode.get('props', {}).items():
                edits.append((EDIT_PROP_SET, (prop, valu, None, stortype), ()))

            for tag, tagv in sode.get('tags', {}).items():
                edits.append((EDIT_TAG_SET, (tag, tagv, None), ()))

            for tag, propdict in sode.get('tagprops', {}).items():
                for prop, (valu, stortype) in propdict.items():
                    edits.append((EDIT_TAGPROP_SET, (tag, prop, valu, None, stortype), ()))

            async for prop, valu in self.iterNodeData(nid):
                edits.append((EDIT_NODEDATA_SET, (prop, valu, None), ()))

            async for verb, n2nid in self.iterNodeEdgesN1(nid):
                # TODO LOCAL edits vs COMPAT edits?
                n2iden = s_common.ehex(self.core.getBuidByNid(nid))
                edits.append((EDIT_EDGE_ADD, (verb, n2iden), ()))

            yield nodeedit

    async def initUpstreamSync(self, url):
        self.activetasks.append(self.schedCoro(self._initUpstreamSync(url)))

    async def _initUpstreamSync(self, url):
        '''
        We're a downstream layer, receiving a stream of edits from an upstream layer telepath proxy at url
        '''

        while not self.isfini:

            try:

                async with await s_telepath.openurl(url) as proxy:

                    creator = self.layrinfo.get('creator')

                    iden = await proxy.getIden()
                    offs = self.offsets.get(iden)
                    logger.warning(f'upstream sync connected ({s_urlhelp.sanitizeUrl(url)} offset={offs})')

                    if offs == 0:
                        offs = await proxy.getEditIndx()
                        meta = {'time': s_common.now(),
                                'user': creator,
                                }

                        async for item in proxy.iterLayerNodeEdits():
                            await self.storNodeEditsNoLift([item], meta)

                        self.offsets.set(iden, offs)

                        waits = [v for k, v in self.upstreamwaits[iden].items() if k <= offs]
                        for wait in waits:
                            [e.set() for e in wait]

                    while not proxy.isfini:

                        offs = self.offsets.get(iden)

                        # pump them into a queue so we can consume them in chunks
                        q = asyncio.Queue(maxsize=1000)

                        async def consume(x):
                            try:
                                async for item in proxy.syncNodeEdits(x):
                                    await q.put(item)
                            finally:
                                await q.put(None)

                        proxy.schedCoro(consume(offs))

                        done = False
                        while not done:

                            # get the next item so we maybe block...
                            item = await q.get()
                            if item is None:
                                break

                            items = [item]

                            # check if there are more we can eat
                            for _ in range(q.qsize()):

                                nexi = await q.get()
                                if nexi is None:
                                    done = True
                                    break

                                items.append(nexi)

                            for nodeeditoffs, item in items:
                                await self.storNodeEditsNoLift(item, {'time': s_common.now(),
                                                                      'user': creator,
                                                                      })
                                self.offsets.set(iden, nodeeditoffs + 1)

                                waits = self.upstreamwaits[iden].pop(nodeeditoffs + 1, None)
                                if waits is not None:
                                    [e.set() for e in waits]

            except asyncio.CancelledError:  # pragma: no cover
                return

            except Exception:
                logger.exception('error in initUpstreamSync loop')

            await self.waitfini(1)

    async def _wipeNodeData(self, buid, sode):
        '''
        Remove all node data for a buid
        '''
        nid = sode.get('nid')
        for lkey, _ in self.dataslab.scanByPref(nid, db=self.nodedata):
            await asyncio.sleep(0)
            self._incSodeRefs(buid, sode, inc=-1)
            self.dataslab.delete(lkey, db=self.nodedata)

    async def getModelVers(self):
        return self.layrinfo.get('model:version', (-1, -1, -1))

    async def setModelVers(self, vers):
        self._reqNotReadOnly()
        return await self._push('layer:set:modelvers', vers)

    @s_nexus.Pusher.onPush('layer:set:modelvers')
    async def _setModelVers(self, vers):
        await self.layrinfo.set('model:version', vers)

    async def getStorNodes(self):
        '''
        Yield (buid, sode) tuples for all the nodes with props/tags/tagprops stored in this layer.
        '''
        # flush any dirty sodes so we can yield them from the index in nid order
        await self._saveDirtySodes()

        for nid, byts in self.layrslab.scanByFull(db=self.bynid):
            await asyncio.sleep(0)
            yield nid, s_msgpack.un(byts)

    def getStorNode(self, nid):
        '''
        Return a *COPY* of the storage node (or an empty default dict).
        '''
        sode = self._getStorNode(nid)
        if sode is not None:
            return deepcopy(sode)
        return collections.defaultdict(dict)

    async def iterNodeEditLog(self, offs=0):
        '''
        Iterate the node edit log and yield (offs, edits, meta) tuples.
        '''
        for offs, (edits, meta) in self.nodeeditlog.iter(offs):
            yield (offs, edits, meta)

    async def iterNodeEditLogBack(self, offs=0):
        '''
        Iterate the node edit log and yield (offs, edits, meta) tuples in reverse.
        '''
        for offs, (edits, meta) in self.nodeeditlog.iterBack(offs):
            yield (offs, edits, meta)

    async def syncNodeEdits2(self, offs, wait=True):
        '''
        Once caught up with storage, yield them in realtime.

        Returns:
            Tuple of offset(int), nodeedits, meta(dict)
        '''
        if not self.logedits:
            return

        for offi, (nodeedits, meta) in self.nodeeditlog.iter(offs):
            yield (offi, nodeedits, meta)

        if wait:
            async with self.getNodeEditWindow() as wind:
                async for item in wind:
                    yield item

    async def syncNodeEdits(self, offs, wait=True):
        '''
        Identical to syncNodeEdits2, but doesn't yield meta
        '''
        async for offi, nodeedits, _meta in self.syncNodeEdits2(offs, wait=wait):
            yield (offi, nodeedits)

    async def syncIndexEvents(self, offs, matchdef, wait=True):
        '''
        Yield (offs, (buid, form, ETYPE, VALS, META)) tuples from the nodeedit log starting from the given offset.
        Only edits that match the filter in matchdef will be yielded.

        Notes:

            ETYPE is an constant EDIT_* above.  VALS is a tuple whose format depends on ETYPE, outlined in the comment
            next to the constant.  META is a dict that may contain keys 'user' and 'time' to represent the iden of the
            user that initiated the change, and the time that it took place, respectively.

            Additionally, every 1000 entries, an entry (offs, (None, None, EDIT_PROGRESS, (), ())) message is emitted.

            The matchdef dict may contain the following keys:  forms, props, tags, tagprops.  The value must be a
            sequence of strings.  Each key/val combination is treated as an "or", so each key and value yields more events.
            forms: EDIT_NODE_ADD and EDIT_NODE_DEL events.  Matches events for nodes with forms in the value list.
            props: EDIT_PROP_SET and EDIT_PROP_DEL events.  Values must be in form:prop or .universal form
            tags:  EDIT_TAG_SET and EDIT_TAG_DEL events.  Values must be the raw tag with no #.
            tagprops: EDIT_TAGPROP_SET and EDIT_TAGPROP_DEL events.   Values must be just the prop or tag:prop.

            Will not yield any values if this layer was not created with logedits enabled

        Args:
            offs(int): starting nexus/editlog offset
            matchdef(Dict[str, Sequence[str]]):  a dict describing which events are yielded
            wait(bool):  whether to pend and stream value until this layer is fini'd
        '''

        formm = set(matchdef.get('forms', ()))
        propm = set(matchdef.get('props', ()))
        tagm = set(matchdef.get('tags', ()))
        tagpropm = set(matchdef.get('tagprops', ()))
        count = 0

        async for curoff, editses in self.syncNodeEdits(offs, wait=wait):
            for buid, form, edit in editses:
                for etyp, vals, meta in edit:
                    if ((form in formm and etyp in (EDIT_NODE_ADD, EDIT_NODE_DEL))
                            or (etyp in (EDIT_PROP_SET, EDIT_PROP_DEL)
                                and (vals[0] in propm or f'{form}:{vals[0]}' in propm))
                            or (etyp in (EDIT_TAG_SET, EDIT_TAG_DEL) and vals[0] in tagm)
                            or (etyp in (EDIT_TAGPROP_SET, EDIT_TAGPROP_DEL)
                                and (vals[1] in tagpropm or f'{vals[0]}:{vals[1]}' in tagpropm))):

                        yield (curoff, (buid, form, etyp, vals, meta))

            await asyncio.sleep(0)

            count += 1
            if count % 1000 == 0:
                yield (curoff, (None, None, EDIT_PROGRESS, (), ()))

    @contextlib.asynccontextmanager
    async def getNodeEditWindow(self):
        if not self.logedits:
            raise s_exc.BadConfValu(mesg='Layer logging must be enabled for getting nodeedits')

        async with await s_queue.Window.anit(maxsize=WINDOW_MAXSIZE) as wind:

            async def fini():
                self.windows.remove(wind)

            wind.onfini(fini)

            self.windows.append(wind)

            yield wind

    async def getEditIndx(self):
        '''
        Returns what will be the *next* (i.e. 1 past the last) nodeedit log index.
        '''
        if not self.logedits:
            return 0

        return self.nodeeditlog.index()

    async def getEditOffs(self):
        '''
        Return the offset of the last *recorded* log entry.  Returns -1 if nodeedit log is disabled or empty.
        '''
        if not self.logedits:
            return -1

        last = self.nodeeditlog.last()
        if last is not None:
            return last[0]

        return -1

    async def waitEditOffs(self, offs, timeout=None):
        '''
        Wait for the node edit log to write an entry at/past the given offset.
        '''
        if not self.logedits:
            mesg = 'Layer.waitEditOffs() does not work with logedits disabled.'
            raise s_exc.BadArg(mesg=mesg)

        return await self.nodeeditlog.waitForOffset(offs, timeout=timeout)

    async def waitUpstreamOffs(self, iden, offs):
        evnt = asyncio.Event()

        if self.offsets.get(iden) >= offs:
            evnt.set()
        else:
            self.upstreamwaits[iden][offs].append(evnt)

        return evnt

    async def delete(self):
        '''
        Delete the underlying storage
        '''
        self.isdeleted = True
        await self.fini()
        shutil.rmtree(self.dirn, ignore_errors=True)

def getFlatEdits(nodeedits):

    editsbynode = collections.defaultdict(list)

    # flatten out conditional node edits
    def addedits(buid, form, edits):
        nkey = (buid, form)
        for edittype, editinfo, condedits in edits:
            editsbynode[nkey].append((edittype, editinfo, ()))
            for condedit in condedits:
                addedits(*condedit)

    for buid, form, edits in nodeedits:
        addedits(buid, form, edits)

    return [(k[0], k[1], v) for (k, v) in editsbynode.items()]

def getNodeEditPerms(nodeedits):
    '''
    Yields (offs, perm) tuples that can be used in user.allowed()
    '''

    for nodeoffs, (buid, form, edits) in enumerate(nodeedits):

        for editoffs, (edit, info, _) in enumerate(edits):

            permoffs = (nodeoffs, editoffs)

            if edit == EDIT_NODE_ADD:
                yield (permoffs, ('node', 'add', form))
                continue

            if edit == EDIT_NODE_DEL:
                yield (permoffs, ('node', 'del', form))
                continue

            if edit == EDIT_PROP_SET:
                yield (permoffs, ('node', 'prop', 'set', f'{form}:{info[0]}'))
                continue

            if edit == EDIT_PROP_DEL:
                yield (permoffs, ('node', 'prop', 'del', f'{form}:{info[0]}'))
                continue

            if edit == EDIT_TAG_SET:
                yield (permoffs, ('node', 'tag', 'add', *info[0].split('.')))
                continue

            if edit == EDIT_TAG_DEL:
                yield (permoffs, ('node', 'tag', 'del', *info[0].split('.')))
                continue

            if edit == EDIT_TAGPROP_SET:
                yield (permoffs, ('node', 'tag', 'add', *info[0].split('.')))
                continue

            if edit == EDIT_TAGPROP_DEL:
                yield (permoffs, ('node', 'tag', 'del', *info[0].split('.')))
                continue

            if edit == EDIT_NODEDATA_SET:
                yield (permoffs, ('node', 'data', 'set', info[0]))
                continue

            if edit == EDIT_NODEDATA_DEL:
                yield (permoffs, ('node', 'data', 'pop', info[0]))
                continue

            if edit == EDIT_EDGE_ADD:
                yield (permoffs, ('node', 'edge', 'add', info[0]))
                continue

            if edit == EDIT_EDGE_DEL:
                yield (permoffs, ('node', 'edge', 'del', info[0]))
                continue<|MERGE_RESOLUTION|>--- conflicted
+++ resolved
@@ -2383,21 +2383,17 @@
         self.layrslab.putmulti(kvlist, db=self.bynid)
         self.dirty.clear()
 
-<<<<<<< HEAD
-    def _getStorNode(self, nid):
-=======
     def getStorNodeCount(self):
         info = self.layrslab.stat(db=self.bybuidv3)
         return info.get('entries', 0)
 
-    async def getStorNode(self, buid):
-        sode = self._getStorNode(buid)
+    async def getStorNode(self, nid):
+        sode = self._getStorNode(nid)
         if sode is not None:
             return deepcopy(sode)
         return {}
 
-    def _getStorNode(self, buid):
->>>>>>> be8c6ac3
+    def _getStorNode(self, nid):
         '''
         Return the storage node for the given nid.
         '''
