--- conflicted
+++ resolved
@@ -4272,15 +4272,10 @@
             tomb = lkey[-1:]
             vabrv = lkey[-9:-1]
 
-<<<<<<< HEAD
             self.layrslab.delete(vabrv + nid + tomb, n2nid, db=self.indxdb)
             self.layrslab.delete(self.edgen1abrv + nid + vabrv + tomb, n2nid, db=self.indxdb)
             self.layrslab.delete(self.edgen2abrv + n2nid + vabrv + tomb, nid, db=self.indxdb)
             self.layrslab.delete(self.edgen1n2abrv + nid + n2nid + tomb, vabrv, db=self.indxdb)
-=======
-        for lkey in self.layrslab.scanKeys(db=self.byverb, nodup=True):
-            yield lkey.decode()
->>>>>>> 349b4669
 
             verb = self.core.getAbrvIndx(vabrv)[0]
             n2sode = self._genStorNode(n2nid)
@@ -4555,7 +4550,6 @@
         '''
         Return a generator of all a nid's node data keys
         '''
-<<<<<<< HEAD
         for lkey in self.dataslab.scanKeysByPref(nid, db=self.nodedata):
             abrv = lkey[8:-1]
             yield abrv, lkey[-1:] == FLAG_TOMB
@@ -4582,12 +4576,6 @@
 
                 for _, nid in self.layrslab.scanByPref(lkey, db=self.indxdb):
                     yield (nid, tombtype, tombinfo)
-=======
-        for lkey in self.dataslab.scanKeysByPref(buid, db=self.nodedata, nodup=True):
-            abrv = lkey[32:]
-            prop = self.getAbrvProp(abrv)
-            yield prop[0]
->>>>>>> 349b4669
 
     async def confirmLayerEditPerms(self, user, gateiden, delete=False):
         if user.allowed(('node',), gateiden=gateiden):
