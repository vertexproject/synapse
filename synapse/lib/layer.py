'''
The Layer 2.0 archtecture introduces several optimized node/message serialization formats
used by the layers to optimize returning primitives and facilitate efficient node construction:

.. note::

    This interface is subject to change between minor revisions.

Storage Types (<stortype>)

    In Layers 2.0, each node property from the model has an associated "storage type".  Each
    storage type determines how the data is indexed and represented within the Layer.  This
    formalizes the separation of "data model" from "storage model".  Each data model type has
    a "stortype" property which coresponds to one of the STOR_TYPE_XXX values.  The knowledge
    of the mapping of data model types to storage types is the responsibility of the data model,
    making the Layer implementation fully decoupled from the data model.

Node Edits / Edits

    A node edit consists of a (<nid>, <form>, [edits]) tuple.  An edit is Tuple of (<type>, <info>, List[NodeEdits])
    where the first element is an int that matches to an EDIT_* constant below, the info is a tuple that varies
    depending on the first element, and the third element is a list of dependent NodeEdits that will only be applied
    if the edit actually makes a change.

Storage Node (<sode>)

    A storage node is a layer/storage optimized node representation which is similar to a "packed node".
    A storage node *may* be partial ( as it is produced by a given layer ) and are joined by the view
    into "full" storage nodes which are used to construct Node() instances.

    Sode format::

        (<nid>, {

            'ndef': (<formname>, <formvalu>),

            'props': {
                <propname>: <propvalu>,
            }

            'tags': {
                <tagname>: <tagvalu>,
            }

            'tagprops: {
                <tagname>: {
                    <propname>: <propvalu>,
                },
            }

            # changes that were *just* made.
            'edits': [
                <edit>
            ]

        }),

'''
import os
import math
import shutil
import struct
import asyncio
import logging
import weakref
import contextlib
import collections

import regex
import xxhash

import synapse.exc as s_exc
import synapse.common as s_common
import synapse.telepath as s_telepath

import synapse.lib.gis as s_gis
import synapse.lib.cell as s_cell
import synapse.lib.coro as s_coro
import synapse.lib.cache as s_cache
import synapse.lib.nexus as s_nexus
import synapse.lib.queue as s_queue
import synapse.lib.urlhelp as s_urlhelp

import synapse.lib.config as s_config
import synapse.lib.spooled as s_spooled
import synapse.lib.lmdbslab as s_lmdbslab
import synapse.lib.slabseqn as s_slabseqn

from synapse.lib.msgpack import deepcopy

ipaddress = s_common.ipaddress

logger = logging.getLogger(__name__)

import synapse.lib.msgpack as s_msgpack

reqValidLdef = s_config.getJsValidator({
    'type': 'object',
    'properties': {
        'iden': {'type': 'string', 'pattern': s_config.re_iden},
        'creator': {'type': 'string', 'pattern': s_config.re_iden},
        'created': {'type': 'integer', 'minimum': 0},
        'growsize': {'type': 'integer'},
        'logedits': {'type': 'boolean', 'default': True},
        'name': {'type': 'string'},
        'readonly': {'type': 'boolean', 'default': False},
    },
    'additionalProperties': True,
    'required': ['iden', 'creator'],
})

WINDOW_MAXSIZE = 10_000
MIGR_COMMIT_SIZE = 1_000

class LayerApi(s_cell.CellApi):

    async def __anit__(self, core, link, user, layr):

        await s_cell.CellApi.__anit__(self, core, link, user)

        self.layr = layr
        self.liftperm = ('layer', 'lift', self.layr.iden)
        self.writeperm = ('layer', 'write', self.layr.iden)

    async def iterLayerNodeEdits(self, *, meta=False):
        '''
        Scan the full layer and yield artificial nodeedit sets.
        '''

        await self._reqUserAllowed(self.liftperm)
        async for item in self.layr.iterLayerNodeEdits(meta=meta):
            yield item
            await asyncio.sleep(0)

    @s_cell.adminapi()
    async def saveNodeEdits(self, edits, meta):
        '''
        Save node edits to the layer and return a tuple of (nexsoffs, changes).

        Note: nexsoffs will be None if there are no changes.
        '''
        meta['link:user'] = self.user.iden
        return await self.layr.saveNodeEdits(edits, meta)

    async def storNodeEdits(self, nodeedits, *, meta=None):

        await self._reqUserAllowed(self.writeperm)

        if meta is None:
            meta = {'time': s_common.now(), 'user': self.user.iden}

        return await self.layr.saveNodeEdits(nodeedits, meta)

    async def storNodeEditsNoLift(self, nodeedits, *, meta=None):

        await self._reqUserAllowed(self.writeperm)

        if meta is None:
            meta = {'time': s_common.now(), 'user': self.user.iden}

        await self.layr.storNodeEditsNoLift(nodeedits, meta)

    async def syncNodeEdits(self, offs, *, wait=True, reverse=False, compat=False):
        '''
        Yield (offs, nodeedits) tuples from the nodeedit log starting from the given offset.

        Once caught up with storage, yield them in realtime.
        '''
        await self._reqUserAllowed(self.liftperm)
        async for item in self.layr.syncNodeEdits(offs, wait=wait, reverse=reverse, compat=compat):
            yield item
            await asyncio.sleep(0)

    async def syncNodeEdits2(self, offs, *, wait=True, compat=False):
        await self._reqUserAllowed(self.liftperm)
        async for item in self.layr.syncNodeEdits2(offs, wait=wait, compat=compat):
            yield item
            await asyncio.sleep(0)

    async def getEditIndx(self):
        '''
        Returns what will be the *next* nodeedit log index.
        '''
        await self._reqUserAllowed(self.liftperm)
        return await self.layr.getEditIndx()

    async def getEditSize(self):
        '''
        Return the total number of (edits, meta) pairs in the layer changelog.
        '''
        await self._reqUserAllowed(self.liftperm)
        return await self.layr.getEditSize()

    async def getIden(self):
        await self._reqUserAllowed(self.liftperm)
        return self.layr.iden

NID_CACHE_SIZE = 10000

STOR_TYPE_UTF8 = 1

STOR_TYPE_U8 = 2
STOR_TYPE_U16 = 3
STOR_TYPE_U32 = 4
STOR_TYPE_U64 = 5

STOR_TYPE_I8 = 6
STOR_TYPE_I16 = 7
STOR_TYPE_I32 = 8
STOR_TYPE_I64 = 9

STOR_TYPE_GUID = 10
STOR_TYPE_TIME = 11
STOR_TYPE_IVAL = 12
STOR_TYPE_MSGP = 13
STOR_TYPE_LATLONG = 14

STOR_TYPE_LOC = 15
STOR_TYPE_TAG = 16
STOR_TYPE_FQDN = 17
STOR_TYPE_IPV6 = 18  # no longer in use, migrated to STOR_TYPE_IPADDR

STOR_TYPE_U128 = 19
STOR_TYPE_I128 = 20

STOR_TYPE_MINTIME = 21

STOR_TYPE_FLOAT64 = 22
STOR_TYPE_HUGENUM = 23

STOR_TYPE_MAXTIME = 24
STOR_TYPE_NDEF = 25
STOR_TYPE_IPADDR = 26

STOR_TYPE_ARRAY = 27

STOR_TYPE_NODEPROP = 28

STOR_FLAG_ARRAY = 0x8000

# Edit types (etyp)

EDIT_NODE_ADD = 0      # (<etyp>, (<valu>, <type>, <virts>))
EDIT_NODE_DEL = 1      # (<etyp>, ())
EDIT_PROP_SET = 2      # (<etyp>, (<prop>, <valu>, <type>, <virts>))
EDIT_PROP_DEL = 3      # (<etyp>, (<prop>,))
EDIT_TAG_SET = 4       # (<etyp>, (<tag>, <valu>))
EDIT_TAG_DEL = 5       # (<etyp>, (<tag>,))
EDIT_TAGPROP_SET = 6   # (<etyp>, (<tag>, <prop>, <valu>, <type>))
EDIT_TAGPROP_DEL = 7   # (<etyp>, (<tag>, <prop>))
EDIT_NODEDATA_SET = 8  # (<etyp>, (<name>, <valu>))
EDIT_NODEDATA_DEL = 9  # (<etyp>, (<name>,))
EDIT_EDGE_ADD = 10     # (<etyp>, (<verb>, <destnodeiden>))
EDIT_EDGE_DEL = 11     # (<etyp>, (<verb>, <destnodeiden>))

EDIT_NODE_TOMB = 12          # (<etyp>, ())
EDIT_NODE_TOMB_DEL = 13      # (<etyp>, ())
EDIT_PROP_TOMB = 14          # (<etyp>, (<prop>))
EDIT_PROP_TOMB_DEL = 15      # (<etyp>, (<prop>))
EDIT_TAG_TOMB = 16           # (<etyp>, (<tag>))
EDIT_TAG_TOMB_DEL = 17       # (<etyp>, (<tag>))
EDIT_TAGPROP_TOMB = 18       # (<etyp>, (<tag>, <prop>))
EDIT_TAGPROP_TOMB_DEL = 19   # (<etyp>, (<tag>, <prop>))
EDIT_NODEDATA_TOMB = 20      # (<etyp>, (<name>))
EDIT_NODEDATA_TOMB_DEL = 21  # (<etyp>, (<name>))
EDIT_EDGE_TOMB = 22          # (<etyp>, (<verb>, <destnodeiden>))
EDIT_EDGE_TOMB_DEL = 23      # (<etyp>, (<verb>, <destnodeiden>))

EDIT_META_SET = 24           # (<etyp>, (<prop>, <valu>, <type>))

EDIT_PROGRESS = 100   # (used by syncIndexEvents) (<etyp>, ())

INDX_PROP = b'\x00\x00'
INDX_TAGPROP = b'\x00\x01'

INDX_ARRAY = b'\x00\x02'

INDX_EDGE_N1 = b'\x00\x03'
INDX_EDGE_N2 = b'\x00\x04'
INDX_EDGE_N1N2 = b'\x00\x05'
INDX_EDGE_VERB = b'\x00\x06'

INDX_TAG = b'\x00\x07'
INDX_TAG_MAX = b'\x00\x08'
INDX_TAG_DURATION = b'\x00\x09'

INDX_IVAL_MAX = b'\x00\x0a'
INDX_IVAL_DURATION = b'\x00\x0b'

INDX_NODEDATA = b'\x00\x0c'

INDX_TOMB = b'\x00\x0d'

INDX_NDEF = b'\x00\x0e'

INDX_FORM = b'\x00\x0f'

INDX_VIRTUAL = b'\x00\x10'
INDX_VIRTUAL_ARRAY = b'\x00\x11'

INDX_NODEPROP = b'\x00\x12'

FLAG_TOMB = b'\x00'
FLAG_NORM = b'\x01'

class IndxBy:
    '''
    IndxBy sub-classes encapsulate access methods and encoding details for
    various types of properties within the layer to be lifted/compared by
    storage types.
    '''
    def __init__(self, layr, abrv, db):
        self.db = db
        self.abrv = abrv
        self.layr = layr
        self.abrvlen = len(abrv)  # Dividing line between the abbreviations and the data-specific index

    def getStorType(self):
        raise s_exc.NoSuchImpl(name='getStorType')

    def keyNidsByDups(self, indx, reverse=False):
        if reverse:
            yield from self.layr.layrslab.scanByDupsBack(self.abrv + indx, db=self.db)
        else:
            yield from self.layr.layrslab.scanByDups(self.abrv + indx, db=self.db)

    def keyNidsByPref(self, indx=b'', reverse=False):
        if reverse:
            yield from self.layr.layrslab.scanByPrefBack(self.abrv + indx, db=self.db)
        else:
            yield from self.layr.layrslab.scanByPref(self.abrv + indx, db=self.db)

    def keyNidsByRange(self, minindx, maxindx, reverse=False):
        if reverse:
            yield from self.layr.layrslab.scanByRangeBack(self.abrv + maxindx, lmin=self.abrv + minindx, db=self.db)
        else:
            yield from self.layr.layrslab.scanByRange(self.abrv + minindx, lmax=self.abrv + maxindx, db=self.db)

    def hasIndxNid(self, indx, nid):
        return self.layr.layrslab.hasdup(self.abrv + indx, nid, db=self.db)

    def indxToValu(self, indx):
        stortype = self.getStorType()
        return stortype.decodeIndx(indx)

    def getNodeValu(self, nid, indx=None):

        if indx is not None:
            valu = self.indxToValu(indx)
            if valu is not s_common.novalu:
                return valu

        sode = self.layr._getStorNode(nid)
        if sode is None:
            return s_common.novalu

        return self.getSodeValu(sode)

class IndxByForm(IndxBy):

    def __init__(self, layr, form):
        '''
        Note:  may raise s_exc.NoSuchAbrv
        '''
        abrv = layr.core.getIndxAbrv(INDX_PROP, form, None)
        IndxBy.__init__(self, layr, abrv, layr.indxdb)

        self.form = form

    def getStorType(self):
        form = self.layr.core.model.form(self.form)
        return self.layr.stortypes[form.type.stortype]

    def getSodeValu(self, sode):

        valt = sode.get('valu')
        if valt is not None:
            return valt[0]

        return s_common.novalu

class IndxByFormArrayValu(IndxByForm):

    def __repr__(self):
        return f'IndxByFormArrayValu: {self.form}'

    def keyNidsByDups(self, indx, reverse=False):
        indxvalu = len(indx).to_bytes(4, 'big') + s_common.buid(indx)
        if reverse:
            yield from self.layr.layrslab.scanByDupsBack(self.abrv + indxvalu, db=self.db)
        else:
            yield from self.layr.layrslab.scanByDups(self.abrv + indxvalu, db=self.db)

class IndxByFormArraySize(IndxByForm):

    def __repr__(self):
        return f'IndxByFormArraySize: {self.form}'

    def keyNidsByRange(self, minindx, maxindx, reverse=False):

        strt = self.abrv + minindx + (b'\x00' * 16)
        stop = self.abrv + maxindx + (b'\xff' * 16)
        if reverse:
            yield from self.layr.layrslab.scanByRangeBack(stop, strt, db=self.db)
        else:
            yield from self.layr.layrslab.scanByRange(strt, stop, db=self.db)

    def keyNidsByDups(self, indx, reverse=False):
        indx = indx.to_bytes(4, 'big')
        if reverse:
            yield from self.layr.layrslab.scanByPrefBack(self.abrv + indx, db=self.db)
        else:
            yield from self.layr.layrslab.scanByPref(self.abrv + indx, db=self.db)

class IndxByProp(IndxBy):

    def __init__(self, layr, form, prop):
        '''
        Note:  may raise s_exc.NoSuchAbrv
        '''
        abrv = layr.core.getIndxAbrv(INDX_PROP, form, prop)
        IndxBy.__init__(self, layr, abrv, db=layr.indxdb)

        self.form = form
        self.prop = prop

    def getStorType(self):
        form = self.layr.core.model.form(self.form)
        if self.prop is None:
            typeindx = form.type.stortype
        else:
            typeindx = form.props.get(self.prop).type.stortype

        return self.layr.stortypes[typeindx]

    def getSodeValu(self, sode):
        valt = sode['props'].get(self.prop)
        if valt is not None:
            return valt[0]

        return s_common.novalu

    def __repr__(self):
        return f'IndxByProp: {self.form}:{self.prop}'

class IndxByPropKeys(IndxByProp):
    '''
    IndxBy sub-class for retrieving unique property values.
    '''
    def keyNidsByDups(self, indx, reverse=False):
        lkey = self.abrv + indx
        if self.layr.layrslab.has(lkey, db=self.db):
            yield lkey, None

    def keyNidsByPref(self, indx=b'', reverse=False):
        for lkey in self.layr.layrslab.scanKeysByPref(self.abrv + indx, db=self.db, nodup=True):
            yield lkey, None

    def keyNidsByRange(self, minindx, maxindx, reverse=False):
        for lkey in self.layr.layrslab.scanKeysByRange(self.abrv + minindx, lmax=self.abrv + maxindx, db=self.db, nodup=True):
            yield lkey, None

    def getNodeValu(self, nid, indx=None):

        if indx is None:  # pragma: no cover
            return s_common.novalu

        if (valu := self.indxToValu(indx)) is not s_common.novalu:
            return valu

        if (nid := self.layr.layrslab.get(self.abrv + indx, db=self.db)) is None:  # pragma: no cover
            return s_common.novalu

        if (sode := self.layr._getStorNode(nid)) is not None:
            if self.prop is None:
                valt = sode.get('valu')
            else:
                valt = sode['props'].get(self.prop)

            if valt is not None:
                return valt[0]

        return s_common.novalu

    def __repr__(self):
        return f'IndxByPropKeys: {self.form}:{self.prop}'

class IndxByPropArrayKeys(IndxByPropKeys):
    '''
    IndxBy sub-class for retrieving unique property array values.
    '''
    def __init__(self, layr, form, prop):
        abrv = layr.core.getIndxAbrv(INDX_ARRAY, form, prop)
        IndxBy.__init__(self, layr, abrv, db=layr.indxdb)

        self.form = form
        self.prop = prop

    def getStorType(self):
        form = self.layr.core.model.form(self.form)
        if self.prop is None:
            typeindx = form.type.arraytype.stortype
        else:
            typeindx = form.props.get(self.prop).type.arraytype.stortype

        return self.layr.stortypes[typeindx]

    def __repr__(self):
        return f'IndxByPropArrayKeys: {self.form}:{self.prop}'

class IndxByVirt(IndxBy):

    def __init__(self, layr, form, prop, virts):
        '''
        Note:  may raise s_exc.NoSuchAbrv
        '''
        abrv = layr.core.getIndxAbrv(INDX_VIRTUAL, form, prop, *virts)
        IndxBy.__init__(self, layr, abrv, db=layr.indxdb)

        self.form = form
        self.prop = prop
        self.virts = virts

    def __repr__(self):
        return f'IndxByVirt: {self.form}:{self.prop}.{".".join(self.virts)}'

class IndxByVirtArray(IndxBy):

    def __init__(self, layr, form, prop, virts):
        '''
        Note:  may raise s_exc.NoSuchAbrv
        '''
        abrv = layr.core.getIndxAbrv(INDX_VIRTUAL_ARRAY, form, prop, *virts)
        IndxBy.__init__(self, layr, abrv, db=layr.indxdb)

        self.form = form
        self.prop = prop
        self.virts = virts

    def __repr__(self):
        return f'IndxByVirtArray: {self.form}:{self.prop}.{".".join(self.virts)}'

class IndxByPropArray(IndxBy):

    def __init__(self, layr, form, prop):
        '''
        Note:  may raise s_exc.NoSuchAbrv
        '''
        abrv = layr.core.getIndxAbrv(INDX_ARRAY, form, prop)
        IndxBy.__init__(self, layr, abrv, db=layr.indxdb)

        self.form = form
        self.prop = prop

    def getNodeValu(self, nid, indx=None):
        sode = self.layr._getStorNode(nid)
        if sode is None: # pragma: no cover
            return s_common.novalu

        props = sode.get('props')
        if props is None:
            return s_common.novalu

        valt = props.get(self.prop)
        if valt is None:
            return s_common.novalu

        return valt[0]

    def __repr__(self):
        return f'IndxByPropArray: {self.form}:{self.prop}'

class IndxByPropArrayValu(IndxByProp):

    def __repr__(self):
        return f'IndxByPropArrayValu: {self.form}:{self.prop}'

    def keyNidsByDups(self, indx, reverse=False):
        indxvalu = len(indx).to_bytes(4, 'big') + s_common.buid(indx)
        if reverse:
            yield from self.layr.layrslab.scanByDupsBack(self.abrv + indxvalu, db=self.db)
        else:
            yield from self.layr.layrslab.scanByDups(self.abrv + indxvalu, db=self.db)

class IndxByPropArraySize(IndxByProp):

    def __repr__(self):
        return f'IndxByPropArraySize: {self.form}:{self.prop}'

    def keyNidsByRange(self, minindx, maxindx, reverse=False):

        strt = self.abrv + minindx + (b'\x00' * 16)
        stop = self.abrv + maxindx + (b'\xff' * 16)
        if reverse:
            yield from self.layr.layrslab.scanByRangeBack(stop, strt, db=self.db)
        else:
            yield from self.layr.layrslab.scanByRange(strt, stop, db=self.db)

    def keyNidsByDups(self, indx, reverse=False):
        indx = indx.to_bytes(4, 'big')
        if reverse:
            yield from self.layr.layrslab.scanByPrefBack(self.abrv + indx, db=self.db)
        else:
            yield from self.layr.layrslab.scanByPref(self.abrv + indx, db=self.db)

class IndxByPropIvalMin(IndxByProp):

    def keyNidsByRange(self, minindx, maxindx, reverse=False):
        strt = self.abrv + minindx + self.layr.ivaltimetype.zerobyts
        stop = self.abrv + maxindx + self.layr.ivaltimetype.fullbyts
        if reverse:
            yield from self.layr.layrslab.scanByRangeBack(stop, strt, db=self.db)
        else:
            yield from self.layr.layrslab.scanByRange(strt, stop, db=self.db)

class IndxByPropIvalMax(IndxBy):

    def __init__(self, layr, form, prop):
        '''
        Note:  may raise s_exc.NoSuchAbrv
        '''
        abrv = layr.core.getIndxAbrv(INDX_IVAL_MAX, form, prop)
        IndxBy.__init__(self, layr, abrv, db=layr.indxdb)

        self.form = form
        self.prop = prop

class IndxByPropIvalDuration(IndxBy):

    def __init__(self, layr, form, prop):
        '''
        Note:  may raise s_exc.NoSuchAbrv
        '''
        abrv = layr.core.getIndxAbrv(INDX_IVAL_DURATION, form, prop)
        IndxBy.__init__(self, layr, abrv, db=layr.indxdb)

        self.form = form
        self.prop = prop

class IndxByTagIval(IndxBy):

    def __init__(self, layr, form, tag):
        '''
        Note:  may raise s_exc.NoSuchAbrv
        '''
        abrv = layr.core.getIndxAbrv(INDX_TAG, form, tag)
        IndxBy.__init__(self, layr, abrv, db=layr.indxdb)

        self.form = form
        self.tag = tag

class IndxByTagIvalMin(IndxByTagIval):

    def keyNidsByRange(self, minindx, maxindx, reverse=False):
        strt = self.abrv + minindx + self.layr.ivaltimetype.zerobyts
        stop = self.abrv + maxindx + self.layr.ivaltimetype.fullbyts
        if reverse:
            yield from self.layr.layrslab.scanByRangeBack(stop, strt, db=self.db)
        else:
            yield from self.layr.layrslab.scanByRange(strt, stop, db=self.db)

class IndxByTagIvalMax(IndxBy):

    def __init__(self, layr, form, tag):
        '''
        Note:  may raise s_exc.NoSuchAbrv
        '''
        abrv = layr.core.getIndxAbrv(INDX_TAG_MAX, form, tag)
        IndxBy.__init__(self, layr, abrv, db=layr.indxdb)

        self.form = form
        self.tag = tag

class IndxByTagIvalDuration(IndxBy):

    def __init__(self, layr, form, tag):
        '''
        Note:  may raise s_exc.NoSuchAbrv
        '''
        abrv = layr.core.getIndxAbrv(INDX_TAG_DURATION, form, tag)
        IndxBy.__init__(self, layr, abrv, db=layr.indxdb)

        self.form = form
        self.tag = tag

class IndxByTagProp(IndxBy):

    def __init__(self, layr, form, tag, prop):
        '''
        Note:  may raise s_exc.NoSuchAbrv
        '''
        abrv = layr.core.getIndxAbrv(INDX_TAGPROP, form, tag, prop)
        IndxBy.__init__(self, layr, abrv, layr.indxdb)

        self.form = form
        self.prop = prop
        self.tag = tag

    def getStorType(self):
        typeindx = self.layr.core.model.getTagProp(self.prop).type.stortype
        return self.layr.stortypes[typeindx]

    def getSodeValu(self, sode):

        tagprops = sode.get('tagprops')
        if tagprops is None:
            return s_common.novalu

        props = tagprops.get(self.tag)
        if not props:
            return s_common.novalu

        valt = props.get(self.prop)
        if valt is None:
            return s_common.novalu

        return valt[0]

class IndxByTagPropIvalMin(IndxByTagProp):

    def keyNidsByRange(self, minindx, maxindx, reverse=False):
        strt = self.abrv + minindx + self.layr.ivaltimetype.zerobyts
        stop = self.abrv + maxindx + self.layr.ivaltimetype.fullbyts
        if reverse:
            yield from self.layr.layrslab.scanByRangeBack(stop, strt, db=self.db)
        else:
            yield from self.layr.layrslab.scanByRange(strt, stop, db=self.db)

class IndxByTagPropIvalMax(IndxBy):

    def __init__(self, layr, form, tag, prop):
        '''
        Note:  may raise s_exc.NoSuchAbrv
        '''
        abrv = layr.core.getIndxAbrv(INDX_IVAL_MAX, form, tag, prop)
        IndxBy.__init__(self, layr, abrv, db=layr.indxdb)

        self.form = form
        self.prop = prop
        self.tag = tag

class IndxByTagPropIvalDuration(IndxBy):

    def __init__(self, layr, form, tag, prop):
        '''
        Note:  may raise s_exc.NoSuchAbrv
        '''
        abrv = layr.core.getIndxAbrv(INDX_IVAL_DURATION, form, tag, prop)
        IndxBy.__init__(self, layr, abrv, db=layr.indxdb)

        self.form = form
        self.prop = prop
        self.tag = tag

class StorType:

    def __init__(self, layr, stortype):
        self.layr = layr
        self.stortype = stortype

        self.lifters = {}

    async def indxBy(self, liftby, cmpr, valu, reverse=False):
        func = self.lifters.get(cmpr)
        if func is None:
            raise s_exc.NoSuchCmpr(cmpr=cmpr)

        abrvlen = liftby.abrvlen
        async for lkey, nid in func(liftby, valu, reverse=reverse):
            yield lkey[abrvlen:], nid

    async def indxByForm(self, form, cmpr, valu, reverse=False, virts=None):
        try:
            if virts:
                indxby = IndxByVirt(self.layr, form, None, virts)
            else:
                indxby = IndxByForm(self.layr, form)

        except s_exc.NoSuchAbrv:
            return

        async for item in self.indxBy(indxby, cmpr, valu, reverse=reverse):
            yield item

    async def verifyNidProp(self, nid, form, prop, valu):
        indxby = IndxByProp(self.layr, form, prop)
        for indx in self.indx(valu):
            if not indxby.hasIndxNid(indx, nid):
                yield ('NoPropIndex', {'prop': prop, 'valu': valu})

    async def indxByProp(self, form, prop, cmpr, valu, reverse=False, virts=None):
        try:
            if virts:
                indxby = IndxByVirt(self.layr, form, prop, virts)
            else:
                indxby = IndxByProp(self.layr, form, prop)

        except s_exc.NoSuchAbrv:
            return

        async for item in self.indxBy(indxby, cmpr, valu, reverse=reverse):
            yield item

    async def indxByPropArray(self, form, prop, cmpr, valu, reverse=False, virts=None):
        try:
            if virts:
                indxby = IndxByVirtArray(self.layr, form, prop, virts)
            else:
                indxby = IndxByPropArray(self.layr, form, prop)

        except s_exc.NoSuchAbrv:
            return

        async for item in self.indxBy(indxby, cmpr, valu, reverse=reverse):
            yield item

    async def indxByTagProp(self, form, tag, prop, cmpr, valu, reverse=False):
        try:
            indxby = IndxByTagProp(self.layr, form, tag, prop)

        except s_exc.NoSuchAbrv:
            return

        async for item in self.indxBy(indxby, cmpr, valu, reverse=reverse):
            yield item

    def indx(self, valu):  # pragma: no cover
        raise NotImplementedError

    def decodeIndx(self, valu):  # pragma: no cover
        return s_common.novalu

    def getVirtIndxVals(self, nid, form, prop, virts):

        layr = self.layr
        kvpairs = []

        for name, (valu, vtyp) in virts.items():

            abrv = layr.core.setIndxAbrv(INDX_VIRTUAL, form, prop, name)

            if vtyp & STOR_FLAG_ARRAY:

                arryabrv = layr.core.setIndxAbrv(INDX_VIRTUAL_ARRAY, form, prop, name)

                for indx in layr.getStorIndx(vtyp, valu):
                    kvpairs.append((arryabrv + indx, nid))
                    layr.indxcounts.inc(arryabrv)

                for indx in layr.getStorIndx(STOR_TYPE_MSGP, valu):
                    kvpairs.append((abrv + indx, nid))
                    layr.indxcounts.inc(abrv)

            else:
                for indx in layr.getStorIndx(vtyp, valu):
                    kvpairs.append((abrv + indx, nid))
                    layr.indxcounts.inc(abrv)

        return kvpairs

    def delVirtIndxVals(self, nid, form, prop, virts):

        layr = self.layr

        for name, (valu, vtyp) in virts.items():

            abrv = layr.core.setIndxAbrv(INDX_VIRTUAL, form, prop, name)

            if vtyp & STOR_FLAG_ARRAY:

                arryabrv = layr.core.setIndxAbrv(INDX_VIRTUAL_ARRAY, form, prop, name)

                for indx in layr.getStorIndx(vtyp, valu):
                    layr.layrslab.delete(arryabrv + indx, nid, db=layr.indxdb)
                    layr.indxcounts.inc(arryabrv, -1)

                for indx in layr.getStorIndx(STOR_TYPE_MSGP, valu):
                    layr.layrslab.delete(abrv + indx, nid, db=layr.indxdb)
                    layr.indxcounts.inc(abrv, -1)

            else:
                for indx in layr.getStorIndx(vtyp, valu):
                    layr.layrslab.delete(abrv + indx, nid, db=layr.indxdb)
                    layr.indxcounts.inc(abrv, -1)

    async def _liftRegx(self, liftby, valu, reverse=False):

        regx = regex.compile(valu, flags=regex.I)

        abrvlen = liftby.abrvlen
        isarray = isinstance(liftby, IndxByPropArray)

        for lkey, nid in liftby.keyNidsByPref(reverse=reverse):

            await asyncio.sleep(0)

            indx = lkey[abrvlen:]

            if (storvalu := liftby.getNodeValu(nid, indx=indx)) is s_common.novalu:
                continue

            if isarray:
                for sval in storvalu:
                    if self.indx(sval)[0] == indx:
                        storvalu = sval
                        break
                else:
                    continue

            def regexin(regx, storvalu):
                if isinstance(storvalu, str):
                    if regx.search(storvalu) is not None:
                        return True

                elif isinstance(storvalu, (tuple, list)):
                    return any(regexin(regx, sv) for sv in storvalu)

                return False

            if regexin(regx, storvalu):
                yield lkey, nid

class StorTypeUtf8(StorType):

    def __init__(self, layr):
        StorType.__init__(self, layr, STOR_TYPE_UTF8)

        self.lifters.update({
            '=': self._liftUtf8Eq,
            '~=': self._liftRegx,
            '^=': self._liftUtf8Prefix,
            'range=': self._liftUtf8Range,
        })

    async def _liftUtf8Eq(self, liftby, valu, reverse=False):
        indx = self._getIndxByts(valu)
        for item in liftby.keyNidsByDups(indx, reverse=reverse):
            yield item

    async def _liftUtf8Range(self, liftby, valu, reverse=False):
        minindx = self._getIndxByts(valu[0])
        maxindx = self._getIndxByts(valu[1])
        for item in liftby.keyNidsByRange(minindx, maxindx, reverse=reverse):
            yield item

    async def _liftUtf8Prefix(self, liftby, valu, reverse=False):
        indx = self._getIndxByts(valu)
        for item in liftby.keyNidsByPref(indx, reverse=reverse):
            yield item

    def _getIndxByts(self, valu):

        indx = valu.encode('utf8')
        # cut down an index value to 256 bytes...
        if len(indx) <= 256:
            return indx

        base = indx[:248]
        sufx = xxhash.xxh64(indx).digest()
        return base + sufx

    def indx(self, valu):
        return (self._getIndxByts(valu), )

    def decodeIndx(self, bytz):
        if len(bytz) >= 256:
            return s_common.novalu
        return bytz.decode('utf8')

class StorTypeHier(StorType):

    def __init__(self, layr, stortype, sepr='.'):
        StorType.__init__(self, layr, stortype)
        self.sepr = sepr

        self.lifters.update({
            '=': self._liftHierEq,
            '^=': self._liftHierPref,
        })

    def indx(self, valu):
        return (
            self.getHierIndx(valu),
        )

    def getHierIndx(self, valu):
        # encode the index values with a trailing sepr to allow ^=foo.bar to be boundary aware
        return (valu + self.sepr).encode()

    def decodeIndx(self, bytz):
        return bytz.decode()[:-len(self.sepr)]

    async def _liftHierEq(self, liftby, valu, reverse=False):
        indx = self.getHierIndx(valu)
        for item in liftby.keyNidsByDups(indx, reverse=reverse):
            yield item

    async def _liftHierPref(self, liftby, valu, reverse=False):
        indx = self.getHierIndx(valu)
        for item in liftby.keyNidsByPref(indx, reverse=reverse):
            yield item

class StorTypeLoc(StorTypeHier):
    def __init__(self, layr):
        StorTypeHier.__init__(self, layr, STOR_TYPE_LOC)

class StorTypeTag(StorTypeHier):

    def __init__(self, layr):
        StorTypeHier.__init__(self, layr, STOR_TYPE_TAG)

class StorTypeFqdn(StorTypeUtf8):

    def indx(self, norm):
        return (
            self._getIndxByts(norm[::-1]),
        )

    def decodeIndx(self, bytz):
        if len(bytz) >= 256:
            return s_common.novalu
        return bytz.decode('utf8')[::-1]

    def __init__(self, layr):
        StorType.__init__(self, layr, STOR_TYPE_UTF8)
        self.lifters.update({
            '=': self._liftFqdnEq,
            '~=': self._liftRegx,
        })

    async def _liftFqdnEq(self, liftby, valu, reverse=False):

        if valu[0] == '*':
            indx = self._getIndxByts(valu[1:][::-1])
            for item in liftby.keyNidsByPref(indx, reverse=reverse):
                yield item
            return

        async for item in StorTypeUtf8._liftUtf8Eq(self, liftby, valu[::-1], reverse=reverse):
            yield item

class StorTypeIpv6(StorType):

    # no longer in use, remove after 3.0.0 migration is no longer needed

    def __init__(self, layr):
        StorType.__init__(self, layr, STOR_TYPE_IPV6)

        self.lifters.update({
            '=': self._liftIPv6Eq,
            'range=': self._liftIPv6Range,
            '<': self._liftIPv6Lt,
            '>': self._liftIPv6Gt,
            '<=': self._liftIPv6Le,
            '>=': self._liftIPv6Ge,
        })

    def getIPv6Indx(self, valu):
        return ipaddress.IPv6Address(valu).packed

    def indx(self, valu):
        return (
            self.getIPv6Indx(valu),
        )

    def decodeIndx(self, bytz):
        return str(ipaddress.IPv6Address(bytz))

    async def _liftIPv6Eq(self, liftby, valu, reverse=False):
        indx = self.getIPv6Indx(valu)
        for item in liftby.keyNidsByDups(indx, reverse=reverse):
            yield item

    async def _liftIPv6Range(self, liftby, valu, reverse=False):
        minindx = self.getIPv6Indx(valu[0])
        maxindx = self.getIPv6Indx(valu[1])

        for item in liftby.keyNidsByRange(minindx, maxindx, reverse=reverse):
            yield item

    async def _liftIPv6Lt(self, liftby, norm, reverse=False):
        minindx = self.getIPv6Indx('::')
        maxindx = self.getIPv6Indx(norm)
        maxindx = (int.from_bytes(maxindx) - 1).to_bytes(16)

        for item in liftby.keyNidsByRange(minindx, maxindx, reverse=reverse):
            yield item

    async def _liftIPv6Gt(self, liftby, norm, reverse=False):
        minindx = self.getIPv6Indx(norm)
        minindx = (int.from_bytes(minindx) + 1).to_bytes(16)
        maxindx = self.getIPv6Indx('ffff:ffff:ffff:ffff:ffff:ffff:ffff:ffff')

        for item in liftby.keyNidsByRange(minindx, maxindx, reverse=reverse):
            yield item

    async def _liftIPv6Le(self, liftby, norm, reverse=False):
        minindx = self.getIPv6Indx('::')
        maxindx = self.getIPv6Indx(norm)

        for item in liftby.keyNidsByRange(minindx, maxindx, reverse=reverse):
            yield item

    async def _liftIPv6Ge(self, liftby, norm, reverse=False):
        minindx = self.getIPv6Indx(norm)
        maxindx = self.getIPv6Indx('ffff:ffff:ffff:ffff:ffff:ffff:ffff:ffff')

        for item in liftby.keyNidsByRange(minindx, maxindx, reverse=reverse):
            yield item

class StorTypeInt(StorType):

    def __init__(self, layr, stortype, size, signed):

        StorType.__init__(self, layr, stortype)

        self.size = size
        self.signed = signed

        self.offset = 0
        if signed:
            self.offset = 2 ** ((self.size * 8) - 1) - 1

        self.maxval = 2 ** (self.size * 8) - 1

        self.lifters.update({
            '=': self._liftIntEq,
            '<': self._liftIntLt,
            '>': self._liftIntGt,
            '<=': self._liftIntLe,
            '>=': self._liftIntGe,
            'range=': self._liftIntRange,
        })

        self.zerobyts = b'\x00' * self.size
        self.fullbyts = b'\xff' * self.size

    def getIntIndx(self, valu):
        return (valu + self.offset).to_bytes(self.size, 'big')

    def indx(self, valu):
        return (self.getIntIndx(valu),)

    def decodeIndx(self, bytz):
        return int.from_bytes(bytz, 'big') - self.offset

    async def _liftIntEq(self, liftby, valu, reverse=False):
        indx = valu + self.offset
        if indx < 0 or indx > self.maxval:
            return

        pkey = indx.to_bytes(self.size, 'big')
        for item in liftby.keyNidsByDups(pkey, reverse=reverse):
            yield item

    async def _liftIntGt(self, liftby, valu, reverse=False):
        async for item in self._liftIntGe(liftby, valu + 1, reverse=reverse):
            yield item

    async def _liftIntGe(self, liftby, valu, reverse=False):
        minv = valu + self.offset
        if minv > self.maxval:
            return

        minv = max(minv, 0)

        minindx = minv.to_bytes(self.size, 'big')
        maxindx = self.fullbyts
        for item in liftby.keyNidsByRange(minindx, maxindx, reverse=reverse):
            yield item

    async def _liftIntLt(self, liftby, valu, reverse=False):
        async for item in self._liftIntLe(liftby, valu - 1, reverse=reverse):
            yield item

    async def _liftIntLe(self, liftby, valu, reverse=False):
        maxv = valu + self.offset
        if maxv < 0:
            return

        maxv = min(maxv, self.maxval)

        minindx = self.zerobyts
        maxindx = maxv.to_bytes(self.size, 'big')
        for item in liftby.keyNidsByRange(minindx, maxindx, reverse=reverse):
            yield item

    async def _liftIntRange(self, liftby, valu, reverse=False):
        minv = valu[0] + self.offset
        maxv = valu[1] + self.offset
        if minv > self.maxval or maxv < 0:
            return

        minv = max(minv, 0)
        maxv = min(maxv, self.maxval)

        minindx = minv.to_bytes(self.size, 'big')
        maxindx = maxv.to_bytes(self.size, 'big')
        for item in liftby.keyNidsByRange(minindx, maxindx, reverse=reverse):
            yield item

class StorTypeHugeNum(StorType):

    def __init__(self, layr, stortype):
        StorType.__init__(self, layr, STOR_TYPE_HUGENUM)
        self.lifters.update({
            '=': self._liftHugeEq,
            '<': self._liftHugeLt,
            '>': self._liftHugeGt,
            '<=': self._liftHugeLe,
            '>=': self._liftHugeGe,
            'range=': self._liftHugeRange,
        })

        self.one = s_common.hugeexp
        self.offset = s_common.hugenum(0x7fffffffffffffffffffffffffffffffffffffff)

        self.zerobyts = b'\x00' * 20
        self.fullbyts = b'\xff' * 20

    def getHugeIndx(self, norm):
        scaled = s_common.hugescaleb(s_common.hugenum(norm), 24)
        byts = int(s_common.hugeadd(scaled, self.offset)).to_bytes(20, byteorder='big')
        return byts

    def indx(self, norm):
        return (self.getHugeIndx(norm),)

    def decodeIndx(self, bytz):
        huge = s_common.hugenum(int.from_bytes(bytz, 'big'))
        valu = s_common.hugescaleb(s_common.hugesub(huge, self.offset), -24)
        return '{:f}'.format(valu.normalize(s_common.hugectx))

    async def _liftHugeEq(self, liftby, valu, reverse=False):
        indx = self.getHugeIndx(valu)
        for item in liftby.keyNidsByDups(indx, reverse=reverse):
            yield item

    async def _liftHugeGt(self, liftby, valu, reverse=False):
        valu = s_common.hugenum(valu)
        async for item in self._liftHugeGe(liftby, s_common.hugeadd(valu, self.one), reverse=reverse):
            yield item

    async def _liftHugeLt(self, liftby, valu, reverse=False):
        valu = s_common.hugenum(valu)
        async for item in self._liftHugeLe(liftby, s_common.hugesub(valu, self.one), reverse=reverse):
            yield item

    async def _liftHugeGe(self, liftby, valu, reverse=False):
        minindx = self.getHugeIndx(valu)
        for item in liftby.keyNidsByRange(minindx, self.fullbyts, reverse=reverse):
            yield item

    async def _liftHugeLe(self, liftby, valu, reverse=False):
        maxindx = self.getHugeIndx(valu)
        for item in liftby.keyNidsByRange(self.zerobyts, maxindx, reverse=reverse):
            yield item

    async def _liftHugeRange(self, liftby, valu, reverse=False):
        minindx = self.getHugeIndx(valu[0])
        maxindx = self.getHugeIndx(valu[1])
        for item in liftby.keyNidsByRange(minindx, maxindx, reverse=reverse):
            yield item

class StorTypeFloat(StorType):
    FloatPacker = struct.Struct('>d')
    fpack = FloatPacker.pack
    FloatPackPosMax = FloatPacker.pack(math.inf)
    FloatPackPosMin = FloatPacker.pack(0.0)
    FloatPackNegMin = FloatPacker.pack(-math.inf)
    FloatPackNegMax = FloatPacker.pack(-0.0)

    def __init__(self, layr, stortype, size=8):
        '''
        Size reserved for later use
        '''
        assert size == 8

        StorType.__init__(self, layr, stortype)

        self.lifters.update({
            '=': self._liftFloatEq,
            '<': self._liftFloatLt,
            '>': self._liftFloatGt,
            '<=': self._liftFloatLe,
            '>=': self._liftFloatGe,
            'range=': self._liftFloatRange,
        })

    def indx(self, valu):
        return (self.fpack(valu),)

    def decodeIndx(self, bytz):
        return self.FloatPacker.unpack(bytz)[0]

    async def _liftFloatEq(self, liftby, valu, reverse=False):
        for item in liftby.keyNidsByDups(self.fpack(valu), reverse=reverse):
            yield item

    async def _liftFloatGeCommon(self, liftby, valu, reverse=False):
        if math.isnan(valu):
            raise s_exc.NotANumberCompared()

        valupack = self.fpack(valu)

        if reverse:
            if math.copysign(1.0, valu) < 0.0:  # negative values and -0.0
                for item in liftby.keyNidsByRange(self.FloatPackPosMin, self.FloatPackPosMax, reverse=True):
                    yield item
                for item in liftby.keyNidsByRange(self.FloatPackNegMax, valupack):
                    yield item
            else:
                for item in liftby.keyNidsByRange(valupack, self.FloatPackPosMax, reverse=True):
                    yield item

        else:
            if math.copysign(1.0, valu) < 0.0:  # negative values and -0.0
                for item in liftby.keyNidsByRange(self.FloatPackNegMax, valupack, reverse=True):
                    yield item
                valupack = self.FloatPackPosMin

            for item in liftby.keyNidsByRange(valupack, self.FloatPackPosMax):
                yield item

    async def _liftFloatGe(self, liftby, valu, reverse=False):
        async for item in self._liftFloatGeCommon(liftby, valu, reverse=reverse):
            yield item

    async def _liftFloatGt(self, liftby, valu, reverse=False):
        abrvlen = liftby.abrvlen
        valupack = self.fpack(valu)
        async for item in self._liftFloatGeCommon(liftby, valu, reverse=reverse):
            if item[0][abrvlen:] == valupack:
                continue
            yield item

    async def _liftFloatLeCommon(self, liftby, valu, reverse=False):
        if math.isnan(valu):
            raise s_exc.NotANumberCompared()

        valupack = self.fpack(valu)

        if reverse:
            if math.copysign(1.0, valu) > 0.0:
                for item in liftby.keyNidsByRange(self.FloatPackPosMin, valupack, reverse=True):
                    yield item
                valupack = self.FloatPackNegMax

            for item in liftby.keyNidsByRange(valupack, self.FloatPackNegMin):
                yield item
        else:
            if math.copysign(1.0, valu) > 0.0:
                for item in liftby.keyNidsByRange(self.FloatPackNegMax, self.FloatPackNegMin, reverse=True):
                    yield item
                for item in liftby.keyNidsByRange(self.FloatPackPosMin, valupack):
                    yield item
            else:
                for item in liftby.keyNidsByRange(valupack, self.FloatPackNegMin, reverse=True):
                    yield item

    async def _liftFloatLe(self, liftby, valu, reverse=False):
        async for item in self._liftFloatLeCommon(liftby, valu, reverse=reverse):
            yield item

    async def _liftFloatLt(self, liftby, valu, reverse=False):
        abrvlen = liftby.abrvlen
        valupack = self.fpack(valu)
        async for item in self._liftFloatLeCommon(liftby, valu, reverse=reverse):
            if item[0][abrvlen:] == valupack:
                continue
            yield item

    async def _liftFloatRange(self, liftby, valu, reverse=False):
        valumin, valumax = valu

        if math.isnan(valumin) or math.isnan(valumax):
            raise s_exc.NotANumberCompared()

        assert valumin <= valumax

        pkeymin, pkeymax = (self.fpack(v) for v in valu)

        if math.copysign(1.0, valumin) > 0.0:
            # Entire range is nonnegative
            for item in liftby.keyNidsByRange(pkeymin, pkeymax, reverse=reverse):
                yield item
            return

        if math.copysign(1.0, valumax) < 0.0:  # negative values and -0.0
            # Entire range is negative
            for item in liftby.keyNidsByRange(pkeymax, pkeymin, reverse=(not reverse)):
                yield item
            return

        if reverse:
            # Yield all values between max and 0
            for item in liftby.keyNidsByRange(self.FloatPackPosMin, pkeymax, reverse=True):
                yield item

            # Yield all values between -0 and min
            for item in liftby.keyNidsByRange(self.FloatPackNegMax, pkeymin):
                yield item

        else:
            # Yield all values between min and -0
            for item in liftby.keyNidsByRange(self.FloatPackNegMax, pkeymin, reverse=True):
                yield item

            # Yield all values between 0 and max
            for item in liftby.keyNidsByRange(self.FloatPackPosMin, pkeymax):
                yield item

class StorTypeGuid(StorType):

    def __init__(self, layr):
        StorType.__init__(self, layr, STOR_TYPE_GUID)
        self.lifters.update({
            '=': self._liftGuidEq,
            '^=': self._liftGuidPref,
        })

    async def _liftGuidPref(self, liftby, byts, reverse=False):
        # valu is already bytes of the guid prefix
        for item in liftby.keyNidsByPref(byts, reverse=reverse):
            yield item

    async def _liftGuidEq(self, liftby, valu, reverse=False):
        indx = s_common.uhex(valu)
        for item in liftby.keyNidsByDups(indx, reverse=reverse):
            yield item

    def indx(self, valu):
        return (s_common.uhex(valu),)

    def decodeIndx(self, bytz):
        return s_common.ehex(bytz)

class StorTypeTime(StorTypeInt):

    def __init__(self, layr):
        StorTypeInt.__init__(self, layr, STOR_TYPE_TIME, 8, True)
        self.futsize = 0x7fffffffffffffff
        self.unksize = 0x7ffffffffffffffe
        self.unkbyts = (self.futsize + self.offset).to_bytes(8, 'big')
        self.futbyts = (self.unksize + self.offset).to_bytes(8, 'big')
        self.maxbyts = (self.unksize + self.offset - 1).to_bytes(8, 'big')
        self.lifters.update({
            '@=': self._liftAtIval,
        })

    def getVirtIndxVals(self, nid, form, prop, virts):
        return ()

    def delVirtIndxVals(self, nid, form, prop, virts):
        return

    async def _liftAtIval(self, liftby, valu, reverse=False):
        minindx = self.getIntIndx(valu[0])
        maxindx = self.getIntIndx(valu[1] - 1)
        for item in liftby.keyNidsByRange(minindx, maxindx, reverse=reverse):
            yield item

class StorTypeIval(StorType):

    def __init__(self, layr):
        StorType.__init__(self, layr, STOR_TYPE_IVAL)
        self.timetype = StorTypeTime(layr)

        self.unkdura = 0xffffffffffffffff
        self.futdura = 0xfffffffffffffffe
        self.maxdura = 0xfffffffffffffffd
        self.unkdurabyts = self.unkdura.to_bytes(8, 'big')
        self.futdurabyts = self.futdura.to_bytes(8, 'big')
        self.maxdurabyts = self.maxdura.to_bytes(8, 'big')

        self.lifters.update({
            '=': self._liftIvalEq,
            '@=': self._liftIvalAt,
            'min@=': self._liftIvalPartAt,
            'max@=': self._liftIvalPartAt,
            'duration=': self._liftIvalDurationEq,
            'duration<': self._liftIvalDurationLt,
            'duration>': self._liftIvalDurationGt,
            'duration<=': self._liftIvalDurationLe,
            'duration>=': self._liftIvalDurationGe,
        })

        for part in ('min', 'max'):
            self.lifters.update({
                f'{part}=': self._liftIvalPartEq,
                f'{part}<': self._liftIvalPartLt,
                f'{part}>': self._liftIvalPartGt,
                f'{part}<=': self._liftIvalPartLe,
                f'{part}>=': self._liftIvalPartGe,
            })

        self.propindx = {
            'min@=': IndxByPropIvalMin,
            'max@=': IndxByPropIvalMax,
        }

        self.tagpropindx = {
            'min@=': IndxByTagPropIvalMin,
            'max@=': IndxByTagPropIvalMax,
        }

        self.tagindx = {
            'min@=': IndxByTagIvalMin,
            'max@=': IndxByTagIvalMax
        }

        for cmpr in ('=', '<', '>', '<=', '>='):
            self.tagindx[f'min{cmpr}'] = IndxByTagIvalMin
            self.propindx[f'min{cmpr}'] = IndxByPropIvalMin
            self.tagpropindx[f'min{cmpr}'] = IndxByTagPropIvalMin

            self.tagindx[f'max{cmpr}'] = IndxByTagIvalMax
            self.propindx[f'max{cmpr}'] = IndxByPropIvalMax
            self.tagpropindx[f'max{cmpr}'] = IndxByTagPropIvalMax

            self.tagindx[f'duration{cmpr}'] = IndxByTagIvalDuration
            self.propindx[f'duration{cmpr}'] = IndxByPropIvalDuration
            self.tagpropindx[f'duration{cmpr}'] = IndxByTagPropIvalDuration

    async def indxByForm(self, form, cmpr, valu, reverse=False, virts=None):
        try:
            indxtype = self.propindx.get(cmpr, IndxByProp)
            indxby = indxtype(self.layr, form, None)

        except s_exc.NoSuchAbrv:
            return

        async for item in self.indxBy(indxby, cmpr, valu, reverse=reverse):
            yield item

    async def indxByProp(self, form, prop, cmpr, valu, reverse=False, virts=None):
        try:
            indxtype = self.propindx.get(cmpr, IndxByProp)
            indxby = indxtype(self.layr, form, prop)

        except s_exc.NoSuchAbrv:
            return

        async for item in self.indxBy(indxby, cmpr, valu, reverse=reverse):
            yield item

    async def indxByTagProp(self, form, tag, prop, cmpr, valu, reverse=False):
        try:
            indxtype = self.tagpropindx.get(cmpr, IndxByTagProp)
            indxby = indxtype(self.layr, form, tag, prop)

        except s_exc.NoSuchAbrv:
            return

        async for item in self.indxBy(indxby, cmpr, valu, reverse=reverse):
            yield item

    async def indxByTag(self, tag, cmpr, valu, form=None, reverse=False):
        try:
            indxtype = self.tagindx.get(cmpr, IndxByTagIval)
            indxby = indxtype(self.layr, form, tag)

        except s_exc.NoSuchAbrv:
            return

        async for item in self.indxBy(indxby, cmpr, valu, reverse=reverse):
            yield item

    async def _liftIvalEq(self, liftby, valu, reverse=False):
        indx = self.timetype.getIntIndx(valu[0]) + self.timetype.getIntIndx(valu[1])
        for item in liftby.keyNidsByDups(indx, reverse=reverse):
            yield item

    async def _liftIvalAt(self, liftby, valu, reverse=False):
        minindx = self.timetype.getIntIndx(valu[0])
        maxindx = self.timetype.getIntIndx(valu[1] - 1)

        pkeymin = self.timetype.zerobyts * 2
        pkeymax = maxindx + self.timetype.fullbyts

        for lkey, nid in liftby.keyNidsByRange(pkeymin, pkeymax, reverse=reverse):

            # check for non-overlap right
            if lkey[-8:] <= minindx:
                continue

            yield lkey, nid

    async def _liftIvalPartEq(self, liftby, valu, reverse=False):
        indx = self.timetype.getIntIndx(valu)
        for item in liftby.keyNidsByPref(indx, reverse=reverse):
            yield item

    async def _liftIvalPartGt(self, liftby, valu, reverse=False):
        async for item in self._liftIvalPartGe(liftby, valu + 1, reverse=reverse):
            yield item

    async def _liftIvalPartGe(self, liftby, valu, reverse=False):
        pkeymin = self.timetype.getIntIndx(max(valu, 0))
        pkeymax = self.timetype.maxbyts
        for item in liftby.keyNidsByRange(pkeymin, pkeymax, reverse=reverse):
            yield item

    async def _liftIvalPartLt(self, liftby, valu, reverse=False):
        async for item in self._liftIvalPartLe(liftby, valu - 1, reverse=reverse):
            yield item

    async def _liftIvalPartLe(self, liftby, valu, reverse=False):
        maxv = min(valu, self.timetype.maxval)

        pkeymin = self.timetype.zerobyts
        pkeymax = self.timetype.getIntIndx(maxv)
        for item in liftby.keyNidsByRange(pkeymin, pkeymax, reverse=reverse):
            yield item

    async def _liftIvalPartAt(self, liftby, valu, reverse=False):
        pkeymin = self.timetype.getIntIndx(valu[0])
        pkeymax = self.timetype.getIntIndx(valu[1] - 1)
        for item in liftby.keyNidsByRange(pkeymin, pkeymax, reverse=reverse):
            yield item

    async def _liftIvalDurationEq(self, liftby, valu, reverse=False):
        norm, futstart = valu
        duraindx = norm.to_bytes(8, 'big')

        if futstart is not None:
            futindx = self.futdurabyts + (self.unkdura - (futstart + self.timetype.offset)).to_bytes(8, 'big')
            if reverse:
                indxs = (futindx, duraindx)
            else:
                indxs = (duraindx, futindx)
        else:
            indxs = (duraindx,)

        for indx in indxs:
            for item in liftby.keyNidsByPref(indx, reverse=reverse):
                yield item

    async def _liftIvalDurationGt(self, liftby, valu, reverse=False):
        norm, futstart = valu
        if futstart is None:
            return

        async for item in self._liftIvalDurationGe(liftby, (norm + 1, futstart - 1), reverse=reverse):
            yield item

    async def _liftIvalDurationGe(self, liftby, valu, reverse=False):
        norm, futstart = valu

        if futstart is not None:
            duraindx = (norm.to_bytes(8, 'big'), self.maxdurabyts)

            strtindx = (self.unkdura - (futstart + self.timetype.offset)).to_bytes(8, 'big')
            futindx = (self.futdurabyts + strtindx, self.futdurabyts + self.unkdurabyts)
            if reverse:
                indxs = (futindx, duraindx)
            else:
                indxs = (duraindx, futindx)
        else:
            # If we got a >= ? or *, we're just going to get values = because > doesn't make sense.
            byts = norm.to_bytes(8, 'big')
            indxs = ((byts, byts),)

        for (pkeymin, pkeymax) in indxs:
            for item in liftby.keyNidsByRange(pkeymin, pkeymax, reverse=reverse):
                yield item

    async def _liftIvalDurationLt(self, liftby, valu, reverse=False):
        norm, futstart = valu
        if futstart is None:
            return

        async for item in self._liftIvalDurationLe(liftby, (norm - 1, futstart + 1), reverse=reverse):
            yield item

    async def _liftIvalDurationLe(self, liftby, valu, reverse=False):
        norm, futstart = valu

        if futstart is not None:
            duraindx = (self.timetype.zerobyts, norm.to_bytes(8, 'big'))

            strtindx = (self.unkdura - (futstart + self.timetype.offset)).to_bytes(8, 'big')
            futindx = (self.futdurabyts + self.timetype.zerobyts, self.futdurabyts + strtindx)
            if reverse:
                indxs = (futindx, duraindx)
            else:
                indxs = (duraindx, futindx)
        else:
            # If we got a <= ? or *, we're just going to get values = because < doesn't make sense.
            byts = norm.to_bytes(8, 'big')
            indxs = ((byts, byts),)

        for (pkeymin, pkeymax) in indxs:
            for item in liftby.keyNidsByRange(pkeymin, pkeymax, reverse=reverse):
                yield item

    def indx(self, valu):
        return (self.timetype.getIntIndx(valu[0]) + self.timetype.getIntIndx(valu[1]),)

    def decodeIndx(self, bytz):
        minv = self.timetype.decodeIndx(bytz[:8])
        maxv = self.timetype.decodeIndx(bytz[8:16])

        if maxv == self.timetype.futsize:
            return (minv, maxv, self.futdura)

        elif minv == self.timetype.unksize or maxv == self.timetype.unksize:
            return (minv, maxv, self.unkdura)

        return (minv, maxv, maxv - minv)

    def getDurationIndx(self, valu):

        if (dura := valu[2]) == self.unkdura:
            return self.unkdurabyts

        elif dura != self.futdura:
            return dura.to_bytes(8, 'big')

        return self.futdurabyts + (self.unkdura - (valu[0] + self.timetype.offset)).to_bytes(8, 'big')

    def getVirtIndxVals(self, nid, form, prop, virts):
        return ()

    def delVirtIndxVals(self, nid, form, prop, virts):
        return

class StorTypeMsgp(StorType):

    def __init__(self, layr):
        StorType.__init__(self, layr, STOR_TYPE_MSGP)
        self.lifters.update({
            '=': self._liftMsgpEq,
            '~=': self._liftRegx,
        })

    async def _liftMsgpEq(self, liftby, valu, reverse=False):
        indx = s_common.buid(valu)
        for item in liftby.keyNidsByDups(indx, reverse=reverse):
            yield item

    def indx(self, valu):
        return (s_common.buid(valu),)

class StorTypeArray(StorType):

    def __init__(self, layr):
        StorType.__init__(self, layr, STOR_TYPE_ARRAY)
        self.sizetype = StorTypeInt(layr, STOR_TYPE_U32, 4, False)
        self.lifters.update({
            '=': self._liftArrayEq,
            '<': self.sizetype._liftIntLt,
            '>': self.sizetype._liftIntGt,
            '<=': self.sizetype._liftIntLe,
            '>=': self.sizetype._liftIntGe,
            'range=': self.sizetype._liftIntRange,
        })

        self.formindx = {
            'size': IndxByFormArraySize
        }

        self.propindx = {
            'size': IndxByPropArraySize
        }

    async def indxByForm(self, form, cmpr, valu, reverse=False, virts=None):
        try:
            indxtype = IndxByFormArrayValu
            if virts:
                indxtype = self.formindx.get(virts[0], IndxByFormArrayValu)

            indxby = indxtype(self.layr, form)

        except s_exc.NoSuchAbrv:
            return

        async for item in self.indxBy(indxby, cmpr, valu, reverse=reverse):
            yield item

    async def indxByProp(self, form, prop, cmpr, valu, reverse=False, virts=None):
        try:
            indxtype = IndxByPropArrayValu
            if virts:
                indxtype = self.propindx.get(virts[0], IndxByPropArrayValu)

            indxby = indxtype(self.layr, form, prop)

        except s_exc.NoSuchAbrv:
            return

        async for item in self.indxBy(indxby, cmpr, valu, reverse=reverse):
            yield item

    def indx(self, valu):
        return (len(valu).to_bytes(4, 'big') + s_common.buid(valu),)

    async def _liftArrayEq(self, liftby, valu, reverse=False):
        for item in liftby.keyNidsByDups(valu, reverse=reverse):
            yield item

class StorTypeNdef(StorType):

    def __init__(self, layr):
        StorType.__init__(self, layr, STOR_TYPE_NDEF)
        self.lifters |= {
            '=': self._liftNdefEq,
            'form=': self._liftNdefFormEq,
        }

    def indx(self, valu):
        formabrv = self.layr.core.setIndxAbrv(INDX_PROP, valu[0], None)
        return (formabrv + s_common.buid(valu),)

    async def indxByProp(self, form, prop, cmpr, valu, reverse=False, virts=None):
        try:
            indxby = IndxByProp(self.layr, form, prop)
        except s_exc.NoSuchAbrv:
            return

        async for item in self.indxBy(indxby, cmpr, valu, reverse=reverse):
            yield item

    async def indxByPropArray(self, form, prop, cmpr, valu, reverse=False, virts=None):
        try:
            indxby = IndxByPropArray(self.layr, form, prop)

        except s_exc.NoSuchAbrv:
            return

        async for item in self.indxBy(indxby, cmpr, valu, reverse=reverse):
            yield item

    async def _liftNdefEq(self, liftby, valu, reverse=False):
        try:
            formabrv = self.layr.core.getIndxAbrv(INDX_PROP, valu[0], None)
        except s_exc.NoSuchAbrv:
            return

        for item in liftby.keyNidsByDups(formabrv + s_common.buid(valu), reverse=reverse):
            yield item

    async def _liftNdefFormEq(self, liftby, valu, reverse=False):
        try:
            formabrv = self.layr.core.getIndxAbrv(INDX_PROP, valu, None)
        except s_exc.NoSuchAbrv:
            return

        for item in liftby.keyNidsByPref(formabrv, reverse=reverse):
            yield item

class StorTypeLatLon(StorType):

    def __init__(self, layr):
        StorType.__init__(self, layr, STOR_TYPE_LATLONG)

        self.scale = 10 ** 8
        self.latspace = 90 * 10 ** 8
        self.lonspace = 180 * 10 ** 8

        self.lifters.update({
            '=': self._liftLatLonEq,
            'near=': self._liftLatLonNear,
        })

    async def _liftLatLonEq(self, liftby, valu, reverse=False):
        indx = self._getLatLonIndx(valu)
        for item in liftby.keyNidsByDups(indx, reverse=reverse):
            yield item

    async def _liftLatLonNear(self, liftby, valu, reverse=False):

        (lat, lon), dist = valu

        # latscale = (lat * self.scale) + self.latspace
        # lonscale = (lon * self.scale) + self.lonspace

        latmin, latmax, lonmin, lonmax = s_gis.bbox(lat, lon, dist)

        lonminindx = (round(lonmin * self.scale) + self.lonspace).to_bytes(5, 'big')
        lonmaxindx = (round(lonmax * self.scale) + self.lonspace).to_bytes(5, 'big')

        latminindx = (round(latmin * self.scale) + self.latspace).to_bytes(5, 'big')
        latmaxindx = (round(latmax * self.scale) + self.latspace).to_bytes(5, 'big')

        # scan by lon range and down-select the results to matches.
        for lkey, nid in liftby.keyNidsByRange(lonminindx, lonmaxindx, reverse=reverse):

            # lkey = <abrv> <lonindx> <latindx>

            # limit results to the bounding box before unpacking...
            latbyts = lkey[13:18]

            if latbyts > latmaxindx:
                continue

            if latbyts < latminindx:
                continue

            lonbyts = lkey[8:13]

            latvalu = (int.from_bytes(latbyts, 'big') - self.latspace) / self.scale
            lonvalu = (int.from_bytes(lonbyts, 'big') - self.lonspace) / self.scale

            if s_gis.haversine((lat, lon), (latvalu, lonvalu)) <= dist:
                yield lkey, nid

    def _getLatLonIndx(self, latlong):
        # yield index bytes in lon/lat order to allow cheap optimal indexing
        latindx = (round(latlong[0] * self.scale) + self.latspace).to_bytes(5, 'big')
        lonindx = (round(latlong[1] * self.scale) + self.lonspace).to_bytes(5, 'big')
        return lonindx + latindx

    def indx(self, valu):
        # yield index bytes in lon/lat order to allow cheap optimal indexing
        return (self._getLatLonIndx(valu),)

    def decodeIndx(self, bytz):
        lon = (int.from_bytes(bytz[:5], 'big') - self.lonspace) / self.scale
        lat = (int.from_bytes(bytz[5:], 'big') - self.latspace) / self.scale
        return (lat, lon)

class StorTypeIPAddr(StorType):

    def __init__(self, layr):
        StorType.__init__(self, layr, STOR_TYPE_IPADDR)
        self.lifters.update({
            '=': self._liftAddrEq,
            '<': self._liftAddrLt,
            '>': self._liftAddrGt,
            '<=': self._liftAddrLe,
            '>=': self._liftAddrGe,
            'range=': self._liftAddrRange,
        })

        self.maxval = 2 ** 128 - 1

    async def _liftAddrEq(self, liftby, valu, reverse=False):
        indx = self._getIndxByts(valu)
        for item in liftby.keyNidsByDups(indx, reverse=reverse):
            yield item

    def _getMaxIndx(self, valu):

        if valu[0] == 4:
            return b'\x04\xff\xff\xff\xff'

        return b'\x06\xff\xff\xff\xff\xff\xff\xff\xff\xff\xff\xff\xff\xff\xff\xff\xff'

    def _getMinIndx(self, valu):

        if valu[0] == 4:
            return b'\x04\x00\x00\x00\x00'

        return b'\x06\x00\x00\x00\x00\x00\x00\x00\x00\x00\x00\x00\x00\x00\x00\x00\x00'

    async def _liftAddrLe(self, liftby, valu, reverse=False):
        if valu[1] < 0:
            return

        minindx = self._getMinIndx(valu)
        maxindx = self._getIndxByts(valu)
        for item in liftby.keyNidsByRange(minindx, maxindx, reverse=reverse):
            yield item

    async def _liftAddrGe(self, liftby, valu, reverse=False):
        if valu[1] > self.maxval:
            return

        minindx = self._getIndxByts(valu)
        maxindx = self._getMaxIndx(valu)
        for item in liftby.keyNidsByRange(minindx, maxindx, reverse=reverse):
            yield item

    async def _liftAddrLt(self, liftby, valu, reverse=False):
        async for item in self._liftAddrLe(liftby, (valu[0], valu[1] - 1), reverse=reverse):
            yield item

    async def _liftAddrGt(self, liftby, valu, reverse=False):
        async for item in self._liftAddrGe(liftby, (valu[0], valu[1] + 1), reverse=reverse):
            yield item

    async def _liftAddrRange(self, liftby, valu, reverse=False):

        minindx = self._getIndxByts(valu[0])
        maxindx = self._getIndxByts(valu[1])
        for item in liftby.keyNidsByRange(minindx, maxindx, reverse=reverse):
            yield item

    def indx(self, valu):
        return (self._getIndxByts(valu),)

    def _getIndxByts(self, valu):

        if valu[0] == 4:
            return b'\x04' + valu[1].to_bytes(4, 'big')

        if valu[0] == 6:
            return b'\x06' + valu[1].to_bytes(16, 'big')

        mesg = 'Invalid STOR_TYPE_IPADDR: {valu}'
        raise s_exc.BadTypeValu(mesg=mesg)

class StorTypeNodeProp(StorType):

    def __init__(self, layr):
        StorType.__init__(self, layr, STOR_TYPE_NODEPROP)
        self.lifters |= {
            '=': self._liftNodePropEq,
            'prop=': self._liftNodePropNameEq,
        }

    def indx(self, valu):
        propabrv = self.layr.core.setIndxAbrv(INDX_NODEPROP, valu[0])
        return (propabrv + s_common.buid(valu),)

    async def indxByProp(self, form, prop, cmpr, valu, reverse=False, virts=None):
        try:
            indxby = IndxByProp(self.layr, form, prop)
        except s_exc.NoSuchAbrv:
            return

        async for item in self.indxBy(indxby, cmpr, valu, reverse=reverse):
            yield item

    async def indxByPropArray(self, form, prop, cmpr, valu, reverse=False, virts=None):
        try:
            indxby = IndxByPropArray(self.layr, form, prop)
        except s_exc.NoSuchAbrv:
            return

        async for item in self.indxBy(indxby, cmpr, valu, reverse=reverse):
            yield item

    async def _liftNodePropEq(self, liftby, valu, reverse=False):
        try:
            propabrv = self.layr.core.getIndxAbrv(INDX_NODEPROP, valu[0])
        except s_exc.NoSuchAbrv:
            return

        for item in liftby.keyNidsByDups(propabrv + s_common.buid(valu), reverse=reverse):
            yield item

    async def _liftNodePropNameEq(self, liftby, valu, reverse=False):
        try:
            propabrv = self.layr.core.getIndxAbrv(INDX_NODEPROP, valu)
        except s_exc.NoSuchAbrv:
            return

        for item in liftby.keyNidsByPref(propabrv, reverse=reverse):
            yield item

class SodeEnvl:
    def __init__(self, layriden, sode):
        self.layriden = layriden
        self.sode = sode

    # any sorting that falls back to the envl are equal already...
    def __lt__(self, envl): return False

class Layer(s_nexus.Pusher):
    '''
    The base class for a cortex layer.
    '''
    nodeeditctor = s_slabseqn.SlabSeqn

    def __repr__(self):
        return f'Layer ({self.__class__.__name__}): {self.iden}'

    async def __anit__(self, core, layrinfo):

        self.core = core
        self.layrinfo = layrinfo

        self.addoffs = None  # The nexus log index where I was created
        self.deloffs = None  # The nexus log index where I was deleted
        self.isdeleted = False

        self.iden = layrinfo.get('iden')
        await s_nexus.Pusher.__anit__(self, self.iden, nexsroot=core.nexsroot)

        self.dirn = s_common.gendir(core.dirn, 'layers', self.iden)
        self.readonly = False

        self.growsize = self.layrinfo.get('growsize')
        self.logedits = self.layrinfo.get('logedits')

        # slim hooks to avoid async/fire
        self.nodeAddHook = None
        self.nodeDelHook = None

        path = s_common.genpath(self.dirn, 'layer_v2.lmdb')

        self.fresh = not os.path.exists(path)

        self.dirty = {}

        self.stortypes = [

            None,

            StorTypeUtf8(self),

            StorTypeInt(self, STOR_TYPE_U8, 1, False),
            StorTypeInt(self, STOR_TYPE_U16, 2, False),
            StorTypeInt(self, STOR_TYPE_U32, 4, False),
            StorTypeInt(self, STOR_TYPE_U64, 8, False),

            StorTypeInt(self, STOR_TYPE_I8, 1, True),
            StorTypeInt(self, STOR_TYPE_I16, 2, True),
            StorTypeInt(self, STOR_TYPE_I32, 4, True),
            StorTypeInt(self, STOR_TYPE_I64, 8, True),

            StorTypeGuid(self),
            StorTypeTime(self),
            StorTypeIval(self),
            StorTypeMsgp(self),
            StorTypeLatLon(self),

            StorTypeLoc(self),
            StorTypeTag(self),
            StorTypeFqdn(self),
            StorTypeIpv6(self),

            StorTypeInt(self, STOR_TYPE_U128, 16, False),
            StorTypeInt(self, STOR_TYPE_I128, 16, True),

            StorTypeTime(self),  # STOR_TYPE_MINTIME

            StorTypeFloat(self, STOR_TYPE_FLOAT64, 8),
            StorTypeHugeNum(self, STOR_TYPE_HUGENUM),

            StorTypeTime(self),  # STOR_TYPE_MAXTIME
            StorTypeNdef(self),
            StorTypeIPAddr(self),

            StorTypeArray(self),

            StorTypeNodeProp(self),
        ]

        self.timetype = self.stortypes[STOR_TYPE_TIME]
        self.ivaltype = self.stortypes[STOR_TYPE_IVAL]
        self.ivaltimetype = self.ivaltype.timetype

        self.createdabrv = self.core.setIndxAbrv(INDX_VIRTUAL, None, None, 'created')
        self.updatedabrv = self.core.setIndxAbrv(INDX_VIRTUAL, None, None, 'updated')

        await self._initLayerStorage()

        self.editors = [
            self._editNodeAdd,
            self._editNodeDel,
            self._editPropSet,
            self._editPropDel,
            self._editTagSet,
            self._editTagDel,
            self._editTagPropSet,
            self._editTagPropDel,
            self._editNodeDataSet,
            self._editNodeDataDel,
            self._editNodeEdgeAdd,
            self._editNodeEdgeDel,
            self._editNodeTomb,
            self._editNodeTombDel,
            self._editPropTomb,
            self._editPropTombDel,
            self._editTagTomb,
            self._editTagTombDel,
            self._editTagPropTomb,
            self._editTagPropTombDel,
            self._editNodeDataTomb,
            self._editNodeDataTombDel,
            self._editNodeEdgeTomb,
            self._editNodeEdgeTombDel,
            self._editMetaSet,
        ]

        self.resolvers = [
            self._calcNodeAdd,
            self._calcNodeDel,
            self._calcPropSet,
            self._calcPropDel,
            self._calcTagSet,
            self._calcTagDel,
            self._calcTagPropSet,
            self._calcTagPropDel,
            self._calcNodeDataSet,
            self._calcNodeDataDel,
            self._calcNodeEdgeAdd,
            self._calcNodeEdgeDel,
            self._calcNodeTomb,
            self._calcNodeTombDel,
            self._calcPropTomb,
            self._calcPropTombDel,
            self._calcTagTomb,
            self._calcTagTombDel,
            self._calcTagPropTomb,
            self._calcTagPropTombDel,
            self._calcNodeDataTomb,
            self._calcNodeDataTombDel,
            self._calcNodeEdgeTomb,
            self._calcNodeEdgeTombDel,
            self._calcMetaSet,
        ]

        self.canrev = True
        self.ctorname = f'{self.__class__.__module__}.{self.__class__.__name__}'

        self.windows = []

        self.nidcache = s_cache.LruDict(NID_CACHE_SIZE)
        self.weakcache = weakref.WeakValueDictionary()

        self.onfini(self._onLayrFini)

        # this must be last!
        self.readonly = layrinfo.get('readonly')

    def _reqNotReadOnly(self):
        if self.readonly and not self.core.migration:
            mesg = f'Layer {self.iden} is read only!'
            raise s_exc.IsReadOnly(mesg=mesg)

    async def getEditSize(self):
        return self.nodeeditlog.size

    async def verifyNidTag(self, nid, formname, tagname, tagvalu):
        abrv = self.core.getIndxAbrv(INDX_TAG, None, tagname)
        if not self.layrslab.hasdup(abrv, nid, db=self.indxdb):
            yield ('NoTagIndex', {'nid': nid, 'tag': tagname, 'valu': tagvalu})

        abrv = self.core.getIndxAbrv(INDX_TAG, formname, tagname)
        if not self.layrslab.hasdup(abrv, nid, db=self.indxdb):
            yield ('NoTagIndex', {'nid': nid, 'form': formname, 'tag': tagname, 'valu': tagvalu})

    def _testDelTagIndx(self, nid, form, tag):
        tagabrv = self.core.setIndxAbrv(INDX_TAG, None, tag)
        tagformabrv = self.core.setIndxAbrv(INDX_TAG, form, tag)
        self.layrslab.delete(tagabrv, nid, db=self.indxdb)
        self.layrslab.delete(tagformabrv, nid, db=self.indxdb)

    def _testDelPropIndx(self, nid, form, prop):
        sode = self._getStorNode(nid)
        storvalu, stortype, _ = sode['props'][prop]

        abrv = self.core.setIndxAbrv(INDX_PROP, form, prop)
        for indx in self.stortypes[stortype].indx(storvalu):
            self.layrslab.delete(abrv + indx, nid, db=self.indxdb)

    def _testDelTagStor(self, nid, form, tag):
        sode = self._getStorNode(nid)
        sode['tags'].pop(tag, None)
        self.dirty[nid] = sode

    def _testDelPropStor(self, nid, form, prop):
        sode = self._getStorNode(nid)
        sode['props'].pop(prop, None)
        self.dirty[nid] = sode

    def _testDelFormValuStor(self, nid, form):
        sode = self._getStorNode(nid)
        sode['valu'] = None
        self.dirty[nid] = sode

    def _testAddPropIndx(self, nid, form, prop, valu):
        modlprop = self.core.model.prop(f'{form}:{prop}')
        abrv = self.core.setIndxAbrv(INDX_PROP, form, prop)
        for indx in self.stortypes[modlprop.type.stortype].indx(valu):
            self.layrslab._put(abrv + indx, nid, db=self.indxdb)
            self.indxcounts.inc(abrv)

    def _testAddPropArrayIndx(self, nid, form, prop, valu):
        modlprop = self.core.model.prop(f'{form}:{prop}')
        abrv = self.core.setIndxAbrv(INDX_ARRAY, form, prop)
        for indx in self.getStorIndx(modlprop.type.stortype, valu):
            self.layrslab._put(abrv + indx, nid, db=self.indxdb)
            self.indxcounts.inc(abrv)

    def _testAddTagIndx(self, nid, form, tag):
        tagabrv = self.core.setIndxAbrv(INDX_TAG, None, tag)
        tagformabrv = self.core.setIndxAbrv(INDX_TAG, form, tag)
        self.layrslab._put(tagabrv, nid, db=self.indxdb)
        self.layrslab._put(tagformabrv, nid, db=self.indxdb)
        self.indxcounts.inc(tagabrv)
        self.indxcounts.inc(tagformabrv)

    def _testAddTagPropIndx(self, nid, form, tag, prop, valu):
        tpabrv = self.core.setIndxAbrv(INDX_TAGPROP, None, tag, prop)
        ftpabrv = self.core.setIndxAbrv(INDX_TAGPROP, form, tag, prop)

        tagprop = self.core.model.tagprop(prop)
        for indx in self.stortypes[tagprop.type.stortype].indx(valu):
            self.layrslab._put(tpabrv + indx, nid, db=self.indxdb)
            self.layrslab._put(ftpabrv + indx, nid, db=self.indxdb)
            self.indxcounts.inc(tpabrv)
            self.indxcounts.inc(ftpabrv)

    async def verify(self, config=None):

        if config is None:
            config = {}

        defconf = None
        if config.get('scanall', True):
            defconf = {}

        scans = config.get('scans', {})

        tagsscan = scans.get('tagindex', defconf)
        if tagsscan is not None:
            async for error in self.verifyAllTags(tagsscan):
                yield error

        propscan = scans.get('propindex', defconf)
        if propscan is not None:
            async for error in self.verifyAllProps(propscan):
                yield error

        tagpropscan = scans.get('tagpropindex', defconf)
        if tagpropscan is not None:
            async for error in self.verifyAllTagProps(tagpropscan):
                yield error

        nodescan = scans.get('nodes', defconf)
        if nodescan is not None:
            async for error in self.verifyAllNids(nodescan):
                yield error

    async def verifyAllNids(self, scanconf=None):
        if scanconf is None:
            scanconf = {}

        async for nid, sode in self.getStorNodes():
            async for error in self.verifyByNid(nid, sode):
                yield error

    async def verifyAllTags(self, scanconf=None):

        if scanconf is None:
            scanconf = {}

        globs = None

        includes = scanconf.get('include', ())
        if includes:
            globs = s_cache.TagGlobs()
            for incname in includes:
                globs.add(incname, True)

        autofix = scanconf.get('autofix')
        if autofix not in (None, 'node', 'index'):
            mesg = f'invalid tag index autofix strategy "{autofix}"'
            raise s_exc.BadArg(mesg=mesg)

        for (form, name) in self.getTags():
            if form is None:
                continue

            if globs is not None and not globs.get(name):
                continue

            async for error in self.verifyByTag(name, autofix=autofix):
                yield error

    async def verifyAllProps(self, scanconf=None):

        if scanconf is None:
            scanconf = {}

        autofix = scanconf.get('autofix')
        if autofix not in (None, 'index'):
            mesg = f'invalid prop index autofix strategy "{autofix}"'
            raise s_exc.BadArg(mesg=mesg)

        include = scanconf.get('include', None)

        for form, prop in self.getFormProps():

            if include is not None and (form, prop) not in include:
                continue

            async for error in self.verifyByProp(form, prop, autofix=autofix):
                yield error

        for form, prop in self.getArrayFormProps():

            if include is not None and (form, prop) not in include:
                continue

            async for error in self.verifyByPropArray(form, prop, autofix=autofix):
                yield error

    async def verifyAllTagProps(self, scanconf=None):

        if scanconf is None:
            scanconf = {}

        autofix = scanconf.get('autofix')
        if autofix not in (None, 'index'):
            mesg = f'invalid tagprop index autofix strategy "{autofix}"'
            raise s_exc.BadArg(mesg=mesg)

        include = scanconf.get('include', None)

        for form, tag, prop in self.getTagProps():

            if include is not None and prop not in include:
                continue

            async for error in self.verifyByTagProp(form, tag, prop, autofix=autofix):
                yield error

    async def verifyByTag(self, tag, autofix=None):
        tagabrv = self.core.getIndxAbrv(INDX_TAG, None, tag)

        async def tryfix(lkey, nid, form):
            if autofix == 'node':
                sode = self._genStorNode(nid)
                sode.setdefault('form', form)
                sode['tags'][tag] = (None, None, None)
                self.dirty[nid] = sode
            elif autofix == 'index':
                self.layrslab.delete(lkey, nid, db=self.indxdb)

        for lkey, nid in self.layrslab.scanByPref(tagabrv, db=self.indxdb):

            await asyncio.sleep(0)

            (form, tag) = self.core.getAbrvIndx(lkey[:8])

            sode = self._getStorNode(nid)
            if not sode:
                await tryfix(lkey, nid, form)
                yield ('NoNodeForTagIndex', {'nid': s_common.ehex(nid), 'form': form, 'tag': tag})
                continue

            tags = sode.get('tags')
            if tags.get(tag) is None:
                await tryfix(lkey, nid, form)
                yield ('NoTagForTagIndex', {'nid': s_common.ehex(nid), 'form': form, 'tag': tag})
                continue

    async def verifyByProp(self, form, prop, autofix=None):

        abrv = self.core.getIndxAbrv(INDX_PROP, form, prop)

        async def tryfix(lkey, nid):
            if autofix == 'index':
                self.layrslab.delete(lkey, nid, db=self.indxdb)

        for lkey, nid in self.layrslab.scanByPref(abrv, db=self.indxdb):

            await asyncio.sleep(0)

            indx = lkey[len(abrv):]

            sode = self._getStorNode(nid)
            if not sode:
                await tryfix(lkey, nid)
                yield ('NoNodeForPropIndex', {'nid': s_common.ehex(nid), 'form': form, 'prop': prop, 'indx': indx})
                continue

            if prop is not None:
                props = sode.get('props')
                if props is None:
                    await tryfix(lkey, nid)
                    yield ('NoValuForPropIndex', {'nid': s_common.ehex(nid), 'form': form, 'prop': prop, 'indx': indx})
                    continue

                valu = props.get(prop)
                if valu is None:
                    await tryfix(lkey, nid)
                    yield ('NoValuForPropIndex', {'nid': s_common.ehex(nid), 'form': form, 'prop': prop, 'indx': indx})
                    continue
            else:
                valu = sode.get('valu')
                if valu is None:
                    await tryfix(lkey, nid)
                    yield ('NoValuForPropIndex', {'nid': s_common.ehex(nid), 'form': form, 'prop': prop, 'indx': indx})
                    continue

            propvalu, stortype, _ = valu
            if stortype & STOR_FLAG_ARRAY:
                stortype = STOR_TYPE_ARRAY

            try:
                for indx in self.stortypes[stortype].indx(propvalu):
                    if abrv + indx == lkey:
                        break
                else:
                    await tryfix(lkey, nid)
                    yield ('SpurPropKeyForIndex', {'nid': s_common.ehex(nid), 'form': form,
                                                   'prop': prop, 'indx': indx})

            except IndexError:
                await tryfix(lkey, nid)
                yield ('NoStorTypeForProp', {'nid': s_common.ehex(nid), 'form': form, 'prop': prop,
                                             'stortype': stortype})

    async def verifyByPropArray(self, form, prop, autofix=None):

        abrv = self.core.getIndxAbrv(INDX_ARRAY, form, prop)

        async def tryfix(lkey, nid):
            if autofix == 'index':
                self.layrslab.delete(lkey, nid, db=self.indxdb)

        for lkey, nid in self.layrslab.scanByPref(abrv, db=self.indxdb):

            await asyncio.sleep(0)

            indx = lkey[len(abrv):]

            sode = self._getStorNode(nid)
            if not sode:
                await tryfix(lkey, nid)
                yield ('NoNodeForPropArrayIndex', {'nid': s_common.ehex(nid), 'form': form,
                                                   'prop': prop, 'indx': indx})
                continue

            if prop is not None:
                props = sode.get('props')
                if props is None:
                    await tryfix(lkey, nid)
                    yield ('NoValuForPropArrayIndex', {'nid': s_common.ehex(nid), 'form': form,
                                                       'prop': prop, 'indx': indx})
                    continue

                valu = props.get(prop)
                if valu is None:
                    await tryfix(lkey, nid)
                    yield ('NoValuForPropArrayIndex', {'nid': s_common.ehex(nid),
                                                       'form': form, 'prop': prop, 'indx': indx})
                    continue
            else:
                valu = sode.get('valu')
                if valu is None:
                    await tryfix(lkey, nid)
                    yield ('NoValuForPropArrayIndex', {'nid': s_common.ehex(nid),
                                                       'form': form, 'prop': prop, 'indx': indx})
                    continue

            propvalu, stortype, _ = valu

            try:
                for indx in self.getStorIndx(stortype, propvalu):
                    if abrv + indx == lkey:
                        break
                else:
                    await tryfix(lkey, nid)
                    yield ('SpurPropArrayKeyForIndex', {'nid': s_common.ehex(nid), 'form': form,
                                                        'prop': prop, 'indx': indx})

            except IndexError:
                await tryfix(lkey, nid)
                yield ('NoStorTypeForPropArray', {'nid': s_common.ehex(nid), 'form': form,
                                                  'prop': prop, 'stortype': stortype})

    async def verifyByTagProp(self, form, tag, prop, autofix=None):

        abrv = self.core.getIndxAbrv(INDX_TAGPROP, form, tag, prop)

        async def tryfix(lkey, nid):
            if autofix == 'index':
                self.layrslab.delete(lkey, nid, db=self.indxdb)

        for lkey, nid in self.layrslab.scanByPref(abrv, db=self.indxdb):

            await asyncio.sleep(0)

            indx = lkey[len(abrv):]

            sode = self._getStorNode(nid)
            if not sode:
                await tryfix(lkey, nid)
                yield ('NoNodeForTagPropIndex', {'nid': s_common.ehex(nid), 'form': form,
                                                 'tag': tag, 'prop': prop, 'indx': indx})
                continue

            tags = sode.get('tagprops')
            if tags is None:
                yield ('NoPropForTagPropIndex', {'nid': s_common.ehex(nid), 'form': form,
                                                 'tag': tag, 'prop': prop, 'indx': indx})
                continue

            props = tags.get(tag)
            if props is None:
                await tryfix(lkey, nid)
                yield ('NoPropForTagPropIndex', {'nid': s_common.ehex(nid), 'form': form,
                                                 'tag': tag, 'prop': prop, 'indx': indx})
                continue

            valu = props.get(prop)
            if valu is None:
                await tryfix(lkey, nid)
                yield ('NoValuForTagPropIndex', {'nid': s_common.ehex(nid), 'form': form,
                                                 'tag': tag, 'prop': prop, 'indx': indx})
                continue

            propvalu, stortype = valu

            if stortype & STOR_FLAG_ARRAY: # pragma: no cover
                # TODO: These aren't possible yet
                stortype = STOR_TYPE_ARRAY

            try:
                for indx in self.stortypes[stortype].indx(propvalu):
                    if abrv + indx == lkey:
                        break
                else:
                    await tryfix(lkey, nid)
                    yield ('SpurTagPropKeyForIndex', {'nid': s_common.ehex(nid), 'form': form,
                                                      'tag': tag, 'prop': prop, 'indx': indx})
            except IndexError:
                await tryfix(lkey, nid)
                yield ('NoStorTypeForTagProp', {'nid': s_common.ehex(nid), 'form': form,
                                                'tag': tag, 'prop': prop, 'stortype': stortype})

    async def verifyByNid(self, nid, sode):

        await asyncio.sleep(0)

        form = sode.get('form')
        stortags = sode.get('tags')
        if stortags:
            for tagname, storvalu in stortags.items():
                async for error in self.verifyNidTag(nid, form, tagname, storvalu):
                    yield error

        storprops = sode.get('props')
        if storprops:
            for propname, (storvalu, stortype, _) in storprops.items():

                # TODO: we dont support verifying array property indexes just yet...
                if stortype & STOR_FLAG_ARRAY:
                    continue

                try:
                    async for error in self.stortypes[stortype].verifyNidProp(nid, form, propname, storvalu):
                        yield error
                except IndexError as e:
                    yield ('NoStorTypeForProp', {'nid': s_common.ehex(nid), 'form': form, 'prop': propname,
                                                 'stortype': stortype})

    async def pack(self):
        ret = deepcopy(self.layrinfo)
        ret['offset'] = await self.getEditIndx()
        ret['totalsize'] = await self.getLayerSize()
        return ret

    async def iterWipeNodeEdits(self):

        await self._saveDirtySodes()

        async for nid, sode in self.getStorNodes():

            edits = []
            async for abrv, n2nid, tomb in self.iterNodeEdgesN1(nid):
                verb = self.core.getAbrvIndx(abrv)[0]
                if tomb:
                    edits.append((EDIT_EDGE_TOMB_DEL, (verb, s_common.int64un(n2nid))))
                else:
                    edits.append((EDIT_EDGE_DEL, (verb, s_common.int64un(n2nid))))

            async for abrv, valu, tomb in self.iterNodeData(nid):
                prop = self.core.getAbrvIndx(abrv)[0]
                if tomb:
                    edits.append((EDIT_NODEDATA_TOMB_DEL, (prop,)))
                else:
                    edits.append((EDIT_NODEDATA_DEL, (prop,)))

            for tag, propdict in sode.get('tagprops', {}).items():
                for prop, (valu, stortype) in propdict.items():
                    edits.append((EDIT_TAGPROP_DEL, (tag, prop)))

            for tag, propdict in sode.get('antitagprops', {}).items():
                for prop  in propdict.keys():
                    edits.append((EDIT_TAGPROP_TOMB_DEL, (tag, prop)))

            for tag, tagv in sode.get('tags', {}).items():
                edits.append((EDIT_TAG_DEL, (tag,)))

            for tag in sode.get('antitags', {}).keys():
                edits.append((EDIT_TAG_TOMB_DEL, (tag,)))

            for prop, (valu, stortype, virts) in sode.get('props', {}).items():
                edits.append((EDIT_PROP_DEL, (prop,)))

            for prop in sode.get('antiprops', {}).keys():
                edits.append((EDIT_PROP_TOMB_DEL, (prop,)))

            valu = sode.get('valu')
            if valu is not None:
                edits.append((EDIT_NODE_DEL, ()))
            elif sode.get('antivalu') is not None:
                edits.append((EDIT_NODE_TOMB_DEL, ()))

            if (form := sode.get('form')) is None:
                ndef = self.core.getNidNdef(nid)
                form = ndef[0]

            yield (s_common.int64un(nid), form, edits)

    async def clone(self, newdirn):
        '''
        Copy the contents of this layer to a new layer
        '''
        for root, dnames, fnames in os.walk(self.dirn, topdown=True):

            relpath = os.path.relpath(root, start=self.dirn)

            for name in list(dnames):

                relname = os.path.join(relpath, name)

                srcpath = s_common.genpath(root, name)
                dstpath = s_common.genpath(newdirn, relname)

                if srcpath in s_lmdbslab.Slab.allslabs:
                    slab = s_lmdbslab.Slab.allslabs[srcpath]
                    await slab.copyslab(dstpath)

                    dnames.remove(name)
                    continue

                s_common.gendir(dstpath)

            for name in fnames:

                srcpath = s_common.genpath(root, name)
                # skip unix sockets etc...
                if not os.path.isfile(srcpath):
                    continue

                dstpath = s_common.genpath(newdirn, relpath, name)
                shutil.copy(srcpath, dstpath)

    async def _initSlabs(self, slabopts):

        otherslabopts = {
            **slabopts,
            'readahead': False,   # less-used slabs don't need readahead
        }

        path = s_common.genpath(self.dirn, 'layer_v2.lmdb')
        nodedatapath = s_common.genpath(self.dirn, 'nodedata.lmdb')

        self.layrslab = await s_lmdbslab.Slab.anit(path, **slabopts)
        self.dataslab = await s_lmdbslab.Slab.anit(nodedatapath, **otherslabopts)

        metadb = self.layrslab.initdb('layer:meta')
        self.meta = s_lmdbslab.SlabDict(self.layrslab, db=metadb)

        nodeeditpath = s_common.genpath(self.dirn, 'nodeedits.lmdb')
        self.nodeeditslab = await s_lmdbslab.Slab.anit(nodeeditpath, **otherslabopts)

        self.offsets = await self.layrslab.getHotCount('offsets')

        self.bynid = self.layrslab.initdb('bynid')

        self.indxdb = self.layrslab.initdb('indx', dupsort=True, dupfixed=True)

        self.ndefabrv = self.core.setIndxAbrv(INDX_NDEF)
        self.nodepropabrv = self.core.setIndxAbrv(INDX_NODEPROP)

        self.edgen1abrv = self.core.setIndxAbrv(INDX_EDGE_N1)
        self.edgen2abrv = self.core.setIndxAbrv(INDX_EDGE_N2)
        self.edgen1n2abrv = self.core.setIndxAbrv(INDX_EDGE_N1N2)

        self.indxcounts = await self.layrslab.getLruHotCount('indxcounts')

        self.nodedata = self.dataslab.initdb('nodedata')
        self.dataname = self.dataslab.initdb('dataname', dupsort=True, dupfixed=True)

        self.nodeeditlog = self.nodeeditctor(self.nodeeditslab, 'nodeedits')

    async def _initLayerStorage(self):

        slabopts = {
            'readahead': s_common.envbool('SYNDEV_CORTEX_LAYER_READAHEAD', 'true'),
        }

        if self.growsize is not None:
            slabopts['growsize'] = self.growsize

        await self._initSlabs(slabopts)

        if self.fresh:
            self.meta.set('version', 11)

        self.layrslab.addResizeCallback(self.core.checkFreeSpace)
        self.dataslab.addResizeCallback(self.core.checkFreeSpace)
        self.nodeeditslab.addResizeCallback(self.core.checkFreeSpace)

        self.onfini(self.layrslab)
        self.onfini(self.dataslab)
        self.onfini(self.nodeeditslab)

        self.layrslab.on('commit', self._onLayrSlabCommit)

        self.layrvers = self.meta.get('version', 11)
        if self.layrvers != 11:
            mesg = f'Got layer version {self.layrvers}.  Expected 10.  Accidental downgrade?'
            raise s_exc.BadStorageVersion(mesg=mesg)

    async def getLayerSize(self):
        '''
        Get the total storage size for the layer.
        '''
        realsize, _ = s_common.getDirSize(self.dirn)
        return realsize

    async def setLayerInfo(self, name, valu):
        if name != 'readonly':
            self._reqNotReadOnly()

        if name in ('mirror', 'upstream') and valu is not None:
            mesg = 'Layer only supports setting "mirror" and "upstream" to None.'
            raise s_exc.BadOptValu(mesg=mesg)

        return await self._push('layer:set', name, valu)

    @s_nexus.Pusher.onPush('layer:set')
    async def _setLayerInfo(self, name, valu):
        '''
        Set a mutable layer property.
        '''
        if name not in ('name', 'desc', 'logedits', 'readonly', 'mirror', 'upstream'):
            mesg = f'{name} is not a valid layer info key'
            raise s_exc.BadOptValu(mesg=mesg)

        if name == 'logedits':
            valu = bool(valu)
            self.logedits = valu

        elif name == 'readonly':
            valu = bool(valu)
            self.readonly = valu

        elif name == 'mirror' and valu is None:
            await self._stopMirror()
            self.ismirror = False

        elif name == 'upstream' and valu is None:
            self._stopUpstream()

        # TODO when we can set more props, we may need to parse values.
        if valu is None:
            self.layrinfo.pop(name, None)
        else:
            self.layrinfo[name] = valu

        self.core.layerdefs.set(self.iden, self.layrinfo)

        await self.core.feedBeholder('layer:set', {'iden': self.iden, 'name': name, 'valu': valu}, gates=[self.iden])
        return valu

    async def stat(self):
        ret = {**self.layrslab.statinfo(),
               }
        if self.logedits:
            ret['nodeeditlog_indx'] = (self.nodeeditlog.index(), 0, 0)
        return ret

    async def _onLayrFini(self):
        [(await wind.fini()) for wind in self.windows]

    async def getFormCounts(self):
        formcounts = {}

        for byts, abrv in self.core.indxabrv.iterByPref(INDX_PROP):
            (form, prop) = s_msgpack.un(byts[2:])

            if prop is None and (valu := self.indxcounts.get(abrv)) > 0:
                formcounts[form] = valu

        return formcounts

    def getFormProps(self):
        for byts, abrv in self.core.indxabrv.iterByPref(INDX_PROP):
            if self.indxcounts.get(abrv) > 0:
                yield s_msgpack.un(byts[2:])

    def getArrayFormProps(self):
        for byts, abrv in self.core.indxabrv.iterByPref(INDX_ARRAY):
            if self.indxcounts.get(abrv) > 0:
                yield s_msgpack.un(byts[2:])

    def getTags(self):
        for byts, abrv in self.core.indxabrv.iterByPref(INDX_TAG):
            if self.indxcounts.get(abrv) > 0:
                yield s_msgpack.un(byts[2:])

    def getTagProps(self):
        for byts, abrv in self.core.indxabrv.iterByPref(INDX_TAGPROP):
            if self.indxcounts.get(abrv) > 0:
                yield s_msgpack.un(byts[2:])

    async def _onLayrSlabCommit(self, mesg):
        await self._saveDirtySodes()

    async def _saveDirtySodes(self):

        if not self.dirty:
            return

        # flush any dirty storage nodes before the commit
        kvlist = []

        for nid, sode in self.dirty.items():
            self.nidcache[nid] = sode
            kvlist.append((nid, s_msgpack.en(sode)))

        self.layrslab._putmulti(kvlist, db=self.bynid)
        self.dirty.clear()

    def getStorNodeCount(self):
        info = self.layrslab.stat(db=self.bynid)
        return info.get('entries', 0)

    async def getStorNode(self, nid):
        sode = self._getStorNode(nid)
        if sode is not None:
            return deepcopy(sode)
        return {}

    def _getStorNode(self, nid):
        '''
        Return the storage node for the given nid.
        '''
        # check the dirty nodes first
        sode = self.dirty.get(nid)
        if sode is not None:
            return sode

        sode = self.nidcache.get(nid)
        if sode is not None:
            return sode

        envl = self.weakcache.get(nid)
        if envl is not None:
            return envl.sode

        byts = self.layrslab.get(nid, db=self.bynid)
        if byts is None:
            return None

        sode = collections.defaultdict(dict)
        sode |= s_msgpack.un(byts)

        self.nidcache[nid] = sode

        return sode

    def genStorNodeRef(self, nid):

        envl = self.weakcache.get(nid)
        if envl is not None:
            return envl

        envl = SodeEnvl(self.iden, self._genStorNode(nid))

        self.weakcache[nid] = envl
        return envl

    def _genStorNode(self, nid):
        # get or create the storage node. this returns the *actual* storage node

        sode = self._getStorNode(nid)
        if sode is not None:
            return sode

        sode = collections.defaultdict(dict)
        self.nidcache[nid] = sode

        return sode

    async def getTagCount(self, tagname, formname=None):
        '''
        Return the number of tag rows in the layer for the given tag/form.
        '''
        try:
            abrv = self.core.getIndxAbrv(INDX_TAG, formname, tagname)
        except s_exc.NoSuchAbrv:
            return 0

        return self.indxcounts.get(abrv, 0)

    def getPropCount(self, formname, propname=None):
        '''
        Return the number of property rows in the layer for the given form/prop.
        '''
        try:
            abrv = self.core.getIndxAbrv(INDX_PROP, formname, propname)
        except s_exc.NoSuchAbrv:
            return 0

        return self.indxcounts.get(abrv, 0)

    def getPropValuCount(self, formname, propname, stortype, valu):
        try:
            abrv = self.core.getIndxAbrv(INDX_PROP, formname, propname)
        except s_exc.NoSuchAbrv:
            return 0

        if stortype & 0x8000:
            stortype = STOR_TYPE_ARRAY

        count = 0
        for indx in self.getStorIndx(stortype, valu):
            count += self.layrslab.count(abrv + indx, db=self.indxdb)

        return count

    def getPropArrayCount(self, formname, propname=None):
        '''
        Return the number of invidiual value rows in the layer for the given array form/prop.
        '''
        try:
            abrv = self.core.getIndxAbrv(INDX_ARRAY, formname, propname)
        except s_exc.NoSuchAbrv:
            return 0

        return self.indxcounts.get(abrv, 0)

    def getPropArrayValuCount(self, formname, propname, stortype, valu):
        try:
            abrv = self.core.getIndxAbrv(INDX_ARRAY, formname, propname)
        except s_exc.NoSuchAbrv:
            return 0

        count = 0
        for indx in self.getStorIndx(stortype, valu):
            count += self.layrslab.count(abrv + indx, db=self.indxdb)

        return count

    async def getTagPropCount(self, form, tag, prop):
        '''
        Return the number of property rows in the layer for the given form/tag/prop.
        '''
        try:
            abrv = self.core.getIndxAbrv(INDX_TAGPROP, form, tag, prop)
        except s_exc.NoSuchAbrv:
            return 0

        return self.indxcounts.get(abrv, 0)

    def getTagPropValuCount(self, form, tag, prop, stortype, valu):
        try:
            abrv = self.core.getIndxAbrv(INDX_TAGPROP, form, tag, prop)
        except s_exc.NoSuchAbrv:
            return 0

        count = 0
        for indx in self.getStorIndx(stortype, valu):
            count += self.layrslab.count(abrv + indx, db=self.indxdb)

        return count

    def getEdgeVerbCount(self, verb, n1form=None, n2form=None):
        '''
        Return the number of edges in the layer with a specific verb and optional
        N1 form and/or N2 form.
        '''
        try:
            vabrv = self.core.getIndxAbrv(INDX_EDGE_VERB, verb)

            if n1form is not None:
                n1abrv = self.core.getIndxAbrv(INDX_FORM, n1form)

            if n2form is not None:
                n2abrv = self.core.getIndxAbrv(INDX_FORM, n2form)

        except s_exc.NoSuchAbrv:
            return 0

        if n1form is None:
            if n2form is None:
                return self.indxcounts.get(vabrv, 0)
            else:
                return self.indxcounts.get(INDX_EDGE_N2 + n2abrv + vabrv, 0)
        else:
            return self.indxcounts.get(INDX_EDGE_N1 + n1abrv + vabrv, 0)

        return self.indxcounts.get(INDX_EDGE_N1N2 + n1abrv + vabrv + n2abrv, 0)

    async def iterPropValues(self, formname, propname, stortype):
        try:
            abrv = self.core.getIndxAbrv(INDX_PROP, formname, propname)
        except s_exc.NoSuchAbrv:
            return

        if stortype & 0x8000:
            stortype = STOR_TYPE_ARRAY

        stor = self.stortypes[stortype]
        abrvlen = len(abrv)

        async for lkey in s_coro.pause(self.layrslab.scanKeysByPref(abrv, db=self.indxdb, nodup=True)):

            indx = lkey[abrvlen:]
            valu = stor.decodeIndx(indx)
            if valu is not s_common.novalu:
                yield indx, valu
                continue

            nid = self.layrslab.get(lkey, db=self.indxdb)
            if nid is not None:
                sode = self._getStorNode(nid)
                if sode is not None:
                    if propname is None:
                        valt = sode.get('valu')
                    else:
                        valt = sode['props'].get(propname)

                    if valt is not None:
                        yield indx, valt[0]

    async def iterPropValuesWithCmpr(self, form, prop, cmprvals, array=False):

        try:
            if array:
                indxby = IndxByPropArrayKeys(self, form, prop)
            else:
                indxby = IndxByPropKeys(self, form, prop)
        except s_exc.NoSuchAbrv:
            return

        abrvlen = indxby.abrvlen

        for cmpr, valu, kind in cmprvals:

            styp = self.stortypes[kind]

            if (func := styp.lifters.get(cmpr)) is None:
                raise s_exc.NoSuchCmpr(cmpr=cmpr)

            async for lkey, _ in func(indxby, valu):

                indx = lkey[abrvlen:]
                pval = styp.decodeIndx(indx)
                if pval is not s_common.novalu:
                    yield indx, pval
                    continue

                nid = self.layrslab.get(lkey, db=self.indxdb)
                if nid is None or (sode := self._getStorNode(nid)) is None:  # pragma: no cover
                    continue

                if prop is None:
                    valt = sode.get('valu')
                else:
                    valt = sode['props'].get(prop)

                if valt is not None:
                    if array:
                        for aval in valt[0]:
                            if styp.indx(aval)[0] == indx:
                                yield indx, aval
                                break
                    else:
                        yield indx, valt[0]

    async def iterPropIndxNids(self, formname, propname, indx, array=False):

        ityp = INDX_PROP
        if array:
            ityp = INDX_ARRAY

        try:
            abrv = self.core.getIndxAbrv(ityp, formname, propname)
        except s_exc.NoSuchAbrv:
            return

        async for _, nid in s_coro.pause(self.layrslab.scanByDups(abrv + indx, db=self.indxdb)):
            yield nid

    async def liftByTag(self, tag, form=None, reverse=False, indx=None):

        if indx is not None:
            try:
                abrv = self.core.getIndxAbrv(indx, form, tag)
            except s_exc.NoSuchAbrv:
                return

            if reverse:
                scan = self.layrslab.scanByRangeBack
                pkeymin = self.ivaltimetype.fullbyts * 2
                pkeymax = self.ivaltimetype.zerobyts
            else:
                scan = self.layrslab.scanByRange
                pkeymin = self.ivaltimetype.zerobyts
                pkeymax = self.ivaltimetype.fullbyts * 2

            for lkey, nid in scan(abrv + pkeymin, abrv + pkeymax, db=self.indxdb):
                yield lkey, nid, self.genStorNodeRef(nid)

        else:
            try:
                abrv = self.core.getIndxAbrv(INDX_TAG, form, tag)
            except s_exc.NoSuchAbrv:
                return

            if reverse:
                scan = self.layrslab.scanByPrefBack
            else:
                scan = self.layrslab.scanByPref

            for lkey, nid in scan(abrv, db=self.indxdb):
                # yield <sortkey>, <nid>, <SodeEnvl>
                yield lkey, nid, self.genStorNodeRef(nid)

    async def liftByTags(self, tags):
        # todo: support form and reverse kwargs

        async with await s_spooled.Set.anit(dirn=self.core.dirn) as nidset:
            for tag in tags:
                try:
                    abrv = self.core.getIndxAbrv(INDX_TAG, None, tag)
                except s_exc.NoSuchAbrv:
                    continue

                for lkey, nid in self.layrslab.scanByPref(abrv, db=self.indxdb):
                    if nid in nidset:
                        await asyncio.sleep(0)
                        continue

                    await nidset.add(nid)
                    yield nid, self.genStorNodeRef(nid)

    async def liftByTagValu(self, tag, cmprvals, form=None, reverse=False):

        for cmpr, valu, kind in cmprvals:
            async for indx, nid in self.stortypes[kind].indxByTag(tag, cmpr, valu, form=form, reverse=reverse):
                yield indx, nid, self.genStorNodeRef(nid)

    async def hasTagProp(self, name):
        async for _ in self.liftTagProp(name):
            return True

        return False

    async def hasNodeData(self, nid, name):
        try:
            abrv = self.core.getIndxAbrv(INDX_NODEDATA, name)
        except s_exc.NoSuchAbrv:
            return False

        if not self.dataslab.hasdup(abrv + FLAG_NORM, nid, db=self.dataname):
            if self.dataslab.hasdup(abrv + FLAG_TOMB, nid, db=self.dataname):
                return False
            return None
        return True

    async def liftTagProp(self, name):

        for form, tag, prop in self.getTagProps():

            if form is not None or prop != name:
                continue

            try:
                abrv = self.core.getIndxAbrv(INDX_TAGPROP, None, tag, name)

            except s_exc.NoSuchAbrv:
                continue

            for _, nid in self.layrslab.scanByPref(abrv, db=self.indxdb):
                yield nid

    async def liftByTagProp(self, form, tag, prop, reverse=False, indx=None):

        if indx is None:
            indx = INDX_TAGPROP

        try:
            abrv = self.core.getIndxAbrv(indx, form, tag, prop)
        except s_exc.NoSuchAbrv:
            return

        if reverse:
            scan = self.layrslab.scanByPrefBack
        else:
            scan = self.layrslab.scanByPref

        for lval, nid in scan(abrv, db=self.indxdb):
            yield lval, nid, self.genStorNodeRef(nid)

    async def liftByTagPropValu(self, form, tag, prop, cmprvals, reverse=False):
        '''
        Note:  form may be None
        '''
        for cmpr, valu, kind in cmprvals:
            async for indx, nid in self.stortypes[kind].indxByTagProp(form, tag, prop, cmpr, valu, reverse=reverse):
                yield indx, nid, self.genStorNodeRef(nid)

    async def liftByMeta(self, name, reverse=False):

        abrv = self.core.getIndxAbrv(INDX_VIRTUAL, None, None, name)

        if reverse:
            scan = self.layrslab.scanByPrefBack
        else:
            scan = self.layrslab.scanByPref

        for lval, nid in scan(abrv, db=self.indxdb):
            sref = self.genStorNodeRef(nid)
            yield lval, nid, sref

    async def liftByMetaValu(self, name, cmprvals, reverse=False):
        for cmpr, valu, kind in cmprvals:
            async for indx, nid in self.stortypes[kind].indxByProp(None, None, cmpr, valu, reverse=reverse, virts=(name,)):
                yield indx, nid, self.genStorNodeRef(nid)

    async def liftByProp(self, form, prop, reverse=False, indx=None):

        if indx is None:
            indx = INDX_PROP

        try:
            if indx is None:
                abrv = self.core.getIndxAbrv(INDX_PROP, form, prop)
            elif isinstance(indx, bytes):
                abrv = self.core.getIndxAbrv(indx, form, prop)
            else:
                abrv = self.core.getIndxAbrv(INDX_VIRTUAL, form, prop, indx)

        except s_exc.NoSuchAbrv:
            return

        if reverse:
            scan = self.layrslab.scanByPrefBack
        else:
            scan = self.layrslab.scanByPref

        for lval, nid in scan(abrv, db=self.indxdb):
            sref = self.genStorNodeRef(nid)
            yield lval, nid, sref

    # NOTE: form vs prop valu lifting is differentiated to allow merge sort
    async def liftByFormValu(self, form, cmprvals, reverse=False, virts=None):
        for cmpr, valu, kind in cmprvals:

            if kind & 0x8000:
                kind = STOR_TYPE_ARRAY

            async for indx, nid in self.stortypes[kind].indxByForm(form, cmpr, valu, reverse=reverse, virts=virts):
                yield indx, nid, self.genStorNodeRef(nid)

    async def liftByPropValu(self, form, prop, cmprvals, reverse=False, virts=None):
        for cmpr, valu, kind in cmprvals:

            if kind & 0x8000:
                kind = STOR_TYPE_ARRAY

            async for indx, nid in self.stortypes[kind].indxByProp(form, prop, cmpr, valu, reverse=reverse, virts=virts):
                yield indx, nid, self.genStorNodeRef(nid)

    async def liftByPropArray(self, form, prop, cmprvals, reverse=False, virts=None):
        for cmpr, valu, kind in cmprvals:
            async for indx, nid in self.stortypes[kind].indxByPropArray(form, prop, cmpr, valu, reverse=reverse, virts=virts):
                yield indx, nid, self.genStorNodeRef(nid)

    async def liftByDataName(self, name):
        try:
            abrv = self.core.getIndxAbrv(INDX_NODEDATA, name)

        except s_exc.NoSuchAbrv:
            return

        genrs = [
            s_coro.agen(self.dataslab.scanByDups(abrv + FLAG_TOMB, db=self.dataname)),
            s_coro.agen(self.dataslab.scanByDups(abrv + FLAG_NORM, db=self.dataname))
        ]

        async for lkey, nid in s_common.merggenr2(genrs, cmprkey=lambda x: x[1]):
            await asyncio.sleep(0)

            yield nid, self.genStorNodeRef(nid), lkey[-1:] == FLAG_TOMB

    async def setStorNodeProp(self, nid, prop, valu, meta):
        newp = self.core.model.reqProp(prop)

        newp_valu, info = await newp.type.norm(valu)
        newp_name = newp.name
        newp_stortype = newp.type.stortype
        newp_formname = newp.form.name

        set_edit = (EDIT_PROP_SET, (newp_name, newp_valu, newp_stortype, info.get('virts')))
        nodeedits = [(nid, newp_formname, [set_edit])]

        _, changes = await self.saveNodeEdits(nodeedits, meta)
        return bool(changes[0][2])

    async def delStorNodeProp(self, nid, prop, meta):
        pprop = self.core.model.reqProp(prop)

        oldp_name = pprop.name
        oldp_formname = pprop.form.name
        oldp_stortype = pprop.type.stortype

        del_edit = (EDIT_PROP_DEL, (oldp_name,))
        nodeedits = [(nid, oldp_formname, [del_edit])]

        _, changes = await self.saveNodeEdits(nodeedits, meta)
        return bool(changes[0][2])

    async def saveNodeEdits(self, edits, meta):
        '''
        Save node edits to the layer and return a tuple of (nexsoffs, changes).

        Note: nexsoffs will be None if there are no changes.
        '''
        self._reqNotReadOnly()

        if self.isdeleted:
            mesg = f'Layer {self.iden} has been deleted!'
            raise s_exc.NoSuchLayer(mesg=mesg)

        if not self.core.isactive:
            proxy = await self.core.nexsroot.getIssueProxy()
            indx, changes = await proxy.saveLayerNodeEdits(self.iden, edits, meta)
            if indx is not None:
                await self.core.nexsroot.waitOffs(indx)
            return indx, changes

        async with self.core.nexsroot.cell.nexslock:
            if self.isdeleted:
                mesg = f'Layer {self.iden} has been deleted!'
                raise s_exc.NoSuchLayer(mesg=mesg)

            if (realedits := await self.calcEdits(edits, meta)):
                return await self.saveToNexs('edits', realedits, meta)
            return None, ()

    async def calcEdits(self, nodeedits, meta):

        if meta.get('time') is None:
            meta['time'] = s_common.now()

        realedits = []
        for (nid, form, edits) in nodeedits:

            if nid is None:
                if edits[0][0] != 0:
                    continue

                # Generate NID without a nexus event, mirrors will populate
                # the mapping from the node add edit
                nid = await self.core._genNdefNid((form, edits[0][1][0]))
            else:
                nid = s_common.int64en(nid)

            sode = self._getStorNode(nid)
            changes = []
            for edit in edits:

                delt = await self.resolvers[edit[0]](nid, edit, sode)
                if delt is not None:
                    changes.append(delt)

                await asyncio.sleep(0)

            if changes:
                realedits.append((s_common.int64un(nid), form, changes))

        await asyncio.sleep(0)
        return realedits

    @s_nexus.Pusher.onPush('edits', passitem=True)
    async def _storNodeEdits(self, nodeedits, meta, nexsitem):
        '''
        Execute a series of node edit operations, returning the updated nodes.

        Args:
            nodeedits:  List[Tuple(nid, form, edits)]  List of requested changes per node

        Returns:
            None
        '''
        kvpairs = []

        utime = meta['time']
        ubyts = self.timetype.getIntIndx(utime)

        for (nid, form, edits) in nodeedits:

            nid = s_common.int64en(nid)
            sode = self._genStorNode(nid)

            for edit in edits:
                kvpairs.extend(await self.editors[edit[0]](nid, form, edit, sode, meta))

                if len(kvpairs) > 20:
                    await self.layrslab.putmulti(kvpairs, db=self.indxdb)
                    kvpairs.clear()
                    await asyncio.sleep(0)

            if nid in self.dirty:
                metaabrv = self.core.setIndxAbrv(INDX_VIRTUAL, form, None, 'updated')

                if (last := sode['meta'].get('updated')) is not None:
                    oldbyts = self.timetype.getIntIndx(last[0])
                    self.layrslab.delete(metaabrv + oldbyts, nid, db=self.indxdb)
                    self.layrslab.delete(self.updatedabrv + oldbyts, nid, db=self.indxdb)

                kvpairs.append((metaabrv + ubyts, nid))
                kvpairs.append((self.updatedabrv + ubyts, nid))

                sode['meta']['updated'] = (utime, STOR_TYPE_TIME)

        if kvpairs:
            await self.layrslab.putmulti(kvpairs, db=self.indxdb)

        if self.logedits and nexsitem is not None:
            nexsindx = nexsitem[0]
            if nexsindx >= self.nodeeditlog.index():
                offs = self.nodeeditlog.add(None, indx=nexsindx)
                [(await wind.put((offs, nodeedits, meta))) for wind in tuple(self.windows)]

        await asyncio.sleep(0)
        return nodeedits

    def mayDelNid(self, nid, sode):
        if sode.get('valu') or sode.get('antivalu'):
            return False

        if sode.get('props') or sode.get('antiprops'):
            return False

        if sode.get('tags') or sode.get('antitags'):
            return False

        if sode.get('tagprops') or sode.get('antitagprops'):
            return False

        if sode.get('n1verbs') or sode.get('n1antiverbs'):
            return False

        if sode.get('n2verbs') or sode.get('n2antiverbs'):
            return False

        if self.dataslab.prefexists(nid, self.nodedata):
            return False

        # no more refs in this layer.  time to pop it...
        form = sode.get('form')
        try:
            abrv = self.core.getIndxAbrv(INDX_FORM, form)
            self.layrslab.delete(abrv, val=nid, db=self.indxdb)
        except s_exc.NoSuchAbrv:
            pass

        if (last := sode['meta'].get('updated')) is not None:
            ubyts = self.timetype.getIntIndx(last[0])

            metaabrv = self.core.getIndxAbrv(INDX_VIRTUAL, form, None, 'updated')
            self.layrslab.delete(metaabrv + ubyts, nid, db=self.indxdb)
            self.layrslab.delete(self.updatedabrv + ubyts, nid, db=self.indxdb)

        self.dirty.pop(nid, None)
        self.nidcache.pop(nid, None)
        self.layrslab.delete(nid, db=self.bynid)

        envl = self.weakcache.get(nid)
        if envl is not None:
            envl.sode.clear()

        return True

    async def storNodeEditsNoLift(self, nodeedits, meta):
        '''
        Execute a series of node edit operations.

        Does not return the updated nodes.
        '''
        self._reqNotReadOnly()
        await self._push('edits', nodeedits, meta)

    async def _calcNodeAdd(self, nid, edit, sode):

        if sode is not None and sode.get('valu') is not None:
            return

        return edit

    async def _calcNodeDel(self, nid, edit, sode):

        if sode is None or (oldv := sode.get('valu')) is None:
            return

        return edit

    async def _calcNodeTomb(self, nid, edit, sode):

        if sode is not None and sode.get('antivalu') is not None:
            return

        return edit

    async def _calcNodeTombDel(self, nid, edit, sode):

        if sode is None or sode.get('antivalu') is None:
            return

        return edit

    async def _calcMetaSet(self, nid, edit, sode):

        name, valu, stortype = edit[1]

        if sode is not None and (meta := sode.get('meta')) is not None:

            oldv, oldt = meta.get(name, (None, None))

            if valu == oldv:
                return

            if oldv is not None:
                if stortype == STOR_TYPE_MINTIME:
                    if valu >= oldv:
                        return

        return edit

    async def _calcPropSet(self, nid, edit, sode):

        prop, valu, stortype, virts = edit[1]

        if sode is not None and (props := sode.get('props')) is not None:

            oldv, _, oldvirts = props.get(prop, (None, None, None))

            if valu == oldv and virts == oldvirts:
                return

        return edit

    async def _calcPropDel(self, nid, edit, sode):

        if sode is None or (props := sode.get('props')) is None:
            return

        if (valt := props.get(edit[1][0])) is None:
            return

        return edit

    async def _calcPropTomb(self, nid, edit, sode):

        if sode is not None:
            antiprops = sode.get('antiprops')
            if antiprops is not None and antiprops.get(edit[1][0]) is not None:
                return

        return edit

    async def _calcPropTombDel(self, nid, edit, sode):

        if sode is None:
            return
        else:
            antiprops = sode.get('antiprops')
            if antiprops is None or antiprops.get(edit[1][0]) is None:
                return

        return edit

    async def _calcTagSet(self, nid, edit, sode):

        if sode is not None and (tags := sode.get('tags')) is not None:
            tag, valu = edit[1]
            if (oldv := tags.get(tag)) is not None and oldv == valu:
                return

        return edit

    async def _calcTagDel(self, nid, edit, sode):

        if sode is None or (tags := sode.get('tags')) is None:
            return

        if tags.get(edit[1][0]) is None:
            return

        return edit

    async def _calcTagTomb(self, nid, edit, sode):

        if sode is not None:
            antitags = sode.get('antitags')
            if antitags is not None and antitags.get(edit[1][0]) is not None:
                return

        return edit

    async def _calcTagTombDel(self, nid, edit, sode):

        if sode is None:
            return
        else:
            antitags = sode.get('antitags')
            if antitags is None or antitags.get(edit[1][0]) is None:
                return

        return edit

    async def _calcTagPropSet(self, nid, edit, sode):

        if sode is not None and (tagprops := sode.get('tagprops')) is not None:
            tag, prop, valu, stortype = edit[1]
            if (tp_dict := tagprops.get(tag)) is not None:
                if tp_dict.get(prop) == (valu, stortype):
                    return

        return edit

    async def _calcTagPropDel(self, nid, edit, sode):

        if sode is None or (tagprops := sode.get('tagprops')) is None:
            return

        tag, prop = edit[1]

        if (tp_dict := tagprops.get(tag)) is None:
            return

        if (oldv := tp_dict.get(prop)) is None:
            return

        return edit

    async def _calcTagPropTomb(self, nid, edit, sode):

        if sode is not None:
            if (antitags := sode.get('antitagprops')) is not None:
                tag, prop = edit[1]
                if (antiprops := antitags.get(tag)) is not None and prop in antiprops:
                    return

        return edit

    async def _calcTagPropTombDel(self, nid, edit, sode):

        if sode is None:
            return
        else:
            if (antitags := sode.get('antitagprops')) is None:
                return

            tag, prop = edit[1]
            if (antiprops := antitags.get(tag)) is None or prop not in antiprops:
                return

        return edit

    async def _calcNodeDataSet(self, nid, edit, sode):

        if sode is None:
            return edit

        name, valu = edit[1]
        try:
            abrv = self.core.getIndxAbrv(INDX_NODEDATA, name)
        except s_exc.NoSuchAbrv:
            return edit

        byts = s_msgpack.en(valu)

        if (oldb := self.dataslab.get(nid + abrv + FLAG_NORM, db=self.nodedata)) is not None:
            if oldb == byts:
                return

        return edit

    async def _calcNodeDataDel(self, nid, edit, sode):

        if sode is None:
            return

        name = edit[1][0]
        try:
            abrv = self.core.getIndxAbrv(INDX_NODEDATA, name)
        except s_exc.NoSuchAbrv:
            return

        if not self.dataslab.has(nid + abrv + FLAG_NORM, db=self.nodedata):
            return

        return edit

    async def _calcNodeDataTomb(self, nid, edit, sode):

        name = edit[1][0]

        try:
            abrv = self.core.getIndxAbrv(INDX_NODEDATA, name)
        except s_exc.NoSuchAbrv:
            return

        if self.dataslab.has(nid + abrv + FLAG_TOMB, db=self.nodedata):
            return

        return edit

    async def _calcNodeDataTombDel(self, nid, edit, sode):

        name = edit[1][0]

        try:
            abrv = self.core.getIndxAbrv(INDX_NODEDATA, name)
        except s_exc.NoSuchAbrv:
            return

        if not self.dataslab.has(nid + abrv + FLAG_TOMB, db=self.nodedata):
            return

        return edit

    async def _calcNodeEdgeAdd(self, nid, edit, sode):

        verb, n2nid = edit[1]

        try:
            vabrv = self.core.getIndxAbrv(INDX_EDGE_VERB, verb)
        except s_exc.NoSuchAbrv:
            return edit

        if sode is not None and self.layrslab.hasdup(self.edgen1n2abrv + nid + s_common.int64en(n2nid) + FLAG_NORM, vabrv, db=self.indxdb):
            return

        return edit

    async def _calcNodeEdgeDel(self, nid, edit, sode):

        if sode is None:
            return

        verb, n2nid = edit[1]

        try:
            vabrv = self.core.getIndxAbrv(INDX_EDGE_VERB, verb)
        except s_exc.NoSuchAbrv:
            return

        if not self.layrslab.hasdup(self.edgen1n2abrv + nid + s_common.int64en(n2nid) + FLAG_NORM, vabrv, db=self.indxdb):
            return

        return edit

    async def _calcNodeEdgeTomb(self, nid, edit, sode):

        verb, n2nid = edit[1]

        try:
            vabrv = self.core.getIndxAbrv(INDX_EDGE_VERB, verb)
        except s_exc.NoSuchAbrv:
            return

        if sode is not None and self.layrslab.hasdup(self.edgen1n2abrv + nid + s_common.int64en(n2nid) + FLAG_TOMB, vabrv, db=self.indxdb):
            return

        return edit

    async def _calcNodeEdgeTombDel(self, nid, edit, sode):

        verb, n2nid = edit[1]

        try:
            vabrv = self.core.getIndxAbrv(INDX_EDGE_VERB, verb)
        except s_exc.NoSuchAbrv:
            return

        if sode is None or not self.layrslab.hasdup(self.edgen1n2abrv + nid + s_common.int64en(n2nid) + FLAG_TOMB, vabrv, db=self.indxdb):
            return

        return edit

    async def _editNodeAdd(self, nid, form, edit, sode, meta):

        if sode.get('valu') is not None:
            return ()

        valu, stortype, virts = sode['valu'] = edit[1]

        if not self.core.hasNidNdef(nid):
            self.core.setNidNdef(nid, (form, valu))

        self.dirty[nid] = sode

        kvpairs = []

        if sode.get('form') is None:
            sode['form'] = form
            formabrv = self.core.setIndxAbrv(INDX_FORM, form)
            kvpairs.append((formabrv, nid))

        ctime = meta['time']
        sode['meta']['created'] = (ctime, STOR_TYPE_MINTIME)
        cbyts = self.timetype.getIntIndx(ctime)

        metaabrv = self.core.setIndxAbrv(INDX_VIRTUAL, form, None, 'created')
        kvpairs.append((metaabrv + cbyts, nid))
        kvpairs.append((self.createdabrv + cbyts, nid))

        abrv = self.core.setIndxAbrv(INDX_PROP, form, None)

        if stortype & STOR_FLAG_ARRAY:

            arryabrv = self.core.setIndxAbrv(INDX_ARRAY, form, None)

            for indx in self.getStorIndx(stortype, valu):
                kvpairs.append((arryabrv + indx, nid))
                self.indxcounts.inc(arryabrv)
                await asyncio.sleep(0)

            for indx in self.getStorIndx(STOR_TYPE_ARRAY, valu):
                kvpairs.append((abrv + indx, nid))
                self.indxcounts.inc(abrv)

        else:

            for indx in self.getStorIndx(stortype, valu):
                kvpairs.append((abrv + indx, nid))
                self.indxcounts.inc(abrv)

            if stortype == STOR_TYPE_IVAL:
                dura = self.ivaltype.getDurationIndx(valu)
                duraabrv = self.core.setIndxAbrv(INDX_IVAL_DURATION, form, None)
                kvpairs.append((duraabrv + dura, nid))

                maxabrv = self.core.setIndxAbrv(INDX_IVAL_MAX, form, None)
                kvpairs.append((maxabrv + indx[8:], nid))

        if virts is not None:
            if stortype & 0x8000:
                stortype = stortype & 0x7fff
            kvpairs.extend(self.stortypes[stortype].getVirtIndxVals(nid, form, None, virts))

        if sode.pop('antivalu', None) is not None:
            self.layrslab.delete(INDX_TOMB + abrv, nid, db=self.indxdb)

        if self.nodeAddHook is not None:
            self.nodeAddHook()

        return kvpairs

    async def _editMetaSet(self, nid, form, edit, sode, meta):

        name, valu, stortype = edit[1]

        oldv, oldt = sode['meta'].get(name, (None, None))

        if valu == oldv:
            return ()

        kvpairs = []

        metaabrv = self.core.setIndxAbrv(INDX_VIRTUAL, form, None, name)
        univabrv = self.core.setIndxAbrv(INDX_VIRTUAL, None, None, name)

        if oldv is not None:
            for oldi in self.getStorIndx(oldt, oldv):
                self.layrslab.delete(metaabrv + oldi, nid, db=self.indxdb)
                self.layrslab.delete(univabrv + oldi, nid, db=self.indxdb)

        sode['meta'][name] = (valu, stortype)
        self.dirty[nid] = sode

        for indx in self.getStorIndx(stortype, valu):
            kvpairs.append((metaabrv + indx, nid))
            kvpairs.append((univabrv + indx, nid))

        return kvpairs

    async def _editNodeDel(self, nid, form, edit, sode, meta):

        if (valt := sode.pop('valu', None)) is None:
            self.mayDelNid(nid, sode)
            return ()

        (valu, stortype, virts) = valt

        ctime = sode['meta']['created'][0]
        cbyts = self.timetype.getIntIndx(ctime)

        metaabrv = self.core.setIndxAbrv(INDX_VIRTUAL, form, None, 'created')
        self.layrslab.delete(metaabrv + cbyts, nid, db=self.indxdb)
        self.layrslab.delete(self.createdabrv + cbyts, nid, db=self.indxdb)

        abrv = self.core.setIndxAbrv(INDX_PROP, form, None)

        if stortype & STOR_FLAG_ARRAY:

            arryabrv = self.core.setIndxAbrv(INDX_ARRAY, form, None)

            for indx in self.getStorIndx(stortype, valu):
                self.layrslab.delete(arryabrv + indx, nid, db=self.indxdb)
                self.indxcounts.inc(arryabrv, -1)
                await asyncio.sleep(0)

            for indx in self.getStorIndx(STOR_TYPE_ARRAY, valu):
                self.layrslab.delete(abrv + indx, nid, db=self.indxdb)
                self.indxcounts.inc(abrv, -1)

        else:

            for indx in self.getStorIndx(stortype, valu):
                self.layrslab.delete(abrv + indx, nid, db=self.indxdb)
                self.indxcounts.inc(abrv, -1)

            if stortype == STOR_TYPE_IVAL:
                dura = self.ivaltype.getDurationIndx(valu)
                duraabrv = self.core.setIndxAbrv(INDX_IVAL_DURATION, form, None)
                self.layrslab.delete(duraabrv + dura, nid, db=self.indxdb)

                indx = indx[8:]
                maxabrv = self.core.setIndxAbrv(INDX_IVAL_MAX, form, None)
                self.layrslab.delete(maxabrv + indx, nid, db=self.indxdb)

        if virts is not None:
            if stortype & 0x8000:
                stortype = stortype & 0x7fff
            self.stortypes[stortype].delVirtIndxVals(nid, form, None, virts)

        if self.nodeDelHook is not None:
            self.nodeDelHook()

        await self._wipeNodeData(nid, sode)
        await self._delNodeEdges(nid, form, sode)

        if not self.mayDelNid(nid, sode):
            self.dirty[nid] = sode

        return ()

    async def _editNodeTomb(self, nid, form, edit, sode, meta):

        if sode.get('antivalu') is not None:
            return ()

        abrv = self.core.setIndxAbrv(INDX_PROP, form, None)

        sode['antivalu'] = True

        kvpairs = [(INDX_TOMB + abrv, nid)]

        if sode.get('form') is None:
            sode['form'] = form
            formabrv = self.core.setIndxAbrv(INDX_FORM, form)
            kvpairs.append((formabrv, nid))

        self.dirty[nid] = sode

        await self._wipeNodeData(nid, sode)
        await self._delNodeEdges(nid, form, sode)

        return kvpairs

    async def _editNodeTombDel(self, nid, form, edit, sode, meta):

        if sode.pop('antivalu', None) is None:
            self.mayDelNid(nid, sode)
            return ()

        abrv = self.core.setIndxAbrv(INDX_PROP, form, None)

        self.layrslab.delete(INDX_TOMB + abrv, nid, db=self.indxdb)

        if not self.mayDelNid(nid, sode):
            self.dirty[nid] = sode

        return ()

    async def _editPropSet(self, nid, form, edit, sode, meta):

        prop, valu, stortype, virts = edit[1]

        oldv, oldt, oldvirts = sode['props'].get(prop, (None, None, None))

        if valu == oldv:
            if virts != oldvirts:
                sode['props'][prop] = (valu, stortype, virts)
                self.dirty[nid] = sode
            return ()

        abrv = self.core.setIndxAbrv(INDX_PROP, form, prop)

        if oldv is not None:

            if oldt & STOR_FLAG_ARRAY:

                realtype = oldt & 0x7fff

                arryabrv = self.core.setIndxAbrv(INDX_ARRAY, form, prop)
                self.indxcounts.inc(arryabrv, len(oldv) * -1)

                for oldi in self.getStorIndx(oldt, oldv):
                    self.layrslab.delete(arryabrv + oldi, nid, db=self.indxdb)

                    if realtype == STOR_TYPE_NDEF:
                        self.layrslab.delete(self.ndefabrv + oldi[8:] + abrv, nid, db=self.indxdb)

                    elif realtype == STOR_TYPE_NODEPROP:
                        self.layrslab.delete(self.nodepropabrv + oldi[8:] + abrv, nid, db=self.indxdb)

                    await asyncio.sleep(0)

                for indx in self.getStorIndx(STOR_TYPE_ARRAY, oldv):
                    self.layrslab.delete(abrv + indx, nid, db=self.indxdb)
                    self.indxcounts.inc(abrv, -1)

            else:

                realtype = oldt

                for oldi in self.getStorIndx(oldt, oldv):
                    self.layrslab.delete(abrv + oldi, nid, db=self.indxdb)
                    self.indxcounts.inc(abrv, -1)

                if oldt == STOR_TYPE_NDEF:
                    self.layrslab.delete(self.ndefabrv + oldi[8:] + abrv, nid, db=self.indxdb)

                elif oldt == STOR_TYPE_NODEPROP:
                    self.layrslab.delete(self.nodepropabrv + oldi[8:] + abrv, nid, db=self.indxdb)

                elif oldt == STOR_TYPE_IVAL:
                    dura = self.ivaltype.getDurationIndx(oldv)
                    duraabrv = self.core.setIndxAbrv(INDX_IVAL_DURATION, form, prop)
                    self.layrslab.delete(duraabrv + dura, nid, db=self.indxdb)

                    if not oldv[1] == valu[1]:
                        maxabrv = self.core.setIndxAbrv(INDX_IVAL_MAX, form, prop)
                        self.layrslab.delete(maxabrv + oldi[8:], nid, db=self.indxdb)

            if oldvirts is not None:
                self.stortypes[realtype].delVirtIndxVals(nid, form, prop, oldvirts)

        if (antiprops := sode.get('antiprops')) is not None:
            tomb = antiprops.pop(prop, None)
            if tomb is not None:
                self.layrslab.delete(INDX_TOMB + abrv, nid, db=self.indxdb)

        sode['props'][prop] = (valu, stortype, virts)
        self.dirty[nid] = sode

        kvpairs = []

        if sode.get('form') is None:
            sode['form'] = form
            formabrv = self.core.setIndxAbrv(INDX_FORM, form)
            kvpairs.append((formabrv, nid))

        if stortype & STOR_FLAG_ARRAY:

            realtype = stortype & 0x7fff

            arryabrv = self.core.setIndxAbrv(INDX_ARRAY, form, prop)

            for indx in self.getStorIndx(stortype, valu):
                kvpairs.append((arryabrv + indx, nid))
                self.indxcounts.inc(arryabrv)

                if realtype == STOR_TYPE_NDEF:
                    kvpairs.append((self.ndefabrv + indx[8:] + abrv, nid))

                elif realtype == STOR_TYPE_NODEPROP:
                    kvpairs.append((self.nodepropabrv + indx[8:] + abrv, nid))

                await asyncio.sleep(0)

            for indx in self.getStorIndx(STOR_TYPE_ARRAY, valu):
                kvpairs.append((abrv + indx, nid))
                self.indxcounts.inc(abrv)

        else:

            for indx in self.getStorIndx(stortype, valu):
                kvpairs.append((abrv + indx, nid))
                self.indxcounts.inc(abrv)

            if stortype == STOR_TYPE_NDEF:
                kvpairs.append((self.ndefabrv + indx[8:] + abrv, nid))

            elif stortype == STOR_TYPE_NODEPROP:
                kvpairs.append((self.nodepropabrv + indx[8:] + abrv, nid))

            elif stortype == STOR_TYPE_IVAL:
                dura = self.ivaltype.getDurationIndx(valu)
                duraabrv = self.core.setIndxAbrv(INDX_IVAL_DURATION, form, prop)
                kvpairs.append((duraabrv + dura, nid))

                if oldv is None or oldv[1] != valu[1]:
                    maxabrv = self.core.setIndxAbrv(INDX_IVAL_MAX, form, prop)
                    kvpairs.append((maxabrv + indx[8:], nid))

        if virts is not None:
            if stortype & 0x8000:
                stortype = stortype & 0x7fff

            if (virtkeys := self.stortypes[stortype].getVirtIndxVals(nid, form, prop, virts)):
                kvpairs.extend(virtkeys)

        return kvpairs

    async def _editPropDel(self, nid, form, edit, sode, meta):

        prop = edit[1][0]

        if (valt := sode['props'].pop(prop, None)) is None:
            self.mayDelNid(nid, sode)
            return ()

        valu, stortype, virts = valt

        abrv = self.core.setIndxAbrv(INDX_PROP, form, prop)

        if stortype & STOR_FLAG_ARRAY:

<<<<<<< HEAD
            realtype = stortype & 0x7fff
=======
    async def delStorNode(self, buid, meta):
        '''
        Delete all node information in this layer.

        Deletes props, tagprops, tags, n1edges, n2edges, nodedata, and node valu.
        '''
        sode = self._getStorNode(buid)
        if sode is None:
            return False

        formname = sode.get('form')

        edits = []
        nodeedits = []

        for propname, propvalu in sode.get('props', {}).items():
            edits.append(
                (EDIT_PROP_DEL, (propname, *propvalu), ())
            )

        for tagname, tprops in sode.get('tagprops', {}).items():
            for propname, propvalu in tprops.items():
                edits.append(
                    (EDIT_TAGPROP_DEL, (tagname, propname, *propvalu), ())
                )

        for tagname, tagvalu in sode.get('tags', {}).items():
            edits.append(
                (EDIT_TAG_DEL, (tagname, tagvalu), ())
            )

        # EDIT_NODE_DEL will delete all nodedata and n1 edges if there is a valu in the sode
        if (valu := sode.get('valu')):
            edits.append(
                (EDIT_NODE_DEL, valu, ())
            )
        else:
            async for item in self.iterNodeData(buid):
                edits.append(
                    (EDIT_NODEDATA_DEL, item, ())
                )
                await asyncio.sleep(0)

            async for edge in self.iterNodeEdgesN1(buid):
                edits.append(
                    (EDIT_EDGE_DEL, edge, ())
                )
                await asyncio.sleep(0)

        nodeedits.append((buid, formname, edits))

        n2edges = {}
        n1iden = s_common.ehex(buid)
        async for verb, n2iden in self.iterNodeEdgesN2(buid):
            n2edges.setdefault(n2iden, []).append((verb, n1iden))
            await asyncio.sleep(0)

        n2forms = {}
        @s_cache.memoize()
        def getN2Form(n2iden):
            buid = s_common.uhex(n2iden)
            if (form := n2forms.get(buid)) is not None: # pragma: no cover
                return form

            n2sode = self._getStorNode(buid)
            form = n2sode.get('form')
            n2forms[buid] = form
            return form

        changed = False

        async def batchEdits(size=1000):
            if len(nodeedits) < size:
                return changed

            _, changes = await self.saveNodeEdits(nodeedits, meta)

            nodeedits.clear()

            if changed: # pragma: no cover
                return changed

            return bool(changes[0][2])

        for n2iden, edges in n2edges.items():
            edits = [(EDIT_EDGE_DEL, edge, ()) for edge in edges]
            nodeedits.append((s_common.uhex(n2iden), getN2Form(n2iden), edits))

            changed = await batchEdits()

        return await batchEdits(size=1)

    async def delStorNodeProp(self, buid, prop, meta):
        pprop = self.core.model.reqProp(prop)
>>>>>>> f4840c68

            arryabrv = self.core.setIndxAbrv(INDX_ARRAY, form, prop)
            self.indxcounts.inc(arryabrv, len(valu) * -1)

            for aval in valu:
                for indx in self.getStorIndx(realtype, aval):
                    self.layrslab.delete(arryabrv + indx, nid, db=self.indxdb)

                    if realtype == STOR_TYPE_NDEF:
                        self.layrslab.delete(self.ndefabrv + indx[8:] + abrv, nid, db=self.indxdb)

<<<<<<< HEAD
                    elif realtype == STOR_TYPE_NODEPROP:
                        self.layrslab.delete(self.nodepropabrv + indx[8:] + abrv, nid, db=self.indxdb)
=======
    async def delNodeData(self, buid, meta, name=None):
        '''
        Delete nodedata from a node in this layer. If name is not specified, delete all nodedata.
        '''
        sode = self._getStorNode(buid)
        if sode is None: # pragma: no cover
            return False

        edits = []
        if name is None:
            async for item in self.iterNodeData(buid):
                edits.append((EDIT_NODEDATA_DEL, item, ()))
                await asyncio.sleep(0)

        elif await self.hasNodeData(buid, name):
            edits.append((EDIT_NODEDATA_DEL, (name, None), ()))

        if not edits:
            return False

        nodeedits = [(buid, sode.get('form'), edits)]

        _, changes = await self.saveNodeEdits(nodeedits, meta)
        return bool(changes[0][2])

    async def delEdge(self, n1buid, verb, n2buid, meta):
        sode = self._getStorNode(n1buid)
        if sode is None: # pragma: no cover
            return False

        if not await self.hasNodeEdge(n1buid, verb, n2buid): # pragma: no cover
            return False

        edits = [
            (EDIT_EDGE_DEL, (verb, s_common.ehex(n2buid)), ())
        ]

        nodeedits = [(n1buid, sode.get('form'), edits)]

        _, changes = await self.saveNodeEdits(nodeedits, meta)
        return bool(changes[0][2])

    async def storNodeEdits(self, nodeedits, meta):
>>>>>>> f4840c68

                await asyncio.sleep(0)

            for indx in self.getStorIndx(STOR_TYPE_ARRAY, valu):
                self.layrslab.delete(abrv + indx, nid, db=self.indxdb)
                self.indxcounts.inc(abrv, -1)

        else:

            realtype = stortype

            for indx in self.getStorIndx(stortype, valu):
                self.layrslab.delete(abrv + indx, nid, db=self.indxdb)
                self.indxcounts.inc(abrv, -1)

            if stortype == STOR_TYPE_NDEF:
                self.layrslab.delete(self.ndefabrv + indx[8:] + abrv, nid, db=self.indxdb)

            elif stortype == STOR_TYPE_NODEPROP:
                self.layrslab.delete(self.nodepropabrv + indx[8:] + abrv, nid, db=self.indxdb)

            elif stortype == STOR_TYPE_IVAL:
                maxabrv = self.core.setIndxAbrv(INDX_IVAL_MAX, form, prop)
                self.layrslab.delete(maxabrv + indx[8:], nid, db=self.indxdb)

                dura = self.ivaltype.getDurationIndx(valu)
                duraabrv = self.core.setIndxAbrv(INDX_IVAL_DURATION, form, prop)
                self.layrslab.delete(duraabrv + dura, nid, db=self.indxdb)

        if virts is not None:
            self.stortypes[realtype].delVirtIndxVals(nid, form, prop, virts)

        if not self.mayDelNid(nid, sode):
            self.dirty[nid] = sode

        return ()

    async def _editPropTomb(self, nid, form, edit, sode, meta):

        prop = edit[1][0]

        if (antiprops := sode.get('antiprops')) is not None and prop in antiprops:
            return ()

        abrv = self.core.setIndxAbrv(INDX_PROP, form, prop)

        kvpairs = [(INDX_TOMB + abrv, nid)]

        if sode.get('form') is None:
            sode['form'] = form
            formabrv = self.core.setIndxAbrv(INDX_FORM, form)
            kvpairs.append((formabrv, nid))

        sode['antiprops'][prop] = True
        self.dirty[nid] = sode

        return kvpairs

    async def _editPropTombDel(self, nid, form, edit, sode, meta):

        prop = edit[1][0]

        if (antiprops := sode.get('antiprops')) is None or antiprops.pop(prop, None) is None:
            self.mayDelNid(nid, sode)
            return ()

        abrv = self.core.setIndxAbrv(INDX_PROP, form, prop)

        self.layrslab.delete(INDX_TOMB + abrv, nid, db=self.indxdb)

        if not self.mayDelNid(nid, sode):
            self.dirty[nid] = sode

        return ()

    async def _editTagSet(self, nid, form, edit, sode, meta):

        tag, valu = edit[1]

        oldv = sode['tags'].get(tag)
        if valu == oldv:
            return ()

        abrv = self.core.setIndxAbrv(INDX_TAG, None, tag)
        formabrv = self.core.setIndxAbrv(INDX_TAG, form, tag)

        if oldv is None:
            self.indxcounts.inc(abrv)
            self.indxcounts.inc(formabrv)

        else:

            if oldv == (None, None, None):
                self.layrslab.delete(abrv, nid, db=self.indxdb)
                self.layrslab.delete(formabrv, nid, db=self.indxdb)
            else:
                dura = self.ivaltype.getDurationIndx(oldv)
                duraabrv = self.core.setIndxAbrv(INDX_TAG_DURATION, None, tag)
                duraformabrv = self.core.setIndxAbrv(INDX_TAG_DURATION, form, tag)

                self.layrslab.delete(duraabrv + dura, nid, db=self.indxdb)
                self.layrslab.delete(duraformabrv + dura, nid, db=self.indxdb)

                minindx = self.ivaltimetype.getIntIndx(oldv[0])
                maxindx = self.ivaltimetype.getIntIndx(oldv[1])

                self.layrslab.delete(abrv + minindx + maxindx, nid, db=self.indxdb)
                self.layrslab.delete(formabrv + minindx + maxindx, nid, db=self.indxdb)

                if not oldv[1] == valu[1]:
                    maxabrv = self.core.setIndxAbrv(INDX_TAG_MAX, None, tag)
                    maxformabrv = self.core.setIndxAbrv(INDX_TAG_MAX, form, tag)

                    self.layrslab.delete(maxabrv + maxindx, nid, db=self.indxdb)
                    self.layrslab.delete(maxformabrv + maxindx, nid, db=self.indxdb)

        sode['tags'][tag] = valu
        self.dirty[nid] = sode

        if (antitags := sode.get('antitags')) is not None:
            tomb = antitags.pop(tag, None)
            if tomb is not None:
                self.layrslab.delete(INDX_TOMB + abrv, nid, db=self.indxdb)

        kvpairs = []

        if sode.get('form') is None:
            sode['form'] = form
            formabrv = self.core.setIndxAbrv(INDX_FORM, form)
            kvpairs.append((formabrv, nid))

        if valu == (None, None, None):
            kvpairs.append((abrv, nid))
            kvpairs.append((formabrv, nid))
        else:
            dura = self.ivaltype.getDurationIndx(valu)
            duraabrv = self.core.setIndxAbrv(INDX_TAG_DURATION, None, tag)
            duraformabrv = self.core.setIndxAbrv(INDX_TAG_DURATION, form, tag)

            kvpairs.append((duraabrv + dura, nid))
            kvpairs.append((duraformabrv + dura, nid))

            minindx = self.ivaltimetype.getIntIndx(valu[0])
            maxindx = self.ivaltimetype.getIntIndx(valu[1])

            kvpairs.append((abrv + minindx + maxindx, nid))
            kvpairs.append((formabrv + minindx + maxindx, nid))

            if oldv is None or oldv[1] != valu[1]:
                maxabrv = self.core.setIndxAbrv(INDX_TAG_MAX, None, tag)
                maxformabrv = self.core.setIndxAbrv(INDX_TAG_MAX, form, tag)

                kvpairs.append((maxabrv + maxindx, nid))
                kvpairs.append((maxformabrv + maxindx, nid))

        return kvpairs

    async def _editTagDel(self, nid, form, edit, sode, meta):

        tag = edit[1][0]

        if (oldv := sode['tags'].pop(tag, None)) is None:
            self.mayDelNid(nid, sode)
            return ()

        abrv = self.core.setIndxAbrv(INDX_TAG, None, tag)
        formabrv = self.core.setIndxAbrv(INDX_TAG, form, tag)

        self.indxcounts.inc(abrv, -1)
        self.indxcounts.inc(formabrv, -1)

        if oldv == (None, None, None):
            self.layrslab.delete(abrv, nid, db=self.indxdb)
            self.layrslab.delete(formabrv, nid, db=self.indxdb)
        else:
            dura = self.ivaltype.getDurationIndx(oldv)
            duraabrv = self.core.setIndxAbrv(INDX_TAG_DURATION, None, tag)
            duraformabrv = self.core.setIndxAbrv(INDX_TAG_DURATION, form, tag)

            self.layrslab.delete(duraabrv + dura, nid, db=self.indxdb)
            self.layrslab.delete(duraformabrv + dura, nid, db=self.indxdb)

            minindx = self.ivaltimetype.getIntIndx(oldv[0])
            maxindx = self.ivaltimetype.getIntIndx(oldv[1])

            self.layrslab.delete(abrv + minindx + maxindx, nid, db=self.indxdb)
            self.layrslab.delete(formabrv + minindx + maxindx, nid, db=self.indxdb)

            maxabrv = self.core.setIndxAbrv(INDX_TAG_MAX, None, tag)
            maxformabrv = self.core.setIndxAbrv(INDX_TAG_MAX, form, tag)

            self.layrslab.delete(maxabrv + maxindx, nid, db=self.indxdb)
            self.layrslab.delete(maxformabrv + maxindx, nid, db=self.indxdb)

        if not self.mayDelNid(nid, sode):
            self.dirty[nid] = sode

        return ()

    async def _editTagTomb(self, nid, form, edit, sode, meta):

        tag = edit[1][0]

        if (antitags := sode.get('antitags')) is not None and tag in antitags:
            return ()

        abrv = self.core.setIndxAbrv(INDX_TAG, None, tag)

        kvpairs = [(INDX_TOMB + abrv, nid)]

        if sode.get('form') is None:
            sode['form'] = form
            formabrv = self.core.setIndxAbrv(INDX_FORM, form)
            kvpairs.append((formabrv, nid))

        sode['antitags'][tag] = True
        self.dirty[nid] = sode

        return kvpairs

    async def _editTagTombDel(self, nid, form, edit, sode, meta):

        tag = edit[1][0]

        if (antitags := sode.get('antitags')) is None or antitags.pop(tag, None) is None:
            self.mayDelNid(nid, sode)
            return ()

        abrv = self.core.setIndxAbrv(INDX_TAG, None, tag)

        self.layrslab.delete(INDX_TOMB + abrv, nid, db=self.indxdb)

        if not self.mayDelNid(nid, sode):
            self.dirty[nid] = sode

        return ()

    async def _editTagPropSet(self, nid, form, edit, sode, meta):

        tag, prop, valu, stortype = edit[1]

        tp_abrv = self.core.setIndxAbrv(INDX_TAGPROP, None, tag, prop)
        ftp_abrv = self.core.setIndxAbrv(INDX_TAGPROP, form, tag, prop)

        oldv = None

        if (tp_dict := sode['tagprops'].get(tag)) is not None:
            if (oldv := tp_dict.get(prop)) is not None:

                if (valu, stortype) == oldv:
                    return ()

                (oldv, oldt) = oldv

                for oldi in self.getStorIndx(oldt, oldv):
                    self.layrslab.delete(tp_abrv + oldi, nid, db=self.indxdb)
                    self.layrslab.delete(ftp_abrv + oldi, nid, db=self.indxdb)
                    self.indxcounts.inc(tp_abrv, -1)
                    self.indxcounts.inc(ftp_abrv, -1)

                if oldt == STOR_TYPE_IVAL:
                    dura = self.ivaltype.getDurationIndx(oldv)
                    duraabrv = self.core.setIndxAbrv(INDX_IVAL_DURATION, None, tag, prop)
                    duraformabrv = self.core.setIndxAbrv(INDX_IVAL_DURATION, form, tag, prop)

                    self.layrslab.delete(duraabrv + dura, nid, db=self.indxdb)
                    self.layrslab.delete(duraformabrv + dura, nid, db=self.indxdb)

                    if not oldv[1] == valu[1]:
                        oldi = oldi[8:]
                        maxabrv = self.core.setIndxAbrv(INDX_IVAL_MAX, None, tag, prop)
                        maxformabrv = self.core.setIndxAbrv(INDX_IVAL_MAX, form, tag, prop)

                        self.layrslab.delete(maxabrv + oldi, nid, db=self.indxdb)
                        self.layrslab.delete(maxformabrv + oldi, nid, db=self.indxdb)

        else:
            sode['tagprops'][tag] = {}

        if (antitags := sode.get('antitagprops')) is not None:
            if (antiprops := antitags.get(tag)) is not None:
                tomb = antiprops.pop(prop, None)
                if tomb is not None:
                    self.layrslab.delete(INDX_TOMB + tp_abrv, nid, db=self.indxdb)

                    if len(antiprops) == 0:
                        antitags.pop(tag)

        sode['tagprops'][tag][prop] = (valu, stortype)
        self.dirty[nid] = sode

        kvpairs = []

        if sode.get('form') is None:
            sode['form'] = form
            formabrv = self.core.setIndxAbrv(INDX_FORM, form)
            kvpairs.append((formabrv, nid))

        for indx in self.getStorIndx(stortype, valu):
            kvpairs.append((tp_abrv + indx, nid))
            kvpairs.append((ftp_abrv + indx, nid))
            self.indxcounts.inc(tp_abrv)
            self.indxcounts.inc(ftp_abrv)

        if stortype == STOR_TYPE_IVAL:
            dura = self.ivaltype.getDurationIndx(valu)
            duraabrv = self.core.setIndxAbrv(INDX_IVAL_DURATION, None, tag, prop)
            duraformabrv = self.core.setIndxAbrv(INDX_IVAL_DURATION, form, tag, prop)
            kvpairs.append((duraabrv + dura, nid))
            kvpairs.append((duraformabrv + dura, nid))

            if oldv is None or oldv[1] != valu[1]:
                indx = indx[8:]
                maxabrv = self.core.setIndxAbrv(INDX_IVAL_MAX, None, tag, prop)
                maxformabrv = self.core.setIndxAbrv(INDX_IVAL_MAX, form, tag, prop)
                kvpairs.append((maxabrv + indx, nid))
                kvpairs.append((maxformabrv + indx, nid))

        return kvpairs

    async def _editTagPropDel(self, nid, form, edit, sode, meta):

        tag, prop = edit[1]

        if (tp_dict := sode['tagprops'].get(tag)) is None or (oldv := tp_dict.pop(prop, None)) is None:
            self.mayDelNid(nid, sode)
            return ()

        (oldv, oldt) = oldv

        if len(tp_dict) == 0:
            sode['tagprops'].pop(tag)

        if not self.mayDelNid(nid, sode):
            self.dirty[nid] = sode

        tp_abrv = self.core.setIndxAbrv(INDX_TAGPROP, None, tag, prop)
        ftp_abrv = self.core.setIndxAbrv(INDX_TAGPROP, form, tag, prop)

        for oldi in self.getStorIndx(oldt, oldv):
            self.layrslab.delete(tp_abrv + oldi, nid, db=self.indxdb)
            self.layrslab.delete(ftp_abrv + oldi, nid, db=self.indxdb)
            self.indxcounts.inc(tp_abrv, -1)
            self.indxcounts.inc(ftp_abrv, -1)

        if oldt == STOR_TYPE_IVAL:
            dura = self.ivaltype.getDurationIndx(oldv)
            duraabrv = self.core.setIndxAbrv(INDX_IVAL_DURATION, None, tag, prop)
            duraformabrv = self.core.setIndxAbrv(INDX_IVAL_DURATION, form, tag, prop)
            self.layrslab.delete(duraabrv + dura, nid, db=self.indxdb)
            self.layrslab.delete(duraformabrv + dura, nid, db=self.indxdb)

            indx = oldi[8:]
            maxabrv = self.core.setIndxAbrv(INDX_IVAL_MAX, None, tag, prop)
            maxformabrv = self.core.setIndxAbrv(INDX_IVAL_MAX, form, tag, prop)
            self.layrslab.delete(maxabrv + indx, nid, db=self.indxdb)
            self.layrslab.delete(maxformabrv + indx, nid, db=self.indxdb)

        return ()

    async def _editTagPropTomb(self, nid, form, edit, sode, meta):

        tag, prop = edit[1]

        if (antitags := sode.get('antitagprops')) is not None:
            if (antiprops := antitags.get(tag)) is not None and prop in antiprops:
                return ()

        abrv = self.core.setIndxAbrv(INDX_TAGPROP, None, tag, prop)

        kvpairs = [(INDX_TOMB + abrv, nid)]

        if sode.get('form') is None:
            sode['form'] = form
            formabrv = self.core.setIndxAbrv(INDX_FORM, form)
            kvpairs.append((formabrv, nid))

        if antitags is None or antiprops is None:
            sode['antitagprops'][tag] = {}

        sode['antitagprops'][tag][prop] = True
        self.dirty[nid] = sode

        return kvpairs

    async def _editTagPropTombDel(self, nid, form, edit, sode, meta):

        tag, prop = edit[1]

        if (antitags := sode.get('antitagprops')) is None:
            self.mayDelNid(nid, sode)
            return ()

        if (antiprops := antitags.get(tag)) is None or antiprops.pop(prop, None) is None:
            self.mayDelNid(nid, sode)
            return ()

        if len(antiprops) == 0:
            antitags.pop(tag)

        abrv = self.core.setIndxAbrv(INDX_TAGPROP, None, tag, prop)

        self.layrslab.delete(INDX_TOMB + abrv, nid, db=self.indxdb)

        if not self.mayDelNid(nid, sode):
            self.dirty[nid] = sode

        return ()

    async def _editNodeDataSet(self, nid, form, edit, sode, meta):

        name, valu = edit[1]
        abrv = self.core.setIndxAbrv(INDX_NODEDATA, name)

        await self.dataslab.put(nid + abrv + FLAG_NORM, s_msgpack.en(valu), db=self.nodedata)
        await self.dataslab.put(abrv + FLAG_NORM, nid, db=self.dataname)

        if self.dataslab.delete(abrv + FLAG_TOMB, nid, db=self.dataname):
            self.dataslab.delete(nid + abrv + FLAG_TOMB, db=self.nodedata)
            self.layrslab.delete(INDX_TOMB + abrv, nid, db=self.indxdb)

        self.dirty[nid] = sode

        if sode.get('form') is None:
            sode['form'] = form
            formabrv = self.core.setIndxAbrv(INDX_FORM, form)
            return ((formabrv, nid),)

        return ()

    async def _editNodeDataDel(self, nid, form, edit, sode, meta):

        name = edit[1][0]
        abrv = self.core.setIndxAbrv(INDX_NODEDATA, name)

        if self.dataslab.delete(nid + abrv + FLAG_NORM, db=self.nodedata):
            self.dataslab.delete(abrv + FLAG_NORM, nid, db=self.dataname)

        if not self.mayDelNid(nid, sode):
            self.dirty[nid] = sode

        return ()

    async def _editNodeDataTomb(self, nid, form, edit, sode, meta):

        name = edit[1][0]
        abrv = self.core.setIndxAbrv(INDX_NODEDATA, name)

        if not await self.dataslab.put(abrv + FLAG_TOMB, nid, db=self.dataname):
            return ()

        await self.dataslab.put(nid + abrv + FLAG_TOMB, s_msgpack.en(None), db=self.nodedata)
        self.dirty[nid] = sode

        kvpairs = [(INDX_TOMB + abrv, nid)]

        if sode.get('form') is None:
            sode['form'] = form
            formabrv = self.core.setIndxAbrv(INDX_FORM, form)
            kvpairs.append((formabrv, nid))

        return kvpairs

    async def _editNodeDataTombDel(self, nid, form, edit, sode, meta):

        name = edit[1][0]
        abrv = self.core.setIndxAbrv(INDX_NODEDATA, name)

        if not self.dataslab.delete(abrv + FLAG_TOMB, nid, db=self.dataname):
            self.mayDelNid(nid, sode)
            return ()

        self.dataslab.delete(nid + abrv + FLAG_TOMB, db=self.nodedata)
        self.layrslab.delete(INDX_TOMB + abrv, nid, db=self.indxdb)

        if not self.mayDelNid(nid, sode):
            self.dirty[nid] = sode

        return ()

    async def _editNodeEdgeAdd(self, nid, form, edit, sode, meta):

        verb, n2nid = edit[1]
        n2nid = s_common.int64en(n2nid)

        vabrv = self.core.setIndxAbrv(INDX_EDGE_VERB, verb)

        if self.layrslab.hasdup(self.edgen1n2abrv + nid + n2nid + FLAG_NORM, vabrv, db=self.indxdb):
            return ()

        n2sode = self._genStorNode(n2nid)

        if self.layrslab.delete(INDX_TOMB + vabrv + nid, n2nid, db=self.indxdb):
            self.layrslab.delete(vabrv + nid + FLAG_TOMB, n2nid, db=self.indxdb)
            self.layrslab.delete(self.edgen1abrv + nid + vabrv + FLAG_TOMB, n2nid, db=self.indxdb)
            self.layrslab.delete(self.edgen2abrv + n2nid + vabrv + FLAG_TOMB, nid, db=self.indxdb)
            self.layrslab.delete(self.edgen1n2abrv + nid + n2nid + FLAG_TOMB, vabrv, db=self.indxdb)

        self.dirty[nid] = sode
        self.dirty[n2nid] = n2sode

        kvpairs = [
            (vabrv + nid + FLAG_NORM, n2nid),
            (self.edgen1abrv + nid + vabrv + FLAG_NORM, n2nid),
            (self.edgen2abrv + n2nid + vabrv + FLAG_NORM, nid),
            (self.edgen1n2abrv + nid + n2nid + FLAG_NORM, vabrv)
        ]

        formabrv = self.core.setIndxAbrv(INDX_FORM, form)

        if sode.get('form') is None:
            sode['form'] = form
            kvpairs.append((formabrv, nid))

        self.indxcounts.inc(vabrv, 1)
        self.indxcounts.inc(INDX_EDGE_N1 + formabrv + vabrv, 1)

        if (n2form := n2sode.get('form')) is None:
            n2form = self.core.getNidNdef(n2nid)[0]
            n2sode['form'] = n2form
            n2formabrv = self.core.setIndxAbrv(INDX_FORM, n2form)
            kvpairs.append((n2formabrv, n2nid))
        else:
            n2formabrv = self.core.setIndxAbrv(INDX_FORM, n2form)

        if (n1cnts := sode['n1verbs'].get(verb)) is None:
            n1cnts = sode['n1verbs'][verb] = {}

        if (n2cnts := n2sode['n2verbs'].get(verb)) is None:
            n2cnts = n2sode['n2verbs'][verb] = {}

        n1cnts[n2form] = n1cnts.get(n2form, 0) + 1
        n2cnts[form] = n2cnts.get(form, 0) + 1

        self.indxcounts.inc(INDX_EDGE_N2 + n2formabrv + vabrv, 1)
        self.indxcounts.inc(INDX_EDGE_N1N2 + formabrv + vabrv + n2formabrv, 1)

        return kvpairs

    async def _editNodeEdgeDel(self, nid, form, edit, sode, meta):

        verb, n2nid = edit[1]
        n2nid = s_common.int64en(n2nid)

        vabrv = self.core.setIndxAbrv(INDX_EDGE_VERB, verb)

        if not self.layrslab.delete(vabrv + nid + FLAG_NORM, n2nid, db=self.indxdb):
            self.mayDelNid(nid, sode)
            return ()

        self.layrslab.delete(self.edgen1abrv + nid + vabrv + FLAG_NORM, n2nid, db=self.indxdb)
        self.layrslab.delete(self.edgen2abrv + n2nid + vabrv + FLAG_NORM, nid, db=self.indxdb)
        self.layrslab.delete(self.edgen1n2abrv + nid + n2nid + FLAG_NORM, vabrv, db=self.indxdb)

        n2sode = self._genStorNode(n2nid)
        if (n2form := n2sode.get('form')) is None:
            n2form = self.core.getNidNdef(n2nid)[0]

        n1cnts = sode['n1verbs'][verb]
        n2cnts = n2sode['n2verbs'][verb]

        newvalu = n1cnts.get(n2form, 0) - 1
        if newvalu == 0:
            n1cnts.pop(n2form)
            if not n1cnts:
                sode['n1verbs'].pop(verb)
                if not self.mayDelNid(nid, sode):
                    self.dirty[nid] = sode
        else:
            n1cnts[n2form] = newvalu
            self.dirty[nid] = sode

        newvalu = n2cnts.get(form, 0) - 1
        if newvalu == 0:
            n2cnts.pop(form)
            if not n2cnts:
                n2sode['n2verbs'].pop(verb)
                if not self.mayDelNid(n2nid, n2sode):
                    self.dirty[n2nid] = n2sode
        else:
            n2cnts[form] = newvalu
            self.dirty[n2nid] = n2sode

        formabrv = self.core.setIndxAbrv(INDX_FORM, form)
        n2formabrv = self.core.setIndxAbrv(INDX_FORM, n2form)

        self.indxcounts.inc(vabrv, -1)
        self.indxcounts.inc(INDX_EDGE_N1 + formabrv + vabrv, -1)
        self.indxcounts.inc(INDX_EDGE_N2 + n2formabrv + vabrv, -1)
        self.indxcounts.inc(INDX_EDGE_N1N2 + formabrv + vabrv + n2formabrv, -1)

        return ()

    async def _editNodeEdgeTomb(self, nid, form, edit, sode, meta):

        verb, n2nid = edit[1]
        n2nid = s_common.int64en(n2nid)

        vabrv = self.core.setIndxAbrv(INDX_EDGE_VERB, verb)

        if not await self.layrslab.put(INDX_TOMB + vabrv + nid, n2nid, db=self.indxdb):
            return ()

        n2sode = self._genStorNode(n2nid)

        self.dirty[nid] = sode
        self.dirty[n2nid] = n2sode

        kvpairs = [
            (vabrv + nid + FLAG_TOMB, n2nid),
            (self.edgen1abrv + nid + vabrv + FLAG_TOMB, n2nid),
            (self.edgen2abrv + n2nid + vabrv + FLAG_TOMB, nid),
            (self.edgen1n2abrv + nid + n2nid + FLAG_TOMB, vabrv)
        ]

        self.indxcounts.inc(INDX_TOMB + vabrv)

        if sode.get('form') is None:
            sode['form'] = form
            formabrv = self.core.setIndxAbrv(INDX_FORM, form)
            kvpairs.append((formabrv, nid))

        if (n2form := n2sode.get('form')) is None:
            n2form = self.core.getNidNdef(n2nid)[0]
            n2sode['form'] = n2form
            n2formabrv = self.core.setIndxAbrv(INDX_FORM, n2form)
            kvpairs.append((n2formabrv, n2nid))

        if (n1cnts := sode['n1antiverbs'].get(verb)) is None:
            n1cnts = sode['n1antiverbs'][verb] = {}

        if (n2cnts := n2sode['n2antiverbs'].get(verb)) is None:
            n2cnts = n2sode['n2antiverbs'][verb] = {}

        n1cnts[n2form] = n1cnts.get(n2form, 0) + 1
        n2cnts[form] = n2cnts.get(form, 0) + 1

        return kvpairs

    async def _editNodeEdgeTombDel(self, nid, form, edit, sode, meta):

        verb, n2nid = edit[1]
        n2nid = s_common.int64en(n2nid)

        vabrv = self.core.setIndxAbrv(INDX_EDGE_VERB, verb)

        if not self.layrslab.delete(INDX_TOMB + vabrv + nid, n2nid, db=self.indxdb):
            self.mayDelNid(nid, sode)
            return ()

        self.layrslab.delete(vabrv + nid + FLAG_TOMB, n2nid, db=self.indxdb)
        self.layrslab.delete(self.edgen1abrv + nid + vabrv + FLAG_TOMB, n2nid, db=self.indxdb)
        self.layrslab.delete(self.edgen2abrv + n2nid + vabrv + FLAG_TOMB, nid, db=self.indxdb)
        self.layrslab.delete(self.edgen1n2abrv + nid + n2nid + FLAG_TOMB, vabrv, db=self.indxdb)

        n2sode = self._genStorNode(n2nid)
        if (n2form := n2sode.get('form')) is None:
            n2form = self.core.getNidNdef(n2nid)[0]

        n1cnts = sode['n1antiverbs'][verb]
        n2cnts = n2sode['n2antiverbs'][verb]

        newvalu = n1cnts.get(n2form, 0) - 1
        if newvalu == 0:
            n1cnts.pop(n2form)
            if not n1cnts:
                sode['n1antiverbs'].pop(verb)
                if not self.mayDelNid(nid, sode):
                    self.dirty[nid] = sode
        else:
            n1cnts[n2form] = newvalu
            self.dirty[nid] = sode

        newvalu = n2cnts.get(form, 0) - 1
        if newvalu == 0:
            n2cnts.pop(form)
            if not n2cnts:
                n2sode['n2antiverbs'].pop(verb)
                if not self.mayDelNid(n2nid, n2sode):
                    self.dirty[n2nid] = n2sode
        else:
            n2cnts[form] = newvalu
            self.dirty[n2nid] = n2sode

        self.indxcounts.inc(INDX_TOMB + vabrv, -1)

        return ()

    async def getEdgeVerbs(self):
        for byts, abrv in self.core.indxabrv.iterByPref(INDX_EDGE_VERB):
            if self.indxcounts.get(abrv) > 0:
                yield s_msgpack.un(byts[2:])[0]

    async def getEdges(self, verb=None):

        if verb is None:
            for lkey, lval in self.layrslab.scanByPref(self.edgen1abrv, db=self.indxdb):
                yield lkey[-17:-9], lkey[-9:-1], lval, lkey[-1:] == FLAG_TOMB
            return

        try:
            vabrv = self.core.getIndxAbrv(INDX_EDGE_VERB, verb)
        except s_exc.NoSuchAbrv:
            return

        for lkey, lval in self.layrslab.scanByPref(vabrv, db=self.indxdb):
            # n1nid, verbabrv, n2nid, tomb
            yield lkey[-9:-1], vabrv, lval, lkey[-1:] == FLAG_TOMB

    async def _delNodeEdges(self, nid, form, sode):

        formabrv = self.core.setIndxAbrv(INDX_FORM, form)

        sode.pop('n1verbs', None)
        sode.pop('n1antiverbs', None)

        for lkey, n2nid in self.layrslab.scanByPref(self.edgen1abrv + nid, db=self.indxdb):
            await asyncio.sleep(0)

            tomb = lkey[-1:]
            vabrv = lkey[-9:-1]

            self.layrslab.delete(vabrv + nid + tomb, n2nid, db=self.indxdb)
            self.layrslab.delete(self.edgen1abrv + nid + vabrv + tomb, n2nid, db=self.indxdb)
            self.layrslab.delete(self.edgen2abrv + n2nid + vabrv + tomb, nid, db=self.indxdb)
            self.layrslab.delete(self.edgen1n2abrv + nid + n2nid + tomb, vabrv, db=self.indxdb)

            verb = self.core.getAbrvIndx(vabrv)[0]
            n2sode = self._genStorNode(n2nid)

            if tomb == FLAG_TOMB:
                self.layrslab.delete(INDX_TOMB + vabrv + nid, n2nid, db=self.indxdb)
                n2cnts = n2sode['n2antiverbs'][verb]
                newvalu = n2cnts.get(form, 0) - 1
                if newvalu == 0:
                    n2cnts.pop(form)
                    if not n2cnts:
                        n2sode['n2antiverbs'].pop(verb)
                        if not self.mayDelNid(n2nid, n2sode):
                            self.dirty[n2nid] = n2sode
                else:
                    n2cnts[form] = newvalu
                    self.dirty[n2nid] = n2sode

            else:
                n2cnts = n2sode['n2verbs'][verb]
                newvalu = n2cnts.get(form, 0) - 1
                if newvalu == 0:
                    n2cnts.pop(form)
                    if not n2cnts:
                        n2sode['n2verbs'].pop(verb)
                        if not self.mayDelNid(n2nid, n2sode):
                            self.dirty[n2nid] = n2sode
                else:
                    n2cnts[form] = newvalu
                    self.dirty[n2nid] = n2sode

            self.indxcounts.inc(vabrv, -1)
            self.indxcounts.inc(INDX_EDGE_N1 + formabrv + vabrv, -1)

            if (n2form := n2sode.get('form')) is None:
                n2form = self.core.getNidNdef(n2nid)[0]

            n2formabrv = self.core.setIndxAbrv(INDX_FORM, n2form)
            self.indxcounts.inc(INDX_EDGE_N2 + n2formabrv + vabrv, -1)
            self.indxcounts.inc(INDX_EDGE_N1N2 + formabrv + vabrv + n2formabrv, -1)

    def getStorIndx(self, stortype, valu):

        if stortype & 0x8000:

            realtype = stortype & 0x7fff

            retn = []
            [retn.extend(self.getStorIndx(realtype, aval)) for aval in valu]
            return retn

        return self.stortypes[stortype].indx(valu)

    async def iterNodeEdgesN1(self, nid, verb=None):

        pref = self.edgen1abrv + nid
        if verb is not None:
            try:
                vabrv = self.core.getIndxAbrv(INDX_EDGE_VERB, verb)
                pref += vabrv
            except s_exc.NoSuchAbrv:
                return

            for lkey, n2nid in self.layrslab.scanByPref(pref, db=self.indxdb):
                yield vabrv, n2nid, lkey[-1:] == FLAG_TOMB
            return

        for lkey, n2nid in self.layrslab.scanByPref(pref, db=self.indxdb):
            yield lkey[-9:-1], n2nid, lkey[-1:] == FLAG_TOMB

    async def iterNodeEdgesN2(self, nid, verb=None):

        pref = self.edgen2abrv + nid
        if verb is not None:
            try:
                vabrv = self.core.getIndxAbrv(INDX_EDGE_VERB, verb)
                pref += vabrv
            except s_exc.NoSuchAbrv:
                return

            for lkey, n1nid in self.layrslab.scanByPref(pref, db=self.indxdb):
                yield vabrv, n1nid, lkey[-1:] == FLAG_TOMB
            return

        for lkey, n1nid in self.layrslab.scanByPref(pref, db=self.indxdb):
            yield lkey[-9:-1], n1nid, lkey[-1:] == FLAG_TOMB

    async def iterEdgeVerbs(self, n1nid, n2nid):
        for lkey, vabrv in self.layrslab.scanByPref(self.edgen1n2abrv + n1nid + n2nid, db=self.indxdb):
            yield vabrv, lkey[-1:] == FLAG_TOMB

    async def iterNodeEdgeVerbsN1(self, nid):

        pref = self.edgen1abrv + nid
        for lkey in self.layrslab.scanKeysByPref(pref, db=self.indxdb, nodup=True):
            yield lkey[-9:-1], lkey[-1:] == FLAG_TOMB

    async def hasNodeEdge(self, n1nid, verb, n2nid):
        try:
            vabrv = self.core.getIndxAbrv(INDX_EDGE_VERB, verb)
        except s_exc.NoSuchAbrv:
            return None

        if self.layrslab.hasdup(self.edgen1abrv + n1nid + vabrv + FLAG_NORM, n2nid, db=self.indxdb):
            return True

        elif self.layrslab.hasdup(self.edgen1abrv + n1nid + vabrv + FLAG_TOMB, n2nid, db=self.indxdb):
            return False

    async def getNdefRefs(self, buid):
        for lkey, refsnid in self.layrslab.scanByPref(self.ndefabrv + buid, db=self.indxdb):
            yield refsnid, lkey[40:]

    async def getNodePropRefs(self, buid):
        for lkey, refsnid in self.layrslab.scanByPref(self.nodepropabrv + buid, db=self.indxdb):
            yield refsnid, lkey[40:]

    async def iterFormRows(self, form, stortype=None, startvalu=None):
        '''
        Yields nid, valu tuples of nodes of a single form, optionally (re)starting at startvalu.

        Args:
            form (str):  A form name.
            stortype (Optional[int]): a STOR_TYPE_* integer representing the type of form:prop
            startvalu (Any):  The value to start at.  May only be not None if stortype is not None.

        Returns:
            AsyncIterator[Tuple(nid, valu)]
        '''
        try:
            indxby = IndxByForm(self, form)

        except s_exc.NoSuchAbrv:
            return

        async for item in self._iterRows(indxby, stortype=stortype, startvalu=startvalu):
            yield item

    async def iterPropRows(self, form, prop, stortype=None, startvalu=None):
        '''
        Yields nid, valu tuples of nodes with a particular secondary property, optionally (re)starting at startvalu.

        Args:
            form (str):  A form name.
            prop (str):  A property name.
            stortype (Optional[int]): a STOR_TYPE_* integer representing the type of form:prop
            startvalu (Any):  The value to start at.  May only be not None if stortype is not None.

        Returns:
            AsyncIterator[Tuple(nid, valu)]
        '''
        try:
            indxby = IndxByProp(self, form, prop)

        except s_exc.NoSuchAbrv:
            return

        async for item in self._iterRows(indxby, stortype=stortype, startvalu=startvalu):
            yield item

    async def iterTagRows(self, tag, form=None, starttupl=None):
        '''
        Yields (nid, valu) values that match a tag and optional form.

        Args:
            tag (str): the tag to match
            form (Optional[str]):  if present, only yields nids of nodes that match the form.
            starttupl (Optional[Tuple[nid, Tuple[int, int, int] | Tuple[None, None, None]]]): if present, (re)starts the stream of values there.

        Yields:
            (nid, valu)
        '''
        try:
            abrv = self.core.getIndxAbrv(INDX_TAG, form, tag)
        except s_exc.NoSuchAbrv:
            return

        abrvlen = len(abrv)
        ivallen = self.ivaltimetype.size

        nonetupl = (None, None, None)
        startkey = None
        startvalu = None

        if starttupl is not None:
            (nid, valu) = starttupl
            startvalu = nid
            if valu != (None, None, None):
                minindx = self.ivaltimetype.getIntIndx(valu[0])
                maxindx = self.ivaltimetype.getIntIndx(valu[1])
                startkey = minindx + maxindx

        for lkey, nid in self.layrslab.scanByPref(abrv, startkey=startkey, startvalu=startvalu, db=self.indxdb):
            await asyncio.sleep(0)

            if len(lkey) == abrvlen:
                yield nid, nonetupl
                continue

            yield nid, self.ivaltype.decodeIndx(lkey[abrvlen:])

    async def iterTagPropRows(self, tag, prop, form=None, stortype=None, startvalu=None):
        '''
        Yields (nid, valu) that match a tag:prop, optionally (re)starting at startvalu.

        Args:
            tag (str):  tag name
            prop (str):  prop name
            form (Optional[str]):  optional form name
            stortype (Optional[int]): a STOR_TYPE_* integer representing the type of form:prop
            startvalu (Any):  The value to start at.  May only be not None if stortype is not None.

        Returns:
            AsyncIterator[Tuple(nid, valu)]
        '''
        try:
            indxby = IndxByTagProp(self, form, tag, prop)

        except s_exc.NoSuchAbrv:
            return

        async for item in self._iterRows(indxby, stortype=stortype, startvalu=startvalu):
            yield item

    async def _iterRows(self, indxby, stortype=None, startvalu=None):
        '''
        Args:
            stortype (Optional[int]): a STOR_TYPE_* integer representing the type of form:prop
            startvalu (Any): The value to start at.  May only be not None if stortype is not None.

        Returns:
            AsyncIterator[Tuple[nid,valu]]
        '''
        assert stortype is not None or startvalu is None

        abrv = indxby.abrv
        abrvlen = indxby.abrvlen
        startbytz = None

        if startvalu is not None:
            stortype = indxby.getStorType()
            startbytz = stortype.indx(startvalu)[0]

        for key, nid in self.layrslab.scanByPref(abrv, startkey=startbytz, db=indxby.db):

            await asyncio.sleep(0)

            indx = key[abrvlen:]

            valu = indxby.getNodeValu(nid, indx=indx)
            if valu is s_common.novalu:
                continue

            yield nid, valu

    async def getNodeData(self, nid, name):
        '''
        Return a single element of a nid's node data
        '''
        try:
            abrv = self.core.getIndxAbrv(INDX_NODEDATA, name)
        except s_exc.NoSuchAbrv:
            return False, None, None

        byts = self.dataslab.get(nid + abrv + FLAG_NORM, db=self.nodedata)
        if byts is None:
            if self.dataslab.get(nid + abrv + FLAG_TOMB, db=self.nodedata):
                return True, None, True
            return False, None, None

        return True, s_msgpack.un(byts), False

    async def iterNodeData(self, nid):
        '''
        Return a generator of all a node's data by nid.
        '''
        for lkey, byts in self.dataslab.scanByPref(nid, db=self.nodedata):
            abrv = lkey[8:-1]
            valu = s_msgpack.un(byts)
            yield abrv, valu, lkey[-1:] == FLAG_TOMB

    async def iterNodeDataKeys(self, nid):
        '''
        Return a generator of all a nid's node data keys
        '''
        for lkey in self.dataslab.scanKeysByPref(nid, db=self.nodedata):
            abrv = lkey[8:-1]
            yield abrv, lkey[-1:] == FLAG_TOMB

    async def iterPropTombstones(self, form, prop):
        try:
            abrv = self.core.getIndxAbrv(INDX_PROP, form, prop)
        except s_exc.NoSuchAbrv:
            return

        for _, nid in self.layrslab.scanByPref(INDX_TOMB + abrv, db=self.indxdb):
            yield nid

    async def iterEdgeTombstones(self, verb=None):
        if verb is not None:
            try:
                abrv = self.core.getIndxAbrv(INDX_EDGE_VERB, verb)
            except s_exc.NoSuchAbrv:
                return

            for lkey in self.layrslab.scanKeysByPref(INDX_TOMB + abrv, db=self.indxdb):
                n1nid = s_common.int64un(lkey[10:18])
                for _, n2nid in self.layrslab.scanByDups(lkey, db=self.indxdb):
                    yield (n1nid, verb, s_common.int64un(n2nid))
            return

        for byts, abrv in self.core.indxabrv.iterByPref(INDX_EDGE_VERB):
            if self.indxcounts.get(INDX_TOMB + abrv) == 0:
                continue

            verb = s_msgpack.un(byts[2:])[0]

            for lkey in self.layrslab.scanKeysByPref(INDX_TOMB + abrv, db=self.indxdb):
                n1nid = s_common.int64un(lkey[10:18])
                for _, n2nid in self.layrslab.scanByDups(lkey, db=self.indxdb):
                    yield (n1nid, verb, s_common.int64un(n2nid))

    async def iterTombstones(self):

        for lkey in self.layrslab.scanKeysByPref(INDX_TOMB, db=self.indxdb):
            byts = self.core.indxabrv.abrvToByts(lkey[2:10])
            tombtype = byts[:2]
            tombinfo = s_msgpack.un(byts[2:])

            if tombtype == INDX_EDGE_VERB:
                n1nid = lkey[10:18]

                for _, n2nid in self.layrslab.scanByDups(lkey, db=self.indxdb):
                    yield (n1nid, tombtype, (tombinfo[0], n2nid))

            else:

                for _, nid in self.layrslab.scanByDups(lkey, db=self.indxdb):
                    yield (nid, tombtype, tombinfo)

    async def confirmLayerEditPerms(self, user, gateiden, delete=False):
        if user.allowed(('node',), gateiden=gateiden, deepdeny=True):
            return

        perm_del_form = ('node', 'del')
        perm_del_prop = ('node', 'prop', 'del')
        perm_del_tag = ('node', 'tag', 'del')
        perm_del_ndata = ('node', 'data', 'del')
        perm_del_edge = ('node', 'edge', 'del')

        perm_add_form = ('node', 'add')
        perm_add_prop = ('node', 'prop', 'set')
        perm_add_tag = ('node', 'tag', 'add')
        perm_add_ndata = ('node', 'data', 'set')
        perm_add_edge = ('node', 'edge', 'add')

        if all((
            (allow_add_forms := user.allowed(perm_add_form, gateiden=gateiden, deepdeny=True)),
            (allow_add_props := user.allowed(perm_add_prop, gateiden=gateiden, deepdeny=True)),
            (allow_add_tags := user.allowed(perm_add_tag, gateiden=gateiden, deepdeny=True)),
            (allow_add_ndata := user.allowed(perm_add_ndata, gateiden=gateiden, deepdeny=True)),
            (allow_add_edges := user.allowed(perm_add_edge, gateiden=gateiden, deepdeny=True)),

            (allow_del_forms := user.allowed(perm_del_form, gateiden=gateiden, deepdeny=True)),
            (allow_del_props := user.allowed(perm_del_prop, gateiden=gateiden, deepdeny=True)),
            (allow_del_tags := user.allowed(perm_del_tag, gateiden=gateiden, deepdeny=True)),
            (allow_del_ndata := user.allowed(perm_del_ndata, gateiden=gateiden, deepdeny=True)),
            (allow_del_edges := user.allowed(perm_del_edge, gateiden=gateiden, deepdeny=True)),
        )):
            return

        if delete:
            perm_forms = perm_del_form
            allow_forms = allow_del_forms

            allow_props = allow_del_props

            perm_tags = perm_del_tag
            allow_tags = allow_del_tags

            perm_ndata = perm_del_ndata
            allow_ndata = allow_del_ndata

            perm_edges = perm_del_edge
            allow_edges = allow_del_edges
        else:
            perm_forms = perm_add_form
            allow_forms = allow_add_forms

            allow_props = allow_add_props

            perm_tags = perm_add_tag
            allow_tags = allow_add_tags

            perm_ndata = perm_add_ndata
            allow_ndata = allow_add_ndata

            perm_edges = perm_add_edge
            allow_edges = allow_add_edges

        # nodes & props
        if not allow_forms or not allow_props:
            async for form, prop in s_coro.pause(self.getFormProps()):
                if form is None: # pragma: no cover
                    continue

                if prop:
                    if allow_props:
                        continue

                    realform = self.core.model.form(form)
                    if not realform: # pragma: no cover
                        mesg = f'Invalid form: {form}'
                        raise s_exc.NoSuchForm(mesg=mesg, form=form)

                    realprop = realform.prop(prop)
                    if not realprop: # pragma: no cover
                        mesg = f'Invalid prop: {form}:{prop}'
                        raise s_exc.NoSuchProp(mesg=mesg, form=form, prop=prop)

                    if delete:
                        user.confirm(realprop.delperm, gateiden=gateiden)
                    else:
                        user.confirm(realprop.setperm, gateiden=gateiden)

                elif not allow_forms:
                    user.confirm(perm_forms + (form,), gateiden=gateiden)

        # tagprops
        if not allow_tags:
            async for tagprop in s_coro.pause(self.getTagProps()):
                perm = perm_tags + tuple(tagprop[1].split('.'))
                user.confirm(perm, gateiden=gateiden)

        # nodedata
        if not allow_ndata:
            async for abrv in s_coro.pause(self.dataslab.scanKeys(db=self.dataname, nodup=True)):
                if abrv[8:] == FLAG_TOMB:
                    continue

                key = self.core.getAbrvIndx(abrv[:8])
                perm = perm_ndata + key
                user.confirm(perm, gateiden=gateiden)

        # edges
        if not allow_edges:
            async for verb in s_coro.pause(self.getEdgeVerbs()):
                perm = perm_edges + (verb,)
                user.confirm(perm, gateiden=gateiden)

        # tombstones
        async for lkey in s_coro.pause(self.layrslab.scanKeysByPref(INDX_TOMB, db=self.indxdb, nodup=True)):
            byts = self.core.indxabrv.abrvToByts(lkey[2:10])
            tombtype = byts[:2]
            tombinfo = s_msgpack.un(byts[2:])

            if tombtype == INDX_PROP:
                (form, prop) = tombinfo
                if delete:
                    if prop:
                        perm = perm_add_prop + tombinfo
                    else:
                        perm = perm_add_form + (form,)
                    allowed = allow_del_props
                else:
                    if prop:
                        perm = perm_del_prop + tombinfo
                    else:
                        perm = perm_del_form + (form,)
                    allowed = allow_add_props

            elif tombtype == INDX_TAG:
                if delete:
                    perm = perm_add_tag + tuple(tombinfo[1].split('.'))
                    allowed = allow_del_tags
                else:
                    perm = perm_del_tag + tuple(tombinfo[1].split('.'))
                    allowed = allow_add_tags

            elif tombtype == INDX_TAGPROP:
                if delete:
                    perm = perm_add_tag + tombinfo[1:]
                    allowed = allow_del_tags
                else:
                    perm = perm_del_tag + tombinfo[1:]
                    allowed = allow_add_tags

            elif tombtype == INDX_NODEDATA:
                if delete:
                    perm = perm_add_ndata + tombinfo
                    allowed = allow_del_ndata
                else:
                    perm = perm_del_ndata + tombinfo
                    allowed = allow_add_ndata

            elif tombtype == INDX_EDGE_VERB:
                if delete:
                    perm = perm_add_edge + tombinfo
                    allowed = allow_del_edges
                else:
                    perm = perm_del_edge + tombinfo
                    allowed = allow_add_edges

            else: # pragma: no cover
                extra = await self.core.getLogExtra(tombtype=tombtype, delete=delete, tombinfo=tombinfo)
                logger.debug(f'Encountered unknown tombstone type: {tombtype}.', extra=extra)
                continue

            if not allowed:
                user.confirm(perm, gateiden=gateiden)

        # tags
        # NB: tag perms should be yielded for every leaf on every node in the layer
        if not allow_tags:
            async with self.core.getSpooledDict() as tagdict:
                async for byts, abrv in s_coro.pause(self.core.indxabrv.iterByPref(INDX_TAG)):
                    (form, tag) = s_msgpack.un(byts[2:])
                    if form is None:
                        continue

                    async for _, nid in s_coro.pause(self.layrslab.scanByPref(abrv, db=self.indxdb)):
                        tags = list(tagdict.get(nid, []))
                        tags.append(tag)
                        await tagdict.set(nid, tags)

                # Iterate over each node and it's tags
                async for nid, tags in s_coro.pause(tagdict.items()):
                    leaf = {}

                    if len(tags) == 1:
                        # Easy optimization: If there's only one tag, then it's a
                        # leaf by default
                        perm = perm_tags + tuple(tags[0].split('.'))
                        user.confirm(perm, gateiden=gateiden)

                    else:
                        for tag in tags:
                            parts = tag.split('.')
                            for idx in range(1, len(parts) + 1):
                                key = tuple(parts[:idx])
                                leaf.setdefault(key, 0)
                                leaf[key] += 1

                        for key, count in leaf.items():
                            if count == 1:
                                perm = perm_tags + key
                                user.confirm(perm, gateiden=gateiden)

    async def iterLayerNodeEdits(self, meta=False):
        '''
        Scan the full layer and yield artificial sets of nodeedits.
        '''
        await self._saveDirtySodes()

        for nid, byts in self.layrslab.scanByFull(db=self.bynid):

            sode = s_msgpack.un(byts)
            ndef = self.core.getNidNdef(nid)

            form = ndef[0]

            edits = []
            intnid = s_common.int64un(nid)
            nodeedit = (intnid, form, edits)

            valt = sode.get('valu')
            if valt is not None:
                edits.append((EDIT_NODE_ADD, valt))

            elif sode.get('antivalu') is not None:
                edits.append((EDIT_NODE_TOMB, ()))
                yield nodeedit
                continue

            if meta and (mval := sode.get('meta')) is not None:
                if (cval := mval.get('created')) is not None:
                    (valu, stortype) = cval
                    edits.append((EDIT_META_SET, ('created', valu, stortype)))

            for prop, (valu, stortype, virts) in sode.get('props', {}).items():
                edits.append((EDIT_PROP_SET, (prop, valu, stortype, virts)))

            for prop in sode.get('antiprops', {}).keys():
                edits.append((EDIT_PROP_TOMB, (prop,)))

            for tag, tagv in sode.get('tags', {}).items():
                edits.append((EDIT_TAG_SET, (tag, tagv)))

            for tag in sode.get('antitags', {}).keys():
                edits.append((EDIT_TAG_TOMB, (tag,)))

            for tag, propdict in sode.get('tagprops', {}).items():
                for prop, (valu, stortype) in propdict.items():
                    edits.append((EDIT_TAGPROP_SET, (tag, prop, valu, stortype)))

            for tag, propdict in sode.get('antitagprops', {}).items():
                for prop in propdict.keys():
                    edits.append((EDIT_TAGPROP_TOMB, (tag, prop)))

            async for abrv, valu, tomb in self.iterNodeData(nid):
                prop = self.core.getAbrvIndx(abrv)[0]
                if tomb:
                    edits.append((EDIT_NODEDATA_TOMB, (prop,)))
                else:
                    edits.append((EDIT_NODEDATA_SET, (prop, valu)))

            async for abrv, n2nid, tomb in self.iterNodeEdgesN1(nid):
                verb = self.core.getAbrvIndx(abrv)[0]
                if tomb:
                    edits.append((EDIT_EDGE_TOMB, (verb, s_common.int64un(n2nid))))
                else:
                    edits.append((EDIT_EDGE_ADD, (verb, s_common.int64un(n2nid))))

                if len(edits) >= 100:
                    yield nodeedit
                    edits = []
                    nodeedit = (intnid, form, edits)

            yield nodeedit

    async def _wipeNodeData(self, nid, sode):
        '''
        Remove all node data for a nid
        '''
        for lkey, _ in self.dataslab.scanByPref(nid, db=self.nodedata):
            await asyncio.sleep(0)
            self.dataslab.delete(lkey, db=self.nodedata)
            self.dataslab.delete(lkey[8:], nid, db=self.dataname)

            if lkey[-1:] == FLAG_TOMB:
                self.layrslab.delete(INDX_TOMB + lkey[8:-1], nid, db=self.indxdb)

    async def getModelVers(self):
        return self.layrinfo.get('model:version', (-1, -1, -1))

    async def setModelVers(self, vers):
        self._reqNotReadOnly()
        return await self._push('layer:set:modelvers', vers)

    @s_nexus.Pusher.onPush('layer:set:modelvers')
    async def _setModelVers(self, vers):
        self.layrinfo['model:version'] = vers
        self.core.layerdefs.set(self.iden, self.layrinfo)

    async def getStorNodes(self):
        '''
        Yield (nid, sode) tuples for all the nodes with props/tags/tagprops stored in this layer.
        '''
        # flush any dirty sodes so we can yield them from the index in nid order
        await self._saveDirtySodes()

        for nid, byts in self.layrslab.scanByFull(db=self.bynid):
            await asyncio.sleep(0)
            yield nid, s_msgpack.un(byts)

    async def getStorNodesByForm(self, form):
        '''
        Yield (nid, sode) tuples for nodes of a given form with any data in this layer.
        '''
        try:
            abrv = self.core.getIndxAbrv(INDX_FORM, form)
        except s_exc.NoSuchAbrv:
            return

        for _, nid in self.layrslab.scanByDups(abrv, db=self.indxdb):
            sode = self.getStorNode(nid)
            yield nid, sode
            await asyncio.sleep(0)

    def getStorNode(self, nid):
        '''
        Return a *COPY* of the storage node (or an empty default dict).
        '''
        sode = self._getStorNode(nid)
        if sode is not None:
            return deepcopy(sode)
        return collections.defaultdict(dict)

    async def syncNodeEdits2(self, offs, wait=True, reverse=False, compat=False):
        '''
        Once caught up with storage, yield them in realtime.

        Returns:
            Tuple of offset(int), nodeedits, meta(dict)
        '''
        if not self.logedits:
            return

        if not compat:
            for offi, _ in self.nodeeditlog.iter(offs, reverse=reverse):
                nexsitem = await self.core.nexsroot.nexslog.get(offi)
                yield (offi, *nexsitem[2])

            if wait:
                async with self.getNodeEditWindow() as wind:
                    async for item in wind:
                        yield item
            return

        for offi, _ in self.nodeeditlog.iter(offs, reverse=reverse):
            nexsitem = await self.core.nexsroot.nexslog.get(offi)
            (nodeedits, meta) = nexsitem[2]

            realnodeedits = self.core.localToRemoteEdits(nodeedits)
            if realnodeedits:
                yield (offi, realnodeedits, meta)

        if wait:
            async with self.getNodeEditWindow() as wind:
                async for (offi, nodeedits, meta) in wind:
                    realnodeedits = self.core.localToRemoteEdits(nodeedits)
                    if realnodeedits:
                        yield (offi, realnodeedits, meta)

    async def syncNodeEdits(self, offs, wait=True, reverse=False, compat=False):
        '''
        Identical to syncNodeEdits2, but doesn't yield meta
        '''
        async for offi, nodeedits, _meta in self.syncNodeEdits2(offs, wait=wait, reverse=reverse, compat=compat):
            yield (offi, nodeedits)

    async def syncIndexEvents(self, offs, matchdef, wait=True):
        '''
        Yield (offs, (nid, form, ETYPE, VALS)) tuples from the nodeedit log starting from the given offset.
        Only edits that match the filter in matchdef will be yielded.

        Notes:

            ETYPE is a constant EDIT_* above. VALS is a tuple whose format depends on ETYPE, outlined in the comment
            next to the constant.

            Additionally, every 1000 entries, an entry (offs, (None, None, EDIT_PROGRESS, ())) message is emitted.

            The matchdef dict may contain the following keys:  forms, props, tags, tagprops.  The value must be a
            sequence of strings.  Each key/val combination is treated as an "or", so each key and value yields more events.
            forms: EDIT_NODE_ADD and EDIT_NODE_DEL events.  Matches events for nodes with forms in the value list.
            props: EDIT_PROP_SET and EDIT_PROP_DEL events.  Values must be in form:prop format.
            tags:  EDIT_TAG_SET and EDIT_TAG_DEL events.  Values must be the raw tag with no #.
            tagprops: EDIT_TAGPROP_SET and EDIT_TAGPROP_DEL events.   Values must be just the prop or tag:prop.

            Will not yield any values if this layer was not created with logedits enabled

        Args:
            offs(int): starting nexus/editlog offset
            matchdef(Dict[str, Sequence[str]]):  a dict describing which events are yielded
            wait(bool):  whether to pend and stream value until this layer is fini'd
        '''

        formm = set(matchdef.get('forms', ()))
        propm = set(matchdef.get('props', ()))
        tagm = set(matchdef.get('tags', ()))
        tagpropm = set(matchdef.get('tagprops', ()))
        count = 0

        ntypes = (EDIT_NODE_ADD, EDIT_NODE_DEL, EDIT_NODE_TOMB, EDIT_NODE_TOMB_DEL)
        ptypes = (EDIT_PROP_SET, EDIT_PROP_DEL, EDIT_PROP_TOMB, EDIT_PROP_TOMB_DEL)
        ttypes = (EDIT_TAG_SET, EDIT_TAG_DEL, EDIT_TAG_TOMB, EDIT_TAG_TOMB_DEL)
        tptypes = (EDIT_TAGPROP_SET, EDIT_TAGPROP_DEL,
                   EDIT_TAGPROP_TOMB, EDIT_TAGPROP_TOMB_DEL)

        async for curoff, editses in self.syncNodeEdits(offs, wait=wait):
            for nid, form, edit in editses:
                for etyp, vals in edit:
                    if ((form in formm and etyp in ntypes)
                            or (etyp in ptypes and (vals[0] in propm or f'{form}:{vals[0]}' in propm))
                            or (etyp in ttypes and vals[0] in tagm)
                            or (etyp in tptypes and (vals[1] in tagpropm or f'{vals[0]}:{vals[1]}' in tagpropm))):

                        yield (curoff, (nid, form, etyp, vals))

            await asyncio.sleep(0)

            count += 1
            if count % 1000 == 0:
                yield (curoff, (None, None, EDIT_PROGRESS, ()))

    @contextlib.asynccontextmanager
    async def getNodeEditWindow(self):
        if not self.logedits:
            raise s_exc.BadConfValu(mesg='Layer logging must be enabled for getting nodeedits')

        async with await s_queue.Window.anit(maxsize=WINDOW_MAXSIZE) as wind:

            async def fini():
                self.windows.remove(wind)

            wind.onfini(fini)

            self.windows.append(wind)

            yield wind

    async def getEditIndx(self):
        '''
        Returns what will be the *next* (i.e. 1 past the last) nodeedit log index.
        '''
        if not self.logedits:
            return 0

        return self.nodeeditlog.index()

    async def getEditOffs(self):
        '''
        Return the offset of the last *recorded* log entry.  Returns -1 if nodeedit log is disabled or empty.
        '''
        if not self.logedits:
            return -1

        last = self.nodeeditlog.last()
        if last is not None:
            return last[0]

        return -1

    async def waitEditOffs(self, offs, timeout=None):
        '''
        Wait for the node edit log to write an entry at/past the given offset.
        '''
        if not self.logedits:
            mesg = 'Layer.waitEditOffs() does not work with logedits disabled.'
            raise s_exc.BadArg(mesg=mesg)

        return await self.nodeeditlog.waitForOffset(offs, timeout=timeout)

    async def delete(self):
        '''
        Delete the underlying storage
        '''
        self.isdeleted = True
        await self.fini()
        shutil.rmtree(self.dirn, ignore_errors=True)<|MERGE_RESOLUTION|>--- conflicted
+++ resolved
@@ -3246,13 +3246,13 @@
         try:
             abrv = self.core.getIndxAbrv(INDX_NODEDATA, name)
         except s_exc.NoSuchAbrv:
+            return
+
+        if self.dataslab.hasdup(abrv + FLAG_NORM, nid, db=self.dataname):
+            return True
+
+        if self.dataslab.hasdup(abrv + FLAG_TOMB, nid, db=self.dataname):
             return False
-
-        if not self.dataslab.hasdup(abrv + FLAG_NORM, nid, db=self.dataname):
-            if self.dataslab.hasdup(abrv + FLAG_TOMB, nid, db=self.dataname):
-                return False
-            return None
-        return True
 
     async def liftTagProp(self, name):
 
@@ -3389,10 +3389,109 @@
         newp_formname = newp.form.name
 
         set_edit = (EDIT_PROP_SET, (newp_name, newp_valu, newp_stortype, info.get('virts')))
-        nodeedits = [(nid, newp_formname, [set_edit])]
+        nodeedits = [(s_common.int64un(nid), newp_formname, [set_edit])]
 
         _, changes = await self.saveNodeEdits(nodeedits, meta)
-        return bool(changes[0][2])
+        return bool(changes)
+
+    async def delStorNode(self, nid, meta):
+        '''
+        Delete all node information in this layer.
+
+        Deletes props, tagprops, tags, n1edges, n2edges, nodedata, tombstones, and node valu.
+        '''
+        if (sode := self._getStorNode(nid)) is None:
+            return False
+
+        formname = sode.get('form')
+
+        edits = []
+        nodeedits = []
+        intnid = s_common.int64un(nid)
+
+        for propname in sode.get('props', {}).keys():
+            edits.append((EDIT_PROP_DEL, (propname,)))
+
+        for propname in sode.get('antiprops', {}).keys():
+            edits.append((EDIT_PROP_TOMB_DEL, (propname,)))
+
+        for tagname, tprops in sode.get('tagprops', {}).items():
+            for propname, propvalu in tprops.items():
+                edits.append((EDIT_TAGPROP_DEL, (tagname, propname)))
+
+        for tagname, tprops in sode.get('antitagprops', {}).items():
+            for propname in tprops.keys():
+                edits.append((EDIT_TAGPROP_TOMB_DEL, (tagname, propname)))
+
+        for tagname in sode.get('tags', {}).keys():
+            edits.append((EDIT_TAG_DEL, (tagname,)))
+
+        for tagname in sode.get('antitags', {}).keys():
+            edits.append((EDIT_TAG_TOMB_DEL, (tagname,)))
+
+        # EDIT_NODE_DEL will delete all nodedata and n1 edges if there is a valu in the sode
+        if (valu := sode.get('valu')):
+            edits.append((EDIT_NODE_DEL,))
+        else:
+            if (valu := sode.get('antivalu')):
+                edits.append((EDIT_NODE_TOMB_DEL,))
+
+            async for abrv, tomb in self.iterNodeDataKeys(nid):
+                name = self.core.getAbrvIndx(abrv)[0]
+                if tomb:
+                    edits.append((EDIT_NODEDATA_TOMB_DEL, (name,)))
+                else:
+                    edits.append((EDIT_NODEDATA_DEL, (name,)))
+                await asyncio.sleep(0)
+
+            async for abrv, n2nid, tomb in self.iterNodeEdgesN1(nid):
+                verb = self.core.getAbrvIndx(abrv)[0]
+                if tomb:
+                    edits.append((EDIT_EDGE_TOMB_DEL, (verb, s_common.int64un(n2nid))))
+                else:
+                    edits.append((EDIT_EDGE_DEL, (verb, s_common.int64un(n2nid))))
+                await asyncio.sleep(0)
+
+        nodeedits.append((intnid, formname, edits))
+
+        n2edges = {}
+        async for abrv, n2nid, tomb in self.iterNodeEdgesN2(nid):
+            n2edges.setdefault(n2nid, []).append((abrv, tomb))
+            await asyncio.sleep(0)
+
+        @s_cache.memoize()
+        def getN2Form(n2nid):
+            return self.core.getNidNdef(n2nid)[0]
+
+        changed = False
+
+        async def batchEdits(size=1000):
+            if len(nodeedits) < size:
+                return changed
+
+            _, changes = await self.saveNodeEdits(nodeedits, meta)
+
+            nodeedits.clear()
+
+            if changed: # pragma: no cover
+                return changed
+
+            return bool(changes)
+
+        for n2nid, edges in n2edges.items():
+            edits = []
+            for (abrv, tomb) in edges:
+                verb = self.core.getAbrvIndx(abrv)[0]
+                if tomb:
+                    edits.append((EDIT_EDGE_TOMB_DEL, (verb, intnid)))
+                else:
+                    edits.append((EDIT_EDGE_DEL, (verb, intnid)))
+
+            nodeedits.append((s_common.int64un(n2nid), getN2Form(n2nid), edits))
+
+            changed = await batchEdits()
+
+        return await batchEdits(size=1)
 
     async def delStorNodeProp(self, nid, prop, meta):
         pprop = self.core.model.reqProp(prop)
@@ -3402,10 +3501,59 @@
         oldp_stortype = pprop.type.stortype
 
         del_edit = (EDIT_PROP_DEL, (oldp_name,))
-        nodeedits = [(nid, oldp_formname, [del_edit])]
+        nodeedits = [(s_common.int64un(nid), oldp_formname, [del_edit])]
 
         _, changes = await self.saveNodeEdits(nodeedits, meta)
-        return bool(changes[0][2])
+        return bool(changes)
+
+    async def delNodeData(self, nid, meta, name=None):
+        '''
+        Delete nodedata from a node in this layer. If name is not specified, delete all nodedata.
+        '''
+        if (sode := self._getStorNode(nid)) is None:
+            return False
+
+        edits = []
+        if name is None:
+            async for abrv, tomb in self.iterNodeDataKeys(nid):
+                name = self.core.getAbrvIndx(abrv)[0]
+                if tomb:
+                    edits.append((EDIT_NODEDATA_TOMB_DEL, (name,)))
+                else:
+                    edits.append((EDIT_NODEDATA_DEL, (name,)))
+                await asyncio.sleep(0)
+
+        elif (data := await self.hasNodeData(nid, name)) is not None:
+            if data:
+                edits.append((EDIT_NODEDATA_DEL, (name,)))
+            else:
+                edits.append((EDIT_NODEDATA_TOMB_DEL, (name,)))
+
+        if not edits:
+            return False
+
+        nodeedits = [(s_common.int64un(nid), sode.get('form'), edits)]
+
+        _, changes = await self.saveNodeEdits(nodeedits, meta)
+
+        return bool(changes)
+
+    async def delEdge(self, n1nid, verb, n2nid, meta):
+        if (sode := self._getStorNode(n1nid)) is None:
+            return False
+
+        if (edge := await self.hasNodeEdge(n1nid, verb, n2nid)) is None:
+            return False
+
+        if edge:
+            edits = [(EDIT_EDGE_DEL, (verb, s_common.int64un(n2nid)))]
+        else:
+            edits = [(EDIT_EDGE_TOMB_DEL, (verb, s_common.int64un(n2nid)))]
+
+        nodeedits = [(s_common.int64un(n1nid), sode.get('form'), edits)]
+
+        _, changes = await self.saveNodeEdits(nodeedits, meta)
+        return bool(changes)
 
     async def saveNodeEdits(self, edits, meta):
         '''
@@ -4219,104 +4367,7 @@
 
         if stortype & STOR_FLAG_ARRAY:
 
-<<<<<<< HEAD
             realtype = stortype & 0x7fff
-=======
-    async def delStorNode(self, buid, meta):
-        '''
-        Delete all node information in this layer.
-
-        Deletes props, tagprops, tags, n1edges, n2edges, nodedata, and node valu.
-        '''
-        sode = self._getStorNode(buid)
-        if sode is None:
-            return False
-
-        formname = sode.get('form')
-
-        edits = []
-        nodeedits = []
-
-        for propname, propvalu in sode.get('props', {}).items():
-            edits.append(
-                (EDIT_PROP_DEL, (propname, *propvalu), ())
-            )
-
-        for tagname, tprops in sode.get('tagprops', {}).items():
-            for propname, propvalu in tprops.items():
-                edits.append(
-                    (EDIT_TAGPROP_DEL, (tagname, propname, *propvalu), ())
-                )
-
-        for tagname, tagvalu in sode.get('tags', {}).items():
-            edits.append(
-                (EDIT_TAG_DEL, (tagname, tagvalu), ())
-            )
-
-        # EDIT_NODE_DEL will delete all nodedata and n1 edges if there is a valu in the sode
-        if (valu := sode.get('valu')):
-            edits.append(
-                (EDIT_NODE_DEL, valu, ())
-            )
-        else:
-            async for item in self.iterNodeData(buid):
-                edits.append(
-                    (EDIT_NODEDATA_DEL, item, ())
-                )
-                await asyncio.sleep(0)
-
-            async for edge in self.iterNodeEdgesN1(buid):
-                edits.append(
-                    (EDIT_EDGE_DEL, edge, ())
-                )
-                await asyncio.sleep(0)
-
-        nodeedits.append((buid, formname, edits))
-
-        n2edges = {}
-        n1iden = s_common.ehex(buid)
-        async for verb, n2iden in self.iterNodeEdgesN2(buid):
-            n2edges.setdefault(n2iden, []).append((verb, n1iden))
-            await asyncio.sleep(0)
-
-        n2forms = {}
-        @s_cache.memoize()
-        def getN2Form(n2iden):
-            buid = s_common.uhex(n2iden)
-            if (form := n2forms.get(buid)) is not None: # pragma: no cover
-                return form
-
-            n2sode = self._getStorNode(buid)
-            form = n2sode.get('form')
-            n2forms[buid] = form
-            return form
-
-        changed = False
-
-        async def batchEdits(size=1000):
-            if len(nodeedits) < size:
-                return changed
-
-            _, changes = await self.saveNodeEdits(nodeedits, meta)
-
-            nodeedits.clear()
-
-            if changed: # pragma: no cover
-                return changed
-
-            return bool(changes[0][2])
-
-        for n2iden, edges in n2edges.items():
-            edits = [(EDIT_EDGE_DEL, edge, ()) for edge in edges]
-            nodeedits.append((s_common.uhex(n2iden), getN2Form(n2iden), edits))
-
-            changed = await batchEdits()
-
-        return await batchEdits(size=1)
-
-    async def delStorNodeProp(self, buid, prop, meta):
-        pprop = self.core.model.reqProp(prop)
->>>>>>> f4840c68
 
             arryabrv = self.core.setIndxAbrv(INDX_ARRAY, form, prop)
             self.indxcounts.inc(arryabrv, len(valu) * -1)
@@ -4328,54 +4379,8 @@
                     if realtype == STOR_TYPE_NDEF:
                         self.layrslab.delete(self.ndefabrv + indx[8:] + abrv, nid, db=self.indxdb)
 
-<<<<<<< HEAD
                     elif realtype == STOR_TYPE_NODEPROP:
                         self.layrslab.delete(self.nodepropabrv + indx[8:] + abrv, nid, db=self.indxdb)
-=======
-    async def delNodeData(self, buid, meta, name=None):
-        '''
-        Delete nodedata from a node in this layer. If name is not specified, delete all nodedata.
-        '''
-        sode = self._getStorNode(buid)
-        if sode is None: # pragma: no cover
-            return False
-
-        edits = []
-        if name is None:
-            async for item in self.iterNodeData(buid):
-                edits.append((EDIT_NODEDATA_DEL, item, ()))
-                await asyncio.sleep(0)
-
-        elif await self.hasNodeData(buid, name):
-            edits.append((EDIT_NODEDATA_DEL, (name, None), ()))
-
-        if not edits:
-            return False
-
-        nodeedits = [(buid, sode.get('form'), edits)]
-
-        _, changes = await self.saveNodeEdits(nodeedits, meta)
-        return bool(changes[0][2])
-
-    async def delEdge(self, n1buid, verb, n2buid, meta):
-        sode = self._getStorNode(n1buid)
-        if sode is None: # pragma: no cover
-            return False
-
-        if not await self.hasNodeEdge(n1buid, verb, n2buid): # pragma: no cover
-            return False
-
-        edits = [
-            (EDIT_EDGE_DEL, (verb, s_common.ehex(n2buid)), ())
-        ]
-
-        nodeedits = [(n1buid, sode.get('form'), edits)]
-
-        _, changes = await self.saveNodeEdits(nodeedits, meta)
-        return bool(changes[0][2])
-
-    async def storNodeEdits(self, nodeedits, meta):
->>>>>>> f4840c68
 
                 await asyncio.sleep(0)
 
