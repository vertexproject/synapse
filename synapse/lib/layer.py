'''
The layer library contains the base Layer object and helpers used for
cortex construction.

Note:  this interface is subject to change between minor revisions.
'''
import asyncio
import logging
import contextlib

import regex

import synapse.common as s_common

import synapse.exc as s_exc

import synapse.lib.base as s_base
import synapse.lib.cell as s_cell
import synapse.lib.cache as s_cache
import synapse.lib.queue as s_queue

logger = logging.getLogger(__name__)

FAIR_ITERS = 10  # every this many rows, yield CPU to other tasks
BUID_CACHE_SIZE = 10000

class LayerApi(s_cell.CellApi):

    async def __anit__(self, core, link, user, layr):

        await s_cell.CellApi.__anit__(self, core, link, user)

        self.layr = layr
        self.liftperm = ('layer:lift', self.layr.iden)
        self.storperm = ('layer:stor', self.layr.iden)

    async def getLiftRows(self, lops):
        await self._reqUserAllowed(*self.liftperm)
        async for item in self.layr.getLiftRows(lops):
            yield item

    async def iterFormRows(self, form):
        await self._reqUserAllowed(*self.liftperm)
        async for item in self.layr.iterFormRows(form):
            yield item

    async def iterPropRows(self, form, prop):
        await self._reqUserAllowed(*self.liftperm)
        async for item in self.layr.iterPropRows(form, prop):
            yield item

    async def iterUnivRows(self, univ):
        await self._reqUserAllowed(*self.liftperm)
        async for item in self.layr.iterUnivRows(univ):
            yield item

    async def stor(self, sops, splices=None):
        await self._reqUserAllowed(*self.storperm)
        return await self.layr.stor(sops, splices=splices)

    async def getBuidProps(self, buid):
        await self._reqUserAllowed(*self.liftperm)
        return await self.layr.getBuidProps(buid)

    async def getModelVers(self):
        return await self.layr.getModelVers()

    async def getOffset(self, iden):
        return await self.layr.getOffset(iden)

    async def setOffset(self, iden, valu):
        return await self.layr.setOffset(iden, valu)

    async def splices(self, offs, size):
        await self._reqUserAllowed(*self.liftperm)
        async for item in self.layr.splices(offs, size):
            yield item

    async def hasTagProp(self, name):
        return await self.layr.hasTagProp(name)

class Layer(s_base.Base):
    '''
    The base class for a cortex layer.
    '''
    confdefs = ()
    readonly = False

    def __repr__(self):
        return f'Layer ({self.__class__.__name__}): {self.iden}'

    async def __anit__(self, core, node):

        await s_base.Base.__anit__(self)

        self.core = core
        self.node = node
        self.iden = node.name()
        self.buidcache = s_cache.LruDict(BUID_CACHE_SIZE)

        # splice windows...
        self.windows = []

        self.info = await node.dict()
        self.info.setdefault('owner', 'root')

        self.owner = self.info.get('owner')

        self.conf = await (await node.open(('config',))).dict()

        for name, info in self.confdefs:

            dval = info.get('defval', s_common.novalu)
            if dval is s_common.novalu:
                continue

            self.conf.setdefault(name, dval)

        self.dirn = s_common.gendir(core.dirn, 'layers', self.iden)

        self._lift_funcs = {
            'indx': self._liftByIndx,
            'prop:re': self._liftByPropRe,
            'univ:re': self._liftByUnivRe,
            'form:re': self._liftByFormRe,
            'prop:ival': self._liftByPropIval,
            'univ:ival': self._liftByUnivIval,
            'form:ival': self._liftByFormIval,
            'tag:prop': self._liftByTagProp,
        }

        self._stor_funcs = {
            'prop:set': self._storPropSet,
            'prop:del': self._storPropDel,
            'buid:set': self._storBuidSet,
            'tag:prop:set': self._storTagPropSet,
            'tag:prop:del': self._storTagPropDel,
        }

        self.fresh = False
        self.canrev = True
        self.spliced = asyncio.Event(loop=self.loop)
        self.onfini(self.spliced.set)

        self.onfini(self._onLayrFini)

    async def _onLayrFini(self):
        [(await wind.fini()) for wind in self.windows]

    @contextlib.contextmanager
    def disablingBuidCache(self):
        '''
        Disable and invalidate the layer buid cache for migration
        '''
        self.buidcache = s_cache.LruDict(0)
        yield
        self.buidcache = s_cache.LruDict(BUID_CACHE_SIZE)

    @contextlib.asynccontextmanager
    async def getSpliceWindow(self):

        async with await s_queue.Window.anit(maxsize=10000) as wind:

            async def fini():
                self.windows.remove(wind)

            wind.onfini(fini)

            self.windows.append(wind)

            yield wind

    async def getLiftRows(self, lops):
        '''
        Returns:
            Iterable[Tuple[bytes, Dict[str, Any]]]:  yield a stream of tuple (buid, propdict)
        '''
        for oper in lops:

            func = self._lift_funcs.get(oper[0])
            if func is None:
                raise s_exc.NoSuchLift(name=oper[0])

            async for row in func(oper):
                buid = row[0]
                props = await self.getBuidProps(buid)
                yield (buid, props)

    async def stor(self, sops, splices=None):
        '''
        Execute a series of storage operations.
        '''
        for oper in sops:
            func = self._stor_funcs.get(oper[0])
            if func is None:  # pragma: no cover
                raise s_exc.NoSuchStor(name=oper[0])
            await func(oper)

        if splices:
            await self._storFireSplices(splices)

    async def _storFireSplices(self, splices):
        '''
        Fire events, windows, etc for splices.
        '''
        indx = await self._storSplices(splices)

        self.spliced.set()
        self.spliced.clear()

        items = [(indx + i, s) for (i, s) in enumerate(splices)]
        # go fast and protect against edit-while-iter issues
        [(await wind.puts(items)) for wind in tuple(self.windows)]

    async def _storSplices(self, splices):  # pragma: no cover
        '''
        Store the splices into a sequentially accessible storage structure.
        Returns the indx of the first splice stored.
        '''
        raise NotImplementedError

    async def _liftByFormRe(self, oper):

        form, query, info = oper[1]

        regx = regex.compile(query)

        count = 0

        async for buid, valu in self.iterFormRows(form):

            count += 1
            if not count % FAIR_ITERS:
                await asyncio.sleep(0)  # give other tasks a chance

            # for now... but maybe repr eventually?
            if not isinstance(valu, str):
                valu = str(valu)

            if not regx.search(valu):
                continue

            yield (buid, )

    async def _liftByUnivRe(self, oper):

        prop, query, info = oper[1]

        regx = regex.compile(query)

        count = 0

        async for buid, valu in self.iterUnivRows(prop):

            count += 1
            if not count % FAIR_ITERS:
                await asyncio.sleep(0)  # give other tasks a chance

            # for now... but maybe repr eventually?
            if not isinstance(valu, str):
                valu = str(valu)

            if not regx.search(valu):
                continue

            yield (buid, )

    async def _liftByPropRe(self, oper):
        # ('regex', (<form>, <prop>, <regex>, info))
        form, prop, query, info = oper[1]

        regx = regex.compile(query)

        count = 0

        # full table scan...
        async for buid, valu in self.iterPropRows(form, prop):

            count += 1
            if not count % FAIR_ITERS:
                await asyncio.sleep(0)  # give other tasks a chance

            # for now... but maybe repr eventually?
            if not isinstance(valu, str):
                valu = str(valu)

            if not regx.search(valu):
                continue

            # yield buid, form, prop, valu
            yield (buid, )

    # TODO: Hack until we get interval trees pushed all the way through
    def _cmprIval(self, item, othr):

        if othr[0] >= item[1]:
            return False

        if othr[1] <= item[0]:
            return False

        return True

    async def _liftByPropIval(self, oper):
        form, prop, ival = oper[1]
        count = 0
        async for buid, valu in self.iterPropRows(form, prop):
            count += 1

            if not count % FAIR_ITERS:
                await asyncio.sleep(0)

            if type(valu) not in (list, tuple):
                continue

            if len(valu) != 2:
                continue

            if not self._cmprIval(ival, valu):
                continue

            yield (buid, )

    async def _liftByUnivIval(self, oper):
        _, prop, ival = oper[1]
        count = 0
        async for buid, valu in self.iterUnivRows(prop):
            count += 1

            if not count % FAIR_ITERS:
                await asyncio.sleep(0)

            if type(valu) not in (list, tuple):
                continue

            if len(valu) != 2:
                continue

            if not self._cmprIval(ival, valu):
                continue

            yield (buid, )

    async def _liftByFormIval(self, oper):
        _, form, ival = oper[1]
        count = 0
        async for buid, valu in self.iterFormRows(form):
            count += 1

            if not count % FAIR_ITERS:
                await asyncio.sleep(0)

            if type(valu) not in (list, tuple):
                continue

            if len(valu) != 2:
                continue

            if not self._cmprIval(ival, valu):
                continue

            yield (buid, )

    # The following functions are abstract methods that must be implemented by a subclass

    async def getModelVers(self):  # pragma: no cover
        raise NotImplementedError

    async def setModelVers(self, vers):  # pragma: no cover
        raise NotImplementedError

    async def setOffset(self, iden, offs):  # pragma: no cover
        raise NotImplementedError

    async def getOffset(self, iden):  # pragma: no cover
        raise NotImplementedError

    async def abort(self):  # pragma: no cover
        raise NotImplementedError

    async def getBuidProps(self, buid):  # pragma: no cover
        raise NotImplementedError

    async def _storPropSet(self, oper):  # pragma: no cover
        raise NotImplementedError

    async def _storTagPropSet(self, oper): # pragma: no cover
        raise NotImplementedError

    async def _storTagPropDel(self, oper): # pragma: no cover
        raise NotImplementedError

    async def _storBuidSet(self, oper):  # pragma: no cover
        raise NotImplementedError

    async def _storPropDel(self, oper):  # pragma: no cover
        raise NotImplementedError

    async def _liftByIndx(self, oper):  # pragma: no cover
        raise NotImplementedError

    async def _liftByTagProp(self, oper): # pragma: no cover
        raise NotImplementedError

    async def iterFormRows(self, form):  # pragma: no cover
        '''
        Iterate (buid, valu) rows for the given form in this layer.
        '''
        for x in (): yield x
        raise NotImplementedError

    async def hasTagProp(self, name): # pragma: no cover
        raise NotImplementedError

    async def iterPropRows(self, form, prop):  # pragma: no cover
        '''
        Iterate (buid, valu) rows for the given form:prop in this layer.
        '''
        for x in (): yield x
        raise NotImplementedError

    async def iterUnivRows(self, prop):  # pragma: no cover
        '''
        Iterate (buid, valu) rows for the given universal prop
        '''
        for x in (): yield x
        raise NotImplementedError

    async def stat(self):  # pragma: no cover
        raise NotImplementedError

    async def splices(self, offs, size):  # pragma: no cover
        for x in (): yield x
        raise NotImplementedError

    async def syncSplices(self, offs):  # pragma: no cover
        '''
        Yield (offs, mesg) tuples from the given offset.

        Once caught up with storage, yield them in realtime.
        '''
        for x in (): yield x
        raise NotImplementedError

    async def getNodeNdef(self, buid):  # pragma: no cover
        raise NotImplementedError

    def migrateProvPre010(self, slab):  # pragma: no cover
        raise NotImplementedError

<<<<<<< HEAD
    async def delUnivProp(self, propname, info=None): # pragma: no cover
        '''
        Bulk delete all instances of a universal prop.
        '''
        raise NotImplementedError

    async def delFormProp(self, formname, propname, info=None): # pragma: no cover
        '''
        Bulk delete all instances of a form prop.
        '''
=======
    async def setNodeData(self, buid, name, item): # pragma: no cover
        raise NotImplementedError

    async def getNodeData(self, buid, name, defv=None): # pragma: no cover
        raise NotImplementedError

    async def iterNodeData(self, buid): # pragma: no cover
        for x in (): yield x
>>>>>>> d496d351
        raise NotImplementedError<|MERGE_RESOLUTION|>--- conflicted
+++ resolved
@@ -448,7 +448,6 @@
     def migrateProvPre010(self, slab):  # pragma: no cover
         raise NotImplementedError
 
-<<<<<<< HEAD
     async def delUnivProp(self, propname, info=None): # pragma: no cover
         '''
         Bulk delete all instances of a universal prop.
@@ -459,7 +458,7 @@
         '''
         Bulk delete all instances of a form prop.
         '''
-=======
+
     async def setNodeData(self, buid, name, item): # pragma: no cover
         raise NotImplementedError
 
@@ -468,5 +467,4 @@
 
     async def iterNodeData(self, buid): # pragma: no cover
         for x in (): yield x
->>>>>>> d496d351
         raise NotImplementedError