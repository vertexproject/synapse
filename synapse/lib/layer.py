--- conflicted
+++ resolved
@@ -4934,99 +4934,4 @@
         '''
         self.isdeleted = True
         await self.fini()
-        shutil.rmtree(self.dirn, ignore_errors=True)
-
-<<<<<<< HEAD
-def getNodeEditPerms(nodeedits):
-    '''
-    Yields (offs, perm) tuples that can be used in user.allowed()
-    '''
-    tags = []
-    tagadds = []
-
-    for nodeoffs, (nid, form, edits) in enumerate(nodeedits):
-
-        tags.clear()
-        tagadds.clear()
-
-        for editoffs, (edit, info) in enumerate(edits):
-
-            permoffs = (nodeoffs, editoffs)
-
-            if edit == EDIT_NODE_ADD:
-                yield (permoffs, ('node', 'add', form))
-                continue
-
-            if edit == EDIT_NODE_DEL or edit == EDIT_NODE_TOMB:
-                yield (permoffs, ('node', 'del', form))
-                continue
-
-            if edit == EDIT_PROP_SET:
-                yield (permoffs, ('node', 'prop', 'set', f'{form}:{info[0]}'))
-                continue
-
-            if edit == EDIT_PROP_DEL or edit == EDIT_PROP_TOMB:
-                yield (permoffs, ('node', 'prop', 'del', f'{form}:{info[0]}'))
-                continue
-
-            if edit == EDIT_TAG_SET:
-                if info[1] != (None, None):
-                    tagadds.append(info[0])
-                    yield (permoffs, ('node', 'tag', 'add', *info[0].split('.')))
-                else:
-                    tags.append((len(info[0]), editoffs, info[0]))
-                continue
-
-            if edit == EDIT_TAG_DEL or edit == EDIT_TAG_TOMB:
-                yield (permoffs, ('node', 'tag', 'del', *info[0].split('.')))
-                continue
-
-            if edit == EDIT_TAGPROP_SET:
-                yield (permoffs, ('node', 'tag', 'add', *info[0].split('.')))
-                continue
-
-            if edit == EDIT_TAGPROP_DEL or edit == EDIT_TAGPROP_TOMB:
-                yield (permoffs, ('node', 'tag', 'del', *info[0].split('.')))
-                continue
-
-            if edit == EDIT_NODEDATA_SET:
-                yield (permoffs, ('node', 'data', 'set', info[0]))
-                continue
-
-            if edit == EDIT_NODEDATA_DEL or edit == EDIT_NODEDATA_TOMB:
-                yield (permoffs, ('node', 'data', 'pop', info[0]))
-                continue
-
-            if edit == EDIT_EDGE_ADD:
-                yield (permoffs, ('node', 'edge', 'add', info[0]))
-                continue
-
-            if edit == EDIT_EDGE_DEL or edit == EDIT_EDGE_TOMB:
-                yield (permoffs, ('node', 'edge', 'del', info[0]))
-                continue
-
-        for _, editoffs, tag in sorted(tags, reverse=True):
-            look = tag + '.'
-            if any([tagadd.startswith(look) for tagadd in tagadds]):
-                continue
-
-            yield ((nodeoffs, editoffs), ('node', 'tag', 'add', *tag.split('.')))
-            tagadds.append(tag)
-=======
-def getFlatEdits(nodeedits):
-
-    editsbynode = collections.defaultdict(list)
-
-    # flatten out conditional node edits
-    def addedits(buid, form, edits):
-        nkey = (buid, form)
-        for edittype, editinfo, condedits in edits:
-            editsbynode[nkey].append((edittype, editinfo, ()))
-            for condedit in condedits:
-                addedits(*condedit)
-
-    for buid, form, edits in nodeedits:
-        addedits(buid, form, edits)
-
-    return [(k[0], k[1], v) for (k, v) in editsbynode.items()]
->>>>>>> dfc97d04
+        shutil.rmtree(self.dirn, ignore_errors=True)