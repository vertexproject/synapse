--- conflicted
+++ resolved
@@ -3440,17 +3440,10 @@
 
         # FIXME do a verb lookup and increment verb stats
 
-<<<<<<< HEAD
         self.layrslab.put(venc, n1n2nid, db=self.byverb)
         self.layrslab.put(n1nid + venc, n2nid, db=self.edgesn1)
         self.layrslab.put(n2nid + venc, n1nid, db=self.edgesn2)
         self.layrslab.put(n1n2nid, venc, db=self.edgesn1n2)
-=======
-        self.layrslab.put(venc, buid + n2buid, db=self.byverb)
-        self.layrslab.put(n1key, n2buid, db=self.edgesn1)
-        self.layrslab.put(n2buid + venc, buid, db=self.edgesn2)
-        self.layrslab.put(buid + n2buid, venc, db=self.edgesn1n2)
->>>>>>> a2ca678b
 
         return (
             (EDIT_EDGE_ADD, (verb, n2iden), ()),
@@ -3472,18 +3465,12 @@
         if not self.layrslab.delete(n1n2nid, venc, db=self.edgesn1n2):
             return ()
 
-<<<<<<< HEAD
         self.layrslab.delete(venc, n1n2nid, db=self.byverb)
         self.layrslab.delete(n1nid + venc, n2nid, db=self.edgesn1)
         self.layrslab.delete(n2nid + venc, n1nid, db=self.edgesn2)
 
         self._incSodeRefs(buid, sode, inc=-1)
         self.core.incBuidNid(n2buid, inc=-1)
-=======
-        self.layrslab.delete(venc, buid + n2buid, db=self.byverb)
-        self.layrslab.delete(n2buid + venc, buid, db=self.edgesn2)
-        self.layrslab.delete(buid + n2buid, venc, db=self.edgesn1n2)
->>>>>>> a2ca678b
 
         return (
             (EDIT_EDGE_DEL, (verb, n2iden), ()),
@@ -3493,10 +3480,6 @@
 
         for lkey in self.layrslab.scanKeys(db=self.byverb):
             yield lkey.decode()
-
-    async def iterNodeEdgesN1N2(self, n1nid, n2nid):
-        for _, venc in self.layrslab.scanByDups(n1nid + n2nid, db=self.edgesn1n2):
-            yield (n1nid, venc.decode(), n2nid)
 
     async def getEdges(self, verb=None):
 
@@ -3524,18 +3507,8 @@
             self.layrslab.delete(n2nid + venc, nid, db=self.edgesn2)
             self.layrslab.delete(nid + n2nid, venc, db=self.edgesn1n2)
 
-<<<<<<< HEAD
             self._incSodeRefs(buid, sode, inc=-1)
             self.core.incBuidNid(n2nid, inc=-1)
-=======
-    def _delNodeEdges(self, buid):
-        for lkey, n2buid in self.layrslab.scanByPref(buid, db=self.edgesn1):
-            venc = lkey[32:]
-            self.layrslab.delete(venc, buid + n2buid, db=self.byverb)
-            self.layrslab.delete(lkey, n2buid, db=self.edgesn1)
-            self.layrslab.delete(n2buid + venc, buid, db=self.edgesn2)
-            self.layrslab.delete(buid + n2buid, venc, db=self.edgesn1n2)
->>>>>>> a2ca678b
 
     def getStorIndx(self, stortype, valu):
 
@@ -3569,8 +3542,8 @@
             verb = lkey[8:].decode()
             yield verb, n1nid
 
-    async def iterEdgeVerbs(self, n1buid, n2buid):
-        for lkey, venc in self.layrslab.scanByDups(n1buid + n2buid, db=self.edgesn1n2):
+    async def iterEdgeVerbs(self, n1nid, n2nid):
+        for lkey, venc in self.layrslab.scanByDups(n1nid + n2nid, db=self.edgesn1n2):
             yield venc.decode()
 
     async def hasNodeEdge(self, buid1, verb, buid2):
