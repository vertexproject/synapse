'''
The Layer 2.0 archtecture introduces several optimized node/message serialization formats
used by the layers to optimize returning primitives and facilitate efficient node construction:

.. note::

    This interface is subject to change between minor revisions.

Storage Types (<stortype>)

    In Layers 2.0, each node property from the model has an associated "storage type".  Each
    storage type determines how the data is indexed and represented within the Layer.  This
    formalizes the separation of "data model" from "storage model".  Each data model type has
    a "stortype" property which coresponds to one of the STOR_TYPE_XXX values.  The knowledge
    of the mapping of data model types to storage types is the responsibility of the data model,
    making the Layer implementation fully decoupled from the data model.

Node Edits / Edits

    A node edit consists of a (<nid>, <form>, [edits]) tuple.  An edit is Tuple of (<type>, <info>, List[NodeEdits])
    where the first element is an int that matches to an EDIT_* constant below, the info is a tuple that varies
    depending on the first element, and the third element is a list of dependent NodeEdits that will only be applied
    if the edit actually makes a change.

Storage Node (<sode>)

    A storage node is a layer/storage optimized node representation which is similar to a "packed node".
    A storage node *may* be partial ( as it is produced by a given layer ) and are joined by the view
    into "full" storage nodes which are used to construct Node() instances.

    Sode format::

        (<nid>, {

            'ndef': (<formname>, <formvalu>),

            'props': {
                <propname>: <propvalu>,
            }

            'tags': {
                <tagname>: <tagvalu>,
            }

            'tagprops: {
                <tagname>: {
                    <propname>: <propvalu>,
                },
            }

            # changes that were *just* made.
            'edits': [
                <edit>
            ]

        }),

'''
import os
import math
import shutil
import struct
import asyncio
import logging
import weakref
import ipaddress
import contextlib
import collections

import regex
import xxhash

import synapse.exc as s_exc
import synapse.common as s_common
import synapse.telepath as s_telepath

import synapse.lib.gis as s_gis
import synapse.lib.cell as s_cell
import synapse.lib.coro as s_coro
import synapse.lib.cache as s_cache
import synapse.lib.nexus as s_nexus
import synapse.lib.queue as s_queue
import synapse.lib.urlhelp as s_urlhelp

import synapse.lib.config as s_config
import synapse.lib.spooled as s_spooled
import synapse.lib.lmdbslab as s_lmdbslab
import synapse.lib.slabseqn as s_slabseqn

from synapse.lib.msgpack import deepcopy

logger = logging.getLogger(__name__)

import synapse.lib.msgpack as s_msgpack

reqValidLdef = s_config.getJsValidator({
    'type': 'object',
    'properties': {
        'iden': {'type': 'string', 'pattern': s_config.re_iden},
        'creator': {'type': 'string', 'pattern': s_config.re_iden},
        'created': {'type': 'integer', 'minimum': 0},
        'lockmemory': {'type': 'boolean'},
        'lmdb:growsize': {'type': 'integer'},
        'logedits': {'type': 'boolean', 'default': True},
        'name': {'type': 'string'},
        'readonly': {'type': 'boolean', 'default': False},
    },
    'additionalProperties': True,
    'required': ['iden', 'creator', 'lockmemory'],
})

WINDOW_MAXSIZE = 10_000
MIGR_COMMIT_SIZE = 1_000

class LayerApi(s_cell.CellApi):

    async def __anit__(self, core, link, user, layr):

        await s_cell.CellApi.__anit__(self, core, link, user)

        self.layr = layr
        self.liftperm = ('layer', 'lift', self.layr.iden)
        self.writeperm = ('layer', 'write', self.layr.iden)

    async def iterLayerNodeEdits(self):
        '''
        Scan the full layer and yield artificial nodeedit sets.
        '''

        await self._reqUserAllowed(self.liftperm)
        async for item in self.layr.iterLayerNodeEdits():
            yield item
            await asyncio.sleep(0)

    @s_cell.adminapi()
    async def saveNodeEdits(self, edits, meta):
        '''
        Save node edits to the layer and return a tuple of (nexsoffs, changes).

        Note: nexsoffs will be None if there are no changes.
        '''
        meta['link:user'] = self.user.iden
        return await self.layr.saveNodeEdits(edits, meta)

    async def storNodeEdits(self, nodeedits, meta=None):

        await self._reqUserAllowed(self.writeperm)

        if meta is None:
            meta = {'time': s_common.now(), 'user': self.user.iden}

        return await self.layr.saveNodeEdits(nodeedits, meta)

    async def storNodeEditsNoLift(self, nodeedits, meta=None):

        await self._reqUserAllowed(self.writeperm)

        if meta is None:
            meta = {'time': s_common.now(), 'user': self.user.iden}

        await self.layr.storNodeEditsNoLift(nodeedits, meta)

    async def syncNodeEdits(self, offs, wait=True, reverse=False, compat=False):
        '''
        Yield (offs, nodeedits) tuples from the nodeedit log starting from the given offset.

        Once caught up with storage, yield them in realtime.
        '''
        await self._reqUserAllowed(self.liftperm)
        async for item in self.layr.syncNodeEdits(offs, wait=wait, reverse=reverse, compat=compat):
            yield item
            await asyncio.sleep(0)

    async def syncNodeEdits2(self, offs, wait=True, compat=False):
        await self._reqUserAllowed(self.liftperm)
        async for item in self.layr.syncNodeEdits2(offs, wait=wait, compat=compat):
            yield item
            await asyncio.sleep(0)

    async def getEditIndx(self):
        '''
        Returns what will be the *next* nodeedit log index.
        '''
        await self._reqUserAllowed(self.liftperm)
        return await self.layr.getEditIndx()

    async def getEditSize(self):
        '''
        Return the total number of (edits, meta) pairs in the layer changelog.
        '''
        await self._reqUserAllowed(self.liftperm)
        return await self.layr.getEditSize()

    async def getIden(self):
        await self._reqUserAllowed(self.liftperm)
        return self.layr.iden

NID_CACHE_SIZE = 10000

STOR_TYPE_UTF8 = 1

STOR_TYPE_U8 = 2
STOR_TYPE_U16 = 3
STOR_TYPE_U32 = 4
STOR_TYPE_U64 = 5

STOR_TYPE_I8 = 6
STOR_TYPE_I16 = 7
STOR_TYPE_I32 = 8
STOR_TYPE_I64 = 9

STOR_TYPE_GUID = 10
STOR_TYPE_TIME = 11
STOR_TYPE_IVAL = 12
STOR_TYPE_MSGP = 13
STOR_TYPE_LATLONG = 14

STOR_TYPE_LOC = 15
STOR_TYPE_TAG = 16
STOR_TYPE_FQDN = 17
STOR_TYPE_IPV6 = 18

STOR_TYPE_U128 = 19
STOR_TYPE_I128 = 20

STOR_TYPE_MINTIME = 21

STOR_TYPE_FLOAT64 = 22
STOR_TYPE_HUGENUM = 23

STOR_TYPE_MAXTIME = 24
STOR_TYPE_NDEF = 25

STOR_FLAG_ARRAY = 0x8000

# Edit types (etyp)

EDIT_NODE_ADD = 0      # (<etyp>, (<valu>, <type>))
EDIT_NODE_DEL = 1      # (<etyp>, (<oldv>, <type>))
EDIT_PROP_SET = 2      # (<etyp>, (<prop>, <valu>, <oldv>, <type>))
EDIT_PROP_DEL = 3      # (<etyp>, (<prop>, <oldv>, <type>))
EDIT_TAG_SET = 4       # (<etyp>, (<tag>, <valu>, <oldv>))
EDIT_TAG_DEL = 5       # (<etyp>, (<tag>, <oldv>))
EDIT_TAGPROP_SET = 6   # (<etyp>, (<tag>, <prop>, <valu>, <oldv>, <type>))
EDIT_TAGPROP_DEL = 7   # (<etyp>, (<tag>, <prop>, <oldv>, <type>))
EDIT_NODEDATA_SET = 8  # (<etyp>, (<name>, <valu>, <oldv>))
EDIT_NODEDATA_DEL = 9  # (<etyp>, (<name>, <oldv>))
EDIT_EDGE_ADD = 10     # (<etyp>, (<verb>, <destnodeiden>))
EDIT_EDGE_DEL = 11     # (<etyp>, (<verb>, <destnodeiden>))

EDIT_NODE_TOMB = 12          # (<etyp>, ())
EDIT_NODE_TOMB_DEL = 13      # (<etyp>, ())
EDIT_PROP_TOMB = 14          # (<etyp>, (<prop>))
EDIT_PROP_TOMB_DEL = 15      # (<etyp>, (<prop>))
EDIT_TAG_TOMB = 16           # (<etyp>, (<tag>))
EDIT_TAG_TOMB_DEL = 17       # (<etyp>, (<tag>))
EDIT_TAGPROP_TOMB = 18       # (<etyp>, (<tag>, <prop>))
EDIT_TAGPROP_TOMB_DEL = 19   # (<etyp>, (<tag>, <prop>))
EDIT_NODEDATA_TOMB = 20      # (<etyp>, (<name>))
EDIT_NODEDATA_TOMB_DEL = 21  # (<etyp>, (<name>))
EDIT_EDGE_TOMB = 22          # (<etyp>, (<verb>, <destnodeiden>))
EDIT_EDGE_TOMB_DEL = 23      # (<etyp>, (<verb>, <destnodeiden>))

EDIT_PROGRESS = 100   # (used by syncIndexEvents) (<etyp>, ())

INDX_PROP = b'\x00\x00'
INDX_TAGPROP = b'\x00\x01'

INDX_ARRAY = b'\x00\x02'

INDX_EDGE_N1 = b'\x00\x03'
INDX_EDGE_N2 = b'\x00\x04'
INDX_EDGE_N1N2 = b'\x00\x05'
INDX_EDGE_VERB = b'\x00\x06'

INDX_TAG = b'\x00\x07'
INDX_TAG_MAX = b'\x00\x08'
INDX_TAG_DURATION = b'\x00\x09'

INDX_IVAL_MAX = b'\x00\x0a'
INDX_IVAL_DURATION = b'\x00\x0b'

INDX_NODEDATA = b'\x00\x0c'

INDX_TOMB = b'\x00\x0d'

INDX_NDEF = b'\x00\x0e'

INDX_FORM = b'\x00\x0f'

FLAG_TOMB = b'\x00'
FLAG_NORM = b'\x01'

class IndxBy:
    '''
    IndxBy sub-classes encapsulate access methods and encoding details for
    various types of properties within the layer to be lifted/compared by
    storage types.
    '''
    def __init__(self, layr, abrv, db):
        self.db = db
        self.abrv = abrv
        self.layr = layr
        self.abrvlen = len(abrv)  # Dividing line between the abbreviations and the data-specific index

    def getStorType(self):
        raise s_exc.NoSuchImpl(name='getStorType')

    def keyNidsByDups(self, indx, reverse=False):
        if reverse:
            yield from self.layr.layrslab.scanByDupsBack(self.abrv + indx, db=self.db)
        else:
            yield from self.layr.layrslab.scanByDups(self.abrv + indx, db=self.db)

    def keyNidsByPref(self, indx=b'', reverse=False):
        if reverse:
            yield from self.layr.layrslab.scanByPrefBack(self.abrv + indx, db=self.db)
        else:
            yield from self.layr.layrslab.scanByPref(self.abrv + indx, db=self.db)

    def keyNidsByRange(self, minindx, maxindx, reverse=False):
        if reverse:
            yield from self.layr.layrslab.scanByRangeBack(self.abrv + maxindx, lmin=self.abrv + minindx, db=self.db)
        else:
            yield from self.layr.layrslab.scanByRange(self.abrv + minindx, lmax=self.abrv + maxindx, db=self.db)

    def hasIndxNid(self, indx, nid):
        return self.layr.layrslab.hasdup(self.abrv + indx, nid, db=self.db)

    def indxToValu(self, indx):
        stortype = self.getStorType()
        return stortype.decodeIndx(indx)

    def getNodeValu(self, nid, indx=None):

        if indx is not None:
            valu = self.indxToValu(indx)
            if valu is not s_common.novalu:
                return valu

        sode = self.layr._getStorNode(nid)
        if sode is None:
            return s_common.novalu

        return self.getSodeValu(sode)

class IndxByForm(IndxBy):

    def __init__(self, layr, form):
        '''
        Note:  may raise s_exc.NoSuchAbrv
        '''
        abrv = layr.core.getIndxAbrv(INDX_PROP, form, None)
        IndxBy.__init__(self, layr, abrv, layr.indxdb)

        self.form = form

    def getStorType(self):
        form = self.layr.core.model.form(self.form)
        return self.layr.stortypes[form.type.stortype]

    def getSodeValu(self, sode):

        valt = sode.get('valu')
        if valt is not None:
            return valt[0]

        return s_common.novalu

class IndxByProp(IndxBy):

    def __init__(self, layr, form, prop):
        '''
        Note:  may raise s_exc.NoSuchAbrv
        '''
        abrv = layr.core.getIndxAbrv(INDX_PROP, form, prop)
        IndxBy.__init__(self, layr, abrv, db=layr.indxdb)

        self.form = form
        self.prop = prop

    def getStorType(self):

        if self.form is not None:
            form = self.layr.core.model.form(self.form)
            typeindx = form.props.get(self.prop).type.stortype
        else:
            typeindx = self.layr.core.model.prop(self.prop).type.stortype

        return self.layr.stortypes[typeindx]

    def getSodeValu(self, sode):
        valt = sode['props'].get(self.prop)
        if valt is not None:
            return valt[0]

        return s_common.novalu

    def __repr__(self):
        if self.form:
            return f'IndxByProp: {self.form}:{self.prop}'
        return f'IndxByProp: {self.prop}'

class IndxByPropArray(IndxBy):

    def __init__(self, layr, form, prop):
        '''
        Note:  may raise s_exc.NoSuchAbrv
        '''
        abrv = layr.core.getIndxAbrv(INDX_ARRAY, form, prop)
        IndxBy.__init__(self, layr, abrv, db=layr.indxdb)

        self.form = form
        self.prop = prop

    def getNodeValu(self, nid, indx=None):
        sode = self.layr._getStorNode(nid)
        if sode is None: # pragma: no cover
            return s_common.novalu

        props = sode.get('props')
        if props is None:
            return s_common.novalu

        valt = props.get(self.prop)
        if valt is None:
            return s_common.novalu

        return valt[0]

    def __repr__(self):
        if self.form:
            return f'IndxByPropArray: {self.form}:{self.prop}'
        return f'IndxByPropArray: {self.prop}'

class IndxByPropIvalMin(IndxByProp):

    def keyNidsByRange(self, minindx, maxindx, reverse=False):
        strt = self.abrv + minindx + self.layr.ivaltimetype.zerobyts
        stop = self.abrv + maxindx + self.layr.ivaltimetype.fullbyts
        if reverse:
            yield from self.layr.layrslab.scanByRangeBack(stop, strt, db=self.db)
        else:
            yield from self.layr.layrslab.scanByRange(strt, stop, db=self.db)

class IndxByPropIvalMax(IndxBy):

    def __init__(self, layr, form, prop):
        '''
        Note:  may raise s_exc.NoSuchAbrv
        '''
        abrv = layr.core.getIndxAbrv(INDX_IVAL_MAX, form, prop)
        IndxBy.__init__(self, layr, abrv, db=layr.indxdb)

        self.form = form
        self.prop = prop

class IndxByPropIvalDuration(IndxBy):

    def __init__(self, layr, form, prop):
        '''
        Note:  may raise s_exc.NoSuchAbrv
        '''
        abrv = layr.core.getIndxAbrv(INDX_IVAL_DURATION, form, prop)
        IndxBy.__init__(self, layr, abrv, db=layr.indxdb)

        self.form = form
        self.prop = prop

class IndxByTagIval(IndxBy):

    def __init__(self, layr, form, tag):
        '''
        Note:  may raise s_exc.NoSuchAbrv
        '''
        abrv = layr.core.getIndxAbrv(INDX_TAG, form, tag)
        IndxBy.__init__(self, layr, abrv, db=layr.indxdb)

        self.form = form
        self.tag = tag

class IndxByTagIvalMin(IndxByTagIval):

    def keyNidsByRange(self, minindx, maxindx, reverse=False):
        strt = self.abrv + minindx + self.layr.ivaltimetype.zerobyts
        stop = self.abrv + maxindx + self.layr.ivaltimetype.fullbyts
        if reverse:
            yield from self.layr.layrslab.scanByRangeBack(stop, strt, db=self.db)
        else:
            yield from self.layr.layrslab.scanByRange(strt, stop, db=self.db)

class IndxByTagIvalMax(IndxBy):

    def __init__(self, layr, form, tag):
        '''
        Note:  may raise s_exc.NoSuchAbrv
        '''
        abrv = layr.core.getIndxAbrv(INDX_TAG_MAX, form, tag)
        IndxBy.__init__(self, layr, abrv, db=layr.indxdb)

        self.form = form
        self.tag = tag

class IndxByTagIvalDuration(IndxBy):

    def __init__(self, layr, form, tag):
        '''
        Note:  may raise s_exc.NoSuchAbrv
        '''
        abrv = layr.core.getIndxAbrv(INDX_TAG_DURATION, form, tag)
        IndxBy.__init__(self, layr, abrv, db=layr.indxdb)

        self.form = form
        self.tag = tag

class IndxByTagProp(IndxBy):

    def __init__(self, layr, form, tag, prop):
        '''
        Note:  may raise s_exc.NoSuchAbrv
        '''
        abrv = layr.core.getIndxAbrv(INDX_TAGPROP, form, tag, prop)
        IndxBy.__init__(self, layr, abrv, layr.indxdb)

        self.form = form
        self.prop = prop
        self.tag = tag

    def getStorType(self):
        typeindx = self.layr.core.model.getTagProp(self.prop).type.stortype
        return self.layr.stortypes[typeindx]

    def getSodeValu(self, sode):

        tagprops = sode.get('tagprops')
        if tagprops is None:
            return s_common.novalu

        props = tagprops.get(self.tag)
        if not props:
            return s_common.novalu

        valt = props.get(self.prop)
        if valt is None:
            return s_common.novalu

        return valt[0]

class IndxByTagPropIvalMin(IndxByTagProp):

    def keyNidsByRange(self, minindx, maxindx, reverse=False):
        strt = self.abrv + minindx + self.layr.ivaltimetype.zerobyts
        stop = self.abrv + maxindx + self.layr.ivaltimetype.fullbyts
        if reverse:
            yield from self.layr.layrslab.scanByRangeBack(stop, strt, db=self.db)
        else:
            yield from self.layr.layrslab.scanByRange(strt, stop, db=self.db)

class IndxByTagPropIvalMax(IndxBy):

    def __init__(self, layr, form, tag, prop):
        '''
        Note:  may raise s_exc.NoSuchAbrv
        '''
        abrv = layr.core.getIndxAbrv(INDX_IVAL_MAX, form, tag, prop)
        IndxBy.__init__(self, layr, abrv, db=layr.indxdb)

        self.form = form
        self.prop = prop
        self.tag = tag

class IndxByTagPropIvalDuration(IndxBy):

    def __init__(self, layr, form, tag, prop):
        '''
        Note:  may raise s_exc.NoSuchAbrv
        '''
        abrv = layr.core.getIndxAbrv(INDX_IVAL_DURATION, form, tag, prop)
        IndxBy.__init__(self, layr, abrv, db=layr.indxdb)

        self.form = form
        self.prop = prop
        self.tag = tag

class StorType:

    def __init__(self, layr, stortype):
        self.layr = layr
        self.stortype = stortype

        self.lifters = {}

    async def indxBy(self, liftby, cmpr, valu, reverse=False):
        func = self.lifters.get(cmpr)
        if func is None:
            raise s_exc.NoSuchCmpr(cmpr=cmpr)

        abrvlen = liftby.abrvlen
        async for lkey, nid in func(liftby, valu, reverse=reverse):
            yield lkey[abrvlen:], nid

    async def indxByForm(self, form, cmpr, valu, reverse=False):
        try:
            indxby = IndxByForm(self.layr, form)

        except s_exc.NoSuchAbrv:
            return

        async for item in self.indxBy(indxby, cmpr, valu, reverse=reverse):
            yield item

    async def verifyNidProp(self, nid, form, prop, valu):
        indxby = IndxByProp(self.layr, form, prop)
        for indx in self.indx(valu):
            if not indxby.hasIndxNid(indx, nid):
                yield ('NoPropIndex', {'prop': prop, 'valu': valu})

    async def indxByProp(self, form, prop, cmpr, valu, reverse=False):
        try:
            indxby = IndxByProp(self.layr, form, prop)

        except s_exc.NoSuchAbrv:
            return

        async for item in self.indxBy(indxby, cmpr, valu, reverse=reverse):
            yield item

    async def indxByPropArray(self, form, prop, cmpr, valu, reverse=False):
        try:
            indxby = IndxByPropArray(self.layr, form, prop)

        except s_exc.NoSuchAbrv:
            return

        async for item in self.indxBy(indxby, cmpr, valu, reverse=reverse):
            yield item

    async def indxByTagProp(self, form, tag, prop, cmpr, valu, reverse=False):
        try:
            indxby = IndxByTagProp(self.layr, form, tag, prop)

        except s_exc.NoSuchAbrv:
            return

        async for item in self.indxBy(indxby, cmpr, valu, reverse=reverse):
            yield item

    def indx(self, valu):  # pragma: no cover
        raise NotImplementedError

    def decodeIndx(self, valu):  # pragma: no cover
        return s_common.novalu

    async def _liftRegx(self, liftby, valu, reverse=False):

        regx = regex.compile(valu, flags=regex.I)

        abrvlen = liftby.abrvlen
        isarray = isinstance(liftby, IndxByPropArray)

        for lkey, nid in liftby.keyNidsByPref(reverse=reverse):

            await asyncio.sleep(0)

            indx = lkey[abrvlen:]
            storvalu = self.decodeIndx(indx)

            if storvalu == s_common.novalu:

                storvalu = liftby.getNodeValu(nid)

                if isarray:
                    for sval in storvalu:
                        if self.indx(sval)[0] == indx:
                            storvalu = sval
                            break
                    else:
                        continue

            def regexin(regx, storvalu):
                if isinstance(storvalu, str):
                    if regx.search(storvalu) is not None:
                        return True

                elif isinstance(storvalu, (tuple, list)):
                    return any(regexin(regx, sv) for sv in storvalu)

                return False

            if regexin(regx, storvalu):
                yield lkey, nid

class StorTypeUtf8(StorType):

    def __init__(self, layr):
        StorType.__init__(self, layr, STOR_TYPE_UTF8)

        self.lifters.update({
            '=': self._liftUtf8Eq,
            '~=': self._liftRegx,
            '^=': self._liftUtf8Prefix,
            'range=': self._liftUtf8Range,
        })

    async def _liftUtf8Eq(self, liftby, valu, reverse=False):
        indx = self._getIndxByts(valu)
        for item in liftby.keyNidsByDups(indx, reverse=reverse):
            yield item

    async def _liftUtf8Range(self, liftby, valu, reverse=False):
        minindx = self._getIndxByts(valu[0])
        maxindx = self._getIndxByts(valu[1])
        for item in liftby.keyNidsByRange(minindx, maxindx, reverse=reverse):
            yield item

    async def _liftUtf8Prefix(self, liftby, valu, reverse=False):
        indx = self._getIndxByts(valu)
        for item in liftby.keyNidsByPref(indx, reverse=reverse):
            yield item

    def _getIndxByts(self, valu):

        indx = valu.encode('utf8', 'surrogatepass')
        # cut down an index value to 256 bytes...
        if len(indx) <= 256:
            return indx

        base = indx[:248]
        sufx = xxhash.xxh64(indx).digest()
        return base + sufx

    def indx(self, valu):
        return (self._getIndxByts(valu), )

    def decodeIndx(self, bytz):
        if len(bytz) >= 256:
            return s_common.novalu
        return bytz.decode('utf8', 'surrogatepass')

class StorTypeHier(StorType):

    def __init__(self, layr, stortype, sepr='.'):
        StorType.__init__(self, layr, stortype)
        self.sepr = sepr

        self.lifters.update({
            '=': self._liftHierEq,
            '^=': self._liftHierPref,
        })

    def indx(self, valu):
        return (
            self.getHierIndx(valu),
        )

    def getHierIndx(self, valu):
        # encode the index values with a trailing sepr to allow ^=foo.bar to be boundary aware
        return (valu + self.sepr).encode()

    def decodeIndx(self, bytz):
        return bytz.decode()[:-len(self.sepr)]

    async def _liftHierEq(self, liftby, valu, reverse=False):
        indx = self.getHierIndx(valu)
        for item in liftby.keyNidsByDups(indx, reverse=reverse):
            yield item

    async def _liftHierPref(self, liftby, valu, reverse=False):
        indx = self.getHierIndx(valu)
        for item in liftby.keyNidsByPref(indx, reverse=reverse):
            yield item

class StorTypeLoc(StorTypeHier):
    def __init__(self, layr):
        StorTypeHier.__init__(self, layr, STOR_TYPE_LOC)

class StorTypeTag(StorTypeHier):

    def __init__(self, layr):
        StorTypeHier.__init__(self, layr, STOR_TYPE_TAG)

class StorTypeFqdn(StorTypeUtf8):

    def indx(self, norm):
        return (
            self._getIndxByts(norm[::-1]),
        )

    def decodeIndx(self, bytz):
        if len(bytz) >= 256:
            return s_common.novalu
        return bytz.decode('utf8', 'surrogatepass')[::-1]

    def __init__(self, layr):
        StorType.__init__(self, layr, STOR_TYPE_UTF8)
        self.lifters.update({
            '=': self._liftFqdnEq,
            '~=': self._liftRegx,
        })

    async def _liftFqdnEq(self, liftby, valu, reverse=False):

        if valu[0] == '*':
            indx = self._getIndxByts(valu[1:][::-1])
            for item in liftby.keyNidsByPref(indx, reverse=reverse):
                yield item
            return

        async for item in StorTypeUtf8._liftUtf8Eq(self, liftby, valu[::-1], reverse=reverse):
            yield item

class StorTypeIpv6(StorType):

    def __init__(self, layr):
        StorType.__init__(self, layr, STOR_TYPE_IPV6)

        self.lifters.update({
            '=': self._liftIPv6Eq,
            'range=': self._liftIPv6Range,
            '<': self._liftIPv6Lt,
            '>': self._liftIPv6Gt,
            '<=': self._liftIPv6Le,
            '>=': self._liftIPv6Ge,
        })

    def getIPv6Indx(self, valu):
        return ipaddress.IPv6Address(valu).packed

    def indx(self, valu):
        return (
            self.getIPv6Indx(valu),
        )

    def decodeIndx(self, bytz):
        return str(ipaddress.IPv6Address(bytz))

    async def _liftIPv6Eq(self, liftby, valu, reverse=False):
        indx = self.getIPv6Indx(valu)
        for item in liftby.keyNidsByDups(indx, reverse=reverse):
            yield item

    async def _liftIPv6Range(self, liftby, valu, reverse=False):
        minindx = self.getIPv6Indx(valu[0])
        maxindx = self.getIPv6Indx(valu[1])

        for item in liftby.keyNidsByRange(minindx, maxindx, reverse=reverse):
            yield item

    async def _liftIPv6Lt(self, liftby, norm, reverse=False):
        minindx = self.getIPv6Indx('::')
        maxindx = self.getIPv6Indx(norm)
        maxindx = (int.from_bytes(maxindx) - 1).to_bytes(16)

        for item in liftby.keyNidsByRange(minindx, maxindx, reverse=reverse):
            yield item

    async def _liftIPv6Gt(self, liftby, norm, reverse=False):
        minindx = self.getIPv6Indx(norm)
        minindx = (int.from_bytes(minindx) + 1).to_bytes(16)
        maxindx = self.getIPv6Indx('ffff:ffff:ffff:ffff:ffff:ffff:ffff:ffff')

        for item in liftby.keyNidsByRange(minindx, maxindx, reverse=reverse):
            yield item

    async def _liftIPv6Le(self, liftby, norm, reverse=False):
        minindx = self.getIPv6Indx('::')
        maxindx = self.getIPv6Indx(norm)

        for item in liftby.keyNidsByRange(minindx, maxindx, reverse=reverse):
            yield item

    async def _liftIPv6Ge(self, liftby, norm, reverse=False):
        minindx = self.getIPv6Indx(norm)
        maxindx = self.getIPv6Indx('ffff:ffff:ffff:ffff:ffff:ffff:ffff:ffff')

        for item in liftby.keyNidsByRange(minindx, maxindx, reverse=reverse):
            yield item

class StorTypeInt(StorType):

    def __init__(self, layr, stortype, size, signed):

        StorType.__init__(self, layr, stortype)

        self.size = size
        self.signed = signed

        self.offset = 0
        if signed:
            self.offset = 2 ** ((self.size * 8) - 1) - 1

        self.maxval = 2 ** (self.size * 8) - 1

        self.lifters.update({
            '=': self._liftIntEq,
            '<': self._liftIntLt,
            '>': self._liftIntGt,
            '<=': self._liftIntLe,
            '>=': self._liftIntGe,
            'range=': self._liftIntRange,
        })

        self.zerobyts = b'\x00' * self.size
        self.fullbyts = b'\xff' * self.size

    def getIntIndx(self, valu):
        return (valu + self.offset).to_bytes(self.size, 'big')

    def indx(self, valu):
        return (self.getIntIndx(valu),)

    def decodeIndx(self, bytz):
        return int.from_bytes(bytz, 'big') - self.offset

    async def _liftIntEq(self, liftby, valu, reverse=False):
        indx = valu + self.offset
        if indx < 0 or indx > self.maxval:
            return

        pkey = indx.to_bytes(self.size, 'big')
        for item in liftby.keyNidsByDups(pkey, reverse=reverse):
            yield item

    async def _liftIntGt(self, liftby, valu, reverse=False):
        async for item in self._liftIntGe(liftby, valu + 1, reverse=reverse):
            yield item

    async def _liftIntGe(self, liftby, valu, reverse=False):
        minv = valu + self.offset
        if minv > self.maxval:
            return

        minv = max(minv, 0)

        minindx = minv.to_bytes(self.size, 'big')
        maxindx = self.fullbyts
        for item in liftby.keyNidsByRange(minindx, maxindx, reverse=reverse):
            yield item

    async def _liftIntLt(self, liftby, valu, reverse=False):
        async for item in self._liftIntLe(liftby, valu - 1, reverse=reverse):
            yield item

    async def _liftIntLe(self, liftby, valu, reverse=False):
        maxv = valu + self.offset
        if maxv < 0:
            return

        maxv = min(maxv, self.maxval)

        minindx = self.zerobyts
        maxindx = maxv.to_bytes(self.size, 'big')
        for item in liftby.keyNidsByRange(minindx, maxindx, reverse=reverse):
            yield item

    async def _liftIntRange(self, liftby, valu, reverse=False):
        minv = valu[0] + self.offset
        maxv = valu[1] + self.offset
        if minv > self.maxval or maxv < 0:
            return

        minv = max(minv, 0)
        maxv = min(maxv, self.maxval)

        minindx = minv.to_bytes(self.size, 'big')
        maxindx = maxv.to_bytes(self.size, 'big')
        for item in liftby.keyNidsByRange(minindx, maxindx, reverse=reverse):
            yield item

class StorTypeHugeNum(StorType):

    def __init__(self, layr, stortype):
        StorType.__init__(self, layr, STOR_TYPE_HUGENUM)
        self.lifters.update({
            '=': self._liftHugeEq,
            '<': self._liftHugeLt,
            '>': self._liftHugeGt,
            '<=': self._liftHugeLe,
            '>=': self._liftHugeGe,
            'range=': self._liftHugeRange,
        })

        self.one = s_common.hugeexp
        self.offset = s_common.hugenum(0x7fffffffffffffffffffffffffffffffffffffff)

        self.zerobyts = b'\x00' * 20
        self.fullbyts = b'\xff' * 20

    def getHugeIndx(self, norm):
        scaled = s_common.hugescaleb(s_common.hugenum(norm), 24)
        byts = int(s_common.hugeadd(scaled, self.offset)).to_bytes(20, byteorder='big')
        return byts

    def indx(self, norm):
        return (self.getHugeIndx(norm),)

    def decodeIndx(self, bytz):
        huge = s_common.hugenum(int.from_bytes(bytz, 'big'))
        valu = s_common.hugescaleb(s_common.hugesub(huge, self.offset), -24)
        return '{:f}'.format(valu.normalize(s_common.hugectx))

    async def _liftHugeEq(self, liftby, valu, reverse=False):
        indx = self.getHugeIndx(valu)
        for item in liftby.keyNidsByDups(indx, reverse=reverse):
            yield item

    async def _liftHugeGt(self, liftby, valu, reverse=False):
        valu = s_common.hugenum(valu)
        async for item in self._liftHugeGe(liftby, s_common.hugeadd(valu, self.one), reverse=reverse):
            yield item

    async def _liftHugeLt(self, liftby, valu, reverse=False):
        valu = s_common.hugenum(valu)
        async for item in self._liftHugeLe(liftby, s_common.hugesub(valu, self.one), reverse=reverse):
            yield item

    async def _liftHugeGe(self, liftby, valu, reverse=False):
        minindx = self.getHugeIndx(valu)
        for item in liftby.keyNidsByRange(minindx, self.fullbyts, reverse=reverse):
            yield item

    async def _liftHugeLe(self, liftby, valu, reverse=False):
        maxindx = self.getHugeIndx(valu)
        for item in liftby.keyNidsByRange(self.zerobyts, maxindx, reverse=reverse):
            yield item

    async def _liftHugeRange(self, liftby, valu, reverse=False):
        minindx = self.getHugeIndx(valu[0])
        maxindx = self.getHugeIndx(valu[1])
        for item in liftby.keyNidsByRange(minindx, maxindx, reverse=reverse):
            yield item

class StorTypeFloat(StorType):
    FloatPacker = struct.Struct('>d')
    fpack = FloatPacker.pack
    FloatPackPosMax = FloatPacker.pack(math.inf)
    FloatPackPosMin = FloatPacker.pack(0.0)
    FloatPackNegMin = FloatPacker.pack(-math.inf)
    FloatPackNegMax = FloatPacker.pack(-0.0)

    def __init__(self, layr, stortype, size=8):
        '''
        Size reserved for later use
        '''
        assert size == 8

        StorType.__init__(self, layr, stortype)

        self.lifters.update({
            '=': self._liftFloatEq,
            '<': self._liftFloatLt,
            '>': self._liftFloatGt,
            '<=': self._liftFloatLe,
            '>=': self._liftFloatGe,
            'range=': self._liftFloatRange,
        })

    def indx(self, valu):
        return (self.fpack(valu),)

    def decodeIndx(self, bytz):
        return self.FloatPacker.unpack(bytz)[0]

    async def _liftFloatEq(self, liftby, valu, reverse=False):
        for item in liftby.keyNidsByDups(self.fpack(valu), reverse=reverse):
            yield item

    async def _liftFloatGeCommon(self, liftby, valu, reverse=False):
        if math.isnan(valu):
            raise s_exc.NotANumberCompared()

        valupack = self.fpack(valu)

        if reverse:
            if math.copysign(1.0, valu) < 0.0:  # negative values and -0.0
                for item in liftby.keyNidsByRange(self.FloatPackPosMin, self.FloatPackPosMax, reverse=True):
                    yield item
                for item in liftby.keyNidsByRange(self.FloatPackNegMax, valupack):
                    yield item
            else:
                for item in liftby.keyNidsByRange(valupack, self.FloatPackPosMax, reverse=True):
                    yield item

        else:
            if math.copysign(1.0, valu) < 0.0:  # negative values and -0.0
                for item in liftby.keyNidsByRange(self.FloatPackNegMax, valupack, reverse=True):
                    yield item
                valupack = self.FloatPackPosMin

            for item in liftby.keyNidsByRange(valupack, self.FloatPackPosMax):
                yield item

    async def _liftFloatGe(self, liftby, valu, reverse=False):
        async for item in self._liftFloatGeCommon(liftby, valu, reverse=reverse):
            yield item

    async def _liftFloatGt(self, liftby, valu, reverse=False):
        abrvlen = liftby.abrvlen
        valupack = self.fpack(valu)
        async for item in self._liftFloatGeCommon(liftby, valu, reverse=reverse):
            if item[0][abrvlen:] == valupack:
                continue
            yield item

    async def _liftFloatLeCommon(self, liftby, valu, reverse=False):
        if math.isnan(valu):
            raise s_exc.NotANumberCompared()

        valupack = self.fpack(valu)

        if reverse:
            if math.copysign(1.0, valu) > 0.0:
                for item in liftby.keyNidsByRange(self.FloatPackPosMin, valupack, reverse=True):
                    yield item
                valupack = self.FloatPackNegMax

            for item in liftby.keyNidsByRange(valupack, self.FloatPackNegMin):
                yield item
        else:
            if math.copysign(1.0, valu) > 0.0:
                for item in liftby.keyNidsByRange(self.FloatPackNegMax, self.FloatPackNegMin, reverse=True):
                    yield item
                for item in liftby.keyNidsByRange(self.FloatPackPosMin, valupack):
                    yield item
            else:
                for item in liftby.keyNidsByRange(valupack, self.FloatPackNegMin, reverse=True):
                    yield item

    async def _liftFloatLe(self, liftby, valu, reverse=False):
        async for item in self._liftFloatLeCommon(liftby, valu, reverse=reverse):
            yield item

    async def _liftFloatLt(self, liftby, valu, reverse=False):
        abrvlen = liftby.abrvlen
        valupack = self.fpack(valu)
        async for item in self._liftFloatLeCommon(liftby, valu, reverse=reverse):
            if item[0][abrvlen:] == valupack:
                continue
            yield item

    async def _liftFloatRange(self, liftby, valu, reverse=False):
        valumin, valumax = valu

        if math.isnan(valumin) or math.isnan(valumax):
            raise s_exc.NotANumberCompared()

        assert valumin <= valumax

        pkeymin, pkeymax = (self.fpack(v) for v in valu)

        if math.copysign(1.0, valumin) > 0.0:
            # Entire range is nonnegative
            for item in liftby.keyNidsByRange(pkeymin, pkeymax, reverse=reverse):
                yield item
            return

        if math.copysign(1.0, valumax) < 0.0:  # negative values and -0.0
            # Entire range is negative
            for item in liftby.keyNidsByRange(pkeymax, pkeymin, reverse=(not reverse)):
                yield item
            return

        if reverse:
            # Yield all values between max and 0
            for item in liftby.keyNidsByRange(self.FloatPackPosMin, pkeymax, reverse=True):
                yield item

            # Yield all values between -0 and min
            for item in liftby.keyNidsByRange(self.FloatPackNegMax, pkeymin):
                yield item

        else:
            # Yield all values between min and -0
            for item in liftby.keyNidsByRange(self.FloatPackNegMax, pkeymin, reverse=True):
                yield item

            # Yield all values between 0 and max
            for item in liftby.keyNidsByRange(self.FloatPackPosMin, pkeymax):
                yield item

class StorTypeGuid(StorType):

    def __init__(self, layr):
        StorType.__init__(self, layr, STOR_TYPE_GUID)
        self.lifters.update({
            '=': self._liftGuidEq,
            '^=': self._liftGuidPref,
        })

    async def _liftGuidPref(self, liftby, byts, reverse=False):
        # valu is already bytes of the guid prefix
        for item in liftby.keyNidsByPref(byts, reverse=reverse):
            yield item

    async def _liftGuidEq(self, liftby, valu, reverse=False):
        indx = s_common.uhex(valu)
        for item in liftby.keyNidsByDups(indx, reverse=reverse):
            yield item

    def indx(self, valu):
        return (s_common.uhex(valu),)

    def decodeIndx(self, bytz):
        return s_common.ehex(bytz)

class StorTypeTime(StorTypeInt):

    def __init__(self, layr):
        StorTypeInt.__init__(self, layr, STOR_TYPE_TIME, 8, True)
        self.futsize = 0x7fffffffffffffff
        self.futbyts = (self.futsize + self.offset).to_bytes(8, 'big')
        self.maxbyts = (self.futsize + self.offset - 1).to_bytes(8, 'big')
        self.lifters.update({
            '@=': self._liftAtIval,
        })

    async def _liftAtIval(self, liftby, valu, reverse=False):
        minindx = self.getIntIndx(valu[0])
        maxindx = self.getIntIndx(valu[1] - 1)
        for item in liftby.keyNidsByRange(minindx, maxindx, reverse=reverse):
            yield item

class StorTypeIval(StorType):

    def __init__(self, layr):
        StorType.__init__(self, layr, STOR_TYPE_IVAL)
        self.timetype = StorTypeTime(layr)
        self.maxdura = (2 ** (8 * 8) - 1).to_bytes(8, 'big')
        self.lifters.update({
            '=': self._liftIvalEq,
            '@=': self._liftIvalAt,
            'min@=': self._liftIvalPartAt,
            'max@=': self._liftIvalPartAt,
        })

        for part in ('min', 'max', 'duration'):
            self.lifters.update({
                f'{part}=': self._liftIvalPartEq,
                f'{part}<': self._liftIvalPartLt,
                f'{part}>': self._liftIvalPartGt,
                f'{part}<=': self._liftIvalPartLe,
                f'{part}>=': self._liftIvalPartGe,
            })

        self.propindx = {
            'min@=': IndxByPropIvalMin,
            'max@=': IndxByPropIvalMax,
        }

        self.tagpropindx = {
            'min@=': IndxByTagPropIvalMin,
            'max@=': IndxByTagPropIvalMax,
        }

        self.tagindx = {
            'min@=': IndxByTagIvalMin,
            'max@=': IndxByTagIvalMax
        }

        for cmpr in ('=', '<', '>', '<=', '>='):
            self.tagindx[f'min{cmpr}'] = IndxByTagIvalMin
            self.propindx[f'min{cmpr}'] = IndxByPropIvalMin
            self.tagpropindx[f'min{cmpr}'] = IndxByTagPropIvalMin

            self.tagindx[f'max{cmpr}'] = IndxByTagIvalMax
            self.propindx[f'max{cmpr}'] = IndxByPropIvalMax
            self.tagpropindx[f'max{cmpr}'] = IndxByTagPropIvalMax

            self.tagindx[f'duration{cmpr}'] = IndxByTagIvalDuration
            self.propindx[f'duration{cmpr}'] = IndxByPropIvalDuration
            self.tagpropindx[f'duration{cmpr}'] = IndxByTagPropIvalDuration

    async def indxByProp(self, form, prop, cmpr, valu, reverse=False):
        try:
            indxtype = self.propindx.get(cmpr, IndxByProp)
            indxby = indxtype(self.layr, form, prop)

        except s_exc.NoSuchAbrv:
            return

        async for item in self.indxBy(indxby, cmpr, valu, reverse=reverse):
            yield item

    async def indxByTagProp(self, form, tag, prop, cmpr, valu, reverse=False):
        try:
            indxtype = self.tagpropindx.get(cmpr, IndxByTagProp)
            indxby = indxtype(self.layr, form, tag, prop)

        except s_exc.NoSuchAbrv:
            return

        async for item in self.indxBy(indxby, cmpr, valu, reverse=reverse):
            yield item

    async def indxByTag(self, tag, cmpr, valu, form=None, reverse=False):
        try:
            indxtype = self.tagindx.get(cmpr, IndxByTagIval)
            indxby = indxtype(self.layr, form, tag)

        except s_exc.NoSuchAbrv:
            return

        async for item in self.indxBy(indxby, cmpr, valu, reverse=reverse):
            yield item

    async def _liftIvalEq(self, liftby, valu, reverse=False):
        indx = self.timetype.getIntIndx(valu[0]) + self.timetype.getIntIndx(valu[1])
        for item in liftby.keyNidsByDups(indx, reverse=reverse):
            yield item

    async def _liftIvalAt(self, liftby, valu, reverse=False):
        minindx = self.timetype.getIntIndx(valu[0])
        maxindx = self.timetype.getIntIndx(valu[1] - 1)

        pkeymin = self.timetype.zerobyts * 2
        pkeymax = maxindx + self.timetype.fullbyts

        for lkey, nid in liftby.keyNidsByRange(pkeymin, pkeymax, reverse=reverse):

            # check for non-overlap right
            if lkey[-8:] <= minindx:
                continue

            yield lkey, nid

    async def _liftIvalPartEq(self, liftby, valu, reverse=False):
        indx = self.timetype.getIntIndx(valu)
        for item in liftby.keyNidsByPref(indx, reverse=reverse):
            yield item

    async def _liftIvalPartGt(self, liftby, valu, reverse=False):
        async for item in self._liftIvalPartGe(liftby, valu + 1, reverse=reverse):
            yield item

    async def _liftIvalPartGe(self, liftby, valu, reverse=False):
        pkeymin = self.timetype.getIntIndx(max(valu, 0))
        pkeymax = self.timetype.maxbyts
        for item in liftby.keyNidsByRange(pkeymin, pkeymax, reverse=reverse):
            yield item

    async def _liftIvalPartLt(self, liftby, valu, reverse=False):
        async for item in self._liftIvalPartLe(liftby, valu - 1, reverse=reverse):
            yield item

    async def _liftIvalPartLe(self, liftby, valu, reverse=False):
        maxv = min(valu, self.timetype.maxval)

        pkeymin = self.timetype.zerobyts
        pkeymax = self.timetype.getIntIndx(maxv)
        for item in liftby.keyNidsByRange(pkeymin, pkeymax, reverse=reverse):
            yield item

    async def _liftIvalPartAt(self, liftby, valu, reverse=False):
        pkeymin = self.timetype.getIntIndx(valu[0])
        pkeymax = self.timetype.getIntIndx(valu[1] - 1)
        for item in liftby.keyNidsByRange(pkeymin, pkeymax, reverse=reverse):
            yield item

    def indx(self, valu):
        return (self.timetype.getIntIndx(valu[0]) + self.timetype.getIntIndx(valu[1]),)

    def decodeIndx(self, bytz):
        return (self.timetype.decodeIndx(bytz[:8]), self.timetype.decodeIndx(bytz[8:]))

class StorTypeMsgp(StorType):

    def __init__(self, layr):
        StorType.__init__(self, layr, STOR_TYPE_MSGP)
        self.lifters.update({
            '=': self._liftMsgpEq,
            '~=': self._liftRegx,
        })

    async def _liftMsgpEq(self, liftby, valu, reverse=False):
        indx = s_common.buid(valu)
        for item in liftby.keyNidsByDups(indx, reverse=reverse):
            yield item

    def indx(self, valu):
        return (s_common.buid(valu),)

class StorTypeNdef(StorType):

    def __init__(self, layr):
        StorType.__init__(self, layr, STOR_TYPE_NDEF)
        self.lifters |= {
            '=': self._liftNdefEq,
            'form=': self._liftNdefFormEq,
        }

    def indx(self, valu):
        formabrv = self.layr.core.setIndxAbrv(INDX_PROP, valu[0], None)
        return (formabrv + s_common.buid(valu),)

    async def _liftNdefEq(self, liftby, valu, reverse=False):
        try:
            formabrv = self.layr.core.getIndxAbrv(INDX_PROP, valu[0], None)
        except s_exc.NoSuchAbrv:
            return

        for item in liftby.keyNidsByDups(formabrv + s_common.buid(valu), reverse=reverse):
            yield item

    async def _liftNdefFormEq(self, liftby, valu, reverse=False):
        try:
            formabrv = self.layr.core.getIndxAbrv(INDX_PROP, valu, None)
        except s_exc.NoSuchAbrv:
            return

        for item in liftby.keyNidsByPref(formabrv, reverse=reverse):
            yield item

class StorTypeLatLon(StorType):

    def __init__(self, layr):
        StorType.__init__(self, layr, STOR_TYPE_LATLONG)

        self.scale = 10 ** 8
        self.latspace = 90 * 10 ** 8
        self.lonspace = 180 * 10 ** 8

        self.lifters.update({
            '=': self._liftLatLonEq,
            'near=': self._liftLatLonNear,
        })

    async def _liftLatLonEq(self, liftby, valu, reverse=False):
        indx = self._getLatLonIndx(valu)
        for item in liftby.keyNidsByDups(indx, reverse=reverse):
            yield item

    async def _liftLatLonNear(self, liftby, valu, reverse=False):

        (lat, lon), dist = valu

        # latscale = (lat * self.scale) + self.latspace
        # lonscale = (lon * self.scale) + self.lonspace

        latmin, latmax, lonmin, lonmax = s_gis.bbox(lat, lon, dist)

        lonminindx = (round(lonmin * self.scale) + self.lonspace).to_bytes(5, 'big')
        lonmaxindx = (round(lonmax * self.scale) + self.lonspace).to_bytes(5, 'big')

        latminindx = (round(latmin * self.scale) + self.latspace).to_bytes(5, 'big')
        latmaxindx = (round(latmax * self.scale) + self.latspace).to_bytes(5, 'big')

        # scan by lon range and down-select the results to matches.
        for lkey, nid in liftby.keyNidsByRange(lonminindx, lonmaxindx, reverse=reverse):

            # lkey = <abrv> <lonindx> <latindx>

            # limit results to the bounding box before unpacking...
            latbyts = lkey[13:18]

            if latbyts > latmaxindx:
                continue

            if latbyts < latminindx:
                continue

            lonbyts = lkey[8:13]

            latvalu = (int.from_bytes(latbyts, 'big') - self.latspace) / self.scale
            lonvalu = (int.from_bytes(lonbyts, 'big') - self.lonspace) / self.scale

            if s_gis.haversine((lat, lon), (latvalu, lonvalu)) <= dist:
                yield lkey, nid

    def _getLatLonIndx(self, latlong):
        # yield index bytes in lon/lat order to allow cheap optimal indexing
        latindx = (round(latlong[0] * self.scale) + self.latspace).to_bytes(5, 'big')
        lonindx = (round(latlong[1] * self.scale) + self.lonspace).to_bytes(5, 'big')
        return lonindx + latindx

    def indx(self, valu):
        # yield index bytes in lon/lat order to allow cheap optimal indexing
        return (self._getLatLonIndx(valu),)

    def decodeIndx(self, bytz):
        lon = (int.from_bytes(bytz[:5], 'big') - self.lonspace) / self.scale
        lat = (int.from_bytes(bytz[5:], 'big') - self.latspace) / self.scale
        return (lat, lon)

class SodeEnvl:
    def __init__(self, layriden, sode):
        self.layriden = layriden
        self.sode = sode

    # any sorting that falls back to the envl are equal already...
    def __lt__(self, envl): return False

class Layer(s_nexus.Pusher):
    '''
    The base class for a cortex layer.
    '''
    nodeeditctor = s_slabseqn.SlabSeqn

    def __repr__(self):
        return f'Layer ({self.__class__.__name__}): {self.iden}'

    async def __anit__(self, core, layrinfo):

        self.core = core
        self.layrinfo = layrinfo

        self.addoffs = None  # The nexus log index where I was created
        self.deloffs = None  # The nexus log index where I was deleted
        self.isdeleted = False

        self.iden = layrinfo.get('iden')
        await s_nexus.Pusher.__anit__(self, self.iden, nexsroot=core.nexsroot)

        self.dirn = s_common.gendir(core.dirn, 'layers', self.iden)
        self.readonly = False

        self.lockmemory = self.layrinfo.get('lockmemory')
        self.growsize = self.layrinfo.get('growsize')
        self.logedits = self.layrinfo.get('logedits')

        # slim hooks to avoid async/fire
        self.nodeAddHook = None
        self.nodeDelHook = None

        path = s_common.genpath(self.dirn, 'layer_v2.lmdb')

        self.fresh = not os.path.exists(path)

        self.dirty = {}

        self.stortypes = [

            None,

            StorTypeUtf8(self),

            StorTypeInt(self, STOR_TYPE_U8, 1, False),
            StorTypeInt(self, STOR_TYPE_U16, 2, False),
            StorTypeInt(self, STOR_TYPE_U32, 4, False),
            StorTypeInt(self, STOR_TYPE_U64, 8, False),

            StorTypeInt(self, STOR_TYPE_I8, 1, True),
            StorTypeInt(self, STOR_TYPE_I16, 2, True),
            StorTypeInt(self, STOR_TYPE_I32, 4, True),
            StorTypeInt(self, STOR_TYPE_I64, 8, True),

            StorTypeGuid(self),
            StorTypeTime(self),
            StorTypeIval(self),
            StorTypeMsgp(self),
            StorTypeLatLon(self),

            StorTypeLoc(self),
            StorTypeTag(self),
            StorTypeFqdn(self),
            StorTypeIpv6(self),

            StorTypeInt(self, STOR_TYPE_U128, 16, False),
            StorTypeInt(self, STOR_TYPE_I128, 16, True),

            StorTypeTime(self),  # STOR_TYPE_MINTIME

            StorTypeFloat(self, STOR_TYPE_FLOAT64, 8),
            StorTypeHugeNum(self, STOR_TYPE_HUGENUM),

            StorTypeTime(self),  # STOR_TYPE_MAXTIME
            StorTypeNdef(self),
        ]

        self.ivaltimetype = self.stortypes[STOR_TYPE_IVAL].timetype

        await self._initLayerStorage()

        self.editors = [
            self._editNodeAdd,
            self._editNodeDel,
            self._editPropSet,
            self._editPropDel,
            self._editTagSet,
            self._editTagDel,
            self._editTagPropSet,
            self._editTagPropDel,
            self._editNodeDataSet,
            self._editNodeDataDel,
            self._editNodeEdgeAdd,
            self._editNodeEdgeDel,
            self._editNodeTomb,
            self._editNodeTombDel,
            self._editPropTomb,
            self._editPropTombDel,
            self._editTagTomb,
            self._editTagTombDel,
            self._editTagPropTomb,
            self._editTagPropTombDel,
            self._editNodeDataTomb,
            self._editNodeDataTombDel,
            self._editNodeEdgeTomb,
            self._editNodeEdgeTombDel,
        ]

        self.resolvers = [
            self._calcNodeAdd,
            self._calcNodeDel,
            self._calcPropSet,
            self._calcPropDel,
            self._calcTagSet,
            self._calcTagDel,
            self._calcTagPropSet,
            self._calcTagPropDel,
            self._calcNodeDataSet,
            self._calcNodeDataDel,
            self._calcNodeEdgeAdd,
            self._calcNodeEdgeDel,
            self._calcNodeTomb,
            self._calcNodeTombDel,
            self._calcPropTomb,
            self._calcPropTombDel,
            self._calcTagTomb,
            self._calcTagTombDel,
            self._calcTagPropTomb,
            self._calcTagPropTombDel,
            self._calcNodeDataTomb,
            self._calcNodeDataTombDel,
            self._calcNodeEdgeTomb,
            self._calcNodeEdgeTombDel,
        ]

        self.canrev = True
        self.ctorname = f'{self.__class__.__module__}.{self.__class__.__name__}'

        self.windows = []

        self.nidcache = s_cache.LruDict(NID_CACHE_SIZE)
        self.weakcache = weakref.WeakValueDictionary()

        self.onfini(self._onLayrFini)

        # this must be last!
        self.readonly = layrinfo.get('readonly')

    def _reqNotReadOnly(self):
        if self.readonly and not self.core.migration:
            mesg = f'Layer {self.iden} is read only!'
            raise s_exc.IsReadOnly(mesg=mesg)

    async def getEditSize(self):
        return self.nodeeditlog.size

    async def verifyNidTag(self, nid, formname, tagname, tagvalu):
        abrv = self.core.getIndxAbrv(INDX_TAG, None, tagname)
        if not self.layrslab.hasdup(abrv, nid, db=self.indxdb):
            yield ('NoTagIndex', {'nid': nid, 'tag': tagname, 'valu': tagvalu})

        abrv = self.core.getIndxAbrv(INDX_TAG, formname, tagname)
        if not self.layrslab.hasdup(abrv, nid, db=self.indxdb):
            yield ('NoTagIndex', {'nid': nid, 'form': formname, 'tag': tagname, 'valu': tagvalu})

    def _testDelTagIndx(self, nid, form, tag):
        tagabrv = self.core.setIndxAbrv(INDX_TAG, None, tag)
        tagformabrv = self.core.setIndxAbrv(INDX_TAG, form, tag)
        self.layrslab.delete(tagabrv, nid, db=self.indxdb)
        self.layrslab.delete(tagformabrv, nid, db=self.indxdb)

    def _testDelPropIndx(self, nid, form, prop):
        sode = self._getStorNode(nid)
        storvalu, stortype = sode['props'][prop]

        abrv = self.core.setIndxAbrv(INDX_PROP, form, prop)
        for indx in self.stortypes[stortype].indx(storvalu):
            self.layrslab.delete(abrv + indx, nid, db=self.indxdb)

    def _testDelTagStor(self, nid, form, tag):
        sode = self._getStorNode(nid)
        sode['tags'].pop(tag, None)
        self.dirty[nid] = sode

    def _testDelPropStor(self, nid, form, prop):
        sode = self._getStorNode(nid)
        sode['props'].pop(prop, None)
        self.dirty[nid] = sode

    def _testDelFormValuStor(self, nid, form):
        sode = self._getStorNode(nid)
        sode['valu'] = None
        self.dirty[nid] = sode

    def _testAddPropIndx(self, nid, form, prop, valu):
        modlprop = self.core.model.prop(f'{form}:{prop}')
        abrv = self.core.setIndxAbrv(INDX_PROP, form, prop)
        for indx in self.stortypes[modlprop.type.stortype].indx(valu):
            self.layrslab.put(abrv + indx, nid, db=self.indxdb)
            self.indxcounts.inc(abrv)

    def _testAddPropArrayIndx(self, nid, form, prop, valu):
        modlprop = self.core.model.prop(f'{form}:{prop}')
        abrv = self.core.setIndxAbrv(INDX_ARRAY, form, prop)
        for indx in self.getStorIndx(modlprop.type.stortype, valu):
            self.layrslab.put(abrv + indx, nid, db=self.indxdb)
            self.indxcounts.inc(abrv)

    def _testAddTagIndx(self, nid, form, tag):
        tagabrv = self.core.setIndxAbrv(INDX_TAG, None, tag)
        tagformabrv = self.core.setIndxAbrv(INDX_TAG, form, tag)
        self.layrslab.put(tagabrv, nid, db=self.indxdb)
        self.layrslab.put(tagformabrv, nid, db=self.indxdb)
        self.indxcounts.inc(tagabrv)
        self.indxcounts.inc(tagformabrv)

    def _testAddTagPropIndx(self, nid, form, tag, prop, valu):
        tpabrv = self.core.setIndxAbrv(INDX_TAGPROP, None, tag, prop)
        ftpabrv = self.core.setIndxAbrv(INDX_TAGPROP, form, tag, prop)

        tagprop = self.core.model.tagprop(prop)
        for indx in self.stortypes[tagprop.type.stortype].indx(valu):
            self.layrslab.put(tpabrv + indx, nid, db=self.indxdb)
            self.layrslab.put(ftpabrv + indx, nid, db=self.indxdb)
            self.indxcounts.inc(tpabrv)
            self.indxcounts.inc(ftpabrv)

    async def verify(self, config=None):

        if config is None:
            config = {}

        defconf = None
        if config.get('scanall', True):
            defconf = {}

        scans = config.get('scans', {})

        tagsscan = scans.get('tagindex', defconf)
        if tagsscan is not None:
            async for error in self.verifyAllTags(tagsscan):
                yield error

        propscan = scans.get('propindex', defconf)
        if propscan is not None:
            async for error in self.verifyAllProps(propscan):
                yield error

        tagpropscan = scans.get('tagpropindex', defconf)
        if tagpropscan is not None:
            async for error in self.verifyAllTagProps(tagpropscan):
                yield error

        nodescan = scans.get('nodes', defconf)
        if nodescan is not None:
            async for error in self.verifyAllNids(nodescan):
                yield error

    async def verifyAllNids(self, scanconf=None):
        if scanconf is None:
            scanconf = {}

        async for nid, sode in self.getStorNodes():
            async for error in self.verifyByNid(nid, sode):
                yield error

    async def verifyAllTags(self, scanconf=None):

        if scanconf is None:
            scanconf = {}

        globs = None

        includes = scanconf.get('include', ())
        if includes:
            globs = s_cache.TagGlobs()
            for incname in includes:
                globs.add(incname, True)

        autofix = scanconf.get('autofix')
        if autofix not in (None, 'node', 'index'):
            mesg = f'invalid tag index autofix strategy "{autofix}"'
            raise s_exc.BadArg(mesg=mesg)

        for (form, name) in self.getTags():
            if form is None:
                continue

            if globs is not None and not globs.get(name):
                continue

            async for error in self.verifyByTag(name, autofix=autofix):
                yield error

    async def verifyAllProps(self, scanconf=None):

        if scanconf is None:
            scanconf = {}

        autofix = scanconf.get('autofix')
        if autofix not in (None, 'index'):
            mesg = f'invalid prop index autofix strategy "{autofix}"'
            raise s_exc.BadArg(mesg=mesg)

        include = scanconf.get('include', None)

        for form, prop in self.getFormProps():

            if include is not None and (form, prop) not in include:
                continue

            async for error in self.verifyByProp(form, prop, autofix=autofix):
                yield error

        for form, prop in self.getArrayFormProps():

            if include is not None and (form, prop) not in include:
                continue

            async for error in self.verifyByPropArray(form, prop, autofix=autofix):
                yield error

    async def verifyAllTagProps(self, scanconf=None):

        if scanconf is None:
            scanconf = {}

        autofix = scanconf.get('autofix')
        if autofix not in (None, 'index'):
            mesg = f'invalid tagprop index autofix strategy "{autofix}"'
            raise s_exc.BadArg(mesg=mesg)

        include = scanconf.get('include', None)

        for form, tag, prop in self.getTagProps():

            if include is not None and prop not in include:
                continue

            async for error in self.verifyByTagProp(form, tag, prop, autofix=autofix):
                yield error

    async def verifyByTag(self, tag, autofix=None):
        tagabrv = self.core.getIndxAbrv(INDX_TAG, None, tag)

        async def tryfix(lkey, nid, form):
            if autofix == 'node':
                sode = self._genStorNode(nid)
                sode.setdefault('form', form)
                sode['tags'][tag] = (None, None)
                self.dirty[nid] = sode
            elif autofix == 'index':
                self.layrslab.delete(lkey, nid, db=self.indxdb)

        for lkey, nid in self.layrslab.scanByPref(tagabrv, db=self.indxdb):

            await asyncio.sleep(0)

            (form, tag) = self.core.getAbrvIndx(lkey[:8])

            sode = self._getStorNode(nid)
            if not sode:
                await tryfix(lkey, nid, form)
                yield ('NoNodeForTagIndex', {'nid': s_common.ehex(nid), 'form': form, 'tag': tag})
                continue

            tags = sode.get('tags')
            if tags.get(tag) is None:
                await tryfix(lkey, nid, form)
                yield ('NoTagForTagIndex', {'nid': s_common.ehex(nid), 'form': form, 'tag': tag})
                continue

    async def verifyByProp(self, form, prop, autofix=None):

        abrv = self.core.getIndxAbrv(INDX_PROP, form, prop)

        async def tryfix(lkey, nid):
            if autofix == 'index':
                self.layrslab.delete(lkey, nid, db=self.indxdb)

        for lkey, nid in self.layrslab.scanByPref(abrv, db=self.indxdb):

            await asyncio.sleep(0)

            indx = lkey[len(abrv):]

            sode = self._getStorNode(nid)
            if not sode:
                await tryfix(lkey, nid)
                yield ('NoNodeForPropIndex', {'nid': s_common.ehex(nid), 'form': form, 'prop': prop, 'indx': indx})
                continue

            if prop is not None:
                props = sode.get('props')
                if props is None:
                    await tryfix(lkey, nid)
                    yield ('NoValuForPropIndex', {'nid': s_common.ehex(nid), 'form': form, 'prop': prop, 'indx': indx})
                    continue

                valu = props.get(prop)
                if valu is None:
                    await tryfix(lkey, nid)
                    yield ('NoValuForPropIndex', {'nid': s_common.ehex(nid), 'form': form, 'prop': prop, 'indx': indx})
                    continue
            else:
                valu = sode.get('valu')
                if valu is None:
                    await tryfix(lkey, nid)
                    yield ('NoValuForPropIndex', {'nid': s_common.ehex(nid), 'form': form, 'prop': prop, 'indx': indx})
                    continue

            propvalu, stortype = valu
            if stortype & STOR_FLAG_ARRAY:
                stortype = STOR_TYPE_MSGP

            try:
                for indx in self.stortypes[stortype].indx(propvalu):
                    if abrv + indx == lkey:
                        break
                else:
                    await tryfix(lkey, nid)
                    yield ('SpurPropKeyForIndex', {'nid': s_common.ehex(nid), 'form': form,
                                                   'prop': prop, 'indx': indx})

            except IndexError:
                await tryfix(lkey, nid)
                yield ('NoStorTypeForProp', {'nid': s_common.ehex(nid), 'form': form, 'prop': prop,
                                             'stortype': stortype})

    async def verifyByPropArray(self, form, prop, autofix=None):

        abrv = self.core.getIndxAbrv(INDX_ARRAY, form, prop)

        async def tryfix(lkey, nid):
            if autofix == 'index':
                self.layrslab.delete(lkey, nid, db=self.indxdb)

        for lkey, nid in self.layrslab.scanByPref(abrv, db=self.indxdb):

            await asyncio.sleep(0)

            indx = lkey[len(abrv):]

            sode = self._getStorNode(nid)
            if not sode:
                await tryfix(lkey, nid)
                yield ('NoNodeForPropArrayIndex', {'nid': s_common.ehex(nid), 'form': form,
                                                   'prop': prop, 'indx': indx})
                continue

            if prop is not None:
                props = sode.get('props')
                if props is None:
                    await tryfix(lkey, nid)
                    yield ('NoValuForPropArrayIndex', {'nid': s_common.ehex(nid), 'form': form,
                                                       'prop': prop, 'indx': indx})
                    continue

                valu = props.get(prop)
                if valu is None:
                    await tryfix(lkey, nid)
                    yield ('NoValuForPropArrayIndex', {'nid': s_common.ehex(nid),
                                                       'form': form, 'prop': prop, 'indx': indx})
                    continue
            else:
                valu = sode.get('valu')
                if valu is None:
                    await tryfix(lkey, nid)
                    yield ('NoValuForPropArrayIndex', {'nid': s_common.ehex(nid),
                                                       'form': form, 'prop': prop, 'indx': indx})
                    continue

            propvalu, stortype = valu

            try:
                for indx in self.getStorIndx(stortype, propvalu):
                    if abrv + indx == lkey:
                        break
                else:
                    await tryfix(lkey, nid)
                    yield ('SpurPropArrayKeyForIndex', {'nid': s_common.ehex(nid), 'form': form,
                                                        'prop': prop, 'indx': indx})

            except IndexError:
                await tryfix(lkey, nid)
                yield ('NoStorTypeForPropArray', {'nid': s_common.ehex(nid), 'form': form,
                                                  'prop': prop, 'stortype': stortype})

    async def verifyByTagProp(self, form, tag, prop, autofix=None):

        abrv = self.core.getIndxAbrv(INDX_TAGPROP, form, tag, prop)

        async def tryfix(lkey, nid):
            if autofix == 'index':
                self.layrslab.delete(lkey, nid, db=self.indxdb)

        for lkey, nid in self.layrslab.scanByPref(abrv, db=self.indxdb):

            await asyncio.sleep(0)

            indx = lkey[len(abrv):]

            sode = self._getStorNode(nid)
            if not sode:
                await tryfix(lkey, nid)
                yield ('NoNodeForTagPropIndex', {'nid': s_common.ehex(nid), 'form': form,
                                                 'tag': tag, 'prop': prop, 'indx': indx})
                continue

            tags = sode.get('tagprops')
            if tags is None:
                yield ('NoPropForTagPropIndex', {'nid': s_common.ehex(nid), 'form': form,
                                                 'tag': tag, 'prop': prop, 'indx': indx})
                continue

            props = tags.get(tag)
            if props is None:
                await tryfix(lkey, nid)
                yield ('NoPropForTagPropIndex', {'nid': s_common.ehex(nid), 'form': form,
                                                 'tag': tag, 'prop': prop, 'indx': indx})
                continue

            valu = props.get(prop)
            if valu is None:
                await tryfix(lkey, nid)
                yield ('NoValuForTagPropIndex', {'nid': s_common.ehex(nid), 'form': form,
                                                 'tag': tag, 'prop': prop, 'indx': indx})
                continue

            propvalu, stortype = valu

            if stortype & STOR_FLAG_ARRAY: # pragma: no cover
                # TODO: These aren't possible yet
                stortype = STOR_TYPE_MSGP

            try:
                for indx in self.stortypes[stortype].indx(propvalu):
                    if abrv + indx == lkey:
                        break
                else:
                    await tryfix(lkey, nid)
                    yield ('SpurTagPropKeyForIndex', {'nid': s_common.ehex(nid), 'form': form,
                                                      'tag': tag, 'prop': prop, 'indx': indx})
            except IndexError:
                await tryfix(lkey, nid)
                yield ('NoStorTypeForTagProp', {'nid': s_common.ehex(nid), 'form': form,
                                                'tag': tag, 'prop': prop, 'stortype': stortype})

    async def verifyByNid(self, nid, sode):

        await asyncio.sleep(0)

        form = sode.get('form')
        stortags = sode.get('tags')
        if stortags:
            for tagname, storvalu in stortags.items():
                async for error in self.verifyNidTag(nid, form, tagname, storvalu):
                    yield error

        storprops = sode.get('props')
        if storprops:
            for propname, (storvalu, stortype) in storprops.items():

                # TODO: we dont support verifying array property indexes just yet...
                if stortype & STOR_FLAG_ARRAY:
                    continue

                try:
                    async for error in self.stortypes[stortype].verifyNidProp(nid, form, propname, storvalu):
                        yield error
                except IndexError as e:
                    yield ('NoStorTypeForProp', {'nid': s_common.ehex(nid), 'form': form, 'prop': propname,
                                                 'stortype': stortype})

    async def pack(self):
        ret = deepcopy(self.layrinfo)
        ret['offset'] = await self.getEditIndx()
        ret['totalsize'] = await self.getLayerSize()
        return ret

    async def iterWipeNodeEdits(self):

        await self._saveDirtySodes()

        async for nid, sode in self.getStorNodes():

            edits = []
            async for abrv, n2nid, tomb in self.iterNodeEdgesN1(nid):
                verb = self.core.getAbrvIndx(abrv)[0]
                if tomb:
                    edits.append((EDIT_EDGE_TOMB_DEL, (verb, n2nid)))
                else:
                    edits.append((EDIT_EDGE_DEL, (verb, n2nid)))

            async for abrv, valu, tomb in self.iterNodeData(nid):
                prop = self.core.getAbrvIndx(abrv)[0]
                if tomb:
                    edits.append((EDIT_NODEDATA_TOMB_DEL, (prop,)))
                else:
                    edits.append((EDIT_NODEDATA_DEL, (prop, valu)))

            for tag, propdict in sode.get('tagprops', {}).items():
                for prop, (valu, stortype) in propdict.items():
                    edits.append((EDIT_TAGPROP_DEL, (tag, prop, valu, stortype)))

            for tag, propdict in sode.get('antitagprops', {}).items():
                for prop  in propdict.keys():
                    edits.append((EDIT_TAGPROP_TOMB_DEL, (tag, prop)))

            for tag, tagv in sode.get('tags', {}).items():
                edits.append((EDIT_TAG_DEL, (tag, tagv)))

            for tag in sode.get('antitags', {}).keys():
                edits.append((EDIT_TAG_TOMB_DEL, (tag,)))

            for prop, (valu, stortype) in sode.get('props', {}).items():
                edits.append((EDIT_PROP_DEL, (prop, valu, stortype)))

            for prop in sode.get('antiprops', {}).keys():
                edits.append((EDIT_PROP_TOMB_DEL, (prop,)))

            valu = sode.get('valu')
            if valu is not None:
                edits.append((EDIT_NODE_DEL, valu))
            elif sode.get('antivalu') is not None:
                edits.append((EDIT_NODE_TOMB_DEL, ()))

            if (form := sode.get('form')) is None:
                ndef = self.core.getNidNdef(nid)
                form = ndef[0]

            yield (nid, form, edits)

    async def clone(self, newdirn):
        '''
        Copy the contents of this layer to a new layer
        '''
        for root, dnames, fnames in os.walk(self.dirn, topdown=True):

            relpath = os.path.relpath(root, start=self.dirn)

            for name in list(dnames):

                relname = os.path.join(relpath, name)

                srcpath = s_common.genpath(root, name)
                dstpath = s_common.genpath(newdirn, relname)

                if srcpath in s_lmdbslab.Slab.allslabs:
                    slab = s_lmdbslab.Slab.allslabs[srcpath]
                    await slab.copyslab(dstpath)

                    dnames.remove(name)
                    continue

                s_common.gendir(dstpath)

            for name in fnames:

                srcpath = s_common.genpath(root, name)
                # skip unix sockets etc...
                if not os.path.isfile(srcpath):
                    continue

                dstpath = s_common.genpath(newdirn, relpath, name)
                shutil.copy(srcpath, dstpath)

    async def waitForHot(self):
        '''
        Wait for the layer's slab to be prefaulted and locked into memory if lockmemory is true, otherwise return.
        '''
        await self.layrslab.lockdoneevent.wait()

    async def _initSlabs(self, slabopts):

        otherslabopts = {
            **slabopts,
            'readahead': False,   # less-used slabs don't need readahead
            'lockmemory': False,  # less-used slabs definitely don't get dedicated memory
        }

        path = s_common.genpath(self.dirn, 'layer_v2.lmdb')
        nodedatapath = s_common.genpath(self.dirn, 'nodedata.lmdb')

        self.layrslab = await s_lmdbslab.Slab.anit(path, **slabopts)
        self.dataslab = await s_lmdbslab.Slab.anit(nodedatapath, **otherslabopts)

        metadb = self.layrslab.initdb('layer:meta')
        self.meta = s_lmdbslab.SlabDict(self.layrslab, db=metadb)

        nodeeditpath = s_common.genpath(self.dirn, 'nodeedits.lmdb')
        self.nodeeditslab = await s_lmdbslab.Slab.anit(nodeeditpath, **otherslabopts)

        self.offsets = await self.layrslab.getHotCount('offsets')

        self.bynid = self.layrslab.initdb('bynid')

        self.indxdb = self.layrslab.initdb('indx', dupsort=True, dupfixed=True)

        self.ndefabrv = self.core.setIndxAbrv(INDX_NDEF)
        self.edgen1abrv = self.core.setIndxAbrv(INDX_EDGE_N1)
        self.edgen2abrv = self.core.setIndxAbrv(INDX_EDGE_N2)
        self.edgen1n2abrv = self.core.setIndxAbrv(INDX_EDGE_N1N2)

        self.indxcounts = await self.layrslab.getLruHotCount('indxcounts')

        self.nodedata = self.dataslab.initdb('nodedata')
        self.dataname = self.dataslab.initdb('dataname', dupsort=True, dupfixed=True)

        self.nodeeditlog = self.nodeeditctor(self.nodeeditslab, 'nodeedits')

    async def _initLayerStorage(self):

        slabopts = {
            'readahead': True,
            'lockmemory': self.lockmemory,
        }

        if self.growsize is not None:
            slabopts['growsize'] = self.growsize

        await self._initSlabs(slabopts)

        if self.fresh:
            self.meta.set('version', 11)

        self.layrslab.addResizeCallback(self.core.checkFreeSpace)
        self.dataslab.addResizeCallback(self.core.checkFreeSpace)
        self.nodeeditslab.addResizeCallback(self.core.checkFreeSpace)

        self.onfini(self.layrslab)
        self.onfini(self.dataslab)
        self.onfini(self.nodeeditslab)

        self.layrslab.on('commit', self._onLayrSlabCommit)

        self.layrvers = self.meta.get('version', 11)
        if self.layrvers != 11:
            mesg = f'Got layer version {self.layrvers}.  Expected 10.  Accidental downgrade?'
            raise s_exc.BadStorageVersion(mesg=mesg)

    async def getLayerSize(self):
        '''
        Get the total storage size for the layer.
        '''
        realsize, _ = s_common.getDirSize(self.dirn)
        return realsize

    async def setLayerInfo(self, name, valu):
        if name != 'readonly':
            self._reqNotReadOnly()
        return await self._push('layer:set', name, valu)

    @s_nexus.Pusher.onPush('layer:set')
    async def _setLayerInfo(self, name, valu):
        '''
        Set a mutable layer property.
        '''
        if name not in ('name', 'desc', 'logedits', 'readonly'):
            mesg = f'{name} is not a valid layer info key'
            raise s_exc.BadOptValu(mesg=mesg)

        if name == 'logedits':
            valu = bool(valu)
            self.logedits = valu
        elif name == 'readonly':
            valu = bool(valu)
            self.readonly = valu

        # TODO when we can set more props, we may need to parse values.
        if valu is None:
            self.layrinfo.pop(name, None)
        else:
            self.layrinfo[name] = valu

        self.core.layerdefs.set(self.iden, self.layrinfo)

        await self.core.feedBeholder('layer:set', {'iden': self.iden, 'name': name, 'valu': valu}, gates=[self.iden])
        return valu

    async def stat(self):
        ret = {**self.layrslab.statinfo(),
               }
        if self.logedits:
            ret['nodeeditlog_indx'] = (self.nodeeditlog.index(), 0, 0)
        return ret

    async def _onLayrFini(self):
        [(await wind.fini()) for wind in self.windows]

    async def getFormCounts(self):
        formcounts = {}

        for byts, abrv in self.core.indxabrv.iterByPref(INDX_PROP):
            (form, prop) = s_msgpack.un(byts[2:])

            if prop is None and (valu := self.indxcounts.get(abrv)) > 0:
                formcounts[form] = valu

        return formcounts

    def getFormProps(self):
        for byts, abrv in self.core.indxabrv.iterByPref(INDX_PROP):
            if self.indxcounts.get(abrv) > 0:
                yield s_msgpack.un(byts[2:])

    def getArrayFormProps(self):
        for byts, abrv in self.core.indxabrv.iterByPref(INDX_ARRAY):
            if self.indxcounts.get(abrv) > 0:
                yield s_msgpack.un(byts[2:])

    def getTags(self):
        for byts, abrv in self.core.indxabrv.iterByPref(INDX_TAG):
            if self.indxcounts.get(abrv) > 0:
                yield s_msgpack.un(byts[2:])

    def getTagProps(self):
        for byts, abrv in self.core.indxabrv.iterByPref(INDX_TAGPROP):
            if self.indxcounts.get(abrv) > 0:
                yield s_msgpack.un(byts[2:])

    async def _onLayrSlabCommit(self, mesg):
        await self._saveDirtySodes()

    async def _saveDirtySodes(self):

        if not self.dirty:
            return

        # flush any dirty storage nodes before the commit
        kvlist = []

        for nid, sode in self.dirty.items():
            self.nidcache[nid] = sode
            kvlist.append((nid, s_msgpack.en(sode)))

        self.layrslab.putmulti(kvlist, db=self.bynid)
        self.dirty.clear()

    def getStorNodeCount(self):
        info = self.layrslab.stat(db=self.bynid)
        return info.get('entries', 0)

    async def getStorNode(self, nid):
        sode = self._getStorNode(nid)
        if sode is not None:
            return deepcopy(sode)
        return {}

    def _getStorNode(self, nid):
        '''
        Return the storage node for the given nid.
        '''
        # check the dirty nodes first
        sode = self.dirty.get(nid)
        if sode is not None:
            return sode

        sode = self.nidcache.get(nid)
        if sode is not None:
            return sode

        envl = self.weakcache.get(nid)
        if envl is not None:
            return envl.sode

        byts = self.layrslab.get(nid, db=self.bynid)
        if byts is None:
            return None

        sode = collections.defaultdict(dict)
        sode |= s_msgpack.un(byts)

        self.nidcache[nid] = sode

        return sode

    def genStorNodeRef(self, nid):

        envl = self.weakcache.get(nid)
        if envl is not None:
            return envl

        envl = SodeEnvl(self.iden, self._genStorNode(nid))

        self.weakcache[nid] = envl
        return envl

    def _genStorNode(self, nid):
        # get or create the storage node. this returns the *actual* storage node

        sode = self._getStorNode(nid)
        if sode is not None:
            return sode

        sode = collections.defaultdict(dict)
        self.nidcache[nid] = sode

        return sode

    async def getTagCount(self, tagname, formname=None):
        '''
        Return the number of tag rows in the layer for the given tag/form.
        '''
        try:
            abrv = self.core.getIndxAbrv(INDX_TAG, formname, tagname)
        except s_exc.NoSuchAbrv:
            return 0

        return self.indxcounts.get(abrv, 0)

    async def getPropCount(self, formname, propname=None):
        '''
        Return the number of property rows in the layer for the given form/prop.
        '''
        try:
            abrv = self.core.getIndxAbrv(INDX_PROP, formname, propname)
        except s_exc.NoSuchAbrv:
            return 0

        return self.indxcounts.get(abrv, 0)

    def getPropValuCount(self, formname, propname, stortype, valu):
        try:
            abrv = self.core.getIndxAbrv(INDX_PROP, formname, propname)
        except s_exc.NoSuchAbrv:
            return 0

        if stortype & 0x8000:
            stortype = STOR_TYPE_MSGP

        count = 0
        for indx in self.getStorIndx(stortype, valu):
            count += self.layrslab.count(abrv + indx, db=self.indxdb)

        return count

    async def getPropArrayCount(self, formname, propname=None):
        '''
        Return the number of invidiual value rows in the layer for the given array form/prop.
        '''
        try:
            abrv = self.core.getIndxAbrv(INDX_ARRAY, formname, propname)
        except s_exc.NoSuchAbrv:
            return 0

        return self.indxcounts.get(abrv, 0)

    def getPropArrayValuCount(self, formname, propname, stortype, valu):
        try:
            abrv = self.core.getIndxAbrv(INDX_ARRAY, formname, propname)
        except s_exc.NoSuchAbrv:
            return 0

        count = 0
        for indx in self.getStorIndx(stortype, valu):
            count += self.layrslab.count(abrv + indx, db=self.indxdb)

        return count

    async def getTagPropCount(self, form, tag, prop):
        '''
        Return the number of property rows in the layer for the given form/tag/prop.
        '''
        try:
            abrv = self.core.getIndxAbrv(INDX_TAGPROP, form, tag, prop)
        except s_exc.NoSuchAbrv:
            return 0

        return self.indxcounts.get(abrv, 0)

    def getTagPropValuCount(self, form, tag, prop, stortype, valu):
        try:
            abrv = self.core.getIndxAbrv(INDX_TAGPROP, form, tag, prop)
        except s_exc.NoSuchAbrv:
            return 0

        count = 0
        for indx in self.getStorIndx(stortype, valu):
            count += self.layrslab.count(abrv + indx, db=self.indxdb)

        return count

    async def getEdgeVerbCount(self, verb):
        '''
        Return the number of edges in the layer with a specific verb.
        '''
        try:
            abrv = self.core.getIndxAbrv(INDX_EDGE_VERB, verb)
        except s_exc.NoSuchAbrv:
            return 0

        return self.indxcounts.get(abrv, 0)

    async def getFormEdgeVerbCount(self, form, verb, reverse=False):
        '''
        Return the number of edges in the layer for the given form and verb.
        '''
        try:
            verbabrv = self.core.getIndxAbrv(INDX_EDGE_VERB, verb)
            formabrv = self.core.getIndxAbrv(INDX_FORM, form)
        except s_exc.NoSuchAbrv:
            return 0

        if reverse:
            return self.indxcounts.get(INDX_EDGE_N2 + formabrv + verbabrv, 0)
        else:
            return self.indxcounts.get(INDX_EDGE_N1 + formabrv + verbabrv, 0)

    async def liftByTag(self, tag, form=None, reverse=False, indx=None):

        if indx is not None:
            try:
                abrv = self.core.getIndxAbrv(indx, form, tag)
            except s_exc.NoSuchAbrv:
                return

            if reverse:
                scan = self.layrslab.scanByRangeBack
                pkeymin = self.ivaltimetype.fullbyts
                pkeymax = self.ivaltimetype.getIntIndx(0)
            else:
                scan = self.layrslab.scanByRange
                pkeymin = self.ivaltimetype.getIntIndx(0)
                pkeymax = self.ivaltimetype.fullbyts

            for lkey, nid in scan(abrv + pkeymin, abrv + pkeymax, db=self.indxdb):
                yield lkey, nid, self.genStorNodeRef(nid)

        else:
            try:
                abrv = self.core.getIndxAbrv(INDX_TAG, form, tag)
            except s_exc.NoSuchAbrv:
                return

            if reverse:
                scan = self.layrslab.scanByPrefBack
            else:
                scan = self.layrslab.scanByPref

            for lkey, nid in scan(abrv, db=self.indxdb):
                # yield <sortkey>, <nid>, <SodeEnvl>
                yield lkey, nid, self.genStorNodeRef(nid)

    async def liftByTags(self, tags):
        # todo: support form and reverse kwargs

        async with await s_spooled.Set.anit(dirn=self.core.dirn) as nidset:
            for tag in tags:
                try:
                    abrv = self.core.getIndxAbrv(INDX_TAG, None, tag)
                except s_exc.NoSuchAbrv:
                    continue

                for lkey, nid in self.layrslab.scanByPref(abrv, db=self.indxdb):
                    if nid in nidset:
                        await asyncio.sleep(0)
                        continue

                    await nidset.add(nid)
                    yield nid, self.genStorNodeRef(nid)

    async def liftByTagValu(self, tag, cmprvals, form=None, reverse=False):

        for cmpr, valu, kind in cmprvals:
            async for indx, nid in self.stortypes[kind].indxByTag(tag, cmpr, valu, form=form, reverse=reverse):
                yield indx, nid, self.genStorNodeRef(nid)

    async def hasTagProp(self, name):
        async for _ in self.liftTagProp(name):
            return True

        return False

    async def hasNodeData(self, nid, name):
        try:
            abrv = self.core.getIndxAbrv(INDX_NODEDATA, name)
        except s_exc.NoSuchAbrv:
            return False

        if not self.dataslab.hasdup(abrv + FLAG_NORM, nid, db=self.dataname):
            if self.dataslab.hasdup(abrv + FLAG_TOMB, nid, db=self.dataname):
                return False
            return None
        return True

    async def liftTagProp(self, name):

        for form, tag, prop in self.getTagProps():

            if form is not None or prop != name:
                continue

            try:
                abrv = self.core.getIndxAbrv(INDX_TAGPROP, None, tag, name)

            except s_exc.NoSuchAbrv:
                continue

            for _, nid in self.layrslab.scanByPref(abrv, db=self.indxdb):
                yield nid

    async def liftByTagProp(self, form, tag, prop, reverse=False, indx=None):

        if indx is None:
            indx = INDX_TAGPROP

        try:
            abrv = self.core.getIndxAbrv(indx, form, tag, prop)
        except s_exc.NoSuchAbrv:
            return

        if reverse:
            scan = self.layrslab.scanByPrefBack
        else:
            scan = self.layrslab.scanByPref

        for lval, nid in scan(abrv, db=self.indxdb):
            yield lval, nid, self.genStorNodeRef(nid)

    async def liftByTagPropValu(self, form, tag, prop, cmprvals, reverse=False):
        '''
        Note:  form may be None
        '''
        for cmpr, valu, kind in cmprvals:
            async for indx, nid in self.stortypes[kind].indxByTagProp(form, tag, prop, cmpr, valu, reverse=reverse):
                yield indx, nid, self.genStorNodeRef(nid)

    async def liftByProp(self, form, prop, reverse=False, indx=None):

        if indx is None:
            indx = INDX_PROP

        try:
            abrv = self.core.getIndxAbrv(indx, form, prop)
        except s_exc.NoSuchAbrv:
            return

        if reverse:
            scan = self.layrslab.scanByPrefBack
        else:
            scan = self.layrslab.scanByPref

        for lval, nid in scan(abrv, db=self.indxdb):
            sref = self.genStorNodeRef(nid)
            yield lval, nid, sref

    # NOTE: form vs prop valu lifting is differentiated to allow merge sort
    async def liftByFormValu(self, form, cmprvals, reverse=False):
        for cmpr, valu, kind in cmprvals:

            if kind & 0x8000:
                kind = STOR_TYPE_MSGP

            async for indx, nid in self.stortypes[kind].indxByForm(form, cmpr, valu, reverse=reverse):
                yield indx, nid, self.genStorNodeRef(nid)

    async def liftByPropValu(self, form, prop, cmprvals, reverse=False):

        for cmpr, valu, kind in cmprvals:

            if kind & 0x8000:
                kind = STOR_TYPE_MSGP

            async for indx, nid in self.stortypes[kind].indxByProp(form, prop, cmpr, valu, reverse=reverse):
                yield indx, nid, self.genStorNodeRef(nid)

    async def liftByPropArray(self, form, prop, cmprvals, reverse=False):
        for cmpr, valu, kind in cmprvals:
            async for indx, nid in self.stortypes[kind].indxByPropArray(form, prop, cmpr, valu, reverse=reverse):
                yield indx, nid, self.genStorNodeRef(nid)

    async def liftByDataName(self, name):
        try:
            abrv = self.core.getIndxAbrv(INDX_NODEDATA, name)

        except s_exc.NoSuchAbrv:
            return

        genrs = [
            s_coro.agen(self.dataslab.scanByDups(abrv + FLAG_TOMB, db=self.dataname)),
            s_coro.agen(self.dataslab.scanByDups(abrv + FLAG_NORM, db=self.dataname))
        ]

        async for lkey, nid in s_common.merggenr2(genrs, cmprkey=lambda x: x[1]):
            await asyncio.sleep(0)

            yield nid, self.genStorNodeRef(nid), lkey[-1:] == FLAG_TOMB

    async def saveNodeEdits(self, edits, meta):
        '''
        Save node edits to the layer and return a tuple of (nexsoffs, changes).

        Note: nexsoffs will be None if there are no changes.
        '''
        self._reqNotReadOnly()

        if not self.core.isactive:
            proxy = await self.core.nexsroot.getIssueProxy()
            indx, changes = await proxy.saveLayerNodeEdits(self.iden, edits, meta)
            if indx is not None:
                await self.core.nexsroot.waitOffs(indx)
            return indx, changes

        async with self.core.nexsroot.cell.nexslock:
            if (realedits := await self.calcEdits(edits, meta)):
                return await self.saveToNexs('edits', realedits, meta)
            return None, ()

    async def calcEdits(self, nodeedits, meta):

        if (tick := meta.get('time')) is None:
            tick = s_common.now()

        realedits = []
        for (nid, form, edits) in nodeedits:

            if nid is None:
                if edits[0][0] != 0:
                    continue

                # Generate NID without a nexus event, mirrors will populate
                # the mapping from the node add edit
                nid = await self.core._genNdefNid((form, edits[0][1][0]))

            newsode = False

            sode = self._getStorNode(nid)
            if sode is None:
                newsode = {'.created': tick}

            elif sode.get('valu') is None:
                if (props := sode.get('props')) is not None and (ctime := props.get('.created')) is not None:
                    oldv = ctime[0]
                    newsode = {'oldv': oldv, '.created': min(oldv, tick)}
                else:
                    newsode = {'.created': tick}

            changes = []
            for edit in edits:

                delt = await self.resolvers[edit[0]](nid, edit, sode, newsode)
                if delt is not None:
                    changes.extend(delt)

                await asyncio.sleep(0)

            if changes:
                if newsode and newsode.get('valu'):
                    oldv = newsode.get('oldv')
                    ctime = newsode.get('.created')
                    if oldv != ctime:
                        changes.append((EDIT_PROP_SET, ('.created', ctime, oldv, STOR_TYPE_MINTIME)))

                realedits.append((nid, form, changes))

        await asyncio.sleep(0)
        return realedits

    @s_nexus.Pusher.onPush('edits', passitem=True)
    async def _storNodeEdits(self, nodeedits, meta, nexsitem):
        '''
        Execute a series of node edit operations, returning the updated nodes.

        Args:
            nodeedits:  List[Tuple(nid, form, edits)]  List of requested changes per node

        Returns:
            None
        '''
        kvpairs = []
        for (nid, form, edits) in nodeedits:

            sode = self._genStorNode(nid)

            for edit in edits:
                kvpairs.extend(await self.editors[edit[0]](nid, form, edit, sode, meta))

                if len(kvpairs) > 20:
                    self.layrslab.putmulti(kvpairs, db=self.indxdb)
                    kvpairs.clear()
                    await asyncio.sleep(0)

        if kvpairs:
            self.layrslab.putmulti(kvpairs, db=self.indxdb)

        if self.logedits and nexsitem is not None:
            nexsindx = nexsitem[0] if nexsitem is not None else None
            offs = self.nodeeditlog.add(None, indx=nexsindx)
            [(await wind.put((offs, nodeedits, meta))) for wind in tuple(self.windows)]

        await asyncio.sleep(0)
        return nodeedits

    def mayDelNid(self, nid, sode):
        if sode.get('valu') or sode.get('antivalu'):
            return False

        if sode.get('props') or sode.get('antiprops'):
            return False

        if sode.get('tags') or sode.get('antitags'):
            return False

        if sode.get('tagprops') or sode.get('antitagprops'):
            return False

<<<<<<< HEAD
        if sode.get('n1verbs') or sode.get('n1antiverbs'):
            return False
=======
        slabopts = {
            'readahead': s_common.envbool('SYNDEV_CORTEX_LAYER_READAHEAD', 'true'),
            'lockmemory': self.lockmemory,
        }
>>>>>>> 438de767

        if sode.get('n2verbs') or sode.get('n2antiverbs'):
            return False

        if self.dataslab.prefexists(nid, self.nodedata):
            return False

        # no more refs in this layer.  time to pop it...
        try:
            abrv = self.core.getIndxAbrv(INDX_FORM, sode.get('form'))
            self.layrslab.delete(abrv, val=nid, db=self.indxdb)
        except s_exc.NoSuchAbrv:
            pass

        self.dirty.pop(nid, None)
        self.nidcache.pop(nid, None)
        self.layrslab.delete(nid, db=self.bynid)

        envl = self.weakcache.get(nid)
        if envl is not None:
            envl.sode.clear()

        return True

    async def storNodeEditsNoLift(self, nodeedits, meta):
        '''
        Execute a series of node edit operations.

        Does not return the updated nodes.
        '''
        self._reqNotReadOnly()
        await self._push('edits', nodeedits, meta)

    async def _calcNodeAdd(self, nid, edit, sode, newsode):

        if not newsode:
            return

        newsode['valu'] = True

        return (
            (EDIT_NODE_ADD, edit[1]),
        )

    async def _calcNodeDel(self, nid, edit, sode, newsode):

        if sode is None or (oldv := sode.get('valu')) is None:
            return

        return (
            (EDIT_NODE_DEL, oldv),
        )

    async def _calcNodeTomb(self, nid, edit, sode, newsode):

        if sode is not None and sode.get('antivalu') is not None:
            return

        return (
            (EDIT_NODE_TOMB, ()),
        )

    async def _calcNodeTombDel(self, nid, edit, sode, newsode):

        if sode is None or sode.get('antivalu') is None:
            return

        return (
            (EDIT_NODE_TOMB_DEL, ()),
        )

    async def _calcPropSet(self, nid, edit, sode, newsode):

        prop, valu, _, stortype = edit[1]

        if newsode and prop == '.created':
            newsode['.created'] = min(valu, newsode['.created'])
            return

        if sode is None or (props := sode.get('props')) is None:
            oldv = None

        else:
            oldv, oldt = props.get(prop, (None, None))

            if valu == oldv:
                return

            if oldv is not None:
                # merge intervals and min times
                if stortype == STOR_TYPE_IVAL:
                    allv = oldv + valu
                    valu = (min(allv), max(allv))

                elif stortype == STOR_TYPE_MINTIME:
                    valu = min(valu, oldv)

                elif stortype == STOR_TYPE_MAXTIME:
                    valu = max(valu, oldv)

                if valu == oldv and stortype == oldt:
                    return

        return (
            (EDIT_PROP_SET, (prop, valu, oldv, stortype)),
        )

    async def _calcPropDel(self, nid, edit, sode, newsode):

        if sode is None or (props := sode.get('props')) is None:
            return

        prop = edit[1][0]
        if (valt := props.get(prop)) is None:
            return

        return (
            (EDIT_PROP_DEL, (prop, *valt)),
        )

    async def _calcPropTomb(self, nid, edit, sode, newsode):

        prop = edit[1][0]

        if sode is not None:
            antiprops = sode.get('antiprops')
            if antiprops is not None and antiprops.get(prop) is not None:
                return

        return (
            (EDIT_PROP_TOMB, (prop,)),
        )

    async def _calcPropTombDel(self, nid, edit, sode, newsode):

        if sode is None:
            return
        else:
            prop = edit[1][0]
            antiprops = sode.get('antiprops')
            if antiprops is None or antiprops.get(prop) is None:
                return

        return (
            (EDIT_PROP_TOMB_DEL, (prop,)),
        )

    async def _calcTagSet(self, nid, edit, sode, newsode):

        tag, valu, _ = edit[1]

        if sode is None or (tags := sode.get('tags')) is None:
            oldv = None

        elif (oldv := tags.get(tag)) is not None:

            if oldv != (None, None) and valu != (None, None):
                allv = oldv + valu
                valu = (min(allv), max(allv))

            if oldv == valu:
                return

        return (
            (EDIT_TAG_SET, (tag, valu, oldv)),
        )

    async def _calcTagDel(self, nid, edit, sode, newsode):

        if sode is None or (tags := sode.get('tags')) is None:
            return

        tag = edit[1][0]
        if (oldv := tags.get(tag)) is None:
            return

        return (
            (EDIT_TAG_DEL, (tag, oldv)),
        )

    async def _calcTagTomb(self, nid, edit, sode, newsode):

        tag = edit[1][0]

        if sode is not None:
            antitags = sode.get('antitags')
            if antitags is not None and antitags.get(tag) is not None:
                return

        return (
            (EDIT_TAG_TOMB, (tag,)),
        )

    async def _calcTagTombDel(self, nid, edit, sode, newsode):

        if sode is None:
            return
        else:
            tag = edit[1][0]
            antitags = sode.get('antitags')
            if antitags is None or antitags.get(tag) is None:
                return

        return (
            (EDIT_TAG_TOMB_DEL, (tag,)),
        )

    async def _calcTagPropSet(self, nid, edit, sode, newsode):

        tag, prop, valu, _, stortype = edit[1]
        oldv = None

        if sode is not None and (tagprops := sode.get('tagprops')) is not None:
            if (tp_dict := tagprops.get(tag)) is not None:
                if (valt := tp_dict.get(prop)) is not None:

                    oldv, oldt = valt

                    if stortype == STOR_TYPE_IVAL:
                        allv = oldv + valu
                        valu = (min(allv), max(allv))

                    elif stortype == STOR_TYPE_MINTIME:
                        valu = min(valu, oldv)

                    elif stortype == STOR_TYPE_MAXTIME:
                        valu = max(valu, oldv)

                    if valu == oldv and stortype == oldt:
                        return

        return (
            (EDIT_TAGPROP_SET, (tag, prop, valu, oldv, stortype)),
        )

    async def _calcTagPropDel(self, nid, edit, sode, newsode):

        if sode is None or (tagprops := sode.get('tagprops')) is None:
            return

        tag, prop, _, _ = edit[1]

        if (tp_dict := tagprops.get(tag)) is None:
            return

        if (oldv := tp_dict.get(prop)) is None:
            return

        return (
            (EDIT_TAGPROP_DEL, (tag, prop, *oldv)),
        )

    async def _calcTagPropTomb(self, nid, edit, sode, newsode):

        tag, prop = edit[1]

        if sode is not None:
            if (antitags := sode.get('antitagprops')) is not None:
                if (antiprops := antitags.get(tag)) is not None and prop in antiprops:
                    return

        return (
            (EDIT_TAGPROP_TOMB, (tag, prop)),
        )

    async def _calcTagPropTombDel(self, nid, edit, sode, newsode):

        if sode is None:
            return
        else:
            tag, prop = edit[1]
            if (antitags := sode.get('antitagprops')) is None:
                return

            if (antiprops := antitags.get(tag)) is None or prop not in antiprops:
                return

        return (
            (EDIT_TAGPROP_TOMB_DEL, (tag, prop)),
        )

    async def _calcNodeDataSet(self, nid, edit, sode, newsode):

        name, valu, _ = edit[1]

        if sode is None:
            return (
                (EDIT_NODEDATA_SET, (name, valu, None)),
            )

        try:
            abrv = self.core.getIndxAbrv(INDX_NODEDATA, name)
        except s_exc.NoSuchAbrv:
            return (
                (EDIT_NODEDATA_SET, (name, valu, None)),
            )

        oldv = None
        byts = s_msgpack.en(valu)

        if (oldb := self.dataslab.get(nid + abrv + FLAG_NORM, db=self.nodedata)) is not None:
            if oldb == byts:
                return
            oldv = s_msgpack.un(oldb)

        return (
            (EDIT_NODEDATA_SET, (name, valu, oldv)),
        )

    async def _calcNodeDataDel(self, nid, edit, sode, newsode):

        if sode is None:
            return

        name, valu = edit[1]
        try:
            abrv = self.core.getIndxAbrv(INDX_NODEDATA, name)
        except s_exc.NoSuchAbrv:
            return

        if (oldb := self.dataslab.get(nid + abrv + FLAG_NORM, db=self.nodedata)) is None:
            return

        return (
            (EDIT_NODEDATA_DEL, (name, s_msgpack.un(oldb))),
        )

    async def _calcNodeDataTomb(self, nid, edit, sode, newsode):

        name = edit[1][0]

        try:
            abrv = self.core.getIndxAbrv(INDX_NODEDATA, name)
        except s_exc.NoSuchAbrv:
            return

        if self.dataslab.has(nid + abrv + FLAG_TOMB, db=self.nodedata):
            return

        return (
            (EDIT_NODEDATA_TOMB, (name,)),
        )

    async def _calcNodeDataTombDel(self, nid, edit, sode, newsode):

        name = edit[1][0]

        try:
            abrv = self.core.getIndxAbrv(INDX_NODEDATA, name)
        except s_exc.NoSuchAbrv:
            return

        if not self.dataslab.has(nid + abrv + FLAG_TOMB, db=self.nodedata):
            return

        return (
            (EDIT_NODEDATA_TOMB_DEL, (name,)),
        )

    async def _calcNodeEdgeAdd(self, nid, edit, sode, newsode):

        verb, n2nid = edit[1]

        try:
            vabrv = self.core.getIndxAbrv(INDX_EDGE_VERB, verb)
        except s_exc.NoSuchAbrv:
            return (
                (EDIT_EDGE_ADD, (verb, n2nid)),
            )

        if sode is not None and self.layrslab.hasdup(self.edgen1n2abrv + nid + n2nid + FLAG_NORM, vabrv, db=self.indxdb):
            return

        return (
            (EDIT_EDGE_ADD, (verb, n2nid)),
        )

    async def _calcNodeEdgeDel(self, nid, edit, sode, newsode):

        if sode is None:
            return

        verb, n2nid = edit[1]

        try:
            vabrv = self.core.getIndxAbrv(INDX_EDGE_VERB, verb)
        except s_exc.NoSuchAbrv:
            return

        if not self.layrslab.hasdup(self.edgen1n2abrv + nid + n2nid + FLAG_NORM, vabrv, db=self.indxdb):
            return

        return (
            (EDIT_EDGE_DEL, (verb, n2nid)),
        )

    async def _calcNodeEdgeTomb(self, nid, edit, sode, newsode):

        verb, n2nid = edit[1]

        try:
            vabrv = self.core.getIndxAbrv(INDX_EDGE_VERB, verb)
        except s_exc.NoSuchAbrv:
            return

        if sode is not None and self.layrslab.hasdup(self.edgen1n2abrv + nid + n2nid + FLAG_TOMB, vabrv, db=self.indxdb):
            return

        return (
            (EDIT_EDGE_TOMB, (verb, n2nid)),
        )

    async def _calcNodeEdgeTombDel(self, nid, edit, sode, newsode):

        verb, n2nid = edit[1]

        try:
            vabrv = self.core.getIndxAbrv(INDX_EDGE_VERB, verb)
        except s_exc.NoSuchAbrv:
            return

        if sode is None or not self.layrslab.hasdup(self.edgen1n2abrv + nid + n2nid + FLAG_TOMB, vabrv, db=self.indxdb):
            return

        return (
            (EDIT_EDGE_TOMB_DEL, (verb, n2nid)),
        )

    async def _editNodeAdd(self, nid, form, edit, sode, meta):

        if sode.get('valu') is not None:
            return ()

        valu, stortype = sode['valu'] = edit[1]

        if self.core.getBuidByNid(nid) is None:
            self.core.setNidNdef(nid, (form, valu))

        self.dirty[nid] = sode

        kvpairs = []

        if sode.get('form') is None:
            sode['form'] = form
            formabrv = self.core.setIndxAbrv(INDX_FORM, form)
            kvpairs.append((formabrv, nid))

        abrv = self.core.setIndxAbrv(INDX_PROP, form, None)

        if stortype & STOR_FLAG_ARRAY:

            arryabrv = self.core.setIndxAbrv(INDX_ARRAY, form, None)

            for indx in self.getStorIndx(stortype, valu):
                kvpairs.append((arryabrv + indx, nid))
                self.indxcounts.inc(arryabrv)
                await asyncio.sleep(0)

            for indx in self.getStorIndx(STOR_TYPE_MSGP, valu):
                kvpairs.append((abrv + indx, nid))
                self.indxcounts.inc(abrv)

        else:

            for indx in self.getStorIndx(stortype, valu):
                kvpairs.append((abrv + indx, nid))
                self.indxcounts.inc(abrv)

            if stortype == STOR_TYPE_IVAL:
                if valu[1] == self.ivaltimetype.futsize:
                    dura = self.stortypes[STOR_TYPE_IVAL].maxdura
                else:
                    dura = self.ivaltimetype.getIntIndx(valu[1] - valu[0])

                duraabrv = self.core.setIndxAbrv(INDX_IVAL_DURATION, form, None)
                kvpairs.append((duraabrv + dura, nid))
                self.indxcounts.inc(duraabrv)

                indx = indx[8:]
                maxabrv = self.core.setIndxAbrv(INDX_IVAL_MAX, form, None)
                kvpairs.append((maxabrv + indx, nid))

        if sode.pop('antivalu', None) is not None:
            self.layrslab.delete(INDX_TOMB + abrv, nid, db=self.indxdb)

        if self.nodeAddHook is not None:
            self.nodeAddHook()

        return kvpairs

    async def _editNodeDel(self, nid, form, edit, sode, meta):

        if (valt := sode.pop('valu', None)) is None:
            return ()

        (valu, stortype) = valt

        abrv = self.core.setIndxAbrv(INDX_PROP, form, None)

        if stortype & STOR_FLAG_ARRAY:

            arryabrv = self.core.setIndxAbrv(INDX_ARRAY, form, None)

            for indx in self.getStorIndx(stortype, valu):
                self.layrslab.delete(arryabrv + indx, nid, db=self.indxdb)
                self.indxcounts.inc(arryabrv, -1)
                await asyncio.sleep(0)

            for indx in self.getStorIndx(STOR_TYPE_MSGP, valu):
                self.layrslab.delete(abrv + indx, nid, db=self.indxdb)
                self.indxcounts.inc(abrv, -1)

        else:

            for indx in self.getStorIndx(stortype, valu):
                self.layrslab.delete(abrv + indx, nid, db=self.indxdb)
                self.indxcounts.inc(abrv, -1)

            if stortype == STOR_TYPE_IVAL:
                if valu[1] == self.ivaltimetype.futsize:
                    dura = self.stortypes[STOR_TYPE_IVAL].maxdura
                else:
                    dura = self.ivaltimetype.getIntIndx(valu[1] - valu[0])

                duraabrv = self.core.setIndxAbrv(INDX_IVAL_DURATION, form, None)
                self.layrslab.delete(duraabrv + dura, nid, db=self.indxdb)
                self.indxcounts.inc(duraabrv, -1)

                indx = indx[8:]
                maxabrv = self.core.setIndxAbrv(INDX_IVAL_MAX, form, None)
                self.layrslab.delete(maxabrv + indx, nid, db=self.indxdb)

        if self.nodeDelHook is not None:
            self.nodeDelHook()

        await self._wipeNodeData(nid, sode)
        await self._delNodeEdges(nid, abrv, sode)

        if not self.mayDelNid(nid, sode):
            self.dirty[nid] = sode

        return ()

    async def _editNodeTomb(self, nid, form, edit, sode, meta):

        if sode.get('antivalu') is not None:
            return ()

        abrv = self.core.setIndxAbrv(INDX_PROP, form, None)

        sode['antivalu'] = True

        kvpairs = [(INDX_TOMB + abrv, nid)]

        if sode.get('form') is None:
            sode['form'] = form
            formabrv = self.core.setIndxAbrv(INDX_FORM, form)
            kvpairs.append((formabrv, nid))

        self.dirty[nid] = sode

        await self._wipeNodeData(nid, sode)
        await self._delNodeEdges(nid, abrv, sode)

        return kvpairs

    async def _editNodeTombDel(self, nid, form, edit, sode, meta):

        if sode.pop('antivalu', None) is None:
            return ()

        abrv = self.core.setIndxAbrv(INDX_PROP, form, None)

        self.layrslab.delete(INDX_TOMB + abrv, nid, db=self.indxdb)

        if not self.mayDelNid(nid, sode):
            self.dirty[nid] = sode

        return ()

    async def _editPropSet(self, nid, form, edit, sode, meta):

        prop, valu, oldv, stortype = edit[1]

        oldv, oldt = sode['props'].get(prop, (None, None))

        if valu == oldv:
            return ()

        abrv = self.core.setIndxAbrv(INDX_PROP, form, prop)
        univabrv = None

        if prop[0] == '.':  # '.' to detect universal props (as quickly as possible)
            univabrv = self.core.setIndxAbrv(INDX_PROP, None, prop)

        if oldv is not None:

            if oldt & STOR_FLAG_ARRAY:

                realtype = oldt & 0x7fff

                arryabrv = self.core.setIndxAbrv(INDX_ARRAY, form, prop)
                self.indxcounts.inc(arryabrv, len(oldv) * -1)

                if univabrv is not None:
                    univarryabrv = self.core.setIndxAbrv(INDX_ARRAY, None, prop)
                    self.indxcounts.inc(univarryabrv, len(oldv) * -1)

                for oldi in self.getStorIndx(oldt, oldv):
                    self.layrslab.delete(arryabrv + oldi, nid, db=self.indxdb)
                    if univabrv is not None:
                        self.layrslab.delete(univarryabrv + oldi, nid, db=self.indxdb)

                    if realtype == STOR_TYPE_NDEF:
                        self.layrslab.delete(self.ndefabrv + oldi[8:], nid + abrv, db=self.indxdb)

                    await asyncio.sleep(0)

                for indx in self.getStorIndx(STOR_TYPE_MSGP, oldv):
                    self.layrslab.delete(abrv + indx, nid, db=self.indxdb)
                    self.indxcounts.inc(abrv, -1)

                    if univabrv is not None:
                        self.layrslab.delete(univabrv + indx, nid, db=self.indxdb)
                        self.indxcounts.inc(univabrv, -1)

            else:

                for oldi in self.getStorIndx(oldt, oldv):
                    self.layrslab.delete(abrv + oldi, nid, db=self.indxdb)
                    self.indxcounts.inc(abrv, -1)

                    if univabrv is not None:
                        self.layrslab.delete(univabrv + oldi, nid, db=self.indxdb)
                        self.indxcounts.inc(univabrv, -1)

                    if oldt == STOR_TYPE_NDEF:
                        self.layrslab.delete(self.ndefabrv + oldi[8:], nid + abrv, db=self.indxdb)

                if oldt == STOR_TYPE_IVAL:
                    if oldv[1] == self.ivaltimetype.futsize:
                        dura = self.stortypes[STOR_TYPE_IVAL].maxdura
                    else:
                        dura = self.ivaltimetype.getIntIndx(oldv[1] - oldv[0])

                    duraabrv = self.core.setIndxAbrv(INDX_IVAL_DURATION, form, prop)
                    self.layrslab.delete(duraabrv + dura, nid, db=self.indxdb)
                    self.indxcounts.inc(duraabrv, -1)

                    if univabrv is not None:
                        univduraabrv = self.core.setIndxAbrv(INDX_IVAL_DURATION, None, prop)
                        self.layrslab.delete(univduraabrv + dura, nid, db=self.indxdb)
                        self.indxcounts.inc(univduraabrv, -1)

                    if not oldv[1] == valu[1]:
                        oldi = oldi[8:]
                        maxabrv = self.core.setIndxAbrv(INDX_IVAL_MAX, form, prop)

                        self.layrslab.delete(maxabrv + oldi, nid, db=self.indxdb)
                        if univabrv is not None:
                            univmaxabrv = self.core.setIndxAbrv(INDX_IVAL_MAX, None, prop)
                            self.layrslab.delete(univmaxabrv + oldi, nid, db=self.indxdb)

        if (antiprops := sode.get('antiprops')) is not None:
            tomb = antiprops.pop(prop, None)
            if tomb is not None:
                self.layrslab.delete(INDX_TOMB + abrv, nid, db=self.indxdb)

        sode['props'][prop] = (valu, stortype)
        self.dirty[nid] = sode

        kvpairs = []

        if sode.get('form') is None:
            sode['form'] = form
            formabrv = self.core.setIndxAbrv(INDX_FORM, form)
            kvpairs.append((formabrv, nid))

        if stortype & STOR_FLAG_ARRAY:

            realtype = stortype & 0x7fff

            arryabrv = self.core.setIndxAbrv(INDX_ARRAY, form, prop)
            if univabrv is not None:
                univarryabrv = self.core.setIndxAbrv(INDX_ARRAY, None, prop)

            for indx in self.getStorIndx(stortype, valu):
                kvpairs.append((arryabrv + indx, nid))
                self.indxcounts.inc(arryabrv)
                if univabrv is not None:
                    kvpairs.append((univarryabrv + indx, nid))
                    self.indxcounts.inc(univarryabrv)

                if realtype == STOR_TYPE_NDEF:
                    kvpairs.append((self.ndefabrv + indx[8:], nid + abrv))

                await asyncio.sleep(0)

            for indx in self.getStorIndx(STOR_TYPE_MSGP, valu):
                kvpairs.append((abrv + indx, nid))
                self.indxcounts.inc(abrv)
                if univabrv is not None:
                    kvpairs.append((univabrv + indx, nid))
                    self.indxcounts.inc(univabrv)

        else:

            for indx in self.getStorIndx(stortype, valu):
                kvpairs.append((abrv + indx, nid))
                self.indxcounts.inc(abrv)
                if univabrv is not None:
                    kvpairs.append((univabrv + indx, nid))
                    self.indxcounts.inc(univabrv)

                if stortype == STOR_TYPE_NDEF:
                    kvpairs.append((self.ndefabrv + indx[8:], nid + abrv))

            if stortype == STOR_TYPE_IVAL:
                if valu[1] == self.ivaltimetype.futsize:
                    dura = self.stortypes[STOR_TYPE_IVAL].maxdura
                else:
                    dura = self.ivaltimetype.getIntIndx(valu[1] - valu[0])

                duraabrv = self.core.setIndxAbrv(INDX_IVAL_DURATION, form, prop)
                kvpairs.append((duraabrv + dura, nid))
                self.indxcounts.inc(duraabrv)

                if univabrv is not None:
                    univduraabrv = self.core.setIndxAbrv(INDX_IVAL_DURATION, None, prop)
                    kvpairs.append((univduraabrv + dura, nid))
                    self.indxcounts.inc(univduraabrv)

                if oldv is None or oldv[1] != valu[1]:
                    indx = indx[8:]
                    maxabrv = self.core.setIndxAbrv(INDX_IVAL_MAX, form, prop)
                    kvpairs.append((maxabrv + indx, nid))

                    if univabrv is not None:
                        univmaxabrv = self.core.setIndxAbrv(INDX_IVAL_MAX, None, prop)
                        kvpairs.append((univmaxabrv + indx, nid))

        return kvpairs

    async def _editPropDel(self, nid, form, edit, sode, meta):

        prop = edit[1][0]

        if (valt := sode['props'].pop(prop, None)) is None:
            return ()

        valu, stortype = valt

        abrv = self.core.setIndxAbrv(INDX_PROP, form, prop)
        univabrv = None

        if prop[0] == '.':  # '.' to detect universal props (as quickly as possible)
            univabrv = self.core.setIndxAbrv(INDX_PROP, None, prop)

        if stortype & STOR_FLAG_ARRAY:

            realtype = stortype & 0x7fff

            arryabrv = self.core.setIndxAbrv(INDX_ARRAY, form, prop)
            self.indxcounts.inc(arryabrv, len(valu) * -1)
            if univabrv is not None:
                univarryabrv = self.core.setIndxAbrv(INDX_ARRAY, None, prop)
                self.indxcounts.inc(univarryabrv, len(valu) * -1)

            for aval in valu:
                for indx in self.getStorIndx(realtype, aval):
                    self.layrslab.delete(arryabrv + indx, nid, db=self.indxdb)
                    if univabrv is not None:
                        self.layrslab.delete(univarryabrv + indx, nid, db=self.indxdb)

                    if realtype == STOR_TYPE_NDEF:
                        self.layrslab.delete(self.ndefabrv + indx[8:], nid + abrv, db=self.indxdb)

                await asyncio.sleep(0)

            for indx in self.getStorIndx(STOR_TYPE_MSGP, valu):
                self.layrslab.delete(abrv + indx, nid, db=self.indxdb)
                self.indxcounts.inc(abrv, -1)
                if univabrv is not None:
                    self.layrslab.delete(univabrv + indx, nid, db=self.indxdb)
                    self.indxcounts.inc(univabrv, -1)

        else:

            for indx in self.getStorIndx(stortype, valu):
                self.layrslab.delete(abrv + indx, nid, db=self.indxdb)
                self.indxcounts.inc(abrv, -1)
                if univabrv is not None:
                    self.layrslab.delete(univabrv + indx, nid, db=self.indxdb)
                    self.indxcounts.inc(univabrv, -1)

                if stortype == STOR_TYPE_NDEF:
                    self.layrslab.delete(self.ndefabrv + indx[8:], nid + abrv, db=self.indxdb)

            if stortype == STOR_TYPE_IVAL:
                if valu[1] == self.ivaltimetype.futsize:
                    dura = self.stortypes[STOR_TYPE_IVAL].maxdura
                else:
                    dura = self.ivaltimetype.getIntIndx(valu[1] - valu[0])

                indx = indx[8:]

                maxabrv = self.core.setIndxAbrv(INDX_IVAL_MAX, form, prop)
                duraabrv = self.core.setIndxAbrv(INDX_IVAL_DURATION, form, prop)

                self.layrslab.delete(maxabrv + indx, nid, db=self.indxdb)
                self.layrslab.delete(duraabrv + dura, nid, db=self.indxdb)
                self.indxcounts.inc(duraabrv, -1)

                if univabrv is not None:
                    univmaxabrv = self.core.setIndxAbrv(INDX_IVAL_MAX, None, prop)
                    univduraabrv = self.core.setIndxAbrv(INDX_IVAL_DURATION, None, prop)
                    self.layrslab.delete(univmaxabrv + indx, nid, db=self.indxdb)
                    self.layrslab.delete(univduraabrv + dura, nid, db=self.indxdb)
                    self.indxcounts.inc(univduraabrv, -1)

        if not self.mayDelNid(nid, sode):
            self.dirty[nid] = sode

        return ()

    async def _editPropTomb(self, nid, form, edit, sode, meta):

        prop = edit[1][0]

        if (antiprops := sode.get('antiprops')) is not None and prop in antiprops:
            return ()

        abrv = self.core.setIndxAbrv(INDX_PROP, form, prop)

        kvpairs = [(INDX_TOMB + abrv, nid)]

        if sode.get('form') is None:
            sode['form'] = form
            formabrv = self.core.setIndxAbrv(INDX_FORM, form)
            kvpairs.append((formabrv, nid))

        sode['antiprops'][prop] = True
        self.dirty[nid] = sode

        return kvpairs

    async def _editPropTombDel(self, nid, form, edit, sode, meta):

        prop = edit[1][0]

        if (antiprops := sode.get('antiprops')) is None or antiprops.pop(prop, None) is None:
            return ()

        abrv = self.core.setIndxAbrv(INDX_PROP, form, prop)

        self.layrslab.delete(INDX_TOMB + abrv, nid, db=self.indxdb)

        if not self.mayDelNid(nid, sode):
            self.dirty[nid] = sode

        return ()

    async def _editTagSet(self, nid, form, edit, sode, meta):

        tag, valu, _ = edit[1]

        oldv = sode['tags'].get(tag)
        if valu == oldv:
            return ()

        abrv = self.core.setIndxAbrv(INDX_TAG, None, tag)
        formabrv = self.core.setIndxAbrv(INDX_TAG, form, tag)

        if oldv is None:
            self.indxcounts.inc(abrv)
            self.indxcounts.inc(formabrv)

        else:

            if oldv == (None, None):
                self.layrslab.delete(abrv, nid, db=self.indxdb)
                self.layrslab.delete(formabrv, nid, db=self.indxdb)
            else:
                if oldv[1] == self.ivaltimetype.futsize:
                    dura = self.stortypes[STOR_TYPE_IVAL].maxdura
                else:
                    dura = self.ivaltimetype.getIntIndx(oldv[1] - oldv[0])

                duraabrv = self.core.setIndxAbrv(INDX_TAG_DURATION, None, tag)
                duraformabrv = self.core.setIndxAbrv(INDX_TAG_DURATION, form, tag)

                self.layrslab.delete(duraabrv + dura, nid, db=self.indxdb)
                self.layrslab.delete(duraformabrv + dura, nid, db=self.indxdb)
                self.indxcounts.inc(duraabrv, -1)
                self.indxcounts.inc(duraformabrv, -1)

                minindx = self.ivaltimetype.getIntIndx(oldv[0])
                maxindx = self.ivaltimetype.getIntIndx(oldv[1])

                self.layrslab.delete(abrv + minindx + maxindx, nid, db=self.indxdb)
                self.layrslab.delete(formabrv + minindx + maxindx, nid, db=self.indxdb)

                if not oldv[1] == valu[1]:
                    maxabrv = self.core.setIndxAbrv(INDX_TAG_MAX, None, tag)
                    maxformabrv = self.core.setIndxAbrv(INDX_TAG_MAX, form, tag)

                    self.layrslab.delete(maxabrv + maxindx, nid, db=self.indxdb)
                    self.layrslab.delete(maxformabrv + maxindx, nid, db=self.indxdb)

        sode['tags'][tag] = valu
        self.dirty[nid] = sode

        if (antitags := sode.get('antitags')) is not None:
            tomb = antitags.pop(tag, None)
            if tomb is not None:
                self.layrslab.delete(INDX_TOMB + abrv, nid, db=self.indxdb)

        kvpairs = []

        if sode.get('form') is None:
            sode['form'] = form
            formabrv = self.core.setIndxAbrv(INDX_FORM, form)
            kvpairs.append((formabrv, nid))

        if valu == (None, None):
            kvpairs.append((abrv, nid))
            kvpairs.append((formabrv, nid))
        else:
            if valu[1] == self.ivaltimetype.futsize:
                dura = self.stortypes[STOR_TYPE_IVAL].maxdura
            else:
                dura = self.ivaltimetype.getIntIndx(valu[1] - valu[0])

            duraabrv = self.core.setIndxAbrv(INDX_TAG_DURATION, None, tag)
            duraformabrv = self.core.setIndxAbrv(INDX_TAG_DURATION, form, tag)

            kvpairs.append((duraabrv + dura, nid))
            kvpairs.append((duraformabrv + dura, nid))
            self.indxcounts.inc(duraabrv)
            self.indxcounts.inc(duraformabrv)

            minindx = self.ivaltimetype.getIntIndx(valu[0])
            maxindx = self.ivaltimetype.getIntIndx(valu[1])

            kvpairs.append((abrv + minindx + maxindx, nid))
            kvpairs.append((formabrv + minindx + maxindx, nid))

            if oldv is None or oldv[1] != valu[1]:
                maxabrv = self.core.setIndxAbrv(INDX_TAG_MAX, None, tag)
                maxformabrv = self.core.setIndxAbrv(INDX_TAG_MAX, form, tag)

                kvpairs.append((maxabrv + maxindx, nid))
                kvpairs.append((maxformabrv + maxindx, nid))

        return kvpairs

    async def _editTagDel(self, nid, form, edit, sode, meta):

        tag = edit[1][0]

        if (oldv := sode['tags'].pop(tag, None)) is None:
            return ()

        abrv = self.core.setIndxAbrv(INDX_TAG, None, tag)
        formabrv = self.core.setIndxAbrv(INDX_TAG, form, tag)

        self.indxcounts.inc(abrv, -1)
        self.indxcounts.inc(formabrv, -1)

        if oldv == (None, None):
            self.layrslab.delete(abrv, nid, db=self.indxdb)
            self.layrslab.delete(formabrv, nid, db=self.indxdb)
        else:
            if oldv[1] == self.ivaltimetype.futsize:
                dura = self.stortypes[STOR_TYPE_IVAL].maxdura
            else:
                dura = self.ivaltimetype.getIntIndx(oldv[1] - oldv[0])

            duraabrv = self.core.setIndxAbrv(INDX_TAG_DURATION, None, tag)
            duraformabrv = self.core.setIndxAbrv(INDX_TAG_DURATION, form, tag)

            self.layrslab.delete(duraabrv + dura, nid, db=self.indxdb)
            self.layrslab.delete(duraformabrv + dura, nid, db=self.indxdb)
            self.indxcounts.inc(duraabrv, -1)
            self.indxcounts.inc(duraformabrv, -1)

            minindx = self.ivaltimetype.getIntIndx(oldv[0])
            maxindx = self.ivaltimetype.getIntIndx(oldv[1])

            self.layrslab.delete(abrv + minindx + maxindx, nid, db=self.indxdb)
            self.layrslab.delete(formabrv + minindx + maxindx, nid, db=self.indxdb)

            maxabrv = self.core.setIndxAbrv(INDX_TAG_MAX, None, tag)
            maxformabrv = self.core.setIndxAbrv(INDX_TAG_MAX, form, tag)

            self.layrslab.delete(maxabrv + maxindx, nid, db=self.indxdb)
            self.layrslab.delete(maxformabrv + maxindx, nid, db=self.indxdb)

        if not self.mayDelNid(nid, sode):
            self.dirty[nid] = sode

        return ()

    async def _editTagTomb(self, nid, form, edit, sode, meta):

        tag = edit[1][0]

        if (antitags := sode.get('antitags')) is not None and tag in antitags:
            return ()

        abrv = self.core.setIndxAbrv(INDX_TAG, None, tag)

        kvpairs = [(INDX_TOMB + abrv, nid)]

        if sode.get('form') is None:
            sode['form'] = form
            formabrv = self.core.setIndxAbrv(INDX_FORM, form)
            kvpairs.append((formabrv, nid))

        sode['antitags'][tag] = True
        self.dirty[nid] = sode

        return kvpairs

    async def _editTagTombDel(self, nid, form, edit, sode, meta):

        tag = edit[1][0]

        if (antitags := sode.get('antitags')) is None or antitags.pop(tag, None) is None:
            return ()

        abrv = self.core.setIndxAbrv(INDX_TAG, None, tag)

        self.layrslab.delete(INDX_TOMB + abrv, nid, db=self.indxdb)

        if not self.mayDelNid(nid, sode):
            self.dirty[nid] = sode

        return ()

    async def _editTagPropSet(self, nid, form, edit, sode, meta):

        tag, prop, valu, oldv, stortype = edit[1]

        tp_abrv = self.core.setIndxAbrv(INDX_TAGPROP, None, tag, prop)
        ftp_abrv = self.core.setIndxAbrv(INDX_TAGPROP, form, tag, prop)

        if (tp_dict := sode['tagprops'].get(tag)) is not None:
            if (oldv := tp_dict.get(prop)) is not None:

                if (valu, stortype) == oldv:
                    return ()

                (oldv, oldt) = oldv

                for oldi in self.getStorIndx(oldt, oldv):
                    self.layrslab.delete(tp_abrv + oldi, nid, db=self.indxdb)
                    self.layrslab.delete(ftp_abrv + oldi, nid, db=self.indxdb)
                    self.indxcounts.inc(tp_abrv, -1)
                    self.indxcounts.inc(ftp_abrv, -1)

                if oldt == STOR_TYPE_IVAL:
                    if oldv[1] == self.ivaltimetype.futsize:
                        dura = self.stortypes[STOR_TYPE_IVAL].maxdura
                    else:
                        dura = self.ivaltimetype.getIntIndx(oldv[1] - oldv[0])

                    duraabrv = self.core.setIndxAbrv(INDX_IVAL_DURATION, None, tag, prop)
                    duraformabrv = self.core.setIndxAbrv(INDX_IVAL_DURATION, form, tag, prop)

                    self.layrslab.delete(duraabrv + dura, nid, db=self.indxdb)
                    self.layrslab.delete(duraformabrv + dura, nid, db=self.indxdb)
                    self.indxcounts.inc(duraabrv, -1)
                    self.indxcounts.inc(duraformabrv, -1)

                    if not oldv[1] == valu[1]:
                        oldi = oldi[8:]
                        maxabrv = self.core.setIndxAbrv(INDX_IVAL_MAX, None, tag, prop)
                        maxformabrv = self.core.setIndxAbrv(INDX_IVAL_MAX, form, tag, prop)

                        self.layrslab.delete(maxabrv + oldi, nid, db=self.indxdb)
                        self.layrslab.delete(maxformabrv + oldi, nid, db=self.indxdb)

        else:
            sode['tagprops'][tag] = {}

        if (antitags := sode.get('antitagprops')) is not None:
            if (antiprops := antitags.get(tag)) is not None:
                tomb = antiprops.pop(prop, None)
                if tomb is not None:
                    self.layrslab.delete(INDX_TOMB + tp_abrv, nid, db=self.indxdb)

                    if len(antiprops) == 0:
                        antitags.pop(tag)

        sode['tagprops'][tag][prop] = (valu, stortype)
        self.dirty[nid] = sode

        kvpairs = []

        if sode.get('form') is None:
            sode['form'] = form
            formabrv = self.core.setIndxAbrv(INDX_FORM, form)
            kvpairs.append((formabrv, nid))

        for indx in self.getStorIndx(stortype, valu):
            kvpairs.append((tp_abrv + indx, nid))
            kvpairs.append((ftp_abrv + indx, nid))
            self.indxcounts.inc(tp_abrv)
            self.indxcounts.inc(ftp_abrv)

        if stortype == STOR_TYPE_IVAL:
            if valu[1] == self.ivaltimetype.futsize:
                dura = self.stortypes[STOR_TYPE_IVAL].maxdura
            else:
                dura = self.ivaltimetype.getIntIndx(valu[1] - valu[0])

            duraabrv = self.core.setIndxAbrv(INDX_IVAL_DURATION, None, tag, prop)
            duraformabrv = self.core.setIndxAbrv(INDX_IVAL_DURATION, form, tag, prop)
            kvpairs.append((duraabrv + dura, nid))
            kvpairs.append((duraformabrv + dura, nid))
            self.indxcounts.inc(duraabrv)
            self.indxcounts.inc(duraformabrv)

            if oldv is None or oldv[1] != valu[1]:
                indx = indx[8:]
                maxabrv = self.core.setIndxAbrv(INDX_IVAL_MAX, None, tag, prop)
                maxformabrv = self.core.setIndxAbrv(INDX_IVAL_MAX, form, tag, prop)
                kvpairs.append((maxabrv + indx, nid))
                kvpairs.append((maxformabrv + indx, nid))

        return kvpairs

    async def _editTagPropDel(self, nid, form, edit, sode, meta):

        tag, prop, _, _ = edit[1]

        if (tp_dict := sode['tagprops'].get(tag)) is None:
            return ()

        if (oldv := tp_dict.pop(prop, None)) is None:
            return ()

        (oldv, oldt) = oldv

        if len(tp_dict) == 0:
            sode['tagprops'].pop(tag)

        if not self.mayDelNid(nid, sode):
            self.dirty[nid] = sode

        tp_abrv = self.core.setIndxAbrv(INDX_TAGPROP, None, tag, prop)
        ftp_abrv = self.core.setIndxAbrv(INDX_TAGPROP, form, tag, prop)

        for oldi in self.getStorIndx(oldt, oldv):
            self.layrslab.delete(tp_abrv + oldi, nid, db=self.indxdb)
            self.layrslab.delete(ftp_abrv + oldi, nid, db=self.indxdb)
            self.indxcounts.inc(tp_abrv, -1)
            self.indxcounts.inc(ftp_abrv, -1)

        if oldt == STOR_TYPE_IVAL:
            if oldv[1] == self.ivaltimetype.futsize:
                dura = self.stortypes[STOR_TYPE_IVAL].maxdura
            else:
                dura = self.ivaltimetype.getIntIndx(oldv[1] - oldv[0])

            duraabrv = self.core.setIndxAbrv(INDX_IVAL_DURATION, None, tag, prop)
            duraformabrv = self.core.setIndxAbrv(INDX_IVAL_DURATION, form, tag, prop)
            self.layrslab.delete(duraabrv + dura, nid, db=self.indxdb)
            self.layrslab.delete(duraformabrv + dura, nid, db=self.indxdb)
            self.indxcounts.inc(duraabrv, -1)
            self.indxcounts.inc(duraformabrv, -1)

            indx = oldi[8:]
            maxabrv = self.core.setIndxAbrv(INDX_IVAL_MAX, None, tag, prop)
            maxformabrv = self.core.setIndxAbrv(INDX_IVAL_MAX, form, tag, prop)
            self.layrslab.delete(maxabrv + indx, nid, db=self.indxdb)
            self.layrslab.delete(maxformabrv + indx, nid, db=self.indxdb)

        return ()

    async def _editTagPropTomb(self, nid, form, edit, sode, meta):

        tag, prop = edit[1]

        if (antitags := sode.get('antitagprops')) is not None:
            if (antiprops := antitags.get(tag)) is not None and prop in antiprops:
                return ()

        abrv = self.core.setIndxAbrv(INDX_TAGPROP, None, tag, prop)

        kvpairs = [(INDX_TOMB + abrv, nid)]

        if sode.get('form') is None:
            sode['form'] = form
            formabrv = self.core.setIndxAbrv(INDX_FORM, form)
            kvpairs.append((formabrv, nid))

        if antitags is None or antiprops is None:
            sode['antitagprops'][tag] = {}

        sode['antitagprops'][tag][prop] = True
        self.dirty[nid] = sode

        return kvpairs

    async def _editTagPropTombDel(self, nid, form, edit, sode, meta):

        tag, prop = edit[1]

        if (antitags := sode.get('antitagprops')) is None:
            return ()

        if (antiprops := antitags.get(tag)) is None or antiprops.pop(prop, None) is None:
            return ()

        if len(antiprops) == 0:
            antitags.pop(tag)

        abrv = self.core.setIndxAbrv(INDX_TAGPROP, None, tag, prop)

        self.layrslab.delete(INDX_TOMB + abrv, nid, db=self.indxdb)

        if not self.mayDelNid(nid, sode):
            self.dirty[nid] = sode

        return ()

    async def _editNodeDataSet(self, nid, form, edit, sode, meta):

        name, valu, oldv = edit[1]
        abrv = self.core.setIndxAbrv(INDX_NODEDATA, name)

        self.dataslab.put(nid + abrv + FLAG_NORM, s_msgpack.en(valu), db=self.nodedata)
        self.dataslab.put(abrv + FLAG_NORM, nid, db=self.dataname)

        if oldv is None and self.dataslab.delete(abrv + FLAG_TOMB, nid, db=self.dataname):
            self.dataslab.delete(nid + abrv + FLAG_TOMB, db=self.nodedata)
            self.layrslab.delete(INDX_TOMB + abrv, nid, db=self.indxdb)

        if sode.get('form') is None:
            sode['form'] = form
            formabrv = self.core.setIndxAbrv(INDX_FORM, form)
            return ((formabrv, nid),)

        return ()

    async def _editNodeDataDel(self, nid, form, edit, sode, meta):

        name, valu = edit[1]
        abrv = self.core.setIndxAbrv(INDX_NODEDATA, name)

        if self.dataslab.delete(nid + abrv + FLAG_NORM, db=self.nodedata):
            self.dataslab.delete(abrv + FLAG_NORM, nid, db=self.dataname)
            self.mayDelNid(nid, sode)

        return ()

    async def _editNodeDataTomb(self, nid, form, edit, sode, meta):

        name = edit[1][0]
        abrv = self.core.setIndxAbrv(INDX_NODEDATA, name)

        if not self.dataslab.put(abrv + FLAG_TOMB, nid, db=self.dataname, overwrite=False):
            return ()

        self.dataslab.put(nid + abrv + FLAG_TOMB, s_msgpack.en(None), db=self.nodedata)
        self.dirty[nid] = sode

        kvpairs = [(INDX_TOMB + abrv, nid)]

        if sode.get('form') is None:
            sode['form'] = form
            formabrv = self.core.setIndxAbrv(INDX_FORM, form)
            kvpairs.append((formabrv, nid))

        return kvpairs

    async def _editNodeDataTombDel(self, nid, form, edit, sode, meta):

        name = edit[1][0]
        abrv = self.core.setIndxAbrv(INDX_NODEDATA, name)

        if not self.dataslab.delete(abrv + FLAG_TOMB, nid, db=self.dataname):
            return ()

        self.dataslab.delete(nid + abrv + FLAG_TOMB, db=self.nodedata)
        self.layrslab.delete(INDX_TOMB + abrv, nid, db=self.indxdb)

        if not self.mayDelNid(nid, sode):
            self.dirty[nid] = sode

        return ()

    async def _editNodeEdgeAdd(self, nid, form, edit, sode, meta):

        verb, n2nid = edit[1]

        vabrv = self.core.setIndxAbrv(INDX_EDGE_VERB, verb)

        if self.layrslab.hasdup(self.edgen1n2abrv + nid + n2nid + FLAG_NORM, vabrv, db=self.indxdb):
            return ()

        n2sode = self._genStorNode(n2nid)

        # we are creating a new edge for this layer.
        sode['n1verbs'][verb] = sode['n1verbs'].get(verb, 0) + 1
        n2sode['n2verbs'][verb] = n2sode['n2verbs'].get(verb, 0) + 1

        if self.layrslab.delete(INDX_TOMB + vabrv + nid, n2nid, db=self.indxdb):
            self.layrslab.delete(vabrv + nid + FLAG_TOMB, n2nid, db=self.indxdb)
            self.layrslab.delete(self.edgen1abrv + nid + vabrv + FLAG_TOMB, n2nid, db=self.indxdb)
            self.layrslab.delete(self.edgen2abrv + n2nid + vabrv + FLAG_TOMB, nid, db=self.indxdb)
            self.layrslab.delete(self.edgen1n2abrv + nid + n2nid + FLAG_TOMB, vabrv, db=self.indxdb)

        self.dirty[nid] = sode
        self.dirty[n2nid] = n2sode

        kvpairs = [
            (vabrv + nid + FLAG_NORM, n2nid),
            (self.edgen1abrv + nid + vabrv + FLAG_NORM, n2nid),
            (self.edgen2abrv + n2nid + vabrv + FLAG_NORM, nid),
            (self.edgen1n2abrv + nid + n2nid + FLAG_NORM, vabrv)
        ]

        formabrv = self.core.setIndxAbrv(INDX_FORM, form)

        if sode.get('form') is None:
            sode['form'] = form
            kvpairs.append((formabrv, nid))

        self.indxcounts.inc(vabrv, 1)
        self.indxcounts.inc(INDX_EDGE_N1 + formabrv + vabrv, 1)

        if (n2form := n2sode.get('form')) is None:
            n2form = self.core.getNidNdef(n2nid)[0]
            n2sode['form'] = n2form
            n2formabrv = self.core.setIndxAbrv(INDX_FORM, n2form)
            kvpairs.append((n2formabrv, n2nid))
        else:
            n2formabrv = self.core.setIndxAbrv(INDX_FORM, n2form)

        self.indxcounts.inc(INDX_EDGE_N2 + n2formabrv + vabrv, 1)

        return kvpairs

    async def _editNodeEdgeDel(self, nid, form, edit, sode, meta):

        verb, n2nid = edit[1]

        vabrv = self.core.setIndxAbrv(INDX_EDGE_VERB, verb)

        if not self.layrslab.delete(vabrv + nid + FLAG_NORM, n2nid, db=self.indxdb):
            return ()

        self.layrslab.delete(self.edgen1abrv + nid + vabrv + FLAG_NORM, n2nid, db=self.indxdb)
        self.layrslab.delete(self.edgen2abrv + n2nid + vabrv + FLAG_NORM, nid, db=self.indxdb)
        self.layrslab.delete(self.edgen1n2abrv + nid + n2nid + FLAG_NORM, vabrv, db=self.indxdb)

        newvalu = sode['n1verbs'].get(verb, 0) - 1
        if newvalu == 0:
            sode['n1verbs'].pop(verb)
            if not self.mayDelNid(nid, sode):
                self.dirty[nid] = sode
        else:
            sode['n1verbs'][verb] = newvalu
            self.dirty[nid] = sode

        n2sode = self._genStorNode(n2nid)
        newvalu = n2sode['n2verbs'].get(verb, 0) - 1
        if newvalu == 0:
            n2sode['n2verbs'].pop(verb)
            if not self.mayDelNid(n2nid, n2sode):
                self.dirty[n2nid] = n2sode
        else:
            n2sode['n2verbs'][verb] = newvalu
            self.dirty[n2nid] = n2sode

        formabrv = self.core.setIndxAbrv(INDX_FORM, form)

        self.indxcounts.inc(vabrv, -1)
        self.indxcounts.inc(INDX_EDGE_N1 + formabrv + vabrv, -1)

        if (n2form := n2sode.get('form')) is None:
            n2form = self.core.getNidNdef(n2nid)[0]

        if n2form is not None:
            n2formabrv = self.core.setIndxAbrv(INDX_FORM, n2form)
            self.indxcounts.inc(INDX_EDGE_N2 + n2formabrv + vabrv, -1)

        return ()

    async def _editNodeEdgeTomb(self, nid, form, edit, sode, meta):

        verb, n2nid = edit[1]

        vabrv = self.core.setIndxAbrv(INDX_EDGE_VERB, verb)

        if not self.layrslab.put(INDX_TOMB + vabrv + nid, n2nid, db=self.indxdb, overwrite=False):
            return ()

        n2sode = self._genStorNode(n2nid)

        sode['n1antiverbs'][verb] = sode['n1antiverbs'].get(verb, 0) + 1
        n2sode['n2antiverbs'][verb] = n2sode['n2antiverbs'].get(verb, 0) + 1

        self.dirty[nid] = sode
        self.dirty[n2nid] = n2sode

        kvpairs = [
            (vabrv + nid + FLAG_TOMB, n2nid),
            (self.edgen1abrv + nid + vabrv + FLAG_TOMB, n2nid),
            (self.edgen2abrv + n2nid + vabrv + FLAG_TOMB, nid),
            (self.edgen1n2abrv + nid + n2nid + FLAG_TOMB, vabrv)
        ]

        if sode.get('form') is None:
            sode['form'] = form
            formabrv = self.core.setIndxAbrv(INDX_FORM, form)
            kvpairs.append((formabrv, nid))

        if (n2form := n2sode.get('form')) is None:
            n2form = self.core.getNidNdef(n2nid)[0]
            n2sode['form'] = n2form
            n2formabrv = self.core.setIndxAbrv(INDX_FORM, n2form)
            kvpairs.append((n2formabrv, n2nid))

        return kvpairs

    async def _editNodeEdgeTombDel(self, nid, form, edit, sode, meta):

        verb, n2nid = edit[1]

        vabrv = self.core.setIndxAbrv(INDX_EDGE_VERB, verb)

        if not self.layrslab.delete(INDX_TOMB + vabrv + nid, n2nid, db=self.indxdb):
            return ()

        self.layrslab.delete(vabrv + nid + FLAG_TOMB, n2nid, db=self.indxdb)
        self.layrslab.delete(self.edgen1abrv + nid + vabrv + FLAG_TOMB, n2nid, db=self.indxdb)
        self.layrslab.delete(self.edgen2abrv + n2nid + vabrv + FLAG_TOMB, nid, db=self.indxdb)
        self.layrslab.delete(self.edgen1n2abrv + nid + n2nid + FLAG_TOMB, vabrv, db=self.indxdb)

        n2sode = self._genStorNode(n2nid)

        newvalu = sode['n1antiverbs'].get(verb, 0) - 1
        if newvalu == 0:
            sode['n1antiverbs'].pop(verb)
            if not self.mayDelNid(nid, sode):
                self.dirty[nid] = sode
        else:
            sode['n1antiverbs'][verb] = newvalu
            self.dirty[nid] = sode

        n2sode = self._genStorNode(n2nid)
        newvalu = n2sode['n2antiverbs'].get(verb, 0) - 1
        if newvalu == 0:
            n2sode['n2antiverbs'].pop(verb)
            if not self.mayDelNid(n2nid, n2sode):
                self.dirty[n2nid] = n2sode
        else:
            n2sode['n2antiverbs'][verb] = newvalu
            self.dirty[n2nid] = n2sode

        return ()

    async def getEdgeVerbs(self):
        for byts, abrv in self.core.indxabrv.iterByPref(INDX_EDGE_VERB):
            if self.indxcounts.get(abrv) > 0:
                yield s_msgpack.un(byts[2:])[0]

    async def getEdges(self, verb=None):

        if verb is None:
            for lkey, lval in self.layrslab.scanByPref(self.edgen1abrv, db=self.indxdb):
                yield lkey[-17:-9], lkey[-9:-1], lval, lkey[-1:] == FLAG_TOMB
            return

        try:
            vabrv = self.core.getIndxAbrv(INDX_EDGE_VERB, verb)
        except s_exc.NoSuchAbrv:
            return

        for lkey, lval in self.layrslab.scanByPref(vabrv, db=self.indxdb):
            # n1nid, verbabrv, n2nid, tomb
            yield lkey[-9:-1], vabrv, lval, lkey[-1:] == FLAG_TOMB

    async def _delNodeEdges(self, nid, formabrv, sode):

        sode.pop('n1verbs', None)
        sode.pop('n1antiverbs', None)

        for lkey, n2nid in self.layrslab.scanByPref(self.edgen1abrv + nid, db=self.indxdb):
            await asyncio.sleep(0)

            tomb = lkey[-1:]
            vabrv = lkey[-9:-1]

            self.layrslab.delete(vabrv + nid + tomb, n2nid, db=self.indxdb)
            self.layrslab.delete(self.edgen1abrv + nid + vabrv + tomb, n2nid, db=self.indxdb)
            self.layrslab.delete(self.edgen2abrv + n2nid + vabrv + tomb, nid, db=self.indxdb)
            self.layrslab.delete(self.edgen1n2abrv + nid + n2nid + tomb, vabrv, db=self.indxdb)

            verb = self.core.getAbrvIndx(vabrv)[0]
            n2sode = self._genStorNode(n2nid)

            if tomb == FLAG_TOMB:
                self.layrslab.delete(INDX_TOMB + vabrv + nid, n2nid, db=self.indxdb)
                newvalu = n2sode['n2antiverbs'].get(verb, 0) - 1
                if newvalu == 0:
                    n2sode['n2antiverbs'].pop(verb)
                    if not self.mayDelNid(n2nid, n2sode):
                        self.dirty[n2nid] = n2sode
                else:
                    n2sode['n2antiverbs'][verb] = newvalu
                    self.dirty[n2nid] = n2sode

            else:
                newvalu = n2sode['n2verbs'].get(verb, 0) - 1
                if newvalu == 0:
                    n2sode['n2verbs'].pop(verb)
                    if not self.mayDelNid(n2nid, n2sode):
                        self.dirty[n2nid] = n2sode
                else:
                    n2sode['n2verbs'][verb] = newvalu
                    self.dirty[n2nid] = n2sode

            self.indxcounts.inc(vabrv, -1)
            self.indxcounts.inc(INDX_EDGE_N1 + formabrv + vabrv, -1)

            if (n2form := n2sode.get('form')) is None:
                n2form = self.core.getNidNdef(n2nid)[0]

            if n2form is not None:
                n2formabrv = self.core.setIndxAbrv(INDX_FORM, n2form)
                self.indxcounts.inc(INDX_EDGE_N2 + n2formabrv + vabrv, -1)

    def getStorIndx(self, stortype, valu):

        if stortype & 0x8000:

            realtype = stortype & 0x7fff

            retn = []
            [retn.extend(self.getStorIndx(realtype, aval)) for aval in valu]
            return retn

        return self.stortypes[stortype].indx(valu)

    async def iterNodeEdgesN1(self, nid, verb=None):

        pref = self.edgen1abrv + nid
        if verb is not None:
            try:
                vabrv = self.core.getIndxAbrv(INDX_EDGE_VERB, verb)
                pref += vabrv
            except s_exc.NoSuchAbrv:
                return

            for lkey, n2nid in self.layrslab.scanByPref(pref, db=self.indxdb):
                yield vabrv, n2nid, lkey[-1:] == FLAG_TOMB
            return

        for lkey, n2nid in self.layrslab.scanByPref(pref, db=self.indxdb):
            yield lkey[-9:-1], n2nid, lkey[-1:] == FLAG_TOMB

    async def iterNodeEdgesN2(self, nid, verb=None):

        pref = self.edgen2abrv + nid
        if verb is not None:
            try:
                vabrv = self.core.getIndxAbrv(INDX_EDGE_VERB, verb)
                pref += vabrv
            except s_exc.NoSuchAbrv:
                return

            for lkey, n1nid in self.layrslab.scanByPref(pref, db=self.indxdb):
                yield vabrv, n1nid, lkey[-1:] == FLAG_TOMB
            return

        for lkey, n1nid in self.layrslab.scanByPref(pref, db=self.indxdb):
            yield lkey[-9:-1], n1nid, lkey[-1:] == FLAG_TOMB

    async def iterEdgeVerbs(self, n1nid, n2nid):
        for lkey, vabrv in self.layrslab.scanByPref(self.edgen1n2abrv + n1nid + n2nid, db=self.indxdb):
            yield vabrv, lkey[-1:] == FLAG_TOMB

    async def iterNodeEdgeVerbsN1(self, nid):

        pref = self.edgen1abrv + nid
        for lkey in self.layrslab.scanKeysByPref(pref, db=self.indxdb, nodup=True):
            yield lkey[-9:-1], lkey[-1:] == FLAG_TOMB

    async def hasNodeEdge(self, n1nid, verb, n2nid):
        try:
            vabrv = self.core.getIndxAbrv(INDX_EDGE_VERB, verb)
        except s_exc.NoSuchAbrv:
            return None

        if self.layrslab.hasdup(self.edgen1abrv + n1nid + vabrv + FLAG_NORM, n2nid, db=self.indxdb):
            return True

        elif self.layrslab.hasdup(self.edgen1abrv + n1nid + vabrv + FLAG_TOMB, n2nid, db=self.indxdb):
            return False

    async def getNdefRefs(self, buid):
        for _, byts in self.layrslab.scanByDups(self.ndefabrv + buid, db=self.indxdb):
            yield byts[:8], byts[8:]

    async def iterFormRows(self, form, stortype=None, startvalu=None):
        '''
        Yields nid, valu tuples of nodes of a single form, optionally (re)starting at startvalu.

        Args:
            form (str):  A form name.
            stortype (Optional[int]): a STOR_TYPE_* integer representing the type of form:prop
            startvalu (Any):  The value to start at.  May only be not None if stortype is not None.

        Returns:
            AsyncIterator[Tuple(nid, valu)]
        '''
        try:
            indxby = IndxByForm(self, form)

        except s_exc.NoSuchAbrv:
            return

        async for item in self._iterRows(indxby, stortype=stortype, startvalu=startvalu):
            yield item

    async def iterPropRows(self, form, prop, stortype=None, startvalu=None):
        '''
        Yields nid, valu tuples of nodes with a particular secondary property, optionally (re)starting at startvalu.

        Args:
            form (str):  A form name.
            prop (str):  A property name.
            stortype (Optional[int]): a STOR_TYPE_* integer representing the type of form:prop
            startvalu (Any):  The value to start at.  May only be not None if stortype is not None.

        Returns:
            AsyncIterator[Tuple(nid, valu)]
        '''
        try:
            indxby = IndxByProp(self, form, prop)

        except s_exc.NoSuchAbrv:
            return

        async for item in self._iterRows(indxby, stortype=stortype, startvalu=startvalu):
            yield item

    async def iterUnivRows(self, prop, stortype=None, startvalu=None):
        '''
        Yields nid, valu tuples of nodes with a particular universal property, optionally (re)starting at startvalu.

        Args:
            prop (str):  A universal property name.
            stortype (Optional[int]): a STOR_TYPE_* integer representing the type of form:prop
            startvalu (Any):  The value to start at.  May only be not None if stortype is not None.

        Returns:
            AsyncIterator[Tuple(nid, valu)]
        '''
        try:
            indxby = IndxByProp(self, None, prop)

        except s_exc.NoSuchAbrv:
            return

        async for item in self._iterRows(indxby, stortype=stortype, startvalu=startvalu):
            yield item

    async def iterTagRows(self, tag, form=None):
        '''
        Yields (nid, (valu, form)) values that match a tag and optional form.

        Args:
            tag (str): the tag to match
            form (Optional[str]):  if present, only yields nids of nodes that match the form.

        Yields:
            (nid, (ival, form))
        '''
        try:
            abrv = self.core.getIndxAbrv(INDX_TAG, form, tag)
        except s_exc.NoSuchAbrv:
            return

        for lkey, nid in self.layrslab.scanByPref(abrv, db=self.indxdb):
            await asyncio.sleep(0)

            sref = self.genStorNodeRef(nid)
            ndef = self.core.getNidNdef(nid)
            valu = sref.sode['tags'].get(tag)

            yield nid, (valu, ndef[0])

    async def iterTagPropRows(self, tag, prop, form=None, stortype=None, startvalu=None):
        '''
        Yields (nid, valu) that match a tag:prop, optionally (re)starting at startvalu.

        Args:
            tag (str):  tag name
            prop (str):  prop name
            form (Optional[str]):  optional form name
            stortype (Optional[int]): a STOR_TYPE_* integer representing the type of form:prop
            startvalu (Any):  The value to start at.  May only be not None if stortype is not None.

        Returns:
            AsyncIterator[Tuple(nid, valu)]
        '''
        try:
            indxby = IndxByTagProp(self, form, tag, prop)

        except s_exc.NoSuchAbrv:
            return

        async for item in self._iterRows(indxby, stortype=stortype, startvalu=startvalu):
            yield item

    async def _iterRows(self, indxby, stortype=None, startvalu=None):
        '''
        Args:
            stortype (Optional[int]): a STOR_TYPE_* integer representing the type of form:prop
            startvalu (Any): The value to start at.  May only be not None if stortype is not None.

        Returns:
            AsyncIterator[Tuple[nid,valu]]
        '''
        assert stortype is not None or startvalu is None

        abrv = indxby.abrv
        abrvlen = indxby.abrvlen
        startbytz = None

        if startvalu is not None:
            stortype = indxby.getStorType()
            startbytz = stortype.indx(startvalu)[0]

        for key, nid in self.layrslab.scanByPref(abrv, startkey=startbytz, db=indxby.db):

            await asyncio.sleep(0)

            indx = key[abrvlen:]

            valu = indxby.getNodeValu(nid, indx=indx)
            if valu is s_common.novalu:
                continue

            yield nid, valu

    async def getNodeData(self, nid, name):
        '''
        Return a single element of a nid's node data
        '''
        try:
            abrv = self.core.getIndxAbrv(INDX_NODEDATA, name)
        except s_exc.NoSuchAbrv:
            return False, None, None

        byts = self.dataslab.get(nid + abrv + FLAG_NORM, db=self.nodedata)
        if byts is None:
            if self.dataslab.get(nid + abrv + FLAG_TOMB, db=self.nodedata):
                return True, None, True
            return False, None, None

        return True, s_msgpack.un(byts), False

    async def iterNodeData(self, nid):
        '''
        Return a generator of all a node's data by nid.
        '''
        for lkey, byts in self.dataslab.scanByPref(nid, db=self.nodedata):
            abrv = lkey[8:-1]
            valu = s_msgpack.un(byts)
            yield abrv, valu, lkey[-1:] == FLAG_TOMB

    async def iterNodeDataKeys(self, nid):
        '''
        Return a generator of all a nid's node data keys
        '''
        for lkey in self.dataslab.scanKeysByPref(nid, db=self.nodedata):
            abrv = lkey[8:-1]
            yield abrv, lkey[-1:] == FLAG_TOMB

    async def iterPropTombstones(self, form, prop):
        abrv = self.core.setIndxAbrv(INDX_PROP, form, prop)
        for _, nid in self.layrslab.scanByPref(INDX_TOMB + abrv, db=self.indxdb):
            yield nid

    async def iterTombstones(self):

        for lkey in self.layrslab.scanKeysByPref(INDX_TOMB, db=self.indxdb):
            byts = self.core.indxabrv.abrvToByts(lkey[2:10])
            tombtype = byts[:2]
            tombinfo = s_msgpack.un(byts[2:])

            if tombtype == INDX_EDGE_VERB:
                n1nid = lkey[10:18]

                for _, n2nid in self.layrslab.scanByPref(lkey, db=self.indxdb):
                    yield (n1nid, tombtype, (tombinfo[0], n2nid))

            else:

                for _, nid in self.layrslab.scanByPref(lkey, db=self.indxdb):
                    yield (nid, tombtype, tombinfo)

    async def confirmLayerEditPerms(self, user, gateiden, delete=False):
        if user.allowed(('node',), gateiden=gateiden, deepdeny=True):
            return

        perm_del_form = ('node', 'del')
        perm_del_prop = ('node', 'prop', 'del')
        perm_del_tag = ('node', 'tag', 'del')
        perm_del_ndata = ('node', 'data', 'pop')
        perm_del_edge = ('node', 'edge', 'del')

        perm_add_form = ('node', 'add')
        perm_add_prop = ('node', 'prop', 'set')
        perm_add_tag = ('node', 'tag', 'add')
        perm_add_ndata = ('node', 'data', 'set')
        perm_add_edge = ('node', 'edge', 'add')

        if all((
            (allow_add_forms := user.allowed(perm_add_form, gateiden=gateiden, deepdeny=True)),
            (allow_add_props := user.allowed(perm_add_prop, gateiden=gateiden, deepdeny=True)),
            (allow_add_tags := user.allowed(perm_add_tag, gateiden=gateiden, deepdeny=True)),
            (allow_add_ndata := user.allowed(perm_add_ndata, gateiden=gateiden, deepdeny=True)),
            (allow_add_edges := user.allowed(perm_add_edge, gateiden=gateiden, deepdeny=True)),

            (allow_del_forms := user.allowed(perm_del_form, gateiden=gateiden, deepdeny=True)),
            (allow_del_props := user.allowed(perm_del_prop, gateiden=gateiden, deepdeny=True)),
            (allow_del_tags := user.allowed(perm_del_tag, gateiden=gateiden, deepdeny=True)),
            (allow_del_ndata := user.allowed(perm_del_ndata, gateiden=gateiden, deepdeny=True)),
            (allow_del_edges := user.allowed(perm_del_edge, gateiden=gateiden, deepdeny=True)),
        )):
            return

        if delete:
            perm_forms = perm_del_form
            allow_forms = allow_del_forms

            allow_props = allow_del_props

            perm_tags = perm_del_tag
            allow_tags = allow_del_tags

            perm_ndata = perm_del_ndata
            allow_ndata = allow_del_ndata

            perm_edges = perm_del_edge
            allow_edges = allow_del_edges
        else:
            perm_forms = perm_add_form
            allow_forms = allow_add_forms

            allow_props = allow_add_props

            perm_tags = perm_add_tag
            allow_tags = allow_add_tags

            perm_ndata = perm_add_ndata
            allow_ndata = allow_add_ndata

            perm_edges = perm_add_edge
            allow_edges = allow_add_edges

        # nodes & props
        if not allow_forms or not allow_props:
            async for form, prop in s_coro.pause(self.getFormProps()):
                if form is None: # pragma: no cover
                    continue

                if prop:
                    if allow_props:
                        continue

                    realform = self.core.model.form(form)
                    if not realform: # pragma: no cover
                        mesg = f'Invalid form: {form}'
                        raise s_exc.NoSuchForm(mesg=mesg, form=form)

                    realprop = realform.prop(prop)
                    if not realprop: # pragma: no cover
                        mesg = f'Invalid prop: {form}:{prop}'
                        raise s_exc.NoSuchProp(mesg=mesg, form=form, prop=prop)

                    if delete:
                        self.core.confirmPropDel(user, realprop, gateiden)
                    else:
                        self.core.confirmPropSet(user, realprop, gateiden)

                elif not allow_forms:
                    user.confirm(perm_forms + (form,), gateiden=gateiden)

        # tagprops
        if not allow_tags:
            async for tagprop in s_coro.pause(self.getTagProps()):
                perm = perm_tags + tuple(tagprop[1].split('.'))
                user.confirm(perm, gateiden=gateiden)

        # nodedata
        if not allow_ndata:
            async for abrv in s_coro.pause(self.dataslab.scanKeys(db=self.dataname, nodup=True)):
                if abrv[8:] == FLAG_TOMB:
                    continue

                key = self.core.getAbrvIndx(abrv[:8])
                perm = perm_ndata + key
                user.confirm(perm, gateiden=gateiden)

        # edges
        if not allow_edges:
            async for verb in s_coro.pause(self.getEdgeVerbs()):
                perm = perm_edges + (verb,)
                user.confirm(perm, gateiden=gateiden)

        # tombstones
        async for lkey in s_coro.pause(self.layrslab.scanKeysByPref(INDX_TOMB, db=self.indxdb, nodup=True)):
            byts = self.core.indxabrv.abrvToByts(lkey[2:10])
            tombtype = byts[:2]
            tombinfo = s_msgpack.un(byts[2:])

            if tombtype == INDX_PROP:
                (form, prop) = tombinfo
                if delete:
                    if prop:
                        perm = perm_add_prop + tombinfo
                    else:
                        perm = perm_add_form + (form,)
                    allowed = allow_del_props
                else:
                    if prop:
                        perm = perm_del_prop + tombinfo
                    else:
                        perm = perm_del_form + (form,)
                    allowed = allow_add_props

            elif tombtype == INDX_TAG:
                if delete:
                    perm = perm_add_tag + tuple(tombinfo[1].split('.'))
                    allowed = allow_del_tags
                else:
                    perm = perm_del_tag + tuple(tombinfo[1].split('.'))
                    allowed = allow_add_tags

            elif tombtype == INDX_TAGPROP:
                if delete:
                    perm = perm_add_tag + tombinfo[1:]
                    allowed = allow_del_tags
                else:
                    perm = perm_del_tag + tombinfo[1:]
                    allowed = allow_add_tags

            elif tombtype == INDX_NODEDATA:
                if delete:
                    perm = perm_add_ndata + tombinfo
                    allowed = allow_del_ndata
                else:
                    perm = perm_del_ndata + tombinfo
                    allowed = allow_add_ndata

            elif tombtype == INDX_EDGE_VERB:
                if delete:
                    perm = perm_add_edge + tombinfo
                    allowed = allow_del_edges
                else:
                    perm = perm_del_edge + tombinfo
                    allowed = allow_add_edges

            else: # pragma: no cover
                extra = await self.core.getLogExtra(tombtype=tombtype, delete=delete, tombinfo=tombinfo)
                logger.debug(f'Encountered unknown tombstone type: {tombtype}.', extra=extra)
                continue

            if not allowed:
                user.confirm(perm, gateiden=gateiden)

        # tags
        # NB: tag perms should be yielded for every leaf on every node in the layer
        if not allow_tags:
            async with self.core.getSpooledDict() as tagdict:
                async for byts, abrv in s_coro.pause(self.core.indxabrv.iterByPref(INDX_TAG)):
                    (form, tag) = s_msgpack.un(byts[2:])
                    if form is None:
                        continue

                    async for _, nid in s_coro.pause(self.layrslab.scanByPref(abrv, db=self.indxdb)):
                        tags = list(tagdict.get(nid, []))
                        tags.append(tag)
                        await tagdict.set(nid, tags)

                # Iterate over each node and it's tags
                async for nid, tags in s_coro.pause(tagdict.items()):
                    leaf = {}

                    if len(tags) == 1:
                        # Easy optimization: If there's only one tag, then it's a
                        # leaf by default
                        perm = perm_tags + tuple(tags[0].split('.'))
                        user.confirm(perm, gateiden=gateiden)

                    else:
                        for tag in tags:
                            parts = tag.split('.')
                            for idx in range(1, len(parts) + 1):
                                key = tuple(parts[:idx])
                                leaf.setdefault(key, 0)
                                leaf[key] += 1

                        for key, count in leaf.items():
                            if count == 1:
                                perm = perm_tags + key
                                user.confirm(perm, gateiden=gateiden)

    async def iterLayerNodeEdits(self):
        '''
        Scan the full layer and yield artificial sets of nodeedits.
        '''
        await self._saveDirtySodes()

        for nid, byts in self.layrslab.scanByFull(db=self.bynid):

            sode = s_msgpack.un(byts)
            ndef = self.core.getNidNdef(nid)

            form = ndef[0]

            edits = []
            nodeedit = (nid, form, edits)

            valt = sode.get('valu')
            if valt is not None:
                edits.append((EDIT_NODE_ADD, valt))

            elif sode.get('antivalu') is not None:
                edits.append((EDIT_NODE_TOMB, ()))
                yield nodeedit
                continue

            for prop, (valu, stortype) in sode.get('props', {}).items():
                edits.append((EDIT_PROP_SET, (prop, valu, None, stortype)))

            for prop in sode.get('antiprops', {}).keys():
                edits.append((EDIT_PROP_TOMB, (prop,)))

            for tag, tagv in sode.get('tags', {}).items():
                edits.append((EDIT_TAG_SET, (tag, tagv, None)))

            for tag in sode.get('antitags', {}).keys():
                edits.append((EDIT_TAG_TOMB, (tag,)))

            for tag, propdict in sode.get('tagprops', {}).items():
                for prop, (valu, stortype) in propdict.items():
                    edits.append((EDIT_TAGPROP_SET, (tag, prop, valu, None, stortype)))

            for tag, propdict in sode.get('antitagprops', {}).items():
                for prop in propdict.keys():
                    edits.append((EDIT_TAGPROP_TOMB, (tag, prop)))

            async for abrv, valu, tomb in self.iterNodeData(nid):
                prop = self.core.getAbrvIndx(abrv)[0]
                if tomb:
                    edits.append((EDIT_NODEDATA_TOMB, (prop,)))
                else:
                    edits.append((EDIT_NODEDATA_SET, (prop, valu, None)))

            async for abrv, n2nid, tomb in self.iterNodeEdgesN1(nid):
                verb = self.core.getAbrvIndx(abrv)[0]
                n2iden = s_common.ehex(self.core.getBuidByNid(n2nid))
                if tomb:
                    edits.append((EDIT_EDGE_TOMB, (verb, n2nid)))
                else:
                    edits.append((EDIT_EDGE_ADD, (verb, n2nid)))

            yield nodeedit

    async def _wipeNodeData(self, nid, sode):
        '''
        Remove all node data for a nid
        '''
        for lkey, _ in self.dataslab.scanByPref(nid, db=self.nodedata):
            await asyncio.sleep(0)
            self.dataslab.delete(lkey, db=self.nodedata)
            self.dataslab.delete(lkey[8:], nid, db=self.dataname)

            if lkey[-1:] == FLAG_TOMB:
                self.layrslab.delete(INDX_TOMB + lkey[8:-1], nid, db=self.indxdb)

    async def getModelVers(self):
        return self.layrinfo.get('model:version', (-1, -1, -1))

    async def setModelVers(self, vers):
        self._reqNotReadOnly()
        return await self._push('layer:set:modelvers', vers)

    @s_nexus.Pusher.onPush('layer:set:modelvers')
    async def _setModelVers(self, vers):
        self.layrinfo['model:version'] = vers
        self.core.layerdefs.set(self.iden, self.layrinfo)

    async def getStorNodes(self):
        '''
        Yield (nid, sode) tuples for all the nodes with props/tags/tagprops stored in this layer.
        '''
        # flush any dirty sodes so we can yield them from the index in nid order
        await self._saveDirtySodes()

        for nid, byts in self.layrslab.scanByFull(db=self.bynid):
            await asyncio.sleep(0)
            yield nid, s_msgpack.un(byts)

    async def getStorNodesByForm(self, form):
        '''
        Yield (nid, sode) tuples for nodes of a given form with any data in this layer.
        '''
        try:
            abrv = self.core.getIndxAbrv(INDX_FORM, form)
        except s_exc.NoSuchAbrv:
            return

        for _, nid in self.layrslab.scanByDups(abrv, db=self.indxdb):
            sode = self.getStorNode(nid)
            yield nid, sode
            await asyncio.sleep(0)

    def getStorNode(self, nid):
        '''
        Return a *COPY* of the storage node (or an empty default dict).
        '''
        sode = self._getStorNode(nid)
        if sode is not None:
            return deepcopy(sode)
        return collections.defaultdict(dict)

    async def syncNodeEdits2(self, offs, wait=True, reverse=False, compat=False):
        '''
        Once caught up with storage, yield them in realtime.

        Returns:
            Tuple of offset(int), nodeedits, meta(dict)
        '''
        if not self.logedits:
            return

        if not compat:
            for offi, _ in self.nodeeditlog.iter(offs, reverse=reverse):
                nexsitem = await self.core.nexsroot.nexslog.get(offi)
                yield (offi, *nexsitem[2])

            if wait:
                async with self.getNodeEditWindow() as wind:
                    async for item in wind:
                        yield item
            return

        for offi, _ in self.nodeeditlog.iter(offs, reverse=reverse):
            nexsitem = await self.core.nexsroot.nexslog.get(offi)
            (nodeedits, meta) = nexsitem[2]

            realnodeedits = self.core.localToRemoteEdits(nodeedits)
            if realnodeedits:
                yield (offi, realnodeedits, meta)

        if wait:
            async with self.getNodeEditWindow() as wind:
                async for (offi, nodeedits, meta) in wind:
                    realnodeedits = self.core.localToRemoteEdits(nodeedits)
                    if realnodeedits:
                        yield (offi, realnodeedits, meta)

    async def syncNodeEdits(self, offs, wait=True, reverse=False, compat=False):
        '''
        Identical to syncNodeEdits2, but doesn't yield meta
        '''
        async for offi, nodeedits, _meta in self.syncNodeEdits2(offs, wait=wait, reverse=reverse, compat=compat):
            yield (offi, nodeedits)

    async def syncIndexEvents(self, offs, matchdef, wait=True):
        '''
        Yield (offs, (nid, form, ETYPE, VALS)) tuples from the nodeedit log starting from the given offset.
        Only edits that match the filter in matchdef will be yielded.

        Notes:

            ETYPE is a constant EDIT_* above. VALS is a tuple whose format depends on ETYPE, outlined in the comment
            next to the constant.

            Additionally, every 1000 entries, an entry (offs, (None, None, EDIT_PROGRESS, ())) message is emitted.

            The matchdef dict may contain the following keys:  forms, props, tags, tagprops.  The value must be a
            sequence of strings.  Each key/val combination is treated as an "or", so each key and value yields more events.
            forms: EDIT_NODE_ADD and EDIT_NODE_DEL events.  Matches events for nodes with forms in the value list.
            props: EDIT_PROP_SET and EDIT_PROP_DEL events.  Values must be in form:prop or .universal form
            tags:  EDIT_TAG_SET and EDIT_TAG_DEL events.  Values must be the raw tag with no #.
            tagprops: EDIT_TAGPROP_SET and EDIT_TAGPROP_DEL events.   Values must be just the prop or tag:prop.

            Will not yield any values if this layer was not created with logedits enabled

        Args:
            offs(int): starting nexus/editlog offset
            matchdef(Dict[str, Sequence[str]]):  a dict describing which events are yielded
            wait(bool):  whether to pend and stream value until this layer is fini'd
        '''

        formm = set(matchdef.get('forms', ()))
        propm = set(matchdef.get('props', ()))
        tagm = set(matchdef.get('tags', ()))
        tagpropm = set(matchdef.get('tagprops', ()))
        count = 0

        ntypes = (EDIT_NODE_ADD, EDIT_NODE_DEL, EDIT_NODE_TOMB, EDIT_NODE_TOMB_DEL)
        ptypes = (EDIT_PROP_SET, EDIT_PROP_DEL, EDIT_PROP_TOMB, EDIT_PROP_TOMB_DEL)
        ttypes = (EDIT_TAG_SET, EDIT_TAG_DEL, EDIT_TAG_TOMB, EDIT_TAG_TOMB_DEL)
        tptypes = (EDIT_TAGPROP_SET, EDIT_TAGPROP_DEL,
                   EDIT_TAGPROP_TOMB, EDIT_TAGPROP_TOMB_DEL)

        async for curoff, editses in self.syncNodeEdits(offs, wait=wait):
            for nid, form, edit in editses:
                for etyp, vals in edit:
                    if ((form in formm and etyp in ntypes)
                            or (etyp in ptypes and (vals[0] in propm or f'{form}:{vals[0]}' in propm))
                            or (etyp in ttypes and vals[0] in tagm)
                            or (etyp in tptypes and (vals[1] in tagpropm or f'{vals[0]}:{vals[1]}' in tagpropm))):

                        yield (curoff, (nid, form, etyp, vals))

            await asyncio.sleep(0)

            count += 1
            if count % 1000 == 0:
                yield (curoff, (None, None, EDIT_PROGRESS, ()))

    @contextlib.asynccontextmanager
    async def getNodeEditWindow(self):
        if not self.logedits:
            raise s_exc.BadConfValu(mesg='Layer logging must be enabled for getting nodeedits')

        async with await s_queue.Window.anit(maxsize=WINDOW_MAXSIZE) as wind:

            async def fini():
                self.windows.remove(wind)

            wind.onfini(fini)

            self.windows.append(wind)

            yield wind

    async def getEditIndx(self):
        '''
        Returns what will be the *next* (i.e. 1 past the last) nodeedit log index.
        '''
        if not self.logedits:
            return 0

        return self.nodeeditlog.index()

    async def getEditOffs(self):
        '''
        Return the offset of the last *recorded* log entry.  Returns -1 if nodeedit log is disabled or empty.
        '''
        if not self.logedits:
            return -1

        last = self.nodeeditlog.last()
        if last is not None:
            return last[0]

        return -1

    async def waitEditOffs(self, offs, timeout=None):
        '''
        Wait for the node edit log to write an entry at/past the given offset.
        '''
        if not self.logedits:
            mesg = 'Layer.waitEditOffs() does not work with logedits disabled.'
            raise s_exc.BadArg(mesg=mesg)

        return await self.nodeeditlog.waitForOffset(offs, timeout=timeout)

    async def delete(self):
        '''
        Delete the underlying storage
        '''
        self.isdeleted = True
        await self.fini()
        shutil.rmtree(self.dirn, ignore_errors=True)<|MERGE_RESOLUTION|>--- conflicted
+++ resolved
@@ -2203,7 +2203,7 @@
     async def _initLayerStorage(self):
 
         slabopts = {
-            'readahead': True,
+            'readahead': s_common.envbool('SYNDEV_CORTEX_LAYER_READAHEAD', 'true'),
             'lockmemory': self.lockmemory,
         }
 
@@ -2796,15 +2796,8 @@
         if sode.get('tagprops') or sode.get('antitagprops'):
             return False
 
-<<<<<<< HEAD
         if sode.get('n1verbs') or sode.get('n1antiverbs'):
             return False
-=======
-        slabopts = {
-            'readahead': s_common.envbool('SYNDEV_CORTEX_LAYER_READAHEAD', 'true'),
-            'lockmemory': self.lockmemory,
-        }
->>>>>>> 438de767
 
         if sode.get('n2verbs') or sode.get('n2antiverbs'):
             return False
