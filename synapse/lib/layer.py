--- conflicted
+++ resolved
@@ -3536,14 +3536,10 @@
 
     for nodeoffs, (nid, form, edits) in enumerate(nodeedits):
 
-<<<<<<< HEAD
-        for editoffs, (edit, info) in enumerate(edits):
-=======
         tags.clear()
         tagadds.clear()
 
         for editoffs, (edit, info, _) in enumerate(edits):
->>>>>>> 66ad2479
 
             permoffs = (nodeoffs, editoffs)
 
