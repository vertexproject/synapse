'''
The Layer 2.0 archtecture introduces several optimized node/message serialization formats
used by the layers to optimize returning primitives and facilitate efficient node construction.

Note:  this interface is subject to change between minor revisions.

Storage Types (<stortype>):

    In Layers 2.0, each node property from the model has an associated "storage type".  Each
    storage type determines how the data is indexed and represented within the Layer.  This
    formalizes the separation of "data model" from "storage model".  Each data model type has
    a "stortype" property which coresponds to one of the STOR_TYPE_XXX values.  The knowledge
    of the mapping of data model types to storage types is the responsibility of the data model,
    making the Layer implementation fully decoupled from the data model.

Node Edits / Edits:

    A node edit consists of a (<buid>, <form>, [edits]) tuple where edits is a list of (<type>, <info>)
    edits which corespond to the EDIT_XXX types.

Storage Node (<sode>):

    A storage node is a layer/storage optimized node representation which is similar to a "packed node".
    A storage node *may* be partial ( as it is produced by a given layer ) and are joined by the view/snap
    into "full" storage nodes which are used to construct Node() instances.

    (<buid>, {

        'ndef': (<formname>, <formvalu>),

        'props': {
            <propname>: <propvalu>,
        }

        'tags': {
            <tagname>: <tagvalu>,
        }

        'tagprops: {
            <tagname>: {
                <propname>: <propvalu>,
            },
        }

        # changes that were *just* made.
        'edits': [
            <edit>
        ]

    }),

'''
import os
import shutil
import asyncio
import logging
import ipaddress
import contextlib
import collections

import regex
import xxhash

import synapse.exc as s_exc
import synapse.common as s_common
import synapse.telepath as s_telepath

import synapse.lib.gis as s_gis
import synapse.lib.base as s_base
import synapse.lib.cell as s_cell
import synapse.lib.cache as s_cache
import synapse.lib.nexus as s_nexus
import synapse.lib.queue as s_queue

import synapse.lib.lmdbslab as s_lmdbslab
import synapse.lib.slabseqn as s_slabseqn


logger = logging.getLogger(__name__)

FAIR_ITERS = 10  # every this many rows, yield CPU to other tasks
BUID_CACHE_SIZE = 10000

import synapse.lib.msgpack as s_msgpack

class LayerApi(s_cell.CellApi):

    async def __anit__(self, core, link, user, layr):

        await s_cell.CellApi.__anit__(self, core, link, user)

        self.layr = layr
        self.liftperm = ('layer:lift', self.layr.iden)
        #self.storperm = ('layer:stor', self.layr.iden)

    async def iterLayerNodeEdits(self):
        '''
        Scan the full layer and yield artificial nodeedit sets.
        '''
        await self._reqUserAllowed(self.liftperm)
        async for item in self.layr.iterLayerNodeEdits():
            yield item

    async def syncNodeEdits(self, offs):
        '''
        Yield (offs, nodeedits) tuples from the nodeedit log starting from the given offset.

        Once caught up with storage, yield them in realtime.
        '''
        await self._reqUserAllowed(self.liftperm)
        async for item in self.layr.syncNodeEdits(offs):
            yield item

    async def splices(self, offs, size):
        '''
        Yield (offs, splice) tuples from the nodeedit log starting from the given offset.

        Nodeedits will be flattened into splices before being yielded.
        '''
        await self._reqUserAllowed(self.liftperm)
        async for item in self.layr.splices(offs, size):
            yield item

    async def getNodeEditOffset(self):
        await self._reqUserAllowed(self.liftperm)
        return self.layr.getNodeEditOffset()

    async def getIden(self):
        await self._reqUserAllowed(self.liftperm)
        return self.layr.iden

    #async def getLiftRows(self, lops):
        #await self._reqUserAllowed(self.liftperm)
        #async for item in self.layr.getLiftRows(lops):
            #yield item

    #async def iterFormRows(self, form):
        #await self._reqUserAllowed(self.liftperm)
        #async for item in self.layr.iterFormRows(form):
            #yield item

    #async def iterPropRows(self, form, prop):
        #await self._reqUserAllowed(self.liftperm)
        #async for item in self.layr.iterPropRows(form, prop):
            #yield item

    #async def iterUnivRows(self, univ):
        #await self._reqUserAllowed(self.liftperm)
        #async for item in self.layr.iterUnivRows(univ):
            #yield item

    #async def stor(self, sops, splices=None):
        #await self._reqUserAllowed(self.storperm)
        #return await self.layr.stor(sops, splices=splices)

    #async def getBuidProps(self, buid):
        #await self._reqUserAllowed(self.liftperm)
        #return await self.layr.getBuidProps(buid)

    #async def getModelVers(self):
        #return await self.layr.getModelVers()

    #async def getOffset(self, iden):
        #return await self.layr.getOffset(iden)

    #async def setOffset(self, iden, valu):
        #return await self.layr.setOffset(iden, valu)

    #async def delOffset(self, iden):
        #return await self.layr.delOffset(iden)

    #async def splices(self, offs, size):
        #await self._reqUserAllowed(self.liftperm)
        #async for item in self.layr.splices(offs, size):
            #yield item

    #async def hasTagProp(self, name):
        #return await self.layr.hasTagProp(name)


STOR_TYPE_UTF8 = 1

STOR_TYPE_U8 = 2
STOR_TYPE_U16 = 3
STOR_TYPE_U32 = 4
STOR_TYPE_U64 = 5

STOR_TYPE_I8 = 6
STOR_TYPE_I16 = 7
STOR_TYPE_I32 = 8
STOR_TYPE_I64 = 9

STOR_TYPE_GUID = 10
STOR_TYPE_TIME = 11
STOR_TYPE_IVAL = 12
STOR_TYPE_MSGP = 13
STOR_TYPE_LATLONG = 14

STOR_TYPE_LOC = 15
STOR_TYPE_TAG = 16
STOR_TYPE_FQDN = 17
STOR_TYPE_IPV6 = 18

STOR_TYPE_U128 = 19
STOR_TYPE_I128 = 20

# STOR_TYPE_TOMB      = ??
# STOR_TYPE_FIXED     = ??

STOR_FLAG_ARRAY = 0x8000

EDIT_NODE_ADD = 0     # (<type>, (<valu>, <type>))
EDIT_NODE_DEL = 1     # (<type>, (<valu>, <type>))
EDIT_PROP_SET = 2     # (<type>, (<prop>, <valu>, <oldv>, <type>))
EDIT_PROP_DEL = 3     # (<type>, (<prop>, <oldv>, <type>))
EDIT_TAG_SET = 4      # (<type>, (<tag>, <valu>, <oldv>))
EDIT_TAG_DEL = 5      # (<type>, (<tag>, <oldv>))
EDIT_TAGPROP_SET = 6  # (<type>, (<tag>, <prop>, <valu>, <oldv>, <type>))
EDIT_TAGPROP_DEL = 7  # (<type>, (<tag>, <prop>, <oldv>, <type>))
EDIT_NODEDATA_SET = 8 # (<type>, (<name>, <valu>, <oldv>))
EDIT_NODEDATA_DEL = 9 # (<type>, (<name>, <valu>))

class IndxBy:
    '''
    IndxBy sub-classes encapsulate access methods and encoding details for
    various types of properties within the layer to be lifted/compaired by
    storage types.
    '''
    def __init__(self, layr, abrv, db):
        self.db = db
        self.abrv = abrv
        self.layr = layr

    def getNodeValu(self, buid):
        raise s_exc.NoSuchImpl(name='getNodeValu')

    def buidsByDups(self, indx):
        for _, buid in self.layr.layrslab.scanByDups(self.abrv + indx, db=self.db):
            yield buid

    def buidsByPref(self, indx=b''):
        for _, buid in self.layr.layrslab.scanByPref(self.abrv + indx, db=self.db):
            yield buid

    def buidsByRange(self, minindx, maxindx):
        for _, buid in self.layr.layrslab.scanByRange(self.abrv + minindx, self.abrv + maxindx, db=self.db):
            yield buid

    def scanByDups(self, indx):
        for item in self.layr.layrslab.scanByDups(self.abrv + indx, db=self.db):
            yield item

    def scanByPref(self, indx=b''):
        for item in self.layr.layrslab.scanByPref(self.abrv + indx, db=self.db):
            yield item

    def scanByRange(self, minindx, maxindx):
        for item in self.layr.layrslab.scanByRange(self.abrv + minindx, self.abrv + maxindx, db=self.db):
            yield item

class IndxByForm(IndxBy):

    def __init__(self, layr, form):

        abrv = layr.getPropAbrv(form, None)
        IndxBy.__init__(self, layr, abrv, layr.byprop)

        self.form = form

    def getNodeValu(self, buid):
        bkey = buid + b'\x00'
        byts = self.layr.layrslab.get(bkey, db=self.layr.bybuid)
        if byts is not None:
            return s_msgpack.un(byts)[1]

class IndxByProp(IndxBy):

    def __init__(self, layr, form, prop):

        abrv = layr.getPropAbrv(form, prop)
        IndxBy.__init__(self, layr, abrv, db=layr.byprop)

        self.form = form
        self.prop = prop

    def getNodeValu(self, buid):
        bkey = buid + b'\x01' + self.prop.encode()
        byts = self.layr.layrslab.get(bkey, db=self.layr.bybuid)
        if byts is not None:
            return s_msgpack.un(byts)[0]

class IndxByPropArray(IndxBy):

    def __init__(self, layr, form, prop):

        abrv = layr.getPropAbrv(form, prop)
        IndxBy.__init__(self, layr, abrv, db=layr.byarray)

        self.form = form
        self.prop = prop

    def getNodeValu(self, buid):
        bkey = buid + b'\x01' + self.prop.encode()
        byts = self.layr.layrslab.get(bkey, db=self.layr.bybuid)
        if byts is not None:
            return s_msgpack.un(byts)[0]

class IndxByTagProp(IndxBy):

    def __init__(self, layr, form, tag, prop):

        abrv = layr.getTagPropAbrv(form, tag, prop)
        IndxBy.__init__(self, layr, abrv, layr.bytagprop)

        self.form = form
        self.prop = prop
        self.tag = tag

    def getNodeValu(self, buid):
        bkey = buid + b'\x03' + self.tag.encode() + b':' + self.prop.encode()
        byts = self.layr.layrslab.get(bkey, db=self.layr.bybuid)
        if byts is not None:
            return s_msgpack.un(byts)[0]

class StorType:

    def __init__(self, layr, stortype):
        self.layr = layr
        self.stortype = stortype

        self.lifters = {}

    def indxBy(self, liftby, cmpr, valu):
        func = self.lifters.get(cmpr)
        if func is None:
            raise s_exc.NoSuchCmpr(cmpr=cmpr)

        yield from func(liftby, valu)

    def indxByForm(self, form, cmpr, valu):
        indxby = IndxByForm(self.layr, form)
        yield from self.indxBy(indxby, cmpr, valu)

    def indxByProp(self, form, prop, cmpr, valu):
        indxby = IndxByProp(self.layr, form, prop)
        for buid in self.indxBy(indxby, cmpr, valu):
            yield buid

    def indxByPropArray(self, form, prop, cmpr, valu):
        indxby = IndxByPropArray(self.layr, form, prop)
        for buid in self.indxBy(indxby, cmpr, valu):
            yield buid

    def indxByTagProp(self, form, tag, prop, cmpr, valu):
        indxby = IndxByTagProp(self.layr, form, tag, prop)
        yield from self.indxBy(indxby, cmpr, valu)

    def indx(self, valu):
        raise NotImplementedError

class StorTypeUtf8(StorType):

    def __init__(self, layr):
        StorType.__init__(self, layr, STOR_TYPE_UTF8)
        self.lifters.update({
            '=': self._liftUtf8Eq,
            '~=': self._liftUtf8Regx,
            '^=': self._liftUtf8Prefix,
            'range=': self._liftUtf8Range,
        })

    def _liftUtf8Eq(self, liftby, valu):
        indx = self._getIndxByts(valu)
        yield from liftby.buidsByDups(indx)

    def _liftUtf8Range(self, liftby, valu):
        minindx = self._getIndxByts(valu[0])
        maxindx = self._getIndxByts(valu[1])
        yield from liftby.buidsByRange(minindx, maxindx)

    def _liftUtf8Regx(self, liftby, valu):
        regx = regex.compile(valu)
        for buid in liftby.buidsByPref():
            storvalu = liftby.getNodeValu(buid)
            if regx.search(storvalu) is None:
                continue
            yield buid

    def _liftUtf8Prefix(self, liftby, valu):
        indx = self._getIndxByts(valu)
        yield from liftby.buidsByPref(indx)

    def _getIndxByts(self, valu):

        # include a byte as a "type" of string index value
        # ( to allow sub-types to have special indexing )

        indx = valu.encode('utf8', 'surrogatepass')
        # cut down an index value to 256 bytes...
        if len(indx) <= 256:
            return indx

        base = indx[:248]
        sufx = xxhash.xxh64(indx).digest()
        return base + sufx

    def indx(self, valu):
        return (self._getIndxByts(valu), )

class StorTypeHier(StorType):

    def __init__(self, layr, stortype, sepr='.'):
        StorType.__init__(self, layr, stortype)
        self.sepr = sepr

        self.lifters.update({
            '=': self._liftHierEq,
            '^=': self._liftHierPref,
        })

    def indx(self, valu):
        return (
            self.getHierIndx(valu),
        )

    def getHierIndx(self, valu):
        # encode the index values with a trailing sepr to allow ^=foo.bar to be boundary aware
        return (valu + self.sepr).encode()

    def _liftHierEq(self, liftby, valu):
        indx = self.getHierIndx(valu)
        yield from liftby.buidsByDups(indx)

    def _liftHierPref(self, liftby, valu):
        indx = self.getHierIndx(valu)
        yield from liftby.buidsByPref(indx)

class StorTypeLoc(StorTypeHier):
    def __init__(self, layr):
        StorTypeHier.__init__(self, layr, STOR_TYPE_LOC)

class StorTypeTag(StorTypeHier):

    def __init__(self, layr):
        StorTypeHier.__init__(self, layr, STOR_TYPE_TAG)

    @staticmethod
    def getTagFilt(cmpr, valu):

        if cmpr == '=':
            def filt1(x):
                return x == valu
            return filt1

        if cmpr == '@=':

            def filt2(item):

                if item is None:
                    return False

                if item == (None, None):
                    return False

                if item[0] >= valu[1]:
                    return False

                if item[1] <= valu[0]:
                    return False

                return True

            return filt2

class StorTypeFqdn(StorTypeUtf8):

    def indx(self, norm):
        return (
            self._getIndxByts(norm[::-1]),
        )

    def __init__(self, layr):
        StorType.__init__(self, layr, STOR_TYPE_UTF8)
        self.lifters.update({
            '=': self._liftUtf8Eq,
        })

    def _liftUtf8Eq(self, liftby, valu):

        if valu[0] == '*':
            indx = self._getIndxByts(valu[1:][::-1])
            yield from liftby.buidsByPref(indx)
            return

        yield from StorTypeUtf8._liftUtf8Eq(self, liftby, valu[::-1])

class StorTypeIpv6(StorType):

    def __init__(self, layr):
        StorType.__init__(self, layr, STOR_TYPE_IPV6)
        self.lifters.update({
            '=': self._liftIPv6Eq,
            'range=': self._liftIPv6Range,
        })

    def getIPv6Indx(self, valu):
        return ipaddress.IPv6Address(valu).packed

    def indx(self, valu):
        return (
            self.getIPv6Indx(valu),
        )

    def _liftIPv6Eq(self, liftby, valu):
        indx = self.getIPv6Indx(valu)
        yield from liftby.buidsByDups(indx)

    def _liftIPv6Range(self, form, prop, valu):
        minindx = self.getIPv6Indx(valu[0])
        maxindx = self.getIPv6Indx(valu[1])
        yield from self.liftby.buidsByRange(minindx, maxindx)

class StorTypeInt(StorType):

    def __init__(self, layr, stortype, size, signed):

        StorType.__init__(self, layr, stortype)

        self.size = size
        self.signed = signed

        self.offset = 0
        if signed:
            self.offset = 2 ** ((self.size * 8) - 1) - 1

        self.lifters.update({
            '=': self._liftIntEq,
            '<': self._liftIntLt,
            '>': self._liftIntGt,
            '<=': self._liftIntLe,
            '>=': self._liftIntGe,
            'range=': self._liftIntRange,
        })

        self.zerobyts = b'\x00' * self.size
        self.fullbyts = b'\xff' * self.size

    def getIntIndx(self, valu):
        return (valu + self.offset).to_bytes(self.size, 'big')

    def indx(self, valu):
        return (self.getIntIndx(valu),)

    def _liftIntEq(self, liftby, valu):
        indx = (valu + self.offset).to_bytes(self.size, 'big')
        yield from liftby.buidsByDups(indx)

    def _liftIntGt(self, liftby, valu):
        yield from self._liftIntGe(liftby, valu + 1)

    def _liftIntGe(self, liftby, valu):
        pkeymin = (valu + self.offset).to_bytes(self.size, 'big')
        pkeymax = self.fullbyts
        yield from liftby.buidsByRange(pkeymin, pkeymax)

    def _liftIntLt(self, liftby, valu):
        yield from self._liftIntLe(liftby, valu - 1)

    def _liftIntLe(self, liftby, valu):
        pkeymin = self.zerobyts
        pkeymax = (valu + self.offset).to_bytes(self.size, 'big')
        yield from liftby.buidsByRange(pkeymin, pkeymax)

    def _liftIntRange(self, liftby, valu):
        pkeymin = (valu[0] + self.offset).to_bytes(self.size, 'big')
        pkeymax = (valu[1] + self.offset).to_bytes(self.size, 'big')
        yield from liftby.buidsByRange(pkeymin, pkeymax)

class StorTypeGuid(StorType):

    def __init__(self, layr):
        StorType.__init__(self, layr, STOR_TYPE_GUID)
        self.lifters.update({
            '=': self._liftGuidEq,
        })

    def _liftGuidEq(self, liftby, valu):
        indx = s_common.uhex(valu)
        yield from liftby.buidsByDups(indx)

    def indx(self, valu):
        return (s_common.uhex(valu),)

class StorTypeTime(StorTypeInt):

    def __init__(self, layr):
        StorTypeInt.__init__(self, layr, STOR_TYPE_TIME, 8, True)
        self.lifters.update({
            '@=': self._liftAtIval,
        })

    def _liftAtIval(self, liftby, valu):
        minindx = self.getIntIndx(valu[0])
        maxindx = self.getIntIndx(valu[1] - 1)
        for _, buid in liftby.scanByRange(minindx, maxindx):
            yield buid

class StorTypeIval(StorType):

    def __init__(self, layr):
        StorType.__init__(self, layr, STOR_TYPE_IVAL)
        self.timetype = StorTypeTime(layr)
        self.lifters.update({
            '=': self._liftIvalEq,
            '@=': self._liftIvalAt,
        })

    def _liftIvalEq(self, liftby, valu):
        indx = self.timetype.getIntIndx(valu[0]) + self.timetype.getIntIndx(valu[1])
        yield from liftby.buidsByDups(indx)

    def _liftIvalAt(self, liftby, valu):

        minindx = self.timetype.getIntIndx(valu[0])
        maxindx = self.timetype.getIntIndx(valu[1])

        for lkey, buid in liftby.scanByPref():

            tick = lkey[-16:-8]
            tock = lkey[-8:]

            # check for non-ovelap left and right
            if tick >= maxindx:
                continue

            if tock <= minindx:
                continue

            yield buid

    def indx(self, valu):
        return (self.timetype.getIntIndx(valu[0]) + self.timetype.getIntIndx(valu[1]),)

class StorTypeMsgp(StorType):

    def __init__(self, layr):
        StorType.__init__(self, layr, STOR_TYPE_MSGP)
        self.lifters.update({
            '=': self._liftMsgpEq,
        })

    def _liftMsgpEq(self, liftby, valu):
        indx = s_common.buid(valu)
        yield from liftby.buidsByDups(indx)

    def indx(self, valu):
        return (s_common.buid(valu),)

class StorTypeLatLon(StorType):

    def __init__(self, layr):
        StorType.__init__(self, layr, STOR_TYPE_LATLONG)

        self.scale = 10 ** 8
        self.latspace = 90 * 10 ** 8
        self.lonspace = 180 * 10 ** 8

        self.lifters.update({
            '=': self._liftLatLonEq,
            'near=': self._liftLatLonNear,
        })

    def _liftLatLonEq(self, liftby, valu):
        indx = self._getLatLonIndx(valu)
        yield from liftby.scanByDups(indx)

    def _liftLatLonNear(self, liftby, valu):

        (lat, lon), dist = valu

        # latscale = (lat * self.scale) + self.latspace
        # lonscale = (lon * self.scale) + self.lonspace

        latmin, latmax, lonmin, lonmax = s_gis.bbox(lat, lon, dist)

        lonminindx = int(((lonmin * self.scale) + self.lonspace)).to_bytes(5, 'big')
        lonmaxindx = int(((lonmax * self.scale) + self.lonspace)).to_bytes(5, 'big')

        latminindx = int(((latmin * self.scale) + self.latspace)).to_bytes(5, 'big')
        latmaxindx = int(((latmax * self.scale) + self.latspace)).to_bytes(5, 'big')

        # scan by lon range and down-select the results to matches.
        for lkey, buid in liftby.scanByRange(lonminindx, lonmaxindx):

            # lkey = <abrv> <lonindx> <latindx>

            # limit results to the bounding box before unpacking...
            latbyts = lkey[13:18]

            if latbyts > latmaxindx:
                continue

            if latbyts < latminindx:
                continue

            lonbyts = lkey[8:13]

            latvalu = (int.from_bytes(latbyts, 'big') - self.latspace) / self.scale
            lonvalu = (int.from_bytes(lonbyts, 'big') - self.lonspace) / self.scale

            if s_gis.haversine((lat, lon), (latvalu, lonvalu)) <= dist:
                yield buid

    def _getLatLonIndx(self, latlong):
        # yield index bytes in lon/lat order to allow cheap optimial indexing
        latindx = int(((latlong[0] * self.scale) + self.latspace)).to_bytes(5, 'big')
        lonindx = int(((latlong[1] * self.scale) + self.lonspace)).to_bytes(5, 'big')
        return lonindx + latindx

    def indx(self, valu):
        # yield index bytes in lon/lat order to allow cheap optimial indexing
        return (self._getLatLonIndx(valu),)

class Layer(s_nexus.Pusher):
    '''
    The base class for a cortex layer.
    '''
    confdefs = (
        ('lockmemory', {'default': True, 'type': 'bool', 'doc': 'Lock the LMDB memory maps for performance.'}),
    )

    def __repr__(self):
        return f'Layer ({self.__class__.__name__}): {self.iden}'

    async def __anit__(self, layrinfo, dirn, conf=None, nexsroot=None):

        self.nexsroot = nexsroot
        self.layrinfo = layrinfo

        self.iden = layrinfo.get('iden')
        await s_nexus.Pusher.__anit__(self, self.iden, nexsroot=nexsroot)

        self.dirn = dirn
        self.readonly = layrinfo.get('readonly')

        conf = layrinfo.get('conf')
        if conf is None:
            conf = {}

        self.conf = s_common.config(conf, self.confdefs)

        self.lockmemory = self.conf.get('lockmemory')
        path = s_common.genpath(self.dirn, 'layer_v2.lmdb')

        self.fresh = not os.path.exists(path)

        slabopts = {
            'readonly': self.readonly,
            'max_dbs': 128,
            'map_async': True,
            'readahead': True,
            'lockmemory': self.lockmemory,
        }

        self.layrslab = await s_lmdbslab.Slab.anit(path, **slabopts)
        self.formcounts = await self.layrslab.getHotCount('count:forms')

        path = s_common.genpath(self.dirn, 'nodeedits.lmdb')
        self.nodeeditslab = await s_lmdbslab.Slab.anit(path, readonly=self.readonly)
        self.offsets = await self.layrslab.getHotCount('offsets')

        self.tagabrv = self.layrslab.getNameAbrv('tagabrv')
        self.propabrv = self.layrslab.getNameAbrv('propabrv')
        self.tagpropabrv = self.layrslab.getNameAbrv('tagpropabrv')

        self.onfini(self.layrslab)
        self.onfini(self.nodeeditslab)

        self.bybuid = self.layrslab.initdb('bybuid')

        self.bytag = self.layrslab.initdb('bytag', dupsort=True)
        self.byprop = self.layrslab.initdb('byprop', dupsort=True)
        self.byarray = self.layrslab.initdb('byarray', dupsort=True)
        self.bytagprop = self.layrslab.initdb('bytagprop', dupsort=True)

        self.nodedata = self.layrslab.initdb('nodedata')

        self.countdb = self.layrslab.initdb('counters')

        self.nodeeditlog = s_slabseqn.SlabSeqn(self.nodeeditslab, 'nodeedits')

        self.fallback = self.conf.get('fallback', False)
        if self.fallback:
            splicepath = os.path.join(self.dirn, 'splices.lmdb')
            self.spliceslab = await s_lmdbslab.Slab.anit(splicepath)
            self.onfini(self.spliceslab)

            self.splicelog = s_slabseqn.SlabSeqn(self.spliceslab, 'splices')

        self.stortypes = [

            None,

            StorTypeUtf8(self),

            StorTypeInt(self, STOR_TYPE_U8, 1, False),
            StorTypeInt(self, STOR_TYPE_U16, 2, False),
            StorTypeInt(self, STOR_TYPE_U32, 4, False),
            StorTypeInt(self, STOR_TYPE_U64, 8, False),

            StorTypeInt(self, STOR_TYPE_I8, 1, True),
            StorTypeInt(self, STOR_TYPE_I16, 2, True),
            StorTypeInt(self, STOR_TYPE_I32, 4, True),
            StorTypeInt(self, STOR_TYPE_I64, 8, True),

            StorTypeGuid(self),
            StorTypeTime(self),
            StorTypeIval(self),
            StorTypeMsgp(self),
            StorTypeLatLon(self),

            StorTypeLoc(self),
            StorTypeTag(self),
            StorTypeFqdn(self),
            StorTypeIpv6(self),

            StorTypeInt(self, STOR_TYPE_U128, 16, False),
            StorTypeInt(self, STOR_TYPE_I128, 16, True),

        ]

        self.editors = [
            self._editNodeAdd,
            self._editNodeDel,
            self._editPropSet,
            self._editPropDel,
            self._editTagSet,
            self._editTagDel,
            self._editTagPropSet,
            self._editTagPropDel,
            self._editNodeDataSet,
            self._editNodeDataDel,
        ]

        self.canrev = True
        self.ctorname = f'{self.__class__.__module__}.{self.__class__.__name__}'

        self.windows = []
        self.upstreamwaits = collections.defaultdict(lambda: collections.defaultdict(list))

        # If offset > last nodeedits, replay nodeedits

        lastnodeedit = self.nodeeditlog.last()

        if b'nodeedit:applied' not in self.offsets.cache:
            appliedoffs = -1
        else:
            appliedoffs = self.offsets.get('nodeedit:applied')

        if not self.readonly and lastnodeedit is not None and lastnodeedit[0] > appliedoffs:
            nodeedits = [e[1][0] for e in self.nodeeditlog.iter(appliedoffs + 1)]
            [await self.storNodeEditsNoLift(e, {}) for e in nodeedits]

        uplayr = layrinfo.get('upstream')
        if uplayr is not None:
            if isinstance(uplayr, (tuple, list)):
                for layr in uplayr:
                    await self.initUpstreamSync(layr)
            else:
                await self.initUpstreamSync(uplayr)

        self.onfini(self._onLayrFini)

    def pack(self):
        return {
            'iden': self.iden,
            'dirn': self.dirn,
            'readonly': self.readonly,
            'ctor': self.ctorname,
        }

    def getSpawnInfo(self):
        return self.pack()

    async def stat(self):
        return {
            'nodeeditlog_indx': self.nodeeditlog.index(),
            **self.layrslab.statinfo()
        }

    async def _onLayrFini(self):
        [(await wind.fini()) for wind in self.windows]

    async def getFormCounts(self):
        return self.formcounts.pack()

    @s_cache.memoize(size=10000)
    def getPropAbrv(self, form, prop):
        return self.propabrv.bytsToAbrv(s_msgpack.en((form, prop)))

    @s_cache.memoize(size=10000)
    def getTagPropAbrv(self, *args):
        return self.tagpropabrv.bytsToAbrv(s_msgpack.en(args))

    # FIXME:  this is hot code:  why is this async?!
    async def getAbrvProp(self, abrv):
        byts = self.propabrv.abrvToByts(abrv)
        if byts is None:
            return None
        return s_msgpack.un(byts)

    def getNodeValu(self, buid, prop=None):
        '''
        Retrieve either the form valu or a prop valu for the given node by buid.
        '''
        if prop is None:

            byts = self.layrslab.get(buid + b'\x00', db=self.bybuid)
            if byts is None:
                return None

            form, valu, stortype = s_msgpack.un(byts)
            return valu

        byts = self.layrslab.get(buid + b'\x01' + prop.encode(), db=self.bybuid)
        if byts is None:
            return None

        valu, stortype = s_msgpack.un(byts)
        return valu

    def getNodeTag(self, buid, tag):
        tenc = tag.encode()
        byts = self.layrslab.get(buid + b'\x02' + tenc, db=self.bybuid)
        if byts is None:
            return None
        return s_msgpack.un(byts)

    async def getStorNode(self, buid):
        '''
        Return a potentially incomplete pode.
        '''
        ndef = None

        tags = {}
        props = {}
        tagprops = {}

        for lkey, lval in self.layrslab.scanByPref(buid, db=self.bybuid):

            flag = lkey[32]

            if flag == 0:
                form, valu, stortype = s_msgpack.un(lval)
                ndef = (form, valu)
                continue

            if flag == 1:
                name = lkey[33:].decode()
                valu, stortype = s_msgpack.un(lval)
                props[name] = valu
                continue

            if flag == 2:
                name = lkey[33:].decode()
                tags[name] = s_msgpack.un(lval)
                continue

            if flag == 3:
                tag, prop = lkey[33:].decode().split(':')
                valu, stortype = s_msgpack.un(lval)
                tagprops[(tag, prop)] = valu
                continue

            logger.warning(f'unrecognized storage row: {flag}')

        info = {}

        if ndef:
            info['ndef'] = ndef

        if props:
            info['props'] = props

        if tags:
            info['tags'] = tags

        if tagprops:
            info['tagprops'] = tagprops

        return (buid, info)

    async def liftByTag(self, tag, form=None):

        abrv = self.tagabrv.bytsToAbrv(tag.encode())
        if form is not None:
            abrv += self.getPropAbrv(form, None)

        for _, buid in self.layrslab.scanByPref(abrv, db=self.bytag):
            yield await self.getStorNode(buid)

    async def liftByTagValu(self, tag, cmpr, valu, form=None):

        abrv = self.tagabrv.bytsToAbrv(tag.encode())
        if form is not None:
            abrv += self.getPropAbrv(form, None)

        filt = StorTypeTag.getTagFilt(cmpr, valu)
        if filt is None:
            raise s_exc.NoSuchCmpr(cmpr=cmpr)

        for _, buid in self.layrslab.scanByPref(abrv, db=self.bytag):
            # filter based on the ival value before lifting the node...
            valu = self.getNodeTag(buid, tag)
            if filt(valu):
                yield await self.getStorNode(buid)

    async def hasTagProp(self, name):
        abrv = self.getTagPropAbrv(None, None, name)
        for _ in self.layrslab.scanByPref(abrv, db=self.bytagprop):
            return True

        return False

    async def liftByTagProp(self, form, tag, prop):
        abrv = self.getTagPropAbrv(form, tag, prop)
        for _, buid in self.layrslab.scanByPref(abrv, db=self.bytagprop):
            yield await self.getStorNode(buid)

    async def liftByTagPropValu(self, form, tag, prop, cmprvals):
        for cmpr, valu, kind in cmprvals:
            for buid in self.stortypes[kind].indxByTagProp(form, tag, prop, cmpr, valu):
                yield await self.getStorNode(buid)

    async def liftByProp(self, form, prop):
        abrv = self.getPropAbrv(form, prop)
        for _, buid in self.layrslab.scanByPref(abrv, db=self.byprop):
            yield await self.getStorNode(buid)

    # NOTE: form vs prop valu lifting is differentiated to allow merge sort
    async def liftByFormValu(self, form, cmprvals):
        for cmpr, valu, kind in cmprvals:
            for buid in self.stortypes[kind].indxByForm(form, cmpr, valu):
                yield await self.getStorNode(buid)

    async def liftByPropValu(self, form, prop, cmprvals):
        for cmpr, valu, kind in cmprvals:
            if kind & 0x8000:
                kind = STOR_TYPE_MSGP
            for buid in self.stortypes[kind].indxByProp(form, prop, cmpr, valu):
                yield await self.getStorNode(buid)

    async def liftByPropArray(self, form, prop, cmprvals):
        for cmpr, valu, kind in cmprvals:
            for buid in self.stortypes[kind].indxByPropArray(form, prop, cmpr, valu):
                yield await self.getStorNode(buid)

<<<<<<< HEAD
    async def storNodeEdits(self, nodeedits, meta):
        '''
        Store a list of nodeedits (buid, form, edits) and return storage nodes
        with an additional "edits" field representing the changes that occured.
        '''
        chgs = await self._push('edits', nodeedits, meta)
        return [await self._liftNodeEditItem(i) for i in chgs]

    async def storNodeEditsNoLift(self, nodeedits, meta):
        await self._push('edits', nodeedits, meta)

    @s_nexus.Pusher.onPushAuto('edits', passoff=True)
    async def _storNodeEdits(self, nodeedits, meta, nexsoff=None):
        offs = self.splicelog.add(nexsoff)
=======
    @s_nexus.Pusher.onPushAuto('edits')
    async def storNodeEdits(self, nodeedits, meta):
        '''
        Execute a series of node edit operations, returning the updated nodes.
        '''
        changes = [(e[0], e[1], await self._storNodeEdit(e)) for e in nodeedits]
        offs = self.nodeeditlog.add((changes, meta))

        [(await wind.put((offs, changes))) for wind in tuple(self.windows)]

        if self.fallback:
            splices = [x[1] async for x in self.makeSplices((offs, (changes, meta)))]
            self.splicelog.save(splices)
>>>>>>> 33c11a59

        self.offsets.set('nodeedit:applied', offs)

        retn = []
        for buid, form, changed in changes:
            sode = await self.getStorNode(buid)
            sode[1]['edits'] = changed
            retn.append(sode)

        return retn

<<<<<<< HEAD
    async def _liftNodeEditItem(self, item):
        sode = await self.getStorNode(item[0])
        sode[1]['edits'] = item[1]
        return sode

    async def _storNodeEdit(self, nodeedit, meta):
=======
    async def _storNodeEdit(self, nodeedit):
>>>>>>> 33c11a59
        '''
        Execute a series of storage operations for the given node.

        Returns a (buid, edits) tuple of the actual changes.
        '''
        buid, form, edits = nodeedit

        changed = []
        for edit in edits:
            items = self.editors[edit[0]](buid, form, edit)
            if items is not None:
                changed.extend(items)

        await asyncio.sleep(0)
        return changed

<<<<<<< HEAD
        return (buid, changed)
=======
    @s_nexus.Pusher.onPushAuto('editsnolift')
    async def storNodeEditsNoLift(self, nodeedits, meta):
        '''
        Execute a series of node edit operations.

        Does not return the updated nodes.
        '''
        changes = [(e[0], e[1], await self._storNodeEdit(e)) for e in nodeedits]
        offs = self.nodeeditlog.add((changes, meta))

        [(await wind.put((offs, changes))) for wind in tuple(self.windows)]

        if self.fallback:
            splices = [x[1] async for x in self.makeSplices((offs, (changes, meta)))]
            self.splicelog.save(splices)

        self.offsets.set('nodeedit:applied', offs)
>>>>>>> 33c11a59

    def _editNodeAdd(self, buid, form, edit):

        valu, stortype = edit[1]

        byts = s_msgpack.en((form, valu, stortype))
        if not self.layrslab.put(buid + b'\x00', byts, db=self.bybuid, overwrite=False):
            return None

        abrv = self.getPropAbrv(form, None)

        if stortype & STOR_FLAG_ARRAY:

            for indx in self.getStorIndx(stortype, valu):
                self.layrslab.put(abrv + indx, buid, db=self.byarray)

            for indx in self.getStorIndx(STOR_TYPE_MSGP, valu):
                self.layrslab.put(abrv + indx, buid, db=self.byprop)

        else:

            for indx in self.getStorIndx(stortype, valu):
                self.layrslab.put(abrv + indx, buid, db=self.byprop)

        self.formcounts.inc(form)

        created = (EDIT_PROP_SET, ('.created', s_common.now(), None, STOR_TYPE_TIME))

        self._editPropSet(buid, form, created)

        return (
            (EDIT_NODE_ADD, (valu, stortype)),
            created,
        )

    def _editNodeDel(self, buid, form, edit):

        byts = self.layrslab.pop(buid + b'\x00', db=self.bybuid)
        if byts is None:
            return None

        form, valu, stortype = s_msgpack.un(byts)

        abrv = self.getPropAbrv(form, None)

        if stortype & STOR_FLAG_ARRAY:

            for indx in self.getStorIndx(stortype, valu):
                self.layrslab.delete(abrv + indx, buid, db=self.byarray)

            for indx in self.getStorIndx(STOR_TYPE_MSGP, valu):
                self.layrslab.delete(abrv + indx, buid, db=self.byprop)

        else:

            for indx in self.getStorIndx(stortype, valu):
                self.layrslab.delete(abrv + indx, buid, db=self.byprop)

        self.formcounts.inc(form, valu=-1)

        self._wipeNodeData(buid)

        return (
            (EDIT_NODE_DEL, (valu, stortype)),
        )

    def _editPropSet(self, buid, form, edit):

        prop, valu, oldv, stortype = edit[1]

        oldv = None
        penc = prop.encode()
        bkey = buid + b'\x01' + penc

        abrv = self.getPropAbrv(form, prop)
        univabrv = None

        if penc[0] == 46: # '.' to detect universal props (as quickly as possible)
            univabrv = self.getPropAbrv(None, prop)

        newb = s_msgpack.en((valu, stortype))
        oldb = self.layrslab.replace(bkey, newb, db=self.bybuid)

        if newb == oldb:
            return []

        if oldb is not None:

            oldv, oldt = s_msgpack.un(oldb)
            if oldv == valu and oldt == stortype:
                return None

            if oldt & STOR_FLAG_ARRAY:

                for oldi in self.getStorIndx(oldt, oldv):
                    self.layrslab.delete(abrv + oldi, buid, db=self.byarray)
                    if univabrv is not None:
                        self.layrslab.delete(univabrv + oldi, buid, db=self.byarray)

                for indx in self.getStorIndx(STOR_TYPE_MSGP, oldv):
                    self.layrslab.delete(abrv + indx, buid, db=self.byprop)
                    if univabrv is not None:
                        self.layrslab.delete(univabrv + indx, buid, db=self.byprop)

            else:

                for oldi in self.getStorIndx(oldt, oldv):
                    self.layrslab.delete(abrv + oldi, buid, db=self.byprop)
                    if univabrv is not None:
                        self.layrslab.delete(univabrv + oldi, buid, db=self.byprop)

        if stortype & STOR_FLAG_ARRAY:

            for indx in self.getStorIndx(stortype, valu):
                self.layrslab.put(abrv + indx, buid, db=self.byarray)
                if univabrv is not None:
                    self.layrslab.put(univabrv + indx, buid, db=self.byarray)

            for indx in self.getStorIndx(STOR_TYPE_MSGP, valu):
                self.layrslab.put(abrv + indx, buid, db=self.byprop)
                if univabrv is not None:
                    self.layrslab.put(univabrv + indx, buid, db=self.byprop)

        else:

            for indx in self.getStorIndx(stortype, valu):
                self.layrslab.put(abrv + indx, buid, db=self.byprop)
                if univabrv is not None:
                    self.layrslab.put(univabrv + indx, buid, db=self.byprop)

        return (
            (EDIT_PROP_SET, (prop, valu, oldv, stortype)),
        )

    def _editPropDel(self, buid, form, edit):

        prop, oldv, stortype = edit[1]

        penc = prop.encode()
        bkey = buid + b'\x01' + penc

        abrv = self.getPropAbrv(form, prop)
        univabrv = None

        if penc[0] == 46: # '.' to detect universal props (as quickly as possible)
            univabrv = self.getPropAbrv(None, prop)

        byts = self.layrslab.pop(bkey, db=self.bybuid)
        if byts is None:
            return None

        valu, stortype = s_msgpack.un(byts)

        if stortype & STOR_FLAG_ARRAY:

            realtype = stortype & 0x7fff

            for aval in valu:
                for indx in self.getStorIndx(realtype, aval):
                    self.layrslab.put(abrv + indx, buid, db=self.byarray)
                    if univabrv is not None:
                        self.layrslab.delete(univabrv + indx, buid, db=self.byarray)

            for indx in self.getStorIndx(STOR_TYPE_MSGP, valu):
                self.layrslab.delete(abrv + indx, buid, db=self.byprop)
                if univabrv is not None:
                    self.layrslab.delete(univabrv + indx, buid, db=self.byprop)

        else:

            for indx in self.getStorIndx(stortype, valu):
                self.layrslab.delete(abrv + indx, buid, db=self.byprop)
                if univabrv is not None:
                    self.layrslab.delete(univabrv + indx, buid, db=self.byprop)

        return (
            (EDIT_PROP_DEL, (prop, valu, stortype)),
        )

    def _editTagSet(self, buid, form, edit):

        tag, valu, oldv = edit[1]

        tenc = tag.encode()
        tagabrv = self.tagabrv.bytsToAbrv(tenc)
        formabrv = self.getPropAbrv(form, None)

        oldb = self.layrslab.replace(buid + b'\x02' + tenc, s_msgpack.en(valu), db=self.bybuid)

        if oldb is not None:
            oldv = s_msgpack.un(oldb)
            if oldv == valu:
                return None

        self.layrslab.put(tagabrv + formabrv, buid, db=self.bytag)

        return (
            (EDIT_TAG_SET, (tag, valu, oldv)),
        )

    def _editTagDel(self, buid, form, edit):

        tag, oldv = edit[1]

        tenc = tag.encode()

        tagabrv = self.tagabrv.bytsToAbrv(tenc)
        formabrv = self.getPropAbrv(form, None)

        oldb = self.layrslab.pop(buid + b'\x02' + tenc, db=self.bybuid)
        if oldb is None:
            return None

        self.layrslab.delete(tagabrv + formabrv, buid, db=self.bytag)

        oldv = s_msgpack.un(oldb)

        return (
            (EDIT_TAG_DEL, (tag, oldv)),
        )

    def _editTagPropSet(self, buid, form, edit):

        tag, prop, valu, oldv, stortype = edit[1]

        tenc = tag.encode()
        penc = prop.encode()

        p_abrv = self.getTagPropAbrv(None, None, prop)
        tp_abrv = self.getTagPropAbrv(None, tag, prop)
        ftp_abrv = self.getTagPropAbrv(form, tag, prop)

        bkey = buid + b'\x03' + tenc + b':' + penc

        oldb = self.layrslab.replace(bkey, s_msgpack.en((valu, stortype)), db=self.bybuid)
        if oldb is not None:

            oldv, oldt = s_msgpack.un(oldb)
            if valu == oldv and stortype == oldt:
                return

            for oldi in self.getStorIndx(oldt, oldv):
                self.layrslab.delete(p_abrv + oldi, buid, db=self.bytagprop)
                self.layrslab.delete(tp_abrv + oldi, buid, db=self.bytagprop)
                self.layrslab.delete(ftp_abrv + oldi, buid, db=self.bytagprop)

        kvpairs = []

        for indx in self.getStorIndx(stortype, valu):
            kvpairs.append((p_abrv + indx, buid))
            kvpairs.append((tp_abrv + indx, buid))
            kvpairs.append((ftp_abrv + indx, buid))

        self.layrslab.putmulti(kvpairs, db=self.bytagprop)

        return (
            (EDIT_TAGPROP_SET, (tag, prop, valu, oldv, stortype)),
        )

    def _editTagPropDel(self, buid, form, edit):

        tag, prop, valu, stortype = edit[1]

        tenc = tag.encode()
        penc = prop.encode()

        p_abrv = self.getTagPropAbrv(None, None, prop)
        tp_abrv = self.getTagPropAbrv(None, tag, prop)
        ftp_abrv = self.getTagPropAbrv(form, tag, prop)

        bkey = buid + b'\x03' + tenc + b':' + penc

        oldb = self.layrslab.pop(bkey, db=self.bybuid)
        if oldb is None:
            return

        oldv, oldt = s_msgpack.un(oldb)

        for oldi in self.getStorIndx(oldt, oldv):
            self.layrslab.delete(p_abrv + oldi, buid, db=self.bytagprop)
            self.layrslab.delete(tp_abrv + oldi, buid, db=self.bytagprop)
            self.layrslab.delete(ftp_abrv + oldi, buid, db=self.bytagprop)

        return (
            (EDIT_TAGPROP_DEL, (tag, prop, oldv, oldt)),
        )

    def _editNodeDataSet(self, buid, form, edit):

        name, valu, oldv = edit[1]
        abrv = self.getPropAbrv(name, None)

        oldb = self.layrslab.replace(buid + abrv, s_msgpack.en(valu), db=self.nodedata)

        if oldb is not None:
            oldv = s_msgpack.un(oldb)
            if oldb == valu:
                return None

        return (
            (EDIT_NODEDATA_SET, (name, valu, oldv)),
        )

    def _editNodeDataDel(self, buid, form, edit):

        name, valu = edit[1]
        abrv = self.getPropAbrv(name, None)

        oldb = self.layrslab.pop(buid + abrv, db=self.nodedata)
        if oldb is None:
            return None

        oldv = s_msgpack.un(oldb)

        return (
            (EDIT_NODEDATA_DEL, (name, oldv)),
        )

    def getStorIndx(self, stortype, valu):

        if stortype & 0x8000:

            realtype = stortype & 0x7fff

            retn = []
            [retn.extend(self.getStorIndx(realtype, aval)) for aval in valu]
            return retn

        return self.stortypes[stortype].indx(valu)

    async def iterFormRows(self, form):

        abrv = self.getPropAbrv(form, None)

        for _, buid in self.layrslab.scanByPref(abrv, db=self.byprop):

            bkey = buid + b'\x00'
            byts = self.layrslab.get(bkey, db=self.bybuid)

            await asyncio.sleep(0)

            if byts is None:
                continue

            form, valu, stortype = s_msgpack.un(byts)
            yield buid, valu

    async def iterPropRows(self, form, prop):

        penc = prop.encode()

        abrv = self.getPropAbrv(form, prop)

        for _, buid in self.layrslab.scanByPref(abrv, db=self.byprop):
            bkey = buid + b'\x01' + penc
            byts = self.layrslab.get(bkey, db=self.bybuid)

            await asyncio.sleep(0)

            if byts is None:
                continue

            valu, stortype = s_msgpack.un(byts)
            yield buid, valu

    async def iterUnivRows(self, prop):

        penc = prop.encode()

        abrv = self.getPropAbrv(None, prop)

        for _, buid in self.layrslab.scanByPref(abrv, db=self.byprop):
            bkey = buid + b'\x01' + penc
            byts = self.layrslab.get(bkey, db=self.bybuid)

            await asyncio.sleep(0)

            if byts is None:
                continue

            valu, stortype = s_msgpack.un(byts)
            yield buid, valu

    async def getNodeData(self, buid, name):
        '''
        Return a single element of a buid's node data
        '''
        abrv = self.getPropAbrv(name, None)

        byts = self.layrslab.get(buid + abrv, db=self.nodedata)
        # FIXME:  None/NoValu confusion
        if byts is None:
            return None
        return s_msgpack.un(byts)

    async def iterNodeData(self, buid):
        '''
        Return a generator of all a buid's node data
        '''
        for lkey, byts in self.layrslab.scanByPref(buid, db=self.nodedata):
            abrv = lkey[32:]

            valu = s_msgpack.un(byts)
            prop = await self.getAbrvProp(abrv)
            yield prop[0], valu

    async def iterLayerNodeEdits(self):
        '''
        Scan the full layer and yield artificial sets of nodeedits.
        '''
        nodeedits = (None, None, None)

        for lkey, lval in self.layrslab.scanByFull(db=self.bybuid):
            buid = lkey[:32]
            flag = lkey[32]

            if not buid == nodeedits[0]:
                if nodeedits[0] is not None:
                    async for prop, valu in self.iterNodeData(nodeedits[0]):
                        edit = (EDIT_NODEDATA_SET, (prop, valu, None))
                        nodeedits[2].append(edit)

                    yield nodeedits

            if flag == 0:
                form, valu, stortype = s_msgpack.un(lval)

                nodeedits = (buid, form, [])

                edit = (EDIT_NODE_ADD, (valu, stortype))
                nodeedits[2].append(edit)
                continue

            if flag == 1:
                if not nodeedits[0] == buid:
                    continue

                name = lkey[33:].decode()
                valu, stortype = s_msgpack.un(lval)

                edit = (EDIT_PROP_SET, (name, valu, None, stortype))
                nodeedits[2].append(edit)
                continue

            if flag == 2:
                if not nodeedits[0] == buid:
                    continue

                name = lkey[33:].decode()
                tagv = s_msgpack.un(lval)

                edit = (EDIT_TAG_SET, (name, tagv, None))
                nodeedits[2].append(edit)
                continue

            if flag == 3:
                if not nodeedits[0] == buid:
                    continue

                tag, prop = lkey[33:].decode().split(':')
                valu, stortype = s_msgpack.un(lval)

                buid = lkey[:32]

                edit = (EDIT_TAGPROP_SET, (tag, prop, valu, None, stortype))
                nodeedits[2].append(edit)
                continue

            logger.warning(f'unrecognized storage row: {flag}')

        if nodeedits[0] is not None:
            async for prop, valu in self.iterNodeData(nodeedits[0]):
                edit = (EDIT_NODEDATA_SET, (prop, valu, None))
                nodeedits[2].append(edit)

            yield nodeedits

    async def initUpstreamSync(self, url):
        self.schedCoro(self._initUpstreamSync(url))

    async def _initUpstreamSync(self, url):

        while not self.isfini:

            try:

                async with await s_telepath.openurl(url) as proxy:

                    iden = await proxy.getIden()
                    offs = self.offsets.get(iden)
                    logger.warning(f'upstream sync connected ({url} offset={offs})')

                    if offs == 0:
                        offs = await proxy.getNodeEditOffset()

                        async for item in proxy.iterLayerNodeEdits():
                            await self.storNodeEditsNoLift([item], {})

                        self.offsets.set(iden, offs)

                        waits = [v for k, v in self.upstreamwaits[iden].items() if k <= offs]
                        for wait in waits:
                            [e.set() for e in wait]

                    while not proxy.isfini:

                        offs = self.offsets.get(iden)

                        # pump them into a queue so we can consume them in chunks
                        q = asyncio.Queue(maxsize=1000)

                        async def consume(x):
                            try:
                                async for item in proxy.syncNodeEdits(x):
                                    await q.put(item)
                            finally:
                                await q.put(None)

                        proxy.schedCoro(consume(offs))

                        done = False
                        while not done:

                            # get the next item so we maybe block...
                            item = await q.get()
                            if item is None:
                                break

                            items = [item]

                            # check if there are more we can eat
                            for i in range(q.qsize()):

                                nexi = await q.get()
                                if nexi is None:
                                    done = True
                                    break

                                items.append(nexi)

                            for nodeeditoffs, item in items:
                                await self.storNodeEditsNoLift(item, {})
                                self.offsets.set(iden, nodeeditoffs + 1)

                                waits = self.upstreamwaits[iden].pop(nodeeditoffs + 1, None)
                                if waits is not None:
                                    [e.set() for e in waits]

            except asyncio.CancelledError: # pragma: no cover
                return

            except Exception:
                logger.exception('error in initUpstreamSync loop')

            await self.waitfini(1)

    def _wipeNodeData(self, buid):
        '''
        Remove all node data for a buid
        '''
        for lkey, _ in self.layrslab.scanByPref(buid, db=self.nodedata):
            self.layrslab.delete(lkey, db=self.nodedata)

    # TODO: Hack until we get interval trees pushed all the way through
    def _cmprIval(self, item, othr):

        if othr[0] >= item[1]:
            return False

        if othr[1] <= item[0]:
            return False

        return True

    async def getModelVers(self):
        return self.layrinfo.get('model:version', (-1, -1, -1))

    async def setModelVers(self, vers):
        await self.layrinfo.set('model:version', vers)

    async def splices(self, offs, size):
        '''
        Yield (offs, splice) tuples from the nodeedit log starting from the given offset.

        Nodeedits will be flattened into splices before being yielded.
        '''
        for nodeedits in self.nodeeditlog.slice(offs, size):
            async for splice in self.makeSplices(nodeedits):
                yield splice

    async def splicesBack(self, offs, size=None):

        if size:
            for nodeedits in self.nodeeditlog.sliceBack(offs, size):
                async for splice in self.makeSplices(nodeedits):
                    yield splice
        else:
            for nodeedits in self.nodeeditlog.iterBack(offs):
                async for splice in self.makeSplices(nodeedits):
                    yield splice

    async def syncNodeEdits(self, offs):
        '''
        Yield (offs, nodeedits) tuples from the nodeedit log starting from the given offset.

        Once caught up with storage, yield them in realtime.
        '''
        for offs, splice in self.nodeeditlog.iter(offs):
            yield (offs, splice[0])

        # FIXME:  discuss: use offsets instead of window?
        async with self.getNodeEditWindow() as wind:
            async for offs, splice in wind:
                yield (offs, splice)

    async def makeSplices(self, nodeedits):
        '''
        Flatten a set of nodeedits into splices.
        '''
        offs = nodeedits[0]

        meta = nodeedits[1][1]
        user = meta.get('user')
        time = meta.get('time')
        prov = meta.get('prov')

        for nodeoffs, (buid, form, edits) in enumerate(nodeedits[1][0]):

            formvalu = None

            for editoffs, (edit, info) in enumerate(edits):

                if edit == EDIT_NODEDATA_SET or edit == EDIT_NODEDATA_DEL:
                    continue

                spliceoffs = (offs, nodeoffs, editoffs)
                props = {'time': time,
                         'user': user,
                         'prov': prov,
                         }

                if edit == EDIT_NODE_ADD:
                    formvalu, stortype = info
                    props['ndef'] = (form, formvalu)

                    yield (spliceoffs, ('node:add', props))
                    continue

                if edit == EDIT_NODE_DEL:
                    formvalu, stortype = info
                    props['ndef'] = (form, formvalu)

                    yield (spliceoffs, ('node:del', props))
                    continue

                if formvalu is None:
                    formvalu = self.getNodeValu(buid)

                props['ndef'] = (form, formvalu)

                if edit == EDIT_PROP_SET:
                    prop, valu, oldv, stortype = info
                    props['prop'] = prop
                    props['valu'] = valu
                    props['oldv'] = oldv

                    yield (spliceoffs, ('prop:set', props))
                    continue

                if edit == EDIT_PROP_DEL:
                    prop, valu, stortype = info
                    props['prop'] = prop
                    props['valu'] = valu

                    yield (spliceoffs, ('prop:del', props))
                    continue

                if edit == EDIT_TAG_SET:
                    tag, valu, oldv = info
                    props['tag'] = tag
                    props['valu'] = valu
                    props['oldv'] = oldv

                    yield (spliceoffs, ('tag:add', props))
                    continue

                if edit == EDIT_TAG_DEL:
                    tag, valu = info
                    props['tag'] = tag
                    props['valu'] = valu

                    yield (spliceoffs, ('tag:del', props))
                    continue

                if edit == EDIT_TAGPROP_SET:
                    tag, prop, valu, oldv, stortype = info
                    props['tag'] = tag
                    props['prop'] = prop
                    props['valu'] = valu
                    props['oldv'] = oldv

                    yield (spliceoffs, ('tag:prop:set', props))
                    continue

                if edit == EDIT_TAGPROP_DEL:
                    tag, prop, valu, stortype = info
                    props['tag'] = tag
                    props['prop'] = prop
                    props['valu'] = valu

                    yield (spliceoffs, ('tag:prop:del', props))

    @contextlib.asynccontextmanager
    async def getNodeEditWindow(self):

        async with await s_queue.Window.anit(maxsize=10000) as wind:

            async def fini():
                self.windows.remove(wind)

            wind.onfini(fini)

            self.windows.append(wind)

            yield wind

    def getNodeEditOffset(self):
        return self.nodeeditlog.index()

    async def waitUpstreamOffs(self, iden, offs):
        evnt = asyncio.Event()

        if self.offsets.get(iden) >= offs:
            evnt.set()
        else:
            self.upstreamwaits[iden][offs].append(evnt)

        return evnt

    async def delete(self):
        '''
        Delete the underlying storage
        '''
        await self.fini()
        shutil.rmtree(self.dirn, ignore_errors=True)<|MERGE_RESOLUTION|>--- conflicted
+++ resolved
@@ -789,13 +789,12 @@
 
         self.nodeeditlog = s_slabseqn.SlabSeqn(self.nodeeditslab, 'nodeedits')
 
-        self.fallback = self.conf.get('fallback', False)
-        if self.fallback:
-            splicepath = os.path.join(self.dirn, 'splices.lmdb')
-            self.spliceslab = await s_lmdbslab.Slab.anit(splicepath)
-            self.onfini(self.spliceslab)
-
-            self.splicelog = s_slabseqn.SlabSeqn(self.spliceslab, 'splices')
+        #self.fallback = self.conf.get('fallback', False)
+        #if self.fallback:
+            #splicepath = os.path.join(self.dirn, 'splices.lmdb')
+            #self.spliceslab = await s_lmdbslab.Slab.anit(splicepath)
+            #self.onfini(self.spliceslab)
+            #self.splicelog = s_slabseqn.SlabSeqn(self.spliceslab, 'splices')
 
         self.stortypes = [
 
@@ -1055,57 +1054,42 @@
             for buid in self.stortypes[kind].indxByPropArray(form, prop, cmpr, valu):
                 yield await self.getStorNode(buid)
 
-<<<<<<< HEAD
     async def storNodeEdits(self, nodeedits, meta):
-        '''
-        Store a list of nodeedits (buid, form, edits) and return storage nodes
-        with an additional "edits" field representing the changes that occured.
-        '''
-        chgs = await self._push('edits', nodeedits, meta)
-        return [await self._liftNodeEditItem(i) for i in chgs]
-
-    async def storNodeEditsNoLift(self, nodeedits, meta):
-        await self._push('edits', nodeedits, meta)
-
-    @s_nexus.Pusher.onPushAuto('edits', passoff=True)
-    async def _storNodeEdits(self, nodeedits, meta, nexsoff=None):
-        offs = self.splicelog.add(nexsoff)
-=======
-    @s_nexus.Pusher.onPushAuto('edits')
-    async def storNodeEdits(self, nodeedits, meta):
-        '''
-        Execute a series of node edit operations, returning the updated nodes.
-        '''
-        changes = [(e[0], e[1], await self._storNodeEdit(e)) for e in nodeedits]
-        offs = self.nodeeditlog.add((changes, meta))
-
-        [(await wind.put((offs, changes))) for wind in tuple(self.windows)]
-
-        if self.fallback:
-            splices = [x[1] async for x in self.makeSplices((offs, (changes, meta)))]
-            self.splicelog.save(splices)
->>>>>>> 33c11a59
-
-        self.offsets.set('nodeedit:applied', offs)
+
+        changes = await self._push('edits', nodeedits, meta)
 
         retn = []
-        for buid, form, changed in changes:
+        for buid, form, edits in changes:
             sode = await self.getStorNode(buid)
             sode[1]['edits'] = changed
             retn.append(sode)
 
         return retn
 
-<<<<<<< HEAD
-    async def _liftNodeEditItem(self, item):
-        sode = await self.getStorNode(item[0])
-        sode[1]['edits'] = item[1]
+    @s_nexus.Pusher.onPushAuto('edits')
+    async def _storNodeEdits(self, nodeedits, meta):
+        '''
+        Execute a series of node edit operations, returning the updated nodes.
+        '''
+        changes = [(e[0], e[1], await self._storNodeEdit(e)) for e in nodeedits]
+        offs = self.nodeeditlog.add((changes, meta))
+
+        [(await wind.put((offs, changes))) for wind in tuple(self.windows)]
+
+        #if self.fallback:
+            #splices = [x[1] async for x in self.makeSplices(offs, changes, meta)]
+            #self.splicelog.save(splices)
+
+        self.offsets.set('nodeedit:applied', offs)
+
+        return changes
+
+    async def _editToSode(self, nodeedit):
+        sode = await self.getStorNode(nodeedit[0])
+        sode[1]['edits'] = nodeedit[2]
         return sode
 
-    async def _storNodeEdit(self, nodeedit, meta):
-=======
     async def _storNodeEdit(self, nodeedit):
->>>>>>> 33c11a59
         '''
         Execute a series of storage operations for the given node.
 
@@ -1122,27 +1106,13 @@
         await asyncio.sleep(0)
         return changed
 
-<<<<<<< HEAD
-        return (buid, changed)
-=======
-    @s_nexus.Pusher.onPushAuto('editsnolift')
     async def storNodeEditsNoLift(self, nodeedits, meta):
         '''
         Execute a series of node edit operations.
 
         Does not return the updated nodes.
         '''
-        changes = [(e[0], e[1], await self._storNodeEdit(e)) for e in nodeedits]
-        offs = self.nodeeditlog.add((changes, meta))
-
-        [(await wind.put((offs, changes))) for wind in tuple(self.windows)]
-
-        if self.fallback:
-            splices = [x[1] async for x in self.makeSplices((offs, (changes, meta)))]
-            self.splicelog.save(splices)
-
-        self.offsets.set('nodeedit:applied', offs)
->>>>>>> 33c11a59
+        await self.push('edits', nodeedits, meta)
 
     def _editNodeAdd(self, buid, form, edit):
 
@@ -1729,19 +1699,19 @@
 
         Nodeedits will be flattened into splices before being yielded.
         '''
-        for nodeedits in self.nodeeditlog.slice(offs, size):
-            async for splice in self.makeSplices(nodeedits):
+        for offset, (nodeedits, meta) in self.nodeeditlog.slice(offs, size):
+            async for splice in self.makeSplices(offset, nodeedits, meta):
                 yield splice
 
     async def splicesBack(self, offs, size=None):
 
         if size:
-            for nodeedits in self.nodeeditlog.sliceBack(offs, size):
-                async for splice in self.makeSplices(nodeedits):
+            for offset, (nodeedits, meta) in self.nodeeditlog.sliceBack(offs, size):
+                async for splice in self.makeSplices(offset, nodeedits, meta):
                     yield splice
         else:
-            for nodeedits in self.nodeeditlog.iterBack(offs):
-                async for splice in self.makeSplices(nodeedits):
+            for offset, (nodeedits, meta) in self.nodeeditlog.iterBack(offs):
+                async for splice in self.makeSplices(offset, nodeedits, meta):
                     yield splice
 
     async def syncNodeEdits(self, offs):
@@ -1758,13 +1728,10 @@
             async for offs, splice in wind:
                 yield (offs, splice)
 
-    async def makeSplices(self, nodeedits):
+    async def makeSplices(self, offs, nodeedits, meta):
         '''
         Flatten a set of nodeedits into splices.
         '''
-        offs = nodeedits[0]
-
-        meta = nodeedits[1][1]
         user = meta.get('user')
         time = meta.get('time')
         prov = meta.get('prov')
@@ -1779,10 +1746,13 @@
                     continue
 
                 spliceoffs = (offs, nodeoffs, editoffs)
-                props = {'time': time,
-                         'user': user,
-                         'prov': prov,
-                         }
+                props = {
+                    'time': time,
+                    'user': user,
+                    'prov': prov,
+                    'form': form,
+                    'iden': s_common.ehex(buid),
+                }
 
                 if edit == EDIT_NODE_ADD:
                     formvalu, stortype = info
