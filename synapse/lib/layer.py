--- conflicted
+++ resolved
@@ -884,11 +884,8 @@
             StorTypeInt(self, STOR_TYPE_U128, 16, False),
             StorTypeInt(self, STOR_TYPE_I128, 16, True),
 
-<<<<<<< HEAD
             StorTypeFloat(self, STOR_TYPE_FLOAT64, 8),
-=======
             StorTypeTime(self), # STOR_TYPE_MINTIME
->>>>>>> ebaa2cc0
         ]
 
         self.editors = [
@@ -1367,7 +1364,7 @@
                 merged = (min(oldv[0], valu[0]), max(oldv[1], valu[1]))
 
                 if merged != valu:
-                    self.layrslab.put(buid + b'\x02' + tenc, s_msgpack.en(newv), db=self.bybuid)
+                    self.layrslab.put(buid + b'\x02' + tenc, s_msgpack.en(valu), db=self.bybuid)
                     valu = merged
 
             if oldv == valu:
