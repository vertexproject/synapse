--- conflicted
+++ resolved
@@ -644,24 +644,11 @@
     The base class for a cortex layer.
     '''
     confdefs = ()
-<<<<<<< HEAD
-=======
-    ctorname = 'dyndep.path.goes.here'
-
-    authgatetype = 'layr'
->>>>>>> f3432745
 
     def __repr__(self):
         return f'Layer ({self.__class__.__name__}): {self.iden}'
 
-<<<<<<< HEAD
     async def __anit__(self, layrinfo, conf=None):
-=======
-    async def __anit__(self, core, node, readonly=False):
-
-        await s_base.Base.__anit__(self)
-        self.readonly = readonly
->>>>>>> f3432745
 
         await s_base.Base.__anit__(self)
 
@@ -682,11 +669,15 @@
 
         self.fresh = not os.path.exists(path)
 
-        self.layrslab = await s_lmdbslab.Slab.anit(path)
+        slabopts = {
+            'readonly': self.readonly,
+        }
+
+        self.layrslab = await s_lmdbslab.Slab.anit(path, **slabopts)
         self.formcounts = await self.layrslab.getHotCount('count:forms')
 
         path = s_common.genpath(self.dirn, 'splices_v2.lmdb')
-        self.spliceslab = await s_lmdbslab.Slab.anit(path)
+        self.spliceslab = await s_lmdbslab.Slab.anit(path, readonly=self.readonly)
 
         self.tagabrv = self.layrslab.getNameAbrv('tagabrv')
         self.propabrv = self.layrslab.getNameAbrv('propabrv')
@@ -702,19 +693,7 @@
         self.byarray = self.layrslab.initdb('byarray', dupsort=True)
         self.bytagprop = self.layrslab.initdb('bytagprop', dupsort=True)
 
-<<<<<<< HEAD
         self.countdb = self.layrslab.initdb('counters')
-=======
-    def getSpawnInfo(self):
-        return {
-            'iden': self.iden,
-            'dirn': self.dirn,
-            'ctor': self.ctorname,
-        }
-
-    async def _onLayrFini(self):
-        [(await wind.fini()) for wind in self.windows]
->>>>>>> f3432745
 
         self.splicelog = s_slabseqn.SlabSeqn(self.spliceslab, 'splices')
 
@@ -759,6 +738,18 @@
         ]
 
         self.canrev = True
+        self.ctorname = f'{self.__class__.__module__}.{self.__class__.__name__}'
+
+    def getSpawnInfo(self):
+        return {
+            'iden': self.iden,
+            'dirn': self.dirn,
+            'readonly': self.readonly,
+            'ctor': self.ctorname,
+        }
+
+    async def _onLayrFini(self):
+        [(await wind.fini()) for wind in self.windows]
 
     async def getFormCounts(self):
         return self.formcounts.pack()
