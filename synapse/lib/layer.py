--- conflicted
+++ resolved
@@ -3321,7 +3321,6 @@
                     valu = max(valu, oldv)
                     if valu == oldv and stortype == oldt and virts == oldvirts:
                         return
-<<<<<<< HEAD
 
         return (
             (EDIT_PROP_SET, (prop, valu, oldv, stortype, virts)),
@@ -3339,8 +3338,6 @@
 
             if valu == oldv and virts == oldvirts:
                 return
-=======
->>>>>>> f210b171
 
         return (
             (EDIT_PROP_SET, (prop, valu, oldv, stortype, virts)),
