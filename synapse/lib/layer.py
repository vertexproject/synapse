'''
The Layer 2.0 archtecture introduces several optimized node/message serialization formats
used by the layers to optimize returning primitives and facilitate efficient node construction:

.. note::

    This interface is subject to change between minor revisions.

Storage Types (<stortype>)

    In Layers 2.0, each node property from the model has an associated "storage type".  Each
    storage type determines how the data is indexed and represented within the Layer.  This
    formalizes the separation of "data model" from "storage model".  Each data model type has
    a "stortype" property which coresponds to one of the STOR_TYPE_XXX values.  The knowledge
    of the mapping of data model types to storage types is the responsibility of the data model,
    making the Layer implementation fully decoupled from the data model.

Node Edits / Edits

    A node edit consists of a (<nid>, <form>, [edits]) tuple.  An edit is Tuple of (<type>, <info>, List[NodeEdits])
    where the first element is an int that matches to an EDIT_* constant below, the info is a tuple that varies
    depending on the first element, and the third element is a list of dependent NodeEdits that will only be applied
    if the edit actually makes a change.

Storage Node (<sode>)

    A storage node is a layer/storage optimized node representation which is similar to a "packed node".
    A storage node *may* be partial ( as it is produced by a given layer ) and are joined by the view/snap
    into "full" storage nodes which are used to construct Node() instances.

    Sode format::

        (<nid>, {

            'ndef': (<formname>, <formvalu>),

            'props': {
                <propname>: <propvalu>,
            }

            'tags': {
                <tagname>: <tagvalu>,
            }

            'tagprops: {
                <tagname>: {
                    <propname>: <propvalu>,
                },
            }

            # changes that were *just* made.
            'edits': [
                <edit>
            ]

        }),

'''
import os
import math
import shutil
import struct
import asyncio
import logging
import weakref
import ipaddress
import contextlib
import collections

import regex
import xxhash

import synapse.exc as s_exc
import synapse.common as s_common
import synapse.telepath as s_telepath

import synapse.lib.gis as s_gis
import synapse.lib.cell as s_cell
import synapse.lib.cache as s_cache
import synapse.lib.nexus as s_nexus
import synapse.lib.queue as s_queue
import synapse.lib.urlhelp as s_urlhelp

import synapse.lib.config as s_config
import synapse.lib.lmdbslab as s_lmdbslab
import synapse.lib.slabseqn as s_slabseqn

from synapse.lib.msgpack import deepcopy

logger = logging.getLogger(__name__)

import synapse.lib.msgpack as s_msgpack

reqValidLdef = s_config.getJsValidator({
    'type': 'object',
    'properties': {
        'iden': {'type': 'string', 'pattern': s_config.re_iden},
        'creator': {'type': 'string', 'pattern': s_config.re_iden},
        'lockmemory': {'type': 'boolean'},
        'lmdb:growsize': {'type': 'integer'},
        'logedits': {'type': 'boolean', 'default': True},
        'name': {'type': 'string'},
        'readonly': {'type': 'boolean', 'default': False},
    },
    'additionalProperties': True,
    'required': ['iden', 'creator', 'lockmemory'],
})

WINDOW_MAXSIZE = 10_000

class LayerApi(s_cell.CellApi):

    async def __anit__(self, core, link, user, layr):

        await s_cell.CellApi.__anit__(self, core, link, user)

        self.layr = layr
        self.liftperm = ('layer', 'lift', self.layr.iden)
        self.writeperm = ('layer', 'write', self.layr.iden)

    async def iterLayerNodeEdits(self):
        '''
        Scan the full layer and yield artificial nodeedit sets.
        '''

        await self._reqUserAllowed(self.liftperm)
        async for item in self.layr.iterLayerNodeEdits():
            yield item
            await asyncio.sleep(0)

    @s_cell.adminapi()
    async def saveNodeEdits(self, edits, meta):
        '''
        Save node edits to the layer and return a tuple of (nexsoffs, changes).

        Note: nexsoffs will be None if there are no changes.
        '''
        meta['link:user'] = self.user.iden
        return await self.layr.saveNodeEdits(edits, meta)

    async def storNodeEdits(self, nodeedits, meta=None):

        await self._reqUserAllowed(self.writeperm)

        if meta is None:
            meta = {'time': s_common.now(), 'user': self.user.iden}

        return await self.layr.saveNodeEdits(nodeedits, meta)

    async def storNodeEditsNoLift(self, nodeedits, meta=None):

        await self._reqUserAllowed(self.writeperm)

        if meta is None:
            meta = {'time': s_common.now(), 'user': self.user.iden}

        await self.layr.storNodeEditsNoLift(nodeedits, meta)

    async def syncNodeEdits(self, offs, wait=True):
        '''
        Yield (offs, nodeedits) tuples from the nodeedit log starting from the given offset.

        Once caught up with storage, yield them in realtime.
        '''
        await self._reqUserAllowed(self.liftperm)
        async for item in self.layr.syncNodeEdits(offs, wait=wait):
            yield item

    async def syncNodeEdits2(self, offs, wait=True):
        await self._reqUserAllowed(self.liftperm)
        async for item in self.layr.syncNodeEdits2(offs, wait=wait):
            yield item

    async def getEditIndx(self):
        '''
        Returns what will be the *next* nodeedit log index.
        '''
        await self._reqUserAllowed(self.liftperm)
        return await self.layr.getEditIndx()

    async def getEditSize(self):
        '''
        Return the total number of (edits, meta) pairs in the layer changelog.
        '''
        await self._reqUserAllowed(self.liftperm)
        return await self.layr.getEditSize()

    async def getIden(self):
        await self._reqUserAllowed(self.liftperm)
        return self.layr.iden

NID_CACHE_SIZE = 10000

STOR_TYPE_UTF8 = 1

STOR_TYPE_U8 = 2
STOR_TYPE_U16 = 3
STOR_TYPE_U32 = 4
STOR_TYPE_U64 = 5

STOR_TYPE_I8 = 6
STOR_TYPE_I16 = 7
STOR_TYPE_I32 = 8
STOR_TYPE_I64 = 9

STOR_TYPE_GUID = 10
STOR_TYPE_TIME = 11
STOR_TYPE_IVAL = 12
STOR_TYPE_MSGP = 13
STOR_TYPE_LATLONG = 14

STOR_TYPE_LOC = 15
STOR_TYPE_TAG = 16
STOR_TYPE_FQDN = 17
STOR_TYPE_IPV6 = 18

STOR_TYPE_U128 = 19
STOR_TYPE_I128 = 20

STOR_TYPE_MINTIME = 21

STOR_TYPE_FLOAT64 = 22
STOR_TYPE_HUGENUM = 23

STOR_TYPE_MAXTIME = 24

# STOR_TYPE_TOMB      = ??
# STOR_TYPE_FIXED     = ??

STOR_FLAG_ARRAY = 0x8000

# Edit types (etyp)

EDIT_NODE_ADD = 0      # (<etyp>, (<valu>, <type>), ())
EDIT_NODE_DEL = 1      # (<etyp>, (<oldv>, <type>), ())
EDIT_PROP_SET = 2      # (<etyp>, (<prop>, <valu>, <oldv>, <type>), ())
EDIT_PROP_DEL = 3      # (<etyp>, (<prop>, <oldv>, <type>), ())
EDIT_TAG_SET = 4       # (<etyp>, (<tag>, <valu>, <oldv>), ())
EDIT_TAG_DEL = 5       # (<etyp>, (<tag>, <oldv>), ())
EDIT_TAGPROP_SET = 6   # (<etyp>, (<tag>, <prop>, <valu>, <oldv>, <type>), ())
EDIT_TAGPROP_DEL = 7   # (<etyp>, (<tag>, <prop>, <oldv>, <type>), ())
EDIT_NODEDATA_SET = 8  # (<etyp>, (<name>, <valu>, <oldv>), ())
EDIT_NODEDATA_DEL = 9  # (<etyp>, (<name>, <oldv>), ())
EDIT_EDGE_ADD = 10     # (<etyp>, (<verb>, <destnodeiden>), ())
EDIT_EDGE_DEL = 11     # (<etyp>, (<verb>, <destnodeiden>), ())

EDIT_PROGRESS = 100   # (used by syncIndexEvents) (<etyp>, (), ())

class IndxBy:
    '''
    IndxBy sub-classes encapsulate access methods and encoding details for
    various types of properties within the layer to be lifted/compared by
    storage types.
    '''
    def __init__(self, layr, abrv, db):
        self.db = db
        self.abrv = abrv
        self.layr = layr
        self.abrvlen = len(abrv)  # Dividing line between the abbreviations and the data-specific index

    def getStorType(self):
        raise s_exc.NoSuchImpl(name='getStorType')

    def keyNidsByDups(self, indx):
        yield from self.layr.layrslab.scanByDups(self.abrv + indx, db=self.db)

    # TODO rename these...
    def keyNidsByDupsBack(self, indx):
        yield from self.layr.layrslab.scanByDupsBack(self.abrv + indx, db=self.db)

    def keyNidsByPref(self, indx=b''):
        yield from self.layr.layrslab.scanByPref(self.abrv + indx, db=self.db)

    def keyNidsByPrefBack(self, indx=b''):
        yield from self.layr.layrslab.scanByPrefBack(self.abrv + indx, db=self.db)

    def keyNidsByRange(self, minindx, maxindx):
        yield from self.layr.layrslab.scanByRange(self.abrv + minindx, self.abrv + maxindx, db=self.db)

    def keyNidsByRangeBack(self, minindx, maxindx):
        '''
        Yields backwards from maxindx to minindx
        '''
        yield from self.layr.layrslab.scanByRangeBack(self.abrv + maxindx, lmin=self.abrv + minindx, db=self.db)

    def scanByDups(self, indx):
        for item in self.layr.layrslab.scanByDups(self.abrv + indx, db=self.db):
            yield item

    def scanByPref(self, indx=b''):
        for item in self.layr.layrslab.scanByPref(self.abrv + indx, db=self.db):
            yield item

    def scanByPrefBack(self, indx=b''):
        for item in self.layr.layrslab.scanByPrefBack(self.abrv + indx, db=self.db):
            yield item

    def scanByRange(self, minindx, maxindx):
        for item in self.layr.layrslab.scanByRange(self.abrv + minindx, self.abrv + maxindx, db=self.db):
            yield item

    def scanByRangeBack(self, minindx, maxindx):
        for item in self.layr.layrslab.scanByRangeBack(self.abrv + maxindx, lmin=self.abrv + minindx, db=self.db):
            yield item

    def hasIndxNid(self, indx, nid):
        return self.layr.layrslab.hasdup(self.abrv + indx, nid, db=self.db)

    def indxToValu(self, indx):
        stortype = self.getStorType()
        return stortype.decodeIndx(indx)

    def getNodeValu(self, nid, indx=None):

        if indx is not None:
            valu = self.indxToValu(indx)
            if valu is not s_common.novalu:
                return valu

        sode = self.layr._getStorNode(nid)
        if sode is None:
            return s_common.novalu

        return self.getSodeValu(sode)

class IndxByForm(IndxBy):

    def __init__(self, layr, form):
        '''
        Note:  may raise s_exc.NoSuchAbrv
        '''
        abrv = layr.getPropAbrv(form, None)
        IndxBy.__init__(self, layr, abrv, layr.byprop)

        self.form = form

    def getStorType(self):
        form = self.layr.core.model.form(self.form)
        return self.layr.stortypes[form.type.stortype]

    def getSodeValu(self, sode):

        valt = sode.get('valu')
        if valt is not None:
            return valt[0]

        return s_common.novalu

class IndxByProp(IndxBy):

    def __init__(self, layr, form, prop):
        '''
        Note:  may raise s_exc.NoSuchAbrv
        '''
        abrv = layr.getPropAbrv(form, prop)
        IndxBy.__init__(self, layr, abrv, db=layr.byprop)

        self.form = form
        self.prop = prop

    def getStorType(self):

        if self.form is not None:
            form = self.layr.core.model.form(self.form)
            typeindx = form.props.get(self.prop).type.stortype
        else:
            typeindx = self.layr.core.model.prop(self.prop).type.stortype

        return self.layr.stortypes[typeindx]

    def getSodeValu(self, sode):
        valt = sode['props'].get(self.prop)
        if valt is not None:
            return valt[0]

        return s_common.novalu

    def __repr__(self):
        if self.form:
            return f'IndxByProp: {self.form}:{self.prop}'
        return f'IndxByProp: {self.prop}'

class IndxByPropArray(IndxBy):

    def __init__(self, layr, form, prop):
        '''
        Note:  may raise s_exc.NoSuchAbrv
        '''
        abrv = layr.getPropAbrv(form, prop)
        IndxBy.__init__(self, layr, abrv, db=layr.byarray)

        self.form = form
        self.prop = prop

    def getNodeValu(self, nid, indx=None):
        sode = self.layr._getStorNode(nid)
        if sode is None: # pragma: no cover
            return s_common.novalu

        props = sode.get('props')
        if props is None:
            return s_common.novalu

        valt = props.get(self.prop)
        if valt is None:
            return s_common.novalu

        return valt[0]

    def __repr__(self):
        if self.form:
            return f'IndxByPropArray: {self.form}:{self.prop}'
        return f'IndxByPropArray: {self.prop}'

class IndxByTag(IndxBy):

    def __init__(self, layr, form, tag):
        '''
        Note:  may raise s_exc.NoSuchAbrv
        '''
        abrv = layr.tagabrv.bytsToAbrv(tag.encode())
        if form is not None:
            abrv += layr.getPropAbrv(form, None)

        IndxBy.__init__(self, layr, abrv, layr.bytag)

        self.abrvlen = 16

        self.form = form
        self.tag = tag

    def getStorType(self):
        typeindx = self.layr.core.model.form('syn:tag').type.stortype
        return self.layr.stortypes[typeindx]

    def getSodeValu(self, sode):
        valt = sode['tags'].get(self.tag)
        if valt is not None:
            return valt[0], sode['form']
        return s_common.novalu

class IndxByTagProp(IndxBy):

    def __init__(self, layr, form, tag, prop):
        '''
        Note:  may raise s_exc.NoSuchAbrv
        '''
        abrv = layr.getTagPropAbrv(form, tag, prop)
        IndxBy.__init__(self, layr, abrv, layr.bytagprop)

        self.form = form
        self.prop = prop
        self.tag = tag

    def getStorType(self):
        typeindx = self.layr.core.model.getTagProp(self.prop).type.stortype
        return self.layr.stortypes[typeindx]

    def getSodeValu(self, sode):

        tagprops = sode.get('tagprops')
        if tagprops is None:
            return s_common.novalu

        props = tagprops.get(self.tag)
        if not props:
            return s_common.novalu

        valt = props.get(self.prop)
        if valt is None:
            return s_common.novalu

        return valt[0]

class StorType:

    def __init__(self, layr, stortype):
        self.layr = layr
        self.stortype = stortype

        self.lifters = {}

    async def indxBy(self, liftby, cmpr, valu, reverse=False):
        func = self.lifters.get(cmpr)
        if func is None:
            raise s_exc.NoSuchCmpr(cmpr=cmpr)

        async for item in func(liftby, valu, reverse=reverse):
            yield item

    async def indxByForm(self, form, cmpr, valu, reverse=False):
        try:
            indxby = IndxByForm(self.layr, form)

        except s_exc.NoSuchAbrv:
            return

        async for item in self.indxBy(indxby, cmpr, valu, reverse=reverse):
            yield item

    async def verifyNidProp(self, nid, form, prop, valu):
        indxby = IndxByProp(self.layr, form, prop)
        for indx in self.indx(valu):
            if not indxby.hasIndxNid(indx, nid):
                yield ('NoPropIndex', {'prop': prop, 'valu': valu})

    async def indxByProp(self, form, prop, cmpr, valu, reverse=False):
        try:
            indxby = IndxByProp(self.layr, form, prop)

        except s_exc.NoSuchAbrv:
            return

        async for item in self.indxBy(indxby, cmpr, valu, reverse=reverse):
            yield item

    async def indxByPropArray(self, form, prop, cmpr, valu, reverse=False):
        try:
            indxby = IndxByPropArray(self.layr, form, prop)

        except s_exc.NoSuchAbrv:
            return

        async for item in self.indxBy(indxby, cmpr, valu, reverse=reverse):
            yield item

    async def indxByTagProp(self, form, tag, prop, cmpr, valu, reverse=False):
        try:
            indxby = IndxByTagProp(self.layr, form, tag, prop)

        except s_exc.NoSuchAbrv:
            return

        async for item in self.indxBy(indxby, cmpr, valu, reverse=reverse):
            yield item

    def indx(self, valu):  # pragma: no cover
        raise NotImplementedError

    def decodeIndx(self, valu):  # pragma: no cover
        return s_common.novalu

    async def _liftRegx(self, liftby, valu, reverse=False):

        regx = regex.compile(valu, flags=regex.I)

        abrvlen = liftby.abrvlen
        isarray = isinstance(liftby, IndxByPropArray)

        if reverse:
            scan = liftby.keyNidsByPrefBack
        else:
            scan = liftby.keyNidsByPref

        for lkey, nid in scan():

            await asyncio.sleep(0)

            indx = lkey[abrvlen:]
            storvalu = self.decodeIndx(indx)

            if storvalu == s_common.novalu:

                storvalu = liftby.getNodeValu(nid)

                if isarray:
                    for sval in storvalu:
                        if self.indx(sval)[0] == indx:
                            storvalu = sval
                            break
                    else:
                        continue

            def regexin(regx, storvalu):
                if isinstance(storvalu, str):
                    if regx.search(storvalu) is not None:
                        return True

                elif isinstance(storvalu, (tuple, list)):
                    return any(regexin(regx, sv) for sv in storvalu)

                return False

            if regexin(regx, storvalu):
                yield lkey, nid

class StorTypeUtf8(StorType):

    def __init__(self, layr):
        StorType.__init__(self, layr, STOR_TYPE_UTF8)

        self.lifters.update({
            '=': self._liftUtf8Eq,
            '~=': self._liftRegx,
            '^=': self._liftUtf8Prefix,
            'range=': self._liftUtf8Range,
        })

    async def _liftUtf8Eq(self, liftby, valu, reverse=False):
        if reverse:
            scan = liftby.keyNidsByDupsBack
        else:
            scan = liftby.keyNidsByDups

        indx = self._getIndxByts(valu)
        for item in scan(indx):
            yield item

    async def _liftUtf8Range(self, liftby, valu, reverse=False):
        if reverse:
            scan = liftby.keyNidsByRangeBack
        else:
            scan = liftby.keyNidsByRange

        minindx = self._getIndxByts(valu[0])
        maxindx = self._getIndxByts(valu[1])
        for item in scan(minindx, maxindx):
            yield item

    async def _liftUtf8Prefix(self, liftby, valu, reverse=False):
        if reverse:
            scan = liftby.keyNidsByPrefBack
        else:
            scan = liftby.keyNidsByPref

        indx = self._getIndxByts(valu)
        for item in scan(indx):
            yield item

    def _getIndxByts(self, valu):

        indx = valu.encode('utf8', 'surrogatepass')
        # cut down an index value to 256 bytes...
        if len(indx) <= 256:
            return indx

        base = indx[:248]
        sufx = xxhash.xxh64(indx).digest()
        return base + sufx

    def indx(self, valu):
        return (self._getIndxByts(valu), )

    def decodeIndx(self, bytz):
        if len(bytz) >= 256:
            return s_common.novalu
        return bytz.decode('utf8', 'surrogatepass')

class StorTypeHier(StorType):

    def __init__(self, layr, stortype, sepr='.'):
        StorType.__init__(self, layr, stortype)
        self.sepr = sepr

        self.lifters.update({
            '=': self._liftHierEq,
            '^=': self._liftHierPref,
        })

    def indx(self, valu):
        return (
            self.getHierIndx(valu),
        )

    def getHierIndx(self, valu):
        # encode the index values with a trailing sepr to allow ^=foo.bar to be boundary aware
        return (valu + self.sepr).encode()

    def decodeIndx(self, bytz):
        return bytz.decode()[:-len(self.sepr)]

    async def _liftHierEq(self, liftby, valu, reverse=False):
        if reverse:
            scan = liftby.keyNidsByDupsBack
        else:
            scan = liftby.keyNidsByDups

        indx = self.getHierIndx(valu)
        for item in scan(indx):
            yield item

    async def _liftHierPref(self, liftby, valu, reverse=False):
        if reverse:
            scan = liftby.keyNidsByPrefBack
        else:
            scan = liftby.keyNidsByPref

        indx = self.getHierIndx(valu)
        for item in scan(indx):
            yield item

class StorTypeLoc(StorTypeHier):
    def __init__(self, layr):
        StorTypeHier.__init__(self, layr, STOR_TYPE_LOC)

class StorTypeTag(StorTypeHier):

    def __init__(self, layr):
        StorTypeHier.__init__(self, layr, STOR_TYPE_TAG)

    @staticmethod
    def getTagFilt(cmpr, valu):

        if cmpr == '=':
            def filt1(x):
                return x == valu
            return filt1

        if cmpr == '@=':

            def filt2(item):

                if item is None:
                    return False

                if item == (None, None):
                    return False

                if item[0] >= valu[1]:
                    return False

                if item[1] <= valu[0]:
                    return False

                return True

            return filt2

class StorTypeFqdn(StorTypeUtf8):

    def indx(self, norm):
        return (
            self._getIndxByts(norm[::-1]),
        )

    def decodeIndx(self, bytz):
        if len(bytz) >= 256:
            return s_common.novalu
        return bytz.decode('utf8', 'surrogatepass')[::-1]

    def __init__(self, layr):
        StorType.__init__(self, layr, STOR_TYPE_UTF8)
        self.lifters.update({
            '=': self._liftFqdnEq,
            '~=': self._liftRegx,
        })

    async def _liftFqdnEq(self, liftby, valu, reverse=False):

        if valu[0] == '*':
            if reverse:
                scan = liftby.keyNidsByPrefBack
            else:
                scan = liftby.keyNidsByPref

            indx = self._getIndxByts(valu[1:][::-1])
            for item in scan(indx):
                yield item
            return

        async for item in StorTypeUtf8._liftUtf8Eq(self, liftby, valu[::-1], reverse=reverse):
            yield item

class StorTypeIpv6(StorType):

    def __init__(self, layr):
        StorType.__init__(self, layr, STOR_TYPE_IPV6)

        self.lifters.update({
            '=': self._liftIPv6Eq,
            'range=': self._liftIPv6Range,
            '<': self._liftIPv6Lt,
            '>': self._liftIPv6Gt,
            '<=': self._liftIPv6Le,
            '>=': self._liftIPv6Ge,
        })

    def getIPv6Indx(self, valu):
        return ipaddress.IPv6Address(valu).packed

    def indx(self, valu):
        return (
            self.getIPv6Indx(valu),
        )

    def decodeIndx(self, bytz):
        return str(ipaddress.IPv6Address(bytz))

    async def _liftIPv6Eq(self, liftby, valu, reverse=False):
        if reverse:
            scan = liftby.keyNidsByDupsBack
        else:
            scan = liftby.keyNidsByDups

        indx = self.getIPv6Indx(valu)
        for item in scan(indx):
            yield item

    async def _liftIPv6Range(self, liftby, valu, reverse=False):
        if reverse:
            scan = liftby.keyNidsByRangeBack
        else:
            scan = liftby.keyNidsByRange

        minindx = self.getIPv6Indx(valu[0])
        maxindx = self.getIPv6Indx(valu[1])
        for item in scan(minindx, maxindx):
            yield item

    async def _liftIPv6Lt(self, liftby, norm, reverse=False):
        if reverse:
            scan = liftby.keyNidsByRangeBack
        else:
            scan = liftby.keyNidsByRange

        minindx = self.getIPv6Indx('::')
        maxindx = self.getIPv6Indx(norm)
        maxindx = (int.from_bytes(maxindx) - 1).to_bytes(16)
        for item in scan(minindx, maxindx):
            yield item

    async def _liftIPv6Gt(self, liftby, norm, reverse=False):
        if reverse:
            scan = liftby.keyNidsByRangeBack
        else:
            scan = liftby.keyNidsByRange

        minindx = self.getIPv6Indx(norm)
        minindx = (int.from_bytes(minindx) + 1).to_bytes(16)
        maxindx = self.getIPv6Indx('ffff:ffff:ffff:ffff:ffff:ffff:ffff:ffff')

        for item in scan(minindx, maxindx):
            yield item

    async def _liftIPv6Le(self, liftby, norm, reverse=False):
        if reverse:
            scan = liftby.keyNidsByRangeBack
        else:
            scan = liftby.keyNidsByRange

        minindx = self.getIPv6Indx('::')
        maxindx = self.getIPv6Indx(norm)

        for item in scan(minindx, maxindx):
            yield item

    async def _liftIPv6Ge(self, liftby, norm, reverse=False):
        if reverse:
            scan = liftby.keyNidsByRangeBack
        else:
            scan = liftby.keyNidsByRange

        minindx = self.getIPv6Indx(norm)
        maxindx = self.getIPv6Indx('ffff:ffff:ffff:ffff:ffff:ffff:ffff:ffff')

        for item in scan(minindx, maxindx):
            yield item

class StorTypeInt(StorType):

    def __init__(self, layr, stortype, size, signed):

        StorType.__init__(self, layr, stortype)

        self.size = size
        self.signed = signed

        self.offset = 0
        if signed:
            self.offset = 2 ** ((self.size * 8) - 1) - 1

        self.maxval = 2 ** (self.size * 8) - 1

        self.lifters.update({
            '=': self._liftIntEq,
            '<': self._liftIntLt,
            '>': self._liftIntGt,
            '<=': self._liftIntLe,
            '>=': self._liftIntGe,
            'range=': self._liftIntRange,
        })

        self.zerobyts = b'\x00' * self.size
        self.fullbyts = b'\xff' * self.size

    def getIntIndx(self, valu):
        return (valu + self.offset).to_bytes(self.size, 'big')

    def indx(self, valu):
        return (self.getIntIndx(valu),)

    def decodeIndx(self, bytz):
        return int.from_bytes(bytz, 'big') - self.offset

    async def _liftIntEq(self, liftby, valu, reverse=False):
        indx = valu + self.offset
        if indx < 0 or indx > self.maxval:
            return

        if reverse:
            scan = liftby.keyNidsByDupsBack
        else:
            scan = liftby.keyNidsByDups

        pkey = indx.to_bytes(self.size, 'big')
        for item in scan(pkey):
            yield item

    async def _liftIntGt(self, liftby, valu, reverse=False):
        async for item in self._liftIntGe(liftby, valu + 1, reverse=reverse):
            yield item

    async def _liftIntGe(self, liftby, valu, reverse=False):
        minv = valu + self.offset
        if minv > self.maxval:
            return

        if reverse:
            scan = liftby.keyNidsByRangeBack
        else:
            scan = liftby.keyNidsByRange

        minv = max(minv, 0)

        pkeymin = minv.to_bytes(self.size, 'big')
        pkeymax = self.fullbyts
        for item in scan(pkeymin, pkeymax):
            yield item

    async def _liftIntLt(self, liftby, valu, reverse=False):
        async for item in self._liftIntLe(liftby, valu - 1, reverse=reverse):
            yield item

    async def _liftIntLe(self, liftby, valu, reverse=False):
        maxv = valu + self.offset
        if maxv < 0:
            return

        if reverse:
            scan = liftby.keyNidsByRangeBack
        else:
            scan = liftby.keyNidsByRange

        maxv = min(maxv, self.maxval)

        pkeymin = self.zerobyts
        pkeymax = maxv.to_bytes(self.size, 'big')
        for item in scan(pkeymin, pkeymax):
            yield item

    async def _liftIntRange(self, liftby, valu, reverse=False):
        minv = valu[0] + self.offset
        maxv = valu[1] + self.offset
        if minv > self.maxval or maxv < 0:
            return

        if reverse:
            scan = liftby.keyNidsByRangeBack
        else:
            scan = liftby.keyNidsByRange

        minv = max(minv, 0)
        maxv = min(maxv, self.maxval)

        pkeymin = minv.to_bytes(self.size, 'big')
        pkeymax = maxv.to_bytes(self.size, 'big')
        for item in scan(pkeymin, pkeymax):
            yield item

class StorTypeHugeNum(StorType):

    def __init__(self, layr, stortype):
        StorType.__init__(self, layr, STOR_TYPE_HUGENUM)
        self.lifters.update({
            '=': self._liftHugeEq,
            '<': self._liftHugeLt,
            '>': self._liftHugeGt,
            '<=': self._liftHugeLe,
            '>=': self._liftHugeGe,
            'range=': self._liftHugeRange,
        })

        self.one = s_common.hugeexp
        self.offset = s_common.hugenum(0x7fffffffffffffffffffffffffffffffffffffff)

        self.zerobyts = b'\x00' * 20
        self.fullbyts = b'\xff' * 20

    def getHugeIndx(self, norm):
        scaled = s_common.hugescaleb(s_common.hugenum(norm), 24)
        byts = int(s_common.hugeadd(scaled, self.offset)).to_bytes(20, byteorder='big')
        return byts

    def indx(self, norm):
        return (self.getHugeIndx(norm),)

    def decodeIndx(self, bytz):
        huge = s_common.hugenum(int.from_bytes(bytz, 'big'))
        valu = s_common.hugescaleb(s_common.hugesub(huge, self.offset), -24)
        return '{:f}'.format(valu.normalize(s_common.hugectx))

    async def _liftHugeEq(self, liftby, valu, reverse=False):
        if reverse:
            scan = liftby.keyNidsByDupsBack
        else:
            scan = liftby.keyNidsByDups

        byts = self.getHugeIndx(valu)
        for item in scan(byts):
            yield item

    async def _liftHugeGt(self, liftby, valu, reverse=False):
        valu = s_common.hugenum(valu)
        async for item in self._liftHugeGe(liftby, s_common.hugeadd(valu, self.one), reverse=reverse):
            yield item

    async def _liftHugeLt(self, liftby, valu, reverse=False):
        valu = s_common.hugenum(valu)
        async for item in self._liftHugeLe(liftby, s_common.hugesub(valu, self.one), reverse=reverse):
            yield item

    async def _liftHugeGe(self, liftby, valu, reverse=False):
        if reverse:
            scan = liftby.keyNidsByRangeBack
        else:
            scan = liftby.keyNidsByRange

        pkeymin = self.getHugeIndx(valu)
        pkeymax = self.fullbyts
        for item in scan(pkeymin, pkeymax):
            yield item

    async def _liftHugeLe(self, liftby, valu, reverse=False):
        if reverse:
            scan = liftby.keyNidsByRangeBack
        else:
            scan = liftby.keyNidsByRange

        pkeymin = self.zerobyts
        pkeymax = self.getHugeIndx(valu)
        for item in scan(pkeymin, pkeymax):
            yield item

    async def _liftHugeRange(self, liftby, valu, reverse=False):
        if reverse:
            scan = liftby.keyNidsByRangeBack
        else:
            scan = liftby.keyNidsByRange

        pkeymin = self.getHugeIndx(valu[0])
        pkeymax = self.getHugeIndx(valu[1])
        for item in scan(pkeymin, pkeymax):
            yield item

class StorTypeFloat(StorType):
    FloatPacker = struct.Struct('>d')
    fpack = FloatPacker.pack
    FloatPackPosMax = FloatPacker.pack(math.inf)
    FloatPackPosMin = FloatPacker.pack(0.0)
    FloatPackNegMin = FloatPacker.pack(-math.inf)
    FloatPackNegMax = FloatPacker.pack(-0.0)

    def __init__(self, layr, stortype, size=8):
        '''
        Size reserved for later use
        '''
        assert size == 8

        StorType.__init__(self, layr, stortype)

        self.lifters.update({
            '=': self._liftFloatEq,
            '<': self._liftFloatLt,
            '>': self._liftFloatGt,
            '<=': self._liftFloatLe,
            '>=': self._liftFloatGe,
            'range=': self._liftFloatRange,
        })

    def indx(self, valu):
        return (self.fpack(valu),)

    def decodeIndx(self, bytz):
        return self.FloatPacker.unpack(bytz)[0]

    async def _liftFloatEq(self, liftby, valu, reverse=False):
        if reverse:
            scan = liftby.keyNidsByDupsBack
        else:
            scan = liftby.keyNidsByDups

        for item in scan(self.fpack(valu)):
            yield item

    async def _liftFloatGeCommon(self, liftby, valu, reverse=False):
        if math.isnan(valu):
            raise s_exc.NotANumberCompared()

        valupack = self.fpack(valu)

        if reverse:
            if math.copysign(1.0, valu) < 0.0:  # negative values and -0.0
                for item in liftby.keyNidsByRangeBack(self.FloatPackPosMin, self.FloatPackPosMax):
                    yield item
                for item in liftby.keyNidsByRange(self.FloatPackNegMax, valupack):
                    yield item
            else:
                for item in liftby.keyNidsByRangeBack(valupack, self.FloatPackPosMax):
                    yield item

        else:
            if math.copysign(1.0, valu) < 0.0:  # negative values and -0.0
                for item in liftby.keyNidsByRangeBack(self.FloatPackNegMax, valupack):
                    yield item
                valupack = self.FloatPackPosMin

            for item in liftby.keyNidsByRange(valupack, self.FloatPackPosMax):
                yield item

    async def _liftFloatGe(self, liftby, valu, reverse=False):
        async for item in self._liftFloatGeCommon(liftby, valu, reverse=reverse):
            yield item

    async def _liftFloatGt(self, liftby, valu, reverse=False):
        abrvlen = liftby.abrvlen
        valupack = self.fpack(valu)
        async for item in self._liftFloatGeCommon(liftby, valu, reverse=reverse):
            if item[0][abrvlen:] == valupack:
                continue
            yield item

    async def _liftFloatLeCommon(self, liftby, valu, reverse=False):
        if math.isnan(valu):
            raise s_exc.NotANumberCompared()

        valupack = self.fpack(valu)

        if reverse:
            if math.copysign(1.0, valu) > 0.0:
                for item in liftby.keyNidsByRangeBack(self.FloatPackPosMin, valupack):
                    yield item
                valupack = self.FloatPackNegMax

            for item in liftby.keyNidsByRange(valupack, self.FloatPackNegMin):
                yield item
        else:
            if math.copysign(1.0, valu) > 0.0:
                for item in liftby.keyNidsByRangeBack(self.FloatPackNegMax, self.FloatPackNegMin):
                    yield item
                for item in liftby.keyNidsByRange(self.FloatPackPosMin, valupack):
                    yield item
            else:
                for item in liftby.keyNidsByRangeBack(valupack, self.FloatPackNegMin):
                    yield item

    async def _liftFloatLe(self, liftby, valu, reverse=False):
        async for item in self._liftFloatLeCommon(liftby, valu, reverse=reverse):
            yield item

    async def _liftFloatLt(self, liftby, valu, reverse=False):
        abrvlen = liftby.abrvlen
        valupack = self.fpack(valu)
        async for item in self._liftFloatLeCommon(liftby, valu, reverse=reverse):
            if item[0][abrvlen:] == valupack:
                continue
            yield item

    async def _liftFloatRange(self, liftby, valu, reverse=False):
        valumin, valumax = valu

        if math.isnan(valumin) or math.isnan(valumax):
            raise s_exc.NotANumberCompared()

        assert valumin <= valumax

        pkeymin, pkeymax = (self.fpack(v) for v in valu)

        if math.copysign(1.0, valumin) > 0.0:
            # Entire range is nonnegative
            if reverse:
                for item in liftby.keyNidsByRangeBack(pkeymin, pkeymax):
                    yield item
            else:
                for item in liftby.keyNidsByRange(pkeymin, pkeymax):
                    yield item
            return

        if math.copysign(1.0, valumax) < 0.0:  # negative values and -0.0
            # Entire range is negative
            if reverse:
                for item in liftby.keyNidsByRange(pkeymax, pkeymin):
                    yield item
            else:
                for item in liftby.keyNidsByRangeBack(pkeymax, pkeymin):
                    yield item
            return

        if reverse:
            # Yield all values between max and 0
            for item in liftby.keyNidsByRangeBack(self.FloatPackPosMin, pkeymax):
                yield item

            # Yield all values between -0 and min
            for item in liftby.keyNidsByRange(self.FloatPackNegMax, pkeymin):
                yield item

        else:
            # Yield all values between min and -0
            for item in liftby.keyNidsByRangeBack(self.FloatPackNegMax, pkeymin):
                yield item

            # Yield all values between 0 and max
            for item in liftby.keyNidsByRange(self.FloatPackPosMin, pkeymax):
                yield item

class StorTypeGuid(StorType):

    def __init__(self, layr):
        StorType.__init__(self, layr, STOR_TYPE_GUID)
        self.lifters.update({
            '=': self._liftGuidEq,
            '^=': self._liftGuidPref,
        })

    async def _liftGuidPref(self, liftby, byts, reverse=False):
        if reverse:
            scan = liftby.keyNidsByPrefBack
        else:
            scan = liftby.keyNidsByPref

        # valu is already bytes of the guid prefix
        for item in scan(byts):
            yield item

    async def _liftGuidEq(self, liftby, valu, reverse=False):
        if reverse:
            scan = liftby.keyNidsByDupsBack
        else:
            scan = liftby.keyNidsByDups

        indx = s_common.uhex(valu)
        for item in scan(indx):
            yield item

    def indx(self, valu):
        return (s_common.uhex(valu),)

    def decodeIndx(self, bytz):
        return s_common.ehex(bytz)

class StorTypeTime(StorTypeInt):

    def __init__(self, layr):
        StorTypeInt.__init__(self, layr, STOR_TYPE_TIME, 8, True)
        self.lifters.update({
            '@=': self._liftAtIval,
        })

    async def _liftAtIval(self, liftby, valu, reverse=False):
        if reverse:
            scan = liftby.scanByRangeBack
        else:
            scan = liftby.scanByRange

        minindx = self.getIntIndx(valu[0])
        maxindx = self.getIntIndx(valu[1] - 1)
        for item in scan(minindx, maxindx):
            yield item

class StorTypeIval(StorType):

    def __init__(self, layr):
        StorType.__init__(self, layr, STOR_TYPE_IVAL)
        self.timetype = StorTypeTime(layr)
        self.lifters.update({
            '=': self._liftIvalEq,
            '@=': self._liftIvalAt,
        })

    async def _liftIvalEq(self, liftby, valu, reverse=False):
        if reverse:
            scan = liftby.keyNidsByDupsBack
        else:
            scan = liftby.keyNidsByDups

        indx = self.timetype.getIntIndx(valu[0]) + self.timetype.getIntIndx(valu[1])
        for item in scan(indx):
            yield item

    async def _liftIvalAt(self, liftby, valu, reverse=False):
        if reverse:
            scan = liftby.scanByPrefBack
        else:
            scan = liftby.scanByPref

        minindx = self.timetype.getIntIndx(valu[0])
        maxindx = self.timetype.getIntIndx(valu[1])

        for lkey, nid in scan():

            tick = lkey[-16:-8]
            tock = lkey[-8:]

            # check for non-ovelap left and right
            if tick >= maxindx:
                continue

            if tock <= minindx:
                continue

            yield lkey, nid

    def indx(self, valu):
        return (self.timetype.getIntIndx(valu[0]) + self.timetype.getIntIndx(valu[1]),)

    def decodeIndx(self, bytz):
        return (self.timetype.decodeIndx(bytz[:8]), self.timetype.decodeIndx(bytz[8:]))

class StorTypeMsgp(StorType):

    def __init__(self, layr):
        StorType.__init__(self, layr, STOR_TYPE_MSGP)
        self.lifters.update({
            '=': self._liftMsgpEq,
            '~=': self._liftRegx,
        })

    async def _liftMsgpEq(self, liftby, valu, reverse=False):
        if reverse:
            scan = liftby.keyNidsByDupsBack
        else:
            scan = liftby.keyNidsByDups

        indx = s_common.buid(valu)
        for item in scan(indx):
            yield item

    def indx(self, valu):
        return (s_common.buid(valu),)

class StorTypeLatLon(StorType):

    def __init__(self, layr):
        StorType.__init__(self, layr, STOR_TYPE_LATLONG)

        self.scale = 10 ** 8
        self.latspace = 90 * 10 ** 8
        self.lonspace = 180 * 10 ** 8

        self.lifters.update({
            '=': self._liftLatLonEq,
            'near=': self._liftLatLonNear,
        })

    async def _liftLatLonEq(self, liftby, valu, reverse=False):
        if reverse:
            scan = liftby.keyNidsByDupsBack
        else:
            scan = liftby.keyNidsByDups

        indx = self._getLatLonIndx(valu)
        for item in scan(indx):
            yield item

    async def _liftLatLonNear(self, liftby, valu, reverse=False):

        (lat, lon), dist = valu

        # latscale = (lat * self.scale) + self.latspace
        # lonscale = (lon * self.scale) + self.lonspace

        latmin, latmax, lonmin, lonmax = s_gis.bbox(lat, lon, dist)

        lonminindx = (round(lonmin * self.scale) + self.lonspace).to_bytes(5, 'big')
        lonmaxindx = (round(lonmax * self.scale) + self.lonspace).to_bytes(5, 'big')

        latminindx = (round(latmin * self.scale) + self.latspace).to_bytes(5, 'big')
        latmaxindx = (round(latmax * self.scale) + self.latspace).to_bytes(5, 'big')

        if reverse:
            scan = liftby.scanByRangeBack
        else:
            scan = liftby.scanByRange

        # scan by lon range and down-select the results to matches.
        for lkey, nid in scan(lonminindx, lonmaxindx):

            # lkey = <abrv> <lonindx> <latindx>

            # limit results to the bounding box before unpacking...
            latbyts = lkey[13:18]

            if latbyts > latmaxindx:
                continue

            if latbyts < latminindx:
                continue

            lonbyts = lkey[8:13]

            latvalu = (int.from_bytes(latbyts, 'big') - self.latspace) / self.scale
            lonvalu = (int.from_bytes(lonbyts, 'big') - self.lonspace) / self.scale

            if s_gis.haversine((lat, lon), (latvalu, lonvalu)) <= dist:
                yield lkey, nid

    def _getLatLonIndx(self, latlong):
        # yield index bytes in lon/lat order to allow cheap optimal indexing
        latindx = (round(latlong[0] * self.scale) + self.latspace).to_bytes(5, 'big')
        lonindx = (round(latlong[1] * self.scale) + self.lonspace).to_bytes(5, 'big')
        return lonindx + latindx

    def indx(self, valu):
        # yield index bytes in lon/lat order to allow cheap optimal indexing
        return (self._getLatLonIndx(valu),)

    def decodeIndx(self, bytz):
        lon = (int.from_bytes(bytz[:5], 'big') - self.lonspace) / self.scale
        lat = (int.from_bytes(bytz[5:], 'big') - self.latspace) / self.scale
        return (lat, lon)

class SodeEnvl:
    def __init__(self, layriden, sode):
        self.layriden = layriden
        self.sode = sode

    # any sorting that falls back to the envl are equal already...
    def __lt__(self, envl): return False

class Layer(s_nexus.Pusher):
    '''
    The base class for a cortex layer.
    '''
    nodeeditctor = s_slabseqn.SlabSeqn

    def __repr__(self):
        return f'Layer ({self.__class__.__name__}): {self.iden}'

    async def __anit__(self, core, layrinfo):

        self.core = core
        self.layrinfo = layrinfo

        self.addoffs = None  # The nexus log index where I was created
        self.deloffs = None  # The nexus log index where I was deleted
        self.isdeleted = False

        self.iden = layrinfo.get('iden')
        await s_nexus.Pusher.__anit__(self, self.iden, nexsroot=core.nexsroot)

        self.dirn = s_common.gendir(core.dirn, 'layers', self.iden)
        self.readonly = False

        self.lockmemory = self.layrinfo.get('lockmemory')
        self.growsize = self.layrinfo.get('growsize')
        self.logedits = self.layrinfo.get('logedits')

        self.mapasync = core.conf.get('layer:lmdb:map_async')
        self.maxreplaylog = core.conf.get('layer:lmdb:max_replay_log')

        # slim hooks to avoid async/fire
        self.nodeAddHook = None
        self.nodeDelHook = None

        path = s_common.genpath(self.dirn, 'layer_v2.lmdb')

        self.fresh = not os.path.exists(path)

        self.dirty = {}

        self.stortypes = [

            None,

            StorTypeUtf8(self),

            StorTypeInt(self, STOR_TYPE_U8, 1, False),
            StorTypeInt(self, STOR_TYPE_U16, 2, False),
            StorTypeInt(self, STOR_TYPE_U32, 4, False),
            StorTypeInt(self, STOR_TYPE_U64, 8, False),

            StorTypeInt(self, STOR_TYPE_I8, 1, True),
            StorTypeInt(self, STOR_TYPE_I16, 2, True),
            StorTypeInt(self, STOR_TYPE_I32, 4, True),
            StorTypeInt(self, STOR_TYPE_I64, 8, True),

            StorTypeGuid(self),
            StorTypeTime(self),
            StorTypeIval(self),
            StorTypeMsgp(self),
            StorTypeLatLon(self),

            StorTypeLoc(self),
            StorTypeTag(self),
            StorTypeFqdn(self),
            StorTypeIpv6(self),

            StorTypeInt(self, STOR_TYPE_U128, 16, False),
            StorTypeInt(self, STOR_TYPE_I128, 16, True),

            StorTypeTime(self),  # STOR_TYPE_MINTIME

            StorTypeFloat(self, STOR_TYPE_FLOAT64, 8),
            StorTypeHugeNum(self, STOR_TYPE_HUGENUM),

            StorTypeTime(self),  # STOR_TYPE_MAXTIME
        ]

        await self._initLayerStorage()

        self.editors = [
            self._editNodeAdd,
            self._editNodeDel,
            self._editPropSet,
            self._editPropDel,
            self._editTagSet,
            self._editTagDel,
            self._editTagPropSet,
            self._editTagPropDel,
            self._editNodeDataSet,
            self._editNodeDataDel,
            self._editNodeEdgeAdd,
            self._editNodeEdgeDel,
        ]

        self.canrev = True
        self.ctorname = f'{self.__class__.__module__}.{self.__class__.__name__}'

        self.windows = []

        self.nidcache = s_cache.LruDict(NID_CACHE_SIZE)
        self.weakcache = weakref.WeakValueDictionary()

        self.onfini(self._onLayrFini)

        # this must be last!
        self.readonly = layrinfo.get('readonly')

    def _reqNotReadOnly(self):
        if self.readonly and not self.core.migration:
            mesg = f'Layer {self.iden} is read only!'
            raise s_exc.IsReadOnly(mesg=mesg)

    async def getEditSize(self):
        return self.nodeeditlog.size

    async def verifyNidTag(self, nid, formname, tagname, tagvalu):
        abrv = self.tagabrv.bytsToAbrv(tagname.encode())
        abrv += self.getPropAbrv(formname, None)
        if not self.layrslab.hasdup(abrv, nid, db=self.bytag):
            yield ('NoTagIndex', {'nid': nid, 'form': formname, 'tag': tagname, 'valu': tagvalu})

    def _testDelTagIndx(self, nid, form, tag):
        formabrv = self.setPropAbrv(form, None)
        tagabrv = self.tagabrv.bytsToAbrv(tag.encode())
        self.layrslab.delete(tagabrv + formabrv, nid, db=self.bytag)

    def _testDelPropIndx(self, nid, form, prop):
        sode = self._getStorNode(nid)
        storvalu, stortype = sode['props'][prop]

        abrv = self.setPropAbrv(form, prop)
        for indx in self.stortypes[stortype].indx(storvalu):
            self.layrslab.delete(abrv + indx, nid, db=self.byprop)

    def _testDelTagStor(self, nid, form, tag):
        sode = self._getStorNode(nid)
        sode['tags'].pop(tag, None)
        self.dirty[nid] = sode

    def _testDelPropStor(self, nid, form, prop):
        sode = self._getStorNode(nid)
        sode['props'].pop(prop, None)
        self.dirty[nid] = sode

    def _testDelFormValuStor(self, nid, form):
        sode = self._getStorNode(nid)
        sode['valu'] = None
        self.dirty[nid] = sode

    def _testAddPropIndx(self, nid, form, prop, valu):
        modlprop = self.core.model.prop(f'{form}:{prop}')
        abrv = self.setPropAbrv(form, prop)
        for indx in self.stortypes[modlprop.type.stortype].indx(valu):
            self.layrslab.put(abrv + indx, nid, db=self.byprop)

    def _testAddPropArrayIndx(self, nid, form, prop, valu):
        modlprop = self.core.model.prop(f'{form}:{prop}')
        abrv = self.setPropAbrv(form, prop)
        for indx in self.getStorIndx(modlprop.type.stortype, valu):
            self.layrslab.put(abrv + indx, nid, db=self.byarray)

    def _testAddTagIndx(self, nid, form, tag):
        formabrv = self.setPropAbrv(form, None)
        tagabrv = self.tagabrv.bytsToAbrv(tag.encode())
        self.layrslab.put(tagabrv + formabrv, nid, db=self.bytag)

    def _testAddTagPropIndx(self, nid, form, tag, prop, valu):
        tpabrv = self.setTagPropAbrv(None, tag, prop)
        ftpabrv = self.setTagPropAbrv(form, tag, prop)

        tagprop = self.core.model.tagprop(prop)
        for indx in self.stortypes[tagprop.type.stortype].indx(valu):
            self.layrslab.put(tpabrv + indx, nid, db=self.bytagprop)
            self.layrslab.put(ftpabrv + indx, nid, db=self.bytagprop)

    async def verify(self, config=None):

        if config is None:
            config = {}

        defconf = None
        if config.get('scanall', True):
            defconf = {}

        scans = config.get('scans', {})

        tagsscan = scans.get('tagindex', defconf)
        if tagsscan is not None:
            async for error in self.verifyAllTags(tagsscan):
                yield error

        propscan = scans.get('propindex', defconf)
        if propscan is not None:
            async for error in self.verifyAllProps(propscan):
                yield error

        tagpropscan = scans.get('tagpropindex', defconf)
        if tagpropscan is not None:
            async for error in self.verifyAllTagProps(tagpropscan):
                yield error

        nodescan = scans.get('nodes', defconf)
        if nodescan is not None:
            async for error in self.verifyAllNids(nodescan):
                yield error

    async def verifyAllNids(self, scanconf=None):
        if scanconf is None:
            scanconf = {}

        async for nid, sode in self.getStorNodes():
            async for error in self.verifyByNid(nid, sode):
                yield error

    async def verifyAllTags(self, scanconf=None):

        if scanconf is None:
            scanconf = {}

        globs = None

        includes = scanconf.get('include', ())
        if includes:
            globs = s_cache.TagGlobs()
            for incname in includes:
                globs.add(incname, True)

        autofix = scanconf.get('autofix')
        if autofix not in (None, 'node', 'index'):
            mesg = f'invalid tag index autofix strategy "{autofix}"'
            raise s_exc.BadArg(mesg=mesg)

        for name in self.tagabrv.names():

            if globs is not None and not globs.get(name):
                continue

            async for error in self.verifyByTag(name, autofix=autofix):
                yield error

    async def verifyAllProps(self, scanconf=None):

        if scanconf is None:
            scanconf = {}

        autofix = scanconf.get('autofix')
        if autofix not in (None, 'index'):
            mesg = f'invalid prop index autofix strategy "{autofix}"'
            raise s_exc.BadArg(mesg=mesg)

        include = scanconf.get('include', None)

        for form, prop in self.getFormProps():

            if include is not None and (form, prop) not in include:
                continue

            async for error in self.verifyByProp(form, prop, autofix=autofix):
                yield error

            async for error in self.verifyByPropArray(form, prop, autofix=autofix):
                yield error

    async def verifyAllTagProps(self, scanconf=None):

        if scanconf is None:
            scanconf = {}

        autofix = scanconf.get('autofix')
        if autofix not in (None, 'index'):
            mesg = f'invalid tagprop index autofix strategy "{autofix}"'
            raise s_exc.BadArg(mesg=mesg)

        include = scanconf.get('include', None)

        for form, tag, prop in self.getTagProps():

            if include is not None and prop not in include:
                continue

            async for error in self.verifyByTagProp(form, tag, prop, autofix=autofix):
                yield error

    async def verifyByTag(self, tag, autofix=None):
        tagabrv = self.tagabrv.bytsToAbrv(tag.encode())

        async def tryfix(lkey, nid, form):
            if autofix == 'node':
                sode = self._genStorNode(nid)
                sode.setdefault('form', form)
                sode['tags'][tag] = (None, None)
                self.dirty[nid] = sode
            elif autofix == 'index':
                self.layrslab.delete(lkey, nid, db=self.bytag)

        for lkey, nid in self.layrslab.scanByPref(tagabrv, db=self.bytag):

            await asyncio.sleep(0)

            (form, prop) = self.getAbrvProp(lkey[8:])

            sode = self._getStorNode(nid)
            if not sode:
                await tryfix(lkey, nid, form)
                yield ('NoNodeForTagIndex', {'nid': s_common.ehex(nid), 'form': form, 'tag': tag})
                continue

            tags = sode.get('tags')
            if tags.get(tag) is None:
                await tryfix(lkey, nid, form)
                yield ('NoTagForTagIndex', {'nid': s_common.ehex(nid), 'form': form, 'tag': tag})
                continue

    async def verifyByProp(self, form, prop, autofix=None):

        abrv = self.getPropAbrv(form, prop)

        async def tryfix(lkey, nid):
            if autofix == 'index':
                self.layrslab.delete(lkey, nid, db=self.byprop)

        for lkey, nid in self.layrslab.scanByPref(abrv, db=self.byprop):

            await asyncio.sleep(0)

            indx = lkey[len(abrv):]

            sode = self._getStorNode(nid)
            if not sode:
                await tryfix(lkey, nid)
                yield ('NoNodeForPropIndex', {'nid': s_common.ehex(nid), 'form': form, 'prop': prop, 'indx': indx})
                continue

            if prop is not None:
                props = sode.get('props')
                if props is None:
                    await tryfix(lkey, nid)
                    yield ('NoValuForPropIndex', {'nid': s_common.ehex(nid), 'form': form, 'prop': prop, 'indx': indx})
                    continue

                valu = props.get(prop)
                if valu is None:
                    await tryfix(lkey, nid)
                    yield ('NoValuForPropIndex', {'nid': s_common.ehex(nid), 'form': form, 'prop': prop, 'indx': indx})
                    continue
            else:
                valu = sode.get('valu')
                if valu is None:
                    await tryfix(lkey, nid)
                    yield ('NoValuForPropIndex', {'nid': s_common.ehex(nid), 'form': form, 'prop': prop, 'indx': indx})
                    continue

            propvalu, stortype = valu
            if stortype & STOR_FLAG_ARRAY:
                stortype = STOR_TYPE_MSGP

            try:
                for indx in self.stortypes[stortype].indx(propvalu):
                    if abrv + indx == lkey:
                        break
                else:
                    await tryfix(lkey, nid)
                    yield ('SpurPropKeyForIndex', {'nid': s_common.ehex(nid), 'form': form,
                                                   'prop': prop, 'indx': indx})

            except IndexError:
                await tryfix(lkey, nid)
                yield ('NoStorTypeForProp', {'nid': s_common.ehex(nid), 'form': form, 'prop': prop,
                                             'stortype': stortype})

    async def verifyByPropArray(self, form, prop, autofix=None):

        abrv = self.getPropAbrv(form, prop)

        async def tryfix(lkey, nid):
            if autofix == 'index':
                self.layrslab.delete(lkey, nid, db=self.byarray)

        for lkey, nid in self.layrslab.scanByPref(abrv, db=self.byarray):

            await asyncio.sleep(0)

            indx = lkey[len(abrv):]

            sode = self._getStorNode(nid)
            if not sode:
                await tryfix(lkey, nid)
                yield ('NoNodeForPropArrayIndex', {'nid': s_common.ehex(nid), 'form': form,
                                                   'prop': prop, 'indx': indx})
                continue

            if prop is not None:
                props = sode.get('props')
                if props is None:
                    await tryfix(lkey, nid)
                    yield ('NoValuForPropArrayIndex', {'nid': s_common.ehex(nid), 'form': form,
                                                       'prop': prop, 'indx': indx})
                    continue

                valu = props.get(prop)
                if valu is None:
                    await tryfix(lkey, nid)
                    yield ('NoValuForPropArrayIndex', {'nid': s_common.ehex(nid),
                                                       'form': form, 'prop': prop, 'indx': indx})
                    continue
            else:
                valu = sode.get('valu')
                if valu is None:
                    await tryfix(lkey, nid)
                    yield ('NoValuForPropArrayIndex', {'nid': s_common.ehex(nid),
                                                       'form': form, 'prop': prop, 'indx': indx})
                    continue

            propvalu, stortype = valu

            try:
                for indx in self.getStorIndx(stortype, propvalu):
                    if abrv + indx == lkey:
                        break
                else:
                    await tryfix(lkey, nid)
                    yield ('SpurPropArrayKeyForIndex', {'nid': s_common.ehex(nid), 'form': form,
                                                        'prop': prop, 'indx': indx})

            except IndexError:
                await tryfix(lkey, nid)
                yield ('NoStorTypeForPropArray', {'nid': s_common.ehex(nid), 'form': form,
                                                  'prop': prop, 'stortype': stortype})

    async def verifyByTagProp(self, form, tag, prop, autofix=None):

        abrv = self.getTagPropAbrv(form, tag, prop)

        async def tryfix(lkey, nid):
            if autofix == 'index':
                self.layrslab.delete(lkey, nid, db=self.bytagprop)

        for lkey, nid in self.layrslab.scanByPref(abrv, db=self.bytagprop):

            await asyncio.sleep(0)

            indx = lkey[len(abrv):]

            sode = self._getStorNode(nid)
            if not sode:
                await tryfix(lkey, nid)
                yield ('NoNodeForTagPropIndex', {'nid': s_common.ehex(nid), 'form': form,
                                                 'tag': tag, 'prop': prop, 'indx': indx})
                continue

            tags = sode.get('tagprops')
            if tags is None:
                yield ('NoPropForTagPropIndex', {'nid': s_common.ehex(nid), 'form': form,
                                                 'tag': tag, 'prop': prop, 'indx': indx})
                continue

            props = tags.get(tag)
            if props is None:
                await tryfix(lkey, nid)
                yield ('NoPropForTagPropIndex', {'nid': s_common.ehex(nid), 'form': form,
                                                 'tag': tag, 'prop': prop, 'indx': indx})
                continue

            valu = props.get(prop)
            if valu is None:
                await tryfix(lkey, nid)
                yield ('NoValuForTagPropIndex', {'nid': s_common.ehex(nid), 'form': form,
                                                 'tag': tag, 'prop': prop, 'indx': indx})
                continue

            propvalu, stortype = valu

            if stortype & STOR_FLAG_ARRAY: # pragma: no cover
                # TODO: These aren't possible yet
                stortype = STOR_TYPE_MSGP

            try:
                for indx in self.stortypes[stortype].indx(propvalu):
                    if abrv + indx == lkey:
                        break
                else:
                    await tryfix(lkey, nid)
                    yield ('SpurTagPropKeyForIndex', {'nid': s_common.ehex(nid), 'form': form,
                                                      'tag': tag, 'prop': prop, 'indx': indx})
            except IndexError:
                await tryfix(lkey, nid)
                yield ('NoStorTypeForTagProp', {'nid': s_common.ehex(nid), 'form': form,
                                                'tag': tag, 'prop': prop, 'stortype': stortype})

    async def verifyByNid(self, nid, sode):

        await asyncio.sleep(0)

        form = sode.get('form')
        stortags = sode.get('tags')
        if stortags:
            for tagname, storvalu in stortags.items():
                async for error in self.verifyNidTag(nid, form, tagname, storvalu):
                    yield error

        storprops = sode.get('props')
        if storprops:
            for propname, (storvalu, stortype) in storprops.items():

                # TODO: we dont support verifying array property indexes just yet...
                if stortype & STOR_FLAG_ARRAY:
                    continue

                try:
                    async for error in self.stortypes[stortype].verifyNidProp(nid, form, propname, storvalu):
                        yield error
                except IndexError as e:
                    yield ('NoStorTypeForProp', {'nid': s_common.ehex(nid), 'form': form, 'prop': propname,
                                                 'stortype': stortype})

    async def pack(self):
        ret = self.layrinfo.pack()
        ret['offset'] = await self.getEditIndx()
        ret['totalsize'] = await self.getLayerSize()
        return ret

    @s_nexus.Pusher.onPush('layer:truncate')
    async def _truncate(self):
        '''
        Nuke all the contents in the layer, leaving an empty layer
        NOTE: This internal API is deprecated but is kept for Nexus event backward compatibility
        '''
        # TODO: Remove this in 3.0.0
        s_common.deprecated('layer:truncate Nexus handler', curv='2.156.0')

        self.dirty.clear()
        self.nidcache.clear()
        self.weakcache.clear()

        await self.layrslab.trash()
        await self.nodeeditslab.trash()
        await self.dataslab.trash()

        await self._initLayerStorage()

    async def iterWipeNodeEdits(self):

        await self._saveDirtySodes()

        async for nid, sode in self.getStorNodes():

            edits = []

            async for verb, n2nid in self.iterNodeEdgesN1(nid):
                edits.append((EDIT_EDGE_DEL, (verb, n2nid), ()))

            async for prop, valu in self.iterNodeData(nid):
                edits.append((EDIT_NODEDATA_DEL, (prop, valu), ()))

            for tag, propdict in sode.get('tagprops', {}).items():
                for prop, (valu, stortype) in propdict.items():
                    edits.append((EDIT_TAGPROP_DEL, (tag, prop, valu, stortype), ()))

            for tag, tagv in sode.get('tags', {}).items():
                edits.append((EDIT_TAG_DEL, (tag, tagv), ()))

            for prop, (valu, stortype) in sode.get('props', {}).items():
                edits.append((EDIT_PROP_DEL, (prop, valu, stortype), ()))

            valu = sode.get('valu')
            if valu is not None:
                edits.append((EDIT_NODE_DEL, valu, ()))

            yield (nid, sode.get('form'), edits)

    async def clone(self, newdirn):
        '''
        Copy the contents of this layer to a new layer
        '''
        for root, dnames, fnames in os.walk(self.dirn, topdown=True):

            relpath = os.path.relpath(root, start=self.dirn)

            for name in list(dnames):

                relname = os.path.join(relpath, name)

                srcpath = s_common.genpath(root, name)
                dstpath = s_common.genpath(newdirn, relname)

                if srcpath in s_lmdbslab.Slab.allslabs:
                    slab = s_lmdbslab.Slab.allslabs[srcpath]
                    await slab.copyslab(dstpath)

                    dnames.remove(name)
                    continue

                s_common.gendir(dstpath)

            for name in fnames:

                srcpath = s_common.genpath(root, name)
                # skip unix sockets etc...
                if not os.path.isfile(srcpath):
                    continue

                dstpath = s_common.genpath(newdirn, relpath, name)
                shutil.copy(srcpath, dstpath)

    async def waitForHot(self):
        '''
        Wait for the layer's slab to be prefaulted and locked into memory if lockmemory is true, otherwise return.
        '''
        await self.layrslab.lockdoneevent.wait()

    async def _initSlabs(self, slabopts):

        otherslabopts = {
            **slabopts,
            'readahead': False,   # less-used slabs don't need readahead
            'lockmemory': False,  # less-used slabs definitely don't get dedicated memory
        }

        path = s_common.genpath(self.dirn, 'layer_v2.lmdb')
        nodedatapath = s_common.genpath(self.dirn, 'nodedata.lmdb')

        self.layrslab = await s_lmdbslab.Slab.anit(path, **slabopts)
        self.dataslab = await s_lmdbslab.Slab.anit(nodedatapath, **otherslabopts)

        metadb = self.layrslab.initdb('layer:meta')
        self.meta = s_lmdbslab.SlabDict(self.layrslab, db=metadb)

        self.formcounts = await self.layrslab.getHotCount('count:forms')

        nodeeditpath = s_common.genpath(self.dirn, 'nodeedits.lmdb')
        self.nodeeditslab = await s_lmdbslab.Slab.anit(nodeeditpath, **otherslabopts)

        self.tagabrv = self.layrslab.getNameAbrv('tagabrv')
        self.propabrv = self.layrslab.getNameAbrv('propabrv')
        self.tagpropabrv = self.layrslab.getNameAbrv('tagpropabrv')

        self.bynid = self.layrslab.initdb('bynid', integerkey=True)

        self.byverb = self.layrslab.initdb('byverb', dupsort=True)
        self.edgesn1 = self.layrslab.initdb('edgesn1', dupsort=True)
        self.edgesn2 = self.layrslab.initdb('edgesn2', dupsort=True)
        self.edgesn1n2 = self.layrslab.initdb('edgesn1n2', dupsort=True)

        self.bytag = self.layrslab.initdb('bytag', dupsort=True)
        self.byprop = self.layrslab.initdb('byprop', dupsort=True)
        self.byarray = self.layrslab.initdb('byarray', dupsort=True)
        self.bytagprop = self.layrslab.initdb('bytagprop', dupsort=True)

        self.countdb = self.layrslab.initdb('counters')
        self.nodedata = self.dataslab.initdb('nodedata')
        self.dataname = self.dataslab.initdb('dataname', dupsort=True)

        self.nodeeditlog = self.nodeeditctor(self.nodeeditslab, 'nodeedits')

    async def _initLayerStorage(self):

        slabopts = {
            'readahead': True,
            'lockmemory': self.lockmemory,
            'map_async': self.mapasync,
            'max_replay_log': self.maxreplaylog,
        }

        if self.growsize is not None:
            slabopts['growsize'] = self.growsize

        await self._initSlabs(slabopts)

        if self.fresh:
            self.meta.set('version', 10)

        self.layrslab.addResizeCallback(self.core.checkFreeSpace)
        self.dataslab.addResizeCallback(self.core.checkFreeSpace)
        self.nodeeditslab.addResizeCallback(self.core.checkFreeSpace)

        self.onfini(self.layrslab)
        self.onfini(self.dataslab)
        self.onfini(self.nodeeditslab)

        self.layrslab.on('commit', self._onLayrSlabCommit)

        self.layrvers = self.meta.get('version', 10)
        if self.layrvers != 10:
            mesg = f'Got layer version {self.layrvers}.  Expected 10.  Accidental downgrade?'
            raise s_exc.BadStorageVersion(mesg=mesg)

    async def getLayerSize(self):
        '''
        Get the total storage size for the layer.
        '''
        realsize, _ = s_common.getDirSize(self.dirn)
        return realsize

    async def setLayerInfo(self, name, valu):
        if name != 'readonly':
            self._reqNotReadOnly()
        return await self._push('layer:set', name, valu)

    @s_nexus.Pusher.onPush('layer:set')
    async def _setLayerInfo(self, name, valu):
        '''
        Set a mutable layer property.
        '''
        if name not in ('name', 'desc', 'logedits', 'readonly'):
            mesg = f'{name} is not a valid layer info key'
            raise s_exc.BadOptValu(mesg=mesg)

        if name == 'logedits':
            valu = bool(valu)
            self.logedits = valu
        elif name == 'readonly':
            valu = bool(valu)
            self.readonly = valu

        # TODO when we can set more props, we may need to parse values.
        if valu is None:
            await self.layrinfo.pop(name)
        else:
            await self.layrinfo.set(name, valu)

        await self.core.feedBeholder('layer:set', {'iden': self.iden, 'name': name, 'valu': valu}, gates=[self.iden])
        return valu

    async def stat(self):
        ret = {**self.layrslab.statinfo(),
               }
        if self.logedits:
            ret['nodeeditlog_indx'] = (self.nodeeditlog.index(), 0, 0)
        return ret

    async def _onLayrFini(self):
        [(await wind.fini()) for wind in self.windows]

    async def getFormCounts(self):
        return self.formcounts.pack()

    @s_cache.memoizemethod()
    def getPropAbrv(self, form, prop):
        return self.propabrv.bytsToAbrv(s_msgpack.en((form, prop)))

    def setPropAbrv(self, form, prop):
        return self.propabrv.setBytsToAbrv(s_msgpack.en((form, prop)))

    def getFormProps(self):
        for byts in self.propabrv.keys():
            yield s_msgpack.un(byts)

    def getTagProps(self):
        for byts in self.tagpropabrv.keys():
            yield s_msgpack.un(byts)

    @s_cache.memoizemethod()
    def getTagPropAbrv(self, *args):
        return self.tagpropabrv.bytsToAbrv(s_msgpack.en(args))

    def setTagPropAbrv(self, *args):
        return self.tagpropabrv.setBytsToAbrv(s_msgpack.en(args))

    @s_cache.memoizemethod()
    def getAbrvProp(self, abrv):
        byts = self.propabrv.abrvToByts(abrv)
        return s_msgpack.un(byts)

    async def _onLayrSlabCommit(self, mesg):
        await self._saveDirtySodes()

    async def _saveDirtySodes(self):

        if not self.dirty:
            return

        # flush any dirty storage nodes before the commit
        kvlist = []

        for nid, sode in self.dirty.items():
            self.nidcache[nid] = sode
            kvlist.append((nid, s_msgpack.en(sode)))

        self.layrslab.putmulti(kvlist, db=self.bynid)
        self.dirty.clear()

    def getStorNodeCount(self):
        info = self.layrslab.stat(db=self.bynid)
        return info.get('entries', 0)

    async def getStorNode(self, nid):
        sode = self._getStorNode(nid)
        if sode is not None:
            return deepcopy(sode)
        return {}

    def _getStorNode(self, nid):
        '''
        Return the storage node for the given nid.
        '''
        # check the dirty nodes first
        sode = self.dirty.get(nid)
        if sode is not None:
            return sode

        sode = self.nidcache.get(nid)
        if sode is not None:
            return sode

        envl = self.weakcache.get(nid)
        if envl is not None:
            return envl.sode

        byts = self.layrslab.get(nid, db=self.bynid)
        if byts is None:
            return None

        sode = collections.defaultdict(dict)
        sode.update(s_msgpack.un(byts))

        self.nidcache[nid] = sode

        return sode

    def genStorNodeRef(self, nid):

        envl = self.weakcache.get(nid)
        if envl is not None:
            return envl

        envl = SodeEnvl(self.iden, self._genStorNode(nid))

        self.weakcache[nid] = envl
        return envl

    def _genStorNode(self, nid):
        # get or create the storage node. this returns the *actual* storage node

        sode = self._getStorNode(nid)
        if sode is not None:
            return sode

        sode = collections.defaultdict(dict)
        self.nidcache[nid] = sode

        return sode

    async def getTagCount(self, tagname, formname=None):
        '''
        Return the number of tag rows in the layer for the given tag/form.
        '''
        try:
            abrv = self.tagabrv.bytsToAbrv(tagname.encode())
            if formname is not None:
                abrv += self.getPropAbrv(formname, None)

        except s_exc.NoSuchAbrv:
            return 0

        return await self.layrslab.countByPref(abrv, db=self.bytag)

    async def getPropCount(self, formname, propname=None, maxsize=None):
        '''
        Return the number of property rows in the layer for the given form/prop.
        '''
        try:
            abrv = self.getPropAbrv(formname, propname)
        except s_exc.NoSuchAbrv:
            return 0

        return await self.layrslab.countByPref(abrv, db=self.byprop, maxsize=maxsize)

    def getPropValuCount(self, formname, propname, stortype, valu):
        try:
            abrv = self.getPropAbrv(formname, propname)
        except s_exc.NoSuchAbrv:
            return 0

        if stortype & 0x8000:
            stortype = STOR_TYPE_MSGP

        count = 0
        for indx in self.getStorIndx(stortype, valu):
            count += self.layrslab.count(abrv + indx, db=self.byprop)

        return count

    async def getPropArrayCount(self, formname, propname=None):
        '''
        Return the number of invidiual value rows in the layer for the given array form/prop.
        '''
        try:
            abrv = self.getPropAbrv(formname, propname)
        except s_exc.NoSuchAbrv:
            return 0

        return await self.layrslab.countByPref(abrv, db=self.byarray)

    def getPropArrayValuCount(self, formname, propname, stortype, valu):
        try:
            abrv = self.getPropAbrv(formname, propname)
        except s_exc.NoSuchAbrv:
            return 0

        count = 0
        for indx in self.getStorIndx(stortype, valu):
            count += self.layrslab.count(abrv + indx, db=self.byarray)

        return count

    async def getUnivPropCount(self, propname, maxsize=None):
        '''
        Return the number of universal property rows in the layer for the given prop.
        '''
        try:
            abrv = self.getPropAbrv(None, propname)
        except s_exc.NoSuchAbrv:
            return 0

        return await self.layrslab.countByPref(abrv, db=self.byprop, maxsize=maxsize)

    async def getTagPropCount(self, form, tag, prop):
        '''
        Return the number of property rows in the layer for the given form/tag/prop.
        '''
        try:
            abrv = self.getTagPropAbrv(form, tag, prop)
        except s_exc.NoSuchAbrv:
            return 0

        return await self.layrslab.countByPref(abrv, db=self.bytagprop)

    def getTagPropValuCount(self, form, tag, prop, stortype, valu):
        try:
            abrv = self.getTagPropAbrv(form, tag, prop)
        except s_exc.NoSuchAbrv:
            return 0

        count = 0
        for indx in self.getStorIndx(stortype, valu):
            count += self.layrslab.count(abrv + indx, db=self.bytagprop)

        return count

    async def liftByTag(self, tag, form=None, reverse=False):

        try:
            abrv = self.tagabrv.bytsToAbrv(tag.encode())
            if form is not None:
                abrv += self.getPropAbrv(form, None)

        except s_exc.NoSuchAbrv:
            return

        if reverse:
            scan = self.layrslab.scanByPrefBack
        else:
            scan = self.layrslab.scanByPref

        for lkey, nid in scan(abrv, db=self.bytag):
            # yield <sortkey>, <nid>, <SodeEnvl>
            yield nid, nid, self.genStorNodeRef(nid)

    async def liftByTagValu(self, tag, cmpr, valu, form=None, reverse=False):

        try:
            abrv = self.tagabrv.bytsToAbrv(tag.encode())
            if form is not None:
                abrv += self.getPropAbrv(form, None)

        except s_exc.NoSuchAbrv:
            return

        filt = StorTypeTag.getTagFilt(cmpr, valu)
        if filt is None:
            raise s_exc.NoSuchCmpr(cmpr=cmpr)

        if reverse:
            scan = self.layrslab.scanByPrefBack
        else:
            scan = self.layrslab.scanByPref

        for lkey, nid in scan(abrv, db=self.bytag):
            # filter based on the ival value before lifting the node...
            sref = self.genStorNodeRef(nid)
            valu = sref.sode['tags'].get(tag)

            if filt(valu):
                yield nid, nid, sref

    async def hasTagProp(self, name):
        async for _ in self.liftTagProp(name):
            return True

        return False

    async def hasNodeData(self, nid, name):
        try:
            abrv = self.getPropAbrv(name, None)
        except s_exc.NoSuchAbrv:
            return False

        return self.dataslab.has(nid + abrv, db=self.nodedata)

    async def liftTagProp(self, name):

        for form, tag, prop in self.getTagProps():

            if form is not None or prop != name:
                continue

            try:
                abrv = self.getTagPropAbrv(None, tag, name)

            except s_exc.NoSuchAbrv:
                continue

            for _, nid in self.layrslab.scanByPref(abrv, db=self.bytagprop):
                yield nid

    async def liftByTagProp(self, form, tag, prop, reverse=False):

        try:
            abrv = self.getTagPropAbrv(form, tag, prop)
        except s_exc.NoSuchAbrv:
            return

        if reverse:
            scan = self.layrslab.scanByPrefBack
        else:
            scan = self.layrslab.scanByPref

        for lkey, nid in self.layrslab.scanByPref(abrv, db=self.bytagprop):
            yield lkey[8:], nid, self.genStorNodeRef(nid)

    async def liftByTagPropValu(self, form, tag, prop, cmprvals, reverse=False):
        '''
        Note:  form may be None
        '''
        for cmpr, valu, kind in cmprvals:
            async for lkey, nid in self.stortypes[kind].indxByTagProp(form, tag, prop, cmpr, valu, reverse=reverse):
                yield lkey[8:], nid, self.genStorNodeRef(nid)

    async def liftByProp(self, form, prop, reverse=False):

        try:
            abrv = self.getPropAbrv(form, prop)
        except s_exc.NoSuchAbrv:
            return

        if reverse:
            scan = self.layrslab.scanByPrefBack
        else:
            scan = self.layrslab.scanByPref

        for lkey, nid in scan(abrv, db=self.byprop):
            sref = self.genStorNodeRef(nid)
            yield nid, nid, sref

    # NOTE: form vs prop valu lifting is differentiated to allow merge sort
    async def liftByFormValu(self, form, cmprvals, reverse=False):
        for cmpr, valu, kind in cmprvals:

            if kind & 0x8000:
                kind = STOR_TYPE_MSGP

            async for lkey, nid in self.stortypes[kind].indxByForm(form, cmpr, valu, reverse=reverse):
                yield lkey[8:], nid, self.genStorNodeRef(nid)

    async def liftByPropValu(self, form, prop, cmprvals, reverse=False):

        for cmpr, valu, kind in cmprvals:

            if kind & 0x8000:
                kind = STOR_TYPE_MSGP

            async for lkey, nid in self.stortypes[kind].indxByProp(form, prop, cmpr, valu, reverse=reverse):
                yield lkey[8:], nid, self.genStorNodeRef(nid)

    async def liftByPropArray(self, form, prop, cmprvals, reverse=False):
        for cmpr, valu, kind in cmprvals:
            async for lkey, nid in self.stortypes[kind].indxByPropArray(form, prop, cmpr, valu, reverse=reverse):
                yield lkey[8:], nid, self.genStorNodeRef(nid)

    async def liftByDataName(self, name):
        try:
            abrv = self.getPropAbrv(name, None)

        except s_exc.NoSuchAbrv:
            return

        for abrv, nid in self.dataslab.scanByDups(abrv, db=self.dataname):
            await asyncio.sleep(0)

            yield nid, nid, self.genStorNodeRef(nid)

    async def saveNodeEdits(self, edits, meta):
        '''
        Save node edits to the layer and return a tuple of (nexsoffs, changes).

        Note: nexsoffs will be None if there are no changes.
        '''
        self._reqNotReadOnly()
        return await self.saveToNexs('edits', edits, meta)

    @s_nexus.Pusher.onPush('edits', passitem=True)
    async def _storNodeEdits(self, nodeedits, meta, nexsitem):
        '''
        Execute a series of node edit operations, returning the updated nodes.

        Args:
            nodeedits:  List[Tuple(nid, form, edits, subedits)]  List of requested changes per node

        Returns:
            List[Tuple[nid, form, edits]]  Same list, but with only the edits actually applied (plus the old value)
        '''
        results = {}

        nodeedits = collections.deque(nodeedits)
        while nodeedits:

            nid, form, edits = nodeedits.popleft()

            sode = self._genStorNode(nid)

            changes = []
            for edit in edits:

                delt = await self.editors[edit[0]](nid, form, edit, sode, meta)

                # if there are conditional edits, check and add them...
                if delt and edit[2]:
                    nodeedits.extend(edit[2])

                changes.extend(delt)

                await asyncio.sleep(0)

            if changes:

                flatedit = results.get(nid)
                if flatedit is None:
                    results[nid] = flatedit = (nid, form, [])

                flatedit[2].extend(changes)

        flatedits = list(results.values())

        if flatedits:
            nexsindx = nexsitem[0] if nexsitem is not None else None
            if self.logedits:
                offs = self.nodeeditlog.add((flatedits, meta), indx=nexsindx)
                [(await wind.put((offs, flatedits, meta))) for wind in tuple(self.windows)]

        await asyncio.sleep(0)

        return flatedits

    def mayDelNid(self, nid, sode):

        if sode.get('valu'):
            return False

        if sode.get('props'):
            return False

        if sode.get('tags'):
            return False

        if sode.get('tagprops'):
            return False

        if self.dataslab.prefexists(nid, self.nodedata):
            return False

        if self.layrslab.prefexists(nid, db=self.edgesn1):
            return False

        # no more refs in this layer.  time to pop it...
        self.dirty.pop(nid, None)
        self.nidcache.pop(nid, None)
        self.layrslab.delete(nid, db=self.bynid)

        envl = self.weakcache.get(nid)
        if envl is not None:
            envl.sode.clear()

        return True

    async def storNodeEditsNoLift(self, nodeedits, meta):
        '''
        Execute a series of node edit operations.

        Does not return the updated nodes.
        '''
        self._reqNotReadOnly()
        await self._push('edits', nodeedits, meta)

    async def _editNodeAdd(self, nid, form, edit, sode, meta):

        valt = edit[1]
        valu, stortype = valt
        if sode.get('valu') == valt:
            return ()

        sode['valu'] = valt
        sode['form'] = form

        self.dirty[nid] = sode

        abrv = self.setPropAbrv(form, None)

        if stortype & STOR_FLAG_ARRAY:

            for indx in self.getStorIndx(stortype, valu):
                self.layrslab.put(abrv + indx, nid, db=self.byarray)

            for indx in self.getStorIndx(STOR_TYPE_MSGP, valu):
                self.layrslab.put(abrv + indx, nid, db=self.byprop)

        else:

            for indx in self.getStorIndx(stortype, valu):
                self.layrslab.put(abrv + indx, nid, db=self.byprop)

        self.formcounts.inc(form)
        if self.nodeAddHook is not None:
            self.nodeAddHook()

        retn = [
            (EDIT_NODE_ADD, (valu, stortype), ())
        ]

        tick = meta.get('time')
        if tick is None:
            tick = s_common.now()

        edit = (EDIT_PROP_SET, ('.created', tick, None, STOR_TYPE_MINTIME), ())
        retn.extend(await self._editPropSet(nid, form, edit, sode, meta))

        return retn

    async def _editNodeDel(self, nid, form, edit, sode, meta):

        valt = sode.pop('valu', None)
        if valt is None:
            # TODO tombstone
            return ()

        valu, stortype = valt

        abrv = self.setPropAbrv(form, None)

        if stortype & STOR_FLAG_ARRAY:

            for indx in self.getStorIndx(stortype, valu):
                self.layrslab.delete(abrv + indx, nid, db=self.byarray)

            for indx in self.getStorIndx(STOR_TYPE_MSGP, valu):
                self.layrslab.delete(abrv + indx, nid, db=self.byprop)

        else:

            for indx in self.getStorIndx(stortype, valu):
                self.layrslab.delete(abrv + indx, nid, db=self.byprop)

        self.formcounts.inc(form, valu=-1)
        if self.nodeDelHook is not None:
            self.nodeDelHook()

        await self._wipeNodeData(nid, sode)
        await self._delNodeEdges(nid, sode)

        if not self.mayDelNid(nid, sode):
            self.dirty[nid] = sode

        return (
            (EDIT_NODE_DEL, (valu, stortype), ()),
        )

    async def _editPropSet(self, nid, form, edit, sode, meta):

        prop, valu, oldv, stortype = edit[1]

        oldv, oldt = sode['props'].get(prop, (None, None))

        if valu == oldv:
            return ()

        abrv = self.setPropAbrv(form, prop)
        univabrv = None

        if prop[0] == '.':  # '.' to detect universal props (as quickly as possible)
            univabrv = self.setPropAbrv(None, prop)

        if oldv is not None:

            # merge intervals and min times
            if stortype == STOR_TYPE_IVAL:
                allv = oldv + valu
                valu = (min(allv), max(allv))

            elif stortype == STOR_TYPE_MINTIME:
                valu = min(valu, oldv)

            elif stortype == STOR_TYPE_MAXTIME:
                valu = max(valu, oldv)

            if valu == oldv and stortype == oldt:
                return ()

            if oldt & STOR_FLAG_ARRAY:

                for oldi in self.getStorIndx(oldt, oldv):
                    self.layrslab.delete(abrv + oldi, nid, db=self.byarray)
                    if univabrv is not None:
                        self.layrslab.delete(univabrv + oldi, nid, db=self.byarray)

                for indx in self.getStorIndx(STOR_TYPE_MSGP, oldv):
                    self.layrslab.delete(abrv + indx, nid, db=self.byprop)
                    if univabrv is not None:
                        self.layrslab.delete(univabrv + indx, nid, db=self.byprop)

            else:

                for oldi in self.getStorIndx(oldt, oldv):
                    self.layrslab.delete(abrv + oldi, nid, db=self.byprop)
                    if univabrv is not None:
                        self.layrslab.delete(univabrv + oldi, nid, db=self.byprop)

        sode['props'][prop] = (valu, stortype)
        self.dirty[nid] = sode

        if stortype & STOR_FLAG_ARRAY:

            for indx in self.getStorIndx(stortype, valu):
                self.layrslab.put(abrv + indx, nid, db=self.byarray)
                if univabrv is not None:
                    self.layrslab.put(univabrv + indx, nid, db=self.byarray)

            for indx in self.getStorIndx(STOR_TYPE_MSGP, valu):
                self.layrslab.put(abrv + indx, nid, db=self.byprop)
                if univabrv is not None:
                    self.layrslab.put(univabrv + indx, nid, db=self.byprop)

        else:

            for indx in self.getStorIndx(stortype, valu):
                self.layrslab.put(abrv + indx, nid, db=self.byprop)
                if univabrv is not None:
                    self.layrslab.put(univabrv + indx, nid, db=self.byprop)

        return (
            (EDIT_PROP_SET, (prop, valu, oldv, stortype), ()),
        )

    async def _editPropDel(self, nid, form, edit, sode, meta):

        prop, oldv, stortype = edit[1]

        valt = sode['props'].pop(prop, None)
        if valt is None:
            # FIXME tombstone
            return ()

        valu, stortype = valt

        abrv = self.setPropAbrv(form, prop)
        univabrv = None

        if prop[0] == '.':  # '.' to detect universal props (as quickly as possible)
            univabrv = self.setPropAbrv(None, prop)

        if stortype & STOR_FLAG_ARRAY:

            realtype = stortype & 0x7fff

            for aval in valu:
                for indx in self.getStorIndx(realtype, aval):
                    self.layrslab.delete(abrv + indx, nid, db=self.byarray)
                    if univabrv is not None:
                        self.layrslab.delete(univabrv + indx, nid, db=self.byarray)

            for indx in self.getStorIndx(STOR_TYPE_MSGP, valu):
                self.layrslab.delete(abrv + indx, nid, db=self.byprop)
                if univabrv is not None:
                    self.layrslab.delete(univabrv + indx, nid, db=self.byprop)

        else:

            for indx in self.getStorIndx(stortype, valu):
                self.layrslab.delete(abrv + indx, nid, db=self.byprop)
                if univabrv is not None:
                    self.layrslab.delete(univabrv + indx, nid, db=self.byprop)

        if not self.mayDelNid(nid, sode):
            self.dirty[nid] = sode

        return (
            (EDIT_PROP_DEL, (prop, valu, stortype), ()),
        )

    async def _editTagSet(self, nid, form, edit, sode, meta):

        if form is None:  # pragma: no cover
            logger.warning(f'Invalid tag set edit, form is None: {edit}')
            return ()

        tag, valu, oldv = edit[1]

        oldv = sode['tags'].get(tag)
        if oldv is not None:

            if oldv != (None, None) and valu != (None, None):

                valu = (min(oldv[0], valu[0]), max(oldv[1], valu[1]))

            if oldv == valu:
                return ()

        tagabrv = self.tagabrv.setBytsToAbrv(tag.encode())
        formabrv = self.setPropAbrv(form, None)

        sode['tags'][tag] = valu
        self.dirty[nid] = sode

        self.layrslab.put(tagabrv + formabrv, nid, db=self.bytag)

        return (
            (EDIT_TAG_SET, (tag, valu, oldv), ()),
        )

    async def _editTagDel(self, nid, form, edit, sode, meta):

        tag, oldv = edit[1]
        formabrv = self.setPropAbrv(form, None)

        oldv = sode['tags'].pop(tag, None)
        if oldv is None:
            # TODO tombstone
            return ()

        tagabrv = self.tagabrv.bytsToAbrv(tag.encode())

        self.layrslab.delete(tagabrv + formabrv, nid, db=self.bytag)

        if not self.mayDelNid(nid, sode):
            self.dirty[nid] = sode

        return (
            (EDIT_TAG_DEL, (tag, oldv), ()),
        )

    async def _editTagPropSet(self, nid, form, edit, sode, meta):

        if form is None:  # pragma: no cover
            logger.warning(f'Invalid tagprop set edit, form is None: {edit}')
            return ()

        tag, prop, valu, oldv, stortype = edit[1]

        tp_abrv = self.setTagPropAbrv(None, tag, prop)
        ftp_abrv = self.setTagPropAbrv(form, tag, prop)

        tp_dict = sode['tagprops'].get(tag)
        if tp_dict:

            oldv, oldt = tp_dict.get(prop, (None, None))

            if oldv is not None:

                if stortype == STOR_TYPE_IVAL:
                    valu = (min(*oldv, *valu), max(*oldv, *valu))

                elif stortype == STOR_TYPE_MINTIME:
                    valu = min(valu, oldv)

                elif stortype == STOR_TYPE_MAXTIME:
                    valu = max(valu, oldv)

                if valu == oldv and stortype == oldt:
                    return ()

                for oldi in self.getStorIndx(oldt, oldv):
                    self.layrslab.delete(tp_abrv + oldi, nid, db=self.bytagprop)
                    self.layrslab.delete(ftp_abrv + oldi, nid, db=self.bytagprop)

        if tag not in sode['tagprops']:
            sode['tagprops'][tag] = {}

        sode['tagprops'][tag][prop] = (valu, stortype)
        self.dirty[nid] = sode

        kvpairs = []
        for indx in self.getStorIndx(stortype, valu):
            kvpairs.append((tp_abrv + indx, nid))
            kvpairs.append((ftp_abrv + indx, nid))

        self.layrslab.putmulti(kvpairs, db=self.bytagprop)

        return (
            (EDIT_TAGPROP_SET, (tag, prop, valu, oldv, stortype), ()),
        )

    async def _editTagPropDel(self, nid, form, edit, sode, meta):

        tag, prop, valu, stortype = edit[1]

        tp_dict = sode['tagprops'].get(tag)
        if not tp_dict:
            return ()

        oldv, oldt = tp_dict.pop(prop, (None, None))
        if oldv is None:
            return ()

        if len(tp_dict) == 0:
            sode['tagprops'].pop(tag)

        if not self.mayDelNid(nid, sode):
            self.dirty[nid] = sode

        tp_abrv = self.setTagPropAbrv(None, tag, prop)
        ftp_abrv = self.setTagPropAbrv(form, tag, prop)

        for oldi in self.getStorIndx(oldt, oldv):
            self.layrslab.delete(tp_abrv + oldi, nid, db=self.bytagprop)
            self.layrslab.delete(ftp_abrv + oldi, nid, db=self.bytagprop)

        return (
            (EDIT_TAGPROP_DEL, (tag, prop, oldv, oldt), ()),
        )

    async def _editNodeDataSet(self, nid, form, edit, sode, meta):

        name, valu, oldv = edit[1]
        abrv = self.setPropAbrv(name, None)

        byts = s_msgpack.en(valu)
        oldb = self.dataslab.replace(nid + abrv, byts, db=self.nodedata)
        if oldb == byts:
            return ()

        if oldb is None:
            self.dataslab.put(abrv, nid, db=self.dataname)
        else:
            oldv = s_msgpack.un(oldb)

        return (
            (EDIT_NODEDATA_SET, (name, valu, oldv), ()),
        )

    async def _editNodeDataDel(self, nid, form, edit, sode, meta):

        name, valu = edit[1]
        abrv = self.setPropAbrv(name, None)

        oldb = self.dataslab.pop(nid + abrv, db=self.nodedata)
        if oldb is None:
            return ()

        oldv = s_msgpack.un(oldb)
        self.dataslab.delete(abrv, nid, db=self.dataname)

        self.mayDelNid(nid, sode)

        return (
            (EDIT_NODEDATA_DEL, (name, oldv), ()),
        )

    async def _editNodeEdgeAdd(self, nid, form, edit, sode, meta):

        if form is None:  # pragma: no cover
            logger.warning(f'Invalid node edge edit, form is None: {edit}')
            return ()

        verb, n2nid = edit[1]

        venc = verb.encode()

        if self.layrslab.hasdup(nid + n2nid, venc, db=self.edgesn1n2):
            return ()

        n2sode = self._genStorNode(n2nid)

        # we are creating a new edge for this layer.
        sode['n1verbs'][verb] = sode['n1verbs'].get(verb, 0) + 1
        n2sode['n2verbs'][verb] = n2sode['n2verbs'].get(verb, 0) + 1

        self.dirty[nid] = sode
        self.dirty[n2nid] = n2sode

        n1n2nid = nid + n2nid

        # FIXME do a verb lookup and increment verb stats

        self.layrslab.put(venc, n1n2nid, db=self.byverb)
        self.layrslab.put(nid + venc, n2nid, db=self.edgesn1)
        self.layrslab.put(n2nid + venc, nid, db=self.edgesn2)
        self.layrslab.put(n1n2nid, venc, db=self.edgesn1n2)

        return (
            (EDIT_EDGE_ADD, (verb, n2nid), ()),
        )

    async def _editNodeEdgeDel(self, nid, form, edit, sode, meta):

        verb, n2nid = edit[1]

        venc = verb.encode()

        n1n2nid = nid + n2nid

        if not self.layrslab.delete(n1n2nid, venc, db=self.edgesn1n2):
            return ()

        self.layrslab.delete(venc, n1n2nid, db=self.byverb)
        self.layrslab.delete(nid + venc, n2nid, db=self.edgesn1)
        self.layrslab.delete(n2nid + venc, nid, db=self.edgesn2)

        n2sode = self._genStorNode(n2nid)

        if (newvalu := sode['n1verbs'].get(verb, 0) - 1) == 0:
            sode['n1verbs'].pop(verb)
        else:
            sode['n1verbs'][verb] = sode['n1verbs'].get(verb, 0) - 1

        if not self.mayDelNid(nid, sode):
            self.dirty[nid] = sode

        if (newvalu := n2sode['n2verbs'].get(verb, 0) - 1) == 0:
            n2sode['n2verbs'].pop(verb)
        else:
            n2sode['n2verbs'][verb] = n2sode['n2verbs'].get(verb, 0) - 1

        if not self.mayDelNid(n2nid, n2sode):
            self.dirty[n2nid] = n2sode

        return (
            (EDIT_EDGE_DEL, (verb, n2nid), ()),
        )

    async def getEdgeVerbs(self):

        for lkey in self.layrslab.scanKeys(db=self.byverb):
            yield lkey.decode()

    async def getEdges(self, verb=None):

        if verb is None:

            for lkey, lval in self.layrslab.scanByFull(db=self.byverb):
                yield (lval[:8], lkey.decode(), lval[8:])

            return

        for _, lval in self.layrslab.scanByDups(verb.encode(), db=self.byverb):
            yield (lval[:8], verb, lval[8:])

    async def _delNodeEdges(self, nid, sode):
        for lkey, n2nid in self.layrslab.scanByPref(nid, db=self.edgesn1):
            await asyncio.sleep(0)
            venc = lkey[8:]
            self.layrslab.delete(venc, nid + n2nid, db=self.byverb)
            self.layrslab.delete(lkey, n2nid, db=self.edgesn1)
            self.layrslab.delete(n2nid + venc, nid, db=self.edgesn2)
            self.layrslab.delete(nid + n2nid, venc, db=self.edgesn1n2)

            n2sode = self._genStorNode(n2nid)
            n2sode['n2verbs'][venc] = n2sode['n2verbs'].get(venc, 0) - 1

            self.dirty[n2nid] = n2sode

    def getStorIndx(self, stortype, valu):

        if stortype & 0x8000:

            realtype = stortype & 0x7fff

            retn = []
            [retn.extend(self.getStorIndx(realtype, aval)) for aval in valu]
            return retn

        return self.stortypes[stortype].indx(valu)

    async def iterNodeEdgesN1(self, nid, verb=None):

        pref = nid
        if verb is not None:
            pref += verb.encode()

        for lkey, n2nid in self.layrslab.scanByPref(pref, db=self.edgesn1):
            verb = lkey[8:].decode()
            yield verb, n2nid

    async def iterNodeEdgesN2(self, nid, verb=None):

        pref = nid
        if verb is not None:
            pref += verb.encode()

        for lkey, n1nid in self.layrslab.scanByPref(pref, db=self.edgesn2):
            verb = lkey[8:].decode()
            yield verb, n1nid

    async def iterEdgeVerbs(self, n1nid, n2nid):
        for lkey, venc in self.layrslab.scanByDups(n1nid + n2nid, db=self.edgesn1n2):
            yield venc.decode()

    async def hasNodeEdge(self, n1nid, verb, n2nid):
        return self.layrslab.hasdup(n1nid + verb.encode(), n2nid, db=self.edgesn1)

    async def iterFormRows(self, form, stortype=None, startvalu=None):
        '''
        Yields nid, valu tuples of nodes of a single form, optionally (re)starting at startvalu.

        Args:
            form (str):  A form name.
            stortype (Optional[int]): a STOR_TYPE_* integer representing the type of form:prop
            startvalu (Any):  The value to start at.  May only be not None if stortype is not None.

        Returns:
            AsyncIterator[Tuple(nid, valu)]
        '''
        try:
            indxby = IndxByForm(self, form)

        except s_exc.NoSuchAbrv:
            return

        async for item in self._iterRows(indxby, stortype=stortype, startvalu=startvalu):
            yield item

    async def iterPropRows(self, form, prop, stortype=None, startvalu=None):
        '''
        Yields nid, valu tuples of nodes with a particular secondary property, optionally (re)starting at startvalu.

        Args:
            form (str):  A form name.
            prop (str):  A property name.
            stortype (Optional[int]): a STOR_TYPE_* integer representing the type of form:prop
            startvalu (Any):  The value to start at.  May only be not None if stortype is not None.

        Returns:
            AsyncIterator[Tuple(nid, valu)]
        '''
        try:
            indxby = IndxByProp(self, form, prop)

        except s_exc.NoSuchAbrv:
            return

        async for item in self._iterRows(indxby, stortype=stortype, startvalu=startvalu):
            yield item

    async def iterUnivRows(self, prop, stortype=None, startvalu=None):
        '''
        Yields nid, valu tuples of nodes with a particular universal property, optionally (re)starting at startvalu.

        Args:
            prop (str):  A universal property name.
            stortype (Optional[int]): a STOR_TYPE_* integer representing the type of form:prop
            startvalu (Any):  The value to start at.  May only be not None if stortype is not None.

        Returns:
            AsyncIterator[Tuple(nid, valu)]
        '''
        try:
            indxby = IndxByProp(self, None, prop)

        except s_exc.NoSuchAbrv:
            return

        async for item in self._iterRows(indxby, stortype=stortype, startvalu=startvalu):
            yield item

    def _getTagAbrv(self, tag, form=None):
        abrv = self.tagabrv.bytsToAbrv(tag.encode())
        if form is not None:
            abrv += self.getPropAbrv(form, None)
        return abrv

    async def iterTagRows(self, tag, form=None):
        '''
        Yields (nid, (valu, form)) values that match a tag and optional form.

        Args:
            tag (str): the tag to match
            form (Optional[str]):  if present, only yields nids of nodes that match the form.

        Yields:
            (nid, (ival, form))
        '''
        try:
            abrv = self._getTagAbrv(tag, form=form)
        except s_exc.NoSuchAbrv:
            return

        for lkey, nid in self.layrslab.scanByPref(abrv, db=self.bytag):
            await asyncio.sleep(0)

            sref = self.genStorNodeRef(nid)
            ndef = self.core.getNidNdef(nid)
            valu = sref.sode['tags'].get(tag)

            yield nid, (valu, ndef[0])

    async def iterTagPropRows(self, tag, prop, form=None, stortype=None, startvalu=None):
        '''
        Yields (nid, valu) that match a tag:prop, optionally (re)starting at startvalu.

        Args:
            tag (str):  tag name
            prop (str):  prop name
            form (Optional[str]):  optional form name
            stortype (Optional[int]): a STOR_TYPE_* integer representing the type of form:prop
            startvalu (Any):  The value to start at.  May only be not None if stortype is not None.

        Returns:
            AsyncIterator[Tuple(nid, valu)]
        '''
        try:
            indxby = IndxByTagProp(self, form, tag, prop)

        except s_exc.NoSuchAbrv:
            return

        async for item in self._iterRows(indxby, stortype=stortype, startvalu=startvalu):
            yield item

    async def _iterRows(self, indxby, stortype=None, startvalu=None):
        '''
        Args:
            stortype (Optional[int]): a STOR_TYPE_* integer representing the type of form:prop
            startvalu (Any): The value to start at.  May only be not None if stortype is not None.

        Returns:
            AsyncIterator[Tuple[nid,valu]]
        '''
        assert stortype is not None or startvalu is None

        abrv = indxby.abrv
        abrvlen = indxby.abrvlen
        startbytz = None

        if startvalu is not None:
            stortype = indxby.getStorType()
            startbytz = stortype.indx(startvalu)[0]

        for key, nid in self.layrslab.scanByPref(abrv, startkey=startbytz, db=indxby.db):

            await asyncio.sleep(0)

            indx = key[abrvlen:]

            valu = indxby.getNodeValu(nid, indx=indx)
            if valu is s_common.novalu:
                continue

            yield nid, valu

    async def getNodeData(self, nid, name):
        '''
        Return a single element of a nid's node data
        '''
        try:
            abrv = self.getPropAbrv(name, None)

        except s_exc.NoSuchAbrv:
            return False, None

        byts = self.dataslab.get(nid + abrv, db=self.nodedata)
        if byts is None:
            return False, None

        return True, s_msgpack.un(byts)

    async def iterNodeData(self, nid):
        '''
        Return a generator of all a node's data by nid.
        '''
        for lkey, byts in self.dataslab.scanByPref(nid, db=self.nodedata):
            abrv = lkey[8:]

            valu = s_msgpack.un(byts)
            prop = self.getAbrvProp(abrv)

            yield prop[0], valu

    async def iterNodeDataKeys(self, nid):
        '''
        Return a generator of all a nid's node data keys
        '''
        for lkey in self.dataslab.scanKeysByPref(nid, db=self.nodedata):
            abrv = lkey[8:]
            prop = self.getAbrvProp(abrv)
            yield prop[0]

    async def iterLayerNodeEdits(self):
        '''
        Scan the full layer and yield artificial sets of nodeedits.
        '''
        await self._saveDirtySodes()

        for nid, byts in self.layrslab.scanByFull(db=self.bynid):

            sode = s_msgpack.un(byts)
            ndef = self.core.getNidNdef(nid)

            form = ndef[0]

            edits = []
            nodeedit = (nid, form, edits)

            # TODO tombstones
            valt = sode.get('valu')
            if valt is not None:
                edits.append((EDIT_NODE_ADD, valt, ()))

            for prop, (valu, stortype) in sode.get('props', {}).items():
                edits.append((EDIT_PROP_SET, (prop, valu, None, stortype), ()))

            for tag, tagv in sode.get('tags', {}).items():
                edits.append((EDIT_TAG_SET, (tag, tagv, None), ()))

            for tag, propdict in sode.get('tagprops', {}).items():
                for prop, (valu, stortype) in propdict.items():
                    edits.append((EDIT_TAGPROP_SET, (tag, prop, valu, None, stortype), ()))

            async for prop, valu in self.iterNodeData(nid):
                edits.append((EDIT_NODEDATA_SET, (prop, valu, None), ()))

            async for verb, n2nid in self.iterNodeEdgesN1(nid):
                edits.append((EDIT_EDGE_ADD, (verb, n2nid), ()))

            yield nodeedit

<<<<<<< HEAD
    async def initUpstreamSync(self, url):
        self.activetasks.append(self.schedCoro(self._initUpstreamSync(url)))

    async def _initUpstreamSync(self, url):
        '''
        We're a downstream layer, receiving a stream of edits from an upstream layer telepath proxy at url
        '''

        while not self.isfini:

            try:

                async with await s_telepath.openurl(url) as proxy:

                    creator = self.layrinfo.get('creator')

                    iden = await proxy.getIden()
                    offs = self.offsets.get(iden)
                    logger.warning(f'upstream sync connected ({s_urlhelp.sanitizeUrl(url)} offset={offs})')

                    if offs == 0:
                        offs = await proxy.getEditIndx()
                        meta = {'time': s_common.now(),
                                'user': creator,
                                }

                        async for item in proxy.iterLayerNodeEdits():
                            await self.storNodeEditsNoLift([item], meta)

                        self.offsets.set(iden, offs)

                        waits = [v for k, v in self.upstreamwaits[iden].items() if k <= offs]
                        for wait in waits:
                            [e.set() for e in wait]

                    while not proxy.isfini:

                        offs = self.offsets.get(iden)

                        # pump them into a queue so we can consume them in chunks
                        q = asyncio.Queue(maxsize=1000)

                        async def consume(x):
                            try:
                                async for item in proxy.syncNodeEdits(x):
                                    await q.put(item)
                            finally:
                                await q.put(None)

                        proxy.schedCoro(consume(offs))

                        done = False
                        while not done:

                            # get the next item so we maybe block...
                            item = await q.get()
                            if item is None:
                                break

                            items = [item]

                            # check if there are more we can eat
                            for _ in range(q.qsize()):

                                nexi = await q.get()
                                if nexi is None:
                                    done = True
                                    break

                                items.append(nexi)

                            for nodeeditoffs, item in items:
                                await self.storNodeEditsNoLift(item, {'time': s_common.now(),
                                                                      'user': creator,
                                                                      })
                                self.offsets.set(iden, nodeeditoffs + 1)

                                waits = self.upstreamwaits[iden].pop(nodeeditoffs + 1, None)
                                if waits is not None:
                                    [e.set() for e in waits]

            except asyncio.CancelledError:  # pragma: no cover
                return

            except Exception:
                logger.exception('error in initUpstreamSync loop')

            await self.waitfini(1)

    async def _wipeNodeData(self, nid, sode):
=======
    async def _wipeNodeData(self, buid, sode):
>>>>>>> bf93a258
        '''
        Remove all node data for a nid
        '''
        for lkey, _ in self.dataslab.scanByPref(nid, db=self.nodedata):
            await asyncio.sleep(0)
            self.dataslab.delete(lkey, db=self.nodedata)
            self.dataslab.delete(lkey[8:], nid, db=self.dataname)

    async def getModelVers(self):
        return self.layrinfo.get('model:version', (-1, -1, -1))

    async def setModelVers(self, vers):
        self._reqNotReadOnly()
        return await self._push('layer:set:modelvers', vers)

    @s_nexus.Pusher.onPush('layer:set:modelvers')
    async def _setModelVers(self, vers):
        await self.layrinfo.set('model:version', vers)

    async def getStorNodes(self):
        '''
        Yield (nid, sode) tuples for all the nodes with props/tags/tagprops stored in this layer.
        '''
        # flush any dirty sodes so we can yield them from the index in nid order
        await self._saveDirtySodes()

        for nid, byts in self.layrslab.scanByFull(db=self.bynid):
            await asyncio.sleep(0)
            yield nid, s_msgpack.un(byts)

    def getStorNode(self, nid):
        '''
        Return a *COPY* of the storage node (or an empty default dict).
        '''
        sode = self._getStorNode(nid)
        if sode is not None:
            return deepcopy(sode)
        return collections.defaultdict(dict)

    async def iterNodeEditLog(self, offs=0):
        '''
        Iterate the node edit log and yield (offs, edits, meta) tuples.
        '''
        for offs, (edits, meta) in self.nodeeditlog.iter(offs):
            yield (offs, edits, meta)

    async def iterNodeEditLogBack(self, offs=0):
        '''
        Iterate the node edit log and yield (offs, edits, meta) tuples in reverse.
        '''
        for offs, (edits, meta) in self.nodeeditlog.iterBack(offs):
            yield (offs, edits, meta)

    async def syncNodeEdits2(self, offs, wait=True):
        '''
        Once caught up with storage, yield them in realtime.

        Returns:
            Tuple of offset(int), nodeedits, meta(dict)
        '''
        if not self.logedits:
            return

        for offi, (nodeedits, meta) in self.nodeeditlog.iter(offs):
            yield (offi, nodeedits, meta)

        if wait:
            async with self.getNodeEditWindow() as wind:
                async for item in wind:
                    yield item

    async def syncNodeEdits(self, offs, wait=True):
        '''
        Identical to syncNodeEdits2, but doesn't yield meta
        '''
        async for offi, nodeedits, _meta in self.syncNodeEdits2(offs, wait=wait):
            yield (offi, nodeedits)

    async def syncIndexEvents(self, offs, matchdef, wait=True):
        '''
        Yield (offs, (nid, form, ETYPE, VALS, META)) tuples from the nodeedit log starting from the given offset.
        Only edits that match the filter in matchdef will be yielded.

        Notes:

            ETYPE is an constant EDIT_* above.  VALS is a tuple whose format depends on ETYPE, outlined in the comment
            next to the constant.  META is a dict that may contain keys 'user' and 'time' to represent the iden of the
            user that initiated the change, and the time that it took place, respectively.

            Additionally, every 1000 entries, an entry (offs, (None, None, EDIT_PROGRESS, (), ())) message is emitted.

            The matchdef dict may contain the following keys:  forms, props, tags, tagprops.  The value must be a
            sequence of strings.  Each key/val combination is treated as an "or", so each key and value yields more events.
            forms: EDIT_NODE_ADD and EDIT_NODE_DEL events.  Matches events for nodes with forms in the value list.
            props: EDIT_PROP_SET and EDIT_PROP_DEL events.  Values must be in form:prop or .universal form
            tags:  EDIT_TAG_SET and EDIT_TAG_DEL events.  Values must be the raw tag with no #.
            tagprops: EDIT_TAGPROP_SET and EDIT_TAGPROP_DEL events.   Values must be just the prop or tag:prop.

            Will not yield any values if this layer was not created with logedits enabled

        Args:
            offs(int): starting nexus/editlog offset
            matchdef(Dict[str, Sequence[str]]):  a dict describing which events are yielded
            wait(bool):  whether to pend and stream value until this layer is fini'd
        '''

        formm = set(matchdef.get('forms', ()))
        propm = set(matchdef.get('props', ()))
        tagm = set(matchdef.get('tags', ()))
        tagpropm = set(matchdef.get('tagprops', ()))
        count = 0

        async for curoff, editses in self.syncNodeEdits(offs, wait=wait):
            for nid, form, edit in editses:
                for etyp, vals, meta in edit:
                    if ((form in formm and etyp in (EDIT_NODE_ADD, EDIT_NODE_DEL))
                            or (etyp in (EDIT_PROP_SET, EDIT_PROP_DEL)
                                and (vals[0] in propm or f'{form}:{vals[0]}' in propm))
                            or (etyp in (EDIT_TAG_SET, EDIT_TAG_DEL) and vals[0] in tagm)
                            or (etyp in (EDIT_TAGPROP_SET, EDIT_TAGPROP_DEL)
                                and (vals[1] in tagpropm or f'{vals[0]}:{vals[1]}' in tagpropm))):

                        yield (curoff, (nid, form, etyp, vals, meta))

            await asyncio.sleep(0)

            count += 1
            if count % 1000 == 0:
                yield (curoff, (None, None, EDIT_PROGRESS, (), ()))

    @contextlib.asynccontextmanager
    async def getNodeEditWindow(self):
        if not self.logedits:
            raise s_exc.BadConfValu(mesg='Layer logging must be enabled for getting nodeedits')

        async with await s_queue.Window.anit(maxsize=WINDOW_MAXSIZE) as wind:

            async def fini():
                self.windows.remove(wind)

            wind.onfini(fini)

            self.windows.append(wind)

            yield wind

    async def getEditIndx(self):
        '''
        Returns what will be the *next* (i.e. 1 past the last) nodeedit log index.
        '''
        if not self.logedits:
            return 0

        return self.nodeeditlog.index()

    async def getEditOffs(self):
        '''
        Return the offset of the last *recorded* log entry.  Returns -1 if nodeedit log is disabled or empty.
        '''
        if not self.logedits:
            return -1

        last = self.nodeeditlog.last()
        if last is not None:
            return last[0]

        return -1

    async def waitEditOffs(self, offs, timeout=None):
        '''
        Wait for the node edit log to write an entry at/past the given offset.
        '''
        if not self.logedits:
            mesg = 'Layer.waitEditOffs() does not work with logedits disabled.'
            raise s_exc.BadArg(mesg=mesg)

        return await self.nodeeditlog.waitForOffset(offs, timeout=timeout)

    async def delete(self):
        '''
        Delete the underlying storage
        '''
        self.isdeleted = True
        await self.fini()
        shutil.rmtree(self.dirn, ignore_errors=True)

def getFlatEdits(nodeedits):

    editsbynode = collections.defaultdict(list)

    # flatten out conditional node edits
    def addedits(nid, form, edits):
        nkey = (nid, form)
        for edittype, editinfo, condedits in edits:
            editsbynode[nkey].append((edittype, editinfo, ()))
            for condedit in condedits:
                addedits(*condedit)

    for nid, form, edits in nodeedits:
        addedits(nid, form, edits)

    return [(k[0], k[1], v) for (k, v) in editsbynode.items()]

def getNodeEditPerms(nodeedits):
    '''
    Yields (offs, perm) tuples that can be used in user.allowed()
    '''

    for nodeoffs, (nid, form, edits) in enumerate(nodeedits):

        for editoffs, (edit, info, _) in enumerate(edits):

            permoffs = (nodeoffs, editoffs)

            if edit == EDIT_NODE_ADD:
                yield (permoffs, ('node', 'add', form))
                continue

            if edit == EDIT_NODE_DEL:
                yield (permoffs, ('node', 'del', form))
                continue

            if edit == EDIT_PROP_SET:
                yield (permoffs, ('node', 'prop', 'set', f'{form}:{info[0]}'))
                continue

            if edit == EDIT_PROP_DEL:
                yield (permoffs, ('node', 'prop', 'del', f'{form}:{info[0]}'))
                continue

            if edit == EDIT_TAG_SET:
                yield (permoffs, ('node', 'tag', 'add', *info[0].split('.')))
                continue

            if edit == EDIT_TAG_DEL:
                yield (permoffs, ('node', 'tag', 'del', *info[0].split('.')))
                continue

            if edit == EDIT_TAGPROP_SET:
                yield (permoffs, ('node', 'tag', 'add', *info[0].split('.')))
                continue

            if edit == EDIT_TAGPROP_DEL:
                yield (permoffs, ('node', 'tag', 'del', *info[0].split('.')))
                continue

            if edit == EDIT_NODEDATA_SET:
                yield (permoffs, ('node', 'data', 'set', info[0]))
                continue

            if edit == EDIT_NODEDATA_DEL:
                yield (permoffs, ('node', 'data', 'pop', info[0]))
                continue

            if edit == EDIT_EDGE_ADD:
                yield (permoffs, ('node', 'edge', 'add', info[0]))
                continue

            if edit == EDIT_EDGE_DEL:
                yield (permoffs, ('node', 'edge', 'del', info[0]))
                continue<|MERGE_RESOLUTION|>--- conflicted
+++ resolved
@@ -3361,100 +3361,7 @@
 
             yield nodeedit
 
-<<<<<<< HEAD
-    async def initUpstreamSync(self, url):
-        self.activetasks.append(self.schedCoro(self._initUpstreamSync(url)))
-
-    async def _initUpstreamSync(self, url):
-        '''
-        We're a downstream layer, receiving a stream of edits from an upstream layer telepath proxy at url
-        '''
-
-        while not self.isfini:
-
-            try:
-
-                async with await s_telepath.openurl(url) as proxy:
-
-                    creator = self.layrinfo.get('creator')
-
-                    iden = await proxy.getIden()
-                    offs = self.offsets.get(iden)
-                    logger.warning(f'upstream sync connected ({s_urlhelp.sanitizeUrl(url)} offset={offs})')
-
-                    if offs == 0:
-                        offs = await proxy.getEditIndx()
-                        meta = {'time': s_common.now(),
-                                'user': creator,
-                                }
-
-                        async for item in proxy.iterLayerNodeEdits():
-                            await self.storNodeEditsNoLift([item], meta)
-
-                        self.offsets.set(iden, offs)
-
-                        waits = [v for k, v in self.upstreamwaits[iden].items() if k <= offs]
-                        for wait in waits:
-                            [e.set() for e in wait]
-
-                    while not proxy.isfini:
-
-                        offs = self.offsets.get(iden)
-
-                        # pump them into a queue so we can consume them in chunks
-                        q = asyncio.Queue(maxsize=1000)
-
-                        async def consume(x):
-                            try:
-                                async for item in proxy.syncNodeEdits(x):
-                                    await q.put(item)
-                            finally:
-                                await q.put(None)
-
-                        proxy.schedCoro(consume(offs))
-
-                        done = False
-                        while not done:
-
-                            # get the next item so we maybe block...
-                            item = await q.get()
-                            if item is None:
-                                break
-
-                            items = [item]
-
-                            # check if there are more we can eat
-                            for _ in range(q.qsize()):
-
-                                nexi = await q.get()
-                                if nexi is None:
-                                    done = True
-                                    break
-
-                                items.append(nexi)
-
-                            for nodeeditoffs, item in items:
-                                await self.storNodeEditsNoLift(item, {'time': s_common.now(),
-                                                                      'user': creator,
-                                                                      })
-                                self.offsets.set(iden, nodeeditoffs + 1)
-
-                                waits = self.upstreamwaits[iden].pop(nodeeditoffs + 1, None)
-                                if waits is not None:
-                                    [e.set() for e in waits]
-
-            except asyncio.CancelledError:  # pragma: no cover
-                return
-
-            except Exception:
-                logger.exception('error in initUpstreamSync loop')
-
-            await self.waitfini(1)
-
     async def _wipeNodeData(self, nid, sode):
-=======
-    async def _wipeNodeData(self, buid, sode):
->>>>>>> bf93a258
         '''
         Remove all node data for a nid
         '''
