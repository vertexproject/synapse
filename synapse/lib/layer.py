'''
The Layer 2.0 archtecture introduces several optimized node/message serialization formats
used by the layers to optimize returning primitives and facilitate efficient node construction:

.. note::

    This interface is subject to change between minor revisions.

Storage Types (<stortype>)

    In Layers 2.0, each node property from the model has an associated "storage type".  Each
    storage type determines how the data is indexed and represented within the Layer.  This
    formalizes the separation of "data model" from "storage model".  Each data model type has
    a "stortype" property which coresponds to one of the STOR_TYPE_XXX values.  The knowledge
    of the mapping of data model types to storage types is the responsibility of the data model,
    making the Layer implementation fully decoupled from the data model.

Node Edits / Edits

    A node edit consists of a (<buid>, <form>, [edits]) tuple.  An edit is Tuple of (<type>, <info>, List[NodeEdits])
    where the first element is an int that matches to an EDIT_* constant below, the info is a tuple that varies
    depending on the first element, and the third element is a list of dependent NodeEdits that will only be applied
    if the edit actually makes a change.

Storage Node (<sode>)

    A storage node is a layer/storage optimized node representation which is similar to a "packed node".
    A storage node *may* be partial ( as it is produced by a given layer ) and are joined by the view/snap
    into "full" storage nodes which are used to construct Node() instances.

    Sode format::

        (<buid>, {

            'ndef': (<formname>, <formvalu>),

            'props': {
                <propname>: <propvalu>,
            }

            'tags': {
                <tagname>: <tagvalu>,
            }

            'tagprops: {
                <tagname>: {
                    <propname>: <propvalu>,
                },
            }

            # changes that were *just* made.
            'edits': [
                <edit>
            ]

        }),

'''
import os
import math
import shutil
import struct
import asyncio
import logging
import ipaddress
import contextlib
import collections

import regex
import xxhash

import synapse.exc as s_exc
import synapse.common as s_common
import synapse.telepath as s_telepath

import synapse.lib.gis as s_gis
import synapse.lib.cell as s_cell
import synapse.lib.cache as s_cache
import synapse.lib.nexus as s_nexus
import synapse.lib.queue as s_queue
import synapse.lib.urlhelp as s_urlhelp

import synapse.lib.config as s_config
import synapse.lib.lmdbslab as s_lmdbslab
import synapse.lib.slabseqn as s_slabseqn

logger = logging.getLogger(__name__)

import synapse.lib.msgpack as s_msgpack

reqValidLdef = s_config.getJsValidator({
    'type': 'object',
    'properties': {
        'iden': {'type': 'string', 'pattern': s_config.re_iden},
        'creator': {'type': 'string', 'pattern': s_config.re_iden},
        'lockmemory': {'type': 'boolean'},
        'logedits': {'type': 'boolean', 'default': True},
        'name': {'type': 'string'},
    },
    'additionalProperties': True,
    'required': ['iden', 'creator', 'lockmemory'],
})

class LayerApi(s_cell.CellApi):

    async def __anit__(self, core, link, user, layr):

        await s_cell.CellApi.__anit__(self, core, link, user)

        self.layr = layr
        self.liftperm = ('layer', 'lift', self.layr.iden)
        self.writeperm = ('layer', 'write', self.layr.iden)

    async def iterLayerNodeEdits(self):
        '''
        Scan the full layer and yield artificial nodeedit sets.
        '''

        await self._reqUserAllowed(self.liftperm)
        async for item in self.layr.iterLayerNodeEdits():
            yield item

    async def storNodeEdits(self, nodeedits, meta=None):

        await self._reqUserAllowed(self.writeperm)

        if meta is None:
            meta = {'time': s_common.now(),
                    'user': self.user.iden
                    }

        return await self.layr.storNodeEdits(nodeedits, meta)

    async def storNodeEditsNoLift(self, nodeedits, meta=None):

        await self._reqUserAllowed(self.writeperm)

        if meta is None:
            meta = {'time': s_common.now(),
                    'user': self.user.iden
                    }

        await self.layr.storNodeEditsNoLift(nodeedits, meta)

    async def syncNodeEdits(self, offs, wait=True):
        '''
        Yield (offs, nodeedits) tuples from the nodeedit log starting from the given offset.

        Once caught up with storage, yield them in realtime.
        '''
        await self._reqUserAllowed(self.liftperm)
        async for item in self.layr.syncNodeEdits(offs, wait=wait):
            yield item

    async def splices(self, offs=None, size=None):
        '''
        Yield (offs, splice) tuples from the nodeedit log starting from the given offset.

        Nodeedits will be flattened into splices before being yielded.
        '''
        await self._reqUserAllowed(self.liftperm)
        async for item in self.layr.splices(offs=offs, size=size):
            yield item

    async def getNodeEditOffset(self):
        await self._reqUserAllowed(self.liftperm)
        return await self.layr.getNodeEditOffset()

    async def getIden(self):
        await self._reqUserAllowed(self.liftperm)
        return self.layr.iden

BUID_CACHE_SIZE = 10000

STOR_TYPE_UTF8 = 1

STOR_TYPE_U8 = 2
STOR_TYPE_U16 = 3
STOR_TYPE_U32 = 4
STOR_TYPE_U64 = 5

STOR_TYPE_I8 = 6
STOR_TYPE_I16 = 7
STOR_TYPE_I32 = 8
STOR_TYPE_I64 = 9

STOR_TYPE_GUID = 10
STOR_TYPE_TIME = 11
STOR_TYPE_IVAL = 12
STOR_TYPE_MSGP = 13
STOR_TYPE_LATLONG = 14

STOR_TYPE_LOC = 15
STOR_TYPE_TAG = 16
STOR_TYPE_FQDN = 17
STOR_TYPE_IPV6 = 18

STOR_TYPE_U128 = 19
STOR_TYPE_I128 = 20

STOR_TYPE_MINTIME = 21

STOR_TYPE_FLOAT64 = 22
STOR_TYPE_HUGENUM = 23

# STOR_TYPE_TOMB      = ??
# STOR_TYPE_FIXED     = ??

STOR_FLAG_ARRAY = 0x8000

# Edit types (etyp)

EDIT_NODE_ADD = 0     # (<etyp>, (<valu>, <type>), ())
EDIT_NODE_DEL = 1     # (<etyp>, (<oldv>, <type>), ())
EDIT_PROP_SET = 2     # (<etyp>, (<prop>, <valu>, <oldv>, <type>), ())
EDIT_PROP_DEL = 3     # (<etyp>, (<prop>, <oldv>, <type>), ())
EDIT_TAG_SET = 4      # (<etyp>, (<tag>, <valu>, <oldv>), ())
EDIT_TAG_DEL = 5      # (<etyp>, (<tag>, <oldv>), ())
EDIT_TAGPROP_SET = 6  # (<etyp>, (<tag>, <prop>, <valu>, <oldv>, <type>), ())
EDIT_TAGPROP_DEL = 7  # (<etyp>, (<tag>, <prop>, <oldv>, <type>), ())
EDIT_NODEDATA_SET = 8 # (<etyp>, (<name>, <valu>, <oldv>), ())
EDIT_NODEDATA_DEL = 9 # (<etyp>, (<name>, <oldv>), ())
EDIT_EDGE_ADD = 10    # (<etyp>, (<verb>, <destnodeiden>), ())
EDIT_EDGE_DEL = 11    # (<etyp>, (<verb>, <destnodeiden>), ())

EDIT_PROGRESS = 100   # (used by syncIndexEvents) (<etyp>, (), ())

class IndxBy:
    '''
    IndxBy sub-classes encapsulate access methods and encoding details for
    various types of properties within the layer to be lifted/compared by
    storage types.
    '''
    def __init__(self, layr, abrv, db):
        self.db = db
        self.abrv = abrv
        self.layr = layr
        self.abrvlen = len(abrv)  # Dividing line between the abbreviations and the data-specific index

    def getNodeValu(self, buid):
        raise s_exc.NoSuchImpl(name='getNodeValu')

    def buidsByDups(self, indx):
        for _, buid in self.layr.layrslab.scanByDups(self.abrv + indx, db=self.db):
            yield buid

    def buidsByPref(self, indx=b''):
        for _, buid in self.layr.layrslab.scanByPref(self.abrv + indx, db=self.db):
            yield buid

    def keyBuidsByRange(self, minindx, maxindx):
        yield from self.layr.layrslab.scanByRange(self.abrv + minindx, self.abrv + maxindx, db=self.db)

    def buidsByRange(self, minindx, maxindx):
        yield from (x[1] for x in self.keyBuidsByRange(minindx, maxindx))

    def keyBuidsByRangeBack(self, minindx, maxindx):
        '''
        Yields backwards from maxindx to minindx
        '''
        yield from self.layr.layrslab.scanByRangeBack(self.abrv + maxindx, lmin=self.abrv + minindx, db=self.db)

    def buidsByRangeBack(self, minindx, maxindx):
        yield from (x[1] for x in self.keyBuidsByRangeBack(minindx, maxindx))

    def scanByDups(self, indx):
        for item in self.layr.layrslab.scanByDups(self.abrv + indx, db=self.db):
            yield item

    def scanByPref(self, indx=b''):
        for item in self.layr.layrslab.scanByPref(self.abrv + indx, db=self.db):
            yield item

    def scanByRange(self, minindx, maxindx):
        for item in self.layr.layrslab.scanByRange(self.abrv + minindx, self.abrv + maxindx, db=self.db):
            yield item

class IndxByForm(IndxBy):

    def __init__(self, layr, form):
        '''
        Note:  may raise s_exc.NoSuchAbrv
        '''
        abrv = layr.getPropAbrv(form, None)
        IndxBy.__init__(self, layr, abrv, layr.byprop)

        self.form = form

    def getNodeValu(self, buid):
        sode = self.layr._getStorNode(buid)
        valt = sode.get('valu')
        if valt is not None:
            return valt[0]

class IndxByProp(IndxBy):

    def __init__(self, layr, form, prop):
        '''
        Note:  may raise s_exc.NoSuchAbrv
        '''
        abrv = layr.getPropAbrv(form, prop)
        IndxBy.__init__(self, layr, abrv, db=layr.byprop)

        self.form = form
        self.prop = prop

    def getNodeValu(self, buid):
        sode = self.layr._getStorNode(buid)
        valt = sode['props'].get(self.prop)
        if valt is not None:
            return valt[0]

class IndxByPropArray(IndxBy):

    def __init__(self, layr, form, prop):
        '''
        Note:  may raise s_exc.NoSuchAbrv
        '''
        abrv = layr.getPropAbrv(form, prop)
        IndxBy.__init__(self, layr, abrv, db=layr.byarray)

        self.form = form
        self.prop = prop

    def getNodeValu(self, buid):
        sode = self.layr._getStorNode(buid)
        valt = sode['props'].get(self.prop)
        if valt is not None:
            return valt[0]

class IndxByTag(IndxBy):

    def __init__(self, layr, form, tag):
        '''
        Note:  may raise s_exc.NoSuchAbrv
        '''
        abrv = layr.tagabrv.bytsToAbrv(tag.encode())
        if form is not None:
            abrv += layr.getPropAbrv(form, None)

        IndxBy.__init__(self, layr, abrv, layr.bytag)

        self.abrvlen = 16

        self.form = form
        self.tag = tag

    def getNodeValuForm(self, buid):
        sode = self.layr._getStorNode(buid)
        valt = sode['tags'].get(self.tag)
        if valt is not None:
            return valt, sode['form']

class IndxByTagProp(IndxBy):

    def __init__(self, layr, form, tag, prop):
        '''
        Note:  may raise s_exc.NoSuchAbrv
        '''
        abrv = layr.getTagPropAbrv(form, tag, prop)
        IndxBy.__init__(self, layr, abrv, layr.bytagprop)

        self.form = form
        self.prop = prop
        self.tag = tag
        self.skey = (tag, prop)

    def getNodeValu(self, buid):
        sode = self.layr._getStorNode(buid)
        valt = sode['tagprops'].get(self.skey)
        if valt is not None:
            return valt[0]

class StorType:

    def __init__(self, layr, stortype):
        self.layr = layr
        self.stortype = stortype

        self.lifters = {}

    async def indxBy(self, liftby, cmpr, valu):
        func = self.lifters.get(cmpr)
        if func is None:
            raise s_exc.NoSuchCmpr(cmpr=cmpr)

        async for item in func(liftby, valu):
            yield item

    async def indxByForm(self, form, cmpr, valu):
        try:
            indxby = IndxByForm(self.layr, form)

        except s_exc.NoSuchAbrv:
            return

        async for item in self.indxBy(indxby, cmpr, valu):
            yield item

    async def indxByProp(self, form, prop, cmpr, valu):
        try:
            indxby = IndxByProp(self.layr, form, prop)

        except s_exc.NoSuchAbrv:
            return

        async for item in self.indxBy(indxby, cmpr, valu):
            yield item

    async def indxByPropArray(self, form, prop, cmpr, valu):
        try:
            indxby = IndxByPropArray(self.layr, form, prop)

        except s_exc.NoSuchAbrv:
            return

        async for item in self.indxBy(indxby, cmpr, valu):
            yield item

    async def indxByTagProp(self, form, tag, prop, cmpr, valu):
        try:
            indxby = IndxByTagProp(self.layr, form, tag, prop)

        except s_exc.NoSuchAbrv:
            return

        async for item in self.indxBy(indxby, cmpr, valu):
            yield item

    def indx(self, valu):  # pragma: no cover
        raise NotImplementedError

    def decodeIndx(self, valu):  # pragma: no cover
        return s_common.novalu

    async def _liftRegx(self, liftby, valu):

        regx = regex.compile(valu)
        lastbuid = None

        for buid in liftby.buidsByPref():
            if buid == lastbuid:
                continue

            await asyncio.sleep(0)

            lastbuid = buid
            storvalu = liftby.getNodeValu(buid)

            def regexin(regx, storvalu):
                if isinstance(storvalu, str):
                    if regx.search(storvalu) is not None:
                        return True

                elif isinstance(storvalu, (tuple, list)):
                    return any(regexin(regx, sv) for sv in storvalu)

                return False

            if regexin(regx, storvalu):
                yield buid

class StorTypeUtf8(StorType):

    def __init__(self, layr):
        StorType.__init__(self, layr, STOR_TYPE_UTF8)

        self.lifters.update({
            '=': self._liftUtf8Eq,
            '~=': self._liftRegx,
            '^=': self._liftUtf8Prefix,
            'range=': self._liftUtf8Range,
        })

    async def _liftUtf8Eq(self, liftby, valu):
        indx = self._getIndxByts(valu)
        for item in liftby.buidsByDups(indx):
            yield item

    async def _liftUtf8Range(self, liftby, valu):
        minindx = self._getIndxByts(valu[0])
        maxindx = self._getIndxByts(valu[1])
        for item in liftby.buidsByRange(minindx, maxindx):
            yield item

    async def _liftUtf8Prefix(self, liftby, valu):
        indx = self._getIndxByts(valu)
        for item in liftby.buidsByPref(indx):
            yield item

    def _getIndxByts(self, valu):

        indx = valu.encode('utf8', 'surrogatepass')
        # cut down an index value to 256 bytes...
        if len(indx) <= 256:
            return indx

        base = indx[:248]
        sufx = xxhash.xxh64(indx).digest()
        return base + sufx

    def indx(self, valu):
        return (self._getIndxByts(valu), )

    def decodeIndx(self, bytz):
        if len(bytz) >= 256:
            return s_common.novalu
        return bytz.decode('utf8', 'surrogatepass')

class StorTypeHier(StorType):

    def __init__(self, layr, stortype, sepr='.'):
        StorType.__init__(self, layr, stortype)
        self.sepr = sepr

        self.lifters.update({
            '=': self._liftHierEq,
            '^=': self._liftHierPref,
        })

    def indx(self, valu):
        return (
            self.getHierIndx(valu),
        )

    def getHierIndx(self, valu):
        # encode the index values with a trailing sepr to allow ^=foo.bar to be boundary aware
        return (valu + self.sepr).encode()

    def decodeIndx(self, bytz):
        return bytz.decode()[:-len(self.sepr)]

    async def _liftHierEq(self, liftby, valu):
        indx = self.getHierIndx(valu)
        for item in liftby.buidsByDups(indx):
            yield item

    async def _liftHierPref(self, liftby, valu):
        indx = self.getHierIndx(valu)
        for item in liftby.buidsByPref(indx):
            yield item

class StorTypeLoc(StorTypeHier):
    def __init__(self, layr):
        StorTypeHier.__init__(self, layr, STOR_TYPE_LOC)

class StorTypeTag(StorTypeHier):

    def __init__(self, layr):
        StorTypeHier.__init__(self, layr, STOR_TYPE_TAG)

    @staticmethod
    def getTagFilt(cmpr, valu):

        if cmpr == '=':
            def filt1(x):
                return x == valu
            return filt1

        if cmpr == '@=':

            def filt2(item):

                if item is None:
                    return False

                if item == (None, None):
                    return False

                if item[0] >= valu[1]:
                    return False

                if item[1] <= valu[0]:
                    return False

                return True

            return filt2

class StorTypeFqdn(StorTypeUtf8):

    def indx(self, norm):
        return (
            self._getIndxByts(norm[::-1]),
        )

    def __init__(self, layr):
        StorType.__init__(self, layr, STOR_TYPE_UTF8)
        self.lifters.update({
            '=': self._liftFqdnEq,
            '~=': self._liftRegx,
        })

    async def _liftFqdnEq(self, liftby, valu):

        if valu[0] == '*':
            indx = self._getIndxByts(valu[1:][::-1])
            for item in liftby.buidsByPref(indx):
                yield item
            return

        async for item in StorTypeUtf8._liftUtf8Eq(self, liftby, valu[::-1]):
            yield item

class StorTypeIpv6(StorType):

    def __init__(self, layr):
        StorType.__init__(self, layr, STOR_TYPE_IPV6)

        self.lifters.update({
            '=': self._liftIPv6Eq,
            'range=': self._liftIPv6Range,
        })

    def getIPv6Indx(self, valu):
        return ipaddress.IPv6Address(valu).packed

    def indx(self, valu):
        return (
            self.getIPv6Indx(valu),
        )

    def decodeIndx(self, bytz):
        return str(ipaddress.IPv6Address(bytz))

    async def _liftIPv6Eq(self, liftby, valu):
        indx = self.getIPv6Indx(valu)
        for item in liftby.buidsByDups(indx):
            yield item

    async def _liftIPv6Range(self, liftby, valu):
        minindx = self.getIPv6Indx(valu[0])
        maxindx = self.getIPv6Indx(valu[1])
        for item in liftby.buidsByRange(minindx, maxindx):
            yield item

class StorTypeInt(StorType):

    def __init__(self, layr, stortype, size, signed):

        StorType.__init__(self, layr, stortype)

        self.size = size
        self.signed = signed

        self.offset = 0
        if signed:
            self.offset = 2 ** ((self.size * 8) - 1) - 1

        self.maxval = 2 ** (self.size * 8) - 1

        self.lifters.update({
            '=': self._liftIntEq,
            '<': self._liftIntLt,
            '>': self._liftIntGt,
            '<=': self._liftIntLe,
            '>=': self._liftIntGe,
            'range=': self._liftIntRange,
        })

        self.zerobyts = b'\x00' * self.size
        self.fullbyts = b'\xff' * self.size

    def getIntIndx(self, valu):
        return (valu + self.offset).to_bytes(self.size, 'big')

    def indx(self, valu):
        return (self.getIntIndx(valu),)

    def decodeIndx(self, bytz):
        return int.from_bytes(bytz, 'big') - self.offset

    async def _liftIntEq(self, liftby, valu):
        indx = valu + self.offset
        if indx < 0 or indx > self.maxval:
            return

        pkey = indx.to_bytes(self.size, 'big')
        for item in liftby.buidsByDups(pkey):
            yield item

    async def _liftIntGt(self, liftby, valu):
        async for item in self._liftIntGe(liftby, valu + 1):
            yield item

    async def _liftIntGe(self, liftby, valu):
        minv = valu + self.offset
        if minv > self.maxval:
            return

        minv = max(minv, 0)

        pkeymin = minv.to_bytes(self.size, 'big')
        pkeymax = self.fullbyts
        for item in liftby.buidsByRange(pkeymin, pkeymax):
            yield item

    async def _liftIntLt(self, liftby, valu):
        async for item in self._liftIntLe(liftby, valu - 1):
            yield item

    async def _liftIntLe(self, liftby, valu):
        maxv = valu + self.offset
        if maxv < 0:
            return

        maxv = min(maxv, self.maxval)

        pkeymin = self.zerobyts
        pkeymax = maxv.to_bytes(self.size, 'big')
        for item in liftby.buidsByRange(pkeymin, pkeymax):
            yield item

    async def _liftIntRange(self, liftby, valu):
        minv = valu[0] + self.offset
        maxv = valu[1] + self.offset
        if minv > self.maxval or maxv < 0:
            return

        minv = max(minv, 0)
        maxv = min(maxv, self.maxval)

        pkeymin = minv.to_bytes(self.size, 'big')
        pkeymax = maxv.to_bytes(self.size, 'big')
        for item in liftby.buidsByRange(pkeymin, pkeymax):
            yield item

class StorTypeHugeNum(StorType):

    def __init__(self, layr, stortype):
        StorType.__init__(self, layr, STOR_TYPE_HUGENUM)
        self.lifters.update({
            '=': self._liftHugeEq,
            '<': self._liftHugeLt,
            '>': self._liftHugeGt,
            '<=': self._liftHugeLe,
            '>=': self._liftHugeGe,
            'range=': self._liftHugeRange,
        })

        self.one = s_common.hugenum(1)
        self.offset = s_common.hugenum(0x7fffffffffffffffffffffffffffffff)

        self.zerobyts = b'\x00' * 16
        self.fullbyts = b'\xff' * 16

    def getHugeIndx(self, norm):
        scaled = s_common.hugenum(norm).scaleb(15)
        byts = int(scaled + self.offset).to_bytes(16, byteorder='big')
        return byts

    def indx(self, norm):
        return (self.getHugeIndx(norm),)

    def decodeIndx(self, bytz):
        return float(((int.from_bytes(bytz, 'big')) - self.offset) / 10 ** 15)

    async def _liftHugeEq(self, liftby, valu):
        byts = self.getHugeIndx(valu)
        for item in liftby.buidsByDups(byts):
            yield item

    async def _liftHugeGt(self, liftby, valu):
        valu = s_common.hugenum(valu)
        async for item in self._liftHugeGe(liftby, valu + self.one):
            yield item

    async def _liftHugeLt(self, liftby, valu):
        valu = s_common.hugenum(valu)
        async for item in self._liftHugeLe(liftby, valu - self.one):
            yield item

    async def _liftHugeGe(self, liftby, valu):
        pkeymin = self.getHugeIndx(valu)
        pkeymax = self.fullbyts
        for item in liftby.buidsByRange(pkeymin, pkeymax):
            yield item

    async def _liftHugeLe(self, liftby, valu):
        pkeymin = self.zerobyts
        pkeymax = self.getHugeIndx(valu)
        for item in liftby.buidsByRange(pkeymin, pkeymax):
            yield item

    async def _liftHugeRange(self, liftby, valu):
        pkeymin = self.getHugeIndx(valu[0])
        pkeymax = self.getHugeIndx(valu[1])
        for item in liftby.buidsByRange(pkeymin, pkeymax):
            yield item

class StorTypeFloat(StorType):
    FloatPacker = struct.Struct('>d')
    fpack = FloatPacker.pack
    FloatPackPosMax = FloatPacker.pack(math.inf)
    FloatPackPosMin = FloatPacker.pack(0.0)
    FloatPackNegMin = FloatPacker.pack(-math.inf)
    FloatPackNegMax = FloatPacker.pack(-0.0)

    def __init__(self, layr, stortype, size=8):
        '''
        Size reserved for later use
        '''
        assert size == 8

        StorType.__init__(self, layr, stortype)

        self.lifters.update({
            '=': self._liftFloatEq,
            '<': self._liftFloatLt,
            '>': self._liftFloatGt,
            '<=': self._liftFloatLe,
            '>=': self._liftFloatGe,
            'range=': self._liftFloatRange,
        })

    def indx(self, valu):
        return (self.fpack(valu),)

    def decodeIndx(self, bytz):
        return self.FloatPacker.unpack(bytz)[0]

    async def _liftFloatEq(self, liftby, valu):
        for item in liftby.buidsByDups(self.fpack(valu)):
            yield item

    async def _liftFloatGeCommon(self, liftby, valu):
        if math.isnan(valu):
            raise s_exc.NotANumberCompared()

        valupack = self.fpack(valu)

        if math.copysign(1.0, valu) < 0.0:  # negative values and -0.0
            for item in liftby.keyBuidsByRangeBack(self.FloatPackNegMax, valupack):
                yield item
            valupack = self.FloatPackPosMin

        for item in liftby.keyBuidsByRange(valupack, self.FloatPackPosMax):
            yield item

    async def _liftFloatGe(self, liftby, valu):
        async for item in self._liftFloatGeCommon(liftby, valu):
            yield item[1]

    async def _liftFloatGt(self, liftby, valu):
        valupack = self.fpack(valu)
        async for item in self._liftFloatGeCommon(liftby, valu):
            if item[0] == valupack:
                continue
            yield item[1]

    async def _liftFloatLeCommon(self, liftby, valu):
        if math.isnan(valu):
            raise s_exc.NotANumberCompared()

        valupack = self.fpack(valu)

        if math.copysign(1.0, valu) > 0.0:
            for item in liftby.keyBuidsByRangeBack(self.FloatPackNegMax, self.FloatPackNegMin):
                yield item
            for item in liftby.keyBuidsByRange(self.FloatPackPosMin, valupack):
                yield item
        else:
            for item in liftby.keyBuidsByRangeBack(valupack, self.FloatPackNegMin):
                yield item

    async def _liftFloatLe(self, liftby, valu):
        async for item in self._liftFloatLeCommon(liftby, valu):
            yield item[1]

    async def _liftFloatLt(self, liftby, valu):
        valupack = self.fpack(valu)
        async for item in self._liftFloatLeCommon(liftby, valu):
            if item[0] == valupack:
                continue
            yield item[1]

    async def _liftFloatRange(self, liftby, valu):
        valumin, valumax = valu

        if math.isnan(valumin) or math.isnan(valumax):
            raise s_exc.NotANumberCompared()

        assert valumin <= valumax

        pkeymin, pkeymax = (self.fpack(v) for v in valu)

        if math.copysign(1.0, valumin) > 0.0:
            # Entire range is nonnegative
            for item in liftby.buidsByRange(pkeymin, pkeymax):
                yield item
            return

        if math.copysign(1.0, valumax) < 0.0:  # negative values and -0.0
            # Entire range is negative
            for item in liftby.buidsByRangeBack(pkeymax, pkeymin):
                yield item
            return

        # Yield all values between min and -0
        for item in liftby.buidsByRangeBack(self.FloatPackNegMax, pkeymin):
            yield item

        # Yield all values between 0 and max
        for item in liftby.buidsByRange(self.FloatPackPosMin, pkeymax):
            yield item

class StorTypeGuid(StorType):

    def __init__(self, layr):
        StorType.__init__(self, layr, STOR_TYPE_GUID)
        self.lifters.update({
            '=': self._liftGuidEq,
        })

    async def _liftGuidEq(self, liftby, valu):
        indx = s_common.uhex(valu)
        for item in liftby.buidsByDups(indx):
            yield item

    def indx(self, valu):
        return (s_common.uhex(valu),)

    def decodeIndx(self, bytz):
        return s_common.ehex(bytz)

class StorTypeTime(StorTypeInt):

    def __init__(self, layr):
        StorTypeInt.__init__(self, layr, STOR_TYPE_TIME, 8, True)
        self.lifters.update({
            '@=': self._liftAtIval,
        })

    async def _liftAtIval(self, liftby, valu):
        minindx = self.getIntIndx(valu[0])
        maxindx = self.getIntIndx(valu[1] - 1)
        for _, buid in liftby.scanByRange(minindx, maxindx):
            yield buid

class StorTypeIval(StorType):

    def __init__(self, layr):
        StorType.__init__(self, layr, STOR_TYPE_IVAL)
        self.timetype = StorTypeTime(layr)
        self.lifters.update({
            '=': self._liftIvalEq,
            '@=': self._liftIvalAt,
        })

    async def _liftIvalEq(self, liftby, valu):
        indx = self.timetype.getIntIndx(valu[0]) + self.timetype.getIntIndx(valu[1])
        for item in liftby.buidsByDups(indx):
            yield item

    async def _liftIvalAt(self, liftby, valu):

        minindx = self.timetype.getIntIndx(valu[0])
        maxindx = self.timetype.getIntIndx(valu[1])

        for lkey, buid in liftby.scanByPref():

            tick = lkey[-16:-8]
            tock = lkey[-8:]

            # check for non-ovelap left and right
            if tick >= maxindx:
                continue

            if tock <= minindx:
                continue

            yield buid

    def indx(self, valu):
        return (self.timetype.getIntIndx(valu[0]) + self.timetype.getIntIndx(valu[1]),)

    def decodeIndx(self, bytz):
        return (self.timetype.decodeIndx(bytz[:8]), self.timetype.decodeIndx(bytz[8:]))

class StorTypeMsgp(StorType):

    def __init__(self, layr):
        StorType.__init__(self, layr, STOR_TYPE_MSGP)
        self.lifters.update({
            '=': self._liftMsgpEq,
            '~=': self._liftRegx,
        })

    async def _liftMsgpEq(self, liftby, valu):
        indx = s_common.buid(valu)
        for item in liftby.buidsByDups(indx):
            yield item

    def indx(self, valu):
        return (s_common.buid(valu),)

class StorTypeLatLon(StorType):

    def __init__(self, layr):
        StorType.__init__(self, layr, STOR_TYPE_LATLONG)

        self.scale = 10 ** 8
        self.latspace = 90 * 10 ** 8
        self.lonspace = 180 * 10 ** 8

        self.lifters.update({
            '=': self._liftLatLonEq,
            'near=': self._liftLatLonNear,
        })

    async def _liftLatLonEq(self, liftby, valu):
        indx = self._getLatLonIndx(valu)
        for item in liftby.buidsByDups(indx):
            yield item

    async def _liftLatLonNear(self, liftby, valu):

        (lat, lon), dist = valu

        # latscale = (lat * self.scale) + self.latspace
        # lonscale = (lon * self.scale) + self.lonspace

        latmin, latmax, lonmin, lonmax = s_gis.bbox(lat, lon, dist)

        lonminindx = (round(lonmin * self.scale) + self.lonspace).to_bytes(5, 'big')
        lonmaxindx = (round(lonmax * self.scale) + self.lonspace).to_bytes(5, 'big')

        latminindx = (round(latmin * self.scale) + self.latspace).to_bytes(5, 'big')
        latmaxindx = (round(latmax * self.scale) + self.latspace).to_bytes(5, 'big')

        # scan by lon range and down-select the results to matches.
        for lkey, buid in liftby.scanByRange(lonminindx, lonmaxindx):

            # lkey = <abrv> <lonindx> <latindx>

            # limit results to the bounding box before unpacking...
            latbyts = lkey[13:18]

            if latbyts > latmaxindx:
                continue

            if latbyts < latminindx:
                continue

            lonbyts = lkey[8:13]

            latvalu = (int.from_bytes(latbyts, 'big') - self.latspace) / self.scale
            lonvalu = (int.from_bytes(lonbyts, 'big') - self.lonspace) / self.scale

            if s_gis.haversine((lat, lon), (latvalu, lonvalu)) <= dist:
                yield buid

    def _getLatLonIndx(self, latlong):
        # yield index bytes in lon/lat order to allow cheap optimal indexing
        latindx = (round(latlong[0] * self.scale) + self.latspace).to_bytes(5, 'big')
        lonindx = (round(latlong[1] * self.scale) + self.lonspace).to_bytes(5, 'big')
        return lonindx + latindx

    def indx(self, valu):
        # yield index bytes in lon/lat order to allow cheap optimal indexing
        return (self._getLatLonIndx(valu),)

    def decodeIndx(self, bytz):
        lon = (int.from_bytes(bytz[:5], 'big') - self.lonspace) / self.scale
        lat = (int.from_bytes(bytz[5:], 'big') - self.latspace) / self.scale
        return (lat, lon)

class LayerBase(s_nexus.Pusher):

    async def __anit__(self, layrinfo, nexsroot=None):

        self.iden = layrinfo.get('iden')

        await s_nexus.Pusher.__anit__(self, self.iden, nexsroot=nexsroot)

        self.layrinfo = layrinfo
        self.nexsroot = nexsroot
        self.readonly = layrinfo.get('readonly')
        self.logedits = layrinfo.get('logedits')
        self.growsize = self.layrinfo.get('growsize')
        self.lockmemory = self.layrinfo.get('lockmemory')

        self.addoffs = None  # The nexus log index where I was created
        self.deloffs = None  # The nexus log index where I was deleted
        self.isdeleted = False

    async def pack(self):
        ret = self.layrinfo.pack()
        ret['totalsize'] = await self.getLayerSize()
        return ret

    async def getLayerSize(self):
        raise s_exc.NoSuchImpl(mesg=f'{self.__class__.__name__}.getLayerSize()')

    async def setModelVers(self, vers):
        raise s_exc.NoSuchImpl(mesg=f'{self.__class__.__name__}.setModelVers()')

    async def delete(self):
        raise s_exc.NoSuchImpl(mesg=f'{self.__class__.__name__}.delete()')

    async def splicesBack(self):
        for x in (): yield x
        raise s_exc.NoSuchImpl(mesg=f'{self.__class__.__name__}.splicesBack()')

    #LayerBaseApi APIs that only use the LayerBase APIs to do their job...
    async def getEditOffs(self, defv=None):
        raise s_exc.NoSuchImpl(mesg=f'{self.__class__.__name__}.getEditOffs()')

    async def waitEditOffs(self, offs, timeout=None):
        raise s_exc.NoSuchImpl(mesg=f'{self.__class__.__name__}.waitEditOffs()')

    async def hasTagProp(self, name):
        async for _ in self.liftTagProp(name):
            return True

        return False

    async def splices(self, offs=None, size=None):
        '''
        Yield (offs, splice) tuples from the nodeedit log starting from the given offset.

        Nodeedits will be flattened into splices before being yielded.
        '''
        if not self.logedits:
            return

        if offs is None:
            offs = (0, 0, 0)

        if size is not None:

            count = 0
            async for offset, nodeedits, meta in self.iterNodeEditLog(offs[0]):
                async for splice in self.makeSplices(offset, nodeedits, meta):

                    if splice[0] < offs:
                        continue

                    if count >= size:
                        return

                    yield splice
                    count = count + 1
        else:
            async for offset, nodeedits, meta in self.iterNodeEditLog(offs[0]):
                async for splice in self.makeSplices(offset, nodeedits, meta):

                    if splice[0] < offs:
                        continue

                    yield splice

    async def syncIndexEvents(self, offs, matchdef, wait=True):
        '''
        Yield (offs, (buid, form, ETYPE, VALS, META)) tuples from the nodeedit log starting from the given offset.
        Only edits that match the filter in matchdef will be yielded.

        ETYPE is an constant EDIT_* above.  VALS is a tuple whose format depends on ETYPE, outlined in the comment
        next to the constant.  META is a dict that may contain keys 'user' and 'time' to represent the iden of the user
        that initiated the change, and the time that it took place, respectively.

        Additionally, every 1000 entries, an entry (offs, (None, None, EDIT_PROGRESS, (), ())) message is emitted.

        Args:
            offs(int): starting nexus/editlog offset
            matchdef(Dict[str, Sequence[str]]):  a dict describing which events are yielded
            wait(bool):  whether to pend and stream value until this layer is fini'd

        The matchdef dict may contain the following keys:  forms, props, tags, tagprops.  The value must be a sequence
        of strings.  Each key/val combination is treated as an "or", so each key and value yields more events.
            forms: EDIT_NODE_ADD and EDIT_NODE_DEL events.  Matches events for nodes with forms in the value list.
            props: EDIT_PROP_SET and EDIT_PROP_DEL events.  Values must be in form:prop or .universal form
            tags:  EDIT_TAG_SET and EDIT_TAG_DEL events.  Values must be the raw tag with no #.
            tagprops: EDIT_TAGPROP_SET and EDIT_TAGPROP_DEL events.   Values must be just the prop.

        Note:
            Will not yield any values if this layer was not created with logedits enabled
        '''

        formm = set(matchdef.get('forms', ()))
        propm = set(matchdef.get('props', ()))
        tagm = set(matchdef.get('tags', ()))
        tagpropm = set(matchdef.get('tagprops', ()))
        count = 0

        async for curoff, editses in self.syncNodeEdits(offs, wait=wait):
            for buid, form, edit in editses:
                for etyp, vals, meta in edit:
                    if ((form in formm and etyp in (EDIT_NODE_ADD, EDIT_NODE_DEL))
                            or (etyp in (EDIT_PROP_SET, EDIT_PROP_DEL) and (vals[0] in propm
                                                                            or f'{form}:{vals[0]}' in propm))
                            or (etyp in (EDIT_TAG_SET, EDIT_TAG_DEL) and vals[0] in tagm)
                            or (etyp in (EDIT_TAGPROP_SET, EDIT_TAGPROP_DEL) and vals[1] in tagpropm)):

                        yield (curoff, (buid, form, etyp, vals, meta))

            count += 1
            if count % 1000 == 0:
                yield (curoff, (None, None, EDIT_PROGRESS, (), ()))
                await asyncio.sleep(0)

    async def splicesBack(self, offs=None, size=None):

        if not self.logedits:
            return

        if offs is None:
            offs = (await self.getNodeEditOffset(), 0, 0)

        if size is not None:

            count = 0
            async for offset, nodeedits, meta in self.iterNodeEditLogBack(offs[0]):
                async for splice in self.makeSplices(offset, nodeedits, meta, reverse=True):

                    if splice[0] > offs:
                        continue

                    if count >= size:
                        return

                    yield splice
                    count += 1
        else:
            async for offset, nodeedits, meta in self.iterNodeEditLogBack(offs[0]):
                async for splice in self.makeSplices(offset, nodeedits, meta, reverse=True):

                    if splice[0] > offs:
                        continue

                    yield splice

    async def makeSplices(self, offs, nodeedits, meta, reverse=False):
        '''
        Flatten a set of nodeedits into splices.
        '''
        if meta is None:
            meta = {}

        user = meta.get('user')
        time = meta.get('time')
        prov = meta.get('prov')

        if reverse:
            nodegenr = reversed(list(enumerate(nodeedits)))
        else:
            nodegenr = enumerate(nodeedits)

        for nodeoffs, (buid, form, edits) in nodegenr:

            formvalu = None

            if reverse:
                editgenr = reversed(list(enumerate(edits)))
            else:
                editgenr = enumerate(edits)

            for editoffs, (edit, info, _) in editgenr:

                if edit in (EDIT_NODEDATA_SET, EDIT_NODEDATA_DEL, EDIT_EDGE_ADD, EDIT_EDGE_DEL):
                    continue

                spliceoffs = (offs, nodeoffs, editoffs)

                props = {
                    'time': time,
                    'user': user,
                }

                if prov is not None:
                    props['prov'] = prov

                if edit == EDIT_NODE_ADD:
                    formvalu, stortype = info
                    props['ndef'] = (form, formvalu)

                    yield (spliceoffs, ('node:add', props))
                    continue

                if edit == EDIT_NODE_DEL:
                    formvalu, stortype = info
                    props['ndef'] = (form, formvalu)

                    yield (spliceoffs, ('node:del', props))
                    continue

                if formvalu is None:
                    formvalu = await self.getNodeValu(buid)

                props['ndef'] = (form, formvalu)

                if edit == EDIT_PROP_SET:
                    prop, valu, oldv, stortype = info
                    props['prop'] = prop
                    props['valu'] = valu
                    props['oldv'] = oldv

                    yield (spliceoffs, ('prop:set', props))
                    continue

                if edit == EDIT_PROP_DEL:
                    prop, valu, stortype = info
                    props['prop'] = prop
                    props['valu'] = valu

                    yield (spliceoffs, ('prop:del', props))
                    continue

                if edit == EDIT_TAG_SET:
                    tag, valu, oldv = info
                    props['tag'] = tag
                    props['valu'] = valu
                    props['oldv'] = oldv

                    yield (spliceoffs, ('tag:add', props))
                    continue

                if edit == EDIT_TAG_DEL:
                    tag, valu = info
                    props['tag'] = tag
                    props['valu'] = valu

                    yield (spliceoffs, ('tag:del', props))
                    continue

                if edit == EDIT_TAGPROP_SET:
                    tag, prop, valu, oldv, stortype = info
                    props['tag'] = tag
                    props['prop'] = prop
                    props['valu'] = valu
                    props['oldv'] = oldv

                    yield (spliceoffs, ('tag:prop:set', props))
                    continue

                if edit == EDIT_TAGPROP_DEL:
                    tag, prop, valu, stortype = info
                    props['tag'] = tag
                    props['prop'] = prop
                    props['valu'] = valu

                    yield (spliceoffs, ('tag:prop:del', props))

class Layer(LayerBase):
    '''
    The base class for a cortex layer.
    '''
    nodeeditctor = s_slabseqn.SlabSeqn

    def __repr__(self):
        return f'Layer ({self.__class__.__name__}): {self.iden}'

    async def __anit__(self, layrinfo, dirn, nexsroot=None, allow_upstream=True):

        await LayerBase.__anit__(self, layrinfo, nexsroot=nexsroot)

        self.dirn = dirn
        self.allow_upstream = allow_upstream

        # slim hooks to avoid async/fire
        self.nodeAddHook = None
        self.nodeDelHook = None

        path = s_common.genpath(self.dirn, 'layer_v2.lmdb')

        self.fresh = not os.path.exists(path)

        self.dirty = {}

        await self._initLayerStorage()

        self.stortypes = [

            None,

            StorTypeUtf8(self),

            StorTypeInt(self, STOR_TYPE_U8, 1, False),
            StorTypeInt(self, STOR_TYPE_U16, 2, False),
            StorTypeInt(self, STOR_TYPE_U32, 4, False),
            StorTypeInt(self, STOR_TYPE_U64, 8, False),

            StorTypeInt(self, STOR_TYPE_I8, 1, True),
            StorTypeInt(self, STOR_TYPE_I16, 2, True),
            StorTypeInt(self, STOR_TYPE_I32, 4, True),
            StorTypeInt(self, STOR_TYPE_I64, 8, True),

            StorTypeGuid(self),
            StorTypeTime(self),
            StorTypeIval(self),
            StorTypeMsgp(self),
            StorTypeLatLon(self),

            StorTypeLoc(self),
            StorTypeTag(self),
            StorTypeFqdn(self),
            StorTypeIpv6(self),

            StorTypeInt(self, STOR_TYPE_U128, 16, False),
            StorTypeInt(self, STOR_TYPE_I128, 16, True),

            StorTypeTime(self), # STOR_TYPE_MINTIME

            StorTypeFloat(self, STOR_TYPE_FLOAT64, 8),
            StorTypeHugeNum(self, STOR_TYPE_HUGENUM),
        ]

        self.editors = [
            self._editNodeAdd,
            self._editNodeDel,
            self._editPropSet,
            self._editPropDel,
            self._editTagSet,
            self._editTagDel,
            self._editTagPropSet,
            self._editTagPropDel,
            self._editNodeDataSet,
            self._editNodeDataDel,
            self._editNodeEdgeAdd,
            self._editNodeEdgeDel,
        ]

        self.canrev = True
        self.ctorname = f'{self.__class__.__module__}.{self.__class__.__name__}'

        self.windows = []
        self.upstreamwaits = collections.defaultdict(lambda: collections.defaultdict(list))

        self.buidcache = s_cache.LruDict(BUID_CACHE_SIZE)

        uplayr = layrinfo.get('upstream')
        if uplayr is not None and allow_upstream:
            if isinstance(uplayr, (tuple, list)):
                for layr in uplayr:
                    await self.initUpstreamSync(layr)
            else:
                await self.initUpstreamSync(uplayr)

        self.onfini(self._onLayrFini)

    async def waitEditOffs(self, offs, timeout=None):
        '''
        Wait for the node edit log to write an entry at/past the given offset.
        '''
        if not self.logedits:
            mesg = 'Layer.waitEditOffs() does not work with logedits disabled.'
            raise s_exc.BadArg(mesg=mesg)

        return await self.nodeeditlog.waitForOffset(offs, timeout=timeout)

    @s_nexus.Pusher.onPushAuto('layer:truncate')
    async def truncate(self):
        '''
        Nuke all the contents in the layer, leaving an empty layer
        '''
        self.dirty.clear()
        self.buidcache.clear()

        await self.layrslab.trash()
        await self.nodeeditslab.trash()
        await self.dataslab.trash()

        await self._initLayerStorage()

    async def clone(self, newdirn):
        '''
        Copy the contents of this layer to a new layer
        '''
        for root, dnames, fnames in os.walk(self.dirn, topdown=True):

            relpath = os.path.relpath(root, start=self.dirn)

            for name in list(dnames):

                relname = os.path.join(relpath, name)

                srcpath = s_common.genpath(root, name)
                dstpath = s_common.genpath(newdirn, relname)

                if srcpath in s_lmdbslab.Slab.allslabs:
                    slab = s_lmdbslab.Slab.allslabs[srcpath]
                    await slab.copyslab(dstpath)

                    dnames.remove(name)
                    continue

                s_common.gendir(dstpath)

            for name in fnames:

                srcpath = s_common.genpath(root, name)
                # skip unix sockets etc...
                if not os.path.isfile(srcpath):
                    continue

                dstpath = s_common.genpath(newdirn, relpath, name)
                shutil.copy(srcpath, dstpath)

    async def waitForHot(self):
        '''
        Wait for the layer's slab to be prefaulted and locked into memory if lockmemory is true, otherwise return.
        '''
        await self.layrslab.lockdoneevent.wait()

    async def _layrV2toV3(self):

        bybuid = self.layrslab.initdb('bybuid')
        sode = collections.defaultdict(dict)

        tostor = []
        lastbuid = None

        count = 0
        forms = await self.getFormCounts()
        minforms = sum(forms.values())

        logger.warning(f'Converting layer from v2 to v3 storage (>={minforms} nodes): {self.dirn}')

        for lkey, lval in self.layrslab.scanByFull(db=bybuid):

            flag = lkey[32]
            buid = lkey[:32]

            if lastbuid != buid:

                if lastbuid is not None:

                    count += 1
                    tostor.append((lastbuid, s_msgpack.en(sode)))

                    sode.clear()

                    if len(tostor) >= 10000:
                        logger.warning(f'...syncing 10k nodes @{count}')
                        self.layrslab.putmulti(tostor, db=self.bybuidv3)
                        tostor.clear()

                lastbuid = buid

            if flag == 0:
                form, valu, stortype = s_msgpack.un(lval)
                sode['form'] = form
                sode['valu'] = (valu, stortype)
                continue

            if flag == 1:
                name = lkey[33:].decode()
                sode['props'][name] = s_msgpack.un(lval)
                continue

            if flag == 2:
                name = lkey[33:].decode()
                sode['tags'][name] = s_msgpack.un(lval)
                continue

            if flag == 3:
                tag, prop = lkey[33:].decode().split(':')
                sode['tagprops'][(tag, prop)] = s_msgpack.un(lval)
                continue

            if flag == 9:
                sode['form'] = lval.decode()
                continue

            logger.warning('Invalid flag %d found for buid %s during migration', flag, buid) # pragma: no cover

        count += 1

        # Mop up the leftovers
        if lastbuid is not None:
            count += 1
            tostor.append((lastbuid, s_msgpack.en(sode)))
        if tostor:
            self.layrslab.putmulti(tostor, db=self.bybuidv3)

        logger.warning('...removing old bybuid index')
        self.layrslab.dropdb('bybuid')

        self.meta.set('version', 3)
        self.layrvers = 3

        logger.warning(f'...complete! ({count} nodes)')

    async def _initLayerStorage(self):

        slabopts = {
            'readonly': self.readonly,
            'max_dbs': 128,
            'map_async': True,
            'readahead': True,
            'lockmemory': self.lockmemory,
            'growsize': self.growsize,
        }

        path = s_common.genpath(self.dirn, 'layer_v2.lmdb')
        nodedatapath = s_common.genpath(self.dirn, 'nodedata.lmdb')

        self.layrslab = await s_lmdbslab.Slab.anit(path, **slabopts)
        self.dataslab = await s_lmdbslab.Slab.anit(nodedatapath, map_async=True,
                                                   readahead=False, readonly=self.readonly)

        metadb = self.layrslab.initdb('layer:meta')
        self.meta = s_lmdbslab.SlabDict(self.layrslab, db=metadb)
        if self.fresh:
            self.meta.set('version', 3)

        self.formcounts = await self.layrslab.getHotCount('count:forms')

        path = s_common.genpath(self.dirn, 'nodeedits.lmdb')
        self.nodeeditslab = await s_lmdbslab.Slab.anit(path, readonly=self.readonly)
        self.offsets = await self.layrslab.getHotCount('offsets')

        self.tagabrv = self.layrslab.getNameAbrv('tagabrv')
        self.propabrv = self.layrslab.getNameAbrv('propabrv')
        self.tagpropabrv = self.layrslab.getNameAbrv('tagpropabrv')

        self.onfini(self.layrslab)
        self.onfini(self.nodeeditslab)
        self.onfini(self.dataslab)

        self.bybuidv3 = self.layrslab.initdb('bybuidv3')

        self.byverb = self.layrslab.initdb('byverb', dupsort=True)
        self.edgesn1 = self.layrslab.initdb('edgesn1', dupsort=True)
        self.edgesn2 = self.layrslab.initdb('edgesn2', dupsort=True)

        self.bytag = self.layrslab.initdb('bytag', dupsort=True)
        self.byprop = self.layrslab.initdb('byprop', dupsort=True)
        self.byarray = self.layrslab.initdb('byarray', dupsort=True)
        self.bytagprop = self.layrslab.initdb('bytagprop', dupsort=True)

        self.countdb = self.layrslab.initdb('counters')
        self.nodedata = self.dataslab.initdb('nodedata')
        self.dataname = self.dataslab.initdb('dataname', dupsort=True)

        self.nodeeditlog = self.nodeeditctor(self.nodeeditslab, 'nodeedits')

        self.layrslab.on('commit', self._onLayrSlabCommit)

        self.layrvers = self.meta.get('version', 2)

        if self.layrvers < 3:
            await self._layrV2toV3()

    async def getSpawnInfo(self):
        info = await self.pack()
        info['dirn'] = self.dirn
        info['ctor'] = self.ctorname
        return info

    async def getLayerSize(self):
        '''
        Get the total storage size for the layer.
        '''
        totalsize = 0
        for fpath, _, fnames in os.walk(self.dirn):
            for fname in fnames:
                fp = s_common.genpath(fpath, fname)
                try:
                    stat = os.stat(fp)
                except OSError:  # pragma: no cover
                    pass
                else:
                    totalsize += stat.st_size
        return totalsize

    @s_nexus.Pusher.onPushAuto('layer:set')
    async def setLayerInfo(self, name, valu):
        '''
        Set a mutable layer property.
        '''
        if name not in ('name',):
            mesg = f'{name} is not a valid layer info key'
            raise s_exc.BadOptValu(mesg=mesg)
        # TODO when we can set more props, we may need to parse values.
        await self.layrinfo.set(name, valu)
        return valu

    async def stat(self):
        ret = {**self.layrslab.statinfo(),
               }
        if self.logedits:
            ret['nodeeditlog_indx'] = (self.nodeeditlog.index(), 0, 0)
        return ret

    async def _onLayrFini(self):
        [(await wind.fini()) for wind in self.windows]

    async def getFormCounts(self):
        return self.formcounts.pack()

    @s_cache.memoize()
    def getPropAbrv(self, form, prop):
        return self.propabrv.bytsToAbrv(s_msgpack.en((form, prop)))

    def setPropAbrv(self, form, prop):
        return self.propabrv.setBytsToAbrv(s_msgpack.en((form, prop)))

    @s_cache.memoize()
    def getTagPropAbrv(self, *args):
        return self.tagpropabrv.bytsToAbrv(s_msgpack.en(args))

    def setTagPropAbrv(self, *args):
        return self.tagpropabrv.setBytsToAbrv(s_msgpack.en(args))

    def getAbrvProp(self, abrv):
        byts = self.propabrv.abrvToByts(abrv)

        return s_msgpack.un(byts)

    async def getNodeValu(self, buid, prop=None):
        '''
        Retrieve either the form valu or a prop valu for the given node by buid.
        '''
        sode = self._getStorNode(buid)
        if prop is None:
            return sode.get('valu', (None, None))[0]
        return sode['props'].get(prop, (None, None))[0]

    async def getNodeTag(self, buid, tag):
        sode = self._getStorNode(buid)
        return sode['tags'].get(tag)

    async def getNodeForm(self, buid):
        sode = self._getStorNode(buid)
        return sode.get('form')

    def setSodeDirty(self, buid, sode, form):
        sode['form'] = form
        self.dirty[buid] = sode

    async def _onLayrSlabCommit(self, mesg):
        await self._saveDirtySodes()

    async def _saveDirtySodes(self):

        if not self.dirty:
            return

        # flush any dirty storage nodes before the commit
        kvlist = []

        for buid, sode in self.dirty.items():
            self.buidcache[buid] = sode
            kvlist.append((buid, s_msgpack.en(sode)))

        self.layrslab.putmulti(kvlist, db=self.bybuidv3)
        self.dirty.clear()

    async def getStorNode(self, buid):
        return self._getStorNode(buid)

    def _getStorNode(self, buid):

        # check the dirty nodes first
        sode = self.dirty.get(buid)
        if sode is not None:
            return sode

        sode = self.buidcache.get(buid)
        if sode is not None:
            return sode

        sode = collections.defaultdict(dict)

        self.buidcache[buid] = sode

        byts = self.layrslab.get(buid, db=self.bybuidv3)
        if byts is not None:
            sode.update(s_msgpack.un(byts))

        return sode

    async def getTagCount(self, tagname, formname=None):
        '''
        Return the number of tag rows in the layer for the given tag/form.
        '''
        try:
            abrv = self.tagabrv.bytsToAbrv(tagname.encode())
            if formname is not None:
                abrv += self.getPropAbrv(formname, None)

        except s_exc.NoSuchAbrv:
            return 0

        return await self.layrslab.countByPref(abrv, db=self.bytag)

    async def getPropCount(self, formname, propname=None, maxsize=None):
        '''
        Return the number of property rows in the layer for the given form/prop.
        '''
        try:
            abrv = self.getPropAbrv(formname, propname)
        except s_exc.NoSuchAbrv:
            return 0

        return await self.layrslab.countByPref(abrv, db=self.byprop, maxsize=maxsize)

    async def liftByTag(self, tag, form=None):

        try:
            abrv = self.tagabrv.bytsToAbrv(tag.encode())
            if form is not None:
                abrv += self.getPropAbrv(form, None)

        except s_exc.NoSuchAbrv:
            return

        for _, buid in self.layrslab.scanByPref(abrv, db=self.bytag):
            yield buid, self._getStorNode(buid)

    async def liftByTagValu(self, tag, cmpr, valu, form=None):

        try:
            abrv = self.tagabrv.bytsToAbrv(tag.encode())
            if form is not None:
                abrv += self.getPropAbrv(form, None)

        except s_exc.NoSuchAbrv:
            return

        filt = StorTypeTag.getTagFilt(cmpr, valu)
        if filt is None:
            raise s_exc.NoSuchCmpr(cmpr=cmpr)

        for _, buid in self.layrslab.scanByPref(abrv, db=self.bytag):
            # filter based on the ival value before lifting the node...
            valu = await self.getNodeTag(buid, tag)
            if filt(valu):
                yield buid, self._getStorNode(buid)

    async def liftTagProp(self, name):
        '''
        Note:
            This will lift *all* syn:tag nodes.
        '''
        async for _, tag in self.iterFormRows('syn:tag'):
            try:
                abrv = self.getTagPropAbrv(None, tag, name)

            except s_exc.NoSuchAbrv:
                continue

            for _, buid in self.layrslab.scanByPref(abrv, db=self.bytagprop):
                yield buid

    async def liftByTagProp(self, form, tag, prop):
        try:
            abrv = self.getTagPropAbrv(form, tag, prop)

        except s_exc.NoSuchAbrv:
            return

        for _, buid in self.layrslab.scanByPref(abrv, db=self.bytagprop):
            yield buid, self._getStorNode(buid)

    async def liftByTagPropValu(self, form, tag, prop, cmprvals):
        '''
        Note:  form may be None
        '''
        for cmpr, valu, kind in cmprvals:

            async for buid in self.stortypes[kind].indxByTagProp(form, tag, prop, cmpr, valu):
                yield buid, self._getStorNode(buid)

    async def liftByProp(self, form, prop):

        try:
            abrv = self.getPropAbrv(form, prop)

        except s_exc.NoSuchAbrv:
            return

        for _, buid in self.layrslab.scanByPref(abrv, db=self.byprop):
            yield buid, self._getStorNode(buid)

    # NOTE: form vs prop valu lifting is differentiated to allow merge sort
    async def liftByFormValu(self, form, cmprvals):
        for cmpr, valu, kind in cmprvals:
            async for buid in self.stortypes[kind].indxByForm(form, cmpr, valu):
                yield buid, self._getStorNode(buid)

    async def liftByPropValu(self, form, prop, cmprvals):
        for cmpr, valu, kind in cmprvals:
            if kind & 0x8000:
                kind = STOR_TYPE_MSGP
            async for buid in self.stortypes[kind].indxByProp(form, prop, cmpr, valu):
                yield buid, self._getStorNode(buid)

    async def liftByPropArray(self, form, prop, cmprvals):
        for cmpr, valu, kind in cmprvals:
            async for buid in self.stortypes[kind].indxByPropArray(form, prop, cmpr, valu):
                yield buid, self._getStorNode(buid)

    async def liftByDataName(self, name):
        try:
            abrv = self.getPropAbrv(name, None)

        except s_exc.NoSuchAbrv:
            return

        for abrv, buid in self.dataslab.scanByDups(abrv, db=self.dataname):

            sode = self._getStorNode(buid).copy()

            byts = self.dataslab.get(buid + abrv, db=self.nodedata)
            if byts is not None:
                item = s_msgpack.un(byts)
                sode['nodedata'][name] = item

            yield buid, sode

    async def storNodeEdits(self, nodeedits, meta):

        results = await self._push('edits', nodeedits, meta)

        retn = []
        for buid, _, edits in results:
            sode = self._getStorNode(buid)
            retn.append((buid, sode.copy(), edits))

        return retn

    @s_nexus.Pusher.onPush('edits', passitem=True)
    async def _storNodeEdits(self, nodeedits, meta, nexsitem):
        '''
        Execute a series of node edit operations, returning the updated nodes.

        Args:
            nodeedits:  List[Tuple(buid, form, edits, subedits)]  List of requested changes per node

        Returns:
            List[Tuple[buid, form, edits]]  Same list, but with only the edits actually applied (plus the old value)
        '''
        edited = False

        # use/abuse python's dict ordering behavior
        results = {}

        nodeedits = collections.deque(nodeedits)
        while nodeedits:

            buid, form, edits = nodeedits.popleft()

            sode = self._getStorNode(buid)

            changes = []
            for edit in edits:

                delt = self.editors[edit[0]](buid, form, edit, sode, meta)
                if delt and edit[2]:
                    nodeedits.extend(edit[2])

                changes.extend(delt)

            flatedit = results.get(buid)
            if flatedit is None:
                results[buid] = flatedit = (buid, form, [])

            flatedit[2].extend(changes)

            if changes:
                edited = True

        flatedits = list(results.values())

        if edited:
            nexsindx = nexsitem[0]
            await self.fire('layer:write', layer=self.iden, edits=flatedits, meta=meta, nexsindx=nexsindx)

            if self.logedits:
                offs = self.nodeeditlog.add((flatedits, meta), indx=nexsindx)
                [(await wind.put((offs, flatedits, meta))) for wind in tuple(self.windows)]

        await asyncio.sleep(0)

        return flatedits

    def mayDelBuid(self, buid, sode):

        if sode.get('valu'):
            return

        if sode.get('props'):
            return

        if sode.get('tags'):
            return

        if sode.get('tagprops'):
            return

        if self.dataslab.prefexists(buid, self.nodedata):
            return

        if self.layrslab.prefexists(buid, db=self.edgesn1):
            return

        # no more refs in this layer.  time to pop it...
        self.dirty.pop(buid, None)
        self.buidcache.pop(buid, None)
        self.layrslab.delete(buid, db=self.bybuidv3)

    async def storNodeEditsNoLift(self, nodeedits, meta):
        '''
        Execute a series of node edit operations.

        Does not return the updated nodes.
        '''
        await self._push('edits', nodeedits, meta)

    def _editNodeAdd(self, buid, form, edit, sode, meta):

        valt = edit[1]
        valu, stortype = valt
        if sode.get('valu') == valt:
            return ()

        sode['valu'] = valt
        self.setSodeDirty(buid, sode, form)

        abrv = self.setPropAbrv(form, None)

        if stortype & STOR_FLAG_ARRAY:

            for indx in self.getStorIndx(stortype, valu):
                self.layrslab.put(abrv + indx, buid, db=self.byarray)

            for indx in self.getStorIndx(STOR_TYPE_MSGP, valu):
                self.layrslab.put(abrv + indx, buid, db=self.byprop)

        else:

            for indx in self.getStorIndx(stortype, valu):
                self.layrslab.put(abrv + indx, buid, db=self.byprop)

        self.formcounts.inc(form)
        if self.nodeAddHook is not None:
            self.nodeAddHook()

        retn = [
            (EDIT_NODE_ADD, (valu, stortype), ())
        ]

        tick = meta.get('time')
        if tick is None:
            tick = s_common.now()

        edit = (EDIT_PROP_SET, ('.created', tick, None, STOR_TYPE_MINTIME), ())
        retn.extend(self._editPropSet(buid, form, edit, sode, meta))

        return retn

    def _editNodeDel(self, buid, form, edit, sode, meta):

        valt = sode.pop('valu', None)
        if valt is None:
            # TODO tombstone
            return ()

        self.setSodeDirty(buid, sode, form)

        valu, stortype = valt

        abrv = self.setPropAbrv(form, None)

        if stortype & STOR_FLAG_ARRAY:

            for indx in self.getStorIndx(stortype, valu):
                self.layrslab.delete(abrv + indx, buid, db=self.byarray)

            for indx in self.getStorIndx(STOR_TYPE_MSGP, valu):
                self.layrslab.delete(abrv + indx, buid, db=self.byprop)

        else:

            for indx in self.getStorIndx(stortype, valu):
                self.layrslab.delete(abrv + indx, buid, db=self.byprop)

        self.formcounts.inc(form, valu=-1)
        if self.nodeDelHook is not None:
            self.nodeDelHook()

        self._wipeNodeData(buid)
        # TODO edits to become async so we can sleep(0) on large deletes?
        self._delNodeEdges(buid)

        self.buidcache.pop(buid, None)

        self.mayDelBuid(buid, sode)

        return (
            (EDIT_NODE_DEL, (valu, stortype), ()),
        )

    def _editPropSet(self, buid, form, edit, sode, meta):

        prop, valu, oldv, stortype = edit[1]

        oldv, oldt = sode['props'].get(prop, (None, None))

        abrv = self.setPropAbrv(form, prop)
        univabrv = None

        if prop[0] == '.': # '.' to detect universal props (as quickly as possible)
            univabrv = self.setPropAbrv(None, prop)

        if oldv is not None:

            # merge intervals and min times
            if stortype == STOR_TYPE_IVAL:
                valu = (min(*oldv, *valu), max(*oldv, *valu))

            elif stortype == STOR_TYPE_MINTIME:
                valu = min(valu, oldv)

            if valu == oldv:
                return ()

            if oldt & STOR_FLAG_ARRAY:

                for oldi in self.getStorIndx(oldt, oldv):
                    self.layrslab.delete(abrv + oldi, buid, db=self.byarray)
                    if univabrv is not None:
                        self.layrslab.delete(univabrv + oldi, buid, db=self.byarray)

                for indx in self.getStorIndx(STOR_TYPE_MSGP, oldv):
                    self.layrslab.delete(abrv + indx, buid, db=self.byprop)
                    if univabrv is not None:
                        self.layrslab.delete(univabrv + indx, buid, db=self.byprop)

            else:

                for oldi in self.getStorIndx(oldt, oldv):
                    self.layrslab.delete(abrv + oldi, buid, db=self.byprop)
                    if univabrv is not None:
                        self.layrslab.delete(univabrv + oldi, buid, db=self.byprop)

        sode['props'][prop] = (valu, stortype)
        self.setSodeDirty(buid, sode, form)

        if stortype & STOR_FLAG_ARRAY:

            for indx in self.getStorIndx(stortype, valu):
                self.layrslab.put(abrv + indx, buid, db=self.byarray)
                if univabrv is not None:
                    self.layrslab.put(univabrv + indx, buid, db=self.byarray)

            for indx in self.getStorIndx(STOR_TYPE_MSGP, valu):
                self.layrslab.put(abrv + indx, buid, db=self.byprop)
                if univabrv is not None:
                    self.layrslab.put(univabrv + indx, buid, db=self.byprop)

        else:

            for indx in self.getStorIndx(stortype, valu):
                self.layrslab.put(abrv + indx, buid, db=self.byprop)
                if univabrv is not None:
                    self.layrslab.put(univabrv + indx, buid, db=self.byprop)

        return (
            (EDIT_PROP_SET, (prop, valu, oldv, stortype), ()),
        )

    def _editPropDel(self, buid, form, edit, sode, meta):

        prop, oldv, stortype = edit[1]

        abrv = self.setPropAbrv(form, prop)
        univabrv = None

        if prop[0] == '.': # '.' to detect universal props (as quickly as possible)
            univabrv = self.setPropAbrv(None, prop)

        valt = sode['props'].pop(prop, None)
        if valt is None:
            # FIXME tombstone
            return ()

        self.setSodeDirty(buid, sode, form)

        valu, stortype = valt

        if stortype & STOR_FLAG_ARRAY:

            realtype = stortype & 0x7fff

            for aval in valu:
                for indx in self.getStorIndx(realtype, aval):
                    self.layrslab.put(abrv + indx, buid, db=self.byarray)
                    if univabrv is not None:
                        self.layrslab.delete(univabrv + indx, buid, db=self.byarray)

            for indx in self.getStorIndx(STOR_TYPE_MSGP, valu):
                self.layrslab.delete(abrv + indx, buid, db=self.byprop)
                if univabrv is not None:
                    self.layrslab.delete(univabrv + indx, buid, db=self.byprop)

        else:

            for indx in self.getStorIndx(stortype, valu):
                self.layrslab.delete(abrv + indx, buid, db=self.byprop)
                if univabrv is not None:
                    self.layrslab.delete(univabrv + indx, buid, db=self.byprop)

        self.mayDelBuid(buid, sode)
        return (
            (EDIT_PROP_DEL, (prop, valu, stortype), ()),
        )

    def _editTagSet(self, buid, form, edit, sode, meta):

        if form is None: # pragma: no cover
            logger.warning(f'Invalid tag set edit, form is None: {edit}')
            return ()

        tag, valu, oldv = edit[1]

        tagabrv = self.tagabrv.setBytsToAbrv(tag.encode())
        formabrv = self.setPropAbrv(form, None)

        oldv = sode['tags'].get(tag)
        if oldv is not None:

            if oldv != (None, None) and valu != (None, None):

                valu = (min(oldv[0], valu[0]), max(oldv[1], valu[1]))

            if oldv == valu:
                return ()

        sode['tags'][tag] = valu
        self.setSodeDirty(buid, sode, form)

        self.layrslab.put(tagabrv + formabrv, buid, db=self.bytag)

        return (
            (EDIT_TAG_SET, (tag, valu, oldv), ()),
        )

    def _editTagDel(self, buid, form, edit, sode, meta):

        tag, oldv = edit[1]
        formabrv = self.setPropAbrv(form, None)

        oldv = sode['tags'].pop(tag, None)
        if oldv is None:
            # TODO tombstone
            return ()

        self.setSodeDirty(buid, sode, form)

        tagabrv = self.tagabrv.bytsToAbrv(tag.encode())

        self.layrslab.delete(tagabrv + formabrv, buid, db=self.bytag)

        self.mayDelBuid(buid, sode)
        return (
            (EDIT_TAG_DEL, (tag, oldv), ()),
        )

    def _editTagPropSet(self, buid, form, edit, sode, meta):

        if form is None: # pragma: no cover
            logger.warning(f'Invalid tagprop set edit, form is None: {edit}')
            return ()

        tag, prop, valu, oldv, stortype = edit[1]

        tpkey = (tag, prop)

        tp_abrv = self.setTagPropAbrv(None, tag, prop)
        ftp_abrv = self.setTagPropAbrv(form, tag, prop)

        oldv, oldt = sode['tagprops'].get(tpkey, (None, None))
        if oldv is not None:

            if valu == oldv and stortype == oldt:
                return ()

            for oldi in self.getStorIndx(oldt, oldv):
                self.layrslab.delete(tp_abrv + oldi, buid, db=self.bytagprop)
                self.layrslab.delete(ftp_abrv + oldi, buid, db=self.bytagprop)

        sode['tagprops'][tpkey] = (valu, stortype)
        self.setSodeDirty(buid, sode, form)

        kvpairs = []
        for indx in self.getStorIndx(stortype, valu):
            kvpairs.append((tp_abrv + indx, buid))
            kvpairs.append((ftp_abrv + indx, buid))

        self.layrslab.putmulti(kvpairs, db=self.bytagprop)

        return (
            (EDIT_TAGPROP_SET, (tag, prop, valu, oldv, stortype), ()),
        )

    def _editTagPropDel(self, buid, form, edit, sode, meta):

        tag, prop, valu, stortype = edit[1]

        tpkey = (tag, prop)

        oldv, oldt = sode['tagprops'].pop(tpkey, (None, None))
        if oldv is None:
            return ()

        self.setSodeDirty(buid, sode, form)

        tp_abrv = self.setTagPropAbrv(None, tag, prop)
        ftp_abrv = self.setTagPropAbrv(form, tag, prop)

        for oldi in self.getStorIndx(oldt, oldv):
            self.layrslab.delete(tp_abrv + oldi, buid, db=self.bytagprop)
            self.layrslab.delete(ftp_abrv + oldi, buid, db=self.bytagprop)

        self.mayDelBuid(buid, sode)
        return (
            (EDIT_TAGPROP_DEL, (tag, prop, oldv, oldt), ()),
        )

    def _editNodeDataSet(self, buid, form, edit, sode, meta):

        name, valu, oldv = edit[1]
        abrv = self.setPropAbrv(name, None)

        byts = s_msgpack.en(valu)
        oldb = self.dataslab.replace(buid + abrv, byts, db=self.nodedata)
        if oldb == byts:
            return ()

        # a bit of special case...
        if sode.get('form') is None:
            self.setSodeDirty(buid, sode, form)

        if oldb is not None:
            oldv = s_msgpack.un(oldb)

        self.dataslab.put(abrv, buid, db=self.dataname)

        return (
            (EDIT_NODEDATA_SET, (name, valu, oldv), ()),
        )

    def _editNodeDataDel(self, buid, form, edit, sode, meta):

        name, valu = edit[1]
        abrv = self.setPropAbrv(name, None)

        oldb = self.dataslab.pop(buid + abrv, db=self.nodedata)
        if oldb is None:
            return ()

        oldv = s_msgpack.un(oldb)
        self.dataslab.delete(abrv, buid, db=self.dataname)

        self.mayDelBuid(buid, sode)
        return (
            (EDIT_NODEDATA_DEL, (name, oldv), ()),
        )

    def _editNodeEdgeAdd(self, buid, form, edit, sode, meta):

        if form is None: # pragma: no cover
            logger.warning(f'Invalid node edge edit, form is None: {edit}')
            return ()

        verb, n2iden = edit[1]

        venc = verb.encode()
        n2buid = s_common.uhex(n2iden)

        n1key = buid + venc

        if self.layrslab.hasdup(n1key, n2buid, db=self.edgesn1):
            return ()

        # a bit of special case...
        if sode.get('form') is None:
            self.setSodeDirty(buid, sode, form)

        self.layrslab.put(venc, buid + n2buid, db=self.byverb)
        self.layrslab.put(n1key, n2buid, db=self.edgesn1)
        self.layrslab.put(n2buid + venc, buid, db=self.edgesn2)

        return (
            (EDIT_EDGE_ADD, (verb, n2iden), ()),
        )

    def _editNodeEdgeDel(self, buid, form, edit, sode, meta):

        verb, n2iden = edit[1]

        venc = verb.encode()
        n2buid = s_common.uhex(n2iden)

        if not self.layrslab.delete(buid + venc, n2buid, db=self.edgesn1):
            return ()

        self.layrslab.delete(venc, buid + n2buid, db=self.byverb)
        self.layrslab.delete(n2buid + venc, buid, db=self.edgesn2)

        self.mayDelBuid(buid, sode)
        return (
            (EDIT_EDGE_DEL, (verb, n2iden), ()),
        )

    async def getEdgeVerbs(self):

        for lkey in self.layrslab.scanKeys(db=self.byverb):
            yield lkey.decode()

    async def getEdges(self, verb=None):

        if verb is None:

            for lkey, lval in self.layrslab.scanByFull(db=self.byverb):
                yield (s_common.ehex(lval[:32]), lkey.decode(), s_common.ehex(lval[32:]))

            return

        for _, lval in self.layrslab.scanByDups(verb.encode(), db=self.byverb):
            yield (s_common.ehex(lval[:32]), verb, s_common.ehex(lval[32:]))

    def _delNodeEdges(self, buid):
        for lkey, n2buid in self.layrslab.scanByPref(buid, db=self.edgesn1):
            venc = lkey[32:]
            self.layrslab.delete(venc, buid + n2buid, db=self.byverb)
            self.layrslab.delete(lkey, n2buid, db=self.edgesn1)
            self.layrslab.delete(n2buid + venc, buid, db=self.edgesn2)

    def getStorIndx(self, stortype, valu):

        if stortype & 0x8000:

            realtype = stortype & 0x7fff

            retn = []
            [retn.extend(self.getStorIndx(realtype, aval)) for aval in valu]
            return retn

        return self.stortypes[stortype].indx(valu)

    async def iterNodeEdgesN1(self, buid, verb=None):

        pref = buid
        if verb is not None:
            pref += verb.encode()

        for lkey, n2buid in self.layrslab.scanByPref(pref, db=self.edgesn1):
            verb = lkey[32:].decode()
            yield verb, s_common.ehex(n2buid)

    async def iterNodeEdgesN2(self, buid, verb=None):
        pref = buid
        if verb is not None:
            pref += verb.encode()

        for lkey, n1buid in self.layrslab.scanByPref(pref, db=self.edgesn2):
            verb = lkey[32:].decode()
            yield verb, s_common.ehex(n1buid)

    async def iterFormRows(self, form, stortype=None, startvalu=None):
        try:
            indxby = IndxByForm(self, form)

        except s_exc.NoSuchAbrv:
            return

        async for item in self._iterRows(indxby, stortype=stortype, startvalu=startvalu):
            yield item

    async def iterPropRows(self, form, prop, stortype=None, startvalu=None):
        try:
            indxby = IndxByProp(self, form, prop)

        except s_exc.NoSuchAbrv:
            return

        async for item in self._iterRows(indxby, stortype=stortype, startvalu=startvalu):
            yield item

    async def iterUnivRows(self, prop, stortype=None, startvalu=None):
        '''
        Args:
            startvalu (Any): The value to start at.  May only be not None if stortype is not None.
        '''
        try:
            indxby = IndxByProp(self, None, prop)

        except s_exc.NoSuchAbrv:
            return

        async for item in self._iterRows(indxby, stortype=stortype, startvalu=startvalu):
            yield item

    async def iterTagRows(self, tag, form=None, starttupl=None):
        '''
        Args:
            tag(str): the tag to match
            form(Optional[str]):  if present, only yields buids of nodes that match the form
            starttupl(Optional[Tuple[buid, form]]):  if present, (re)starts the stream of values there

        Returns:
            AsyncIterator[Tuple(buid, (valu, form))]

        Note:
            This yields (buid, (tagvalu, form)) instead of just buid, valu in order to allow resuming an interrupted
            call by feeding the last value retrieved into starttupl
        '''
        try:
            indxby = IndxByTag(self, form, tag)

        except s_exc.NoSuchAbrv:
            return

        abrv = indxby.abrv

        startkey = startvalu = None

        if starttupl:
            startbuid, startform = starttupl
            startvalu = startbuid

            if form:
                if startform != form:
                    return  # Caller specified a form but doesn't want to start on the same form?!
                startkey = None
            else:
                try:
                    startkey = self.getPropAbrv(startform, None)
                except s_exc.NoSuchAbrv:
                    return

        for _, buid in self.layrslab.scanByPref(abrv, startkey=startkey, startvalu=startvalu, db=indxby.db):

            item = indxby.getNodeValuForm(buid)

            await asyncio.sleep(0)
            if item is None:
                continue

            yield buid, item

    async def iterTagPropRows(self, tag, prop, form=None, stortype=None, startvalu=None):
        '''
        Yields (buid, valu) that match a tag:prop

        Args:
            form:  may be None

        Returns:
            AsyncIterator[Tuple(buid, valu)]
        '''
        try:
            indxby = IndxByTagProp(self, form, tag, prop)

        except s_exc.NoSuchAbrv:
            return

        async for item in self._iterRows(indxby, stortype=stortype, startvalu=startvalu):
            yield item

    async def _iterRows(self, indxby, stortype=None, startvalu=None):
        '''
        Args:
            stortype (Optional[int]): a STOR_TYPE_* integer representing the type of form:prop
            startvalu (Any): The value to start at.  May only be not None if stortype is not None.

        Returns:
            AsyncIterator[Tuple[buid,valu]]
        '''
        assert stortype is not None or startvalu is None

        abrv = indxby.abrv
        abrvlen = indxby.abrvlen
        startbytz = None

        if stortype:
            stor = self.stortypes[stortype]
            if startvalu is not None:
                startbytz = stor.indx(startvalu)[0]

        for key, buid in self.layrslab.scanByPref(abrv, startkey=startbytz, db=indxby.db):

            if stortype is not None:
                # Extract the value directly out of the end of the key
                indx = key[abrvlen:]

                valu = stor.decodeIndx(indx)
                if valu is not s_common.novalu:
                    await asyncio.sleep(0)

                    yield buid, valu
                    continue

            valu = indxby.getNodeValu(buid)

            await asyncio.sleep(0)

            if valu is None:
                continue

            yield buid, valu

    async def getNodeData(self, buid, name):
        '''
        Return a single element of a buid's node data
        '''
        try:
            abrv = self.getPropAbrv(name, None)

        except s_exc.NoSuchAbrv:
            return False, None

        byts = self.dataslab.get(buid + abrv, db=self.nodedata)
        if byts is None:
            return False, None

        return True, s_msgpack.un(byts)

    async def iterNodeData(self, buid):
        '''
        Return a generator of all a buid's node data
        '''
        for lkey, byts in self.dataslab.scanByPref(buid, db=self.nodedata):
            abrv = lkey[32:]

            valu = s_msgpack.un(byts)
            prop = self.getAbrvProp(abrv)
            yield prop[0], valu

    async def iterLayerNodeEdits(self):
        '''
        Scan the full layer and yield artificial sets of nodeedits.
        '''
        await self._saveDirtySodes()

        for buid, byts in self.layrslab.scanByFull(db=self.bybuidv3):

            sode = s_msgpack.un(byts)

            form = sode.get('form')
            if form is None:
                iden = s_common.ehex(buid)
                logger.warning(f'NODE HAS NO FORM: {iden}')
                continue

            edits = []
            nodeedit = (buid, form, edits)

            # TODO tombstones
            valt = sode.get('valu')
            if valt is not None:
                edits.append((EDIT_NODE_ADD, valt, ()))

            for prop, (valu, stortype) in sode.get('props', {}).items():
                edits.append((EDIT_PROP_SET, (prop, valu, None, stortype), ()))

            for tag, tagv in sode.get('tags', {}).items():
                edits.append((EDIT_TAG_SET, (tag, tagv, None), ()))

            for (tag, prop), (valu, stortype) in sode.get('tagprops', {}).items():
                edits.append((EDIT_TAGPROP_SET, (tag, prop, valu, None, stortype), ()))

            async for prop, valu in self.iterNodeData(buid):
                edits.append((EDIT_NODEDATA_SET, (prop, valu, None), ()))

            async for verb, n2iden in self.iterNodeEdgesN1(buid):
                edits.append((EDIT_EDGE_ADD, (verb, n2iden), ()))

            yield nodeedit

    async def initUpstreamSync(self, url):
        self.schedCoro(self._initUpstreamSync(url))

    async def _initUpstreamSync(self, url):
        '''
        We're a downstream layer, receiving a stream of edits from an upstream layer telepath proxy at url
        '''

        while not self.isfini:

            try:

                async with await s_telepath.openurl(url) as proxy:

                    creator = self.layrinfo.get('creator')

                    iden = await proxy.getIden()
                    offs = self.offsets.get(iden)
                    logger.warning(f'upstream sync connected ({s_urlhelp.sanitizeUrl(url)} offset={offs})')

                    if offs == 0:
                        offs = await proxy.getNodeEditOffset()
                        meta = {'time': s_common.now(),
                                'user': creator,
                                }

                        async for item in proxy.iterLayerNodeEdits():
                            await self.storNodeEditsNoLift([item], meta)

                        self.offsets.set(iden, offs)

                        waits = [v for k, v in self.upstreamwaits[iden].items() if k <= offs]
                        for wait in waits:
                            [e.set() for e in wait]

                    while not proxy.isfini:

                        offs = self.offsets.get(iden)

                        # pump them into a queue so we can consume them in chunks
                        q = asyncio.Queue(maxsize=1000)

                        async def consume(x):
                            try:
                                async for item in proxy.syncNodeEdits(x):
                                    await q.put(item)
                            finally:
                                await q.put(None)

                        proxy.schedCoro(consume(offs))

                        done = False
                        while not done:

                            # get the next item so we maybe block...
                            item = await q.get()
                            if item is None:
                                break

                            items = [item]

                            # check if there are more we can eat
                            for _ in range(q.qsize()):

                                nexi = await q.get()
                                if nexi is None:
                                    done = True
                                    break

                                items.append(nexi)

                            for nodeeditoffs, item in items:
                                await self.storNodeEditsNoLift(item, {'time': s_common.now(),
                                                                      'user': creator,
                                                                      })
                                self.offsets.set(iden, nodeeditoffs + 1)

                                waits = self.upstreamwaits[iden].pop(nodeeditoffs + 1, None)
                                if waits is not None:
                                    [e.set() for e in waits]

            except asyncio.CancelledError: # pragma: no cover
                return

            except Exception:
                logger.exception('error in initUpstreamSync loop')

            await self.waitfini(1)

    def _wipeNodeData(self, buid):
        '''
        Remove all node data for a buid
        '''
        for lkey, _ in self.dataslab.scanByPref(buid, db=self.nodedata):
            self.dataslab.delete(lkey, db=self.nodedata)

    async def getModelVers(self):
        return self.layrinfo.get('model:version', (-1, -1, -1))

    async def setModelVers(self, vers):
        await self.layrinfo.set('model:version', vers)

    async def iterNodeEditLog(self, offs=0):
        '''
        Iterate the node edit log and yield (offs, edits, meta) tuples.
        '''
        for offs, (edits, meta) in self.nodeeditlog.iter(offs):
            yield (offs, edits, meta)

    async def iterNodeEditLogBack(self, offs=0):
        '''
        Iterate the node edit log and yield (offs, edits, meta) tuples in reverse.
        '''
        for offs, (edits, meta) in self.nodeeditlog.iterBack(offs):
            yield (offs, edits, meta)

    async def syncNodeEdits2(self, offs, wait=True):
        '''
        Once caught up with storage, yield them in realtime.

        Returns:
            Tuple of offset(int), nodeedits, meta(dict)
        '''
        if not self.logedits:
            return

        for offi, (nodeedits, meta) in self.nodeeditlog.iter(offs):
            yield (offi, nodeedits, meta)

        if wait:
            async with self.getNodeEditWindow() as wind:
                async for item in wind:
                    yield item

    async def syncNodeEdits(self, offs, wait=True):
        '''
        Identical to syncNodeEdits2, but doesn't yield meta
        '''
        async for offi, nodeedits, _meta in self.syncNodeEdits2(offs, wait=wait):
            yield (offi, nodeedits)

<<<<<<< HEAD
=======
    async def syncIndexEvents(self, offs, matchdef, wait=True):
        '''
        Yield (offs, (buid, form, ETYPE, VALS, META)) tuples from the nodeedit log starting from the given offset.
        Only edits that match the filter in matchdef will be yielded.

        ETYPE is an constant EDIT_* above.  VALS is a tuple whose format depends on ETYPE, outlined in the comment
        next to the constant.  META is a dict that may contain keys 'user' and 'time' to represent the iden of the user
        that initiated the change, and the time that it took place, respectively.

        Additionally, every 1000 entries, an entry (offs, (None, None, EDIT_PROGRESS, (), ())) message is emitted.

        Args:
            offs(int): starting nexus/editlog offset
            matchdef(Dict[str, Sequence[str]]):  a dict describing which events are yielded
            wait(bool):  whether to pend and stream value until this layer is fini'd

        The matchdef dict may contain the following keys:  forms, props, tags, tagprops.  The value must be a sequence
        of strings.  Each key/val combination is treated as an "or", so each key and value yields more events.
            forms: EDIT_NODE_ADD and EDIT_NODE_DEL events.  Matches events for nodes with forms in the value list.
            props: EDIT_PROP_SET and EDIT_PROP_DEL events.  Values must be in form:prop or .universal form
            tags:  EDIT_TAG_SET and EDIT_TAG_DEL events.  Values must be the raw tag with no #.
            tagprops: EDIT_TAGPROP_SET and EDIT_TAGPROP_DEL events.   Values must be just the prop or tag:prop.

        Note:
            Will not yield any values if this layer was not created with logedits enabled
        '''

        formm = set(matchdef.get('forms', ()))
        propm = set(matchdef.get('props', ()))
        tagm = set(matchdef.get('tags', ()))
        tagpropm = set(matchdef.get('tagprops', ()))
        count = 0

        async for curoff, editses in self.syncNodeEdits(offs, wait=wait):
            for buid, form, edit in editses:
                for etyp, vals, meta in edit:
                    if ((form in formm and etyp in (EDIT_NODE_ADD, EDIT_NODE_DEL))
                            or (etyp in (EDIT_PROP_SET, EDIT_PROP_DEL)
                                and (vals[0] in propm or f'{form}:{vals[0]}' in propm))
                            or (etyp in (EDIT_TAG_SET, EDIT_TAG_DEL) and vals[0] in tagm)
                            or (etyp in (EDIT_TAGPROP_SET, EDIT_TAGPROP_DEL)
                                and (vals[1] in tagpropm or f'{vals[0]}:{vals[1]}' in tagpropm))):

                        yield (curoff, (buid, form, etyp, vals, meta))

            count += 1
            if count % 1000 == 0:
                yield (curoff, (None, None, EDIT_PROGRESS, (), ()))
                await asyncio.sleep(0)

    async def makeSplices(self, offs, nodeedits, meta, reverse=False):
        '''
        Flatten a set of nodeedits into splices.
        '''
        if meta is None:
            meta = {}

        user = meta.get('user')
        time = meta.get('time')
        prov = meta.get('prov')

        if reverse:
            nodegenr = reversed(list(enumerate(nodeedits)))
        else:
            nodegenr = enumerate(nodeedits)

        for nodeoffs, (buid, form, edits) in nodegenr:

            formvalu = None

            if reverse:
                editgenr = reversed(list(enumerate(edits)))
            else:
                editgenr = enumerate(edits)

            for editoffs, (edit, info, _) in editgenr:

                if edit in (EDIT_NODEDATA_SET, EDIT_NODEDATA_DEL, EDIT_EDGE_ADD, EDIT_EDGE_DEL):
                    continue

                spliceoffs = (offs, nodeoffs, editoffs)

                props = {
                    'time': time,
                    'user': user,
                }

                if prov is not None:
                    props['prov'] = prov

                if edit == EDIT_NODE_ADD:
                    formvalu, stortype = info
                    props['ndef'] = (form, formvalu)

                    yield (spliceoffs, ('node:add', props))
                    continue

                if edit == EDIT_NODE_DEL:
                    formvalu, stortype = info
                    props['ndef'] = (form, formvalu)

                    yield (spliceoffs, ('node:del', props))
                    continue

                if formvalu is None:
                    formvalu = await self.getNodeValu(buid)

                props['ndef'] = (form, formvalu)

                if edit == EDIT_PROP_SET:
                    prop, valu, oldv, stortype = info
                    props['prop'] = prop
                    props['valu'] = valu
                    props['oldv'] = oldv

                    yield (spliceoffs, ('prop:set', props))
                    continue

                if edit == EDIT_PROP_DEL:
                    prop, valu, stortype = info
                    props['prop'] = prop
                    props['valu'] = valu

                    yield (spliceoffs, ('prop:del', props))
                    continue

                if edit == EDIT_TAG_SET:
                    tag, valu, oldv = info
                    props['tag'] = tag
                    props['valu'] = valu
                    props['oldv'] = oldv

                    yield (spliceoffs, ('tag:add', props))
                    continue

                if edit == EDIT_TAG_DEL:
                    tag, valu = info
                    props['tag'] = tag
                    props['valu'] = valu

                    yield (spliceoffs, ('tag:del', props))
                    continue

                if edit == EDIT_TAGPROP_SET:
                    tag, prop, valu, oldv, stortype = info
                    props['tag'] = tag
                    props['prop'] = prop
                    props['valu'] = valu
                    props['oldv'] = oldv

                    yield (spliceoffs, ('tag:prop:set', props))
                    continue

                if edit == EDIT_TAGPROP_DEL:
                    tag, prop, valu, stortype = info
                    props['tag'] = tag
                    props['prop'] = prop
                    props['valu'] = valu

                    yield (spliceoffs, ('tag:prop:del', props))

>>>>>>> 7730c273
    @contextlib.asynccontextmanager
    async def getNodeEditWindow(self):
        if not self.logedits:
            raise s_exc.BadConfValu(mesg='Layer logging must be enabled for getting nodeedits')

        async with await s_queue.Window.anit(maxsize=10000) as wind:

            async def fini():
                self.windows.remove(wind)

            wind.onfini(fini)

            self.windows.append(wind)

            yield wind

    async def getNodeEditOffset(self):
        if not self.logedits:
            return 0

        return self.nodeeditlog.index()

    async def getEditOffs(self, defv=None):
        '''
        Return the offset of the last *recorded* log entry.
        '''
        last = self.nodeeditlog.last()
        if last is not None:
            return last[0]
        return defv

    async def waitUpstreamOffs(self, iden, offs):
        evnt = asyncio.Event()

        if self.offsets.get(iden) >= offs:
            evnt.set()
        else:
            self.upstreamwaits[iden][offs].append(evnt)

        return evnt

    async def delete(self):
        '''
        Delete the underlying storage
        '''
        self.isdeleted = True
        await self.fini()
        shutil.rmtree(self.dirn, ignore_errors=True)

def getFlatEdits(nodeedits):

    editsbynode = collections.defaultdict(list)

    # flatten out conditional node edits
    def addedits(buid, form, edits):
        nkey = (buid, form)
        for edittype, editinfo, condedits in edits:
            editsbynode[nkey].append((edittype, editinfo, ()))
            for condedit in condedits:
                addedits(*condedit)

    for buid, form, edits in nodeedits:
        addedits(buid, form, edits)

    return [(k[0], k[1], v) for (k, v) in editsbynode.items()]<|MERGE_RESOLUTION|>--- conflicted
+++ resolved
@@ -1171,7 +1171,7 @@
             forms: EDIT_NODE_ADD and EDIT_NODE_DEL events.  Matches events for nodes with forms in the value list.
             props: EDIT_PROP_SET and EDIT_PROP_DEL events.  Values must be in form:prop or .universal form
             tags:  EDIT_TAG_SET and EDIT_TAG_DEL events.  Values must be the raw tag with no #.
-            tagprops: EDIT_TAGPROP_SET and EDIT_TAGPROP_DEL events.   Values must be just the prop.
+            tagprops: EDIT_TAGPROP_SET and EDIT_TAGPROP_DEL events.   Values must be just the prop or tag:prop.
 
         Note:
             Will not yield any values if this layer was not created with logedits enabled
@@ -1187,10 +1187,11 @@
             for buid, form, edit in editses:
                 for etyp, vals, meta in edit:
                     if ((form in formm and etyp in (EDIT_NODE_ADD, EDIT_NODE_DEL))
-                            or (etyp in (EDIT_PROP_SET, EDIT_PROP_DEL) and (vals[0] in propm
-                                                                            or f'{form}:{vals[0]}' in propm))
+                            or (etyp in (EDIT_PROP_SET, EDIT_PROP_DEL)
+                                and (vals[0] in propm or f'{form}:{vals[0]}' in propm))
                             or (etyp in (EDIT_TAG_SET, EDIT_TAG_DEL) and vals[0] in tagm)
-                            or (etyp in (EDIT_TAGPROP_SET, EDIT_TAGPROP_DEL) and vals[1] in tagpropm)):
+                            or (etyp in (EDIT_TAGPROP_SET, EDIT_TAGPROP_DEL)
+                                and (vals[1] in tagpropm or f'{vals[0]}:{vals[1]}' in tagpropm))):
 
                         yield (curoff, (buid, form, etyp, vals, meta))
 
@@ -1198,37 +1199,6 @@
             if count % 1000 == 0:
                 yield (curoff, (None, None, EDIT_PROGRESS, (), ()))
                 await asyncio.sleep(0)
-
-    async def splicesBack(self, offs=None, size=None):
-
-        if not self.logedits:
-            return
-
-        if offs is None:
-            offs = (await self.getNodeEditOffset(), 0, 0)
-
-        if size is not None:
-
-            count = 0
-            async for offset, nodeedits, meta in self.iterNodeEditLogBack(offs[0]):
-                async for splice in self.makeSplices(offset, nodeedits, meta, reverse=True):
-
-                    if splice[0] > offs:
-                        continue
-
-                    if count >= size:
-                        return
-
-                    yield splice
-                    count += 1
-        else:
-            async for offset, nodeedits, meta in self.iterNodeEditLogBack(offs[0]):
-                async for splice in self.makeSplices(offset, nodeedits, meta, reverse=True):
-
-                    if splice[0] > offs:
-                        continue
-
-                    yield splice
 
     async def makeSplices(self, offs, nodeedits, meta, reverse=False):
         '''
@@ -2813,170 +2783,6 @@
         async for offi, nodeedits, _meta in self.syncNodeEdits2(offs, wait=wait):
             yield (offi, nodeedits)
 
-<<<<<<< HEAD
-=======
-    async def syncIndexEvents(self, offs, matchdef, wait=True):
-        '''
-        Yield (offs, (buid, form, ETYPE, VALS, META)) tuples from the nodeedit log starting from the given offset.
-        Only edits that match the filter in matchdef will be yielded.
-
-        ETYPE is an constant EDIT_* above.  VALS is a tuple whose format depends on ETYPE, outlined in the comment
-        next to the constant.  META is a dict that may contain keys 'user' and 'time' to represent the iden of the user
-        that initiated the change, and the time that it took place, respectively.
-
-        Additionally, every 1000 entries, an entry (offs, (None, None, EDIT_PROGRESS, (), ())) message is emitted.
-
-        Args:
-            offs(int): starting nexus/editlog offset
-            matchdef(Dict[str, Sequence[str]]):  a dict describing which events are yielded
-            wait(bool):  whether to pend and stream value until this layer is fini'd
-
-        The matchdef dict may contain the following keys:  forms, props, tags, tagprops.  The value must be a sequence
-        of strings.  Each key/val combination is treated as an "or", so each key and value yields more events.
-            forms: EDIT_NODE_ADD and EDIT_NODE_DEL events.  Matches events for nodes with forms in the value list.
-            props: EDIT_PROP_SET and EDIT_PROP_DEL events.  Values must be in form:prop or .universal form
-            tags:  EDIT_TAG_SET and EDIT_TAG_DEL events.  Values must be the raw tag with no #.
-            tagprops: EDIT_TAGPROP_SET and EDIT_TAGPROP_DEL events.   Values must be just the prop or tag:prop.
-
-        Note:
-            Will not yield any values if this layer was not created with logedits enabled
-        '''
-
-        formm = set(matchdef.get('forms', ()))
-        propm = set(matchdef.get('props', ()))
-        tagm = set(matchdef.get('tags', ()))
-        tagpropm = set(matchdef.get('tagprops', ()))
-        count = 0
-
-        async for curoff, editses in self.syncNodeEdits(offs, wait=wait):
-            for buid, form, edit in editses:
-                for etyp, vals, meta in edit:
-                    if ((form in formm and etyp in (EDIT_NODE_ADD, EDIT_NODE_DEL))
-                            or (etyp in (EDIT_PROP_SET, EDIT_PROP_DEL)
-                                and (vals[0] in propm or f'{form}:{vals[0]}' in propm))
-                            or (etyp in (EDIT_TAG_SET, EDIT_TAG_DEL) and vals[0] in tagm)
-                            or (etyp in (EDIT_TAGPROP_SET, EDIT_TAGPROP_DEL)
-                                and (vals[1] in tagpropm or f'{vals[0]}:{vals[1]}' in tagpropm))):
-
-                        yield (curoff, (buid, form, etyp, vals, meta))
-
-            count += 1
-            if count % 1000 == 0:
-                yield (curoff, (None, None, EDIT_PROGRESS, (), ()))
-                await asyncio.sleep(0)
-
-    async def makeSplices(self, offs, nodeedits, meta, reverse=False):
-        '''
-        Flatten a set of nodeedits into splices.
-        '''
-        if meta is None:
-            meta = {}
-
-        user = meta.get('user')
-        time = meta.get('time')
-        prov = meta.get('prov')
-
-        if reverse:
-            nodegenr = reversed(list(enumerate(nodeedits)))
-        else:
-            nodegenr = enumerate(nodeedits)
-
-        for nodeoffs, (buid, form, edits) in nodegenr:
-
-            formvalu = None
-
-            if reverse:
-                editgenr = reversed(list(enumerate(edits)))
-            else:
-                editgenr = enumerate(edits)
-
-            for editoffs, (edit, info, _) in editgenr:
-
-                if edit in (EDIT_NODEDATA_SET, EDIT_NODEDATA_DEL, EDIT_EDGE_ADD, EDIT_EDGE_DEL):
-                    continue
-
-                spliceoffs = (offs, nodeoffs, editoffs)
-
-                props = {
-                    'time': time,
-                    'user': user,
-                }
-
-                if prov is not None:
-                    props['prov'] = prov
-
-                if edit == EDIT_NODE_ADD:
-                    formvalu, stortype = info
-                    props['ndef'] = (form, formvalu)
-
-                    yield (spliceoffs, ('node:add', props))
-                    continue
-
-                if edit == EDIT_NODE_DEL:
-                    formvalu, stortype = info
-                    props['ndef'] = (form, formvalu)
-
-                    yield (spliceoffs, ('node:del', props))
-                    continue
-
-                if formvalu is None:
-                    formvalu = await self.getNodeValu(buid)
-
-                props['ndef'] = (form, formvalu)
-
-                if edit == EDIT_PROP_SET:
-                    prop, valu, oldv, stortype = info
-                    props['prop'] = prop
-                    props['valu'] = valu
-                    props['oldv'] = oldv
-
-                    yield (spliceoffs, ('prop:set', props))
-                    continue
-
-                if edit == EDIT_PROP_DEL:
-                    prop, valu, stortype = info
-                    props['prop'] = prop
-                    props['valu'] = valu
-
-                    yield (spliceoffs, ('prop:del', props))
-                    continue
-
-                if edit == EDIT_TAG_SET:
-                    tag, valu, oldv = info
-                    props['tag'] = tag
-                    props['valu'] = valu
-                    props['oldv'] = oldv
-
-                    yield (spliceoffs, ('tag:add', props))
-                    continue
-
-                if edit == EDIT_TAG_DEL:
-                    tag, valu = info
-                    props['tag'] = tag
-                    props['valu'] = valu
-
-                    yield (spliceoffs, ('tag:del', props))
-                    continue
-
-                if edit == EDIT_TAGPROP_SET:
-                    tag, prop, valu, oldv, stortype = info
-                    props['tag'] = tag
-                    props['prop'] = prop
-                    props['valu'] = valu
-                    props['oldv'] = oldv
-
-                    yield (spliceoffs, ('tag:prop:set', props))
-                    continue
-
-                if edit == EDIT_TAGPROP_DEL:
-                    tag, prop, valu, stortype = info
-                    props['tag'] = tag
-                    props['prop'] = prop
-                    props['valu'] = valu
-
-                    yield (spliceoffs, ('tag:prop:del', props))
-
->>>>>>> 7730c273
     @contextlib.asynccontextmanager
     async def getNodeEditWindow(self):
         if not self.logedits:
