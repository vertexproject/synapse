'''
The Layer 2.0 archtecture introduces several optimized node/message serialization formats
used by the layers to optimize returning primitives and facilitate efficient node construction.

Note:  this interface is subject to change between minor revisions.

Storage Types (<stortype>):

    In Layers 2.0, each node property from the model has an associated "storage type".  Each
    storage type determines how the data is indexed and represented within the Layer.  This
    formalizes the separation of "data model" from "storage model".  Each data model type has
    a "stortype" property which coresponds to one of the STOR_TYPE_XXX values.  The knowledge
    of the mapping of data model types to storage types is the responsibility of the data model,
    making the Layer implementation fully decoupled from the data model.

Node Edits / Edits:

    A node edit consists of a (<buid>, <form>, [edits]) tuple where edits is a list of (<type>, <info>)
    edits which corespond to the EDIT_XXX types.

Storage Node (<sode>):

    A storage node is a layer/storage optimized node representation which is similar to a "packed node".
    A storage node *may* be partial ( as it is produced by a given layer ) and are joined by the view/snap
    into "full" storage nodes which are used to construct Node() instances.

    (<buid>, {

        'ndef': (<formname>, <formvalu>),

        'props': {
            <propname>: <propvalu>,
        }

        'tags': {
            <tagname>: <tagvalu>,
        }

        'tagprops: {
            <tagname>: {
                <propname>: <propvalu>,
            },
        }

        # changes that were *just* made.
        'edits': [
            <edit>
        ]

    }),

'''
import os
import shutil
import asyncio
import logging
<<<<<<< HEAD
=======
import ipaddress
import contextlib
>>>>>>> 856f2e37

import regex
import xxhash

import synapse.exc as s_exc
import synapse.common as s_common

import synapse.lib.gis as s_gis
import synapse.lib.base as s_base
import synapse.lib.hive as s_hive
import synapse.lib.cache as s_cache

import synapse.lib.lmdbslab as s_lmdbslab
import synapse.lib.slabseqn as s_slabseqn


logger = logging.getLogger(__name__)

FAIR_ITERS = 10  # every this many rows, yield CPU to other tasks
BUID_CACHE_SIZE = 10000

import synapse.lib.msgpack as s_msgpack

#class LayerApi(s_cell.CellApi):

    #async def __anit__(self, core, link, user, layr):

        #await s_cell.CellApi.__anit__(self, core, link, user)

        #self.layr = layr
        #self.liftperm = ('layer:lift', self.layr.iden)
        #self.storperm = ('layer:stor', self.layr.iden)

    #async def getLiftRows(self, lops):
        #await self._reqUserAllowed(self.liftperm)
        #async for item in self.layr.getLiftRows(lops):
            #yield item

    #async def iterFormRows(self, form):
        #await self._reqUserAllowed(self.liftperm)
        #async for item in self.layr.iterFormRows(form):
            #yield item

    #async def iterPropRows(self, form, prop):
        #await self._reqUserAllowed(self.liftperm)
        #async for item in self.layr.iterPropRows(form, prop):
            #yield item

    #async def iterUnivRows(self, univ):
        #await self._reqUserAllowed(self.liftperm)
        #async for item in self.layr.iterUnivRows(univ):
            #yield item

    #async def stor(self, sops, splices=None):
        #await self._reqUserAllowed(self.storperm)
        #return await self.layr.stor(sops, splices=splices)

    #async def getBuidProps(self, buid):
        #await self._reqUserAllowed(self.liftperm)
        #return await self.layr.getBuidProps(buid)

    #async def getModelVers(self):
        #return await self.layr.getModelVers()

    #async def getOffset(self, iden):
        #return await self.layr.getOffset(iden)

    #async def setOffset(self, iden, valu):
        #return await self.layr.setOffset(iden, valu)

    #async def delOffset(self, iden):
        #return await self.layr.delOffset(iden)

    #async def splices(self, offs, size):
        #await self._reqUserAllowed(self.liftperm)
        #async for item in self.layr.splices(offs, size):
            #yield item

    #async def hasTagProp(self, name):
        #return await self.layr.hasTagProp(name)


STOR_TYPE_UTF8 = 1

STOR_TYPE_U8 = 2
STOR_TYPE_U16 = 3
STOR_TYPE_U32 = 4
STOR_TYPE_U64 = 5

STOR_TYPE_I8 = 6
STOR_TYPE_I16 = 7
STOR_TYPE_I32 = 8
STOR_TYPE_I64 = 9

STOR_TYPE_GUID = 10
STOR_TYPE_TIME = 11
STOR_TYPE_IVAL = 12
STOR_TYPE_MSGP = 13
STOR_TYPE_LATLONG = 14

STOR_TYPE_LOC = 15
STOR_TYPE_TAG = 16
STOR_TYPE_FQDN = 17
STOR_TYPE_IPV6 = 18

#STOR_TYPE_TOMB      = ??
#STOR_TYPE_FIXED     = ??

STOR_FLAG_ARRAY = 0x8000

EDIT_NODE_ADD = 0     # (<type>, (<valu>, <type>))
EDIT_NODE_DEL = 1     # (<type>, (<valu>))
EDIT_PROP_SET = 2     # (<type>, (<prop>, <valu>, <oldv>))
EDIT_PROP_DEL = 3     # (<type>, (<prop>, <oldv>))
EDIT_TAG_SET = 4      # (<type>, (<tag>, <valu>, <oldv>))
EDIT_TAG_DEL = 5      # (<type>, (<tag>, <oldv>))
EDIT_TAGPROP_SET = 6  # (<type>, (<tag>, <prop>, <valu>, <oldv>))
EDIT_TAGPROP_DEL = 7  # (<type>, (<tag>, <prop>, <oldv>))

class IndxBy:
    '''
    IndxBy sub-classes encapsulate access methods and encoding details for
    various types of properties within the layer to be lifted/compaired by
    storage types.
    '''
    def __init__(self, layr, abrv, db):
        self.db = db
        self.abrv = abrv
        self.layr = layr

    def getNodeValu(self, buid):
        raise s_exc.NoSuchImpl(name='getNodeValu')

    def buidsByDups(self, indx):
        for lkey, buid in self.layr.layrslab.scanByDups(self.abrv + indx, db=self.db):
            yield buid

    def buidsByPref(self, indx=b''):
        for lkey, buid in self.layr.layrslab.scanByPref(self.abrv + indx, db=self.db):
            yield buid

    def buidsByRange(self, minindx, maxindx):
        for lkey, buid in self.layr.layrslab.scanByRange(self.abrv + minindx, self.abrv + maxindx, db=self.db):
            yield buid

    def scanByDups(self, indx):
        for item in self.layr.layrslab.scanByDups(self.abrv + indx, db=self.db):
            yield item

    def scanByPref(self, indx=b''):
        for item in self.layr.layrslab.scanByPref(self.abrv + indx, db=self.db):
            yield item

    def scanByRange(self, minindx, maxindx):
        for item in self.layr.layrslab.scanByRange(self.abrv + minindx, self.abrv + maxindx, db=self.db):
            yield item

class IndxByForm(IndxBy):

    def __init__(self, layr, form):

        abrv = layr.getPropAbrv(form, None)
        IndxBy.__init__(self, layr, abrv, layr.byprop)

        self.form = form

    def getNodeValu(self, buid):
        bkey = buid + b'\x00'
        byts = self.layr.layrslab.get(bkey, db=self.layr.bybuid)
        if byts is not None:
            return s_msgpack.un(byts)[1]

class IndxByProp(IndxBy):

    def __init__(self, layr, form, prop):

        abrv = layr.getPropAbrv(form, prop)
        IndxBy.__init__(self, layr, abrv, db=layr.byprop)

        self.form = form
        self.prop = prop

    def getNodeValu(self, buid):
        bkey = buid + b'\x01' + self.prop.encode()
        byts = self.layr.layrslab.get(bkey, db=self.layr.bybuid)
        if byts is not None:
            return s_msgpack.un(byts)[0]

class IndxByPropArray(IndxBy):

    def __init__(self, layr, form, prop):

        abrv = layr.getPropAbrv(form, prop)
        IndxBy.__init__(self, layr, abrv, db=layr.byarray)

        self.form = form
        self.prop = prop

    def getNodeValu(self, buid):
        bkey = buid + b'\x01' + self.prop.encode()
        byts = self.layr.layrslab.get(bkey, db=self.layr.bybuid)
        if byts is not None:
            return s_msgpack.un(byts)[0]

class IndxByTagProp(IndxBy):

    def __init__(self, layr, form, tag, prop):

        abrv = layr.getTagPropAbrv(form, tag, prop)
        IndxBy.__init__(self, layr, abrv, layr.bytagprop)

        self.form = form
        self.prop = prop
        self.tag = tag

    def getNodeValu(self, buid):
        bkey = buid + b'\x03' + self.tag.encode() + b':' + self.prop.encode()
        byts = self.layr.layrslab.get(bkey, db=self.layr.bybuid)
        if byts is not None:
            return s_msgpack.un(byts)[0]

class StorType:

    def __init__(self, layr, stortype):
        self.layr = layr
        self.stortype = stortype

        self.lifters = {}

    def indxBy(self, liftby, cmpr, valu):
        func = self.lifters.get(cmpr)
        if func is None:
            raise s_exc.NoSuchCmpr(cmpr=cmpr)

        yield from func(liftby, valu)

    def indxByForm(self, form, cmpr, valu):
        indxby = IndxByForm(self.layr, form)
        yield from self.indxBy(indxby, cmpr, valu)

    def indxByProp(self, form, prop, cmpr, valu):
        indxby = IndxByProp(self.layr, form, prop)
        for buid in self.indxBy(indxby, cmpr, valu):
            yield buid

    def indxByPropArray(self, form, prop, cmpr, valu):
        indxby = IndxByPropArray(self.layr, form, prop)
        for buid in self.indxBy(indxby, cmpr, valu):
            yield buid

    def indxByTagProp(self, form, tag, prop, cmpr, valu):
        indxby = IndxByTagProp(self.layr, form, tag, prop)
        yield from self.indxBy(indxby, cmpr, valu)

    def indx(self, valu):
        raise NotImplemented

class StorTypeUtf8(StorType):

    def __init__(self, layr):
        StorType.__init__(self, layr, STOR_TYPE_UTF8)
        self.lifters.update({
            '=': self._liftUtf8Eq,
            '~=': self._liftUtf8Regx,
            '^=': self._liftUtf8Prefix,
        })

    def _liftUtf8Eq(self, liftby, valu):
        indx = self._getIndxByts(valu)
        yield from liftby.buidsByDups(indx)

    def _liftUtf8Regx(self, liftby, valu):
        regx = regex.compile(valu)
        for buid in liftby.buidsByPref():
            storvalu = liftby.getNodeValu(buid)
            if regx.search(storvalu) is None:
                continue
            yield buid

    def _liftUtf8Prefix(self, liftby, valu):
        indx = self._getIndxByts(valu)
        yield from liftby.buidsByPref(indx)

    def _getIndxByts(self, valu):

        # include a byte as a "type" of string index value
        # ( to allow sub-types to have special indexing )

        indx = valu.encode('utf8', 'surrogatepass')
        # cut down an index value to 256 bytes...
        if len(indx) <= 256:
            return indx

        base = indx[:248]
        sufx = xxhash.xxh64(indx).digest()
        return base + sufx

    def indx(self, valu):
        return (self._getIndxByts(valu), )

class StorTypeHier(StorType):

    def __init__(self, layr, stortype, sepr='.'):
        StorType.__init__(self, layr, stortype)
        self.sepr = sepr

        self.lifters.update({
            '=': self._liftHierEq,
            '^=': self._liftHierPref,
        })

    def indx(self, valu):
        return (
            self.getHierIndx(valu),
        )

    def getHierIndx(self, valu):
        # encode the index values with a trailing sepr to allow ^=foo.bar to be boundary aware
        return (valu + self.sepr).encode()

    def _liftHierEq(self, liftby, valu):
        indx = self.getHierIndx(valu)
        yield from liftby.buidsByDups(indx)

    def _liftHierPref(self, liftby, valu):
        indx = self.getHierIndx(valu)
        yield from liftby.buidsByPref(indx)

class StorTypeLoc(StorTypeHier):
    def __init__(self, layr):
        StorTypeHier.__init__(self, layr, STOR_TYPE_LOC)

class StorTypeTag(StorTypeHier):

    def __init__(self, layr):
        StorTypeHier.__init__(self, layr, STOR_TYPE_TAG)

    @staticmethod
    def getTagFilt(cmpr, valu):

        if cmpr == '=':
            def filt(x):
                return x == valu
            return filt

        if cmpr == '@=':

            def filt(item):

                if item is None:
                    return False

                if item == (None, None):
                    return False

                if item[0] >= valu[1]:
                    return False

                if item[1] <= valu[0]:
                    return False

                return True

            return filt

class StorTypeFqdn(StorTypeUtf8):

    def indx(self, norm):
        return (
            self._getIndxByts(norm[::-1]),
        )

    def __init__(self, layr):
        StorType.__init__(self, layr, STOR_TYPE_UTF8)
        self.lifters.update({
            '=': self._liftUtf8Eq,
        })

    def _liftUtf8Eq(self, liftby, valu):

        if valu[0] == '*':
            indx = self._getIndxByts(valu[1:][::-1])
            yield from liftby.buidsByPref(indx)
            return

        yield from StorTypeUtf8._liftUtf8Eq(self, liftby, valu[::-1])

class StorTypeIpv6(StorType):

    def __init__(self, layr):
        StorType.__init__(self, layr, STOR_TYPE_IPV6)
        self.lifters.update({
            '=': self._liftIPv6Eq,
            'range=': self._liftIPv6Range,
        })

    def getIPv6Indx(self, valu):
        return ipaddress.IPv6Address(valu).packed

    def indx(self, valu):
        return (
            self.getIPv6Indx(valu),
        )

    def _liftIPv6Eq(self, liftby, valu):
        indx = self.getIPv6Indx(valu)
        yield from liftby.buidsByDups(indx)

    def _liftIPv6Range(self, form, prop, valu):
        minindx = self.getIPv6Indx(valu[0])
        maxindx = self.getIPv6Indx(valu[1])
        yield from liftby.buidsByRange(minindx, maxindx)

class StorTypeInt(StorType):

    def __init__(self, layr, stortype, size, signed):

        StorType.__init__(self, layr, stortype)

        self.size = size
        self.signed = signed

        self.offset = 0
        if signed:
            self.offset = 2 ** ((self.size * 8) - 1) - 1

        self.lifters.update({
            '=': self._liftIntEq,
            '<': self._liftIntLt,
            '>': self._liftIntGt,
            '<=': self._liftIntLe,
            '>=': self._liftIntGe,
            'range=': self._liftIntRange,
        })

        self.zerobyts = b'\x00' * self.size
        self.fullbyts = b'\xff' * self.size

    def getIntIndx(self, valu):
        return (valu + self.offset).to_bytes(self.size, 'big')

    def indx(self, valu):
        return (self.getIntIndx(valu),)

    def _liftIntEq(self, liftby, valu):
        indx = (valu + self.offset).to_bytes(self.size, 'big')
        yield from liftby.buidsByDups(indx)

    def _liftIntGt(self, liftby, valu):
        yield from self._liftIntGe(liftby, valu + 1)

    def _liftIntGe(self, liftby, valu):
        pkeymin = (valu + self.offset).to_bytes(self.size, 'big')
        pkeymax = self.fullbyts
        yield from liftby.buidsByRange(pkeymin, pkeymax)

    def _liftIntLt(self, liftby, valu):
        yield from self._liftIntLe(liftby, valu - 1)

    def _liftIntLe(self, liftby, valu):
        pkeymin = self.zerobyts
        pkeymax = (valu + self.offset).to_bytes(self.size, 'big')
        yield from liftby.buidsByRange(pkeymin, pkeymax)

    def _liftIntRange(self, liftby, valu):
        pkeymin = (valu[0] + self.offset).to_bytes(self.size, 'big')
        pkeymax = (valu[1] + self.offset).to_bytes(self.size, 'big')
        yield from liftby.buidsByRange(pkeymin, pkeymax)

class StorTypeGuid(StorType):

    def __init__(self, layr):
        StorType.__init__(self, layr, STOR_TYPE_GUID)
        self.lifters.update({
            '=': self._liftGuidEq,
        })

    def _liftGuidEq(self, liftby, valu):
        indx = s_common.uhex(valu)
        yield from liftby.buidsByDups(indx)

    def indx(self, valu):
        return (s_common.uhex(valu),)

class StorTypeTime(StorTypeInt):
    def __init__(self, layr):
        StorTypeInt.__init__(self, layr, STOR_TYPE_TIME, 8, True)

class StorTypeIval(StorType):

    def __init__(self, layr):
        StorType.__init__(self, layr, STOR_TYPE_IVAL)
        self.timetype = StorTypeTime(layr)
        self.lifters.update({
            '=': self._liftIvalEq,
            '@=': self._liftIvalAt,
        })

    def _liftIvalEq(self, liftby, valu):
        indx = self.timetype.getIntIndx(valu[0]) + self.timetype.getIntIndx(valu[1])
        yield from liftby.buidsByDups(indx)

    def _liftIvalAt(self, liftby, valu):

        indx = self.timetype.getIntIndx(valu[0])

        for lkey, buid in liftby.scanByPref(indx):

            tick = s_common.int64un(lkey[32:40])
            tock = s_common.int64un(lkey[40:48])

            if tick > valu[1]:
                continue

            if tock < valu[0]:
                continue

            yield buid

    def indx(self, valu):
        return (self.timetype.getIntIndx(valu[0]) + self.timetype.getIntIndx(valu[1]),)

class StorTypeMsgp(StorType):

    def __init__(self, layr):
        StorType.__init__(self, layr, STOR_TYPE_MSGP)
        self.lifters.update({
            '=': self._liftMsgpEq,
        })

    def _liftMsgpEq(self, liftby, valu):
        indx = s_common.buid(valu)
        yield from liftby.buidsByDups(indx)

    def indx(self, valu):
        return (s_common.buid(valu),)

class StorTypeLatLon(StorType):

    def __init__(self, layr):
        StorType.__init__(self, layr, STOR_TYPE_LATLONG)

        self.scale = 10 ** 8
        self.latspace = 90 * 10 ** 8
        self.lonspace = 180 * 10 ** 8

        self.lifters.update({
            '=': self._liftLatLonEq,
            'near=': self._liftLatLonNear,
        })

    def _liftLatLonEq(self, liftby, valu):
        indx = self._getLatLonIndx(valu)
        yield from liftby.scanByDups(indx)

    def _liftLatLonNear(self, liftby, valu):

        (lat, lon), dist = valu

        latscale = (lat * self.scale) + self.latspace
        lonscale = (lon * self.scale) + self.lonspace

        latmin, latmax, lonmin, lonmax = s_gis.bbox(lat, lon, dist)

        lonminindx = int(((lonmin * self.scale) + self.lonspace)).to_bytes(5, 'big')
        lonmaxindx = int(((lonmax * self.scale) + self.lonspace)).to_bytes(5, 'big')

        latminindx = int(((latmin * self.scale) + self.latspace)).to_bytes(5, 'big')
        latmaxindx = int(((latmax * self.scale) + self.latspace)).to_bytes(5, 'big')

        # scan by lon range and down-select the results to matches.
        for lkey, buid in liftby.scanByRange(lonminindx, lonmaxindx):

            # lkey = <abrv> <lonindx> <latindx>

            # limit results to the bounding box before unpacking...
            latbyts = lkey[13:18]

            if latbyts > latmaxindx:
                continue

            if latbyts < latminindx:
                continue

            lonbyts = lkey[8:13]

            latvalu = (int.from_bytes(latbyts, 'big') - self.latspace) / self.scale
            lonvalu = (int.from_bytes(lonbyts, 'big') - self.lonspace) / self.scale

            if s_gis.haversine((lat, lon), (latvalu, lonvalu)) <= dist:
                yield buid

    def _getLatLonIndx(self, latlong):
        # yield index bytes in lon/lat order to allow cheap optimial indexing
        latindx = int(((latlong[0] * self.scale) + self.latspace)).to_bytes(5, 'big')
        lonindx = int(((latlong[1] * self.scale) + self.lonspace)).to_bytes(5, 'big')
        return lonindx + latindx

    def indx(self, valu):
        # yield index bytes in lon/lat order to allow cheap optimial indexing
        return (self._getLatLonIndx(valu),)

class Layer(s_hive.AuthGater):
    '''
    The base class for a cortex layer.
    '''
<<<<<<< HEAD
    confdefs = ()
    authgatetype = 'layr'
=======
    confdefs = (
        ('lockmemory', {'default': True, 'type': 'bool', 'doc': 'Lock the LMDB memory maps for performance.'}),
    )
>>>>>>> 856f2e37

    def __repr__(self):
        return f'Layer ({self.__class__.__name__}): {self.iden}'

<<<<<<< HEAD
    async def __anit__(self, layrinfo, dirn, conf=None):
=======
    async def __anit__(self, layrinfo):
>>>>>>> 856f2e37

        await s_base.Base.__anit__(self)

        self.dirn = dirn
        self.iden = layrinfo.get('iden')
        self.readonly = layrinfo.get('readonly')

        conf = layrinfo.get('conf')
        if conf is None:
            conf = {}

        confpath = s_common.genpath(self.dirn, 'layer.yaml')
        if os.path.isfile(confpath):
            [conf.setdefault(k, v) for (k, v) in s_common.yamlload(confpath).items()]

        self.conf = s_common.config(conf, self.confdefs)

        self.lockmemory = self.conf.get('lockmemory')
        path = s_common.genpath(self.dirn, 'layer_v2.lmdb')

        self.fresh = not os.path.exists(path)

        slabopts = {
            'readonly': self.readonly,
            'max_dbs': 128,
            'map_async': True,
            'readahead': True,
            'lockmemory': self.lockmemory,
        }

        self.layrslab = await s_lmdbslab.Slab.anit(path, **slabopts)
        self.formcounts = await self.layrslab.getHotCount('count:forms')

        path = s_common.genpath(self.dirn, 'splices_v2.lmdb')
        self.spliceslab = await s_lmdbslab.Slab.anit(path, readonly=self.readonly)

        self.tagabrv = self.layrslab.getNameAbrv('tagabrv')
        self.propabrv = self.layrslab.getNameAbrv('propabrv')
        self.tagpropabrv = self.layrslab.getNameAbrv('tagpropabrv')

        self.onfini(self.layrslab)
        self.onfini(self.spliceslab)

        self.bybuid = self.layrslab.initdb('bybuid')

        self.bytag = self.layrslab.initdb('bytag', dupsort=True)
        self.byprop = self.layrslab.initdb('byprop', dupsort=True)
        self.byarray = self.layrslab.initdb('byarray', dupsort=True)
        self.bytagprop = self.layrslab.initdb('bytagprop', dupsort=True)

        self.countdb = self.layrslab.initdb('counters')

        self.splicelog = s_slabseqn.SlabSeqn(self.spliceslab, 'splices')

        self.stortypes = [

            None,

            StorTypeUtf8(self),

            StorTypeInt(self, STOR_TYPE_U8, 1, False),
            StorTypeInt(self, STOR_TYPE_U16, 2, False),
            StorTypeInt(self, STOR_TYPE_U32, 4, False),
            StorTypeInt(self, STOR_TYPE_U64, 8, False),

            StorTypeInt(self, STOR_TYPE_I8, 1, True),
            StorTypeInt(self, STOR_TYPE_I16, 2, True),
            StorTypeInt(self, STOR_TYPE_I32, 4, True),
            StorTypeInt(self, STOR_TYPE_I64, 8, True),

            StorTypeGuid(self),
            StorTypeTime(self),
            StorTypeIval(self),
            StorTypeMsgp(self),
            StorTypeLatLon(self),

            StorTypeLoc(self),
            StorTypeTag(self),
            StorTypeFqdn(self),
            StorTypeIpv6(self),

        ]

        self.editors = [
            self._editNodeAdd,
            self._editNodeDel,
            self._editPropSet,
            self._editPropDel,
            self._editTagSet,
            self._editTagDel,
            self._editTagPropSet,
            self._editTagPropDel,
        ]

        self.canrev = True
        self.ctorname = f'{self.__class__.__module__}.{self.__class__.__name__}'

    def getSpawnInfo(self):
        return {
            'iden': self.iden,
            'dirn': self.dirn,
            'readonly': self.readonly,
            'ctor': self.ctorname,
        }

    async def stat(self):
        return self.layrslab.statinfo()

    async def _onLayrFini(self):
        [(await wind.fini()) for wind in self.windows]

    async def getFormCounts(self):
        return self.formcounts.pack()

    @s_cache.memoize(size=10000)
    def getPropAbrv(self, form, prop):
        return self.propabrv.bytsToAbrv(s_msgpack.en((form, prop)))

    @s_cache.memoize(size=10000)
    def getTagPropAbrv(self, *args):
        return self.tagpropabrv.bytsToAbrv(s_msgpack.en(args))

    async def getAbrvProp(self, abrv):
        byts = self.propabrv.abrvToByts(abrv)
        if byts is None:
            return None
        return s_msgpack.un(byts)

    def getNodeValu(self, buid, prop=None):
        '''
        Retrieve either the form valu or a prop valu for the given node by buid.
        '''
        if prop is None:

            byts = self.layrslab.get(buid + b'\x00', db=self.bybuid)
            if byts is None:
                return None

            form, valu, stortype = s_msgpack.un(byts)
            return valu

        byts = self.layrslab.get(buid + b'\x01' + prop.encode(), db=self.bybuid)
        if byts is None:
            return None

        valu, stortype = s_msgpack.un(byts)
        return valu

    def getNodeTag(self, buid, tag):
        tenc = tag.encode()
        byts = self.layrslab.get(buid + b'\x02' + tenc, db=self.bybuid)
        if byts is None:
            return None
        return s_msgpack.un(byts)

    async def getStorNode(self, buid):
        '''
        Return a potentially incomplete pode.
        '''
        ndef = None

        tags = {}
        props = {}
        tagprops = {}

        for lkey, lval in self.layrslab.scanByPref(buid, db=self.bybuid):

            flag = lkey[32]

            if flag == 0:
                form, valu, stortype = s_msgpack.un(lval)
                ndef = (form, valu)
                continue

            if flag == 1:
                name = lkey[33:].decode()
                valu, stortype = s_msgpack.un(lval)
                props[name] = valu
                continue

            if flag == 2:
                name = lkey[33:].decode()
                tags[name] = s_msgpack.un(lval)
                continue

            if flag == 3:
                tag, prop = lkey[33:].decode().split(':')
                valu, stortype = s_msgpack.un(lval)
                tagprops[(tag, prop)] = valu
                continue

            logger.warning(f'unrecognized storage row: {flag}')

        info = {}

        if ndef:
            info['ndef'] = ndef

        if props:
            info['props'] = props

        if tags:
            info['tags'] = tags

        if tagprops:
            info['tagprops'] = tagprops

        return (buid, info)

    async def liftByTag(self, tag, form=None):

        abrv = self.tagabrv.bytsToAbrv(tag.encode())
        if form is not None:
            abrv += self.getPropAbrv(form, None)

        for lkey, buid in self.layrslab.scanByPref(abrv, db=self.bytag):
            yield await self.getStorNode(buid)

    async def liftByTagValu(self, tag, cmpr, valu, form=None):

        abrv = self.tagabrv.bytsToAbrv(tag.encode())
        if form is not None:
            abrv += self.getPropAbrv(form, None)

        filt = StorTypeTag.getTagFilt(cmpr, valu)
        if filt is None:
            raise s_exc.NoSuchCmpr(cmpr=cmpr)

        for lkey, buid in self.layrslab.scanByPref(abrv, db=self.bytag):
            # filter based on the ival value before lifting the node...
            valu = self.getNodeTag(buid, tag)
            if filt(valu):
                yield await self.getStorNode(buid)

    async def hasTagProp(self, name):
        abrv = self.getTagPropAbrv(None, None, name)
        for lkey, buid in self.layrslab.scanByPref(abrv, db=self.bytagprop):
            return True

        return False

    async def liftByTagProp(self, form, tag, prop):
        abrv = self.getTagPropAbrv(form, tag, prop)
        for lkey, buid in self.layrslab.scanByPref(abrv, db=self.bytagprop):
            yield await self.getStorNode(buid)

    async def liftByTagPropValu(self, form, tag, prop, cmprvals):
        for cmpr, valu, kind in cmprvals:
            for buid in self.stortypes[kind].indxByTagProp(form, tag, prop, cmpr, valu):
                yield await self.getStorNode(buid)

    async def liftByProp(self, form, prop):
        abrv = self.getPropAbrv(form, prop)
        for lkey, buid in self.layrslab.scanByPref(abrv, db=self.byprop):
            yield await self.getStorNode(buid)

    # NOTE: form vs prop valu lifting is differentiated to allow merge sort
    async def liftByFormValu(self, form, cmprvals):
        abrv = self.getPropAbrv(form, None)
        for cmpr, valu, kind in cmprvals:
            #print('liftByFormValu %r %r %r %r' % (form, cmpr, valu, kind))
            for buid in self.stortypes[kind].indxByForm(form, cmpr, valu):
                yield await self.getStorNode(buid)

    async def liftByPropValu(self, form, prop, cmprvals):
        for cmpr, valu, kind in cmprvals:
            #print('liftByPropValu %r %r %r %r %r' % (form, prop, cmpr, valu, kind))
            for buid in self.stortypes[kind].indxByProp(form, prop, cmpr, valu):
                yield await self.getStorNode(buid)

    async def liftByPropArray(self, form, prop, cmprvals):
        for cmpr, valu, kind in cmprvals:
            for buid in self.stortypes[kind].indxByPropArray(form, prop, cmpr, valu):
                yield await self.getStorNode(buid)

    async def storNodeEdits(self, nodeedits, meta):
        # change control goes here....
        return [await self._storNodeEdit(e, meta) for e in nodeedits]

    async def _storNodeEdit(self, nodeedit, meta):
        '''
        Execute a series of storage operations for the given node.
        '''

        buid, form, edits = nodeedit

        changed = []
        for edit in edits:
            items = self.editors[edit[0]](buid, form, edit)
            if items is not None:
                changed.extend(items)

        sode = await self.getStorNode(buid)

        sode[1]['edits'] = changed

        await asyncio.sleep(0)

        return sode

    def _editNodeAdd(self, buid, form, edit):

        fenc = form.encode()
        valu, stortype = edit[1]

        byts = s_msgpack.en((form, valu, stortype))
        if not self.layrslab.put(buid + b'\x00', byts, db=self.bybuid, overwrite=False):
            return None

        abrv = self.getPropAbrv(form, None)
        for indx in self.getStorIndx(stortype, valu):
            self.layrslab.put(abrv + indx, buid, db=self.byprop)

        self.formcounts.inc(fenc)

        created = (EDIT_PROP_SET, ('.created', s_common.now(), None, STOR_TYPE_TIME))

        self._editPropSet(buid, form, created)

        return (
            (EDIT_NODE_ADD, (valu, stortype)),
            created,
        )

    def _editNodeDel(self, buid, form, edit):

        byts = self.layrslab.pop(buid + b'\x00', db=self.bybuid)
        if byts is None:
            return None

        form, valu, stortype = s_msgpack.un(byts)

        fenc = form.encode()

        abrv = self.getPropAbrv(form, None)
        for indx in self.getStorIndx(stortype, valu):
            self.layrslab.delete(abrv + indx, buid, db=self.byprop)

        self.formcounts.inc(fenc, valu=-1)

        return (
            (EDIT_NODE_DEL, (valu, stortype)),
        )

    def _editPropSet(self, buid, form, edit):

        prop, valu, oldv, stortype = edit[1]

        oldv = None
        penc = prop.encode()
        bkey = buid + b'\x01' + penc

        abrv = self.getPropAbrv(form, prop)
        univabrv = None

        if penc[0] == 46: # '.' to detect universal props (as quickly as possible)
            univabrv = self.getPropAbrv(None, prop)

        newb = s_msgpack.en((valu, stortype))
        oldb = self.layrslab.replace(bkey, newb, db=self.bybuid)

        if newb == oldb:
            return []

        if oldb is not None:

            oldv, oldt = s_msgpack.un(oldb)
            if oldv == valu and oldt == stortype:
                return None

            for oldi in self.getStorIndx(oldt, oldv):
                self.layrslab.delete(abrv + oldi, buid, db=self.byprop)
                if univabrv is not None:
                    self.layrslab.delete(univabrv + indx, buid, db=self.byprop)

        if stortype & STOR_FLAG_ARRAY:

            realtype = stortype & 0x7fff
            for aval in valu:
                for indx in self.getStorIndx(realtype, aval):
                    self.layrslab.put(abrv + indx, buid, db=self.byarray)
                    if univabrv is not None:
                        self.layrslab.put(univabrv + indx, buid, db=self.byarray)

            for indx in self.getStorIndx(STOR_TYPE_MSGP, valu):
                self.layrslab.put(abrv + indx, buid, db=self.byprop)
                if univabrv is not None:
                    self.layrslab.put(univabrv + indx, buid, db=self.byprop)

        else:

            for indx in self.getStorIndx(stortype, valu):
                self.layrslab.put(abrv + indx, buid, db=self.byprop)
                if univabrv is not None:
                    self.layrslab.put(univabrv + indx, buid, db=self.byprop)

        return (
            (EDIT_PROP_SET, (prop, valu, oldv, stortype)),
        )

    def _editPropDel(self, buid, form, edit):

        prop, oldv, stortype = edit[1]

        penc = prop.encode()
        bkey = buid + b'\x01' + penc

        abrv = self.getPropAbrv(form, prop)
        univabrv = None

        if penc[0] == 46: # '.' to detect universal props (as quickly as possible)
            univabrv = self.getPropAbrv(None, prop)

        byts = self.layrslab.pop(bkey, db=self.bybuid)
        if byts is None:
            return None

        valu, stortype = s_msgpack.un(byts)

        if stortype & STOR_FLAG_ARRAY:

            realtype = stortype & 0xefff

            for aval in valu:
                for indx in self.getStorIndx(realtype, aval):
                    self.layrslab.put(abrv + indx, buid, db=self.byarray)
                    if univabrv is not None:
                        self.layrslab.delete(univabrv + indx, buid, db=self.byarray)

            for indx in self.getStorIndx(STOR_TYPE_MSGP, valu):
                self.layrslab.delete(abrv + indx, buid, db=self.byprop)
                if univabrv is not None:
                    self.layrslab.delete(univabrv + indx, buid, db=self.byprop)

        else:

            for indx in self.getStorIndx(stortype, valu):
                self.layrslab.delete(abrv + indx, buid, db=self.byprop)
                if univabrv is not None:
                    self.layrslab.delete(univabrv + indx, buid, db=self.byprop)

        return (
            (EDIT_PROP_DEL, (prop, valu, stortype)),
        )

    def _editTagSet(self, buid, form, edit):

        tag, valu, oldv = edit[1]

        tenc = tag.encode()
        tagabrv = self.tagabrv.bytsToAbrv(tenc)
        formabrv = self.getPropAbrv(form, None)

        oldb = self.layrslab.replace(buid + b'\x02' + tenc, s_msgpack.en(valu), db=self.bybuid)

        if oldb is not None and s_msgpack.un(oldb) == valu:
            return None

        self.layrslab.put(tagabrv + formabrv, buid, db=self.bytag)

        return (
            (EDIT_TAG_SET, (tag, valu, oldv)),
        )

    def _editTagDel(self, buid, form, edit):

        tag, oldv = edit[1]

        tenc = tag.encode()

        tagabrv = self.tagabrv.bytsToAbrv(tenc)
        formabrv = self.getPropAbrv(form, None)

        oldb = self.layrslab.pop(buid + b'\x02' + tenc, db=self.bybuid)
        if oldb is None:
            return None

        self.layrslab.delete(tagabrv + formabrv, buid, db=self.bytag)

        oldv = s_msgpack.un(oldb)

        return (
            (EDIT_TAG_DEL, (tag, oldv)),
        )

    def _editTagPropSet(self, buid, form, edit):

        tag, prop, valu, oldv, stortype = edit[1]

        tenc = tag.encode()
        penc = prop.encode()

        p_abrv = self.getTagPropAbrv(None, None, prop)
        tp_abrv = self.getTagPropAbrv(None, tag, prop)
        ftp_abrv = self.getTagPropAbrv(form, tag, prop)

        bkey = buid + b'\x03' + tenc + b':' + penc

        oldb = self.layrslab.replace(bkey, s_msgpack.en((valu, stortype)), db=self.bybuid)
        if oldb is not None:

            oldv, oldt = s_msgpack.un(oldb)
            if valu == oldv and stortype == oldt:
                return

            for oldi in self.getStorIndx(oldt, oldv):
                self.layrslab.delete(p_abrv + oldi, buid, db=self.bytagprop)
                self.layrslab.delete(tp_abrv + oldi, buid, db=self.bytagprop)
                self.layrslab.delete(ftp_abrv + oldi, buid, db=self.bytagprop)

        kvpairs = []

        for indx in self.getStorIndx(stortype, valu):
            kvpairs.append((p_abrv + indx, buid))
            kvpairs.append((tp_abrv + indx, buid))
            kvpairs.append((ftp_abrv + indx, buid))

        self.layrslab.putmulti(kvpairs, db=self.bytagprop)

        return (
            (EDIT_TAGPROP_SET, (tag, prop, valu, oldv, stortype)),
        )

    def _editTagPropDel(self, buid, form, edit):

        tag, prop, valu, stortype = edit[1]

        tenc = tag.encode()
        penc = prop.encode()

        p_abrv = self.getTagPropAbrv(None, None, prop)
        tp_abrv = self.getTagPropAbrv(None, tag, prop)
        ftp_abrv = self.getTagPropAbrv(form, tag, prop)

        bkey = buid + b'\x03' + tenc + b':' + penc

        oldb = self.layrslab.pop(bkey, db=self.bybuid)
        if oldb is None:
            return

        oldv, oldt = s_msgpack.un(oldb)

        for oldi in self.getStorIndx(oldt, oldv):
            self.layrslab.delete(p_abrv + oldi, buid, db=self.bytagprop)
            self.layrslab.delete(tp_abrv + oldi, buid, db=self.bytagprop)
            self.layrslab.delete(ftp_abrv + oldi, buid, db=self.bytagprop)

        return (
            (EDIT_TAGPROP_DEL, (tag, prop, oldv, oldt)),
        )

    def getStorIndx(self, stortype, valu):

        pref = stortype.to_bytes(1, 'big')

        if stortype & 0x8000:

            realtype = stortype & 0xefff
            realpref = stortype.to_bytes(1, 'big')

            retn = []
            [retn.extend(self.getStorIndx(realtype, aval)) for aval in valu]
            return retn

        return self.stortypes[stortype].indx(valu)

    async def iterPropRows(self, form, prop):

        fenc = form.encode()
        penc = prop.encode()

        abrv = self.getPropAbrv(form, prop)

        for lval, buid in self.layrslab.scanByPref(abrv, db=self.byprop):
            bkey = buid + b'\x01' + penc
            byts = self.layrslab.get(bkey, db=self.bybuid)

            await asyncio.sleep(0)

            if byts is None:
                continue

            valu, stortype = s_msgpack.un(byts)
            yield buid, valu

    async def iterUnivRows(self, prop):

        penc = prop.encode()

        abrv = self.getPropAbrv(None, prop)

        for lval, buid in self.layrslab.scanByPref(abrv, db=self.byprop):
            bkey = buid + b'\x01' + penc
            byts = self.layrslab.get(bkey, db=self.bybuid)

            await asyncio.sleep(0)

            if byts is None:
                continue

            valu, stortype = s_msgpack.un(byts)
            yield buid, valu

    #async def _storFireSplices(self, splices):
        #'''
        #Fire events, windows, etc for splices.
        #'''
        #indx = await self._storSplices(splices)

        #self.spliced.set()
        #self.spliced.clear()

        #items = [(indx + i, s) for (i, s) in enumerate(splices)]

        # go fast and protect against edit-while-iter issues
        #[(await wind.puts(items)) for wind in tuple(self.windows)]

        #[(await self.dist(s)) for s in splices]

    #async def _storSplices(self, splices):  # pragma: no cover
        #'''
        #Store the splices into a sequentially accessible storage structure.
        #Returns the indx of the first splice stored.
        #'''
        #raise NotImplementedError

    #async def _liftByFormRe(self, oper):

        #form, query, info = oper[1]

        #regx = regex.compile(query)

        #count = 0

        #async for buid, valu in self.iterFormRows(form):

            #count += 1
            #if not count % FAIR_ITERS:
                #await asyncio.sleep(0)  # give other tasks a chance

            # for now... but maybe repr eventually?
            #if not isinstance(valu, str):
                #valu = str(valu)

            #if not regx.search(valu):
                #continue

            #yield (buid,)

    #async def _liftByUnivRe(self, oper):

        #prop, query, info = oper[1]
#
        #regx = regex.compile(query)

        #count = 0

        #async for buid, valu in self.iterUnivRows(prop):

            #count += 1
            #if not count % FAIR_ITERS:
                #await asyncio.sleep(0)  # give other tasks a chance

            # for now... but maybe repr eventually?
            #if not isinstance(valu, str):
                #valu = str(valu)

            #if not regx.search(valu):
                #continue

            #yield (buid,)

    #async def _liftByPropRe(self, oper):
        # ('regex', (<form>, <prop>, <regex>, info))
        #form, prop, query, info = oper[1]

        #regx = regex.compile(query)

        #count = 0

        # full table scan...
        #async for buid, valu in self.iterPropRows(form, prop):

            #count += 1
            #if not count % FAIR_ITERS:
                #await asyncio.sleep(0)  # give other tasks a chance

            # for now... but maybe repr eventually?
            #if not isinstance(valu, str):
                #valu = str(valu)

            #if not regx.search(valu):
                #continue

            # yield buid, form, prop, valu
            #yield (buid,)

    # TODO: Hack until we get interval trees pushed all the way through
    def _cmprIval(self, item, othr):

        if othr[0] >= item[1]:
            return False

        if othr[1] <= item[0]:
            return False

        return True

    #async def _liftByPropIval(self, oper):
        #form, prop, ival = oper[1]
        #count = 0
        #async for buid, valu in self.iterPropRows(form, prop):
            #count += 1

            #if not count % FAIR_ITERS:
                #await asyncio.sleep(0)

            #if type(valu) not in (list, tuple):
                #continue

            #if len(valu) != 2:
                #continue

            #if not self._cmprIval(ival, valu):
                #continue

            #yield (buid,)

    #async def _liftByUnivIval(self, oper):
        #_, prop, ival = oper[1]
        #count = 0
        #async for buid, valu in self.iterUnivRows(prop):
            #count += 1

            #if not count % FAIR_ITERS:
                #await asyncio.sleep(0)

            #if type(valu) not in (list, tuple):
                #continue

            #if len(valu) != 2:
                #continue

            #if not self._cmprIval(ival, valu):
                #continue

            #yield (buid,)

    #async def _liftByFormIval(self, oper):
        #_, form, ival = oper[1]
        #count = 0
        #async for buid, valu in self.iterFormRows(form):
            #count += 1

            #if not count % FAIR_ITERS:
                #await asyncio.sleep(0)

            #if type(valu) not in (list, tuple):
                #continue

            #if len(valu) != 2:
                #continue

            #if not self._cmprIval(ival, valu):
                #continue

            #yield (buid,)

    # The following functions are abstract methods that must be implemented by a subclass

    #async def getModelVers(self):  # pragma: no cover
        #raise NotImplementedError

    async def getModelVers(self):

        byts = self.layrslab.get(b'layer:model:version')
        if byts is None:
            return (-1, -1, -1)

        return s_msgpack.un(byts)

    async def setModelVers(self, vers):
        byts = s_msgpack.en(vers)
        self.layrslab.put(b'layer:model:version', byts)

    #async def setModelVers(self, vers):  # pragma: no cover
        #raise NotImplementedError

    #async def setOffset(self, iden, offs):  # pragma: no cover
        #raise NotImplementedError

    #async def getOffset(self, iden):  # pragma: no cover
        #raise NotImplementedError

    #async def abort(self):  # pragma: no cover
        #raise NotImplementedError

    #async def getBuidProps(self, buid):  # pragma: no cover
        #raise NotImplementedError

    #async def _storPropSet(self, oper):  # pragma: no cover
        #raise NotImplementedError

    #async def _storTagPropSet(self, oper): # pragma: no cover
        #raise NotImplementedError

    #async def _storTagPropDel(self, oper): # pragma: no cover
        #raise NotImplementedError

    #async def _storBuidSet(self, oper):  # pragma: no cover
        #raise NotImplementedError

    #async def _storPropDel(self, oper):  # pragma: no cover
        #raise NotImplementedError

    #async def _liftByIndx(self, oper):  # pragma: no cover
        #raise NotImplementedError

    #async def _liftByTagProp(self, oper): # pragma: no cover
        #raise NotImplementedError

    #async def iterFormRows(self, form):  # pragma: no cover
        #'''
        #Iterate (buid, valu) rows for the given form in this layer.
        #'''
        #for x in (): yield x
        #raise NotImplementedError

    #async def hasTagProp(self, name): # pragma: no cover
        #raise NotImplementedError

    #async def iterPropRows(self, form, prop):  # pragma: no cover
        #'''
        #Iterate (buid, valu) rows for the given form:prop in this layer.
        #'''
        #for x in (): yield x
        #raise NotImplementedError

    #async def iterUnivRows(self, prop):  # pragma: no cover
        #'''
        #Iterate (buid, valu) rows for the given universal prop
        #'''
        #for x in (): yield x
        #raise NotImplementedError

    #async def stat(self):  # pragma: no cover
        #raise NotImplementedError

    #async def splices(self, offs, size):  # pragma: no cover
        #for x in (): yield x
        #raise NotImplementedError

    #async def syncSplices(self, offs):  # pragma: no cover
        #'''
        #Yield (offs, mesg) tuples from the given offset.

        #Once caught up with storage, yield them in realtime.
        #'''
        #for x in (): yield x
        #raise NotImplementedError

    #async def getNodeNdef(self, buid):  # pragma: no cover
        #raise NotImplementedError

    #async def delUnivProp(self, propname, info=None): # pragma: no cover
        #'''
        #Bulk delete all instances of a universal prop.
        #'''
        #raise NotImplementedError

    #async def delFormProp(self, formname, propname, info=None): # pragma: no cover
        #'''
        #Bulk delete all instances of a form prop.
        #'''

    #async def setNodeData(self, buid, name, item): # pragma: no cover
        #raise NotImplementedError

    #async def getNodeData(self, buid, name, defv=None): # pragma: no cover
        #raise NotImplementedError

    #async def iterNodeData(self, buid): # pragma: no cover
        #for x in (): yield x
        #raise NotImplementedError

    async def delete(self):
        '''
        Delete the underlying storage
        '''
        await self.fini()
        await s_hive.AuthGater.delete(self)
        shutil.rmtree(self.dirn, ignore_errors=True)

class LayerStorage(s_base.Base):
    '''
    An LayerStorage acts as a factory instance for Layers.
    '''

    stortype = 'local'

    async def __anit__(self, info, dirn):

        await s_base.Base.__anit__(self)

        self.info = info
        self.iden = info.get('iden')
        self.name = info.get('name')
        self.conf = info.get('conf')
        self.dirn = dirn

        if self.iden is None:
            mesg = f'LayerStorage ({self.stortype}) needs an iden!'
            raise s_exc.NeedConfValu(mesg=mesg, name=self.iden)

    async def initLayr(self, layrinfo):
        iden = layrinfo.get('iden')
        if iden is None:
            raise s_exc.NeedConfValu(mesg='Missing layer iden', name=self)

        path = s_common.gendir(self.dirn, iden)
        return await Layer.anit(layrinfo, path)

    async def reqValidLayrConf(self, conf):
        return

    @staticmethod
    async def reqValidConf(conf):
        return<|MERGE_RESOLUTION|>--- conflicted
+++ resolved
@@ -54,11 +54,8 @@
 import shutil
 import asyncio
 import logging
-<<<<<<< HEAD
-=======
 import ipaddress
 import contextlib
->>>>>>> 856f2e37
 
 import regex
 import xxhash
@@ -665,23 +662,14 @@
     '''
     The base class for a cortex layer.
     '''
-<<<<<<< HEAD
-    confdefs = ()
-    authgatetype = 'layr'
-=======
     confdefs = (
         ('lockmemory', {'default': True, 'type': 'bool', 'doc': 'Lock the LMDB memory maps for performance.'}),
     )
->>>>>>> 856f2e37
 
     def __repr__(self):
         return f'Layer ({self.__class__.__name__}): {self.iden}'
 
-<<<<<<< HEAD
     async def __anit__(self, layrinfo, dirn, conf=None):
-=======
-    async def __anit__(self, layrinfo):
->>>>>>> 856f2e37
 
         await s_base.Base.__anit__(self)
 
