--- conflicted
+++ resolved
@@ -1325,13 +1325,8 @@
 
     async def _liftIvalPartAt(self, liftby, valu, reverse=False):
         pkeymin = self.timetype.getIntIndx(valu[0])
-<<<<<<< HEAD
         pkeymax = self.timetype.getIntIndx(valu[1] - 1)
-        for item in scan(pkeymin, pkeymax):
-=======
-        pkeymax = self.timetype.getIntIndx(valu[1])
-        for item in liftby.keyNidsByRange(pkeymin, pkeymax, reverse=reverse):
->>>>>>> 6aa62f68
+        for item in liftby.keyNidsByRange(pkeymin, pkeymax, reverse=reverse)
             yield item
 
     def indx(self, valu):
