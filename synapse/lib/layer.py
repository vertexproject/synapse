'''
The Layer 2.0 archtecture introduces several optimized node/message serialization formats
used by the layers to optimize returning primitives and facilitate efficient node construction.

Note:  this interface is subject to change between minor revisions.

Storage Types (<stortype>):

    In Layers 2.0, each node property from the model has an associated "storage type".  Each
    storage type determines how the data is indexed and represented within the Layer.  This
    formalizes the separation of "data model" from "storage model".  Each data model type has
    a "stortype" property which coresponds to one of the STOR_TYPE_XXX values.  The knowledge
    of the mapping of data model types to storage types is the responsibility of the data model,
    making the Layer implementation fully decoupled from the data model.

Node Edits / Edits:

    A node edit consists of a (<buid>, <form>, [edits]) tuple where edits is a list of (<type>, <info>)
    edits which corespond to the EDIT_XXX types.

Storage Node (<sode>):

    A storage node is a layer/storage optimized node representation which is similar to a "packed node".
    A storage node *may* be partial ( as it is produced by a given layer ) and are joined by the view/snap
    into "full" storage nodes which are used to construct Node() instances.

    (<buid>, {

        'ndef': (<formname>, <formvalu>),

        'props': {
            <propname>: <propvalu>,
        }

        'tags': {
            <tagname>: <tagvalu>,
        }

        'tagprops: {
            <tagname>: {
                <propname>: <propvalu>,
            },
        }

        # changes that were *just* made.
        'edits': [
            <edit>
        ]

    }),

'''
import os
import shutil
import asyncio
import logging
import ipaddress
import contextlib
import collections

import regex
import xxhash

import synapse.exc as s_exc
import synapse.common as s_common
import synapse.telepath as s_telepath

import synapse.lib.gis as s_gis
import synapse.lib.base as s_base
import synapse.lib.cell as s_cell
import synapse.lib.cache as s_cache
import synapse.lib.nexus as s_nexus
import synapse.lib.queue as s_queue

import synapse.lib.lmdbslab as s_lmdbslab
import synapse.lib.slabseqn as s_slabseqn


logger = logging.getLogger(__name__)

FAIR_ITERS = 10  # every this many rows, yield CPU to other tasks
BUID_CACHE_SIZE = 10000

import synapse.lib.msgpack as s_msgpack

class LayerApi(s_cell.CellApi):

    async def __anit__(self, core, link, user, layr):

        await s_cell.CellApi.__anit__(self, core, link, user)

        self.layr = layr
        self.liftperm = ('layer:lift', self.layr.iden)
        #self.storperm = ('layer:stor', self.layr.iden)

    async def iterLayerSplices(self):
        '''
        Scan the full layer and yield artificial nodeedit splices.
        '''
        await self._reqUserAllowed(self.liftperm)
        async for item in self.layr.iterLayerSplices():
            yield item

    async def syncSplices(self, offs):
        '''
        Yield (offs, mesg) tuples from the splicelog starting from the given offset.

        Once caught up with storage, yield them in realtime
        '''
        await self._reqUserAllowed(self.liftperm)
        async for item in self.layr.syncSplices(offs):
            yield item

    async def getSpliceOffset(self):
        await self._reqUserAllowed(self.liftperm)
        return self.layr.getSpliceOffset()

    async def getIden(self):
        await self._reqUserAllowed(self.liftperm)
        return self.layr.iden

    #async def getLiftRows(self, lops):
        #await self._reqUserAllowed(self.liftperm)
        #async for item in self.layr.getLiftRows(lops):
            #yield item

    #async def iterFormRows(self, form):
        #await self._reqUserAllowed(self.liftperm)
        #async for item in self.layr.iterFormRows(form):
            #yield item

    #async def iterPropRows(self, form, prop):
        #await self._reqUserAllowed(self.liftperm)
        #async for item in self.layr.iterPropRows(form, prop):
            #yield item

    #async def iterUnivRows(self, univ):
        #await self._reqUserAllowed(self.liftperm)
        #async for item in self.layr.iterUnivRows(univ):
            #yield item

    #async def stor(self, sops, splices=None):
        #await self._reqUserAllowed(self.storperm)
        #return await self.layr.stor(sops, splices=splices)

    #async def getBuidProps(self, buid):
        #await self._reqUserAllowed(self.liftperm)
        #return await self.layr.getBuidProps(buid)

    #async def getModelVers(self):
        #return await self.layr.getModelVers()

    #async def getOffset(self, iden):
        #return await self.layr.getOffset(iden)

    #async def setOffset(self, iden, valu):
        #return await self.layr.setOffset(iden, valu)

    #async def delOffset(self, iden):
        #return await self.layr.delOffset(iden)

    #async def splices(self, offs, size):
        #await self._reqUserAllowed(self.liftperm)
        #async for item in self.layr.splices(offs, size):
            #yield item

    #async def hasTagProp(self, name):
        #return await self.layr.hasTagProp(name)


STOR_TYPE_UTF8 = 1

STOR_TYPE_U8 = 2
STOR_TYPE_U16 = 3
STOR_TYPE_U32 = 4
STOR_TYPE_U64 = 5

STOR_TYPE_I8 = 6
STOR_TYPE_I16 = 7
STOR_TYPE_I32 = 8
STOR_TYPE_I64 = 9

STOR_TYPE_GUID = 10
STOR_TYPE_TIME = 11
STOR_TYPE_IVAL = 12
STOR_TYPE_MSGP = 13
STOR_TYPE_LATLONG = 14

STOR_TYPE_LOC = 15
STOR_TYPE_TAG = 16
STOR_TYPE_FQDN = 17
STOR_TYPE_IPV6 = 18

STOR_TYPE_U128 = 19
STOR_TYPE_I128 = 20

# STOR_TYPE_TOMB      = ??
# STOR_TYPE_FIXED     = ??

STOR_FLAG_ARRAY = 0x8000

EDIT_NODE_ADD = 0     # (<type>, (<valu>, <type>))
EDIT_NODE_DEL = 1     # (<type>, (<valu>))
EDIT_PROP_SET = 2     # (<type>, (<prop>, <valu>, <oldv>))
EDIT_PROP_DEL = 3     # (<type>, (<prop>, <oldv>))
EDIT_TAG_SET = 4      # (<type>, (<tag>, <valu>, <oldv>))
EDIT_TAG_DEL = 5      # (<type>, (<tag>, <oldv>))
EDIT_TAGPROP_SET = 6  # (<type>, (<tag>, <prop>, <valu>, <oldv>))
EDIT_TAGPROP_DEL = 7  # (<type>, (<tag>, <prop>, <oldv>))
EDIT_NODEDATA_SET = 8 # (<type>, (<name>, <valu>))
EDIT_NODEDATA_DEL = 9 # (<type>, (<name>))

class IndxBy:
    '''
    IndxBy sub-classes encapsulate access methods and encoding details for
    various types of properties within the layer to be lifted/compaired by
    storage types.
    '''
    def __init__(self, layr, abrv, db):
        self.db = db
        self.abrv = abrv
        self.layr = layr

    def getNodeValu(self, buid):
        raise s_exc.NoSuchImpl(name='getNodeValu')

    def buidsByDups(self, indx):
        for _, buid in self.layr.layrslab.scanByDups(self.abrv + indx, db=self.db):
            yield buid

    def buidsByPref(self, indx=b''):
        for _, buid in self.layr.layrslab.scanByPref(self.abrv + indx, db=self.db):
            yield buid

    def buidsByRange(self, minindx, maxindx):
        for _, buid in self.layr.layrslab.scanByRange(self.abrv + minindx, self.abrv + maxindx, db=self.db):
            yield buid

    def scanByDups(self, indx):
        for item in self.layr.layrslab.scanByDups(self.abrv + indx, db=self.db):
            yield item

    def scanByPref(self, indx=b''):
        for item in self.layr.layrslab.scanByPref(self.abrv + indx, db=self.db):
            yield item

    def scanByRange(self, minindx, maxindx):
        for item in self.layr.layrslab.scanByRange(self.abrv + minindx, self.abrv + maxindx, db=self.db):
            yield item

class IndxByForm(IndxBy):

    def __init__(self, layr, form):

        abrv = layr.getPropAbrv(form, None)
        IndxBy.__init__(self, layr, abrv, layr.byprop)

        self.form = form

    def getNodeValu(self, buid):
        bkey = buid + b'\x00'
        byts = self.layr.layrslab.get(bkey, db=self.layr.bybuid)
        if byts is not None:
            return s_msgpack.un(byts)[1]

class IndxByProp(IndxBy):

    def __init__(self, layr, form, prop):

        abrv = layr.getPropAbrv(form, prop)
        IndxBy.__init__(self, layr, abrv, db=layr.byprop)

        self.form = form
        self.prop = prop

    def getNodeValu(self, buid):
        bkey = buid + b'\x01' + self.prop.encode()
        byts = self.layr.layrslab.get(bkey, db=self.layr.bybuid)
        if byts is not None:
            return s_msgpack.un(byts)[0]

class IndxByPropArray(IndxBy):

    def __init__(self, layr, form, prop):

        abrv = layr.getPropAbrv(form, prop)
        IndxBy.__init__(self, layr, abrv, db=layr.byarray)

        self.form = form
        self.prop = prop

    def getNodeValu(self, buid):
        bkey = buid + b'\x01' + self.prop.encode()
        byts = self.layr.layrslab.get(bkey, db=self.layr.bybuid)
        if byts is not None:
            return s_msgpack.un(byts)[0]

class IndxByTagProp(IndxBy):

    def __init__(self, layr, form, tag, prop):

        abrv = layr.getTagPropAbrv(form, tag, prop)
        IndxBy.__init__(self, layr, abrv, layr.bytagprop)

        self.form = form
        self.prop = prop
        self.tag = tag

    def getNodeValu(self, buid):
        bkey = buid + b'\x03' + self.tag.encode() + b':' + self.prop.encode()
        byts = self.layr.layrslab.get(bkey, db=self.layr.bybuid)
        if byts is not None:
            return s_msgpack.un(byts)[0]

class StorType:

    def __init__(self, layr, stortype):
        self.layr = layr
        self.stortype = stortype

        self.lifters = {}

    def indxBy(self, liftby, cmpr, valu):
        func = self.lifters.get(cmpr)
        if func is None:
            raise s_exc.NoSuchCmpr(cmpr=cmpr)

        yield from func(liftby, valu)

    def indxByForm(self, form, cmpr, valu):
        indxby = IndxByForm(self.layr, form)
        yield from self.indxBy(indxby, cmpr, valu)

    def indxByProp(self, form, prop, cmpr, valu):
        indxby = IndxByProp(self.layr, form, prop)
        for buid in self.indxBy(indxby, cmpr, valu):
            yield buid

    def indxByPropArray(self, form, prop, cmpr, valu):
        indxby = IndxByPropArray(self.layr, form, prop)
        for buid in self.indxBy(indxby, cmpr, valu):
            yield buid

    def indxByTagProp(self, form, tag, prop, cmpr, valu):
        indxby = IndxByTagProp(self.layr, form, tag, prop)
        yield from self.indxBy(indxby, cmpr, valu)

    def indx(self, valu):
        raise NotImplementedError

class StorTypeUtf8(StorType):

    def __init__(self, layr):
        StorType.__init__(self, layr, STOR_TYPE_UTF8)
        self.lifters.update({
            '=': self._liftUtf8Eq,
            '~=': self._liftUtf8Regx,
            '^=': self._liftUtf8Prefix,
            'range=': self._liftUtf8Range,
        })

    def _liftUtf8Eq(self, liftby, valu):
        indx = self._getIndxByts(valu)
        yield from liftby.buidsByDups(indx)

    def _liftUtf8Range(self, liftby, valu):
        minindx = self._getIndxByts(valu[0])
        maxindx = self._getIndxByts(valu[1])
        yield from liftby.buidsByRange(minindx, maxindx)

    def _liftUtf8Regx(self, liftby, valu):
        regx = regex.compile(valu)
        for buid in liftby.buidsByPref():
            storvalu = liftby.getNodeValu(buid)
            if regx.search(storvalu) is None:
                continue
            yield buid

    def _liftUtf8Prefix(self, liftby, valu):
        indx = self._getIndxByts(valu)
        yield from liftby.buidsByPref(indx)

    def _getIndxByts(self, valu):

        # include a byte as a "type" of string index value
        # ( to allow sub-types to have special indexing )

        indx = valu.encode('utf8', 'surrogatepass')
        # cut down an index value to 256 bytes...
        if len(indx) <= 256:
            return indx

        base = indx[:248]
        sufx = xxhash.xxh64(indx).digest()
        return base + sufx

    def indx(self, valu):
        return (self._getIndxByts(valu), )

class StorTypeHier(StorType):

    def __init__(self, layr, stortype, sepr='.'):
        StorType.__init__(self, layr, stortype)
        self.sepr = sepr

        self.lifters.update({
            '=': self._liftHierEq,
            '^=': self._liftHierPref,
        })

    def indx(self, valu):
        return (
            self.getHierIndx(valu),
        )

    def getHierIndx(self, valu):
        # encode the index values with a trailing sepr to allow ^=foo.bar to be boundary aware
        return (valu + self.sepr).encode()

    def _liftHierEq(self, liftby, valu):
        indx = self.getHierIndx(valu)
        yield from liftby.buidsByDups(indx)

    def _liftHierPref(self, liftby, valu):
        indx = self.getHierIndx(valu)
        yield from liftby.buidsByPref(indx)

class StorTypeLoc(StorTypeHier):
    def __init__(self, layr):
        StorTypeHier.__init__(self, layr, STOR_TYPE_LOC)

class StorTypeTag(StorTypeHier):

    def __init__(self, layr):
        StorTypeHier.__init__(self, layr, STOR_TYPE_TAG)

    @staticmethod
    def getTagFilt(cmpr, valu):

        if cmpr == '=':
            def filt1(x):
                return x == valu
            return filt1

        if cmpr == '@=':

            def filt2(item):

                if item is None:
                    return False

                if item == (None, None):
                    return False

                if item[0] >= valu[1]:
                    return False

                if item[1] <= valu[0]:
                    return False

                return True

            return filt2

class StorTypeFqdn(StorTypeUtf8):

    def indx(self, norm):
        return (
            self._getIndxByts(norm[::-1]),
        )

    def __init__(self, layr):
        StorType.__init__(self, layr, STOR_TYPE_UTF8)
        self.lifters.update({
            '=': self._liftUtf8Eq,
        })

    def _liftUtf8Eq(self, liftby, valu):

        if valu[0] == '*':
            indx = self._getIndxByts(valu[1:][::-1])
            yield from liftby.buidsByPref(indx)
            return

        yield from StorTypeUtf8._liftUtf8Eq(self, liftby, valu[::-1])

class StorTypeIpv6(StorType):

    def __init__(self, layr):
        StorType.__init__(self, layr, STOR_TYPE_IPV6)
        self.lifters.update({
            '=': self._liftIPv6Eq,
            'range=': self._liftIPv6Range,
        })

    def getIPv6Indx(self, valu):
        return ipaddress.IPv6Address(valu).packed

    def indx(self, valu):
        return (
            self.getIPv6Indx(valu),
        )

    def _liftIPv6Eq(self, liftby, valu):
        indx = self.getIPv6Indx(valu)
        yield from liftby.buidsByDups(indx)

    def _liftIPv6Range(self, form, prop, valu):
        minindx = self.getIPv6Indx(valu[0])
        maxindx = self.getIPv6Indx(valu[1])
        yield from self.liftby.buidsByRange(minindx, maxindx)

class StorTypeInt(StorType):

    def __init__(self, layr, stortype, size, signed):

        StorType.__init__(self, layr, stortype)

        self.size = size
        self.signed = signed

        self.offset = 0
        if signed:
            self.offset = 2 ** ((self.size * 8) - 1) - 1

        self.lifters.update({
            '=': self._liftIntEq,
            '<': self._liftIntLt,
            '>': self._liftIntGt,
            '<=': self._liftIntLe,
            '>=': self._liftIntGe,
            'range=': self._liftIntRange,
        })

        self.zerobyts = b'\x00' * self.size
        self.fullbyts = b'\xff' * self.size

    def getIntIndx(self, valu):
        return (valu + self.offset).to_bytes(self.size, 'big')

    def indx(self, valu):
        return (self.getIntIndx(valu),)

    def _liftIntEq(self, liftby, valu):
        indx = (valu + self.offset).to_bytes(self.size, 'big')
        yield from liftby.buidsByDups(indx)

    def _liftIntGt(self, liftby, valu):
        yield from self._liftIntGe(liftby, valu + 1)

    def _liftIntGe(self, liftby, valu):
        pkeymin = (valu + self.offset).to_bytes(self.size, 'big')
        pkeymax = self.fullbyts
        yield from liftby.buidsByRange(pkeymin, pkeymax)

    def _liftIntLt(self, liftby, valu):
        yield from self._liftIntLe(liftby, valu - 1)

    def _liftIntLe(self, liftby, valu):
        pkeymin = self.zerobyts
        pkeymax = (valu + self.offset).to_bytes(self.size, 'big')
        yield from liftby.buidsByRange(pkeymin, pkeymax)

    def _liftIntRange(self, liftby, valu):
        pkeymin = (valu[0] + self.offset).to_bytes(self.size, 'big')
        pkeymax = (valu[1] + self.offset).to_bytes(self.size, 'big')
        yield from liftby.buidsByRange(pkeymin, pkeymax)

class StorTypeGuid(StorType):

    def __init__(self, layr):
        StorType.__init__(self, layr, STOR_TYPE_GUID)
        self.lifters.update({
            '=': self._liftGuidEq,
        })

    def _liftGuidEq(self, liftby, valu):
        indx = s_common.uhex(valu)
        yield from liftby.buidsByDups(indx)

    def indx(self, valu):
        return (s_common.uhex(valu),)

class StorTypeTime(StorTypeInt):

    def __init__(self, layr):
        StorTypeInt.__init__(self, layr, STOR_TYPE_TIME, 8, True)
        self.lifters.update({
            '@=': self._liftAtIval,
        })

    def _liftAtIval(self, liftby, valu):
        minindx = self.getIntIndx(valu[0])
        maxindx = self.getIntIndx(valu[1] - 1)
        for _, buid in liftby.scanByRange(minindx, maxindx):
            yield buid

class StorTypeIval(StorType):

    def __init__(self, layr):
        StorType.__init__(self, layr, STOR_TYPE_IVAL)
        self.timetype = StorTypeTime(layr)
        self.lifters.update({
            '=': self._liftIvalEq,
            '@=': self._liftIvalAt,
        })

    def _liftIvalEq(self, liftby, valu):
        indx = self.timetype.getIntIndx(valu[0]) + self.timetype.getIntIndx(valu[1])
        yield from liftby.buidsByDups(indx)

    def _liftIvalAt(self, liftby, valu):

        minindx = self.timetype.getIntIndx(valu[0])
        maxindx = self.timetype.getIntIndx(valu[1])

        for lkey, buid in liftby.scanByPref():

            tick = lkey[-16:-8]
            tock = lkey[-8:]

            # check for non-ovelap left and right
            if tick >= maxindx:
                continue

            if tock <= minindx:
                continue

            yield buid

    def indx(self, valu):
        return (self.timetype.getIntIndx(valu[0]) + self.timetype.getIntIndx(valu[1]),)

class StorTypeMsgp(StorType):

    def __init__(self, layr):
        StorType.__init__(self, layr, STOR_TYPE_MSGP)
        self.lifters.update({
            '=': self._liftMsgpEq,
        })

    def _liftMsgpEq(self, liftby, valu):
        indx = s_common.buid(valu)
        yield from liftby.buidsByDups(indx)

    def indx(self, valu):
        return (s_common.buid(valu),)

class StorTypeLatLon(StorType):

    def __init__(self, layr):
        StorType.__init__(self, layr, STOR_TYPE_LATLONG)

        self.scale = 10 ** 8
        self.latspace = 90 * 10 ** 8
        self.lonspace = 180 * 10 ** 8

        self.lifters.update({
            '=': self._liftLatLonEq,
            'near=': self._liftLatLonNear,
        })

    def _liftLatLonEq(self, liftby, valu):
        indx = self._getLatLonIndx(valu)
        yield from liftby.scanByDups(indx)

    def _liftLatLonNear(self, liftby, valu):

        (lat, lon), dist = valu

        # latscale = (lat * self.scale) + self.latspace
        # lonscale = (lon * self.scale) + self.lonspace

        latmin, latmax, lonmin, lonmax = s_gis.bbox(lat, lon, dist)

        lonminindx = int(((lonmin * self.scale) + self.lonspace)).to_bytes(5, 'big')
        lonmaxindx = int(((lonmax * self.scale) + self.lonspace)).to_bytes(5, 'big')

        latminindx = int(((latmin * self.scale) + self.latspace)).to_bytes(5, 'big')
        latmaxindx = int(((latmax * self.scale) + self.latspace)).to_bytes(5, 'big')

        # scan by lon range and down-select the results to matches.
        for lkey, buid in liftby.scanByRange(lonminindx, lonmaxindx):

            # lkey = <abrv> <lonindx> <latindx>

            # limit results to the bounding box before unpacking...
            latbyts = lkey[13:18]

            if latbyts > latmaxindx:
                continue

            if latbyts < latminindx:
                continue

            lonbyts = lkey[8:13]

            latvalu = (int.from_bytes(latbyts, 'big') - self.latspace) / self.scale
            lonvalu = (int.from_bytes(lonbyts, 'big') - self.lonspace) / self.scale

            if s_gis.haversine((lat, lon), (latvalu, lonvalu)) <= dist:
                yield buid

    def _getLatLonIndx(self, latlong):
        # yield index bytes in lon/lat order to allow cheap optimial indexing
        latindx = int(((latlong[0] * self.scale) + self.latspace)).to_bytes(5, 'big')
        lonindx = int(((latlong[1] * self.scale) + self.lonspace)).to_bytes(5, 'big')
        return lonindx + latindx

    def indx(self, valu):
        # yield index bytes in lon/lat order to allow cheap optimial indexing
        return (self._getLatLonIndx(valu),)

class Layer(s_nexus.Pusher):
    '''
    The base class for a cortex layer.
    '''
    confdefs = (
        ('lockmemory', {'default': True, 'type': 'bool', 'doc': 'Lock the LMDB memory maps for performance.'}),
    )

    def __repr__(self):
        return f'Layer ({self.__class__.__name__}): {self.iden}'

    async def __anit__(self, layrinfo, dirn, conf=None, nexsroot=None):

        self.nexsroot = nexsroot
        self.iden = layrinfo.get('iden')
        await s_nexus.Pusher.__anit__(self, self.iden, nexsroot=nexsroot)

        self.dirn = dirn
        self.readonly = layrinfo.get('readonly')

        conf = layrinfo.get('conf')
        if conf is None:
            conf = {}

        self.conf = s_common.config(conf, self.confdefs)

        self.lockmemory = self.conf.get('lockmemory')
        path = s_common.genpath(self.dirn, 'layer_v2.lmdb')

        self.fresh = not os.path.exists(path)

        slabopts = {
            'readonly': self.readonly,
            'max_dbs': 128,
            'map_async': True,
            'readahead': True,
            'lockmemory': self.lockmemory,
        }

        self.layrslab = await s_lmdbslab.Slab.anit(path, **slabopts)
        self.formcounts = await self.layrslab.getHotCount('count:forms')

        path = s_common.genpath(self.dirn, 'splices_v2.lmdb')
        self.spliceslab = await s_lmdbslab.Slab.anit(path, readonly=self.readonly)
        self.offsets = await self.layrslab.getHotCount('offsets')

        # FIXME:  if offset > last splice, replay splice

        self.tagabrv = self.layrslab.getNameAbrv('tagabrv')
        self.propabrv = self.layrslab.getNameAbrv('propabrv')
        self.tagpropabrv = self.layrslab.getNameAbrv('tagpropabrv')

        self.onfini(self.layrslab)
        self.onfini(self.spliceslab)

        self.bybuid = self.layrslab.initdb('bybuid')

        self.bytag = self.layrslab.initdb('bytag', dupsort=True)
        self.byprop = self.layrslab.initdb('byprop', dupsort=True)
        self.byarray = self.layrslab.initdb('byarray', dupsort=True)
        self.bytagprop = self.layrslab.initdb('bytagprop', dupsort=True)

        self.nodedata = self.layrslab.initdb('nodedata')

        self.countdb = self.layrslab.initdb('counters')

        self.splicelog = s_slabseqn.SlabSeqn(self.spliceslab, 'splices')

        self.stortypes = [

            None,

            StorTypeUtf8(self),

            StorTypeInt(self, STOR_TYPE_U8, 1, False),
            StorTypeInt(self, STOR_TYPE_U16, 2, False),
            StorTypeInt(self, STOR_TYPE_U32, 4, False),
            StorTypeInt(self, STOR_TYPE_U64, 8, False),

            StorTypeInt(self, STOR_TYPE_I8, 1, True),
            StorTypeInt(self, STOR_TYPE_I16, 2, True),
            StorTypeInt(self, STOR_TYPE_I32, 4, True),
            StorTypeInt(self, STOR_TYPE_I64, 8, True),

            StorTypeGuid(self),
            StorTypeTime(self),
            StorTypeIval(self),
            StorTypeMsgp(self),
            StorTypeLatLon(self),

            StorTypeLoc(self),
            StorTypeTag(self),
            StorTypeFqdn(self),
            StorTypeIpv6(self),

            StorTypeInt(self, STOR_TYPE_U128, 16, False),
            StorTypeInt(self, STOR_TYPE_I128, 16, True),

        ]

        self.editors = [
            self._editNodeAdd,
            self._editNodeDel,
            self._editPropSet,
            self._editPropDel,
            self._editTagSet,
            self._editTagDel,
            self._editTagPropSet,
            self._editTagPropDel,
            self._editNodeDataSet,
            self._editNodeDataDel,
        ]

        self.canrev = True
        self.ctorname = f'{self.__class__.__module__}.{self.__class__.__name__}'

        self.windows = []
        self.upstreamwaits = collections.defaultdict(lambda: collections.defaultdict(list))

        uplayr = layrinfo.get('upstream')
        if uplayr is not None:
            if isinstance(uplayr, (tuple, list)):
                for layr in uplayr:
                    await self.initUpstreamSync(layr)
            else:
                await self.initUpstreamSync(uplayr)

        self.onfini(self._onLayrFini)

    def getSpawnInfo(self):
        return {
            'iden': self.iden,
            'dirn': self.dirn,
            'readonly': self.readonly,
            'ctor': self.ctorname,
        }

    async def stat(self):
        return self.layrslab.statinfo()

    async def _onLayrFini(self):
        [(await wind.fini()) for wind in self.windows]

    async def getFormCounts(self):
        return self.formcounts.pack()

    @s_cache.memoize(size=10000)
    def getPropAbrv(self, form, prop):
        return self.propabrv.bytsToAbrv(s_msgpack.en((form, prop)))

    @s_cache.memoize(size=10000)
    def getTagPropAbrv(self, *args):
        return self.tagpropabrv.bytsToAbrv(s_msgpack.en(args))

    # FIXME:  this is hot code:  why is this async?!
    async def getAbrvProp(self, abrv):
        byts = self.propabrv.abrvToByts(abrv)
        if byts is None:
            return None
        return s_msgpack.un(byts)

    def getNodeValu(self, buid, prop=None):
        '''
        Retrieve either the form valu or a prop valu for the given node by buid.
        '''
        if prop is None:

            byts = self.layrslab.get(buid + b'\x00', db=self.bybuid)
            if byts is None:
                return None

            form, valu, stortype = s_msgpack.un(byts)
            return valu

        byts = self.layrslab.get(buid + b'\x01' + prop.encode(), db=self.bybuid)
        if byts is None:
            return None

        valu, stortype = s_msgpack.un(byts)
        return valu

    def getNodeTag(self, buid, tag):
        tenc = tag.encode()
        byts = self.layrslab.get(buid + b'\x02' + tenc, db=self.bybuid)
        if byts is None:
            return None
        return s_msgpack.un(byts)

    async def getStorNode(self, buid):
        '''
        Return a potentially incomplete pode.
        '''
        ndef = None

        tags = {}
        props = {}
        tagprops = {}

        for lkey, lval in self.layrslab.scanByPref(buid, db=self.bybuid):

            flag = lkey[32]

            if flag == 0:
                form, valu, stortype = s_msgpack.un(lval)
                ndef = (form, valu)
                continue

            if flag == 1:
                name = lkey[33:].decode()
                valu, stortype = s_msgpack.un(lval)
                props[name] = valu
                continue

            if flag == 2:
                name = lkey[33:].decode()
                tags[name] = s_msgpack.un(lval)
                continue

            if flag == 3:
                tag, prop = lkey[33:].decode().split(':')
                valu, stortype = s_msgpack.un(lval)
                tagprops[(tag, prop)] = valu
                continue

            logger.warning(f'unrecognized storage row: {flag}')

        info = {}

        if ndef:
            info['ndef'] = ndef

        if props:
            info['props'] = props

        if tags:
            info['tags'] = tags

        if tagprops:
            info['tagprops'] = tagprops

        return (buid, info)

    async def liftByTag(self, tag, form=None):

        abrv = self.tagabrv.bytsToAbrv(tag.encode())
        if form is not None:
            abrv += self.getPropAbrv(form, None)

        for _, buid in self.layrslab.scanByPref(abrv, db=self.bytag):
            yield await self.getStorNode(buid)

    async def liftByTagValu(self, tag, cmpr, valu, form=None):

        abrv = self.tagabrv.bytsToAbrv(tag.encode())
        if form is not None:
            abrv += self.getPropAbrv(form, None)

        filt = StorTypeTag.getTagFilt(cmpr, valu)
        if filt is None:
            raise s_exc.NoSuchCmpr(cmpr=cmpr)

        for _, buid in self.layrslab.scanByPref(abrv, db=self.bytag):
            # filter based on the ival value before lifting the node...
            valu = self.getNodeTag(buid, tag)
            if filt(valu):
                yield await self.getStorNode(buid)

    async def hasTagProp(self, name):
        abrv = self.getTagPropAbrv(None, None, name)
        for _ in self.layrslab.scanByPref(abrv, db=self.bytagprop):
            return True

        return False

    async def liftByTagProp(self, form, tag, prop):
        abrv = self.getTagPropAbrv(form, tag, prop)
        for _, buid in self.layrslab.scanByPref(abrv, db=self.bytagprop):
            yield await self.getStorNode(buid)

    async def liftByTagPropValu(self, form, tag, prop, cmprvals):
        for cmpr, valu, kind in cmprvals:
            for buid in self.stortypes[kind].indxByTagProp(form, tag, prop, cmpr, valu):
                yield await self.getStorNode(buid)

    async def liftByProp(self, form, prop):
        abrv = self.getPropAbrv(form, prop)
        for _, buid in self.layrslab.scanByPref(abrv, db=self.byprop):
            yield await self.getStorNode(buid)

    # NOTE: form vs prop valu lifting is differentiated to allow merge sort
    async def liftByFormValu(self, form, cmprvals):
        for cmpr, valu, kind in cmprvals:
            for buid in self.stortypes[kind].indxByForm(form, cmpr, valu):
                yield await self.getStorNode(buid)

    async def liftByPropValu(self, form, prop, cmprvals):
        for cmpr, valu, kind in cmprvals:
            if kind & 0x8000:
                kind = STOR_TYPE_MSGP
            for buid in self.stortypes[kind].indxByProp(form, prop, cmpr, valu):
                yield await self.getStorNode(buid)

    async def liftByPropArray(self, form, prop, cmprvals):
        for cmpr, valu, kind in cmprvals:
            for buid in self.stortypes[kind].indxByPropArray(form, prop, cmpr, valu):
                yield await self.getStorNode(buid)

    @s_nexus.Pusher.onPushAuto('edits', passoff=True)
    async def storNodeEdits(self, nodeedits, meta, nexsoff=None):
<<<<<<< HEAD
        assert nexsoff is not None, "Nexus bypassed"
        self.splicelog.add(nexsoff)
=======
        assert nexsoff is not None
        offs = self.splicelog.add(nexsoff)

        [(await wind.put((offs, nexsoff))) for wind in tuple(self.windows)]

>>>>>>> e8eb8f0e
        retn = [await self._storNodeEdit(e, meta) for e in nodeedits]
        self.offsets.set('splice:applied', nexsoff)
        return retn

    async def _storNodeEdit(self, nodeedit, meta):
        '''
        Execute a series of storage operations for the given node.
        '''
        buid, form, edits = nodeedit

        changed = []
        for edit in edits:
            items = self.editors[edit[0]](buid, form, edit)
            if items is not None:
                changed.extend(items)

        sode = await self.getStorNode(buid)

        sode[1]['edits'] = changed

        await asyncio.sleep(0)

        return sode

    @s_nexus.Pusher.onPushAuto('editsnolift', passoff=True)
    async def storNodeEditsNoLift(self, nodeedits, meta, nexsoff=None):
        assert nexsoff is not None
        offs = self.splicelog.add(nexsoff)

        [(await wind.put((offs, nexsoff))) for wind in tuple(self.windows)]

        [await self._storNodeEditNoLift(e, meta) for e in nodeedits]
        self.offsets.set('splice:applied', nexsoff)

    async def _storNodeEditNoLift(self, nodeedit, meta):
        '''
        Execute a series of storage operations for the given node.

        Does not return the updated node.
        '''

        buid, form, edits = nodeedit

        for edit in edits:
            self.editors[edit[0]](buid, form, edit)

        await asyncio.sleep(0)

    def _editNodeAdd(self, buid, form, edit):

        valu, stortype = edit[1]

        byts = s_msgpack.en((form, valu, stortype))
        if not self.layrslab.put(buid + b'\x00', byts, db=self.bybuid, overwrite=False):
            return None

        abrv = self.getPropAbrv(form, None)
        for indx in self.getStorIndx(stortype, valu):
            self.layrslab.put(abrv + indx, buid, db=self.byprop)

        self.formcounts.inc(form)

        created = (EDIT_PROP_SET, ('.created', s_common.now(), None, STOR_TYPE_TIME))

        self._editPropSet(buid, form, created)

        return (
            (EDIT_NODE_ADD, (valu, stortype)),
            created,
        )

    def _editNodeDel(self, buid, form, edit):

        byts = self.layrslab.pop(buid + b'\x00', db=self.bybuid)
        if byts is None:
            return None

        form, valu, stortype = s_msgpack.un(byts)

        abrv = self.getPropAbrv(form, None)
        for indx in self.getStorIndx(stortype, valu):
            self.layrslab.delete(abrv + indx, buid, db=self.byprop)

        self.formcounts.inc(form, valu=-1)

        self._wipeNodeData(buid)

        return (
            (EDIT_NODE_DEL, (valu, stortype)),
        )

    def _editPropSet(self, buid, form, edit):

        prop, valu, oldv, stortype = edit[1]

        oldv = None
        penc = prop.encode()
        bkey = buid + b'\x01' + penc

        abrv = self.getPropAbrv(form, prop)
        univabrv = None

        if penc[0] == 46: # '.' to detect universal props (as quickly as possible)
            univabrv = self.getPropAbrv(None, prop)

        newb = s_msgpack.en((valu, stortype))
        oldb = self.layrslab.replace(bkey, newb, db=self.bybuid)

        if newb == oldb:
            return []

        if oldb is not None:

            oldv, oldt = s_msgpack.un(oldb)
            if oldv == valu and oldt == stortype:
                return None

            if oldt & STOR_FLAG_ARRAY:

                for oldi in self.getStorIndx(oldt, oldv):
                    self.layrslab.delete(abrv + oldi, buid, db=self.byarray)
                    if univabrv is not None:
                        self.layrslab.delete(univabrv + oldi, buid, db=self.byarray)

                for indx in self.getStorIndx(STOR_TYPE_MSGP, oldv):
                    self.layrslab.delete(abrv + indx, buid, db=self.byprop)
                    if univabrv is not None:
                        self.layrslab.delete(univabrv + indx, buid, db=self.byprop)

            else:

                for oldi in self.getStorIndx(oldt, oldv):
                    self.layrslab.delete(abrv + oldi, buid, db=self.byprop)
                    if univabrv is not None:
                        self.layrslab.delete(univabrv + oldi, buid, db=self.byprop)

        if stortype & STOR_FLAG_ARRAY:

            for indx in self.getStorIndx(stortype, valu):
                self.layrslab.put(abrv + indx, buid, db=self.byarray)
                if univabrv is not None:
                    self.layrslab.put(univabrv + indx, buid, db=self.byarray)

            for indx in self.getStorIndx(STOR_TYPE_MSGP, valu):
                self.layrslab.put(abrv + indx, buid, db=self.byprop)
                if univabrv is not None:
                    self.layrslab.put(univabrv + indx, buid, db=self.byprop)

        else:

            for indx in self.getStorIndx(stortype, valu):
                self.layrslab.put(abrv + indx, buid, db=self.byprop)
                if univabrv is not None:
                    self.layrslab.put(univabrv + indx, buid, db=self.byprop)

        return (
            (EDIT_PROP_SET, (prop, valu, oldv, stortype)),
        )

    def _editPropDel(self, buid, form, edit):

        prop, oldv, stortype = edit[1]

        penc = prop.encode()
        bkey = buid + b'\x01' + penc

        abrv = self.getPropAbrv(form, prop)
        univabrv = None

        if penc[0] == 46: # '.' to detect universal props (as quickly as possible)
            univabrv = self.getPropAbrv(None, prop)

        byts = self.layrslab.pop(bkey, db=self.bybuid)
        if byts is None:
            return None

        valu, stortype = s_msgpack.un(byts)

        if stortype & STOR_FLAG_ARRAY:

            realtype = stortype & 0x7fff

            for aval in valu:
                for indx in self.getStorIndx(realtype, aval):
                    self.layrslab.put(abrv + indx, buid, db=self.byarray)
                    if univabrv is not None:
                        self.layrslab.delete(univabrv + indx, buid, db=self.byarray)

            for indx in self.getStorIndx(STOR_TYPE_MSGP, valu):
                self.layrslab.delete(abrv + indx, buid, db=self.byprop)
                if univabrv is not None:
                    self.layrslab.delete(univabrv + indx, buid, db=self.byprop)

        else:

            for indx in self.getStorIndx(stortype, valu):
                self.layrslab.delete(abrv + indx, buid, db=self.byprop)
                if univabrv is not None:
                    self.layrslab.delete(univabrv + indx, buid, db=self.byprop)

        return (
            (EDIT_PROP_DEL, (prop, valu, stortype)),
        )

    def _editTagSet(self, buid, form, edit):

        tag, valu, oldv = edit[1]

        tenc = tag.encode()
        tagabrv = self.tagabrv.bytsToAbrv(tenc)
        formabrv = self.getPropAbrv(form, None)

        oldb = self.layrslab.replace(buid + b'\x02' + tenc, s_msgpack.en(valu), db=self.bybuid)

        if oldb is not None and s_msgpack.un(oldb) == valu:
            return None

        self.layrslab.put(tagabrv + formabrv, buid, db=self.bytag)

        return (
            (EDIT_TAG_SET, (tag, valu, oldv)),
        )

    def _editTagDel(self, buid, form, edit):

        tag, oldv = edit[1]

        tenc = tag.encode()

        tagabrv = self.tagabrv.bytsToAbrv(tenc)
        formabrv = self.getPropAbrv(form, None)

        oldb = self.layrslab.pop(buid + b'\x02' + tenc, db=self.bybuid)
        if oldb is None:
            return None

        self.layrslab.delete(tagabrv + formabrv, buid, db=self.bytag)

        oldv = s_msgpack.un(oldb)

        return (
            (EDIT_TAG_DEL, (tag, oldv)),
        )

    def _editTagPropSet(self, buid, form, edit):

        tag, prop, valu, oldv, stortype = edit[1]

        tenc = tag.encode()
        penc = prop.encode()

        p_abrv = self.getTagPropAbrv(None, None, prop)
        tp_abrv = self.getTagPropAbrv(None, tag, prop)
        ftp_abrv = self.getTagPropAbrv(form, tag, prop)

        bkey = buid + b'\x03' + tenc + b':' + penc

        oldb = self.layrslab.replace(bkey, s_msgpack.en((valu, stortype)), db=self.bybuid)
        if oldb is not None:

            oldv, oldt = s_msgpack.un(oldb)
            if valu == oldv and stortype == oldt:
                return

            for oldi in self.getStorIndx(oldt, oldv):
                self.layrslab.delete(p_abrv + oldi, buid, db=self.bytagprop)
                self.layrslab.delete(tp_abrv + oldi, buid, db=self.bytagprop)
                self.layrslab.delete(ftp_abrv + oldi, buid, db=self.bytagprop)

        kvpairs = []

        for indx in self.getStorIndx(stortype, valu):
            kvpairs.append((p_abrv + indx, buid))
            kvpairs.append((tp_abrv + indx, buid))
            kvpairs.append((ftp_abrv + indx, buid))

        self.layrslab.putmulti(kvpairs, db=self.bytagprop)

        return (
            (EDIT_TAGPROP_SET, (tag, prop, valu, oldv, stortype)),
        )

    def _editTagPropDel(self, buid, form, edit):

        tag, prop, valu, stortype = edit[1]

        tenc = tag.encode()
        penc = prop.encode()

        p_abrv = self.getTagPropAbrv(None, None, prop)
        tp_abrv = self.getTagPropAbrv(None, tag, prop)
        ftp_abrv = self.getTagPropAbrv(form, tag, prop)

        bkey = buid + b'\x03' + tenc + b':' + penc

        oldb = self.layrslab.pop(bkey, db=self.bybuid)
        if oldb is None:
            return

        oldv, oldt = s_msgpack.un(oldb)

        for oldi in self.getStorIndx(oldt, oldv):
            self.layrslab.delete(p_abrv + oldi, buid, db=self.bytagprop)
            self.layrslab.delete(tp_abrv + oldi, buid, db=self.bytagprop)
            self.layrslab.delete(ftp_abrv + oldi, buid, db=self.bytagprop)

        return (
            (EDIT_TAGPROP_DEL, (tag, prop, oldv, oldt)),
        )

    def _editNodeDataSet(self, buid, form, edit):

        name, valu = edit[1]
        abrv = self.getPropAbrv(name, None)

        self.layrslab.replace(buid + abrv, s_msgpack.en(valu), db=self.nodedata)

    def _editNodeDataDel(self, buid, form, edit):

        name = edit[1]
        abrv = self.getPropAbrv(name, None)

        self.layrslab.delete(buid + abrv, db=self.nodedata)

    def getStorIndx(self, stortype, valu):

        if stortype & 0x8000:

            realtype = stortype & 0x7fff

            retn = []
            [retn.extend(self.getStorIndx(realtype, aval)) for aval in valu]
            return retn

        return self.stortypes[stortype].indx(valu)

    async def iterPropRows(self, form, prop):

        penc = prop.encode()

        abrv = self.getPropAbrv(form, prop)

        for _, buid in self.layrslab.scanByPref(abrv, db=self.byprop):
            bkey = buid + b'\x01' + penc
            byts = self.layrslab.get(bkey, db=self.bybuid)

            await asyncio.sleep(0)

            if byts is None:
                continue

            valu, stortype = s_msgpack.un(byts)
            yield buid, valu

    async def iterUnivRows(self, prop):

        penc = prop.encode()

        abrv = self.getPropAbrv(None, prop)

        for _, buid in self.layrslab.scanByPref(abrv, db=self.byprop):
            bkey = buid + b'\x01' + penc
            byts = self.layrslab.get(bkey, db=self.bybuid)

            await asyncio.sleep(0)

            if byts is None:
                continue

            valu, stortype = s_msgpack.un(byts)
            yield buid, valu

    async def getNodeData(self, buid, name):
        '''
        Return a generator of all a buid's node data
        '''
        abrv = self.getPropAbrv(name, None)

        byts = self.layrslab.get(buid + abrv, db=self.nodedata)
        if byts is None:
            return s_common.NoValu
        return s_msgpack.un(byts)

    async def iterNodeData(self, buid):
        '''
        Return a generator of all a buid's node data
        '''
        for lkey, byts in self.layrslab.scanByPref(buid, db=self.nodedata):
            abrv = lkey[32:]

            valu = s_msgpack.un(byts)
            prop = await self.getAbrvProp(abrv)
            yield prop[0], valu

    async def iterLayerSplices(self):
        '''
        Scan the full layer and yield artificial nodeedit splices.
        '''
        nodeedits = (None, None, None)

        for lkey, lval in self.layrslab.scanByFull(db=self.bybuid):
            buid = lkey[:32]
            flag = lkey[32]

            if not buid == nodeedits[0]:
                if nodeedits[0] is not None:
                    async for prop, valu in self.iterNodeData(nodeedits[0]):
                        edit = (EDIT_NODEDATA_SET, (prop, valu))
                        nodeedits[2].append(edit)

                    yield nodeedits

            if flag == 0:
                form, valu, stortype = s_msgpack.un(lval)

                nodeedits = (buid, form, [])

                edit = (EDIT_NODE_ADD, (valu, stortype))
                nodeedits[2].append(edit)
                continue

            if flag == 1:
                if not nodeedits[0] == buid:
                    continue

                name = lkey[33:].decode()
                valu, stortype = s_msgpack.un(lval)

                edit = (EDIT_PROP_SET, (name, valu, None, stortype))
                nodeedits[2].append(edit)
                continue

            if flag == 2:
                if not nodeedits[0] == buid:
                    continue

                name = lkey[33:].decode()
                tagv = s_msgpack.un(lval)

                edit = (EDIT_TAG_SET, (name, tagv, None))
                nodeedits[2].append(edit)
                continue

            if flag == 3:
                if not nodeedits[0] == buid:
                    continue

                tag, prop = lkey[33:].decode().split(':')
                valu, stortype = s_msgpack.un(lval)

                buid = lkey[:32]

                edit = (EDIT_TAGPROP_SET, (tag, prop, valu, None, stortype))
                nodeedits[2].append(edit)
                continue

            logger.warning(f'unrecognized storage row: {flag}')

        if nodeedits[0] is not None:
            async for prop, valu in self.iterNodeData(nodeedits[0]):
                edit = (EDIT_NODEDATA_SET, (prop, valu))
                nodeedits[2].append(edit)

            yield nodeedits

    async def initUpstreamSync(self, url):
        self.schedCoro(self._initUpstreamSync(url))

    async def _initUpstreamSync(self, url):

        while not self.isfini:

            try:

                async with await s_telepath.openurl(url) as proxy:

                    iden = await proxy.getIden()
                    offs = self.offsets.get(iden)
                    logger.warning(f'upstream sync connected ({url} offset={offs})')

                    if offs == 0:
                        offs = await proxy.getSpliceOffset()

                        async for item in proxy.iterLayerSplices():
                            await self.storNodeEditsNoLift([item], {})

                        self.offsets.set(iden, offs)

                        waits = [v for k, v in self.upstreamwaits[iden].items() if k <= offs]
                        for wait in waits:
                            [e.set() for e in wait]

                    while not proxy.isfini:

                        offs = self.offsets.get(iden)

                        # pump them into a queue so we can consume them in chunks
                        q = asyncio.Queue(maxsize=1000)

                        async def consume(x):
                            try:
                                async for item in proxy.syncSplices(x):
                                    await q.put(item)
                            finally:
                                await q.put(None)

                        proxy.schedCoro(consume(offs))

                        done = False
                        while not done:

                            # get the next item so we maybe block...
                            item = await q.get()
                            if item is None:
                                break

                            items = [item]

                            # check if there are more we can eat
                            for i in range(q.qsize()):

                                nexi = await q.get()
                                if nexi is None:
                                    done = True
                                    break

                                items.append(nexi)

                            for spliceoffs, item in items:
                                await self.storNodeEditsNoLift(item, {})
                                self.offsets.set(iden, spliceoffs + 1)

                                waits = self.upstreamwaits[iden].pop(spliceoffs + 1, None)
                                if waits is not None:
                                    [e.set() for e in waits]

            except asyncio.CancelledError: # pragma: no cover
                return

            except Exception:
                logger.exception('error in initUpstreamSync loop')

            await self.waitfini(1)

    def _wipeNodeData(self, buid):
        '''
        Remove all node data for a buid
        '''
        for lkey, _ in self.layrslab.scanByPref(buid, db=self.nodedata):
            self.layrslab.delete(lkey, db=self.nodedata)

    #async def _storFireSplices(self, splices):
        #'''
        #Fire events, windows, etc for splices.
        #'''
        #indx = await self._storSplices(splices)

        #self.spliced.set()
        #self.spliced.clear()

        #items = [(indx + i, s) for (i, s) in enumerate(splices)]

        # go fast and protect against edit-while-iter issues
        #[(await wind.puts(items)) for wind in tuple(self.windows)]

        #[(await self.dist(s)) for s in splices]

    #async def _liftByFormRe(self, oper):

        #form, query, info = oper[1]

        #regx = regex.compile(query)

        #count = 0

        #async for buid, valu in self.iterFormRows(form):

            #count += 1
            #if not count % FAIR_ITERS:
                #await asyncio.sleep(0)  # give other tasks a chance

            # for now... but maybe repr eventually?
            #if not isinstance(valu, str):
                #valu = str(valu)

            #if not regx.search(valu):
                #continue

            #yield (buid,)

    #async def _liftByUnivRe(self, oper):

        #prop, query, info = oper[1]
#
        #regx = regex.compile(query)

        #count = 0

        #async for buid, valu in self.iterUnivRows(prop):

            #count += 1
            #if not count % FAIR_ITERS:
                #await asyncio.sleep(0)  # give other tasks a chance

            # for now... but maybe repr eventually?
            #if not isinstance(valu, str):
                #valu = str(valu)

            #if not regx.search(valu):
                #continue

            #yield (buid,)

    #async def _liftByPropRe(self, oper):
        # ('regex', (<form>, <prop>, <regex>, info))
        #form, prop, query, info = oper[1]

        #regx = regex.compile(query)

        #count = 0

        # full table scan...
        #async for buid, valu in self.iterPropRows(form, prop):

            #count += 1
            #if not count % FAIR_ITERS:
                #await asyncio.sleep(0)  # give other tasks a chance

            # for now... but maybe repr eventually?
            #if not isinstance(valu, str):
                #valu = str(valu)

            #if not regx.search(valu):
                #continue

            # yield buid, form, prop, valu
            #yield (buid,)

    # TODO: Hack until we get interval trees pushed all the way through
    def _cmprIval(self, item, othr):

        if othr[0] >= item[1]:
            return False

        if othr[1] <= item[0]:
            return False

        return True

    #async def _liftByPropIval(self, oper):
        #form, prop, ival = oper[1]
        #count = 0
        #async for buid, valu in self.iterPropRows(form, prop):
            #count += 1

            #if not count % FAIR_ITERS:
                #await asyncio.sleep(0)

            #if type(valu) not in (list, tuple):
                #continue

            #if len(valu) != 2:
                #continue

            #if not self._cmprIval(ival, valu):
                #continue

            #yield (buid,)

    #async def _liftByUnivIval(self, oper):
        #_, prop, ival = oper[1]
        #count = 0
        #async for buid, valu in self.iterUnivRows(prop):
            #count += 1

            #if not count % FAIR_ITERS:
                #await asyncio.sleep(0)

            #if type(valu) not in (list, tuple):
                #continue

            #if len(valu) != 2:
                #continue

            #if not self._cmprIval(ival, valu):
                #continue

            #yield (buid,)

    #async def _liftByFormIval(self, oper):
        #_, form, ival = oper[1]
        #count = 0
        #async for buid, valu in self.iterFormRows(form):
            #count += 1

            #if not count % FAIR_ITERS:
                #await asyncio.sleep(0)

            #if type(valu) not in (list, tuple):
                #continue

            #if len(valu) != 2:
                #continue

            #if not self._cmprIval(ival, valu):
                #continue

            #yield (buid,)

    # The following functions are abstract methods that must be implemented by a subclass

    #async def getModelVers(self):  # pragma: no cover
        #raise NotImplementedError

    async def getModelVers(self):

        byts = self.layrslab.get(b'layer:model:version')
        if byts is None:
            return (-1, -1, -1)

        return s_msgpack.un(byts)

    async def setModelVers(self, vers):
        byts = s_msgpack.en(vers)
        self.layrslab.put(b'layer:model:version', byts)

    async def splices(self, offs, size):
        for _, mesg in self.splicelog.slice(offs, size):
            yield mesg

    async def splicesBack(self, offs, size=None):
        if size:
            for _, mesg in self.splicelog.sliceBack(offs, size):
                yield mesg
        else:
            for _, mesg in self.splicelog.iterBack(offs):
                yield mesg

    async def syncSplices(self, offs):
        '''
        Yield (offs, mesg) tuples from the splicelog starting from the given offset.

        Once caught up with storage, yield them in realtime
        '''
        for offs, nexsoff in self.splicelog.iter(offs):
            yield (offs, self.nexsroot.nexuslog.get(nexsoff)[2][0])

        # FIXME:  discuss: use offsets instead of window?
        async with self.getSpliceWindow() as wind:
            async for offs, nexsoff in wind:
                yield (offs, self.nexsroot.nexuslog.get(nexsoff)[2][0])

    @contextlib.asynccontextmanager
    async def getSpliceWindow(self):

        async with await s_queue.Window.anit(maxsize=10000) as wind:

            async def fini():
                self.windows.remove(wind)

            wind.onfini(fini)

            self.windows.append(wind)

            yield wind

    def getSpliceOffset(self):
        return self.splicelog.index()

    async def waitUpstreamOffs(self, iden, offs):
        evnt = asyncio.Event()

        if self.offsets.get(iden) >= offs:
            evnt.set()
        else:
            self.upstreamwaits[iden][offs].append(evnt)

        return evnt

    #async def setModelVers(self, vers):  # pragma: no cover
        #raise NotImplementedError

    #async def setOffset(self, iden, offs):  # pragma: no cover
        #raise NotImplementedError

    #async def getOffset(self, iden):  # pragma: no cover
        #raise NotImplementedError

    #async def abort(self):  # pragma: no cover
        #raise NotImplementedError

    #async def getBuidProps(self, buid):  # pragma: no cover
        #raise NotImplementedError

    #async def _storPropSet(self, oper):  # pragma: no cover
        #raise NotImplementedError

    #async def _storTagPropSet(self, oper): # pragma: no cover
        #raise NotImplementedError

    #async def _storTagPropDel(self, oper): # pragma: no cover
        #raise NotImplementedError

    #async def _storBuidSet(self, oper):  # pragma: no cover
        #raise NotImplementedError

    #async def _storPropDel(self, oper):  # pragma: no cover
        #raise NotImplementedError

    #async def _liftByIndx(self, oper):  # pragma: no cover
        #raise NotImplementedError

    #async def _liftByTagProp(self, oper): # pragma: no cover
        #raise NotImplementedError

    #async def iterFormRows(self, form):  # pragma: no cover
        #'''
        #Iterate (buid, valu) rows for the given form in this layer.
        #'''
        #for x in (): yield x
        #raise NotImplementedError

    #async def hasTagProp(self, name): # pragma: no cover
        #raise NotImplementedError

    #async def iterPropRows(self, form, prop):  # pragma: no cover
        #'''
        #Iterate (buid, valu) rows for the given form:prop in this layer.
        #'''
        #for x in (): yield x
        #raise NotImplementedError

    #async def iterUnivRows(self, prop):  # pragma: no cover
        #'''
        #Iterate (buid, valu) rows for the given universal prop
        #'''
        #for x in (): yield x
        #raise NotImplementedError

    #async def stat(self):  # pragma: no cover
        #raise NotImplementedError

    #async def splices(self, offs, size):  # pragma: no cover
        #for x in (): yield x
        #raise NotImplementedError

    #async def syncSplices(self, offs):  # pragma: no cover
        #'''
        #Yield (offs, mesg) tuples from the given offset.

        #Once caught up with storage, yield them in realtime.
        #'''
        #for x in (): yield x
        #raise NotImplementedError

    #async def getNodeNdef(self, buid):  # pragma: no cover
        #raise NotImplementedError

    #async def delUnivProp(self, propname, info=None): # pragma: no cover
        #'''
        #Bulk delete all instances of a universal prop.
        #'''
        #raise NotImplementedError

    #async def delFormProp(self, formname, propname, info=None): # pragma: no cover
        #'''
        #Bulk delete all instances of a form prop.
        #'''

    async def delete(self):
        '''
        Delete the underlying storage
        '''
        await self.fini()
        shutil.rmtree(self.dirn, ignore_errors=True)

class LayerStorage(s_base.Base):
    '''
    An LayerStorage acts as a factory instance for Layers.
    '''

    stortype = 'local'

    async def __anit__(self, info, dirn):

        await s_base.Base.__anit__(self)

        self.info = info
        self.iden = info.get('iden')
        self.name = info.get('name')
        self.conf = info.get('conf')
        self.dirn = dirn

        if self.iden is None:
            mesg = f'LayerStorage ({self.stortype}) needs an iden!'
            raise s_exc.NeedConfValu(mesg=mesg, name=self.iden)

    async def initLayr(self, layrinfo, nexsroot: s_nexus.NexsRoot = None):
        iden = layrinfo.get('iden')
        if iden is None:
            raise s_exc.NeedConfValu(mesg='Missing layer iden', name=self)

        path = s_common.gendir(self.dirn, iden)
        return await Layer.anit(layrinfo, path, nexsroot=nexsroot)

    async def reqValidLayrConf(self, conf):
        return

    @staticmethod
    async def reqValidConf(conf):
        return<|MERGE_RESOLUTION|>--- conflicted
+++ resolved
@@ -1020,16 +1020,11 @@
 
     @s_nexus.Pusher.onPushAuto('edits', passoff=True)
     async def storNodeEdits(self, nodeedits, meta, nexsoff=None):
-<<<<<<< HEAD
         assert nexsoff is not None, "Nexus bypassed"
-        self.splicelog.add(nexsoff)
-=======
-        assert nexsoff is not None
         offs = self.splicelog.add(nexsoff)
 
         [(await wind.put((offs, nexsoff))) for wind in tuple(self.windows)]
 
->>>>>>> e8eb8f0e
         retn = [await self._storNodeEdit(e, meta) for e in nodeedits]
         self.offsets.set('splice:applied', nexsoff)
         return retn
