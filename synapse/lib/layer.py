--- conflicted
+++ resolved
@@ -119,7 +119,6 @@
         await s_cell.CellApi.__anit__(self, core, link, user)
 
         self.layr = layr
-        self.liftperm = ('layer', 'lift', self.layr.iden)
         self.readperm = ('layer', 'read', self.layr.iden)
         self.writeperm = ('layer', 'write', self.layr.iden)
 
@@ -128,14 +127,8 @@
         Scan the full layer and yield artificial nodeedit sets.
         '''
 
-<<<<<<< HEAD
-        await self._reqUserAllowed(self.liftperm)
+        await self._reqUserAllowed(self.readperm)
         async for item in self.layr.iterLayerNodeEdits(meta=meta):
-=======
-        if not self.allowed(self.liftperm):
-            await self._reqUserAllowed(self.readperm)
-        async for item in self.layr.iterLayerNodeEdits():
->>>>>>> 528ec082
             yield item
             await asyncio.sleep(0)
 
@@ -173,49 +166,33 @@
 
         Once caught up with storage, yield them in realtime.
         '''
-<<<<<<< HEAD
-        await self._reqUserAllowed(self.liftperm)
+        await self._reqUserAllowed(self.readperm)
         async for item in self.layr.syncNodeEdits(offs, wait=wait, reverse=reverse, compat=compat):
             yield item
             await asyncio.sleep(0)
 
     async def syncNodeEdits2(self, offs, *, wait=True, compat=False):
-        await self._reqUserAllowed(self.liftperm)
+        await self._reqUserAllowed(self.readperm)
         async for item in self.layr.syncNodeEdits2(offs, wait=wait, compat=compat):
-=======
-        if not self.allowed(self.liftperm):
-            await self._reqUserAllowed(self.readperm)
-        async for item in self.layr.syncNodeEdits(offs, wait=wait, reverse=reverse):
             yield item
             await asyncio.sleep(0)
 
-    async def syncNodeEdits2(self, offs, wait=True):
-        if not self.allowed(self.liftperm):
-            await self._reqUserAllowed(self.readperm)
-        async for item in self.layr.syncNodeEdits2(offs, wait=wait):
->>>>>>> 528ec082
-            yield item
-            await asyncio.sleep(0)
-
     async def getEditIndx(self):
         '''
         Returns what will be the *next* nodeedit log index.
         '''
-        if not self.allowed(self.liftperm):
-            await self._reqUserAllowed(self.readperm)
+        await self._reqUserAllowed(self.readperm)
         return await self.layr.getEditIndx()
 
     async def getEditSize(self):
         '''
         Return the total number of (edits, meta) pairs in the layer changelog.
         '''
-        if not self.allowed(self.liftperm):
-            await self._reqUserAllowed(self.readperm)
+        await self._reqUserAllowed(self.readperm)
         return await self.layr.getEditSize()
 
     async def getIden(self):
-        if not self.allowed(self.liftperm):
-            await self._reqUserAllowed(self.readperm)
+        await self._reqUserAllowed(self.readperm)
         return self.layr.iden
 
 NID_CACHE_SIZE = 10000
@@ -2838,10 +2815,6 @@
         if name != 'readonly':
             self._reqNotReadOnly()
 
-        if name in ('mirror', 'upstream') and valu is not None:
-            mesg = 'Layer only supports setting "mirror" and "upstream" to None.'
-            raise s_exc.BadOptValu(mesg=mesg)
-
         return await self._push('layer:set', name, valu)
 
     @s_nexus.Pusher.onPush('layer:set')
@@ -2849,7 +2822,7 @@
         '''
         Set a mutable layer property.
         '''
-        if name not in ('name', 'desc', 'logedits', 'readonly', 'mirror', 'upstream'):
+        if name not in ('name', 'desc', 'logedits', 'readonly'):
             mesg = f'{name} is not a valid layer info key'
             raise s_exc.BadOptValu(mesg=mesg)
 
@@ -2860,13 +2833,6 @@
         elif name == 'readonly':
             valu = bool(valu)
             self.readonly = valu
-
-        elif name == 'mirror' and valu is None:
-            await self._stopMirror()
-            self.ismirror = False
-
-        elif name == 'upstream' and valu is None:
-            self._stopUpstream()
 
         # TODO when we can set more props, we may need to parse values.
         if valu is None:
@@ -4287,14 +4253,9 @@
 
                 realtype = oldt
 
-<<<<<<< HEAD
                 for oldi in self.getStorIndx(oldt, oldv):
                     self.layrslab.delete(abrv + oldi, nid, db=self.indxdb)
                     self.indxcounts.inc(abrv, -1)
-=======
-        _, changes = await self.saveNodeEdits(nodeedits, meta)
-        return any(c[2] for c in changes)
->>>>>>> 528ec082
 
                 if oldt == STOR_TYPE_NDEF:
                     self.layrslab.delete(self.ndefabrv + oldi[8:] + abrv, nid, db=self.indxdb)
@@ -4353,13 +4314,9 @@
 
         else:
 
-<<<<<<< HEAD
             for indx in self.getStorIndx(stortype, valu):
                 kvpairs.append((abrv + indx, nid))
                 self.indxcounts.inc(abrv)
-=======
-            return any(c[2] for c in changes)
->>>>>>> 528ec082
 
             if stortype == STOR_TYPE_NDEF:
                 kvpairs.append((self.ndefabrv + indx[8:] + abrv, nid))
@@ -4383,12 +4340,7 @@
             if (virtkeys := self.stortypes[stortype].getVirtIndxVals(nid, form, prop, virts)):
                 kvpairs.extend(virtkeys)
 
-<<<<<<< HEAD
         return kvpairs
-=======
-        _, changes = await self.saveNodeEdits(nodeedits, meta)
-        return any(c[2] for c in changes)
->>>>>>> 528ec082
 
     async def _editPropDel(self, nid, form, edit, sode, meta):
 
@@ -4402,12 +4354,7 @@
 
         abrv = self.core.setIndxAbrv(INDX_PROP, form, prop)
 
-<<<<<<< HEAD
         if stortype & STOR_FLAG_ARRAY:
-=======
-        _, changes = await self.saveNodeEdits(nodeedits, meta)
-        return any(c[2] for c in changes)
->>>>>>> 528ec082
 
             realtype = stortype & 0x7fff
 
@@ -4421,13 +4368,8 @@
                     if realtype == STOR_TYPE_NDEF:
                         self.layrslab.delete(self.ndefabrv + indx[8:] + abrv, nid, db=self.indxdb)
 
-<<<<<<< HEAD
                     elif realtype == STOR_TYPE_NODEPROP:
                         self.layrslab.delete(self.nodepropabrv + indx[8:] + abrv, nid, db=self.indxdb)
-=======
-        _, changes = await self.saveNodeEdits(nodeedits, meta)
-        return any(c[2] for c in changes)
->>>>>>> 528ec082
 
                 await asyncio.sleep(0)
 
