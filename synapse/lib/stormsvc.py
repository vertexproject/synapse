--- conflicted
+++ resolved
@@ -127,7 +127,6 @@
         if 'StormSvc' in names:
 
             self.info = await proxy.getStormSvcInfo()
-<<<<<<< HEAD
 
             try:
                 await self.core.delStormSvcCmds(self.iden)
@@ -138,8 +137,6 @@
             except Exception as e:
                 logger.exception(f'delStormSvcCmds failed for service {self.name} ({self.iden})')
 
-=======
->>>>>>> 1cf69e89
             for cdef in self.info.get('cmds', ()):
 
                 cdef.setdefault('cmdconf', {})
