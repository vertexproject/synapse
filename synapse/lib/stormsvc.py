import asyncio
import logging

<<<<<<< HEAD
import synapse.common as s_common
=======
import synapse.exc as s_exc
>>>>>>> 63004d73
import synapse.telepath as s_telepath

import synapse.lib.base as s_base
import synapse.lib.stormtypes as s_stormtypes

logger = logging.getLogger(__name__)

stormcmds = (
    {
        'name': 'service.add',
        'descr': 'Add a storm service to the cortex.',
        'cmdargs': (
            ('name', {'help': 'The name of the service.'}),
            ('url', {'help': 'The telepath URL for the remote service.'}),
        ),
        'cmdconf': {},
        'storm': '''
            $sdef = $lib.service.add($cmdopts.name, $cmdopts.url)
            $lib.print("added {iden} ({name}): {url}", iden=$sdef.iden, name=$sdef.name, url=$sdef.url)
        ''',
    },
    {
        'name': 'service.del',
        'descr': 'Remove a storm service from the cortex.',
        'cmdargs': (
            ('iden', {'help': 'The service identifier or prefix.'}),
        ),
        'cmdconf': {},
        'storm': '''
            $svcs = ()

            for $sdef in $lib.service.list() {
                if $sdef.iden.startswith($cmdopts.iden) {
                    $svcs.append($sdef)
                }
            }

            $count = $svcs.length()

            if $( $count = 1 ) {
                $sdef = $svcs.index(0)
                $lib.service.del($sdef.iden)
                $lib.print("removed {iden} ({name}): {url}", iden=$sdef.iden, name=$sdef.name, url=$sdef.url)
            } elif $( $count = 0 ) {
                $lib.print("No service found by iden: {iden}", iden=$cmdopts.iden)
            } else {
                $lib.print('Multiple matches found for {iden}.  Aborting delete.', iden=$cmdopts.iden)
            }
        ''',
    },
    {
        'name': 'service.list',
        'descr': 'List the storm services configured in the cortex.',
        'cmdopts': (),
        'cmdconf': {},
        'storm': '''
            $lib.print("")
            $lib.print("Storm service list (iden, ready, name, url):")
            $count = $(0)
            for $sdef in $lib.service.list() {
                $lib.print("    {iden} {ready} ({name}): {url}", iden=$sdef.iden, ready=$sdef.ready, name=$sdef.name, url=$sdef.url)
                $count = $( $count + 1 )
            }
            $lib.print("")
            $lib.print("{count} services", count=$count)
        ''',
    }
)

class StormSvc:
    '''
    The StormSvc mixin class used to make a remote storm service with commands.
    '''

    _storm_svc_name = 'noname'
    _storm_svc_vers = (0, 0, 1)
    _storm_svc_cmds = ()
    _storm_svc_init = ''
    _storm_svc_fini = ''

    async def getStormSvcInfo(self):
        return {
            'name': self._storm_svc_name,
            'vers': self._storm_svc_vers,
            'init': self._storm_svc_init,
            'fini': self._storm_svc_fini,
            'cmds': await self.getStormSvcCmds(),
        }

    async def getStormSvcCmds(self):
        return self._storm_svc_cmds

class StormSvcClient(s_base.Base, s_stormtypes.StormType):
    '''
    A StormService is a wrapper for a telepath proxy to a service
    accessible from the storm runtime.
    '''
    async def __anit__(self, core, sdef):

        await s_base.Base.__anit__(self)
        s_stormtypes.StormType.__init__(self)

        self.core = core
        self.sdef = sdef

        self.iden = sdef.get('iden')
        self.name = sdef.get('name')

        # service info from the server...
        self.info = None

        url = self.sdef.get('url')

        self.ready = asyncio.Event()
        self.client = await s_telepath.Client.anit(url, onlink=self._onTeleLink)

        self.onfini(self.client.fini)

    async def _onTeleLink(self, proxy):

        clss = proxy._getClasses()

        names = [c.rsplit('.', 1)[-1] for c in clss]

        if 'StormSvc' in names:

            self.info = await proxy.getStormSvcInfo()
            try:
                init = self.info.get('init', '')
                if init:
                    await s_common.aspin(self.core.storm(init))

            except asyncio.CancelledError:  # pragma: no cover
                raise

            except Exception:
                logger.exception(f'init failed for service {self.name} ({self.iden})')

            fini = self.info.get('fini', '')
            if fini:
                async def finifunc():
                    await s_common.aspin(self.core.storm(fini))
                self.onfini(finifunc)

            for cdef in self.info.get('cmds', ()):

                cdef.setdefault('cmdconf', {})

                try:
                    cdef['cmdconf']['svciden'] = self.iden
                    await self.core.setStormCmd(cdef)

                except asyncio.CancelledError:  # pragma: no cover
                    raise

                except Exception as e:
                    name = cdef.get('name')
                    logger.exception(f'setStormCmd ({name}) failed for service {self.name} ({self.iden})')

        self.ready.set()

    async def deref(self, name):
        # method used by storm runtime library on deref
        try:
            await self.client.waitready()
            return getattr(self.client, name)
        except asyncio.TimeoutError:
            mesg = 'Timeout waiting for storm service'
            raise s_exc.StormRuntimeError(mesg=mesg, name=name) from None
        except AttributeError as e:
            mesg = 'Error dereferencing storm service - {str(e)}'
            raise s_exc.StormRuntimeError(mesg=mesg, name=name) from None<|MERGE_RESOLUTION|>--- conflicted
+++ resolved
@@ -1,11 +1,8 @@
 import asyncio
 import logging
 
-<<<<<<< HEAD
+import synapse.exc as s_exc
 import synapse.common as s_common
-=======
-import synapse.exc as s_exc
->>>>>>> 63004d73
 import synapse.telepath as s_telepath
 
 import synapse.lib.base as s_base
