--- conflicted
+++ resolved
@@ -30,16 +30,8 @@
     '''
     try:
         return yyjson.Document(s, flags=yyjson.ReaderFlags.BIGNUM_AS_RAW).as_obj
-<<<<<<< HEAD
     except (ValueError, TypeError) as exc:
         raise s_exc.BadJsonText(mesg=str(exc))
-=======
-
-    except (ValueError, TypeError) as exc:
-        extra = {'synapse': {'fn': 'loads', 'reason': str(exc)}}
-        logger.warning('Using fallback JSON deserialization. Please report this to Vertex.', extra=extra)
-        return _fallback_loads(s)
->>>>>>> 9ae9f113
 
 def load(fp: BinaryIO) -> Any:
     '''
@@ -140,26 +132,7 @@
     Raises:
         synapse.exc.MustBeJsonSafe: This exception is raised when a python object cannot be serialized.
     '''
-<<<<<<< HEAD
     return _dumps(obj, sort_keys=sort_keys, indent=indent, default=default, newline=newline)
-=======
-    try:
-        return _dumps(obj, sort_keys=sort_keys, indent=indent, default=default, newline=newline)
-    except UnicodeEncodeError as exc:
-        extra = {'synapse': {'fn': 'dumps', 'reason': str(exc)}}
-        logger.warning('Using fallback JSON serialization. Please report this to Vertex.', extra=extra)
-
-        ret = _fallback_dumps(obj, sort_keys=sort_keys, indent=indent, default=default)
-
-        if newline:
-            ret += b'\n'
-
-        return ret
->>>>>>> 9ae9f113
-
-    except (TypeError, ValueError) as exc:
-        mesg = f'{exc.__class__.__name__}: {exc}'
-        raise s_exc.MustBeJsonSafe(mesg=mesg)
 
 def dump(obj: Any, fp: BinaryIO, sort_keys: bool = False, indent: bool = False, default: Optional[Callable] = None, newline: bool = False) -> None:
     '''
@@ -257,23 +230,4 @@
         synapse.exc.MustBeJsonSafe: This exception is raised when the item
         cannot be serialized.
     '''
-<<<<<<< HEAD
-    _dumps(item)
-=======
-    if strict:
-        try:
-            _dumps(item)
-
-        except s_exc.MustBeJsonSafe:
-            raise
-
-        except UnicodeEncodeError as exc:
-            mesg = str(exc)
-            raise s_exc.MustBeJsonSafe(mesg=mesg)
-
-        except Exception as exc:
-            mesg = f'{exc.__class__.__name__}: {exc}'
-            raise s_exc.MustBeJsonSafe(mesg=mesg)
-    else:
-        dumps(item)
->>>>>>> 9ae9f113
+    _dumps(item)