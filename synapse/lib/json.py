--- conflicted
+++ resolved
@@ -69,16 +69,12 @@
         raise s_exc.MustBeJsonSafe(mesg=mesg)
 
     if isinstance(obj, str) and obj not in ('null', 'true', 'false'):
-<<<<<<< HEAD
-        obj = f'''"{obj.replace('"', '\\"')}"'''
-=======
         # Raw strings have to be double-quoted. This is because the default behavior for `yyjson.Document` is to attempt
         # to parse the string as a serialized JSON string into objects. Instead of trying to manually escape the string,
         # we wrap it in a list, serialize it, and then strip off the leading/trailing [] so we can get the JSON encoded
         # string as output.
         doc = yyjson.Document([obj], default=default, flags=rflags)
         return doc.dumps(flags=wflags)[1:-1].encode()
->>>>>>> c43b3bf2
 
     try:
         doc = yyjson.Document(obj, default=default, flags=rflags)
