import synapse.glob as s_glob
import synapse.lib.cli as s_cli
import synapse.cmds.cortex as s_cmds_cortex

cmdsbycell = {
    'cortex': (
<<<<<<< HEAD
=======
        s_cmds_cortex.StormCmd,
        s_cmds_cortex.PsCmd,
        s_cmds_cortex.KillCmd,
>>>>>>> 0f252f7f
        s_cmds_cortex.Log,
        s_cmds_cortex.StormCmd,
    ),
}

async def getItemCmdr(cell, outp=None, **opts):
    '''
    Construct and return a cmdr for the given remote cell.

    Example:

        cmdr = await getItemCmdr(foo)

    '''
    cmdr = s_cli.Cli(cell, outp=outp)
    typename = await cell.getCellType()

    for ctor in cmdsbycell.get(typename, ()):
        cmdr.addCmdClass(ctor)

    return cmdr

def runItemCmdr(item, outp=None, **opts):
    '''
    Create a cmdr for the given item and run the cmd loop.

    Example:

        runItemCmdr(foo)

    '''
    cmdr = s_glob.sync(getItemCmdr(item, outp=outp, **opts))
    cmdr.runCmdLoop()<|MERGE_RESOLUTION|>--- conflicted
+++ resolved
@@ -4,13 +4,9 @@
 
 cmdsbycell = {
     'cortex': (
-<<<<<<< HEAD
-=======
-        s_cmds_cortex.StormCmd,
+        s_cmds_cortex.Log,
         s_cmds_cortex.PsCmd,
         s_cmds_cortex.KillCmd,
->>>>>>> 0f252f7f
-        s_cmds_cortex.Log,
         s_cmds_cortex.StormCmd,
     ),
 }
