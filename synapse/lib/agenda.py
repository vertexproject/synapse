--- conflicted
+++ resolved
@@ -840,37 +840,6 @@
 
                 if mesg[0] == 'node':
                     count += 1
-<<<<<<< HEAD
-            except asyncio.CancelledError:
-                result = 'cancelled'
-                raise
-            except Exception as e:
-                result = f'raised exception {e}'
-                logger.exception(f'Agenda job {appt.iden} {appt.name} raised exception',
-                                 extra={'synapse': {'iden': appt.iden, 'name': appt.name}}
-                                 )
-            else:
-                success = True
-                result = f'finished successfully with {count} nodes'
-            finally:
-                finishtime = self._getNowTick()
-                if not success and self.core.isactive:
-                    appt.lasterrs.append(result)
-                    edits = {
-                        'errcount': appt.errcount + 1,
-                        # we only care about the last five errors
-                        'lasterrs': list(appt.lasterrs[-5:]),
-                    }
-                    await self.core.addCronEdits(appt.iden, edits)
-
-                took = finishtime - starttime
-                mesg = f'Agenda completed query for iden={appt.iden} name={appt.name} with result "{result}" ' \
-                       f'took {took:.3f}s.'
-                if not self.core.isactive:
-                    mesg = mesg + ' Agenda status will not be saved since the Cortex is no longer active.'
-                logger.info(mesg, extra={'synapse': {'iden': appt.iden, 'name': appt.name, 'user': user.iden,
-                                                     'result': result, 'username': user.name, 'took': took}})
-=======
 
                 elif mesg[0] == 'err':
                     excname, errinfo = mesg[1]
@@ -896,7 +865,6 @@
             finishtime = self._getNowTick()
             if not success:
                 appt.lasterrs.append(result)
->>>>>>> 5b0d9b49
                 edits = {
                     'errcount': appt.errcount + 1,
                     # we only care about the last five errors
@@ -916,7 +884,8 @@
                 'isrunning': False,
                 'lastresult': result,
             }
-            await self.core.addCronEdits(appt.iden, edits)
+            if self.core.isactive:
+                await self.core.addCronEdits(appt.iden, edits)
 
             if not self.isfini:
                 # fire beholder event before invoking nexus change (in case readonly)
