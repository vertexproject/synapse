import enum
import time
import heapq
import asyncio
import logging
import calendar
import datetime
import functools
import itertools
import collections
from datetime import timezone as tz
from collections.abc import Iterable, Mapping

import synapse.exc as s_exc
import synapse.common as s_common

import synapse.lib.base as s_base
import synapse.lib.coro as s_coro

# Agenda: manages running one-shot and periodic tasks in the future ("appointments")

logger = logging.getLogger(__name__)

def _dayofmonth(hardday, month, year):
    '''
    Returns a valid day of the month given the desired value.

    Negative values are interpreted as offset backwards from the last day of the month, with -1 representing the
    last day of the month.  Out-of-range values are clamped to the first or last day of the month.
    '''
    newday = hardday
    daysinmonth = calendar.monthrange(year, month)[1]
    if newday < 0:
        newday = daysinmonth + hardday + 1
    newday = max(1, min(newday, daysinmonth))
    return newday

class TimeUnit(enum.IntEnum):
    '''
    Unit of time that recurring and required parts of appointments are made of
    '''
    YEAR = enum.auto()
    MONTH = enum.auto()
    DAYOFMONTH = enum.auto()  # e.g. every 3rd of the month
    DAYOFWEEK = enum.auto()   # e.g. every Tuesday (Mon=0, Sun=6)
    DAY = enum.auto()         # every day
    HOUR = enum.auto()
    MINUTE = enum.auto()
    NOW = enum.auto()

    @classmethod
    def fromString(cls, s):
        return cls.__members__[s.upper()]

# Next largest unit for each unit
_NextUnitMap = {
    TimeUnit.YEAR: None,
    TimeUnit.MONTH: TimeUnit.YEAR,
    TimeUnit.HOUR: TimeUnit.DAY,
    TimeUnit.MINUTE: TimeUnit.HOUR,
    TimeUnit.DAYOFMONTH: TimeUnit.MONTH,
    TimeUnit.DAYOFWEEK: TimeUnit.DAYOFWEEK,
}

# Unit equivalence to datetime arguments
_TimeunitToDatetime = {
    TimeUnit.YEAR: 'year',
    TimeUnit.MONTH: 'month',
    TimeUnit.DAYOFMONTH: 'day',
    TimeUnit.DAYOFWEEK: 'day',
    TimeUnit.DAY: 'day',
    TimeUnit.HOUR: 'hour',
    TimeUnit.MINUTE: 'minute',
}

# The valid ranges for required and recurring
_UnitBounds = {
    TimeUnit.YEAR: ((2000, 2999), (1, 5)),
    TimeUnit.MONTH: ((1, 12), (1, 60)),
    TimeUnit.DAYOFMONTH: ((-31, 31), (-31, 31)),
    TimeUnit.DAYOFWEEK: ((0, 6), (0, 6)),
    TimeUnit.DAY: ((0, 0), (1, 365 * 5)),
    TimeUnit.HOUR: ((0, 23), (1, 1000)),
    TimeUnit.MINUTE: ((0, 59), (1, 60 * 60 * 24 * 30))
}

class ApptRec:
    '''
    Represents a single element of a single combination of an appointment
    '''
    def __init__(self, reqdict, incunit=None, incval=1):
        if incunit is not None:
            incunit = TimeUnit(incunit)
        self.incunit = incunit
        self.incval = incval if incunit is not None else None

        if not reqdict and incunit is None:
            raise s_exc.BadTime(mesg='reqdict must be nonempty or incunit must be non-None')

        if TimeUnit.DAY in reqdict:
            raise s_exc.BadTime(mesg='Must not specify day as requirement')

        if TimeUnit.DAYOFMONTH in reqdict and TimeUnit.DAYOFWEEK in reqdict:
            raise s_exc.BadTime(mesg='Both day of month and day of week must not both be requirements')

        if TimeUnit.DAYOFWEEK in reqdict and incunit is not None:
            raise s_exc.BadTime(mesg='Day of week requirement not supported with a recurrence')

        if incunit == TimeUnit.DAYOFMONTH:
            raise s_exc.BadTime(mesg='Day of month not a valid incunit')

        if incunit is not None:
            boundmin, boundmax = _UnitBounds[incunit][1]
            if not boundmin <= incval <= boundmax:
                raise s_exc.BadTime(mesg='Out of bounds incval')

        reqdict = {TimeUnit(k): v for k, v in reqdict.items()}
        self.reqdict = reqdict

        for reqkey, reqval in reqdict.items():
            boundmin, boundmax = _UnitBounds[reqkey][0]
            if not boundmin <= reqval <= boundmax:
                raise s_exc.BadTime(mesg='Out of bounds reqdict value')

            if incunit is not None and reqkey <= incunit:
                # We could, actually support this, but most of these combinations are nonsensical (e.g. run every 5
                # minutes in 2018 only?)
                raise s_exc.BadTime(mesg='Must not have fixed unit equal to or greater than recurrence unit')

        self.reqdict = {}
        # Put keys in size order, with dayof... added last, as nexttime processes in that order
        for key in _NextUnitMap:
            if key in reqdict:
                self.reqdict[key] = reqdict[key]

    def __repr__(self):
        return repr(self.pack())

    def pack(self):
        '''
        Make ApptRec json/msgpack-friendly
        '''
        reqdictf = {k.name.lower(): v for (k, v) in self.reqdict.items()}
        incunitf = None if self.incunit is None else self.incunit.name.lower()
        return (reqdictf, incunitf, self.incval)

    @classmethod
    def unpack(cls, val):
        '''
        Convert from json/msgpack-friendly
        '''
        reqdictf, incunitf, incval = val
        reqdict = {TimeUnit[k.upper()]: v for (k, v) in reqdictf.items()}
        incunit = None if incunitf is None else TimeUnit[incunitf.upper()]
        return cls(reqdict, incunit, incval)

    def nexttime(self, lastts):
        '''
        Returns next timestamp that meets requirements, incrementing by (self.incunit * incval) if not increasing, or
        0.0 if there are no future matches
        '''
        lastdt = datetime.datetime.fromtimestamp(lastts, tz.utc)
        newvals = {}  # all the new fields that will be changed in datetime of lastts

        # Truncate the seconds part
        newdt = lastdt.replace(second=0)

        # Note: self.reqdict is sorted from largest unit to smallest
        for unit, newval in self.reqdict.items():
            dtkey = _TimeunitToDatetime[unit]

            if unit is TimeUnit.DAYOFWEEK:
                newdt = newdt.replace(**newvals)
                newvals = {}
                newval = newdt.day + (6 + newval - newdt.weekday()) % 7 + 1
                if newval > calendar.monthrange(newdt.year, newdt.month)[1]:
                    newval -= 7

            elif unit is TimeUnit.YEAR:
                # As we change the year, clamp the day of the month to a valid value (only matters on leap day)
                dayval = _dayofmonth(newdt.day, newdt.month, newval)
                newvals['day'] = dayval

            elif unit is TimeUnit.MONTH:
                # As we change the month, clamp the day of the month to a valid value
                newdt = newdt.replace(**newvals)
                newvals = {}
                dayval = _dayofmonth(newdt.day, newval, newdt.year)
                newvals['day'] = dayval

            elif unit is TimeUnit.DAYOFMONTH:
                newdt = newdt.replace(**newvals)
                newvals = {}
                newval = _dayofmonth(newval, newdt.month, newdt.year)

            newvals[dtkey] = newval

        newdt = newdt.replace(**newvals)

        # Then move forward if we have to
        if newdt <= lastdt or \
                self.incunit == TimeUnit.DAYOFWEEK and newdt.weekday() != self.incval:
            if self.incunit is None:
                largest_req = min(self.reqdict.keys())
                tmpunit = _NextUnitMap[largest_req]
                if tmpunit is None:  # required a year and we're already there
                    return 0.0
                # Unless we're going to the next day of week, increment by 1 unit of the next larger unit
                tmpincval = self.reqdict.get(TimeUnit.DAYOFWEEK, 1)
            else:
                tmpunit = self.incunit
                tmpincval = self.incval
            newdt = self._inc(tmpunit, tmpincval, self.reqdict, lastdt, newdt)
            assert newdt > lastdt
        return newdt.timestamp()

    def _inc(self, incunit, incval, reqdict, origdt, dt):
        '''
        Return a datetime incremented by incunit * incval
        '''
        if incunit == TimeUnit.YEAR:
            return dt.replace(year=dt.year + incval)
        if incunit == TimeUnit.MONTH:
            newyear = dt.year
            absmonth = dt.month + incval - 1
            newmonth = absmonth % 12 + 1
            newyear += absmonth // 12
            daysinmonth = calendar.monthrange(newyear, newmonth)[1]
            dayofmonthreq = reqdict.get(TimeUnit.DAYOFMONTH)
            if dayofmonthreq is not None:
                newday = _dayofmonth(dayofmonthreq, newmonth, newyear)
            else:
                newday = min(daysinmonth, dt.day)
            return dt.replace(day=newday, month=newmonth, year=newyear)
        if incunit == TimeUnit.DAY:
            return dt + datetime.timedelta(days=incval)
        if incunit == TimeUnit.DAYOFWEEK:
            # incval in this case means next day of week whose weekday matches incval (0-6)
            days = (6 + incval - dt.weekday()) % 7 + 1
            newdt = dt + datetime.timedelta(days=days)
            assert newdt.weekday() == incval
            return newdt
        if incunit == TimeUnit.HOUR:
            return dt + datetime.timedelta(hours=incval)
        if incunit == TimeUnit.MINUTE:
            return dt + datetime.timedelta(minutes=incval)
        else:
            assert 0, 'Invalid incunit'  # pragma: no cover

class _Appt:
    '''
    A single entry in the Agenda:  a storm query to run in the future, potentially more than once

    Each such entry has a list of ApptRecs.  Each time the appointment is scheduled, the nexttime of the appointment is
    the lowest nexttime of all its ApptRecs.
    '''

    _synced_attrs = {
        'doc',
        'name',
        'pool',
        'created',
        'enabled',
        'errcount',
        'nexttime',
        'lasterrs',
        'isrunning',
        'lastresult',
        'startcount',
        'laststarttime',
        'lastfinishtime',
    }

    def __init__(self, stor, iden, recur, indx, query, creator, recs, nexttime=None, view=None, created=None, pool=False):
        self.doc = ''
        self.name = ''
        self.stor = stor
        self.pool = pool
        self.iden = iden
        self.recur = recur  # does this appointment repeat
        self.indx = indx  # incremented for each appt added ever.  Used for nexttime tiebreaking for stable ordering
        self.query = query  # query to run
        self.creator = creator  # user iden to run query as
        self.recs = recs  # List[ApptRec]  list of the individual entries to calculate next time from
        self._recidxnexttime = None  # index of rec who is up next
        self.view = view
        self.created = created

        if self.recur and not self.recs:
            raise s_exc.BadTime(mesg='A recurrent appointment with no records')

        if nexttime is None and self.recs:
            self.nexttime = self.stor._getNowTick()
            self.updateNexttime(self.nexttime)
            if self.nexttime is None:
                raise s_exc.BadTime(mesg='Appointment is in the past')
        else:
            self.nexttime = nexttime
        self.isrunning = False  # whether it is currently running
        self.startcount = 0  # how many times query has started
        self.errcount = 0  # how many times this appt failed
        self.lasterrs = []
        self.laststarttime = None
        self.lastfinishtime = None
        self.lastresult = None
        self.enabled = True

    def getStorNode(self, form):
        ndef = (form.name, form.type.norm(self.iden)[0])
        buid = s_common.buid(ndef)

        props = {
            'doc': self.doc,
            'name': self.name,
            'storm': self.query,
            '.created': self.created,
        }

        pnorms = {}
        for prop, valu in props.items():
            formprop = form.props.get(prop)
            if formprop is not None and valu is not None:
                pnorms[prop] = formprop.type.norm(valu)[0]

        return (buid, {
            'ndef': ndef,
            'props': pnorms
        })

    def __eq__(self, other):
        ''' For heap logic to sort upcoming events lower '''
        return (self.nexttime, self.indx) == (other.nexttime, other.indx)

    def __lt__(self, other):
        ''' For heap logic '''
        return (self.nexttime, self.indx) < (other.nexttime, other.indx)

    def pack(self):
        return {
            'ver': 1,
            'doc': self.doc,
            'name': self.name,
            'pool': self.pool,
            'enabled': self.enabled,
            'recur': self.recur,
            'iden': self.iden,
            'view': self.view,
            'indx': self.indx,
            'query': self.query,
            'creator': self.creator,
            'created': self.created,
            'recs': [d.pack() for d in self.recs],
            'nexttime': self.nexttime,
            'startcount': self.startcount,
            'errcount': self.errcount,
            'isrunning': self.isrunning,
            'laststarttime': self.laststarttime,
            'lastfinishtime': self.lastfinishtime,
            'lastresult': self.lastresult,
            'lasterrs': list(self.lasterrs[:5])
        }

    @classmethod
    def unpack(cls, stor, val):
        if val['ver'] != 1:
            raise s_exc.BadStorageVersion(mesg=f"Found version {val['ver']}")  # pragma: no cover
        recs = [ApptRec.unpack(tupl) for tupl in val['recs']]
        appt = cls(stor, val['iden'], val['recur'], val['indx'], val['query'], val['creator'], recs, nexttime=val['nexttime'], view=val.get('view'))
        appt.doc = val.get('doc', '')
        appt.name = val.get('name', '')
        appt.pool = val.get('pool', False)
        appt.created = val.get('created', None)
        appt.laststarttime = val['laststarttime']
        appt.lastfinishtime = val['lastfinishtime']
        appt.lastresult = val['lastresult']
        appt.enabled = val['enabled']

        return appt

    def updateNexttime(self, now):
        '''
        Find the next time this appointment should be scheduled.

        Delete any nonrecurring record that just happened.
        '''
        if self._recidxnexttime is not None and not self.recur:
            del self.recs[self._recidxnexttime]

        while self.recs and self.nexttime <= now:

            lowtime = 999999999999.9

            # Find the lowest next time of all of our recs (backwards, so we can delete)
            for i in range(len(self.recs) - 1, -1, -1):
                rec = self.recs[i]
                nexttime = rec.nexttime(self.nexttime)
                if nexttime == 0.0:
                    # We blew by and missed a fixed-year appointment, either due to clock shenanigans, this query going
                    # really long, or the initial requirement being in the past
                    logger.warning(f'Missed an appointment: {rec}')
                    del self.recs[i]
                    continue
                if nexttime < lowtime:
                    lowtime = nexttime
                    lowidx = i

            if not self.recs:
                break

            self._recidxnexttime = lowidx
            self.nexttime = lowtime

        if not self.recs:
            self._recidxnexttime = None
            self.nexttime = None

        return self.nexttime

    async def edits(self, edits):
        for name, valu in edits.items():
            if name not in self.__class__._synced_attrs:
                extra = await self.stor.core.getLogExtra(name=name, valu=valu)
                logger.warning('_Appt.edits() Invalid attribute received: %s = %r', name, valu, extra=extra)
                continue

            else:
                setattr(self, name, valu)

        await self.save()

    async def save(self):
        full = self.stor._hivenode.full + (self.iden,)
        stordict = self.pack()
        await self.stor.core.hive.set(full, stordict)

class Agenda(s_base.Base):
    '''
    Organize and execute all the scheduled storm queries in a cortex.
    '''

    async def __anit__(self, core):

        await s_base.Base.__anit__(self)

        self.core = core
        self.apptheap = []  # Stores the appointments in a heap such that the first element is the next appt to run
        self.appts = {}  # Dict[bytes: Appt]
        self._next_indx = 0  # index a new appt gets assigned
        self.tickoff = 0  # Used for test overrides

        self._wake_event = s_coro.Event()  # Causes the scheduler loop to wake up
        self.onfini(self._wake_event.set)

        self._hivenode = await self.core.hive.open(('agenda', 'appts'))  # Persistent storage

        await self._load_all()

    async def _load_all(self):
        '''
        Load all the appointments from persistent storage
        '''
        # Clear existing appointments before loading
        self.apptheap = []
        self.appts = {}

        to_delete = []
        for iden, node in iter(self._hivenode):
            val = node.valu
            try:
                appt = _Appt.unpack(self, val)
                if appt.iden != iden:
                    raise s_exc.InconsistentStorage(mesg='iden inconsistency')
                self._addappt(iden, appt)
                self._next_indx = max(self._next_indx, appt.indx + 1)
            except (s_exc.InconsistentStorage, s_exc.BadStorageVersion, s_exc.BadTime, TypeError, KeyError,
                    UnicodeDecodeError) as e:
                logger.warning('Invalid appointment %r found in storage: %r.  Removing.', iden, e)
                to_delete.append(iden)
                continue

        for iden in to_delete:
            node = self._hivenode.get(iden)
            if node is not None:
                await node.hive.pop(node.full)

        # Make sure we don't assign the same index to 2 appointments
        if self.appts:
            maxindx = max(appt.indx for appt in self.appts.values())
            self._next_indx = maxindx + 1

    def _addappt(self, iden, appt):
        '''
        Updates the data structures to add an appointment
        '''
        if appt.nexttime:
            heapq.heappush(self.apptheap, appt)
        self.appts[iden] = appt
        if self.apptheap and self.apptheap[0] is appt:
            self._wake_event.set()

    @staticmethod
    def _dictproduct(rdict):
        '''
        Yields a series of dicts that cover the combination of all multiple-value (e.g. lists or tuples) values, with
        non-multiple-value values remaining the same.
        '''
        multkeys = [k for k, v in rdict.items() if isinstance(v, Iterable)]
        if not multkeys:
            yield rdict
            return

        multvals = [rdict[k] for k in multkeys]

        for combo in itertools.product(*multvals):
            newdict = rdict.copy()
            for i, k in enumerate(multkeys):
                newdict[k] = combo[i]
            yield newdict

    def list(self):
        return list(self.appts.items())

    async def add(self, cdef):
        '''
        Persistently adds an appointment

        Args:
            cdef (dict):  Dictionary containing the Cron definition.

        Notes:
            The cron definition may contain the following keys:

                creator (str)
                    Iden of the creating user.

                iden (str)
                    Iden of the appointment.

                storm (str)
                    The Storm query to run.

                reqs (Union[None, Dict[TimeUnit, Union[int, Tuple[int]], List[...])
                    One or more dicts of the fixed aspects of the appointment.  dict value may be a single or multiple.
                    May be an empty dict or None.

                incunit (Union[None, TimeUnit])
                    The unit that changes for recurring, or None for non-recurring.  It is an error for this value to
                    match a key in reqdict.

                incvals (Union[None, int, Iterable[int])
                    Count of units of incunit or explicit day of week or day of month.
                    Not allowed for incunit == None, required for others (1 would be a typical value)

            If the values for req and incvals are both lists, all combinations of all values (the product) are used.

        Returns:
            Packed appointment definition
        '''
        iden = cdef['iden']
        incunit = cdef.get('incunit')
        incvals = cdef.get('incvals')
        reqs = cdef.get('reqs', {})
        query = cdef.get('storm')
        creator = cdef.get('creator')
        view = cdef.get('view')
        created = cdef.get('created')

        pool = cdef.get('pool', False)

        recur = incunit is not None
        indx = self._next_indx
        self._next_indx += 1

        if iden in self.appts:
            raise s_exc.DupIden()

        if not query:
            raise ValueError('"query" key of cdef parameter is not present or empty')

        await self.core.getStormQuery(query)

        if not creator:
            raise ValueError('"creator" key is cdef parameter is not present or empty')

        if not reqs and incunit is None:
            raise ValueError('at least one of reqs and incunit must be non-empty')

        if incunit is not None and incvals is None:
            raise ValueError('incvals must be non-None if incunit is non-None')

        if isinstance(reqs, Mapping):
            reqs = [reqs]

        # Find all combinations of values in reqdict values and incvals values
        nexttime = None
        recs = []  # type: ignore
        for req in reqs:
            if TimeUnit.NOW in req:
                if incunit is not None:
                    mesg = "Recurring jobs may not be scheduled to run 'now'"
                    raise ValueError(mesg)
                nexttime = self._getNowTick()
                continue

            reqdicts = self._dictproduct(req)
            if not isinstance(incvals, Iterable):
                incvals = (incvals, )
            recs.extend(ApptRec(rd, incunit, v) for (rd, v) in itertools.product(reqdicts, incvals))

        appt = _Appt(self, iden, recur, indx, query, creator, recs, nexttime=nexttime, view=view, created=created, pool=pool)
        self._addappt(iden, appt)

        appt.doc = cdef.get('doc', '')

        await appt.save()

        return appt.pack()

    async def get(self, iden):

        appt = self.appts.get(iden)
        if appt is not None:
            return appt

        mesg = f'No cron job with id: {iden}'
        raise s_exc.NoSuchIden(iden=iden, mesg=mesg)

    async def enable(self, iden):
        appt = self.appts.get(iden)
        if appt is None:
            raise s_exc.NoSuchIden()

        await self.mod(iden, appt.query)

    async def disable(self, iden):
        appt = self.appts.get(iden)
        if appt is None:
            raise s_exc.NoSuchIden()

        appt.enabled = False
        await appt.save()

    async def mod(self, iden, query):
        '''
        Change the query of an appointment
        '''
        appt = self.appts.get(iden)
        if appt is None:
            raise s_exc.NoSuchIden()

        if not query:
            raise ValueError('empty query')

        await self.core.getStormQuery(query)

        appt.query = query
        appt.enabled = True  # in case it was disabled for a bad query

        await appt.save()

    async def move(self, croniden, viewiden):
        '''
        Move a cronjob from one view to another
        '''
        appt = self.appts.get(croniden)
        if appt is None:
            raise s_exc.NoSuchIden()

        appt.view = viewiden

        await appt.save()

    async def delete(self, iden):
        '''
        Delete an appointment
        '''
        appt = self.appts.get(iden)
        if appt is None:
            raise s_exc.NoSuchIden()

        try:
            heappos = self.apptheap.index(appt)
        except ValueError:
            pass  # this is OK, just a non-recurring appt that has no more records
        else:
            # If we're already the last item, just delete it
            if heappos == len(self.apptheap) - 1:
                del self.apptheap[heappos]
            else:
                # put the last item at the current position and reheap
                self.apptheap[heappos] = self.apptheap.pop()
                heapq.heapify(self.apptheap)

        del self.appts[iden]
        node = self._hivenode.get(iden)
        if node is not None:
            await node.hive.pop(node.full)

    def _getNowTick(self):
        return time.time() + self.tickoff

    def _addTickOff(self, offs):
        self.tickoff += offs
        self._wake_event.set()

    async def runloop(self):
        '''
        Task loop to issue query tasks at the right times.
        '''
        while not self.isfini:

            timeout = None
            if self.apptheap:
                timeout = self.apptheap[0].nexttime - self._getNowTick()

            if timeout is None or timeout > 0:
                self._wake_event.clear()
                await self._wake_event.timewait(timeout=timeout)

            if self.isfini:
                return

            now = self._getNowTick()
            while self.apptheap and self.apptheap[0].nexttime <= now:

                appt = heapq.heappop(self.apptheap)
                nexttime = appt.updateNexttime(now)
                edits = {
                    'nexttime': nexttime,
                }
                await self.core.addCronEdits(appt.iden, edits)

                if appt.nexttime:
                    heapq.heappush(self.apptheap, appt)

                if not appt.enabled:
                    continue

                if appt.isrunning:  # pragma: no cover
                    mesg = f'Appointment {appt.iden} {appt.name} is still running from previous time when scheduled' \
                           f' to run. Skipping.',
                    logger.warning(mesg,
                                   extra={'synapse': {'iden': appt.iden, 'name': appt.name}})
                else:
                    try:
                        await self._execute(appt)
                    except Exception as e:
                        extra = {'iden': appt.iden, 'name': appt.name, 'user': appt.creator, 'view': appt.view}
                        user = self.core.auth.user(appt.creator)
                        if user is not None:
                            extra['username'] = user.name
                        if isinstance(e, s_exc.SynErr):
                            mesg = e.get('mesg', str(e))
                        else:  # pragma: no cover
                            mesg = str(e)
                        logger.exception(f'Agenda error running appointment {appt.iden} {appt.name}: {mesg}',
                                         extra={'synapse': extra})
                        await self._markfailed(appt, f'error: {e}')

    async def _execute(self, appt):
        '''
        Fire off the task to make the storm query
        '''
        user = self.core.auth.user(appt.creator)
        if user is None:
            logger.warning(f'Unknown user {appt.creator} in stored appointment {appt.iden} {appt.name}',
                           extra={'synapse': {'iden': appt.iden, 'name': appt.name, 'user': appt.creator}})
            await self._markfailed(appt, 'unknown user')
            return

        locked = user.info.get('locked')
        if locked:
            logger.warning(f'Cron {appt.iden} {appt.name} failed because creator {user.name} is locked',
                           extra={'synapse': {'iden': appt.iden, 'name': appt.name, 'user': appt.creator,
                                              'username': user.name}})
            await self._markfailed(appt, 'locked user')
            return

        view = self.core.getView(iden=appt.view, user=user)
        if view is None:
            logger.warning(f'Unknown view {appt.view} in stored appointment {appt.iden} {appt.name}',
                           extra={'synapse': {'iden': appt.iden, 'name': appt.name, 'user': appt.creator,
                                              'username': user.name, 'view': appt.view}})
            await self._markfailed(appt, 'unknown view')
            return

        info = {'iden': appt.iden, 'query': appt.query, 'view': view.iden}

        coro = self._runJob(user, appt)
        task = self.core.runActiveTask(coro)
        appt.task = await self.core.boss.promotetask(task, f'Cron {appt.iden}', user, info=info)

    async def _markfailed(self, appt, reason):
        now = self._getNowTick()
        edits = {
            'laststarttime': now,
            'lastfinishtime': now,
            'startcount': appt.startcount + 1,
            'isrunning': False,
            'lastresult': f'Failed due to {reason}',
        }
        await self.core.addCronEdits(appt.iden, edits)

    async def _runJob(self, user, appt):
        '''
        Actually run the storm query, updating the appropriate statistics and results
        '''
        count = 0
        edits = {
            'isrunning': True,
            'laststarttime': self._getNowTick(),
            'startcount': appt.startcount + 1,
        }
        await self.core.addCronEdits(appt.iden, edits)

<<<<<<< HEAD
        with s_provenance.claim('cron', iden=appt.iden):
            logger.info(f'Agenda executing for iden={appt.iden}, name={appt.name} user={user.name}, view={appt.view}, query={appt.query}',
                        extra={'synapse': {'iden': appt.iden, 'name': appt.name, 'user': user.iden, 'text': appt.query,
                                           'username': user.name, 'view': appt.view}})
            starttime = self._getNowTick()
            success = False
            try:
                opts = {
                    'user': user.iden,
                    'view': appt.view,
                    'mirror': appt.pool,
                    'vars': {'auto': {'iden': appt.iden, 'type': 'cron'}},
                }
                opts = self.core._initStormOpts(opts)

                await self.core.feedBeholder('cron:start', {'iden': appt.iden})

                async for mesg in self.core.storm(appt.query, opts=opts):

                    if mesg[0] == 'node':
                        count += 1

                    elif mesg[0] == 'err':
                        excname, errinfo = mesg[1]
                        # TOOD should these even come out of the storm runtime anymore?
                        errinfo.pop('eline', None)
                        errinfo.pop('efile', None)
                        excctor = getattr(s_exc, excname, s_exc.SynErr)
                        raise excctor(**errinfo)

            except asyncio.CancelledError:
                result = 'cancelled'
                raise

            except Exception as e:
                result = f'raised exception {e}'
                logger.exception(f'Agenda job {appt.iden} {appt.name} raised exception',
                                 extra={'synapse': {'iden': appt.iden, 'name': appt.name}}
                                 )
            else:
                success = True
                result = f'finished successfully with {count} nodes'

            finally:
                finishtime = self._getNowTick()
                if not success:
                    appt.lasterrs.append(result)
                    edits = {
                        'errcount': appt.errcount + 1,
                        # we only care about the last five errors
                        'lasterrs': list(appt.lasterrs[-5:]),
                    }
                    await self.core.addCronEdits(appt.iden, edits)

                took = finishtime - starttime
                mesg = f'Agenda completed query for iden={appt.iden} name={appt.name} with result "{result}" ' \
                       f'took {took:.3f}s'
                logger.info(mesg, extra={'synapse': {'iden': appt.iden, 'name': appt.name, 'user': user.iden,
                                                     'result': result, 'username': user.name, 'took': took}})
=======
        logger.info(f'Agenda executing for iden={appt.iden}, name={appt.name} user={user.name}, view={appt.view}, query={appt.query}',
                    extra={'synapse': {'iden': appt.iden, 'name': appt.name, 'user': user.iden, 'text': appt.query,
                                       'username': user.name, 'view': appt.view}})
        starttime = self._getNowTick()
        success = False
        try:
            opts = {'user': user.iden, 'view': appt.view, 'vars': {'auto': {'iden': appt.iden, 'type': 'cron'}}}
            opts = self.core._initStormOpts(opts)
            view = self.core._viewFromOpts(opts)
            # Yes, this isn't technically on the bottom half of a nexus transaction
            # But because the scheduling loop only runs on non-mirrors, we can kinda skirt by all that
            # and be relatively okay. The only catch is that the nexus offset will correspond to the
            # last nexus transaction, and not the start/stop
            await self.core.feedBeholder('cron:start', {'iden': appt.iden})
            async for node in view.eval(appt.query, opts=opts, log_info={'cron': appt.iden}):
                count += 1
        except asyncio.CancelledError:
            result = 'cancelled'
            raise
        except Exception as e:
            result = f'raised exception {e}'
            logger.exception(f'Agenda job {appt.iden} {appt.name} raised exception',
                             extra={'synapse': {'iden': appt.iden, 'name': appt.name}}
                             )
        else:
            success = True
            result = f'finished successfully with {count} nodes'
        finally:
            finishtime = self._getNowTick()
            if not success:
                appt.lasterrs.append(result)
>>>>>>> 11141736
                edits = {
                    'errcount': appt.errcount + 1,
                    # we only care about the last five errors
                    'lasterrs': list(appt.lasterrs[-5:]),
                }
                await self.core.addCronEdits(appt.iden, edits)

            took = finishtime - starttime
            mesg = f'Agenda completed query for iden={appt.iden} name={appt.name} with result "{result}" ' \
                   f'took {took:.3f}s'
            logger.info(mesg, extra={'synapse': {'iden': appt.iden, 'name': appt.name, 'user': user.iden,
                                                 'result': result, 'username': user.name, 'took': took}})
            edits = {
                'lastfinishtime': finishtime,
                'isrunning': False,
                'lastresult': result,
            }
            await self.core.addCronEdits(appt.iden, edits)

            if not self.isfini:
                # fire beholder event before invoking nexus change (in case readonly)
                await self.core.feedBeholder('cron:stop', {'iden': appt.iden})<|MERGE_RESOLUTION|>--- conflicted
+++ resolved
@@ -813,86 +813,39 @@
         }
         await self.core.addCronEdits(appt.iden, edits)
 
-<<<<<<< HEAD
-        with s_provenance.claim('cron', iden=appt.iden):
-            logger.info(f'Agenda executing for iden={appt.iden}, name={appt.name} user={user.name}, view={appt.view}, query={appt.query}',
-                        extra={'synapse': {'iden': appt.iden, 'name': appt.name, 'user': user.iden, 'text': appt.query,
-                                           'username': user.name, 'view': appt.view}})
-            starttime = self._getNowTick()
-            success = False
-            try:
-                opts = {
-                    'user': user.iden,
-                    'view': appt.view,
-                    'mirror': appt.pool,
-                    'vars': {'auto': {'iden': appt.iden, 'type': 'cron'}},
-                }
-                opts = self.core._initStormOpts(opts)
-
-                await self.core.feedBeholder('cron:start', {'iden': appt.iden})
-
-                async for mesg in self.core.storm(appt.query, opts=opts):
-
-                    if mesg[0] == 'node':
-                        count += 1
-
-                    elif mesg[0] == 'err':
-                        excname, errinfo = mesg[1]
-                        # TOOD should these even come out of the storm runtime anymore?
-                        errinfo.pop('eline', None)
-                        errinfo.pop('efile', None)
-                        excctor = getattr(s_exc, excname, s_exc.SynErr)
-                        raise excctor(**errinfo)
-
-            except asyncio.CancelledError:
-                result = 'cancelled'
-                raise
-
-            except Exception as e:
-                result = f'raised exception {e}'
-                logger.exception(f'Agenda job {appt.iden} {appt.name} raised exception',
-                                 extra={'synapse': {'iden': appt.iden, 'name': appt.name}}
-                                 )
-            else:
-                success = True
-                result = f'finished successfully with {count} nodes'
-
-            finally:
-                finishtime = self._getNowTick()
-                if not success:
-                    appt.lasterrs.append(result)
-                    edits = {
-                        'errcount': appt.errcount + 1,
-                        # we only care about the last five errors
-                        'lasterrs': list(appt.lasterrs[-5:]),
-                    }
-                    await self.core.addCronEdits(appt.iden, edits)
-
-                took = finishtime - starttime
-                mesg = f'Agenda completed query for iden={appt.iden} name={appt.name} with result "{result}" ' \
-                       f'took {took:.3f}s'
-                logger.info(mesg, extra={'synapse': {'iden': appt.iden, 'name': appt.name, 'user': user.iden,
-                                                     'result': result, 'username': user.name, 'took': took}})
-=======
         logger.info(f'Agenda executing for iden={appt.iden}, name={appt.name} user={user.name}, view={appt.view}, query={appt.query}',
                     extra={'synapse': {'iden': appt.iden, 'name': appt.name, 'user': user.iden, 'text': appt.query,
                                        'username': user.name, 'view': appt.view}})
         starttime = self._getNowTick()
         success = False
         try:
-            opts = {'user': user.iden, 'view': appt.view, 'vars': {'auto': {'iden': appt.iden, 'type': 'cron'}}}
+            opts = {
+                'user': user.iden,
+                'view': appt.view,
+                'mirror': appt.pool,
+                'vars': {'auto': {'iden': appt.iden, 'type': 'cron'}},
+            }
             opts = self.core._initStormOpts(opts)
-            view = self.core._viewFromOpts(opts)
-            # Yes, this isn't technically on the bottom half of a nexus transaction
-            # But because the scheduling loop only runs on non-mirrors, we can kinda skirt by all that
-            # and be relatively okay. The only catch is that the nexus offset will correspond to the
-            # last nexus transaction, and not the start/stop
+
             await self.core.feedBeholder('cron:start', {'iden': appt.iden})
-            async for node in view.eval(appt.query, opts=opts, log_info={'cron': appt.iden}):
-                count += 1
+
+            async for mesg in self.core.storm(appt.query, opts=opts):
+
+                if mesg[0] == 'node':
+                    count += 1
+
+                elif mesg[0] == 'err':
+                    excname, errinfo = mesg[1]
+                    # TOOD should these even come out of the storm runtime anymore?
+                    errinfo.pop('eline', None)
+                    errinfo.pop('efile', None)
+                    excctor = getattr(s_exc, excname, s_exc.SynErr)
+                    raise excctor(**errinfo)
+
         except asyncio.CancelledError:
             result = 'cancelled'
             raise
+
         except Exception as e:
             result = f'raised exception {e}'
             logger.exception(f'Agenda job {appt.iden} {appt.name} raised exception',
@@ -901,11 +854,11 @@
         else:
             success = True
             result = f'finished successfully with {count} nodes'
+
         finally:
             finishtime = self._getNowTick()
             if not success:
                 appt.lasterrs.append(result)
->>>>>>> 11141736
                 edits = {
                     'errcount': appt.errcount + 1,
                     # we only care about the last five errors
