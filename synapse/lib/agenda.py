--- conflicted
+++ resolved
@@ -873,19 +873,14 @@
                 opts = {'user': user.iden, 'view': appt.view, 'vars': {'auto': {'iden': appt.iden, 'type': 'cron'}}}
                 opts = self.core._initStormOpts(opts)
                 view = self.core._viewFromOpts(opts)
-<<<<<<< HEAD
-                with s_scope.enter(vals={'storm:cron': appt.iden}):
-                    async for node in view.eval(appt.query, opts=opts):
-                        count += 1
-=======
                 # Yes, this isn't technically on the bottom half of a nexus transaction
                 # But because the scheduling loop only runs on non-mirrors, we can kinda skirt by all that
                 # and be relatively okay. The only catch is that the nexus offset will correspond to the
                 # last nexus transaction, and not the start/stop
                 await self.core.feedBeholder('cron:start', {'iden': appt.iden})
-                async for node in view.eval(appt.query, opts=opts):
-                    count += 1
->>>>>>> 462c50e4
+                with s_scope.enter(vals={'storm:cron': appt.iden}):
+                    async for node in view.eval(appt.query, opts=opts):
+                        count += 1
             except asyncio.CancelledError:
                 result = 'cancelled'
                 raise
