--- conflicted
+++ resolved
@@ -288,7 +288,6 @@
 }
 reqValidStormPoolOpts = s_config.getJsValidator(_stormPoolOptsSchema)
 
-<<<<<<< HEAD
 _authRulesSchema = {
     'type': 'array',
     'items': {
@@ -375,7 +374,8 @@
     'additionalProperties': False,
 }
 reqValidPasswdPolicy = s_config.getJsValidator(_passwdPolicySchema)
-=======
+
+
 # These types are order sensitive
 _changelogTypes = {'migration': 'Automatic Migrations',
                    'model': 'Model Changes',
@@ -406,4 +406,3 @@
     'required': ['type', 'desc']
 }
 _reqChanglogSchema = s_config.getJsValidator(_changelogSchema)
->>>>>>> 16ee721a
