import synapse.lib.config as s_config
import synapse.lib.msgpack as s_msgpack


easyPermSchema = {
    'type': 'object',
    'properties': {
        'users': {
            'type': 'object',
            'items': {'type': 'number', 'minimum': 0, 'maximum': 3},
        },
        'roles': {
            'type': 'object',
            'items': {'type': 'number', 'minimum': 0, 'maximum': 3},
        },
    },
    'required': ['users', 'roles'],
}

_HttpExtAPIConfSchema = {
    'type': 'object',
    'properties': {
        'iden': {'type': 'string', 'pattern': s_config.re_iden},
        'methods': {
            'type': 'object',
            'default': {},
            'properties': {
                'get': {'type': 'string', 'minLen': 1},
                'head': {'type': 'string', 'minLen': 1},
                'post': {'type': 'string', 'minLen': 1},
                'put': {'type': 'string', 'minLen': 1},
                'delete': {'type': 'string', 'minLen': 1},
                'patch': {'type': 'string', 'minLen': 1},
                'options': {'type': 'string', 'minLen': 1},
            },
            'additionalProperties': False,
        },
        'authenticated': {'type': 'boolean', 'default': True},
        'name': {'type': 'string', 'default': ''},
        'desc': {'type': 'string', 'default': ''},
        'path': {'type': 'string', 'minlen': 1},
        'view': {'type': 'string', 'pattern': s_config.re_iden},
        'runas': {'type': 'string', 'pattern': '^(owner|user)$'},
        'owner': {'type': 'string', 'pattern': s_config.re_iden},
        'creator': {'type': 'string', 'pattern': s_config.re_iden},
        'created': {'type': 'integer', 'minimum': 0},
        'updated': {'type': 'integer', 'minimum': 0},
        'readonly': {'type': 'boolean', 'default': False},
        'perms': {
            'type': 'array',
            'items': {
                'type': 'object',
                'properties': {
                    'perm': {'type': 'array', 'items': {'type': 'string', 'minlen': 1}},
                    'default': {'type': 'boolean', 'default': False},
                }
            },
            'default': [],
        },
        'vars': {'type': 'object', 'default': {}}

    },
    'additionalProperties': False
}

reqValidHttpExtAPIConf = s_config.getJsValidator(_HttpExtAPIConfSchema)

<<<<<<< HEAD
_CronJobSchema = {
    'type': 'object',
    'properties': {
        'storm': {'type': 'string'},
        'creator': {'type': 'string', 'pattern': s_config.re_iden},
        'iden': {'type': 'string', 'pattern': s_config.re_iden},
        'view': {'type': 'string', 'pattern': s_config.re_iden},
        'name': {'type': 'string'},
        'doc': {'type': 'string'},
        'incunit': {
            'oneOf': [
                {'type': 'null'},
                {'enum': ['year', 'month', 'dayofmonth', 'dayofweek', 'day', 'hour', 'minute']}
            ]
        },
        'incvals': {
            'type': ['array', 'number', 'null'],
            'items': {'type': 'number'}
        },
        'reqs': {
            'oneOf': [
                {
                    '$ref': '#/definitions/req',
                },
                {
                    'type': ['array'],
                    'items': {'$ref': '#/definitions/req'},
                },
            ]
        },
    },
    'additionalProperties': False,
    'required': ['creator', 'storm'],
    'dependencices': {
        'incvals': ['incunit'],
        'incunit': ['incvals'],
    },
    'definitions': {
        'req': {
            'type': 'object',
            'properties': {
                'minute': {'oneOf': [{'type': 'number'}, {'type': 'array', 'items': {'type': 'number'}}]},
                'hour': {'oneOf': [{'type': 'number'}, {'type': 'array', 'items': {'type': 'number'}}]},
                'dayofmonth': {'oneOf': [{'type': 'number'}, {'type': 'array', 'items': {'type': 'number'}}]},
                'month': {'oneOf': [{'type': 'number'}, {'type': 'array', 'items': {'type': 'number'}}]},
                'year': {'oneOf': [{'type': 'number'}, {'type': 'array', 'items': {'type': 'number'}}]},
            }
        }
    }
}

reqValidCronDef = s_config.getJsValidator(_CronJobSchema)
=======
reqValidHttpExtAPIConf = s_config.getJsValidator(_HttpExtAPIConfSchema)

reqValidVault = s_config.getJsValidator({
    'type': 'object',
    'properties': {
        'name': {'type': 'string', 'pattern': '^.{1,128}$'},
        'iden': {'type': 'string', 'pattern': s_config.re_iden},
        'type': {'type': 'string', 'pattern': '^.{1,128}$'},
        'scope': {'type': ['string', 'null'], 'enum': [None, 'user', 'role', 'global']},
        'owner': {'type': ['string', 'null'], 'pattern': s_config.re_iden},
        'permissions': s_msgpack.deepcopy(easyPermSchema),
        'secrets': {'type': 'object'},
        'configs': {'type': 'object'},
    },
    'additionalProperties': False,
    'required': [
        'iden',
        'name',
        'type',
        'scope',
        'owner',
        'permissions',
        'secrets',
        'configs',
    ],
})
>>>>>>> 5aee9044
<|MERGE_RESOLUTION|>--- conflicted
+++ resolved
@@ -65,7 +65,6 @@
 
 reqValidHttpExtAPIConf = s_config.getJsValidator(_HttpExtAPIConfSchema)
 
-<<<<<<< HEAD
 _CronJobSchema = {
     'type': 'object',
     'properties': {
@@ -118,9 +117,6 @@
 }
 
 reqValidCronDef = s_config.getJsValidator(_CronJobSchema)
-=======
-reqValidHttpExtAPIConf = s_config.getJsValidator(_HttpExtAPIConfSchema)
-
 reqValidVault = s_config.getJsValidator({
     'type': 'object',
     'properties': {
@@ -144,5 +140,4 @@
         'secrets',
         'configs',
     ],
-})
->>>>>>> 5aee9044
+})