import synapse.lib.config as s_config
import synapse.lib.msgpack as s_msgpack


easyPermSchema = {
    'type': 'object',
    'properties': {
        'users': {
            'type': 'object',
            'items': {'type': 'number', 'minimum': 0, 'maximum': 3},
        },
        'roles': {
            'type': 'object',
            'items': {'type': 'number', 'minimum': 0, 'maximum': 3},
        },
    },
    'required': ['users', 'roles'],
}

_HttpExtAPIConfSchema = {
    'type': 'object',
    'properties': {
        'iden': {'type': 'string', 'pattern': s_config.re_iden},
        'methods': {
            'type': 'object',
            'default': {},
            'properties': {
                'get': {'type': 'string', 'minLen': 1},
                'head': {'type': 'string', 'minLen': 1},
                'post': {'type': 'string', 'minLen': 1},
                'put': {'type': 'string', 'minLen': 1},
                'delete': {'type': 'string', 'minLen': 1},
                'patch': {'type': 'string', 'minLen': 1},
                'options': {'type': 'string', 'minLen': 1},
            },
            'additionalProperties': False,
        },
        'authenticated': {'type': 'boolean', 'default': True},
        'name': {'type': 'string', 'default': ''},
        'desc': {'type': 'string', 'default': ''},
        'path': {'type': 'string', 'minlen': 1},
        'view': {'type': 'string', 'pattern': s_config.re_iden},
        'runas': {'type': 'string', 'pattern': '^(owner|user)$'},
        'owner': {'type': 'string', 'pattern': s_config.re_iden},
        'creator': {'type': 'string', 'pattern': s_config.re_iden},
        'created': {'type': 'integer', 'minimum': 0},
        'updated': {'type': 'integer', 'minimum': 0},
        'readonly': {'type': 'boolean', 'default': False},
        'perms': {
            'type': 'array',
            'items': {
                'type': 'object',
                'properties': {
                    'perm': {'type': 'array', 'items': {'type': 'string', 'minlen': 1}},
                    'default': {'type': 'boolean', 'default': False},
                }
            },
            'default': [],
        },
        'vars': {'type': 'object', 'default': {}}

    },
    'additionalProperties': False
}

reqValidHttpExtAPIConf = s_config.getJsValidator(_HttpExtAPIConfSchema)

_CronJobSchema = {
    'type': 'object',
    'properties': {
        'storm': {'type': 'string'},
        'creator': {'type': 'string', 'pattern': s_config.re_iden},
        'iden': {'type': 'string', 'pattern': s_config.re_iden},
        'view': {'type': 'string', 'pattern': s_config.re_iden},
        'name': {'type': 'string'},
        'doc': {'type': 'string'},
        'incunit': {
            'oneOf': [
                {'type': 'null'},
                {'enum': ['year', 'month', 'dayofmonth', 'dayofweek', 'day', 'hour', 'minute']}
            ]
        },
        'incvals': {
            'type': ['array', 'number', 'null'],
            'items': {'type': 'number'}
        },
        'reqs': {
            'oneOf': [
                {
                    '$ref': '#/definitions/req',
                },
                {
                    'type': ['array'],
                    'items': {'$ref': '#/definitions/req'},
                },
            ]
        },
    },
    'additionalProperties': False,
    'required': ['creator', 'storm'],
    'dependencices': {
        'incvals': ['incunit'],
        'incunit': ['incvals'],
    },
    'definitions': {
        'req': {
            'type': 'object',
            'properties': {
                'minute': {'oneOf': [{'type': 'number'}, {'type': 'array', 'items': {'type': 'number'}}]},
                'hour': {'oneOf': [{'type': 'number'}, {'type': 'array', 'items': {'type': 'number'}}]},
                'dayofmonth': {'oneOf': [{'type': 'number'}, {'type': 'array', 'items': {'type': 'number'}}]},
                'month': {'oneOf': [{'type': 'number'}, {'type': 'array', 'items': {'type': 'number'}}]},
                'year': {'oneOf': [{'type': 'number'}, {'type': 'array', 'items': {'type': 'number'}}]},
            }
        }
    }
}

reqValidCronDef = s_config.getJsValidator(_CronJobSchema)
reqValidVault = s_config.getJsValidator({
    'type': 'object',
    'properties': {
        'name': {'type': 'string', 'pattern': '^.{1,128}$'},
        'iden': {'type': 'string', 'pattern': s_config.re_iden},
        'type': {'type': 'string', 'pattern': '^.{1,128}$'},
        'scope': {'type': ['string', 'null'], 'enum': [None, 'user', 'role', 'global']},
        'owner': {'type': ['string', 'null'], 'pattern': s_config.re_iden},
        'permissions': s_msgpack.deepcopy(easyPermSchema),
        'secrets': {'type': 'object'},
        'configs': {'type': 'object'},
    },
    'additionalProperties': False,
    'required': [
        'iden',
        'name',
        'type',
        'scope',
        'owner',
        'permissions',
        'secrets',
        'configs',
    ],
})

reqValidView = s_config.getJsValidator({
    'type': 'object',
    'properties': {
        'iden': {'type': 'string', 'pattern': s_config.re_iden},
        'name': {'type': 'string'},
        'parent': {'type': ['string', 'null'], 'pattern': s_config.re_iden},
        'creator': {'type': 'string', 'pattern': s_config.re_iden},
        'nomerge': {'type': 'boolean'},
        'merging': {'type': 'boolean'},
        'layers': {
            'type': 'array',
            'items': {'type': 'string', 'pattern': s_config.re_iden},
            'minItems': 1,
            'uniqueItems': True
        },
        'quorum': {
            'type': 'object',
            'properties': {
                'roles': {'type': 'array', 'items': {
                    'type': 'string',
                    'pattern': s_config.re_iden},
                    'uniqueItems': True
                },
                'count': {'type': 'number', 'minimum': 1},
            },
            'required': ['count', 'roles'],
            'additionalProperties': False,
        },
    },
    'additionalProperties': True,
    'required': ['iden', 'parent', 'creator', 'layers'],
})

reqValidMerge = s_config.getJsValidator({
    'type': 'object',
    'properties': {
        'iden': {'type': 'string', 'pattern': s_config.re_iden},
        'creator': {'type': 'string', 'pattern': s_config.re_iden},
        'created': {'type': 'number', 'minval': 0},
        'comment': {'type': 'string'},
    },
    'required': ['iden', 'creator', 'created'],
    'additionalProperties': False,
})

reqValidVote = s_config.getJsValidator({
    'type': 'object',
    'properties': {
        'user': {'type': 'string', 'pattern': s_config.re_iden},
        'offset': {'type': 'number', 'minval': 0},
        'created': {'type': 'number', 'minval': 0},
        'approved': {'type': 'boolean'},
        'comment': {'type': 'string'},
    },
    'required': ['user', 'offset', 'created', 'approved'],
    'additionalProperties': False,
})

reqValidAhaPoolDef = s_config.getJsValidator({
    'type': 'object', 'properties': {
        'name': {'type': 'string', 'minLength': 1},
<<<<<<< HEAD
        'created': {'type': 'number'},
        'creator': {'type': 'string', 'pattern': s_config.re_iden},
        'services': {'type': 'object', 'patternProperties': {
            '.+': {'type': 'object', 'properties': {
                'created': {'type': 'number'},
=======
        'created': {'type': 'number', 'minval': 0},
        'creator': {'type': 'string', 'pattern': s_config.re_iden},
        'services': {'type': 'object', 'patternProperties': {
            '.+': {'type': 'object', 'properties': {
                'created': {'type': 'number', 'minval': 0},
>>>>>>> a86040f1
                'creator': {'type': 'string', 'pattern': s_config.re_iden},
            },
            'required': ['creator', 'created'],
            'additionalProperties': False,
        }}},
    },
    'additionalProperties': False,
    'required': ['name', 'creator', 'created', 'services'],
})<|MERGE_RESOLUTION|>--- conflicted
+++ resolved
@@ -203,19 +203,11 @@
 reqValidAhaPoolDef = s_config.getJsValidator({
     'type': 'object', 'properties': {
         'name': {'type': 'string', 'minLength': 1},
-<<<<<<< HEAD
-        'created': {'type': 'number'},
-        'creator': {'type': 'string', 'pattern': s_config.re_iden},
-        'services': {'type': 'object', 'patternProperties': {
-            '.+': {'type': 'object', 'properties': {
-                'created': {'type': 'number'},
-=======
         'created': {'type': 'number', 'minval': 0},
         'creator': {'type': 'string', 'pattern': s_config.re_iden},
         'services': {'type': 'object', 'patternProperties': {
             '.+': {'type': 'object', 'properties': {
                 'created': {'type': 'number', 'minval': 0},
->>>>>>> a86040f1
                 'creator': {'type': 'string', 'pattern': s_config.re_iden},
             },
             'required': ['creator', 'created'],
