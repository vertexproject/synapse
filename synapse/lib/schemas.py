import synapse.lib.config as s_config
import synapse.lib.msgpack as s_msgpack


easyPermSchema = {
    'type': 'object',
    'properties': {
        'users': {
            'type': 'object',
            'items': {'type': 'number', 'minimum': 0, 'maximum': 3},
        },
        'roles': {
            'type': 'object',
            'items': {'type': 'number', 'minimum': 0, 'maximum': 3},
        },
    },
    'required': ['users', 'roles'],
}

_HttpExtAPIConfSchema = {
    'type': 'object',
    'properties': {
        'iden': {'type': 'string', 'pattern': s_config.re_iden},
        'methods': {
            'type': 'object',
            'default': {},
            'properties': {
                'get': {'type': 'string', 'minLen': 1},
                'head': {'type': 'string', 'minLen': 1},
                'post': {'type': 'string', 'minLen': 1},
                'put': {'type': 'string', 'minLen': 1},
                'delete': {'type': 'string', 'minLen': 1},
                'patch': {'type': 'string', 'minLen': 1},
                'options': {'type': 'string', 'minLen': 1},
            },
            'additionalProperties': False,
        },
        'authenticated': {'type': 'boolean', 'default': True},
        'name': {'type': 'string', 'default': ''},
        'desc': {'type': 'string', 'default': ''},
        'path': {'type': 'string', 'minlen': 1},
        'view': {'type': 'string', 'pattern': s_config.re_iden},
        'runas': {'type': 'string', 'pattern': '^(owner|user)$'},
        'owner': {'type': 'string', 'pattern': s_config.re_iden},
        'creator': {'type': 'string', 'pattern': s_config.re_iden},
        'created': {'type': 'integer', 'minimum': 0},
        'updated': {'type': 'integer', 'minimum': 0},
        'readonly': {'type': 'boolean', 'default': False},
        'perms': {
            'type': 'array',
            'items': {
                'type': 'object',
                'properties': {
                    'perm': {'type': 'array', 'items': {'type': 'string', 'minlen': 1}},
                    'default': {'type': 'boolean', 'default': False},
                }
            },
            'default': [],
        },
        'vars': {'type': 'object', 'default': {}}

    },
    'additionalProperties': False
}

reqValidHttpExtAPIConf = s_config.getJsValidator(_HttpExtAPIConfSchema)

_CronJobSchema = {
    'type': 'object',
    'properties': {
        'storm': {'type': 'string'},
        'creator': {'type': 'string', 'pattern': s_config.re_iden},
        'iden': {'type': 'string', 'pattern': s_config.re_iden},
        'view': {'type': 'string', 'pattern': s_config.re_iden},
        'name': {'type': 'string'},
        'doc': {'type': 'string'},
        'incunit': {
            'oneOf': [
                {'type': 'null'},
                {'enum': ['year', 'month', 'dayofmonth', 'dayofweek', 'day', 'hour', 'minute']}
            ]
        },
        'incvals': {
            'type': ['array', 'number', 'null'],
            'items': {'type': 'number'}
        },
        'reqs': {
            'oneOf': [
                {
                    '$ref': '#/definitions/req',
                },
                {
                    'type': ['array'],
                    'items': {'$ref': '#/definitions/req'},
                },
            ]
        },
    },
    'additionalProperties': False,
    'required': ['creator', 'storm'],
    'dependencices': {
        'incvals': ['incunit'],
        'incunit': ['incvals'],
    },
    'definitions': {
        'req': {
            'type': 'object',
            'properties': {
                'minute': {'oneOf': [{'type': 'number'}, {'type': 'array', 'items': {'type': 'number'}}]},
                'hour': {'oneOf': [{'type': 'number'}, {'type': 'array', 'items': {'type': 'number'}}]},
                'dayofmonth': {'oneOf': [{'type': 'number'}, {'type': 'array', 'items': {'type': 'number'}}]},
                'month': {'oneOf': [{'type': 'number'}, {'type': 'array', 'items': {'type': 'number'}}]},
                'year': {'oneOf': [{'type': 'number'}, {'type': 'array', 'items': {'type': 'number'}}]},
            }
        }
    }
}

reqValidCronDef = s_config.getJsValidator(_CronJobSchema)
reqValidVault = s_config.getJsValidator({
    'type': 'object',
    'properties': {
        'name': {'type': 'string', 'pattern': '^.{1,128}$'},
        'iden': {'type': 'string', 'pattern': s_config.re_iden},
        'type': {'type': 'string', 'pattern': '^.{1,128}$'},
        'scope': {'type': ['string', 'null'], 'enum': [None, 'user', 'role', 'global']},
        'owner': {'type': ['string', 'null'], 'pattern': s_config.re_iden},
        'permissions': s_msgpack.deepcopy(easyPermSchema),
        'secrets': {'type': 'object'},
        'configs': {'type': 'object'},
    },
    'additionalProperties': False,
    'required': [
        'iden',
        'name',
        'type',
        'scope',
        'owner',
        'permissions',
        'secrets',
        'configs',
    ],
})

reqValidView = s_config.getJsValidator({
    'type': 'object',
    'properties': {
        'iden': {'type': 'string', 'pattern': s_config.re_iden},
        'name': {'type': 'string'},
        'parent': {'type': ['string', 'null'], 'pattern': s_config.re_iden},
        'creator': {'type': 'string', 'pattern': s_config.re_iden},
        'nomerge': {'type': 'boolean'},
        'merging': {'type': 'boolean'},
        'layers': {
            'type': 'array',
            'items': {'type': 'string', 'pattern': s_config.re_iden},
            'minItems': 1,
            'uniqueItems': True
        },
        'quorum': {
            'type': 'object',
            'properties': {
                'roles': {'type': 'array', 'items': {
                    'type': 'string',
                    'pattern': s_config.re_iden},
                    'uniqueItems': True
                },
                'count': {'type': 'number', 'minimum': 1},
            },
            'required': ['count', 'roles'],
            'additionalProperties': False,
        },
    },
    'additionalProperties': True,
    'required': ['iden', 'parent', 'creator', 'layers'],
})

reqValidMerge = s_config.getJsValidator({
    'type': 'object',
    'properties': {
        'iden': {'type': 'string', 'pattern': s_config.re_iden},
        'creator': {'type': 'string', 'pattern': s_config.re_iden},
        'created': {'type': 'number', 'minval': 0},
        'comment': {'type': 'string'},
    },
    'required': ['iden', 'creator', 'created'],
    'additionalProperties': False,
})

reqValidVote = s_config.getJsValidator({
    'type': 'object',
    'properties': {
        'user': {'type': 'string', 'pattern': s_config.re_iden},
        'offset': {'type': 'number', 'minval': 0},
        'created': {'type': 'number', 'minval': 0},
        'approved': {'type': 'boolean'},
        'comment': {'type': 'string'},
    },
    'required': ['user', 'offset', 'created', 'approved'],
    'additionalProperties': False,
})

<<<<<<< HEAD
_cellUserApiKeySchema = {
    'type': 'object',
    'properties': {
        'iden': {'type': 'string', 'pattern': s_config.re_iden},
        'name': {'type': 'string'},
        'user': {'type': 'string', 'pattern': s_config.re_iden},
        'created': {'type': 'integer', 'minimum': 0},
        'updated': {'type': 'integer', 'minimum': 0},
        'expires': {'type': ['null', 'integer'], 'minimum': 1},
        'shadow': {
            'type': 'object',
        },
    },
    'additionalProperties': False,
    'required': [
        'iden',
        'name',
        'user',
        'created',
        'updated',
        'shadow',
        'expires',
    ],
}
reqValidUserApiKeyDef = s_config.getJsValidator(_cellUserApiKeySchema)
=======
reqValidAhaPoolDef = s_config.getJsValidator({
    'type': 'object', 'properties': {
        'name': {'type': 'string', 'minLength': 1},
        'created': {'type': 'number', 'minval': 0},
        'creator': {'type': 'string', 'pattern': s_config.re_iden},
        'services': {'type': 'object', 'patternProperties': {
            '.+': {'type': 'object', 'properties': {
                'created': {'type': 'number', 'minval': 0},
                'creator': {'type': 'string', 'pattern': s_config.re_iden},
            },
            'required': ['creator', 'created'],
            'additionalProperties': False,
        }}},
    },
    'additionalProperties': False,
    'required': ['name', 'creator', 'created', 'services'],
})
>>>>>>> bffd8701
<|MERGE_RESOLUTION|>--- conflicted
+++ resolved
@@ -200,7 +200,24 @@
     'additionalProperties': False,
 })
 
-<<<<<<< HEAD
+reqValidAhaPoolDef = s_config.getJsValidator({
+    'type': 'object', 'properties': {
+        'name': {'type': 'string', 'minLength': 1},
+        'created': {'type': 'number', 'minval': 0},
+        'creator': {'type': 'string', 'pattern': s_config.re_iden},
+        'services': {'type': 'object', 'patternProperties': {
+            '.+': {'type': 'object', 'properties': {
+                'created': {'type': 'number', 'minval': 0},
+                'creator': {'type': 'string', 'pattern': s_config.re_iden},
+            },
+            'required': ['creator', 'created'],
+            'additionalProperties': False,
+        }}},
+    },
+    'additionalProperties': False,
+    'required': ['name', 'creator', 'created', 'services'],
+})
+
 _cellUserApiKeySchema = {
     'type': 'object',
     'properties': {
@@ -225,23 +242,4 @@
         'expires',
     ],
 }
-reqValidUserApiKeyDef = s_config.getJsValidator(_cellUserApiKeySchema)
-=======
-reqValidAhaPoolDef = s_config.getJsValidator({
-    'type': 'object', 'properties': {
-        'name': {'type': 'string', 'minLength': 1},
-        'created': {'type': 'number', 'minval': 0},
-        'creator': {'type': 'string', 'pattern': s_config.re_iden},
-        'services': {'type': 'object', 'patternProperties': {
-            '.+': {'type': 'object', 'properties': {
-                'created': {'type': 'number', 'minval': 0},
-                'creator': {'type': 'string', 'pattern': s_config.re_iden},
-            },
-            'required': ['creator', 'created'],
-            'additionalProperties': False,
-        }}},
-    },
-    'additionalProperties': False,
-    'required': ['name', 'creator', 'created', 'services'],
-})
->>>>>>> bffd8701
+reqValidUserApiKeyDef = s_config.getJsValidator(_cellUserApiKeySchema)