import gc
import atexit
import signal
import inspect
import asyncio
import logging
import weakref
<<<<<<< HEAD
=======
import threading
import contextlib
>>>>>>> d856c6ec
import collections

if __debug__:
    import traceback

import synapse.exc as s_exc
import synapse.glob as s_glob

import synapse.lib.coro as s_coro

logger = logging.getLogger(__name__)

def _fini_atexit(): # pragma: no cover

    for item in gc.get_objects():

        if not isinstance(item, Base):
            continue

        if not item.anitted:
            continue

        if item.isfini:
            continue

        if not item._fini_atexit:
            if __debug__:
                print(f'At exit: Missing fini for {item}')
                for depth, call in enumerate(item.call_stack[:-2]):
                    print(f'{depth+1:3}: {call.strip()}')
            continue

        try:
            if __debug__:
                logger.debug('At exit: Calling fini for %r', item)
            rv = item.fini()
            if s_coro.iscoro(rv):
                # Try to run the fini on its loop
                loop = item.loop
                if not loop.is_running():
                    continue
                loop.create_task(rv)

        except Exception:
            logger.exception('atexit fini fail: %r' % (item,))

atexit.register(_fini_atexit)

class Base:
    '''
    Base class for Synapse objects.

    Acts as an observable, enables async init and fini.

    Example:

        class Foo(Base):

            async def __anit__(self, x, y):

                await Base.__anit__(self)

                await stuff(x, y)

        foo = await Foo.anit(10)

    Note:
        One should not create instances directly via its initializer, i.e. Base().  One shall always use the class
        method anit.
    '''
    def __init__(self):
        self.anitted = False
        assert inspect.stack()[1].function == 'anit', 'Objects from Base must be constructed solely via "anit"'

    @classmethod
    async def anit(cls, *args, **kwargs):

        # sneak in a quick loop check here for convenience
        if s_glob._glob_loop is None:
            s_glob.initloop()

        self = cls()

        try:

            await self.__anit__(*args, **kwargs)

        except Exception:

            if self.anitted:
                await self.fini()

            raise

        return self

    async def __anit__(self):

        self.loop = asyncio.get_running_loop()
        if __debug__:
            import synapse.lib.threads as s_threads  # avoid import cycle
            self.tid = s_threads.iden()
            self.call_stack = traceback.format_stack()  # For cleanup debugging

        self.isfini = False
        self.anitted = True  # For assertion purposes
        self.finievt = None
        self.entered = False
        self.exitinfo = None

        self.exitok = None
        self.entered = False
        self.exitinfo = None

        # hold a weak ref to other bases we should fini if they
        # are still around when we go down...
        self.tofini = weakref.WeakSet()

        self._syn_funcs = collections.defaultdict(list)

        self._syn_refs = 1  # one ref for the ctor
        self._syn_links = []
        self._fini_funcs = []
        self._fini_atexit = False
        self._active_tasks = set()  # the free running tasks associated with me

    async def enter_context(self, item):

        async def fini():
            meth = getattr(item, '__aexit__', None)
            if meth is not None:
                return await meth(None, None, None)

            meth = getattr(item, '__exit__', None)
            if meth is not None:
                return meth(None, None, None)

        entr = getattr(item, '__aenter__', None)
        if entr is not None:
            async def fini():
                await item.__aexit__(None, None, None)
            self.onfini(fini)
            return await entr()

        entr = getattr(item, '__enter__', None)
        if entr is not None:
            async def fini():
                item.__exit__(None, None, None)
            self.onfini(fini)
            return entr()

    def onfini(self, func):
        '''
        Add a function/coroutine/Base to be called on fini().
        '''
        if isinstance(func, Base):
            self.tofini.add(func)
            return

        assert self.anitted
        self._fini_funcs.append(func)

    async def __aenter__(self):
        assert asyncio.get_running_loop() == self.loop
        self.entered = True
        return self

    async def __aexit__(self, exc, cls, tb):
        # Either there should be no running loop or we shall be on the right one
        try:
            assert asyncio.get_running_loop() == self.loop
        except RuntimeError:
            pass

        self.exitok = cls is None
        self.exitinfo = (exc, cls, tb)
        await self.fini()

    def _isExitExc(self):
        # if entered but not exited *or* exitinfo has exc
        if not self.entered:
            return False

        if self.exitinfo is None:
            return True

        return self.exitinfo[0] is not None

    def incref(self):
        '''
        Increment the reference count for this base.  This API may be optionally used to control fini().
        '''
        self._syn_refs += 1
        return self._syn_refs

    def link(self, func):
        '''
        Add a callback function to receive *all* events.

        Example:

            base1 = Base()
            base2 = Base()

            base1.link( base2.dist )

            # all events on base1 are also propagated on base2

        '''
        self._syn_links.append(func)

    def unlink(self, func):
        '''
        Remove a callback function previously added with link()

        Example:

            base.unlink( callback )

        '''
        if func in self._syn_links:
            self._syn_links.remove(func)

    def on(self, evnt, func, base=None):
        '''
        Add an base function callback for a specific event with optional filtering.  If the function returns a
        coroutine, it will be awaited.

        Args:
            evnt (str):         An event name
            func (function):    A callback function to receive event tufo

        Examples:

            Add a callback function and fire it:

                async def baz(event):
                    x = event[1].get('x')
                    y = event[1].get('y')
                    return x + y

                d.on('foo', baz)

                # this fire triggers baz...
                await d.fire('foo', x=10, y=20)

        Returns:
            None:
        '''
        funcs = self._syn_funcs[evnt]
        if func in funcs:
            return

        funcs.append(func)

        if base is not None:

            def fini():
                self.off(evnt, func)

            base.onfini(fini)

    def off(self, evnt, func):
        '''
        Remove a previously registered event handler function.

        Example:

            base.off( 'foo', onFooFunc )

        '''
        funcs = self._syn_funcs.get(evnt)
        if funcs is None:
            return

        try:
            funcs.remove(func)
        except ValueError:
            pass

    async def fire(self, evtname, **info):
        '''
        Fire the given event name on the Base.
        Returns a list of the return values of each callback.

        Example:

            for ret in d.fire('woot',foo='asdf'):
                print('got: %r' % (ret,))

        '''
        event = (evtname, info)
        if self.isfini:
            return event

        await self.dist(event)
        return event

    async def dist(self, mesg):
        '''
        Distribute an existing event tuple.

        Args:
            mesg ((str,dict)):  An event tuple.

        Example:

            await base.dist( ('foo',{'bar':'baz'}) )

        '''
        if self.isfini:
            return ()

        ret = []
        for func in self._syn_funcs.get(mesg[0], ()):

            try:
                ret.append(await s_coro.ornot(func, mesg))
            except asyncio.CancelledError:
                raise
            except Exception:
                logger.exception('base %s error with mesg %s', self, mesg)

        for func in self._syn_links:
            try:
                ret.append(await func(mesg))
            except asyncio.CancelledError:
                raise
            except Exception:
                logger.exception('base %s error with mesg %s', self, mesg)

        return ret

    async def _kill_active_tasks(self):
        # FIXME: distinguish between the CancelledError from task being cancelled and *running* task being cancelled

        if not self._active_tasks:
            return

        for task in self._active_tasks.copy():
            task.cancel()
            try:
                await task
            except Exception:
                # The taskDone callback will emit the exception.  No need to repeat
                pass

        await asyncio.sleep(0)

    async def fini(self):
        '''
        Shut down the object and notify any onfini() coroutines.

        Returns:
            Remaining ref count
        '''
        assert self.anitted, f'{self.__class__.__name__} initialized improperly.  Must use Base.anit class method.'

        if self.isfini:
            return

        if __debug__:
            import synapse.lib.threads as s_threads  # avoid import cycle
            assert s_threads.iden() == self.tid

        self._syn_refs -= 1
        if self._syn_refs > 0:
            return self._syn_refs

        self.isfini = True

        fevt = self.finievt

        if fevt is not None:
            fevt.set()

        for base in list(self.tofini):
            await base.fini()

        try:
            await self._kill_active_tasks()
        except:
            logger.exception(f'{self} - Exception during _kill_active_tasks')

        for fini in self._fini_funcs:
            try:
                await s_coro.ornot(fini)
            except asyncio.CancelledError:
                raise
            except Exception:
                logger.exception(f'{self} - fini function failed: {fini}')

        self._syn_funcs.clear()
        self._fini_funcs.clear()
        return 0

    @contextlib.contextmanager
    def onWith(self, evnt, func):
        '''
        A context manager which can be used to add a callback and remove it when
        using a ``with`` statement.

        Args:
            evnt (str):         An event name
            func (function):    A callback function to receive event tufo
        '''
        self.on(evnt, func)
        # Allow exceptions to propagate during the context manager
        # but ensure we cleanup our temporary callback
        try:
            yield self
        finally:
            self.off(evnt, func)

    async def waitfini(self, timeout=None):
        '''
        Wait for the base to fini()

        Returns:
            None if timed out, True if fini happened

        Example:

            base.waitfini(timeout=30)

        '''

        if self.isfini:
            return True

        if self.finievt is None:
            self.finievt = asyncio.Event()

        return await s_coro.event_wait(self.finievt, timeout)

    def schedCoro(self, coro):
        '''
        Schedules a free-running coroutine to run on this base's event loop.  Kills the coroutine if Base is fini'd.
        It does not pend on coroutine completion.

        Precondition:
            This function is *not* threadsafe and must be run on the Base's event loop

        Returns:
            An asyncio.Task

        '''
        import synapse.lib.provenance as s_provenance  # avoid import cycle

        if __debug__:
            assert s_coro.iscoro(coro)
            import synapse.lib.threads as s_threads  # avoid import cycle
            assert s_threads.iden() == self.tid

        task = self.loop.create_task(coro)

        # In rare cases, (Like this function being triggered from call_soon_threadsafe), there's no task context
        if asyncio.current_task():
            s_provenance.dupstack(task)

        def taskDone(task):
            self._active_tasks.remove(task)
            try:
                task.result()
            except asyncio.CancelledError:
                pass
            except Exception:
                logger.exception('Task scheduled through Base.schedCoro raised exception')

        self._active_tasks.add(task)
        task.add_done_callback(taskDone)

        return task

    def schedCallSafe(self, func, *args, **kwargs):
        def real():
            return func(*args, **kwargs)
        return self.loop.call_soon_threadsafe(real)

    def schedCoroSafe(self, coro):
        '''
        Schedules a coroutine to run as soon as possible on the same event loop that this Base is running on

        This function does *not* pend on coroutine completion.

        Note:
            This method may be run outside the event loop on a different thread.
        '''
        return self.loop.call_soon_threadsafe(self.schedCoro, coro)

    def schedCoroSafePend(self, coro):
        '''
        Schedules a coroutine to run as soon as possible on the same event loop that this Base is running on

        Note:
            This method may *not* be run inside an event loop
        '''
        if __debug__:
            import synapse.lib.threads as s_threads  # avoid import cycle
            assert s_threads.iden() != self.tid

        task = asyncio.run_coroutine_threadsafe(coro, self.loop)
        return task.result()

    async def addSignalHandlers(self):
        '''
        Register SIGTERM/SIGINT signal handlers with the ioloop to fini this object.
        '''

        def sigterm():
            print('Caught SIGTERM, shutting down.')
            asyncio.create_task(self.fini())

        def sigint():
            print('Caught SIGINT, shutting down.')
            asyncio.create_task(self.fini())

        loop = asyncio.get_running_loop()
        loop.add_signal_handler(signal.SIGINT, sigint)
        loop.add_signal_handler(signal.SIGTERM, sigterm)

    async def main(self):
        '''
        Helper function to setup signal handlers for this base as the main object.
        ( use base.waitfini() to block )

        NOTE: This API may only be used when the ioloop is *also* the main thread.
        '''
        await self.addSignalHandlers()
        return await self.waitfini()

    def waiter(self, count, *names):
        '''
        Construct and return a new Waiter for events on this base.

        Example:

            # wait up to 3 seconds for 10 foo:bar events...

            waiter = base.waiter(10,'foo:bar')

            # .. fire thread that will cause foo:bar events

            events = waiter.wait(timeout=3)

            if events == None:
                # handle the timout case...

            for event in events:
                # parse the events if you need...

        NOTE: use with caution... it's easy to accidentally construct
              race conditions with this mechanism ;)

        '''
        return Waiter(self, count, self.loop, *names)

class Waiter:
    '''
    A helper to wait for a given number of events on a Base.
    '''
    def __init__(self, base, count, *names):
        self.base = base
        self.names = names
        self.count = count
        self.event = asyncio.Event(loop=base.loop)

        self.events = []

        for name in names:
            base.on(name, self._onWaitEvent)

        if not names:
            base.link(self._onWaitEvent)

    def _onWaitEvent(self, mesg):
        self.events.append(mesg)
        if len(self.events) >= self.count:
            self.event.set()

    async def wait(self, timeout=None):
        '''
        Wait for the required number of events and return them or None on timeout.

        Example:

            evnts = waiter.wait(timeout=30)

            if evnts == None:
                handleTimedOut()
                return

            for evnt in evnts:
                doStuff(evnt)

        '''
        try:

            retn = await s_coro.event_wait(self.event, timeout)
            if not retn:
                return None

            return self.events

        finally:
            self.fini()

    def fini(self):

        for name in self.names:
            self.base.off(name, self._onWaitEvent)

        if not self.names:
            self.base.unlink(self._onWaitEvent)
        del self.event

class BaseRef(Base):
    '''
    An object for managing multiple Base instances by name.
    '''
    async def __anit__(self, ctor=None):
        await Base.__anit__(self)
        self.ctor = ctor
        self.base_by_name = {}
        self.onfini(self._onBaseRefFini)

    async def _onBaseRefFini(self):
        await asyncio.gather(*[base.fini() for base in self.vals()], loop=self.loop)

    def put(self, name, base):
        '''
        Add a Base (or sub-class) to the BaseRef by name.

        Args:
            name (str): The name/iden of the Base
            base (Base): The Base instance

        Returns:
            (None)
        '''
        async def fini():
            if self.base_by_name.get(name) is base:
                self.base_by_name.pop(name, None)

        # Remove myself from BaseRef when I fini
        base.onfini(fini)
        self.base_by_name[name] = base

    def pop(self, name):
        '''
        Remove and return a Base from the BaseRef.

        Args:
            name (str): The name/iden of the Base instance

        Returns:
            (Base): The named base ( or None )
        '''
        return self.base_by_name.pop(name, None)

    def get(self, name):
        '''
        Retrieve a Base instance by name.

        Args:
            name (str): The name/iden of the Base

        Returns:
            (Base): The Base instance (or None)
        '''
        return self.base_by_name.get(name)

    async def gen(self, name):
        '''
        Atomically get/gen a Base and incref.
        (requires ctor during BaseRef init)

        Args:
            name (str): The name/iden of the Base instance.
        '''
        if self.ctor is None:
            raise s_exc.NoSuchCtor(name=name, mesg='BaseRef.gen() requires ctor')

        base = self.base_by_name.get(name)

        if base is None:
            base = await self.ctor(name)
            self.put(name, base)
        else:
            base.incref()

        return base

    def vals(self):
        return list(self.base_by_name.values())

    def items(self):
        return list(self.base_by_name.items())

    def __iter__(self):
        # make a copy during iteration to prevent dict
        # change during iteration exceptions
        return iter(list(self.base_by_name.values()))

async def main(coro): # pragma: no cover
    base = await coro
    if isinstance(base, Base):
        async with base:
            await base.main()<|MERGE_RESOLUTION|>--- conflicted
+++ resolved
@@ -5,11 +5,6 @@
 import asyncio
 import logging
 import weakref
-<<<<<<< HEAD
-=======
-import threading
-import contextlib
->>>>>>> d856c6ec
 import collections
 
 if __debug__:
