'''
Module which implements the synapse module API/convention.
'''
import logging

import synapse.exc as s_exc
import synapse.dyndeps as s_dyndeps

coremods = (
<<<<<<< HEAD
    ('synapse.models.syn.SynModule', {}),
    ('synapse.models.base.BaseModule', {}),
    ('synapse.models.files.FileModule', {}),
    ('synapse.models.geospace.GeoModule', {}),
    ('synapse.models.geopol.PolModule', {}),
    ('synapse.models.inet.InetModule', {}),
    ('synapse.models.material.MatModule', {}),
    ('synapse.models.language.LangModule', {}),
    ('synapse.models.crypto.CryptoModule', {}),
    ('synapse.models.gov.cn.GovCnModule', {}),
=======
    'synapse.models.dns.DnsModule',
    'synapse.models.syn.SynModule',
    'synapse.models.base.BaseModule',
    'synapse.models.files.FileModule',
    'synapse.models.geopol.PolModule',
    'synapse.models.inet.InetModule',
    'synapse.models.material.MatModule',
    'synapse.models.language.LangModule',
    'synapse.models.crypto.CryptoModule',
    'synapse.models.gov.cn.GovCnModule',
>>>>>>> a83deab7
)<|MERGE_RESOLUTION|>--- conflicted
+++ resolved
@@ -7,27 +7,15 @@
 import synapse.dyndeps as s_dyndeps
 
 coremods = (
-<<<<<<< HEAD
-    ('synapse.models.syn.SynModule', {}),
-    ('synapse.models.base.BaseModule', {}),
-    ('synapse.models.files.FileModule', {}),
-    ('synapse.models.geospace.GeoModule', {}),
-    ('synapse.models.geopol.PolModule', {}),
-    ('synapse.models.inet.InetModule', {}),
-    ('synapse.models.material.MatModule', {}),
-    ('synapse.models.language.LangModule', {}),
-    ('synapse.models.crypto.CryptoModule', {}),
-    ('synapse.models.gov.cn.GovCnModule', {}),
-=======
     'synapse.models.dns.DnsModule',
     'synapse.models.syn.SynModule',
     'synapse.models.base.BaseModule',
     'synapse.models.files.FileModule',
+    'synapse.models.geospace.GeoModule',
     'synapse.models.geopol.PolModule',
     'synapse.models.inet.InetModule',
     'synapse.models.material.MatModule',
     'synapse.models.language.LangModule',
     'synapse.models.crypto.CryptoModule',
     'synapse.models.gov.cn.GovCnModule',
->>>>>>> a83deab7
 )