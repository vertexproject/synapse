import os
import shutil
import asyncio
import logging
import functools
import contextlib

from typing import List, Dict, Any, Callable, Tuple, Optional, AsyncIterator

import synapse.exc as s_exc
import synapse.common as s_common
import synapse.telepath as s_telepath

import synapse.lib.base as s_base

logger = logging.getLogger(__name__)

leaderversion = 'Leader is a higher version than we are.'

# As a mirror follower, amount of time before giving up on a write request
FOLLOWER_WRITE_WAIT_S = 30.0

class RegMethType(type):
    '''
    Metaclass that collects all methods in class with _regme prop into a class member called _regclstupls
    '''
    def __init__(cls, name: str, bases: List[type], attrs: Dict[str, Any]):
        # Start with my parents' definitions
        cls._regclstupls: List[Tuple[str, Callable, bool]] = \
            sum((getattr(scls, '_regclstupls', []) for scls in bases), [])

        # Add my own definitions
        for meth in attrs.values():

            prop = getattr(meth, '_regme', None)
            if prop is not None:
                cls._regclstupls.append(prop)

class ChangeDist(s_base.Base):
    '''
    A utility class to distribute new change entries to mirrors/followers
    '''
    async def __anit__(self, nexuslog: Any, offs: int):  # type: ignore
        await s_base.Base.__anit__(self)
        self.event = asyncio.Event()
        self.nexuslog = nexuslog
        self.offs = offs

        async def fini() -> None:
            self.event.set()

        self.onfini(fini)

    async def __aiter__(self):

        while not self.isfini:

            async for item in self.nexuslog.iter(self.offs):
                self.offs = item[0] + 1
                yield item

            if self.isfini:
                return

            self.event.clear()
            await self.event.wait()

    def update(self) -> bool:
        if self.isfini:
            return False

        self.event.set()
        return True

class NexsRoot(s_base.Base):

    async def __anit__(self, cell):

        await s_base.Base.__anit__(self)

        # avoid import cycle
        import synapse.lib.lmdbslab as s_lmdbslab
        import synapse.lib.multislabseqn as s_multislabseqn

        self.cell = cell
        self.dirn = cell.dirn
        self.client = None
        self.started = False
        self.celliden = self.cell.iden
        self.readonly = False
        self.writeholds = set()

        self.applytask = None

        self.ready = asyncio.Event()
        self.donexslog = self.cell.conf.get('nexslog:en')

        self.miruplink = asyncio.Event()
        self._mirready = asyncio.Event()  # for testing

        self._mirrors: List[ChangeDist] = []
        self._nexskids: Dict[str, 'Pusher'] = {}

        # Used to match pending follower write requests with the responses arriving on the log
        self._futures: Dict[str, asyncio.Future] = {}

        path = s_common.genpath(self.dirn, 'slabs', 'nexus.lmdb')
        fresh = not os.path.exists(path)

        logpath = s_common.genpath(self.dirn, 'slabs', 'nexuslog')

        self.nexsslab = await cell._initSlabFile(path)

        self.nexshot = await self.nexsslab.getHotCount('nexs:indx')

        if fresh:
            self.nexshot.set('version', 2)

        vers = self.nexshot.get('version')

        if vers <= 1:
            await self._migrateV1toV2(path, logpath)
        elif vers != 2:
            raise s_exc.BadStorageVersion(mesg=f'Got nexus log version {vers}.  Expected 2.  Accidental downgrade?')

        self.nexslog = await s_multislabseqn.MultiSlabSeqn.anit(logpath, cell=cell)

        # just in case were previously configured differently
        logindx = self.nexslog.index()
        hotindx = self.nexshot.get('nexs:indx')
        maxindx = max(logindx, hotindx)

        self.nexshot.set('nexs:indx', maxindx)
        self.nexslog.setIndex(maxindx)

        async def fini():

            for futu in self._futures.values():  # pragma: no cover
                futu.cancel()

            await self.nexsslab.fini()
            await self.nexslog.fini()

        self.onfini(fini)

    def getNexsKids(self):
        return list(self._nexskids.values())

    async def _migrateV1toV2(self, nexspath, logpath):
        '''
        Close the slab, move it to the new multislab location, then copy out the nexshot
        values, then drop the nexshot db from the multislab
        '''
        logger.warning(f'Migrating Nexus log v1->v2 for {nexspath}')

        if os.path.ismount(nexspath):  # pragma: no cover
            # Fail fast if the nexspath is its own mountpoint.
            mesg = f'The nexpath={nexspath} is located at its own mount point. This configuration cannot be migrated.'
            raise s_exc.BadCoreStore(mesg=mesg, nexspath=nexspath)

        # avoid import cycle
        import synapse.lib.lmdbslab as s_lmdbslab
        import synapse.lib.multislabseqn as s_multislabseqn

        # Grab the initial index value
        seqn = self.nexsslab.getSeqn('nexuslog')
        first = seqn.first()
        if first is None:
            # Nothing in the sequence.  Drop and move along.
            self.nexsslab.dropdb('nexuslog')
            self.nexshot.set('version', 2)
            logger.warning('Nothing in the nexuslog sequence to migrate.')
            logger.warning('...Nexus log migration complete')
            return

        await self.nexsslab.fini()

        firstidx = first[0]

        fn = s_multislabseqn.MultiSlabSeqn.slabFilename(logpath, firstidx)
        logger.warning(f'Existing nexslog will be migrated from {nexspath} to {fn}')

        if os.path.exists(fn):  # pragma: no cover
            logger.warning(f'Removing old migration which may have failed. This should not exist: {fn}')
            shutil.rmtree(fn)

        os.makedirs(fn, exist_ok=True)
        logger.warning(f'Moving existing nexslog')
        try:
            os.replace(nexspath, fn)
        except OSError as e:  # pragma: no cover
            logger.exception('Error during nexslog migration.')
            raise s_exc.BadCoreStore(mesg='Error during nexslogV1toV2', nexspath=nexspath, fn=fn) from e

        # Open a fresh slab where the old one used to be
        logger.warning(f'Re-opening fresh nexslog slab at {nexspath} for nexshot')
        self.nexsslab = await self.cell._initSlabFile(nexspath)

        self.nexshot = await self.nexsslab.getHotCount('nexs:indx')

        logger.warning('Copying nexs:indx data from migrated slab to the fresh nexslog')
        # There's only one value in nexs:indx, so this should be fast
        async with await s_lmdbslab.Slab.anit(fn) as newslab:
            olddb = self.nexsslab.initdb('nexs:indx')
            self.nexsslab.dropdb(olddb)
            db = newslab.initdb('nexs:indx')
            await newslab.copydb('nexs:indx', self.nexsslab, destdbname='nexs:indx')
            newslab.dropdb(db)

        self.nexshot.set('version', 2)

        logger.warning('...Nexus log migration complete')

    @contextlib.contextmanager
    def _getResponseFuture(self, iden=None):

        if iden is None:
            iden = s_common.guid()
        futu = self.loop.create_future()

        self._futures[iden] = futu

        try:
            yield iden, futu

        finally:
            self._futures.pop(iden, None)

    async def enNexsLog(self):

        async with self.cell.nexslock:

            if self.donexslog:
                return

            indx = await self.index()

            self.nexslog.setIndex(indx)
            self.donexslog = True

    async def recover(self) -> None:
        '''
        Replays the last entry in the nexus log in case we crashed between writing the log and applying it.

        Notes:
            This must be called at cell startup after subsystems are initialized but before any write transactions
            might happen.

            The log can only have recorded 1 entry ahead of what is applied.  All log actions are idempotent, so
            replaying the last action that (might have) already happened is harmless.
        '''
        if not self.donexslog:  # pragma: no cover
            return

        indxitem = await self.nexslog.last()
        if indxitem is None:
            # We have a brand new log
            return

        try:
            await self._apply(*indxitem)

        except asyncio.CancelledError:  # pragma: no cover  TODO:  remove once >= py 3.8 only
            raise

        except Exception:
            logger.exception(f'Exception while replaying log: {s_common.trimText(repr(indxitem))}')

    async def addWriteHold(self, reason):

        self.readonly = True

        if reason not in self.writeholds:
            logger.error(f'Entering Read-Only Mode: {reason}')
            self.writeholds.add(reason)
            return True

        return False

    async def delWriteHold(self, reason):

        if reason in self.writeholds:

            self.writeholds.remove(reason)

            if not self.writeholds:
                self.readonly = False

            return True

        return False

    def reqNotReadOnly(self):

        if not self.readonly:
            return

        # sets have stable order like dicts, so use the first message...
        for reason in self.writeholds:
            raise s_exc.IsReadOnly(mesg=reason)

        mesg = 'Unable to issue Nexus events when readonly is set.'
        raise s_exc.IsReadOnly(mesg=mesg)

    async def issue(self, nexsiden, event, args, kwargs, meta=None, lock=True):
        '''
        If I'm not a follower, mutate, otherwise, ask the leader to make the change and wait for the follower loop
        to hand me the result through a future.
        '''
        # pick up a reference to avoid race when we eventually can promote
        client = self.client

        if client is None:
            return await self.eat(nexsiden, event, args, kwargs, meta, s_common.now(), lock=lock)

        # check here because we shouldn't be sending an edit upstream if we
        # are in readonly mode because the mirror sync will never complete.
        self.reqNotReadOnly()

        try:
            await client.waitready(timeout=FOLLOWER_WRITE_WAIT_S)
        except asyncio.TimeoutError:
            mesg = 'Mirror cannot reach leader for write request'
            raise s_exc.LinkErr(mesg=mesg) from None

        if meta is None:
            meta = {}

        # If this issue came from a downstream mirror, just in case I'm forwarding to upstream mirror,
        # make my response iden the same as what's coming from downstream

        with self._getResponseFuture(iden=meta.get('resp')) as (iden, futu):
            meta['resp'] = iden
            try:
                await client.issue(nexsiden, event, args, kwargs, meta)
            except Exception:
                # If there is an exception, we should wait for our local one
                pass

            return await s_common.wait_for(futu, timeout=FOLLOWER_WRITE_WAIT_S)

    async def getIssueProxy(self):

        self.reqNotReadOnly()

        if (client := self.client) is None:
            return

        try:
            await client.waitready(timeout=FOLLOWER_WRITE_WAIT_S)
        except asyncio.TimeoutError:
            mesg = 'Mirror cannot reach leader for write request'
            raise s_exc.LinkErr(mesg=mesg) from None

        return await client.proxy()

    async def eat(self, nexsiden, event, args, kwargs, meta, etime, lock=True):
        '''
        Actually mutate for the given nexsiden instance.
        '''
        if meta is None:
            meta = {}

<<<<<<< HEAD
        if lock:
            async with self.cell.nexslock:
                self.reqNotReadOnly()
                # Keep a reference to the shielded task to ensure it isn't GC'd
                item = (nexsiden, event, args, kwargs, meta, etime)
                self.applytask = asyncio.create_task(self._eat(item))
                return await asyncio.shield(self.applytask)

        self.reqNotReadOnly()
        item = (nexsiden, event, args, kwargs, meta, etime)
        self.applytask = asyncio.create_task(self._eat(item))
        return await asyncio.shield(self.applytask)
=======
        if (nexus := self._nexskids.get(nexsiden)) is None:
            raise s_exc.NoSuchIden(mesg=f'No Nexus Pusher with iden {nexsiden}.', iden=nexsiden)

        if event not in nexus._nexshands:
            raise s_exc.NoSuchName(mesg=f'No Nexus handler for event {event}.', name=event)

        async with self.cell.nexslock:
            self.reqNotReadOnly()
            # Keep a reference to the shielded task to ensure it isn't GC'd
            self.applytask = asyncio.create_task(self._eat((nexsiden, event, args, kwargs, meta)))
            return await asyncio.shield(self.applytask)
>>>>>>> 20e17ba3

    async def index(self):
        if self.donexslog:
            return self.nexslog.index()
        else:
            return self.nexshot.get('nexs:indx')

    async def cull(self, offs):
        return await self.nexslog.cull(offs)

    async def rotate(self):
        return await self.nexslog.rotate()

    async def waitOffs(self, offs, timeout=None):
        return await self.nexslog.waitForOffset(offs, timeout)

    async def setindex(self, indx):

        nexsindx = await self.index()
        if indx < nexsindx:
            logger.error(f'setindex ({indx}) is less than current index ({nexsindx})')
            return False

        if self.donexslog:
            self.nexslog.setIndex(indx)
        else:
            self.nexshot.set('nexs:indx', indx)

        return True

    async def _eat(self, item, indx=None):

        if self.donexslog:
            saveindx = await self.nexslog.add(item, indx=indx)
            [dist.update() for dist in tuple(self._mirrors)]

        else:
            saveindx = self.nexshot.get('nexs:indx')
            if indx is not None and indx > saveindx:  # pragma: no cover
                saveindx = self.nexshot.set('nexs:indx', indx)

            self.nexshot.inc('nexs:indx')

        return (saveindx, await self._apply(saveindx, item))

    async def _apply(self, indx, mesg):

        nexsiden, event, args, kwargs, _, _ = mesg

        nexus = self._nexskids[nexsiden]
        func, passitem = nexus._nexshands[event]

        if passitem:
            return await func(nexus, *args, nexsitem=(indx, mesg), **kwargs)

        return await func(nexus, *args, **kwargs)

    async def iter(self, offs: int, tellready=False) -> AsyncIterator[Any]:
        '''
        Returns an iterator of change entries in the log
        '''
        if not self.donexslog:
            return

        if self.isfini:
            raise s_exc.IsFini()

        maxoffs = offs

        async for item in self.nexslog.iter(offs):
            if self.isfini:  # pragma: no cover
                raise s_exc.IsFini()
            maxoffs = item[0] + 1
            yield item

        if tellready:
            yield None

        async with self.getChangeDist(maxoffs) as dist:
            async for item in dist:
                if self.isfini:
                    raise s_exc.IsFini()
                yield item

    @contextlib.asynccontextmanager
    async def getChangeDist(self, offs: int) -> AsyncIterator[ChangeDist]:

        async with await ChangeDist.anit(self.nexslog, offs) as dist:

            async def fini():
                self._mirrors.remove(dist)

            dist.onfini(fini)

            self._mirrors.append(dist)

            yield dist

    async def startup(self):

        if self.client is not None:
            await self.client.fini()

        self._mirready.clear()

        self.client = None

        mirurl = self.cell.conf.get('mirror')

        await self.setNexsReady(mirurl is None)

        if mirurl is not None:
            self.client = await s_telepath.Client.anit(mirurl, onlink=self._onTeleLink)
            self.onfini(self.client)

        self.started = True

    async def isNexsReady(self):
        return self.ready.is_set()

    async def setNexsReady(self, status):

        if status:
            self.ready.set()
        else:
            self.ready.clear()

        # TODO maybe bump clients if status True -> False?
        # (or fire a timer that if we're not back to ready soon bump them?)
        await self._tellAhaReady(status)

    async def promote(self):

        client = self.client
        if client is None:
            mesg = 'promote() called on non-mirror nexsroot'
            raise s_exc.BadConfValu(mesg=mesg)

        await self.startup()

    async def _onTeleLink(self, proxy):
        self.miruplink.set()
        proxy.onfini(self.miruplink.clear)
        proxy.schedCoro(self.runMirrorLoop(proxy))

    async def runMirrorLoop(self, proxy):

        try:
            cellinfo = await proxy.getCellInfo()
            features = cellinfo.get('features', {})
            if features.get('dynmirror'):
                await proxy.readyToMirror()

            cellvers = cellinfo['cell']['version']
            if cellvers > self.cell.VERSION:
                logger.error('Leader is a higher version than we are. Mirrors must be updated first. Entering read-only mode.')
                await self.addWriteHold(leaderversion)
                # this will fire again on reconnect...
                return

            # When we reconnect and the leader version has become ok...
            await self.delWriteHold(leaderversion)

            if self.celliden is not None:
                if self.celliden != await proxy.getCellIden():
                    logger.error('remote cell has different iden!  Aborting mirror sync')
                    await proxy.fini()
                    await self.fini()
                    return

        except Exception as exc:
            logger.exception(f'Unknown error during mirror loop startup: {exc}')
            await proxy.fini()

        while not proxy.isfini:

            try:

                if self.readonly:
                    await self.waitfini(timeout=2)
                    continue

                offs = self.nexslog.index()

                opts = {}
                if cellvers >= (2, 95, 0):
                    opts['tellready'] = True

                genr = proxy.getNexusChanges(offs, **opts)
                async for item in genr:

                    if proxy.isfini:  # pragma: no cover
                        break

                    if self.readonly:
                        break

                    # with tellready we move to ready=true when we get a None
                    if item is None:
                        logger.info(f'Entering realtime change window for syncing data at offset={offs}')
                        await self.setNexsReady(True)
                        self._mirready.set()
                        continue

                    offs, args = item
                    if offs != self.nexslog.index():
                        logger.error('Local Nexus offset is out of sync from remote cell! Aborting mirror sync')
                        await self.fini()
                        return

                    meta = args[4]
                    respiden = meta.get('resp')
                    respfutu = self._futures.get(respiden)

                    try:
                        retn = await self.eat(*args)

                    except Exception as e:
                        if respfutu is not None:
                            assert not respfutu.done()
                            respfutu.set_exception(e)
                        else:  # pragma: no cover
                            logger.exception(e)

                    else:
                        if respfutu is not None:
                            respfutu.set_result(retn)

            except s_exc.LinkShutDown:
                logger.warning(f'mirror loop: leader closed the connection.')

            except Exception as exc:  # pragma: no cover
                logger.exception(f'error in mirror loop: {exc}')

        # If we've left the mirror loop for some reason, we no longer know if we
        # will be in the realtime window or not. So we should try to set the ready
        # value to false and clear our internal flag.
        if not self.isfini:
            await self.setNexsReady(not self.cell.conf.get('mirror'))

    async def _tellAhaReady(self, status):

        if self.cell.ahaclient is None:
            return

        try:
            await self.cell.ahaclient.waitready(timeout=5)
            proxy = await self.cell.ahaclient.proxy(timeout=5)
            ahainfo = await proxy.getCellInfo()
            ahavers = ahainfo['synapse']['version']
            if self.cell.ahasvcname is not None and ahavers >= (2, 95, 0):
                await proxy.modAhaSvcInfo(self.cell.ahasvcname, {'ready': status})

        except asyncio.CancelledError:  # pragma: no cover  TODO:  remove once >= py 3.8 only
            raise

        except Exception as e: # pragma: no cover
            logger.exception(f'Error trying to set aha ready: {status}')

class Pusher(s_base.Base, metaclass=RegMethType):
    '''
    A mixin-class to manage distributing changes where one might plug in mirroring or consensus protocols
    '''
    _regclstupls: List[Tuple[str, Callable, bool]] = []

    async def __anit__(self, iden: str, nexsroot: NexsRoot = None):  # type: ignore

        await s_base.Base.__anit__(self)
        self._nexshands: Dict[str, Tuple[Callable, bool]] = {}

        self.nexsiden = iden
        self.nexsroot: Optional[NexsRoot] = None

        if nexsroot is not None:
            self.setNexsRoot(nexsroot)

        for event, func, passitem in self._regclstupls:  # type: ignore
            self._nexshands[event] = func, passitem

    def setNexsRoot(self, nexsroot):

        nexsroot._nexskids[self.nexsiden] = self

        def onfini():
            prev = nexsroot._nexskids.pop(self.nexsiden, None)
            assert prev is not None, f'Failed removing {self.nexsiden}'

        self.onfini(onfini)
        self.nexsroot = nexsroot

    async def modNexsRoot(self, ctor):

        kids = [self]
        if self.nexsroot is not None:
            kids = self.nexsroot.getNexsKids()
            await self.nexsroot.fini()

        nexsroot = await ctor()

        [kid.setNexsRoot(nexsroot) for kid in kids]

        await nexsroot.startup()

    @classmethod
    def onPush(cls, event: str, passitem=False) -> Callable:
        '''
        Decorator that registers a method to be a handler for a named event

        Args:
            event: string that distinguishes one handler from another.  Must be unique per Pusher subclass
            passitem:  whether to pass the (offs, mesg) tuple to the handler as "nexsitem"
        '''
        def decorator(func):
            func._regme = (event, func, passitem)
            return func

        return decorator

    @classmethod
    def onPushAuto(cls, event: str, passitem=False) -> Callable:
        '''
        Decorator that does the same as onPush, except automatically creates the top half method

        Args:
            event: string that distinguishes one handler from another.  Must be unique per Pusher subclass
            passitem:  whether to pass the (offs, mesg) tuple to the handler as "nexsitem"
        '''
        async def pushfunc(self, *args, **kwargs):
            return await self._push(event, *args, **kwargs)

        def decorator(func):
            pushfunc._regme = (event, func, passitem)
            setattr(cls, '_hndl' + func.__name__, func)
            functools.update_wrapper(pushfunc, func)
            return pushfunc

        return decorator

    async def _push(self, event: str, *args: Any, **kwargs: Any) -> Any:
        '''
        Execute the change handler for the mesg

        Note:
            This method is considered 'protected', in that it should not be called from something other than self.
        '''
        assert self.nexsroot
        saveoffs, retn = await self.nexsroot.issue(self.nexsiden, event, args, kwargs, None)
        return retn

    async def saveToNexs(self, name, *args, **kwargs):
        return await self.nexsroot.issue(self.nexsiden, name, args, kwargs, None, lock=False)<|MERGE_RESOLUTION|>--- conflicted
+++ resolved
@@ -360,8 +360,13 @@
         '''
         if meta is None:
             meta = {}
-
-<<<<<<< HEAD
+            
+        if (nexus := self._nexskids.get(nexsiden)) is None:
+            raise s_exc.NoSuchIden(mesg=f'No Nexus Pusher with iden {nexsiden}.', iden=nexsiden)
+
+        if event not in nexus._nexshands:
+            raise s_exc.NoSuchName(mesg=f'No Nexus handler for event {event}.', name=event)
+            
         if lock:
             async with self.cell.nexslock:
                 self.reqNotReadOnly()
@@ -374,19 +379,6 @@
         item = (nexsiden, event, args, kwargs, meta, etime)
         self.applytask = asyncio.create_task(self._eat(item))
         return await asyncio.shield(self.applytask)
-=======
-        if (nexus := self._nexskids.get(nexsiden)) is None:
-            raise s_exc.NoSuchIden(mesg=f'No Nexus Pusher with iden {nexsiden}.', iden=nexsiden)
-
-        if event not in nexus._nexshands:
-            raise s_exc.NoSuchName(mesg=f'No Nexus handler for event {event}.', name=event)
-
-        async with self.cell.nexslock:
-            self.reqNotReadOnly()
-            # Keep a reference to the shielded task to ensure it isn't GC'd
-            self.applytask = asyncio.create_task(self._eat((nexsiden, event, args, kwargs, meta)))
-            return await asyncio.shield(self.applytask)
->>>>>>> 20e17ba3
 
     async def index(self):
         if self.donexslog:
