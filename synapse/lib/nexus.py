--- conflicted
+++ resolved
@@ -372,21 +372,16 @@
         if meta is None:
             meta = {}
 
-<<<<<<< HEAD
         if lock:
             async with self.applylock:
+                self.reqNotReadOnly()
+                # Keep a reference to the shielded task to ensure it isn't GC'd
                 self.applytask = asyncio.create_task(self._eat((nexsiden, event, args, kwargs, meta)))
                 return await asyncio.shield(self.applytask)
 
+        self.reqNotReadOnly()
         self.applytask = asyncio.create_task(self._eat((nexsiden, event, args, kwargs, meta)))
         return await asyncio.shield(self.applytask)
-=======
-        async with self.applylock:
-            self.reqNotReadOnly()
-            # Keep a reference to the shielded task to ensure it isn't GC'd
-            self.applytask = asyncio.create_task(self._eat((nexsiden, event, args, kwargs, meta)))
-            return await asyncio.shield(self.applytask)
->>>>>>> d4ce23ba
 
     async def index(self):
         if self.donexslog:
