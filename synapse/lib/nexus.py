--- conflicted
+++ resolved
@@ -518,17 +518,9 @@
                     await self.fini()
                     return
 
-<<<<<<< HEAD
-        if self.celliden is not None:
-            if self.celliden != await proxy.getCellIden():
-                logger.error('remote cell has different iden!  Aborting mirror sync')
-                await self.cell.fini()
-                return
-=======
         except Exception as exc:
             logger.exception(f'Unknown error during mirror loop startup: {exc}')
             await proxy.fini()
->>>>>>> dd679da0
 
         while not proxy.isfini:
 
