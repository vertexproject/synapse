--- conflicted
+++ resolved
@@ -361,9 +361,8 @@
         if meta is None:
             meta = {}
 
-<<<<<<< HEAD
         if lock:
-            async with self.applylock:
+            async with self.cell.nexslock:
                 self.reqNotReadOnly()
                 # Keep a reference to the shielded task to ensure it isn't GC'd
                 item = (nexsiden, event, args, kwargs, meta, etime)
@@ -374,13 +373,6 @@
         item = (nexsiden, event, args, kwargs, meta, etime)
         self.applytask = asyncio.create_task(self._eat(item))
         return await asyncio.shield(self.applytask)
-=======
-        async with self.cell.nexslock:
-            self.reqNotReadOnly()
-            # Keep a reference to the shielded task to ensure it isn't GC'd
-            self.applytask = asyncio.create_task(self._eat((nexsiden, event, args, kwargs, meta)))
-            return await asyncio.shield(self.applytask)
->>>>>>> 56bad29e
 
     async def index(self):
         if self.donexslog:
