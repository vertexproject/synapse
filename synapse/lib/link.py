--- conflicted
+++ resolved
@@ -63,10 +63,6 @@
     '''
     try:
         reader, writer = await asyncio.open_unix_connection(path=path)
-<<<<<<< HEAD
-    except FileNotFoundError as e:
-        raise ConnectionRefusedError
-=======
     except ConnectionRefusedError as e:
         mesg = f'Cell path is not listening: {path}'
         raise s_exc.LinkErr(mesg=mesg) from e
@@ -74,7 +70,6 @@
         mesg = f'Cell path does not exist: {path}'
         raise s_exc.NoSuchPath(mesg=mesg) from e
 
->>>>>>> 1c97db26
     info = {'path': path, 'unix': True}
     return await Link.anit(reader, writer, info=info)
 
