--- conflicted
+++ resolved
@@ -1462,11 +1462,7 @@
                     return
 
                 if scan.atitem[0] == nextbyts:
-<<<<<<< HEAD
-                    if not scan.prev_key():
-=======
                     if not scan.next_key():
->>>>>>> dfc97d04
                         return
 
             except OverflowError:
@@ -1912,12 +1908,8 @@
         self.atitem = next(self.genr)
         return True
 
-<<<<<<< HEAD
-    def prev_key(self):
-=======
     def next_key(self):
 
->>>>>>> dfc97d04
         if not self.curs.prev_nodup():
             return False
 
