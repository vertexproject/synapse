import os
import shutil
import asyncio
import threading
import collections

import logging
logger = logging.getLogger(__name__)

import lmdb

import synapse.exc as s_exc
import synapse.glob as s_glob
import synapse.common as s_common

import synapse.lib.base as s_base
import synapse.lib.coro as s_coro
import synapse.lib.cache as s_cache
import synapse.lib.const as s_const
import synapse.lib.nexus as s_nexus
import synapse.lib.msgpack as s_msgpack
import synapse.lib.thishost as s_thishost
import synapse.lib.thisplat as s_thisplat
import synapse.lib.slabseqn as s_slabseqn

COPY_CHUNKSIZE = 512
PROGRESS_PERIOD = COPY_CHUNKSIZE * 1024

# By default, double the map size each time we run out of space, until this amount, and then we only increase by that
MAX_DOUBLE_SIZE = 100 * s_const.gibibyte

int64min = s_common.int64en(0)
int64max = s_common.int64en(0xffffffffffffffff)

class Hist:
    '''
    A class for storing items in a slab by time.

    Each added item is inserted into the specified db within
    the slab using the current epoch-millis time stamp as the key.
    '''

    def __init__(self, slab, name):
        self.slab = slab
        self.db = slab.initdb(name, dupsort=True)

    def add(self, item):
        tick = s_common.now()
        lkey = tick.to_bytes(8, 'big')
        self.slab.put(lkey, s_msgpack.en(item), dupdata=True, db=self.db)

    def carve(self, tick, tock=None):

        lmax = None
        lmin = tick.to_bytes(8, 'big')
        if tock is not None:
            lmax = tock.to_bytes(8, 'big')

        for lkey, byts in self.slab.scanByRange(lmin, lmax=lmax, db=self.db):
            tick = int.from_bytes(lkey, 'big')
            yield tick, s_msgpack.un(byts)

class SlabDict:
    '''
    A dictionary-like object which stores it's props in a slab via a prefix.

    It is assumed that only one SlabDict with a given prefix exists at any given
    time, but it is up to the caller to cache them.
    '''
    def __init__(self, slab, db=None, pref=b''):
        self.db = db
        self.slab = slab
        self.pref = pref
        self.info = self._getPrefProps(pref)

    def _getPrefProps(self, bidn):

        size = len(bidn)

        props = {}
        for lkey, lval in self.slab.scanByPref(bidn, db=self.db):
            name = lkey[size:].decode('utf8')
            props[name] = s_msgpack.un(lval)

        return props

    def keys(self):
        return self.info.keys()

    def items(self):
        '''
        Return a tuple of (prop, valu) tuples from the SlabDict.

        Returns:
            (((str, object), ...)): Tuple of (name, valu) tuples.
        '''
        return tuple(self.info.items())

    def get(self, name, defval=None):
        '''
        Get a name from the SlabDict.

        Args:
            name (str): The key name.
            defval (obj): The default value to return.

        Returns:
            (obj): The return value, or None.
        '''
        return self.info.get(name, defval)

    def set(self, name, valu):
        '''
        Set a name in the SlabDict.

        Args:
            name (str): The key name.
            valu (obj): A msgpack compatible value.

        Returns:
            None
        '''
        byts = s_msgpack.en(valu)
        lkey = self.pref + name.encode('utf8')
        self.slab.put(lkey, byts, db=self.db)
        self.info[name] = valu
        return valu

    def pop(self, name, defval=None):
        '''
        Pop a name from the SlabDict.

        Args:
            name (str): The name to remove.
            defval (obj): The default value to return if the name is not present.

        Returns:
            object: The object stored in the SlabDict, or defval if the object was not present.
        '''
        valu = self.info.pop(name, defval)
        lkey = self.pref + name.encode('utf8')
        self.slab.pop(lkey, db=self.db)
        return valu

    def inc(self, name, valu=1):
        curv = self.info.get(name, 0)
        curv += valu
        self.set(name, curv)
        return curv

class SlabAbrv:
    '''
    A utility for translating arbitrary bytes into fixed with id bytes
    '''

    def __init__(self, slab, name):

        self.slab = slab
        self.name2abrv = slab.initdb(f'{name}:byts2abrv')
        self.abrv2name = slab.initdb(f'{name}:abrv2byts')

        self.offs = 0

        item = self.slab.last(db=self.abrv2name)
        if item is not None:
            self.offs = s_common.int64un(item[0]) + 1

    @s_cache.memoize()
    def abrvToByts(self, abrv):
        byts = self.slab.get(abrv, db=self.abrv2name)
        if byts is None:
            raise s_exc.NoSuchAbrv

        return byts

    @s_cache.memoize()
    def bytsToAbrv(self, byts):
        abrv = self.slab.get(byts, db=self.name2abrv)
        if abrv is None:
            raise s_exc.NoSuchAbrv

        return abrv

    def setBytsToAbrv(self, byts):
        try:
            return self.bytsToAbrv(byts)
        except s_exc.NoSuchAbrv:
            pass

        abrv = s_common.int64en(self.offs)

        self.offs += 1

        self.slab.put(byts, abrv, db=self.name2abrv)
        self.slab.put(abrv, byts, db=self.abrv2name)

        return abrv

    def nameToAbrv(self, name):
        return self.bytsToAbrv(name.encode())

    def abrvToName(self, byts):
        return self.abrvToByts(byts).decode()

class HotKeyVal(s_base.Base):
    '''
    A hot-loop capable keyval that only syncs on commit.
    '''
    EncFunc = staticmethod(s_msgpack.en)
    DecFunc = staticmethod(s_msgpack.un)

    async def __anit__(self, slab, name):
        await s_base.Base.__anit__(self)

        self.slab = slab
        self.cache = collections.defaultdict(int)
        self.dirty = set()
        self.db = self.slab.initdb(name)

        for lkey, lval in self.slab.scanByFull(db=self.db):
            self.cache[lkey] = self.DecFunc(lval)

        slab.on('commit', self._onSlabCommit)

        self.onfini(self.sync)

    async def _onSlabCommit(self, mesg):
        if self.dirty:
            self.sync()

    def get(self, name: str, defv=None):
        return self.cache.get(name.encode(), defv)

    def set(self, name: str, valu):
        byts = name.encode()
        self.cache[byts] = valu
        self.dirty.add(byts)
        return valu

    def sync(self):
        tups = [(p, self.EncFunc(self.cache[p])) for p in self.dirty]
        if not tups:
            return

        self.slab.putmulti(tups, db=self.db)
        self.dirty.clear()

    def pack(self):
        return {n.decode(): v for (n, v) in self.cache.items()}

class HotCount(HotKeyVal):
    '''
    Like HotKeyVal, but optimized for integer/count vals
    '''
    EncFunc = staticmethod(s_common.int64en)
    DecFunc = staticmethod(s_common.int64un)

    def inc(self, name: str, valu=1):
        byts = name.encode()
        self.cache[byts] += valu
        self.dirty.add(byts)

    def get(self, name: str, defv=0):
        return self.cache.get(name.encode(), defv)

class MultiQueue(s_base.Base):
    '''
    Allows creation/consumption of multiple durable queues in a slab.
    '''
    async def __anit__(self, slab, name, nexsroot: s_nexus.NexsRoot = None, auth=None):  # type: ignore

        await s_base.Base.__anit__(self)

        self.slab = slab
        self.auth = auth

        self.abrv = slab.getNameAbrv(f'{name}:abrv')
        self.qdata = self.slab.initdb(f'{name}:qdata')

        self.sizes = SlabDict(self.slab, db=self.slab.initdb(f'{name}:sizes'))
        self.queues = SlabDict(self.slab, db=self.slab.initdb(f'{name}:meta'))
        self.offsets = SlabDict(self.slab, db=self.slab.initdb(f'{name}:offs'))
        self.lastreqid = await HotKeyVal.anit(self.slab, 'reqid')
        self.onfini(self.lastreqid)

        self.waiters = collections.defaultdict(asyncio.Event)  # type: ignore

    def list(self):
        return [self.status(n) for n in self.queues.keys()]

    def status(self, name):

        meta = self.queues.get(name)
        if meta is None:
            mesg = f'No queue named {name}'
            raise s_exc.NoSuchName(mesg=mesg, name=name)

        return {
            'name': name,
            'meta': meta,
            'size': self.sizes.get(name),
            'offs': self.offsets.get(name),
        }

    def exists(self, name):
        return self.queues.get(name) is not None

    def size(self, name):
        return self.sizes.get(name)

    def offset(self, name):
        return self.offsets.get(name)

    async def add(self, name, info):

        if self.queues.get(name) is not None:
            mesg = f'A queue already exists with the name {name}.'
            raise s_exc.DupName(mesg=mesg, name=name)

        self.abrv.setBytsToAbrv(name.encode())

        self.queues.set(name, info)
        self.sizes.set(name, 0)
        self.offsets.set(name, 0)

    async def rem(self, name):

        if self.queues.get(name) is None:
            mesg = f'No queue named {name}.'
            raise s_exc.NoSuchName(mesg=mesg, name=name)

        await self.cull(name, 0xffffffffffffffff)

        self.queues.pop(name)
        self.offsets.pop(name)

        evnt = self.waiters.pop(name, None)
        if evnt is not None:
            evnt.set()

    async def get(self, name, offs, wait=False, cull=True):
        '''
        Return (nextoffs, item) tuple or (-1, None) for the given offset.
        '''
        async for itemoffs, item in self.gets(name, offs, wait=wait, cull=cull):
            return itemoffs, item
        return -1, None

    async def put(self, name, item, reqid=None):
        return await self.puts(name, (item,), reqid=reqid)

    async def puts(self, name, items, reqid=None):

        if self.queues.get(name) is None:
            mesg = f'No queue named {name}.'
            raise s_exc.NoSuchName(mesg=mesg, name=name)

        abrv = self.abrv.nameToAbrv(name)

        offs = retn = self.offsets.get(name, 0)

        if reqid is not None:
            if reqid == self.lastreqid.get(name):
                return retn

        self.lastreqid.set(name, reqid)

        for item in items:

            self.slab.put(abrv + s_common.int64en(offs), s_msgpack.en(item), db=self.qdata)

            self.sizes.inc(name, 1)
            offs = self.offsets.inc(name, 1)

        # wake the sleepers
        evnt = self.waiters.get(name)
        if evnt is not None:
            evnt.set()

        return retn

    async def gets(self, name, offs, size=None, cull=False, wait=False):
        '''
        Yield (offs, item) tuples from the message queue.
        '''

        if self.queues.get(name) is None:
            mesg = f'No queue named {name}.'
            raise s_exc.NoSuchName(mesg=mesg, name=name)

        if cull and offs > 0:
            await self.cull(name, offs - 1)

        abrv = self.abrv.nameToAbrv(name)

        count = 0

        while not self.slab.isfini:

            indx = s_common.int64en(offs)

            for lkey, lval in self.slab.scanByRange(abrv + indx, abrv + int64max, db=self.qdata):

                offs = s_common.int64un(lkey[8:])

                yield offs, s_msgpack.un(lval)

                offs += 1   # in case of wait, we're at next offset
                count += 1

                if size is not None and count >= size:
                    return

            if not wait:
                return

            evnt = self.waiters[name]
            evnt.clear()

            await evnt.wait()

    async def cull(self, name, offs):
        '''
        Remove up-to (and including) the queue entry at offs.
        '''
        if self.queues.get(name) is None:
            mesg = f'No queue named {name}.'
            raise s_exc.NoSuchName(mesg=mesg, name=name)

        if offs < 0:
            return

        indx = s_common.int64en(offs)

        abrv = self.abrv.nameToAbrv(name)

        for lkey, _ in self.slab.scanByRange(abrv + int64min, abrv + indx, db=self.qdata):
            self.slab.delete(lkey, db=self.qdata)
            self.sizes.set(name, self.sizes.get(name) - 1)
            await asyncio.sleep(0)

    async def dele(self, name, minoffs, maxoffs):
        '''
        Remove queue entries from minoffs, up-to (and including) the queue entry at maxoffs.
        '''
        if self.queues.get(name) is None:
            mesg = f'No queue named {name}.'
            raise s_exc.NoSuchName(mesg=mesg, name=name)

        if minoffs < 0 or maxoffs < 0 or maxoffs < minoffs:
            return

        minindx = s_common.int64en(minoffs)
        maxindx = s_common.int64en(maxoffs)

        abrv = self.abrv.nameToAbrv(name)

        for lkey, _ in self.slab.scanByRange(abrv + minindx, abrv + maxindx, db=self.qdata):
            self.slab.delete(lkey, db=self.qdata)
            self.sizes.set(name, self.sizes.get(name) - 1)
            await asyncio.sleep(0)

    async def sets(self, name, offs, items):
        '''
        Overwrite queue entries with the values in items, starting at offs.
        '''
        if self.queues.get(name) is None:
            mesg = f'No queue named {name}.'
            raise s_exc.NoSuchName(mesg=mesg, name=name)

        if offs < 0:
            return

        abrv = self.abrv.nameToAbrv(name)
        wake = False

        for item in items:
            indx = s_common.int64en(offs)

            if offs >= self.offsets.get(name, 0):
                self.slab.put(abrv + indx, s_msgpack.en(item), db=self.qdata)
                offs = self.offsets.set(name, offs + 1)
                self.sizes.inc(name, 1)
                wake = True
            else:
                byts = self.slab.get(abrv + indx, db=self.qdata)
                self.slab.put(abrv + indx, s_msgpack.en(item), db=self.qdata)

                if byts is None:
                    self.sizes.inc(name, 1)

                offs += 1

            await asyncio.sleep(0)

        if wake:
            evnt = self.waiters.get(name)
            if evnt is not None:
                evnt.set()

class GuidStor:

    def __init__(self, slab, name):

        self.slab = slab
        self.name = name

        self.db = self.slab.initdb(name)

    def gen(self, iden):
        bidn = s_common.uhex(iden)
        return SlabDict(self.slab, db=self.db, pref=bidn)

def _ispo2(i):
    return not (i & (i - 1)) and i

def _florpo2(i):
    '''
    Return largest power of 2 equal to or less than i
    '''
    if _ispo2(i):
        return i
    return 1 << (i.bit_length() - 1)

def _ceilpo2(i):
    '''
    Return smallest power of 2 equal to or greater than i
    '''
    if _ispo2(i):
        return i
    return 1 << i.bit_length()

def _roundup(i, multiple):
    return ((i + multiple - 1) // multiple) * multiple

def _mapsizeround(size):
    cutoff = _florpo2(MAX_DOUBLE_SIZE)

    if size < cutoff:
        return _ceilpo2(size)

    if size == cutoff:  # We're already the largest power of 2
        return size

    return _roundup(size, MAX_DOUBLE_SIZE)

class Slab(s_base.Base):
    '''
    A "monolithic" LMDB instance for use in a asyncio loop thread.
    '''
    # The paths of all open slabs, to prevent accidental opening of the same slab in two places
    allslabs = {}  # type: ignore
    synctask = None
    syncevnt = None  # set this event to trigger a sync

    COMMIT_PERIOD = 0.2  # time between commits
    DEFAULT_MAPSIZE = s_const.gibibyte
    DEFAULT_GROWSIZE = None

    @classmethod
    def getSlabsInDir(clas, dirn):
        '''
        Returns all open slabs under a directory
        '''
        toppath = s_common.genpath(dirn)
        return [slab for slab in clas.allslabs.values()
                if toppath == slab.path or slab.path.startswith(toppath + os.sep)]

    @classmethod
    async def initSyncLoop(clas, inst):

        if clas.synctask is not None:
            return

        clas.syncevnt = asyncio.Event()

        coro = clas.syncLoopTask()
        loop = asyncio.get_running_loop()

        clas.synctask = loop.create_task(coro)

    @classmethod
    async def syncLoopTask(clas):
        while True:
            try:
                await s_coro.event_wait(clas.syncevnt, timeout=clas.COMMIT_PERIOD)

                clas.syncevnt.clear()

                await clas.syncLoopOnce()

            except asyncio.CancelledError:
                raise

            except Exception: # pragma: no cover
                logger.exception('Slab.syncLoopTask')

    @classmethod
    async def syncLoopOnce(clas):
        for slab in list(clas.allslabs.values()):
            if slab.dirty:
                await slab.sync()
                await asyncio.sleep(0)

    @classmethod
    async def getSlabStats(clas):
        retn = []
        for slab in clas.allslabs.values():
            retn.append({
                'path': str(slab.path),
                'xactops': len(slab.xactops),
                'mapsize': slab.mapsize,
                'readonly': slab.readonly,
                'lockmemory': slab.lockmemory,
                'recovering': slab.recovering,
                'maxsize': slab.maxsize,
                'growsize': slab.growsize,
                'mapasync': slab.mapasync,

            })
        return retn

    async def __anit__(self, path, **kwargs):

        await s_base.Base.__anit__(self)

        kwargs.setdefault('map_size', self.DEFAULT_MAPSIZE)
        kwargs.setdefault('lockmemory', False)
        kwargs.setdefault('map_async', True)

        opts = kwargs

        self.path = path
        self.optspath = s_common.switchext(path, ext='.opts.yaml')

        # Make sure we don't have this lmdb DB open already.  (This can lead to seg faults)
        if path in self.allslabs:
            raise s_exc.SlabAlreadyOpen(mesg=path)

        if os.path.isfile(self.optspath):
            opts.update(s_common.yamlload(self.optspath))

        initial_mapsize = opts.get('map_size')
        if initial_mapsize is None:
            raise s_exc.BadArg('Slab requires map_size')

        mdbpath = s_common.genpath(path, 'data.mdb')
        if os.path.isfile(mdbpath):
            mapsize = max(initial_mapsize, os.path.getsize(mdbpath))
        else:
            mapsize = initial_mapsize

        # save the transaction deltas in case of error...
        self.xactops = []
        self.max_xactops_len = opts.pop('max_replay_log', 10000)
        self.recovering = False

        opts.setdefault('max_dbs', 128)
        opts.setdefault('writemap', True)

        self.maxsize = opts.pop('maxsize', None)
        self.growsize = opts.pop('growsize', self.DEFAULT_GROWSIZE)

        self.readonly = opts.get('readonly', False)
        self.lockmemory = opts.pop('lockmemory', False)
<<<<<<< HEAD
        self.mapasync = opts.setdefault('map_async', True)
=======
        if self.lockmemory:
            lockmem_override = s_common.envbool('SYN_LOCKMEM_DISABLE')
            if lockmem_override:
                logger.info(f'SYN_LOCKMEM_DISABLE envar set, skipping lockmem for {self.path}')
                self.lockmemory = False
        opts.setdefault('map_async', True)
>>>>>>> ecddd2a7

        self.mapsize = _mapsizeround(mapsize)
        if self.maxsize is not None:
            self.mapsize = min(self.mapsize, self.maxsize)

        self._saveOptsFile()

        self.lenv = lmdb.open(str(path), **opts)
        self.allslabs[path] = self

        self.scans = set()

        self.dirty = False
        if self.readonly:
            self.xact = None
            self.txnrefcount = 0
        else:
            self._initCoXact()

        self.resizeevent = threading.Event()  # triggered when a resize event occurred
        self.lockdoneevent = asyncio.Event()  # triggered when a memory locking finished

        # LMDB layer uses these for status reporting
        self.locking_memory = False
        self.prefaulting = False
        self.memlocktask = None
        self.max_could_lock = 0
        self.lock_progress = 0
        self.lock_goal = 0

        if self.lockmemory:
            async def memlockfini():
                self.resizeevent.set()
                await self.memlocktask
            self.memlocktask = s_coro.executor(self._memorylockloop)
            self.onfini(memlockfini)
        else:
            self.lockdoneevent.set()

        self.dbnames = {None: (None, False)}  # prepopulate the default DB for speed

        self.onfini(self._onCoFini)

        self.commitstats = collections.deque(maxlen=1000)  # stores Tuple[time, replayloglen, commit time delta]

        if not self.readonly:
            await Slab.initSyncLoop(self)

    def __repr__(self):
        return 'Slab: %r' % (self.path,)

    async def trash(self):
        '''
        Deletes underlying storage
        '''
        await self.fini()

        try:
            os.unlink(self.optspath)
        except FileNotFoundError:  # pragma: no cover
            pass

        shutil.rmtree(self.path, ignore_errors=True)

    async def getHotCount(self, name):
        item = await HotCount.anit(self, name)
        self.onfini(item)
        return item

    def getSeqn(self, name):
        return s_slabseqn.SlabSeqn(self, name)

    def getNameAbrv(self, name):
        return SlabAbrv(self, name)

    async def getMultiQueue(self, name, nexsroot=None):
        mq = await MultiQueue.anit(self, name, nexsroot=None)
        self.onfini(mq)
        return mq

    def statinfo(self):
        return {
            'locking_memory': self.locking_memory,  # whether the memory lock loop was started and hasn't ended
            'max_could_lock': self.max_could_lock,  # the maximum this system could lock
            'lock_progress': self.lock_progress,  # how much we've locked so far
            'lock_goal': self.lock_goal,  # how much we want to lock
            'prefaulting': self.prefaulting,  # whether we are right meow prefaulting
            'commitstats': list(self.commitstats),  # last X tuple(time,replaylogsize,commit time)
        }

    def _acqXactForReading(self):
        if self.isfini: # pragma: no cover
            raise s_exc.IsFini()
        if not self.readonly:
            return self.xact
        if not self.txnrefcount:
            self._initCoXact()

        self.txnrefcount += 1
        return self.xact

    def _relXactForReading(self):
        if not self.readonly:
            return
        self.txnrefcount -= 1
        if not self.txnrefcount:
            self._finiCoXact()

    def _saveOptsFile(self):
        if self.readonly:
            return

        opts = {}
        if self.growsize is not None:
            opts['growsize'] = self.growsize
        if self.maxsize is not None:
            opts['maxsize'] = self.maxsize
        s_common.yamlmod(opts, self.optspath)

    async def sync(self):
        try:
            # do this from the loop thread only to avoid recursion
            await self.fire('commit')
            self.forcecommit()

        except lmdb.MapFullError:
            self._handle_mapfull()
            # There's no need to re-try self.forcecommit as _growMapSize does it

    async def _onCoFini(self):
        assert s_glob.iAmLoop()

        await self.fire('commit')

        while True:
            try:
                self._finiCoXact()
            except lmdb.MapFullError:
                self._handle_mapfull()
                continue
            break

        self.lenv.close()
        self.allslabs.pop(self.path, None)
        del self.lenv

        if not self.allslabs:
            if self.synctask:
                self.synctask.cancel()
            self.__class__.synctask = None
            self.__class__.syncevnt = None

    def _finiCoXact(self):
        '''
        Note:
            This method may raise a MapFullError
        '''

        assert s_glob.iAmLoop()

        [scan.bump() for scan in self.scans]

        # Readonly or self.xact has already been closed
        if self.xact is None:
            return

        self.xact.commit()

        self.xactops.clear()

        del self.xact
        self.xact = None

    def _growMapSize(self, size=None):
        mapsize = self.mapsize

        if size is not None:
            mapsize += size

        elif self.growsize is not None:
            mapsize += self.growsize

        else:
            mapsize = _mapsizeround(mapsize + 1)

        if self.maxsize is not None:
            mapsize = min(mapsize, self.maxsize)
            if mapsize == self.mapsize:
                raise s_exc.DbOutOfSpace(
                    mesg=f'DB at {self.path} is at specified max capacity of {self.maxsize} and is out of space')

        logger.warning('lmdbslab %s growing map size to: %d MiB', self.path, mapsize // s_const.mebibyte)

        self.lenv.set_mapsize(mapsize)
        self.mapsize = mapsize

        self.resizeevent.set()

        return self.mapsize

    def _memorylockloop(self):
        '''
        Separate thread loop that manages the prefaulting and locking of the memory backing the data file
        '''
        if not s_thishost.get('hasmemlocking'):  # pragma: no cover
            return
        MAX_TOTAL_PERCENT = .90  # how much of all the RAM to take
        MAX_LOCK_AT_ONCE = s_const.gibibyte

        # Calculate a reasonable maximum amount of memory to lock

        s_thisplat.maximizeMaxLockedMemory()
        locked_ulimit = s_thisplat.getMaxLockedMemory()
        if locked_ulimit < s_const.gibibyte // 2:
            logger.warning(
                'Operating system limit of maximum amount of locked memory (currently %d) is \n'
                'too low for optimal performance.', locked_ulimit)

        logger.debug('memory locking thread started')

        # Note:  available might be larger than max_total in a container
        max_total = s_thisplat.getTotalMemory()
        available = s_thisplat.getAvailableMemory()

        PAGESIZE = 4096
        max_to_lock = (min(locked_ulimit,
                           int(max_total * MAX_TOTAL_PERCENT),
                           int(available * MAX_TOTAL_PERCENT)) // PAGESIZE) * PAGESIZE

        self.max_could_lock = max_to_lock

        path = s_common.genpath(self.path, 'data.mdb')  # Path to the file that gets mapped
        fh = open(path, 'r+b')
        fileno = fh.fileno()

        prev_memend = 0  # The last end of the file mapping, so we can start from there

        # Avoid spamming messages
        first_end = True
        limit_warned = False
        self.locking_memory = True

        self.resizeevent.set()

        while not self.isfini:

            self.resizeevent.wait()
            if self.isfini:
                break

            self.schedCallSafe(self.lockdoneevent.clear)
            self.resizeevent.clear()

            try:
                memstart, memlen = s_thisplat.getFileMappedRegion(path)
            except s_exc.NoSuchFile:  # pragma: no cover
                logger.warning('map not found for %s', path)

                if not self.resizeevent.is_set():
                    self.schedCallSafe(self.lockdoneevent.set)
                continue

            if memlen > max_to_lock:
                memlen = max_to_lock
                if not limit_warned:
                    logger.warning('memory locking limit reached')
                    limit_warned = True
                # Even in the event that we've hit our limit we still have to loop because further mmaps may cause
                # the base address to change, necessitating relocking what we can

            # The file might be a little bit smaller than the map because rounding (and mmap fails if you give it a
            # too-long length)
            filesize = os.fstat(fileno).st_size
            goal_end = memstart + min(memlen, filesize)
            self.lock_goal = goal_end - memstart

            self.lock_progress = 0
            prev_memend = memstart

            # Actually do the prefaulting and locking.  Only do it a chunk at a time to maintain responsiveness.
            while prev_memend < goal_end:
                new_memend = min(prev_memend + MAX_LOCK_AT_ONCE, goal_end)
                memlen = new_memend - prev_memend
                PROT = 1 # PROT_READ
                FLAGS = 0x8001  # MAP_POPULATE | MAP_SHARED (Linux only)  (for fast prefaulting)
                try:
                    self.prefaulting = True
                    with s_thisplat.mmap(0, length=new_memend - prev_memend, prot=PROT, flags=FLAGS, fd=fileno,
                                         offset=prev_memend - memstart):
                        s_thisplat.mlock(prev_memend, memlen)
                except OSError as e:
                    logger.warning('error while attempting to lock memory of %s: %s', path, e)
                    break
                finally:
                    self.prefaulting = False

                prev_memend = new_memend
                self.lock_progress = prev_memend - memstart

            if first_end:
                first_end = False
                logger.info('completed prefaulting and locking slab')

            if not self.resizeevent.is_set():
                self.schedCallSafe(self.lockdoneevent.set)

        self.locking_memory = False
        logger.debug('memory locking thread ended')

    def initdb(self, name, dupsort=False, integerkey=False):
        while True:
            try:
                if self.readonly:
                    # In a readonly environment, we can't make our own write transaction, but we
                    # can have the lmdb module create one for us by not specifying the transaction
                    db = self.lenv.open_db(name.encode('utf8'), create=False, dupsort=dupsort, integerkey=integerkey)
                else:
                    db = self.lenv.open_db(name.encode('utf8'), txn=self.xact, dupsort=dupsort, integerkey=integerkey)
                    self.dirty = True
                    self.forcecommit()

                self.dbnames[name] = (db, dupsort)
                return name
            except lmdb.MapFullError:
                self._handle_mapfull()

    def dropdb(self, name):
        '''
        Deletes an **entire database** (i.e. a table), losing all data.
        '''
        if self.readonly:
            raise s_exc.IsReadOnly()

        while True:
            try:
                if not self.dbexists(name):
                    return

                self.initdb(name)
                db, dupsort = self.dbnames.pop(name)

                self.dirty = True
                self.xact.drop(db, delete=True)
                self.forcecommit()
                return

            except lmdb.MapFullError:
                self._handle_mapfull()

    def dbexists(self, name):
        '''
        The DB exists already if there's a key in the default DB with the name of the database
        '''
        valu = self.get(name.encode())
        return valu is not None

    def get(self, lkey, db=None):
        self._acqXactForReading()
        realdb, dupsort = self.dbnames[db]
        try:
            return self.xact.get(lkey, db=realdb)
        finally:
            self._relXactForReading()

    def last(self, db=None):
        '''
        Return the last key/value pair from the given db.
        '''
        self._acqXactForReading()
        realdb, dupsort = self.dbnames[db]
        try:
            with self.xact.cursor(db=realdb) as curs:
                if not curs.last():
                    return None
                return curs.key(), curs.value()
        finally:
            self._relXactForReading()

    def lastkey(self, db=None):
        '''
        Return the last key or None from the given db.
        '''
        self._acqXactForReading()
        realdb, _ = self.dbnames[db]
        try:
            with self.xact.cursor(db=realdb) as curs:
                if not curs.last():
                    return None
                return curs.key()
        finally:
            self._relXactForReading()

    def hasdup(self, lkey, lval, db=None):
        realdb, dupsort = self.dbnames[db]
        with self.xact.cursor(db=realdb) as curs:
            return curs.set_key_dup(lkey, lval)

    def prefexists(self, byts, db=None):
        '''
        Returns True if a prefix exists in the db.
        '''
        realdb, _ = self.dbnames[db]
        with self.xact.cursor(db=realdb) as curs:
            if not curs.set_range(byts):
                return False

            lkey = curs.key()

            if lkey[:len(byts)] == byts:
                return True

            return False

    def rangeexists(self, lmin, lmax=None, db=None):
        '''
        Returns True if at least one key exists in the range.
        '''
        realdb, _ = self.dbnames[db]
        with self.xact.cursor(db=realdb) as curs:
            if not curs.set_range(lmin):
                return False

            lkey = curs.key()

            if lkey[:len(lmin)] >= lmin and (lmax is None or lkey[:len(lmax)] <= lmax):
                return True

            return False

    def stat(self, db=None):
        self._acqXactForReading()
        realdb, dupsort = self.dbnames[db]
        try:
            return self.xact.stat(db=realdb)
        finally:
            self._relXactForReading()

    def scanKeys(self, db=None):

        with ScanKeys(self, db) as scan:

            if not scan.first():
                return

            yield from scan.iternext()

    async def countByPref(self, byts, db=None):
        '''
        Return the number of rows in the given db with the matching prefix bytes.
        '''
        count = 0
        size = len(byts)
        with ScanKeys(self, db) as scan:

            if not scan.set_range(byts):
                return 0

            for lkey in scan.iternext():

                if lkey[:size] != byts:
                    return count

                count += 1
                await asyncio.sleep(0)

            return count

    def scanByDups(self, lkey, db=None):

        with Scan(self, db) as scan:

            if not scan.set_key(lkey):
                return

            for item in scan.iternext():
                if item[0] != lkey:
                    break

                yield item

    def scanByDupsBack(self, lkey, db=None):

        with ScanBack(self, db) as scan:

            if not scan.set_key(lkey):
                return

            for item in scan.iternext():

                if item[0] != lkey:
                    break

                yield item

    def scanByPref(self, byts, db=None):

        with Scan(self, db) as scan:

            if not scan.set_range(byts):
                return

            size = len(byts)
            for lkey, lval in scan.iternext():

                if lkey[:size] != byts:
                    return

                yield lkey, lval

    def scanByPrefBack(self, byts, db=None):

        with ScanBack(self, db) as scan:

            intoff = int.from_bytes(byts, "big")
            intoff += 1
            try:
                nextbyts = intoff.to_bytes(len(byts), "big")

                if not scan.set_range(nextbyts):
                    return

            except OverflowError:
                if not scan.first():
                    return

            size = len(byts)
            for lkey, lval in scan.iternext():

                if lkey[:size] != byts:
                    return

                yield lkey, lval

    def scanByRange(self, lmin, lmax=None, db=None):

        with Scan(self, db) as scan:

            if not scan.set_range(lmin):
                return

            size = len(lmax) if lmax is not None else None

            for lkey, lval in scan.iternext():

                if lmax is not None and lkey[:size] > lmax:
                    return

                yield lkey, lval

    def scanByRangeBack(self, lmax, lmin=None, db=None):

        with ScanBack(self, db) as scan:

            if not scan.set_range(lmax):
                return

            for lkey, lval in scan.iternext():

                if lmin is not None and lkey < lmin:
                    return

                yield lkey, lval

    def scanByFull(self, db=None):

        with Scan(self, db) as scan:

            if not scan.first():
                return

            yield from scan.iternext()

    def scanByFullBack(self, db=None):

        with ScanBack(self, db) as scan:

            if not scan.first():
                return

            yield from scan.iternext()

    def _initCoXact(self):
        try:
            self.xact = self.lenv.begin(write=not self.readonly)
        except lmdb.MapResizedError:
            # This is what happens when some *other* process increased the mapsize.  setting mapsize to 0 should
            # set my mapsize to whatever the other process raised it to
            self.lenv.set_mapsize(0)
            self.mapsize = self.lenv.info()['map_size']
            self.xact = self.lenv.begin(write=not self.readonly)
        self.dirty = False

    def _logXactOper(self, func, *args, **kwargs):
        self.xactops.append((func, args, kwargs))

        if len(self.xactops) == self.max_xactops_len:
            self.syncevnt.set()

    def _runXactOpers(self):
        # re-run transaction operations in the event of an abort.  Return the last operation's return value.
        retn = None
        for (f, a, k) in self.xactops:
            retn = f(*a, **k)
        return retn

    def _handle_mapfull(self):
        [scan.bump() for scan in self.scans]

        while True:
            try:
                self.xact.abort()

                del self.xact
                self.xact = None  # Note: it is possible for us to be fini'd in _growMapSize

                self._growMapSize()

                self.xact = self.lenv.begin(write=not self.readonly)

                self.recovering = True
                self.last_retn = self._runXactOpers()
                self.recovering = False

                self.forcecommit()

            except lmdb.MapFullError:
                continue

            break

        retn, self.last_retn = self.last_retn, None
        return retn

    def _xact_action(self, calling_func, xact_func, lkey, *args, db=None, **kwargs):
        if self.readonly:
            raise s_exc.IsReadOnly()

        realdb, dupsort = self.dbnames[db]

        try:
            self.dirty = True

            if not self.recovering:
                self._logXactOper(calling_func, lkey, *args, db=db, **kwargs)

            return xact_func(self.xact, lkey, *args, db=realdb, **kwargs)

        except lmdb.MapFullError:
            return self._handle_mapfull()

    def putmulti(self, kvpairs, dupdata=False, append=False, db=None):
        '''
        Returns:
            Tuple of number of items consumed, number of items added
        '''
        if self.readonly:
            raise s_exc.IsReadOnly()

        # Log playback isn't compatible with generators
        if not isinstance(kvpairs, list):
            kvpairs = list(kvpairs)

        realdb, dupsort = self.dbnames[db]

        try:
            self.dirty = True

            if not self.recovering:
                self._logXactOper(self.putmulti, kvpairs, dupdata=dupdata, append=append, db=db)

            with self.xact.cursor(db=realdb) as curs:
                return curs.putmulti(kvpairs, dupdata=dupdata, append=append)

        except lmdb.MapFullError:
            return self._handle_mapfull()

    def copydb(self, sourcedbname, destslab, destdbname=None, progresscb=None):
        '''
        Copy an entire database in this slab to a new database in potentially another slab.

        Args:
            sourcedbname (str): name of the db in the source environment
            destslab (LmdbSlab): which slab to copy rows to
            destdbname (str): the name of the database to copy rows to in destslab
            progresscb (Callable[int]):  if not None, this function will be periodically called with the number of rows
                                         completed

        Returns:
            (int): the number of rows copied

        Note:
            If any rows already exist in the target database, this method returns an error.  This means that one cannot
            use destdbname=None unless there are no explicit databases in the destination slab.
        '''
        sourcedb, dupsort = self.dbnames[sourcedbname]

        destslab.initdb(destdbname, dupsort)
        destdb, _ = destslab.dbnames[destdbname]

        statdict = destslab.stat(db=destdbname)
        if statdict['entries'] > 0:
            raise s_exc.DataAlreadyExists()

        rowcount = 0

        for chunk in s_common.chunks(self.scanByFull(db=sourcedbname), COPY_CHUNKSIZE):
            ccount, acount = destslab.putmulti(chunk, dupdata=True, append=True, db=destdbname)
            if ccount != len(chunk) or acount != len(chunk):
                raise s_exc.BadCoreStore(mesg='Unexpected number of values written')  # pragma: no cover

            rowcount += len(chunk)
            if progresscb is not None and 0 == (rowcount % PROGRESS_PERIOD):
                progresscb(rowcount)

        return rowcount

    async def copyslab(self, dstpath, compact=True):

        dstpath = s_common.genpath(dstpath)
        if os.path.isdir(dstpath):
            raise s_exc.DataAlreadyExists()

        s_common.gendir(dstpath)

        dstoptspath = s_common.switchext(dstpath, ext='.opts.yaml')

        await self.sync()

        self.lenv.copy(str(dstpath), compact=compact)

        try:
            shutil.copy(self.optspath, dstoptspath)
        except FileNotFoundError:  # pragma: no cover
            pass

        return True

    def pop(self, lkey, db=None):
        return self._xact_action(self.pop, lmdb.Transaction.pop, lkey, db=db)

    def delete(self, lkey, val=None, db=None):
        return self._xact_action(self.delete, lmdb.Transaction.delete, lkey, val, db=db)

    def put(self, lkey, lval, dupdata=False, overwrite=True, db=None):
        return self._xact_action(self.put, lmdb.Transaction.put, lkey, lval, dupdata=dupdata, overwrite=overwrite,
                                 db=db)

    def replace(self, lkey, lval, db=None):
        '''
        Like put, but returns the previous value if existed
        '''
        return self._xact_action(self.replace, lmdb.Transaction.replace, lkey, lval, db=db)

    def forcecommit(self):
        '''
        Note:
            This method may raise a MapFullError
        '''
        if not self.dirty:
            return False

        xactopslen = len(self.xactops)

        # ok... lets commit and re-open
        starttime = s_common.now()
        self._finiCoXact()
        donetime = s_common.now()

        self.commitstats.append((starttime, xactopslen, donetime - starttime))

        self._initCoXact()
        return True

class Scan:
    '''
    A state-object used by Slab.  Not to be instantiated directly.

    Args:

        slab (Slab):  which slab the scan is over
        db (str):  name of open database on the slab
    '''
    def __init__(self, slab, db):
        self.slab = slab
        self.db, self.dupsort = slab.dbnames[db]

        self.atitem = None
        self.bumped = False
        self.curs = None

    def __enter__(self):
        self.slab._acqXactForReading()
        self.curs = self.slab.xact.cursor(db=self.db)
        self.slab.scans.add(self)
        return self

    def __exit__(self, exc, cls, tb):
        self.bump()
        self.slab.scans.discard(self)
        self.slab._relXactForReading()
        self.curs = None

    def first(self):

        if not self.curs.first():
            return False

        self.genr = self.iterfunc()
        self.atitem = next(self.genr)

        return True

    def set_key(self, lkey):

        if not self.curs.set_key(lkey):
            return False

        self.genr = self.iterfunc()
        self.atitem = next(self.genr)
        return True

    def set_range(self, lkey):

        if not self.curs.set_range(lkey):
            return False

        self.genr = self.iterfunc()
        self.atitem = next(self.genr)

        return True

    def iternext(self):

        try:

            while True:

                yield self.atitem

                if self.bumped:

                    if self.slab.isfini:
                        raise s_exc.IsFini()

                    self.bumped = False

                    self.curs = self.slab.xact.cursor(db=self.db)

                    if not self.resume():
                        raise StopIteration

                    self.genr = self.iterfunc()
                    if self.isatitem():
                        next(self.genr)

                self.atitem = next(self.genr)

        except StopIteration:
            return

    def bump(self):
        if not self.bumped:
            self.curs.close()
            self.bumped = True

    def iterfunc(self):
        return self.curs.iternext()

    def resume(self):
        item = self.atitem

        if not self.dupsort:
            return self.curs.set_range(item[0])

        if self.curs.set_range_dup(*item):
            return True

        if not self.curs.set_range(item[0]):
            return False

        # if the key is the same, we're at a previous
        # entry and need to skip dups to the next key
        if self.curs.key() == item[0]:
            return self.curs.next_nodup()

        return True

    def isatitem(self):
        '''
        Returns if the cursor is at the value in atitem
        '''
        return self.atitem == self.curs.item()

class ScanKeys(Scan):
    '''
    An iterator over the keys of the database.  If the database is dupsort, a key with multiple values with be yielded
    once for each value.
    '''
    def iterfunc(self):
        if self.dupsort:
            return Scan.iterfunc(self)

        return self.curs.iternext(keys=True, values=False)

    def resume(self):
        if self.dupsort:
            return Scan.resume(self)

        return self.curs.set_range(self.atitem)

    def isatitem(self):
        '''
        Returns if the cursor is at the value in atitem
        '''
        if self.dupsort:
            return Scan.isatitem(self)

        return self.atitem == self.curs.key()

    def iternext(self):
        if self.dupsort:
            yield from (item[0] for item in Scan.iternext(self))
            return

        yield from Scan.iternext(self)

class ScanBack(Scan):
    '''
    A state-object used by Slab.  Not to be instantiated directly.

    Scans backwards.
    '''
    def iterfunc(self):
        return self.curs.iterprev()

    def first(self):

        if not self.curs.last():
            return False

        self.genr = self.iterfunc()
        self.atitem = next(self.genr)
        return True

    def set_key(self, lkey):

        if not self.curs.set_key(lkey):
            return False

        if self.dupsort:
            self.curs.last_dup()

        self.genr = self.iterfunc()
        self.atitem = next(self.genr)
        return True

    def set_range(self, lkey):

        if not self.curs.set_range(lkey):
            if not self.curs.last():
                return False

        else:
            if self.curs.key() != lkey:
                if not self.curs.prev():
                    return False

        if self.dupsort:
            self.curs.last_dup()

        self.genr = self.iterfunc()
        self.atitem = next(self.genr)

        return True

    def resume(self):
        item = self.atitem

        if not self.dupsort:

            if self.curs.set_range(item[0]):
                return self.curs.prev()

            if not self.curs.last():
                return False

            return True

        # dupsort resume...

        # see if we get lucky and land on it
        if self.curs.set_range_dup(*item):
            return self.curs.prev()

        # if we fail to set the range, try for the last
        if not self.curs.set_range(item[0]):
            return self.curs.last()

        # if we're on the next key, step back
        if not self.curs.key() == item[0]:
            if not self.curs.prev():
                return False

        self.curs.last_dup()
        return True<|MERGE_RESOLUTION|>--- conflicted
+++ resolved
@@ -663,16 +663,14 @@
 
         self.readonly = opts.get('readonly', False)
         self.lockmemory = opts.pop('lockmemory', False)
-<<<<<<< HEAD
-        self.mapasync = opts.setdefault('map_async', True)
-=======
+
         if self.lockmemory:
             lockmem_override = s_common.envbool('SYN_LOCKMEM_DISABLE')
             if lockmem_override:
                 logger.info(f'SYN_LOCKMEM_DISABLE envar set, skipping lockmem for {self.path}')
                 self.lockmemory = False
-        opts.setdefault('map_async', True)
->>>>>>> ecddd2a7
+
+        self.mapasync = opts.setdefault('map_async', True)
 
         self.mapsize = _mapsizeround(mapsize)
         if self.maxsize is not None:
