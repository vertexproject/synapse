import os
import functools
import contextlib

import logging
logger = logging.getLogger(__name__)

import lmdb

import synapse.exc as s_exc
import synapse.glob as s_glob
import synapse.common as s_common

import synapse.lib.base as s_base
import synapse.lib.const as s_const
import synapse.lib.msgpack as s_msgpack

class _LmdbDatabase():
    def __init__(self, db, dupsort):
        self.db = db
        self.dupsort = dupsort

_DefaultDB = _LmdbDatabase(None, False)

<<<<<<< HEAD
class Hist:

    def __init__(self, slab, name):
        self.slab = slab
        self.db = slab.initdb(name, dupsort=True)

    def add(self, item):
        tick = s_common.now()
        lkey = tick.to_bytes(8, 'big')
        self.slab.put(lkey, s_msgpack.en(item), dupdata=True, db=self.db)

    def carve(self, tick, tock=None):

        lmax = None
        lmin = tick.to_bytes(8, 'big')
        if tock is not None:
            lmax = tock.to_bytes(8, 'big')

        for lkey, byts in self.slab.scanByRange(lmin, lmax=lmax, db=self.db):
            tick = int.from_bytes(lkey, 'big')
            yield tick, s_msgpack.un(byts)

class Offs:
    '''

    A helper for storing offset integers by iden. ( ported from synapse/lib/lmdb.py )

    As with all slab objects, this is meant for single-thread async loop use.
    '''
    def __init__(self, slab, name):
        self.slab = slab
        self.db = slab.initdb(name)

    def get(self, iden):

        buid = s_common.uhex(iden)
        byts = self.slab.get(buid, db=self.db)
        if byts is None:
            return 0

        return int.from_bytes(byts, byteorder='big')

    def set(self, iden, offs):
        buid = s_common.uhex(iden)
        byts = offs.to_bytes(length=8, byteorder='big')
        self.slab.put(buid, byts, db=self.db)
=======
class SlabDict:
    '''
    A dictionary-like object which stores it's props in a slab via a prefix.

    It is assumed that only one SlabDict with a given prefix exists at any given
    time, but it is up to the caller to cache them.
    '''
    def __init__(self, slab, db=None, pref=b''):
        self.db = db
        self.slab = slab
        self.pref = pref
        self.info = self._getPrefProps(pref)

    def _getPrefProps(self, bidn):

        size = len(bidn)

        props = {}
        for lkey, lval in self.slab.scanByPref(bidn, db=self.db):
            name = lkey[size:].decode('utf8')
            props[name] = s_msgpack.un(lval)

        return props

    def items(self):
        '''
        Return a tuple of (prop, valu) tuples from the SlabDict.

        Returns:
            (((str, object), ...)): Tuple of (name, valu) tuples.
        '''
        return tuple(self.info.items())

    def get(self, name, defval=None):
        '''
        Get a name from the SlabDict.

        Args:
            name (str): The key name.
            defval (obj): The default value to return.

        Returns:
            (obj): The return value, or None.
        '''
        return self.info.get(name, defval)

    def set(self, name, valu):
        '''
        Set a name in the SlabDict.

        Args:
            name (str): The key name.
            valu (obj): A msgpack compatible value.

        Returns:
            None
        '''
        byts = s_msgpack.en(valu)
        lkey = self.pref + name.encode('utf8')
        self.slab.put(lkey, byts, db=self.db)
        self.info[name] = valu

    def pop(self, name, defval=None):
        '''
        Pop a name from the SlabDict.

        Args:
            name (str): The name to remove.
            defval (obj): The default value to return if the name is not present.

        Returns:
            object: The object stored in the SlabDict, or defval if the object was not present.
        '''
        valu = self.info.pop(name, defval)
        lkey = self.pref + name.encode('utf8')
        self.slab.pop(lkey, db=self.db)
        return valu

class GuidStor:

    def __init__(self, slab, name):

        self.slab = slab
        self.name = name

        self.db = self.slab.initdb(name)

    def gen(self, iden):
        bidn = s_common.uhex(iden)
        return SlabDict(self.slab, db=self.db, pref=bidn)
>>>>>>> 24ab4243

class Slab(s_base.Base):
    '''
    A "monolithic" LMDB instance for use in a asyncio loop thread.
    '''
    COMMIT_PERIOD = 1.0  # time between commits

    async def __anit__(self, path, **kwargs):

        await s_base.Base.__anit__(self)

        kwargs.setdefault('map_size', s_const.gibibyte)

        opts = kwargs

        self.path = path
        self.optspath = os.path.join(path, 'opts.yaml')

        if os.path.isfile(self.optspath):
            opts.update(s_common.yamlload(self.optspath))

        self.mapsize = opts.get('map_size')
        if self.mapsize is None:
            raise Exception('Slab requires map_size!')

        # save the transaction deltas in case of error...
        self.xactops = []
        self.recovering = False

        opts.setdefault('max_dbs', 128)
        opts.setdefault('writemap', True)

        # if growsize is not set, we double...
        self.maxsize = opts.pop('maxsize', None)
        self.growsize = opts.pop('growsize', None)

        self.readonly = opts.get('readonly', False)

        self.lenv = lmdb.open(path, **opts)

        self.scans = set()

        self.dirty = False
        if self.readonly:
            self.xact = None
            self.txnrefcount = 0
        else:
            self._initCoXact()

        self.onfini(self._onCoFini)
        self.schedCoro(self._runSyncLoop())

    def _acqXactForReading(self):
        if not self.readonly:
            return self.xact
        if not self.txnrefcount:
            self._initCoXact()

        self.txnrefcount += 1
        return self.xact

    def _relXactForReading(self):
        if not self.readonly:
            return
        self.txnrefcount -= 1
        if not self.txnrefcount:
            self._finiCoXact()

    def _saveOptsFile(self):
        opts = {'map_size': self.mapsize, 'growsize': self.growsize}
        s_common.jssave(opts, self.optspath)

    async def _runSyncLoop(self):
        while not self.isfini:
            await self.waitfini(timeout=self.COMMIT_PERIOD)
            if self.isfini:
                # There's no reason to forcecommit on fini, because there's a separate handler to already do that
                break
            self.forcecommit()

    async def _onCoFini(self):
        assert s_glob.iAmLoop()
        self._finiCoXact()
        self.lenv.close()
        del self.lenv

    def _finiCoXact(self):

        assert s_glob.iAmLoop()

        [scan.bump() for scan in self.scans]

        # Readonly or self.xact has already been closed
        if self.xact is None:
            return

        self.xact.commit()

        self.xactops.clear()

        del self.xact
        self.xact = None

    def grow(self, size=None):
        '''
        Close out the current transaction and resize the memory map.
        '''
        with self._noCoXact():
            self._growMapSize(size=size)

    def _growMapSize(self, size=None):
        mapsize = self.mapsize

        if size is not None:
            mapsize += size

        elif self.growsize is not None:
            mapsize += self.growsize

        else:
            mapsize *= 2

        if self.maxsize is not None:
            mapsize = min(mapsize, self.maxsize)
            if mapsize == self.mapsize:
                raise s_exc.DbOutOfSpace(
                    mesg=f'DB at {self.path} is at specified max capacity of {self.maxsize} and is out of space')

        logger.warning('growing map size to: %d' % (mapsize,))

        self.lenv.set_mapsize(mapsize)
        self.mapsize = mapsize
        self._saveOptsFile()

        return self.mapsize

    def initdb(self, name, dupsort=False):
        with self._noCoXact():
            while True:
                try:
                    db = self.lenv.open_db(name.encode('utf8'), dupsort=dupsort)
                    return _LmdbDatabase(db, dupsort)
                except lmdb.MapFullError:
                    self._growMapSize()

    @contextlib.contextmanager
    def _noCoXact(self):
        if not self.readonly or self.txnrefcount:
            self._finiCoXact()
        yield None
        if not self.readonly or self.txnrefcount:
            self._initCoXact()

    def get(self, lkey, db=_DefaultDB):
        self._acqXactForReading()
        try:
            return self.xact.get(lkey, db=db.db)
        finally:
            self._relXactForReading()

    def last(self, db=_DefaultDB):
        '''
        Return the last key/value pair from the given db.
        '''
        self._acqXactForReading()
        try:
            with self.xact.cursor(db=db.db) as curs:
                if not curs.last():
                    return None
                return curs.key(), curs.value()
        finally:
            self._relXactForReading()

    def stat(self, db=_DefaultDB):
        self._acqXactForReading()
        try:
            return self.xact.stat(db=db.db)
        finally:
            self._relXactForReading()

    # non-scan ("atomic") interface.
    # def getByDup(self, lkey, db=None):
    # def getByPref(self, lkey, db=None):
    # def getByRange(self, lkey, db=None):

    def scanByDups(self, lkey, db=None):

        with Scan(self, db) as scan:

            if not scan.set_key(lkey):
                return

            yield from scan.iternext()

    def scanByPref(self, byts, db=None):

        with Scan(self, db) as scan:

            if not scan.set_range(byts):
                return

            size = len(byts)
            for lkey, lval in scan.iternext():

                if lkey[:size] != byts:
                    return

                yield lkey, lval

    def scanByRange(self, lmin, lmax=None, db=None):

        with Scan(self, db) as scan:

            if not scan.set_range(lmin):
                return

            size = len(lmax) if lmax is not None else None

            for lkey, lval in scan.iternext():

                if lmax is not None and lkey[:size] > lmax:
                    return

                yield lkey, lval

    def scanByFull(self, db=None):

        with Scan(self, db) as scan:

            if not scan.first():
                return

            for lkey, lval in scan.iternext():
                yield lkey, lval

    # def keysByRange():
    # def valsByRange():

    def _initCoXact(self):
        try:
            self.xact = self.lenv.begin(write=not self.readonly)
        except lmdb.MapResizedError:
            # This is what happens when some *other* process increased the mapsize.  setting mapsize to 0 should
            # set my mapsize to whatever the other process raised it to
            self.lenv.set_mapsize(0)
            self.mapsize = self.lenv.info()['map_size']
            self.xact = self.lenv.begin(write=not self.readonly)
        self.dirty = False

    def _logXactOper(self, func, *args, **kwargs):
        self.xactops.append((func, args, kwargs))

    def _runXactOpers(self):
        # re-run transaction operations in the event of an abort.  Return the last operation's return value.
        retn = None
        for (f, a, k) in self.xactops:
            retn = f(*a, **k)
        return retn

    @contextlib.contextmanager
    def aborted(self):

        [scan.bump() for scan in self.scans]

        self.xact.abort()

        del self.xact
        self.xact = None  # Note: it is possible for us to be fini'd in the following yield

        yield

        self.xact = self.lenv.begin(write=not self.readonly)

        self.recovering = True
        self.last_retn = self._runXactOpers()
        self.recovering = False
        return self.last_retn

    def _handle_mapfull(self):
        with self.aborted():
            self._growMapSize()

        self.forcecommit()

        retn, self.last_retn = self.last_retn, None
        return retn

    def _xact_action(self, calling_func, xact_func, lkey, *args, db=None, **kwargs):
        if self.readonly:
            raise s_exc.IsReadOnly()

        if db is None:
            db = _DefaultDB

        try:
            self.dirty = True

            if not self.recovering:
                self._logXactOper(calling_func, lkey, *args, db=db, **kwargs)

            return xact_func(self.xact, lkey, *args, db=db.db, **kwargs)

        except lmdb.MapFullError:
            return self._handle_mapfull()

    def putmulti(self, kvpairs, dupdata=False, append=False, db=_DefaultDB):
        '''
        Returns:
            Tuple of number of items consumed, number of items added
        '''
        if self.readonly:
            raise s_exc.IsReadOnly()

        # Log playback isn't compatible with generators
        if not isinstance(kvpairs, list):
            kvpairs = list(kvpairs)

        try:
            self.dirty = True

            if not self.recovering:
                self._logXactOper(self.putmulti, kvpairs, dupdata=dupdata, append=append, db=db)

            with self.xact.cursor(db=db.db) as curs:
                retn = curs.putmulti(kvpairs, dupdata=dupdata, append=append)

            return retn

        except lmdb.MapFullError:
            return self._handle_mapfull()

    def pop(self, lkey, db=None):
        return self._xact_action(self.pop, lmdb.Transaction.pop, lkey, db=db)

    def delete(self, lkey, val=None, db=None):
        return self._xact_action(self.delete, lmdb.Transaction.delete, lkey, val, db=db)

    def put(self, lkey, lval, dupdata=False, overwrite=True, db=None):
        return self._xact_action(self.put, lmdb.Transaction.put, lkey, lval, dupdata=dupdata, overwrite=overwrite,
                                 db=db)

    def replace(self, lkey, lval, db=None):
        '''
        Like put, but returns the previous value if existed
        '''
        return self._xact_action(self.replace, lmdb.Transaction.replace, lkey, lval, db=db)

    def forcecommit(self):
        '''
        '''
        if not self.dirty:
            return False

        # ok... lets commit and re-open
        self._finiCoXact()
        self._initCoXact()
        return True

class Scan:
    '''
    A state-object used by Slab.  Not to be instantiated directly.
    '''
    def __init__(self, slab, db):
        if db is None:
            db = _DefaultDB
        self.slab = slab
        self.db = db.db
        self.dupsort = db.dupsort

        self.atitem = None
        self.bumped = False
        self.iterfunc = None

    def __enter__(self):
        self.slab._acqXactForReading()
        self.curs = self.slab.xact.cursor(db=self.db)
        self.slab.scans.add(self)
        return self

    def __exit__(self, exc, cls, tb):
        self.bump()
        self.slab.scans.discard(self)
        self.slab._relXactForReading()

    def last_key(self):
        '''
        Return the last key in the database.  Returns none if database is empty.
        '''
        if not self.curs.last():
            return None

        return self.curs.key()

    def first(self):

        if not self.curs.first():
            return False

        if self.dupsort:
            self.iterfunc = functools.partial(lmdb.Cursor.iternext_dup, keys=True)
        else:
            self.iterfunc = lmdb.Cursor.iternext

        self.genr = self.curs.iternext()
        self.atitem = next(self.genr)
        return True

    def set_key(self, lkey):

        if not self.curs.set_key(lkey):
            return False

        # set_key for a scan is only logical if it's a dup scan
        if self.dupsort:
            self.iterfunc = functools.partial(lmdb.Cursor.iternext_dup, keys=True)
        else:
            self.iterfunc = lmdb.Cursor.iternext

        self.genr = self.iterfunc(self.curs)
        self.atitem = next(self.genr)
        return True

    def set_range(self, lkey):

        if not self.curs.set_range(lkey):
            return False

        self.iterfunc = lmdb.Cursor.iternext
        self.genr = self.iterfunc(self.curs)
        self.atitem = next(self.genr)

        return True

    def iternext(self):

        try:

            while True:

                yield self.atitem

                if self.bumped:

                    if self.slab.isfini:
                        raise s_exc.IsFini()

                    self.bumped = False

                    self.curs = self.slab.xact.cursor(db=self.db)
                    if self.dupsort:
                        self.curs.set_range_dup(*self.atitem)
                    else:
                        self.curs.set_range(self.atitem[0])

                    self.genr = self.iterfunc(self.curs)

                    if self.curs.item() == self.atitem:
                        next(self.genr)

                self.atitem = next(self.genr)

        except StopIteration:
            return

    def bump(self):
        if not self.bumped:
            self.curs.close()
            self.bumped = True<|MERGE_RESOLUTION|>--- conflicted
+++ resolved
@@ -22,7 +22,6 @@
 
 _DefaultDB = _LmdbDatabase(None, False)
 
-<<<<<<< HEAD
 class Hist:
 
     def __init__(self, slab, name):
@@ -69,7 +68,7 @@
         buid = s_common.uhex(iden)
         byts = offs.to_bytes(length=8, byteorder='big')
         self.slab.put(buid, byts, db=self.db)
-=======
+
 class SlabDict:
     '''
     A dictionary-like object which stores it's props in a slab via a prefix.
@@ -160,7 +159,6 @@
     def gen(self, iden):
         bidn = s_common.uhex(iden)
         return SlabDict(self.slab, db=self.db, pref=bidn)
->>>>>>> 24ab4243
 
 class Slab(s_base.Base):
     '''
