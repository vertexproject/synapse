--- conflicted
+++ resolved
@@ -301,10 +301,7 @@
 
     @s_nexus.Pusher.onPushAuto('multiqueue:add')
     async def add(self, name, info):
-<<<<<<< HEAD
-
-=======
->>>>>>> 3238b7ec
+
         if self.queues.get(name) is not None:
             mesg = f'A queue exists with the name {name}.'
             raise s_exc.DupName(mesg=mesg, name=name)
@@ -339,11 +336,7 @@
 
     @s_nexus.Pusher.onPushAuto('multiqueue:put')
     async def put(self, name, item):
-<<<<<<< HEAD
         await self.puts(name, (item,))
-=======
-        return await self._hndlputs(name, (item,))
->>>>>>> 3238b7ec
 
     @s_nexus.Pusher.onPushAuto('multiqueue:puts')
     async def puts(self, name, items):
