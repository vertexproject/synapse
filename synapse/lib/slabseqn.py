--- conflicted
+++ resolved
@@ -210,13 +210,13 @@
         return evnt
 
     async def waitForOffset(self, offs, timeout=None):
+        '''
+        Returns:
+            true if the event got set, False if timed out
+        '''
 
         if offs < self.indx:
-            return
-<<<<<<< HEAD
-        await self.getOffsetEvent(offs).wait()
-=======
+            return True
 
         evnt = self.getOffsetEvent(offs)
-        await s_coro.event_wait(evnt, timeout=timeout)
->>>>>>> 836982ae
+        return await s_coro.event_wait(evnt, timeout=timeout)