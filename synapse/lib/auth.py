import string
import logging
import dataclasses

from typing import Optional, Union

import synapse.exc as s_exc
import synapse.common as s_common

import synapse.lib.cache as s_cache
import synapse.lib.nexus as s_nexus
import synapse.lib.msgpack as s_msgpack
import synapse.lib.schemas as s_schemas

import synapse.lib.crypto.passwd as s_passwd

logger = logging.getLogger(__name__)

def getShadow(passwd):  # pragma: no cover
    '''This API is deprecated.'''
    s_common.deprecated('hiveauth.getShadow()', curv='2.110.0')
    salt = s_common.guid()
    hashed = s_common.guid((salt, passwd))
    return (salt, hashed)

def textFromRule(rule):
    text = '.'.join(rule[1])
    if not rule[0]:
        text = '!' + text
    return text

@dataclasses.dataclass(slots=True)
class _allowedReason:
    value: Union[bool | None]
    default: bool = False
    isadmin: bool = False
    islocked: bool = False
    gateiden: Union[str | None] = None
    roleiden: Union[str | None] = None
    rolename: Union[str | None] = None
    rule: tuple = ()

    @property
    def mesg(self):
        if self.islocked:
            return 'The user is locked.'
        if self.default:
            return 'No matching rule found.'

        if self.isadmin:
            if self.gateiden:
                return f'The user is an admin of auth gate {self.gateiden}.'
            return 'The user is a global admin.'

        if self.rule:
            rt = textFromRule((self.value, self.rule))
            if self.gateiden:
                if self.roleiden:
                    m = f'Matched role rule ({rt}) for role {self.rolename} on gate {self.gateiden}.'
                else:
                    m = f'Matched user rule ({rt}) on gate {self.gateiden}.'
            else:
                if self.roleiden:
                    m = f'Matched role rule ({rt}) for role {self.rolename}.'
                else:
                    m = f'Matched user rule ({rt}).'
            return m

        return 'No matching rule found.'

class Auth(s_nexus.Pusher):
    '''
    Auth is a user authentication and authorization stored in a Slab.  Users
    correspond to separate logins with different passwords and potentially
    different privileges.

    Users are assigned "rules".  These rules are evaluated in order until a rule
    matches.  Each rule is a tuple of boolean, and a rule path (a sequence of
    strings).  Rules that are prefixes of a privilege match, i.e.  a rule
    ('foo',) will match ('foo', 'bar').

    Roles are just collections of rules.  When a user is "granted" a role those
    rules are assigned to that user.  Unlike in an RBAC system, users don't
    explicitly assume a role; they are merely a convenience mechanism to easily
    assign the same rules to multiple users.

    AuthGates are objects that manage their own authorization.  Each
    AuthGate has roles and users subkeys which contain rules specific to that
    user or role for that AuthGate.  The roles and users of an AuthGate,
    called GateRole and GateUser respectively, contain the iden of a role or
    user defined prior and rules specific to that role or user; they do not
    duplicate the metadata of the role or user.

    Layout::

        Auth root (passed into constructor)
        ├ roles
        │   ├ <role iden 1>
        │   ├ ...
        │   └ last role
        ├ users
        │   ├ <user iden 1>
        │   ├ ...
        │   └ last user
        └ authgates
            ├ <iden 1>
            │   ├ roles
            │   │   ├ <role iden 1>
            │   │   ├ ...
            │   │   └ last role
            │   └ users
            │       ├ <user iden 1>
            │       ├ ...
            │       └ last user
            ├ <iden 2>
            │   ├ ...
            └ ... last authgate

    '''

    async def __anit__(self, slab, dbname, pref='', nexsroot=None, seed=None, maxusers=0, policy=None):
        '''
        Args:
            slab (s_lmdb.Slab): The slab to use for persistent storage for auth
            dbname (str): The name of the db to use in the slab
        '''
        if policy:
            s_schemas.reqValidPasswdPolicy(policy)
        # Derive an iden from the db name
        iden = f'auth:{dbname}'
        await s_nexus.Pusher.__anit__(self, iden, nexsroot=nexsroot)

        self.dbname = dbname

        self.slab = slab
        self.stor = self.slab.getSafeKeyVal(dbname)

        if seed is None:
            seed = s_common.guid()

        self.maxusers = maxusers
        self.policy = policy

        self.userdefs = self.stor.getSubKeyVal('user:info:')
        self.useridenbyname = self.stor.getSubKeyVal('user:name:')
        self.userbyidencache = s_cache.FixedCache(self._getUser, size=1000)
        self.useridenbynamecache = s_cache.FixedCache(self._getUserIden, size=1000)

        self.roledefs = self.stor.getSubKeyVal('role:info:')
        self.roleidenbyname = self.stor.getSubKeyVal('role:name:')
        self.rolebyidencache = s_cache.FixedCache(self._getRole, size=1000)
        self.roleidenbynamecache = s_cache.FixedCache(self._getRoleIden, size=1000)

        self.gatedefs = self.stor.getSubKeyVal('gate:info:')
        self.authgates = s_cache.FixedCache(self._getAuthGate, size=1000)

        self.allrole = await self.getRoleByName('all')
        if self.allrole is None:
            # initialize the role of which all users are a member
            guid = s_common.guid((seed, 'auth', 'role', 'all'))
            await self._addRole(guid, 'all')
            self.allrole = self.role(guid)

        # initialize an admin user named root
        self.rootuser = await self.getUserByName('root')
        if self.rootuser is None:
            guid = s_common.guid((seed, 'auth', 'user', 'root'))
            await self._addUser(guid, 'root')
            self.rootuser = self.user(guid)

        await self.rootuser.setAdmin(True, logged=False)
        await self.rootuser.setLocked(False, logged=False)

    def users(self):
        for useriden in self.useridenbyname.values():
            userinfo = self.userdefs.get(useriden)
            yield User(userinfo, self)

    def roles(self):
        for roleiden in self.roleidenbyname.values():
            roleinfo = self.roledefs.get(roleiden)
            yield Role(roleinfo, self)

    def role(self, iden):
        return self.rolebyidencache.get(iden)

    def _getRole(self, iden):
        roleinfo = self.roledefs.get(iden)
        if roleinfo is not None:
            return Role(roleinfo, self)

    def user(self, iden):
        return self.userbyidencache.get(iden)

    def _getUser(self, iden):
        userinfo = self.userdefs.get(iden)
        if userinfo is not None:
            return User(userinfo, self)

    async def reqUser(self, iden):
        user = self.user(iden)
        if user is None:
            mesg = f'No user with iden {iden}.'
            raise s_exc.NoSuchUser(mesg=mesg, user=iden)
        return user

    async def reqRole(self, iden):
        role = self.role(iden)
        if role is None:
            mesg = f'No role with iden {iden}.'
            raise s_exc.NoSuchRole(mesg=mesg)
        return role

    async def reqUserByName(self, name):
        user = await self.getUserByName(name)
        if user is None:
            mesg = f'No user named {name}.'
            raise s_exc.NoSuchUser(mesg=mesg, username=name)
        return user

    async def reqUserByNameOrIden(self, name):
        user = await self.getUserByName(name)
        if user is not None:
            return user

        user = self.user(name)
        if user is None:
            mesg = f'No user with name or iden {name}.'
            raise s_exc.NoSuchUser(mesg=mesg)
        return user

    async def reqRoleByName(self, name):
        role = await self.getRoleByName(name)
        if role is None:
            mesg = f'No role named {name}.'
            raise s_exc.NoSuchRole(mesg=mesg)
        return role

    async def getUserByName(self, name):
        '''
        Get a user by their username.

        Args:
            name (str): Name of the user to get.

        Returns:
            User: A User.  May return None if there is no user by the requested name.
        '''
        useriden = self.useridenbynamecache.get(name)
        if useriden is not None:
            return self.user(useriden)

    async def getUserIdenByName(self, name):
        return self.useridenbynamecache.get(name)

    def _getUserIden(self, name):
        return self.useridenbyname.get(name)

    async def getRoleByName(self, name):
        roleiden = self.roleidenbynamecache.get(name)
        if roleiden is not None:
            return self.role(roleiden)

    def _getRoleIden(self, name):
        return self.roleidenbyname.get(name)

    @s_nexus.Pusher.onPushAuto('user:profile:set')
    async def setUserProfileValu(self, iden, name, valu):
        user = await self.reqUser(iden)
        return user.profile.set(name, valu)

    @s_nexus.Pusher.onPushAuto('user:profile:pop')
    async def popUserProfileValu(self, iden, name, default=None):
        user = await self.reqUser(iden)
        return user.profile.pop(name, defv=default)

    @s_nexus.Pusher.onPushAuto('user:var:set')
    async def setUserVarValu(self, iden, name, valu):
        user = await self.reqUser(iden)
        return user.vars.set(name, valu)

    @s_nexus.Pusher.onPushAuto('user:var:pop')
    async def popUserVarValu(self, iden, name, default=None):
        user = await self.reqUser(iden)
        return user.vars.pop(name, defv=default)

    @s_nexus.Pusher.onPushAuto('user:name')
    async def setUserName(self, iden, name):
        if not isinstance(name, str):
            raise s_exc.BadArg(mesg='setUserName() name must be a string')

        user = await self.getUserByName(name)
        if user is not None:
            if user.iden == iden:
                return
            raise s_exc.DupUserName(name=name)

        user = await self.reqUser(iden)

        self.useridenbyname.set(name, iden)
        self.useridenbyname.delete(user.name)
        self.useridenbynamecache.pop(name)
        self.useridenbynamecache.pop(user.name)

        user.name = name
        user.info['name'] = name
        self.userdefs.set(iden, user.info)

        beheld = {
            'iden': iden,
            'valu': name,
        }
        await self.feedBeholder('user:name', beheld)

    @s_nexus.Pusher.onPushAuto('role:name')
    async def setRoleName(self, iden, name):
        if not isinstance(name, str):
            raise s_exc.BadArg(mesg='setRoleName() name must be a string')

        role = await self.getRoleByName(name)
        if role is not None:
            if role.iden == iden:
                return
            raise s_exc.DupRoleName(name=name)

        role = await self.reqRole(iden)

        if role.name == 'all':
            mesg = 'Role "all" may not be renamed.'
            raise s_exc.BadArg(mesg=mesg)

        self.roleidenbyname.set(name, iden)
        self.roleidenbyname.delete(role.name)
        self.roleidenbynamecache.pop(name)
        self.roleidenbynamecache.pop(role.name)

        role.name = name
        role.info['name'] = name
        self.roledefs.set(iden, role.info)

        beheld = {
            'iden': iden,
            'valu': name,
        }
        await self.feedBeholder('role:name', beheld)

    async def feedBeholder(self, evnt, info, gateiden=None, logged=True):
        if self.nexsroot and self.nexsroot.started and logged:
            behold = {
                'event': evnt,
                'offset': await self.nexsroot.index(),
                'info': info
            }

            if gateiden:
                gate = self.getAuthGate(gateiden)
                if gate:
                    behold['gates'] = [gate.pack()]

            await self.fire('cell:beholder', **behold)

    @s_nexus.Pusher.onPushAuto('user:info')
    async def setUserInfo(self, iden, name, valu, gateiden=None, logged=True, mesg=None):

        user = await self.reqUser(iden)

        if gateiden is not None:
            info = user.genGateInfo(gateiden)
            info[name] = s_msgpack.deepcopy(valu)
            gate = self.reqAuthGate(gateiden)
            gate.users.set(iden, info)

            user.info['authgates'][gateiden] = info
            self.userdefs.set(iden, user.info)
        else:
            user.info[name] = s_msgpack.deepcopy(valu)
            self.userdefs.set(iden, user.info)

        if name in ('locked', 'archived') and not valu:
            self.checkUserLimit()

        if mesg is None:
            mesg = {
                'iden': iden,
                'name': name,
            }
            if name != 'passwd':
                mesg['valu'] = valu

        await self.feedBeholder('user:info', mesg, gateiden=gateiden, logged=logged)

        # since any user info *may* effect auth
        user.clearAuthCache()

    @s_nexus.Pusher.onPushAuto('role:info')
    async def setRoleInfo(self, iden, name, valu, gateiden=None, logged=True, mesg=None):
        role = await self.reqRole(iden)

        if gateiden is not None:
            info = role.genGateInfo(gateiden)
            info[name] = s_msgpack.deepcopy(valu)
            gate = self.reqAuthGate(gateiden)
            gate.roles.set(iden, info)

            role.info['authgates'][gateiden] = info
            self.roledefs.set(iden, role.info)
        else:
            role.info[name] = s_msgpack.deepcopy(valu)
            self.roledefs.set(iden, role.info)

        if mesg is None:
            mesg = {
                'iden': iden,
                'name': name,
                'valu': valu,
            }
        await self.feedBeholder('role:info', mesg, gateiden=gateiden, logged=logged)

        role.clearAuthCache()

    async def addAuthGate(self, iden, authgatetype):
        '''
        Retrieve AuthGate by iden.  Create if not present.

        Note:
            Not change distributed

        Returns:
            (AuthGate)
        '''
        gate = self.getAuthGate(iden)
        if gate is not None:
            if gate.type != authgatetype:
                raise s_exc.InconsistentStorage(mesg=f'Stored AuthGate is of type {gate.type}, not {authgatetype}')
            return gate

        info = {
            'iden': iden,
            'type': authgatetype
        }
        self.gatedefs.set(iden, info)

        gate = AuthGate(info, self)
        self.authgates.put(iden, gate)

        return gate

    async def delAuthGate(self, iden):
        '''
        Delete AuthGate by iden.

        Note:
            Not change distributed
        '''
        gate = self.getAuthGate(iden)
        if gate is None:
            raise s_exc.NoSuchAuthGate(iden=iden)

        await gate.delete()

    def getAuthGate(self, iden):
        return self.authgates.get(iden)

    def _getAuthGate(self, iden):
        gateinfo = self.gatedefs.get(iden)
        if gateinfo is not None:
            return AuthGate(gateinfo, self)

    def getAuthGates(self):
        for gateinfo in self.gatedefs.values():
            yield AuthGate(gateinfo, self)

    def reqAuthGate(self, iden):
        gate = self.authgates.get(iden)
        if gate is None:
            mesg = f'No auth gate found with iden: ({iden}).'
            raise s_exc.NoSuchAuthGate(iden=iden, mesg=mesg)
        return gate

    def checkUserLimit(self):
        '''
        Check if we're at the specified user limit.

        This should be called right before adding/unlocking/unarchiving a user.

        Raises: s_exc.HitLimit if the number of active users is at the maximum.
        '''
        if self.maxusers == 0:
            return

        numusers = 0

        for user in self.users():
            if user.name == 'root':
                continue

            if user.isLocked() or user.isArchived():
                continue

            numusers += 1

        if numusers >= self.maxusers:
            mesg = f'Cell at maximum number of users ({self.maxusers}).'
            raise s_exc.HitLimit(mesg=mesg)

    async def addUser(self, name, passwd=None, email=None, iden=None):
        '''
        Add a User to the Auth system.

        Args:
            name (str): The name of the User.
            passwd (str): A optional password for the user.
            email (str): A optional email for the user.
            iden (str): A optional iden to use as the user iden.

        Returns:
            User: A User.
        '''

        self.checkUserLimit()

        if self.useridenbynamecache.get(name) is not None:
            raise s_exc.DupUserName(name=name)

        if iden is None:
            iden = s_common.guid()
        else:
            if not s_common.isguid(iden):
                raise s_exc.BadArg(name='iden', arg=iden, mesg='Argument it not a valid iden.')

            if self.userdefs.get(iden) is not None:
                raise s_exc.DupIden(name=name, iden=iden,
                                    mesg='User already exists for the iden.')

        await self._push('user:add', iden, name)

        user = self.user(iden)

        # Everyone's a member of 'all'
        await user.grant(self.allrole.iden)

        if email is not None:
            await self.setUserInfo(user.iden, 'email', email)

        if passwd is not None:
            await user.setPasswd(passwd)

        return user

    @s_nexus.Pusher.onPush('user:add')
    async def _addUser(self, iden, name):

        user = self.useridenbynamecache.get(name)
        if user is not None:
            return

        info = {
            'iden': iden,
            'name': name,
            'admin': False,
            'roles': (),
            'rules': (),
            'passwd': None,
            'locked': False,
            'archived': False,
            'authgates': {},
        }

        self.userdefs.set(iden, info)
        self.useridenbyname.set(name, iden)

        user = User(info, self)
        self.userbyidencache.put(iden, user)
        self.useridenbynamecache.put(name, iden)

        await self.feedBeholder('user:add', user.pack())

    async def addRole(self, name, iden=None):
        if self.roleidenbynamecache.get(name) is not None:
            raise s_exc.DupRoleName(name=name)

        if iden is None:
            iden = s_common.guid()

        await self._push('role:add', iden, name)

        return self.role(iden)

    @s_nexus.Pusher.onPush('role:add')
    async def _addRole(self, iden, name):

        role = self.roleidenbynamecache.get(name)
        if role is not None:
            return

        info = {
            'iden': iden,
            'name': name,
            'admin': False,
            'rules': (),
            'authgates': {},
        }

        self.roledefs.set(iden, info)
        self.roleidenbyname.set(name, iden)

        role = Role(info, self)
        self.rolebyidencache.put(iden, role)
        self.roleidenbynamecache.put(name, iden)

        await self.feedBeholder('role:add', role.pack())

    async def delUser(self, iden):

        await self.reqUser(iden)
        return await self._push('user:del', iden)

    @s_nexus.Pusher.onPush('user:del')
    async def _delUser(self, iden):

        if iden == self.rootuser.iden:
            mesg = 'User "root" may not be deleted.'
            raise s_exc.BadArg(mesg=mesg)

        user = self.user(iden)
        if user is None:
            return

        udef = user.pack()
        self.userbyidencache.pop(user.iden)
        self.useridenbynamecache.pop(user.name)

        for gateiden in user.authgates.keys():
            gate = self.getAuthGate(gateiden)
            if gate is not None:
                await gate._delGateUser(user.iden)

        await user.vars.truncate()
        await user.profile.truncate()
        self.userdefs.delete(iden)
        self.useridenbyname.delete(user.name)

        await self.fire('user:del', udef=udef)
        await self.feedBeholder('user:del', {'iden': iden})

    def _getUsersInRole(self, role):
        for user in self.users():
            if role.iden in user.info.get('roles', ()):
                yield user

    async def delRole(self, iden):
        await self.reqRole(iden)
        return await self._push('role:del', iden)

    @s_nexus.Pusher.onPush('role:del')
    async def _delRole(self, iden):

        if iden == self.allrole.iden:
            mesg = 'Role "all" may not be deleted.'
            raise s_exc.BadArg(mesg=mesg)

        role = self.role(iden)
        if role is None:
            return

        for user in self._getUsersInRole(role):
            await user.revoke(role.iden, nexs=False)

        for gateiden in role.authgates.keys():
            gate = self.getAuthGate(gateiden)
            if gate is not None:
                await gate._delGateRole(role.iden)

        self.rolebyidencache.pop(role.iden)
        self.roleidenbynamecache.pop(role.name)

        self.roledefs.delete(iden)
        self.roleidenbyname.delete(role.name)
        await self.feedBeholder('role:del', {'iden': iden})

class AuthGate():
    '''
    The storage object for object specific rules for users/roles.
    '''
    def __init__(self, info, auth):

        self.auth = auth

        self.iden = info.get('iden')
        self.type = info.get('type')

        self.gateroles = {}  # iden -> role info
        self.gateusers = {}  # iden -> user info

        self.users = auth.stor.getSubKeyVal(f'gate:{self.iden}:user:')
        self.roles = auth.stor.getSubKeyVal(f'gate:{self.iden}:role:')

        for useriden, userinfo in self.users.items():
            self.gateusers[useriden] = userinfo

        for roleiden, roleinfo in self.roles.items():
            self.gateroles[roleiden] = roleinfo

    def genUserInfo(self, iden):
        userinfo = self.gateusers.get(iden)
        if userinfo is not None:  # pragma: no cover
            return userinfo

        self.gateusers[iden] = userinfo = {}
        return userinfo

    def genRoleInfo(self, iden):
        roleinfo = self.gateroles.get(iden)
        if roleinfo is not None:  # pragma: no cover
            return roleinfo

        self.gateroles[iden] = roleinfo = {}
        return roleinfo

    async def _delGateUser(self, iden):
        self.gateusers.pop(iden, None)
        self.users.delete(iden)

    async def _delGateRole(self, iden):
        self.gateroles.pop(iden, None)
        self.roles.delete(iden)

    async def delete(self):

        for useriden in self.gateusers.keys():
            user = self.auth.user(useriden)
            if user.authgates.pop(self.iden) is not None:
                self.auth.userdefs.set(useriden, user.info)
                user.clearAuthCache()

        for roleiden in self.gateroles.keys():
            role = self.auth.role(roleiden)
            if role.authgates.pop(self.iden) is not None:
                self.auth.roledefs.set(roleiden, role.info)
                role.clearAuthCache()

        self.auth.gatedefs.delete(self.iden)
        self.auth.authgates.pop(self.iden)
        await self.auth.stor.truncate(f'gate:{self.iden}:')

    def pack(self):
        users = []
        for useriden, userinfo in self.gateusers.items():
            users.append({
                'iden': useriden,
                'rules': userinfo.get('rules', ()),
                'admin': userinfo.get('admin', False),
            })

        roles = []
        for roleiden, roleinfo in self.gateroles.items():
            roles.append({
                'iden': roleiden,
                'rules': roleinfo.get('rules', ()),
                'admin': roleinfo.get('admin', False),
            })

        return {
            'iden': self.iden,
            'type': self.type,
            'users': users,
            'roles': roles,
        }

class Ruler():
    '''
    An object that holds a list of rules.  This includes Users, Roles, and the AuthGate variants of those
    '''

    def __init__(self, info, auth):

        self.auth = auth
        self.info = info
        self.name = info.get('name')
        self.iden = info.get('iden')

        self.authgates = info.get('authgates')

    async def _setRulrInfo(self, name, valu, gateiden=None, nexs=True, mesg=None):  # pragma: no cover
        raise s_exc.NoSuchImpl(mesg='Subclass must implement _setRulrInfo')

    def getRules(self, gateiden=None):

        if gateiden is None:
            return list(self.info.get('rules', ()))

        gateinfo = self.authgates.get(gateiden)
        if gateinfo is None:
            return []

        return list(gateinfo.get('rules', ()))

    async def setRules(self, rules, gateiden=None, nexs=True, mesg=None):
        s_schemas.reqValidRules(rules)
        return await self._setRulrInfo('rules', rules, gateiden=gateiden, nexs=nexs, mesg=mesg)

    async def addRule(self, rule, indx=None, gateiden=None, nexs=True):
        s_schemas.reqValidRules((rule,))
        rules = self.getRules(gateiden=gateiden)

        mesg = {
            'name': 'rule:add',
            'iden': self.iden,
            'valu': rule,
        }
        if indx is None:
            rules.append(rule)
        else:
            rules.insert(indx, rule)
            mesg['indx'] = indx

        await self.setRules(rules, gateiden=gateiden, nexs=nexs, mesg=mesg)

    async def delRule(self, rule, gateiden=None):
        s_schemas.reqValidRules((rule,))
        rules = self.getRules(gateiden=gateiden)
        if rule not in rules:
            return False

        mesg = {
            'name': 'rule:del',
            'iden': self.iden,
            'valu': rule,
        }
        rules.remove(rule)
        await self.setRules(rules, gateiden=gateiden, mesg=mesg)
        return True

class Role(Ruler):
    '''
    A role within the authorization subsystem.

    A role in Auth exists to bundle rules together so that the same
    set of rules can be applied to multiple users.
    '''
    def pack(self):
        return {
            'type': 'role',
            'iden': self.iden,
            'name': self.name,
            'rules': self.info.get('rules'),
            'authgates': self.authgates,
        }

    async def _setRulrInfo(self, name, valu, gateiden=None, nexs=True, mesg=None):
        if nexs:
            return await self.auth.setRoleInfo(self.iden, name, valu, gateiden=gateiden, mesg=mesg)
        else:
            return await self.auth._hndlsetRoleInfo(self.iden, name, valu, gateiden=gateiden, logged=nexs, mesg=mesg)

    async def setName(self, name):
        return await self.auth.setRoleName(self.iden, name)

    def clearAuthCache(self):
        for user in self.auth.userbyidencache.cache.values():
            if user is not None and user.hasRole(self.iden):
                user.clearAuthCache()

    def genGateInfo(self, gateiden):
        info = self.authgates.get(gateiden)
        if info is None:
            gate = self.auth.reqAuthGate(gateiden)
            info = self.authgates[gateiden] = gate.genRoleInfo(self.iden)
        return info

    def allowed(self, perm, default=None, gateiden=None):

        perm = tuple(perm)
        if gateiden is not None:
            info = self.authgates.get(gateiden)
            if info is not None:
                for allow, path in info.get('rules', ()):
                    if perm[:len(path)] == path:
                        return allow
            return default

        # 2. check role rules
        for allow, path in self.info.get('rules', ()):
            if perm[:len(path)] == path:
                return allow

        return default

class User(Ruler):
    '''
    A user (could be human or computer) of the system within Auth.

    Cortex-wide rules are stored here.  AuthGate-specific rules for this user are stored in an GateUser.
    '''
    def __init__(self, info, auth):
        Ruler.__init__(self, info, auth)

        self.vars = auth.stor.getSubKeyVal(f'user:{self.iden}:vars:')
        self.profile = auth.stor.getSubKeyVal(f'user:{self.iden}:profile:')

        self.permcache = s_cache.FixedCache(self._allowed)
        self.allowedcache = s_cache.FixedCache(self._getAllowedReason)

    def pack(self, packroles=False):

        roles = self.info.get('roles', ())
        if packroles:
            _roles = []
            for r in roles:
                role = self.auth.role(r)
                if role is None:
                    logger.error(f'User {self.iden} ({self.name}) contains a missing role: {r}')
                    continue
                _roles.append(role.pack())
            roles = _roles

        return {
            'type': 'user',
            'iden': self.iden,
            'name': self.name,
            'rules': self.info.get('rules'),
            'roles': roles,
            'admin': self.info.get('admin'),
            'email': self.info.get('email'),
            'locked': self.info.get('locked'),
            'archived': self.info.get('archived'),
            'authgates': self.authgates,
        }

    async def _setRulrInfo(self, name, valu, gateiden=None, nexs=True, mesg=None):
        if nexs:
            return await self.auth.setUserInfo(self.iden, name, valu, gateiden=gateiden, mesg=mesg)
        else:
            return await self.auth._hndlsetUserInfo(self.iden, name, valu, gateiden=gateiden, logged=nexs, mesg=mesg)

    async def setName(self, name):
        return await self.auth.setUserName(self.iden, name)

    async def setProfileValu(self, name, valu):
        return await self.auth.setUserProfileValu(self.iden, name, valu)

    async def popProfileValu(self, name, default=None):
        return await self.auth.popUserProfileValu(self.iden, name, default=default)

    async def setVarValu(self, name, valu):
        return await self.auth.setUserVarValu(self.iden, name, valu)

    async def popVarValu(self, name, default=None):
        return await self.auth.popUserVarValu(self.iden, name, default=default)

    async def allow(self, perm):
        if not self.allowed(perm):
            await self.addRule((True, perm), indx=0)

    def allowed(self,
                perm: tuple[str, ...],
                default: Optional[str] = None,
                gateiden: Optional[str] = None,
                deepdeny: bool = False) -> Union[bool, None]:
        '''
        Check if a user is allowed a given permission.

        Args:
            perm: The permission tuple to check.
            default: The default rule value if there is no match.
            gateiden: The gate iden to check against.
            deepdeny: If True, give precedence for checking deny rules which are more specific than the requested
                      permission.

        Notes:
            The use of the deepdeny argument is intended for checking a less-specific part of a permissions tree, in
            order to know about possible short circuit options. Using it to check a more specific part may have
            unintended results.

        Returns:
            The allowed value of the permission.
        '''
        perm = tuple(perm)
        return self.permcache.get((perm, default, gateiden, deepdeny))

    def _allowed(self, pkey):
        '''
        NOTE: This must remain in sync with any changes to _getAllowedReason()!
        '''
        perm, default, gateiden, deepdeny = pkey

        if self.info.get('locked'):
            return False

        if self.info.get('admin'):
            return True

        if deepdeny and self._hasDeepDeny(perm, gateiden):
            return False

        # 1. check authgate user rules
        if gateiden is not None:

            info = self.authgates.get(gateiden)
            if info is not None:

                if info.get('admin'):
                    return True

                for allow, path in info.get('rules', ()):
                    if perm[:len(path)] == path:
                        return allow

        # 2. check user rules
        for allow, path in self.info.get('rules', ()):
            if perm[:len(path)] == path:
                return allow

        # 3. check authgate role rules
        if gateiden is not None:

            for role in self.getRoles():

                info = role.authgates.get(gateiden)
                if info is None:
                    continue

                for allow, path in info.get('rules', ()):
                    if perm[:len(path)] == path:
                        return allow

        # 4. check role rules
        for role in self.getRoles():
            for allow, path in role.info.get('rules', ()):
                if perm[:len(path)] == path:
                    return allow

        return default

    def getAllowedReason(self, perm, default=None, gateiden=None):
        '''
        A routine which will return a tuple of (allowed, info).
        '''
        perm = tuple(perm)
        return self.allowedcache.get((perm, default, gateiden))

    def _getAllowedReason(self, pkey):
        '''
        NOTE: This must remain in sync with any changes to _allowed()!
        '''
        perm, default, gateiden = pkey
        if self.info.get('locked'):
            return _allowedReason(False, islocked=True)

        if self.info.get('admin'):
            return _allowedReason(True, isadmin=True)

        # 1. check authgate user rules
        if gateiden is not None:

            info = self.authgates.get(gateiden)
            if info is not None:

                if info.get('admin'):
                    return _allowedReason(True, isadmin=True, gateiden=gateiden)

                for allow, path in info.get('rules', ()):
                    if perm[:len(path)] == path:
                        return _allowedReason(allow, gateiden=gateiden, rule=path)

        # 2. check user rules
        for allow, path in self.info.get('rules', ()):
            if perm[:len(path)] == path:
                return _allowedReason(allow, rule=path)

        # 3. check authgate role rules
        if gateiden is not None:

            for role in self.getRoles():

                info = role.authgates.get(gateiden)
                if info is None:
                    continue

                for allow, path in info.get('rules', ()):
                    if perm[:len(path)] == path:
                        return _allowedReason(allow, gateiden=gateiden, roleiden=role.iden, rolename=role.name,
                                              rule=path)

        # 4. check role rules
        for role in self.getRoles():
            for allow, path in role.info.get('rules', ()):
                if perm[:len(path)] == path:
                    return _allowedReason(allow, roleiden=role.iden, rolename=role.name, rule=path)

        return _allowedReason(default, default=True)

    def _hasDeepDeny(self, perm, gateiden):

        permlen = len(perm)

        # 1. check authgate user rules
        if gateiden is not None:

            info = self.authgates.get(gateiden)
            if info is not None:

                if info.get('admin'):
                    return False

                for allow, path in info.get('rules', ()):
                    if allow:
                        continue
                    if path[:permlen] == perm and len(path) > permlen:
                        return True

        # 2. check user rules
        for allow, path in self.info.get('rules', ()):
            if allow:
                continue

            if path[:permlen] == perm and len(path) > permlen:
                return True

        # 3. check authgate role rules
        if gateiden is not None:

            for role in self.getRoles():

                info = role.authgates.get(gateiden)
                if info is None:
                    continue

                for allow, path in info.get('rules', ()):
                    if allow:
                        continue
                    if path[:permlen] == perm and len(path) > permlen:
                        return True

        # 4. check role rules
        for role in self.getRoles():
            for allow, path in role.info.get('rules', ()):
                if allow:
                    continue
                if path[:permlen] == perm and len(path) > permlen:
                    return True

        return False

    def clearAuthCache(self):
        self.permcache.clear()
        self.allowedcache.clear()

    def genGateInfo(self, gateiden):
        info = self.authgates.get(gateiden)
        if info is None:
            gate = self.auth.reqAuthGate(gateiden)
            info = gate.genUserInfo(self.iden)
        return info

    def confirm(self, perm, default=None, gateiden=None):
        if not self.allowed(perm, default=default, gateiden=gateiden):
            self.raisePermDeny(perm, gateiden=gateiden)

    def raisePermDeny(self, perm, gateiden=None):

        perm = '.'.join(perm)
        if gateiden is None:
            mesg = f'User {self.name!r} ({self.iden}) must have permission {perm}'
            raise s_exc.AuthDeny(mesg=mesg, perm=perm, user=self.iden, username=self.name)

        gate = self.auth.reqAuthGate(gateiden)
        mesg = f'User {self.name!r} ({self.iden}) must have permission {perm} on object {gate.iden} ({gate.type}).'
        raise s_exc.AuthDeny(mesg=mesg, perm=perm, user=self.iden, username=self.name)

    def getRoles(self):
        for iden in self.info.get('roles', ()):
            role = self.auth.role(iden)
            if role is None:
                logger.warning(f'user {self.iden} has non-existent role: {iden}')
                continue
            yield role

    def hasRole(self, iden):
        return iden in self.info.get('roles', ())

    async def grant(self, roleiden, indx=None):

        role = await self.auth.reqRole(roleiden)

        roles = list(self.info.get('roles'))
        if role.iden in roles:
            return

        if indx is None:
            roles.append(role.iden)
        else:
            roles.insert(indx, role.iden)

        mesg = {'name': 'role:grant', 'iden': self.iden, 'role': role.pack()}
        await self.auth.setUserInfo(self.iden, 'roles', roles, mesg=mesg)

    async def setRoles(self, roleidens):
        '''
        Replace all the roles for a given user with a new list of roles.

        Args:
            roleidens (list): A list of roleidens.

        Notes:
            The roleiden for the "all" role must be present in the new list of roles. This replaces all existing roles
            that the user has with the new roles.

        Returns:
            None
        '''
        current_roles = list(self.info.get('roles'))

        roleidens = list(roleidens)

        if current_roles == roleidens:
            return

        if self.auth.allrole.iden not in roleidens:
            mesg = 'Role "all" must be in the list of roles set.'
            raise s_exc.BadArg(mesg=mesg)

        roles = []
        for iden in roleidens:
            r = await self.auth.reqRole(iden)
            roles.append(r.pack())

        mesg = {'name': 'role:set', 'iden': self.iden, 'roles': roles}
        await self.auth.setUserInfo(self.iden, 'roles', roleidens, mesg=mesg)

    async def revoke(self, iden, nexs=True):

        role = await self.auth.reqRole(iden)

        if role.name == 'all':
            mesg = 'Role "all" may not be revoked.'
            raise s_exc.BadArg(mesg=mesg)

        roles = list(self.info.get('roles'))
        if role.iden not in roles:
            return

        roles.remove(role.iden)
        mesg = {'name': 'role:revoke', 'iden': self.iden, 'role': role.pack()}
        if nexs:
            await self.auth.setUserInfo(self.iden, 'roles', roles, mesg=mesg)
        else:
            await self.auth._hndlsetUserInfo(self.iden, 'roles', roles, logged=nexs, mesg=mesg)

    def isLocked(self):
        return self.info.get('locked')

    def isAdmin(self, gateiden=None):

        # being a global admin always wins
        admin = self.info.get('admin', False)
        if admin or gateiden is None:
            return admin

        gateinfo = self.authgates.get(gateiden)
        if gateinfo is None:
            return False

        return gateinfo.get('admin', False)

    def reqAdmin(self, gateiden=None, mesg=None):

        if self.isAdmin(gateiden=gateiden):
            return

        if mesg is None:
            mesg = 'This action requires global admin permissions.'
            if gateiden is not None:
                mesg = f'This action requires admin permissions on gate: {gateiden}'

        raise s_exc.AuthDeny(mesg=mesg, user=self.iden, username=self.name)

    def isArchived(self):
        return self.info.get('archived')

    async def setAdmin(self, admin, gateiden=None, logged=True):
        if not isinstance(admin, bool):
            raise s_exc.BadArg(mesg='setAdmin requires a boolean')

        if self == self.auth.rootuser and not admin:
            raise s_exc.BadArg(mesg='Cannot remove admin from root user.')

        if logged:
            await self.auth.setUserInfo(self.iden, 'admin', admin, gateiden=gateiden)
        else:
            await self.auth._hndlsetUserInfo(self.iden, 'admin', admin, gateiden=gateiden, logged=logged)

    async def setLocked(self, locked, logged=True):
        if not isinstance(locked, bool):
            raise s_exc.BadArg(mesg='setLocked requires a boolean')

<<<<<<< HEAD
        if self == self.auth.rootuser and locked:
            raise s_exc.BadArg(mesg='Cannot lock admin root user.')
=======
        resetAttempts = (
            not locked and
            self.info.get('policy:attempts', 0) > 0
        )
>>>>>>> 813dd730

        if logged:
            await self.auth.setUserInfo(self.iden, 'locked', locked)
            if resetAttempts:
                await self.auth.setUserInfo(self.iden, 'policy:attempts', 0)

        else:
            await self.auth._hndlsetUserInfo(self.iden, 'locked', locked, logged=logged)
            if resetAttempts:
                await self.auth._hndlsetUserInfo(self.iden, 'policy:attempts', 0)

    async def setArchived(self, archived):
        if not isinstance(archived, bool):
            raise s_exc.BadArg(mesg='setArchived requires a boolean')

        if self == self.auth.rootuser and archived:
            raise s_exc.BadArg(mesg='Cannot archive root user.')

        await self.auth.setUserInfo(self.iden, 'archived', archived)
        if archived:
            await self.setLocked(True)

    async def tryPasswd(self, passwd, nexs=True, enforce_policy=True):

        if self.isLocked():
            return False

        if passwd is None:
            return False

        onepass = self.info.get('onepass')
        if onepass is not None:
            if isinstance(onepass, dict):
                shadow = onepass.get('shadow')
                expires = onepass.get('expires')
                if expires >= s_common.now():
                    if await s_passwd.checkShadowV2(passwd=passwd, shadow=shadow):
                        await self.auth.setUserInfo(self.iden, 'onepass', None)
                        logger.debug(f'Used one time password for {self.name}',
                                     extra={'synapse': {'user': self.iden, 'username': self.name}})
                        return True
            else:
                # Backwards compatible password handling
                expires, params, hashed = onepass
                if expires >= s_common.now():
                    if s_common.guid((params, passwd)) == hashed:
                        await self.auth.setUserInfo(self.iden, 'onepass', None)
                        logger.debug(f'Used one time password for {self.name}',
                                     extra={'synapse': {'user': self.iden, 'username': self.name}})
                        return True

        shadow = self.info.get('passwd')
        if shadow is None:
            return False

        if isinstance(shadow, dict):
            result = await s_passwd.checkShadowV2(passwd=passwd, shadow=shadow)
            if self.auth.policy and (attempts := self.auth.policy.get('attempts')) is not None:
                valu = self.info.get('policy:attempts', 0)
                if result:
                    if valu > 0:
                        await self.auth.setUserInfo(self.iden, 'policy:attempts', 0)
                    return True

                if enforce_policy:

                    valu += 1
                    await self.auth.setUserInfo(self.iden, 'policy:attempts', valu)

                    if valu >= attempts:
                        await self.auth.nexsroot.cell.setUserLocked(self.iden, True)

                        mesg = f'User {self.name} has exceeded the number of allowed password attempts ({valu + 1}), locking their account.'
                        extra = {'synapse': {'target_user': self.iden, 'target_username': self.name, 'status': 'MODIFY'}}
                        logger.warning(mesg, extra=extra)

                    return False

            return result

        # Backwards compatible password handling
        salt, hashed = shadow
        if s_common.guid((salt, passwd)) == hashed:
            logger.debug(f'Migrating password to shadowv2 format for user {self.name}',
                         extra={'synapse': {'user': self.iden, 'username': self.name}})
            # Update user to new password hashing scheme. We cannot enforce policy
            # when migrating an existing password.
            await self.setPasswd(passwd=passwd, nexs=nexs, enforce_policy=False)

            return True

        return False

    async def _checkPasswdPolicy(self, passwd, shadow, nexs=True):
        if not self.auth.policy:
            return

        failures = []

        # Check complexity of password
        complexity = self.auth.policy.get('complexity')
        if complexity is not None:

            # Check password length
            minlen = complexity.get('length')
            if minlen is not None and (passwd is None or len(passwd) < minlen):
                failures.append(f'Password must be at least {minlen} characters.')

            if minlen is not None and passwd is None:
                # Set password to empty string so we get the rest of the failure info
                passwd = ''

            if passwd is None:
                return

            allvalid = []

            # Check uppercase
            count = complexity.get('upper:count', 0)
            if (valid := complexity.get('upper:valid', string.ascii_uppercase)):
                allvalid.append(valid)
                if count is not None and (found := len([k for k in passwd if k in valid])) < count:
                    failures.append(f'Password must contain at least {count} uppercase characters, {found} found.')

            # Check lowercase
            count = complexity.get('lower:count', 0)
            if (valid := complexity.get('lower:valid', string.ascii_lowercase)):
                allvalid.append(valid)

                if count is not None and (found := len([k for k in passwd if k in valid])) < count:
                    failures.append(f'Password must contain at least {count} lowercase characters, {found} found.')

            # Check special
            count = complexity.get('special:count', 0)
            if (valid := complexity.get('special:valid', string.punctuation)):
                allvalid.append(valid)

                if count is not None and (found := len([k for k in passwd if k in valid])) < count:
                    failures.append(f'Password must contain at least {count} special characters, {found} found.')

            # Check numbers
            count = complexity.get('number:count', 0)
            if (valid := complexity.get('number:valid', string.digits)):
                allvalid.append(valid)
                if count is not None and (found := len([k for k in passwd if k in valid])) < count:
                    failures.append(f'Password must contain at least {count} digit characters, {found} found.')

            if allvalid:
                allvalid = ''.join(allvalid)
                if (invalid := set(passwd) - set(allvalid)):
                    failures.append(f'Password contains invalid characters: {sorted(list(invalid))}')

            # Check sequences
            seqlen = complexity.get('sequences')
            if seqlen is not None:
                # Convert each character to it's ordinal value so we can look for
                # forward and reverse sequences in windows of seqlen. Doing it this
                # way allows us to easily check unicode sequences too.
                passb = [ord(k) for k in passwd]
                for offs in range(len(passwd) - (seqlen - 1)):
                    curv = passb[offs]
                    fseq = list(range(curv, curv + seqlen))
                    rseq = list(range(curv, curv - seqlen, -1))
                    window = passb[offs:offs + seqlen]
                    if window == fseq or window == rseq:
                        failures.append(f'Password must not contain forward/reverse sequences longer than {seqlen} characters.')
                        break

        # Check for previous password reuse
        prevvalu = self.auth.policy.get('previous')
        if prevvalu is not None:
            previous = self.info.get('policy:previous', ())
            for prevshad in previous:
                if await s_passwd.checkShadowV2(passwd, prevshad):
                    failures.append(f'Password cannot be the same as previous {prevvalu} password(s).')
                    break

        if failures:
            mesg = ['Cannot change password due to the following policy violations:']
            mesg.extend(f'  - {msg}' for msg in failures)
            raise s_exc.BadArg(mesg='\n'.join(mesg), failures=failures)

        if prevvalu is not None:
            # Looks like this password is good, add it to the list of previous passwords
            previous = self.info.get('policy:previous', ())
            previous = (shadow,) + previous
            if nexs:
                await self.auth.setUserInfo(self.iden, 'policy:previous', previous[:prevvalu])
            else:
                await self.auth._hndlsetUserInfo(self.iden, 'policy:previous', previous[:prevvalu], logged=nexs)

    async def setPasswd(self, passwd, nexs=True, enforce_policy=True):
        # Prevent empty string or non-string values
        if passwd is None:
            shadow = None
        elif passwd and isinstance(passwd, str):
            shadow = await s_passwd.getShadowV2(passwd=passwd)
        else:
            raise s_exc.BadArg(mesg='Password must be a string')

        if enforce_policy:
            await self._checkPasswdPolicy(passwd, shadow, nexs=nexs)

        if nexs:
            await self.auth.setUserInfo(self.iden, 'passwd', shadow)
        else:
            await self.auth._hndlsetUserInfo(self.iden, 'passwd', shadow, logged=nexs)<|MERGE_RESOLUTION|>--- conflicted
+++ resolved
@@ -1294,15 +1294,13 @@
         if not isinstance(locked, bool):
             raise s_exc.BadArg(mesg='setLocked requires a boolean')
 
-<<<<<<< HEAD
         if self == self.auth.rootuser and locked:
             raise s_exc.BadArg(mesg='Cannot lock admin root user.')
-=======
+
         resetAttempts = (
             not locked and
             self.info.get('policy:attempts', 0) > 0
         )
->>>>>>> 813dd730
 
         if logged:
             await self.auth.setUserInfo(self.iden, 'locked', locked)
