import types
import asyncio
import decimal
import fnmatch
import hashlib
import logging
import binascii
import itertools
import contextlib
import collections

import regex

import synapse.exc as s_exc
import synapse.common as s_common

import synapse.lib.base as s_base
import synapse.lib.coro as s_coro
import synapse.lib.node as s_node
import synapse.lib.cache as s_cache
import synapse.lib.scope as s_scope
import synapse.lib.types as s_types
import synapse.lib.scrape as s_scrape
import synapse.lib.msgpack as s_msgpack
import synapse.lib.spooled as s_spooled
import synapse.lib.stormctrl as s_stormctrl
import synapse.lib.provenance as s_provenance
import synapse.lib.stormtypes as s_stormtypes

from synapse.lib.stormtypes import tobool, toint, toprim, tostr, tonumber, tocmprvalu, undef

logger = logging.getLogger(__name__)

def parseNumber(x):
    return s_stormtypes.Number(x) if '.' in x else s_stormtypes.intify(x)

class AstNode:
    '''
    Base class for all nodes in the Storm abstract syntax tree.
    '''
    # set to True if recursive runt-safety checks should *not* recurse
    # into children of this node.
    runtopaque = False

    def __init__(self, astinfo, kids=()):
        self.kids = []
        self.astinfo = astinfo
        self.hasast = {}
        [self.addKid(k) for k in kids]

    def getAstText(self):
        return self.astinfo.text[self.astinfo.soff:self.astinfo.eoff]

    def getPosInfo(self):
        return {
            'hash': hashlib.md5(self.astinfo.text.encode(), usedforsecurity=False).hexdigest(),
            'lines': (self.astinfo.sline, self.astinfo.eline),
            'columns': (self.astinfo.scol, self.astinfo.ecol),
            'offsets': (self.astinfo.soff, self.astinfo.eoff),
        }

    def addExcInfo(self, exc):
        exc.errinfo['highlight'] = self.getPosInfo()
        return exc

    def repr(self):
        return f'{self.__class__.__name__}: {self.kids}'

    def __repr__(self):
        return self.repr()

    def addKid(self, astn):

        indx = len(self.kids)
        self.kids.append(astn)

        astn.parent = self
        astn.pindex = indx

    def sibling(self, offs=1):
        '''
        Return sibling node by relative offset from self.
        '''
        indx = self.pindex + offs

        if indx < 0:
            return None

        if indx >= len(self.parent.kids):
            return None

        return self.parent.kids[indx]

    def iterright(self):
        '''
        Yield "rightward" siblings until None.
        '''
        offs = 1
        while True:

            sibl = self.sibling(offs)
            if sibl is None:
                break

            yield sibl
            offs += 1

    def format(self, depth=0):

        yield (depth, self.repr())

        for kid in self.kids:
            for item in kid.format(depth=depth + 1):
                yield item

    def init(self, core):
        [k.init(core) for k in self.kids]
        self.prepare()

    def validate(self, runt):
        [k.validate(runt) for k in self.kids]

    def prepare(self):
        pass

    def hasAstClass(self, clss):
        hasast = self.hasast.get(clss)
        if hasast is not None:
            return hasast

        retn = False

        for kid in self.kids:

            if isinstance(kid, clss):
                retn = True
                break

            if isinstance(kid, (EditPropSet, Function, CmdOper)):
                continue

            if kid.hasAstClass(clss):
                retn = True
                break

        self.hasast[clss] = retn
        return retn

    def optimize(self):
        [k.optimize() for k in self.kids]

    def __iter__(self):
        for kid in self.kids:
            yield kid

    def getRuntVars(self, runt):
        for kid in self.kids:
            yield from kid.getRuntVars(runt)

    def isRuntSafe(self, runt):
        return all(k.isRuntSafe(runt) for k in self.kids)

    def isRuntSafeAtom(self, runt):
        return True

    def reqRuntSafe(self, runt, mesg):

        todo = collections.deque([self])

        # depth first search for an non-runtsafe atom.
        while todo:

            nkid = todo.popleft()
            if not nkid.isRuntSafeAtom(runt):
                raise nkid.addExcInfo(s_exc.StormRuntimeError(mesg=mesg))

            if nkid.runtopaque:
                continue

            todo.extend(nkid.kids)

    def hasVarName(self, name):
        return any(k.hasVarName(name) for k in self.kids)

class LookList(AstNode): pass

class Query(AstNode):

    def __init__(self, astinfo, kids=()):

        AstNode.__init__(self, astinfo, kids=kids)

        # for options parsed from the query itself
        self.opts = {}
        self.text = self.getAstText()

    async def run(self, runt, genr):

        async with contextlib.AsyncExitStack() as stack:
            for oper in self.kids:
                genr = await stack.enter_async_context(contextlib.aclosing(oper.run(runt, genr)))

            async for node, path in genr:
                runt.tick()
                yield node, path

    async def iterNodePaths(self, runt, genr=None):

        count = 0

        self.optimize()
        self.validate(runt)

        # turtles all the way down...
        if genr is None:
            genr = runt.getInput()

        async with contextlib.aclosing(self.run(runt, genr)) as agen:
            async for node, path in agen:

                runt.tick()

                yield node, path

                count += 1

                limit = runt.getOpt('limit')
                if limit is not None and count >= limit:
                    break

class Lookup(Query):
    '''
    When storm input mode is "lookup"
    '''
    def __init__(self, astinfo, kids, autoadd=False):
        Query.__init__(self, astinfo, kids=kids)
        self.autoadd = autoadd

    async def run(self, runt, genr):

        if runt.readonly and self.autoadd:
            mesg = 'Autoadd may not be executed in readonly Storm runtime.'
            raise self.addExcInfo(s_exc.IsReadOnly(mesg=mesg))

        async def getnode(form, valu):
            try:
                if self.autoadd:
                    runt.layerConfirm(('node', 'add', form))
                    return await runt.snap.addNode(form, valu)
                else:
                    norm, info = runt.model.form(form).type.norm(valu)
                    node = await runt.snap.getNodeByNdef((form, norm))
                    if node is None:
                        await runt.snap.fire('look:miss', ndef=(form, norm))
                    return node
            except s_exc.BadTypeValu:
                return None

        async def lookgenr():

            async for item in genr:
                yield item

            tokns = [await kid.compute(runt, None) for kid in self.kids[0]]
            if not tokns:
                return

            for tokn in tokns:
                async for form, valu in s_scrape.scrapeAsync(tokn, first=True):
                    node = await getnode(form, valu)
                    if node is not None:
                        yield node, runt.initPath(node)

        realgenr = lookgenr()
        if len(self.kids) > 1:
            realgenr = self.kids[1].run(runt, realgenr)

        async for node, path in realgenr:
            yield node, path

class Search(Query):

    async def run(self, runt, genr):

        view = runt.snap.view

        if not view.core.stormiface_search:
            await runt.snap.warn('Storm search interface is not enabled!')
            return

        async def searchgenr():

            async for item in genr:
                yield item

            tokns = [await kid.compute(runt, None) for kid in self.kids[0]]
            if not tokns:
                return

            async with await s_spooled.Set.anit(dirn=runt.snap.core.dirn, cell=runt.snap.core) as buidset:

                todo = s_common.todo('search', tokns)
                async for (prio, buid) in view.mergeStormIface('search', todo):
                    if buid in buidset:
                        await asyncio.sleep(0)
                        continue

                    await buidset.add(buid)
                    node = await runt.snap.getNodeByBuid(buid)
                    if node is not None:
                        yield node, runt.initPath(node)

        realgenr = searchgenr()
        if len(self.kids) > 1:
            realgenr = self.kids[1].run(runt, realgenr)

        async for node, path in realgenr:
            yield node, path

class SubGraph:
    '''
    An Oper like object which generates a subgraph.

    Notes:

        The rules format for the subgraph is shaped like the following::

                rules = {

                    'degrees': 1,

                    'edges': True,
                    'edgelimit': 3000,
                    'filterinput': True,
                    'yieldfiltered': False,

                    'filters': [
                        '-(#foo or #bar)',
                        '-(foo:bar or baz:faz)',
                    ],

                    'pivots': [
                        '-> * | limit 100',
                        '<- * | limit 100',
                    ]

                    'forms': {

                        'inet:fqdn':{
                            'filters': [],
                            'pivots': [],
                        }

                        '*': {
                            'filters': [],
                            'pivots': [],
                        },
                    },
                }

        Nodes which were original seeds have path.meta('graph:seed').

        All nodes have path.meta('edges') which is a list of (iden, info) tuples.

    '''

    def __init__(self, rules):

        self.omits = {}
        self.rules = rules

        self.graphnodes = set([s_common.uhex(b) for b in rules.get('graphnodes', ())])
        self.maxsize = min(rules.get('maxsize', 100000), 100000)

        self.rules.setdefault('forms', {})
        self.rules.setdefault('pivots', ())
        self.rules.setdefault('filters', ())
        self.rules.setdefault('existing', ())

        self.rules.setdefault('refs', True)
        self.rules.setdefault('edges', True)
        self.rules.setdefault('degrees', 1)
        self.rules.setdefault('maxsize', 100000)
        self.rules.setdefault('edgelimit', 3000)

        self.rules.setdefault('filterinput', True)
        self.rules.setdefault('yieldfiltered', False)

    async def omit(self, runt, node):

        answ = self.omits.get(node.buid)
        if answ is not None:
            return answ

        for filt in self.rules.get('filters'):
            if await node.filter(runt, filt):
                self.omits[node.buid] = True
                return True

        rules = self.rules['forms'].get(node.form.name)
        if rules is None:
            rules = self.rules['forms'].get('*')

        if rules is None:
            self.omits[node.buid] = False
            return False

        for filt in rules.get('filters', ()):
            if await node.filter(runt, filt):
                self.omits[node.buid] = True
                return True

        self.omits[node.buid] = False
        return False

    async def pivots(self, runt, node, path, existing):

        if self.rules.get('refs'):

            for propname, ndef in node.getNodeRefs():
                pivonode = await node.snap.getNodeByNdef(ndef)
                if pivonode is None:  # pragma: no cover
                    await asyncio.sleep(0)
                    continue

                yield (pivonode, path.fork(pivonode), {'type': 'prop', 'prop': propname})

            for iden in existing:
                buid = s_common.uhex(iden)
                othr = await node.snap.getNodeByBuid(buid)
                for propname, ndef in othr.getNodeRefs():
                    if ndef == node.ndef:
                        yield (othr, path, {'type': 'prop', 'prop': propname, 'reverse': True})

        for pivq in self.rules.get('pivots'):
            indx = 0
            async for node, path in node.storm(runt, pivq):
                yield node, path, {'type': 'rules', 'scope': 'global', 'index': indx}
                indx += 1

        scope = node.form.name

        rules = self.rules['forms'].get(scope)
        if rules is None:
            scope = '*'
            rules = self.rules['forms'].get(scope)

        if rules is None:
            return

        for pivq in rules.get('pivots', ()):
            indx = 0
            async for node, path in node.storm(runt, pivq):
                yield (node, path, {'type': 'rules', 'scope': scope, 'index': indx})
                indx += 1

    async def _edgefallback(self, runt, results, node):
        async for buid01 in results:
            await asyncio.sleep(0)

            iden01 = s_common.ehex(buid01)
            async for verb in node.iterEdgeVerbs(buid01):
                await asyncio.sleep(0)
                yield (iden01, {'type': 'edge', 'verb': verb})

            # for existing nodes, we need to add n2 -> n1 edges in reverse
            async for verb in runt.snap.iterEdgeVerbs(buid01, node.buid):
                await asyncio.sleep(0)
                yield (iden01, {'type': 'edge', 'verb': verb, 'reverse': True})

    async def run(self, runt, genr):

        # NOTE: this function must agressively yield the ioloop

        edgelimit = self.rules.get('edgelimit')
        doedges = self.rules.get('edges')
        degrees = self.rules.get('degrees')
        maxsize = self.rules.get('maxsize')
        existing = self.rules.get('existing')
        filterinput = self.rules.get('filterinput')
        yieldfiltered = self.rules.get('yieldfiltered')

        self.user = runt.user

        todo = collections.deque()

        async with contextlib.AsyncExitStack() as stack:
            core = runt.snap.core

            done = await stack.enter_async_context(await s_spooled.Set.anit(dirn=core.dirn, cell=core))
            intodo = await stack.enter_async_context(await s_spooled.Set.anit(dirn=core.dirn, cell=core))
            results = await stack.enter_async_context(await s_spooled.Set.anit(dirn=core.dirn, cell=core))
            revpivs = await stack.enter_async_context(await s_spooled.Dict.anit(dirn=core.dirn, cell=core))

            revedge = await stack.enter_async_context(await s_spooled.Dict.anit(dirn=core.dirn, cell=core))
            edgecounts = await stack.enter_async_context(await s_spooled.Dict.anit(dirn=core.dirn, cell=core))
            n1delayed = await stack.enter_async_context(await s_spooled.Set.anit(dirn=core.dirn, cell=core))
            n2delayed = await stack.enter_async_context(await s_spooled.Set.anit(dirn=core.dirn, cell=core))

            # load the existing graph as already done
            [await results.add(s_common.uhex(b)) for b in existing]

            if doedges:
                for b in existing:
                    ecnt = 0
                    cache = collections.defaultdict(list)
                    async for verb, n2iden in runt.snap.iterNodeEdgesN1(s_common.uhex(b)):
                        await asyncio.sleep(0)

                        if s_common.uhex(n2iden) in results:
                            continue

                        ecnt += 1
                        if ecnt > edgelimit:
                            break

                        cache[n2iden].append(verb)

                    if ecnt > edgelimit:
                        # don't let it into the cache.
                        # We've hit a potential death star and need to deal with it specially
                        await n1delayed.add(b)
                        continue

                    for n2iden, verbs in cache.items():
                        await asyncio.sleep(0)
                        if n2delayed.has(n2iden):
                            continue

                        if not revedge.has(n2iden):
                            await revedge.set(n2iden, {})

                        re = revedge.get(n2iden)
                        if b not in re:
                            re[b] = []

                        count = edgecounts.get(n2iden, defv=0) + len(verbs)
                        if count > edgelimit:
                            await n2delayed.add(n2iden)
                            revedge.pop(n2iden)
                        else:
                            await edgecounts.set(n2iden, count)
                            re[b] += verbs
                            await revedge.set(n2iden, re)

            async def todogenr():

                async for node, path in genr:
                    path.meta('graph:seed', True)
                    yield node, path, 0

                while todo:
                    yield todo.popleft()

            count = 0
            async for node, path, dist in todogenr():

                await asyncio.sleep(0)

                buid = node.buid
                if buid in done:
                    continue

                count += 1

                if count > maxsize:
                    await runt.snap.warn(f'Graph projection hit max size {maxsize}. Truncating results.')
                    break

                await done.add(buid)
                intodo.discard(buid)

                omitted = False
                if dist > 0 or filterinput:
                    omitted = await self.omit(runt, node)

                if omitted and not yieldfiltered:
                    continue

                # we must traverse the pivots for the node *regardless* of degrees
                # due to needing to tie any leaf nodes to nodes that were already yielded

                nodeiden = node.iden()
                edges = list(revpivs.get(buid, defv=()))
                async for pivn, pivp, pinfo in self.pivots(runt, node, path, existing):

                    await asyncio.sleep(0)

                    if results.has(pivn.buid):
                        edges.append((pivn.iden(), pinfo))
                    else:
                        pinfo['reverse'] = True
                        pivedges = revpivs.get(pivn.buid, defv=())
                        await revpivs.set(pivn.buid, pivedges + ((nodeiden, pinfo),))

                    # we dont pivot from omitted nodes
                    if omitted:
                        continue

                    # no need to pivot to nodes we already did
                    if pivn.buid in done:
                        continue

                    # no need to queue up todos that are already in todo
                    if pivn.buid in intodo:
                        continue

                    # no need to pivot to existing nodes
                    if pivn.iden() in existing:
                        continue

                    # do we have room to go another degree out?
                    if degrees is None or dist < degrees:
                        todo.append((pivn, pivp, dist + 1))
                        await intodo.add(pivn.buid)

                if doedges:
                    ecnt = 0
                    cache = collections.defaultdict(list)
                    await results.add(buid)
                    # Try to lift and cache the potential edges for a node so that if we end up
                    # seeing n2 later, we won't have to go back and check for it
                    async for verb, n2iden in runt.snap.iterNodeEdgesN1(buid):
                        await asyncio.sleep(0)
<<<<<<< HEAD

                        nid01 = runt.snap.core.getNidByBuid(buid01)
                        if nid01 is None:
                            continue

                        iden01 = s_common.ehex(buid01)
                        async for verb in node.iterEdgeVerbs(nid01):
                            await asyncio.sleep(0)
                            edges.append((iden01, {'type': 'edge', 'verb': verb}))

                        # for existing nodes, we need to add n2 -> n1 edges in reverse
                        async for verb in runt.snap.iterEdgeVerbs(nid01, node.nid):
=======
                        if ecnt > edgelimit:
                            break

                        ecnt += 1
                        cache[n2iden].append(verb)

                    if ecnt > edgelimit:
                        # The current node in the pipeline has too many edges from it, so it's
                        # less prohibitive to just check against the graph
                        await n1delayed.add(nodeiden)
                        async for e in self._edgefallback(runt, results, node):
                            edges.append(e)
                    else:
                        for n2iden, verbs in cache.items():
>>>>>>> e63da394
                            await asyncio.sleep(0)

                            if n2delayed.has(n2iden):
                                continue

                            if not revedge.has(n2iden):
                                await revedge.set(n2iden, {})

                            re = revedge.get(n2iden)
                            if nodeiden not in re:
                                re[nodeiden] = []

                            count = edgecounts.get(n2iden, defv=0) + len(verbs)
                            if count > edgelimit:
                                await n2delayed.add(n2iden)
                                revedge.pop(n2iden)
                            else:
                                await edgecounts.set(n2iden, count)
                                re[nodeiden] += verbs
                                await revedge.set(n2iden, re)

                        if revedge.has(nodeiden):
                            for n2iden, verbs in revedge.get(nodeiden).items():
                                for verb in verbs:
                                    await asyncio.sleep(0)
                                    edges.append((n2iden, {'type': 'edge', 'verb': verb, 'reverse': True}))

                        if n2delayed.has(nodeiden):
                            async for buid01 in results:
                                async for verb in runt.snap.iterEdgeVerbs(buid01, buid):
                                    await asyncio.sleep(0)
                                    edges.append((s_common.ehex(buid01), {'type': 'edge', 'verb': verb, 'reverse': True}))
                        for n2iden, verbs in cache.items():
                            if s_common.uhex(n2iden) not in results:
                                continue

                            for v in verbs:
                                await asyncio.sleep(0)
                                edges.append((n2iden, {'type': 'edge', 'verb': v}))

                        async for n1iden in n1delayed:
                            n1buid = s_common.uhex(n1iden)
                            async for verb in runt.snap.iterEdgeVerbs(n1buid, buid):
                                await asyncio.sleep(0)
                                edges.append((n1iden, {'type': 'edge', 'verb': verb, 'reverse': True}))

                path.metadata['edges'] = edges
                yield node, path

class Oper(AstNode):
    pass

class SubQuery(Oper):

    def __init__(self, astinfo, kids=()):
        Oper.__init__(self, astinfo, kids)
        self.hasyield = False
        self.hasretn = self.hasAstClass(Return)

        self.text = ''
        if len(kids):
            self.text = kids[0].getAstText()

    async def run(self, runt, genr):

        subq = self.kids[0]

        async for item in genr:

            subp = None

            async for subp in subq.run(runt, s_common.agen(item)):
                if self.hasyield:
                    yield subp

            # dup any path variables from the last yielded
            if subp is not None:
                item[1].vars.update(subp[1].vars)

            yield item

    async def inline(self, runt, genr):
        '''
        Operate subquery as if it were inlined
        '''
        async for item in self.kids[0].run(runt, genr):
            yield item

    async def _compute(self, runt, path, limit):

        retn = []

        opts = {}
        if path is not None:
            opts['vars'] = path.vars.copy()

        async with runt.getSubRuntime(self.kids[0], opts=opts) as runt:
            async for valunode, valupath in runt.execute():

                retn.append(valunode.ndef[1])

                if len(retn) > limit:
                    mesg = f'Subquery used as a value yielded too many (>{limit}) nodes'
                    raise self.addExcInfo(s_exc.BadTypeValu(mesg=mesg))

        return retn

    async def compute(self, runt, path):
        '''
        Use subquery as a value.  It is error if the subquery used in this way doesn't yield exactly one node or has a
        return statement.

        Its value is the primary property of the node yielded, or the returned value.
        '''
        try:
            retn = await self._compute(runt, path, 1)

        except s_stormctrl.StormReturn as e:
            # a subquery assignment with a return; just use the returned value
            return e.item

        if retn == []:
            return None

        return retn[0]

    async def compute_array(self, runt, path):
        '''
        Use subquery as an array.
        '''
        try:
            return await self._compute(runt, path, 128)
        except s_stormctrl.StormReturn as e:
            # a subquery assignment with a return; just use the returned value
            return e.item


class InitBlock(AstNode):
    '''
    An AST node that runs only once before yielding nodes.

    Example:

        Using a init block::

            init {
                // stuff here runs *once* before the first node yield (even if there are no nodes)
            }

    '''

    async def run(self, runt, genr):

        subq = self.kids[0]
        self.reqRuntSafe(runt, 'Init block query must be runtsafe')

        once = False
        async for item in genr:

            if not once:
                async for innr in subq.run(runt, s_common.agen()):
                    yield innr

                once = True

            yield item

        if not once:
            async for innr in subq.run(runt, s_common.agen()):
                yield innr

class EmptyBlock(AstNode):
    '''
    An AST node that only runs if there are not inbound nodes in the pipeline. It is
    capable of yielding nodes into the pipeline.

    Example:

        Using an empty block::

            empty {
                // the pipeline is empty so this block will execute
            }

            [foo:bar=*]
            empty {
                // there is a node in the pipeline so this block will not run
            }
    '''
    async def run(self, runt, genr):

        subq = self.kids[0]
        self.reqRuntSafe(runt, 'Empty block query must be runtsafe')

        empty = True
        async for item in genr:
            empty = False
            yield item

        if empty:
            async for subn in subq.run(runt, s_common.agen()):
                yield subn

class FiniBlock(AstNode):
    '''
    An AST node that runs only once after all nodes have been consumed.

    Example:

        Using a fini block::

            fini {
               // stuff here runs *once* after the last node yield (even if there are no nodes)
            }

    Notes:
        A fini block must be runtsafe.

    '''

    async def run(self, runt, genr):

        subq = self.kids[0]

        self.reqRuntSafe(runt, 'Fini block query must be runtsafe')

        async for item in genr:
            yield item

        async for innr in subq.run(runt, s_common.agen()):
            yield innr

class TryCatch(AstNode):

    async def run(self, runt, genr):

        count = 0
        async for item in genr:
            count += 1
            try:
                agen = s_common.agen(item)
                async for subi in self.kids[0].run(runt, agen):
                    yield subi

            except s_exc.SynErr as e:
                block = await self.getCatchBlock(e.errname, runt, path=item[1])
                if block is None:
                    raise

                await item[1].setVar(block.errvar(), await self.getErrValu(e))

                agen = s_common.agen(item)
                async for subi in block.run(runt, agen):
                    yield subi

        if count == 0 and self.isRuntSafe(runt):
            try:
                async for item in self.kids[0].run(runt, genr):
                    yield item

            except s_exc.SynErr as e:
                block = await self.getCatchBlock(e.errname, runt)
                if block is None:
                    raise

                await runt.setVar(block.errvar(), await self.getErrValu(e))
                async for item in block.run(runt, s_common.agen()):
                    yield item

    async def getErrValu(self, e):
        mesg = e.errinfo.pop('mesg', 'No message given.')
        info = await s_stormtypes.toprim(e.errinfo)
        return {'name': e.errname, 'mesg': mesg, 'info': info}

    async def getCatchBlock(self, name, runt, path=None):
        for catchblock in self.kids[1:]:
            if await catchblock.catches(name, runt, path=path):
                return catchblock

class CatchBlock(AstNode):

    async def run(self, runt, genr):
        async for item in self.kids[2].run(runt, genr):
            yield item

    def getRuntVars(self, runt):
        yield (self.errvar(), True)
        yield from self.kids[2].getRuntVars(runt)

    def errvar(self):
        return self.kids[1].value()

    async def catches(self, name, runt, path=None):

        catchvalu = await self.kids[0].compute(runt, path)
        catchvalu = await s_stormtypes.toprim(catchvalu)

        if isinstance(catchvalu, str):
            if catchvalu == '*':
                return True
            return catchvalu == name

        if isinstance(catchvalu, (list, tuple)):
            for catchname in catchvalu:
                if catchname == name:
                    return True
            return False

        etyp = catchvalu.__class__.__name__
        mesg = f'catch block must be a str or list object. {etyp} not allowed.'
        raise self.kids[0].addExcInfo(s_exc.StormRuntimeError(mesg=mesg, type=etyp))

class ForLoop(Oper):

    def getRuntVars(self, runt):

        runtsafe = self.kids[1].isRuntSafe(runt)

        if isinstance(self.kids[0], VarList):
            for name in self.kids[0].value():
                yield name, runtsafe

        else:
            yield self.kids[0].value(), runtsafe

        yield from self.kids[2].getRuntVars(runt)

    async def run(self, runt, genr):

        subq = self.kids[2]
        name = self.kids[0].value()
        node = None

        async for node, path in genr:

            # TODO: remove when storm is all objects
            valu = await self.kids[1].compute(runt, path)

            if isinstance(valu, s_stormtypes.Prim):
                # returns an async genr instance...
                valu = valu.iter()

            if isinstance(valu, dict):
                valu = list(valu.items())

            if valu is None:
                valu = ()

            async with contextlib.aclosing(s_coro.agen(valu)) as agen:
                async for item in agen:

                    if isinstance(name, (list, tuple)):

                        try:
                            numitems = len(item)
                        except TypeError:
                            mesg = f'Number of items to unpack does not match the number of variables: {repr(item)[:256]}'
                            exc = s_exc.StormVarListError(mesg=mesg, names=name)
                            raise self.kids[1].addExcInfo(exc)

                        if len(name) != numitems:
                            mesg = f'Number of items to unpack does not match the number of variables: {repr(item)[:256]}'
                            exc = s_exc.StormVarListError(mesg=mesg, names=name, numitems=numitems)
                            raise self.kids[1].addExcInfo(exc)

                        if isinstance(item, s_stormtypes.Prim):
                            item = await item.value()

                        for x, y in itertools.zip_longest(name, item):
                            await path.setVar(x, y)
                            await runt.setVar(x, y)

                    else:
                        # set both so inner subqueries have it in their runtime
                        await path.setVar(name, item)
                        await runt.setVar(name, item)

                    try:

                        # since it's possible to "multiply" the (node, path)
                        # we must make a clone of the path to prevent yield-then-use.
                        newg = s_common.agen((node, path.clone()))
                        async for item in subq.inline(runt, newg):
                            yield item

                    except s_stormctrl.StormBreak as e:
                        if e.item is not None:
                            yield e.item
                        break

                    except s_stormctrl.StormContinue as e:
                        if e.item is not None:
                            yield e.item
                        continue

                    finally:
                        # for loops must yield per item they iterate over
                        await asyncio.sleep(0)

        # no nodes and a runt safe value should execute once
        if node is None and self.kids[1].isRuntSafe(runt):

            valu = await self.kids[1].compute(runt, None)

            if isinstance(valu, s_stormtypes.Prim):
                # returns an async genr instance...
                valu = valu.iter()

            if isinstance(valu, dict):
                valu = list(valu.items())

            if valu is None:
                valu = ()

            async with contextlib.aclosing(s_coro.agen(valu)) as agen:
                async for item in agen:

                    if isinstance(name, (list, tuple)):

                        try:
                            numitems = len(item)
                        except TypeError:
                            mesg = f'Number of items to unpack does not match the number of variables: {repr(item)[:256]}'
                            exc = s_exc.StormVarListError(mesg=mesg, names=name)
                            raise self.kids[1].addExcInfo(exc)

                        if len(name) != numitems:
                            mesg = f'Number of items to unpack does not match the number of variables: {repr(item)[:256]}'
                            exc = s_exc.StormVarListError(mesg=mesg, names=name, numitems=numitems)
                            raise self.kids[1].addExcInfo(exc)

                        if isinstance(item, s_stormtypes.Prim):
                            item = await item.value()

                        for x, y in itertools.zip_longest(name, item):
                            await runt.setVar(x, y)

                    else:
                        await runt.setVar(name, item)

                    try:
                        async for jtem in subq.inline(runt, s_common.agen()):
                            yield jtem

                    except s_stormctrl.StormBreak as e:
                        if e.item is not None:
                            yield e.item
                        break

                    except s_stormctrl.StormContinue as e:
                        if e.item is not None:
                            yield e.item
                        continue

                    finally:
                        # for loops must yield per item they iterate over
                        await asyncio.sleep(0)

class WhileLoop(Oper):

    async def run(self, runt, genr):
        subq = self.kids[1]
        node = None

        async for node, path in genr:

            while await tobool(await self.kids[0].compute(runt, path)):
                try:

                    newg = s_common.agen((node, path))
                    async for item in subq.inline(runt, newg):
                        yield item
                        await asyncio.sleep(0)

                except s_stormctrl.StormBreak as e:
                    if e.item is not None:
                        yield e.item
                    break

                except s_stormctrl.StormContinue as e:
                    if e.item is not None:
                        yield e.item
                    continue

                finally:
                    # while loops must yield each time they loop
                    await asyncio.sleep(0)

        # no nodes and a runt safe value should execute once
        if node is None and self.kids[0].isRuntSafe(runt):

            while await tobool(await self.kids[0].compute(runt, None)):

                try:
                    async for jtem in subq.inline(runt, s_common.agen()):
                        yield jtem
                        await asyncio.sleep(0)

                except s_stormctrl.StormBreak as e:
                    if e.item is not None:
                        yield e.item
                    break

                except s_stormctrl.StormContinue as e:
                    if e.item is not None:
                        yield e.item
                    continue

                finally:
                    # while loops must yield each time they loop
                    await asyncio.sleep(0)

async def pullone(genr):
    gotone = None
    async for gotone in genr:
        break

    async def pullgenr():

        if gotone is None:
            return

        yield gotone
        async for item in genr:
            yield item

    return pullgenr(), gotone is None

class CmdOper(Oper):

    async def run(self, runt, genr):

        name = self.kids[0].value()

        ctor = runt.snap.core.getStormCmd(name)
        if ctor is None:
            mesg = f'Storm command ({name}) not found.'
            exc = s_exc.NoSuchName(name=name, mesg=mesg)
            raise self.kids[0].addExcInfo(exc)

        runtsafe = self.kids[1].isRuntSafe(runt)

        scmd = ctor(runt, runtsafe)

        if runt.readonly and not scmd.isReadOnly():
            mesg = f'Command ({name}) is not marked safe for readonly use.'
            raise self.addExcInfo(s_exc.IsReadOnly(mesg=mesg))

        with s_provenance.claim('stormcmd', name=name):
            async def genx():

                async for node, path in genr:
                    argv = await self.kids[1].compute(runt, path)
                    if not await scmd.setArgv(argv):
                        raise s_stormctrl.StormExit()

                    yield node, path

            # must pull through the genr to get opts set
            # ( many commands expect self.opts is set at run() )
            genr, empty = await pullone(genx())

            try:
                if runtsafe:
                    argv = await self.kids[1].compute(runt, None)
                    if not await scmd.setArgv(argv):
                        raise s_stormctrl.StormExit()

                if runtsafe or not empty:
                    async with contextlib.aclosing(scmd.execStormCmd(runt, genr)) as agen:
                        async for item in agen:
                            yield item

            finally:
                await genr.aclose()

class SetVarOper(Oper):

    async def run(self, runt, genr):

        name = self.kids[0].value()

        vkid = self.kids[1]

        count = 0

        async for node, path in genr:
            count += 1

            valu = await vkid.compute(runt, path)
            if valu is undef:
                await runt.popVar(name)
                # TODO detect which to update here
                await path.popVar(name)

            else:
                await runt.setVar(name, valu)
                # TODO detect which to update here
                await path.setVar(name, valu)

            yield node, path

        if count == 0 and vkid.isRuntSafe(runt):
            valu = await vkid.compute(runt, None)
            if valu is undef:
                await runt.popVar(name)
            else:
                await runt.setVar(name, valu)

    def getRuntVars(self, runt):

        name = self.kids[0].value()
        if runt.runtvars.get(name) is None and self.kids[1].hasVarName(name):
            exc = s_exc.NoSuchVar(mesg=f'Missing variable: {name}', name=name)
            raise self.kids[0].addExcInfo(exc)

        yield name, self.kids[1].isRuntSafe(runt)
        for k in self.kids:
            yield from k.getRuntVars(runt)

class SetItemOper(Oper):
    '''
    $foo.bar = baz
    $foo."bar baz" = faz
    $foo.$bar = baz
    '''
    async def run(self, runt, genr):

        count = 0
        async for node, path in genr:

            count += 1

            item = s_stormtypes.fromprim(await self.kids[0].compute(runt, path), basetypes=False)

            if runt.readonly and not getattr(item.setitem, '_storm_readonly', False):
                mesg = 'Storm runtime is in readonly mode, cannot create or edit nodes and other graph data.'
                raise self.kids[0].addExcInfo(s_exc.IsReadOnly(mesg=mesg))

            name = await self.kids[1].compute(runt, path)
            valu = await self.kids[2].compute(runt, path)

            # TODO: ditch this when storm goes full heavy object
            with s_scope.enter({'runt': runt}):
                await item.setitem(name, valu)

            yield node, path

        if count == 0 and self.isRuntSafe(runt):

            item = s_stormtypes.fromprim(await self.kids[0].compute(runt, None), basetypes=False)

            name = await self.kids[1].compute(runt, None)
            valu = await self.kids[2].compute(runt, None)

            if runt.readonly and not getattr(item.setitem, '_storm_readonly', False):
                mesg = 'Storm runtime is in readonly mode, cannot create or edit nodes and other graph data.'
                raise self.kids[0].addExcInfo(s_exc.IsReadOnly(mesg=mesg))

            # TODO: ditch this when storm goes full heavy object
            with s_scope.enter({'runt': runt}):
                await item.setitem(name, valu)

class VarListSetOper(Oper):

    async def run(self, runt, genr):

        names = self.kids[0].value()
        vkid = self.kids[1]

        async for node, path in genr:

            item = await vkid.compute(runt, path)
            item = [i async for i in s_stormtypes.toiter(item)]

            if len(item) < len(names):
                mesg = f'Attempting to assign more items than we have variables to assign to: {repr(item)[:256]}'
                exc = s_exc.StormVarListError(mesg=mesg, names=names, numitems=len(item))
                raise self.kids[0].addExcInfo(exc)

            for name, valu in zip(names, item):
                await runt.setVar(name, valu)
                await path.setVar(name, valu)

            yield node, path

        if vkid.isRuntSafe(runt):

            item = await vkid.compute(runt, None)
            item = [i async for i in s_stormtypes.toiter(item)]

            if len(item) < len(names):
                mesg = f'Attempting to assign more items than we have variables to assign to: {repr(item)[:256]}'
                exc = s_exc.StormVarListError(mesg=mesg, names=names, numitems=len(item))
                raise self.kids[0].addExcInfo(exc)

            for name, valu in zip(names, item):
                await runt.setVar(name, valu)

            async for item in genr:
                yield item

            return

    def getRuntVars(self, runt):
        runtsafe = self.kids[1].isRuntSafe(runt)
        for name in self.kids[0].value():
            yield name, runtsafe

class VarEvalOper(Oper):
    '''
    Facilitate a stand-alone operator that evaluates a var.
    $foo.bar("baz")
    '''
    async def run(self, runt, genr):

        anynodes = False
        async for node, path in genr:
            anynodes = True
            await self.kids[0].compute(runt, path)
            yield node, path

        if not anynodes and self.isRuntSafe(runt):

            valu = await self.kids[0].compute(runt, None)

            if isinstance(valu, types.AsyncGeneratorType):
                async for item in valu:
                    await asyncio.sleep(0)

class SwitchCase(Oper):

    def prepare(self):
        self.cases = {}
        self.defcase = None

        for cent in self.kids[1:]:

            # if they only have one kid, it's a default case.
            if len(cent.kids) == 1:
                self.defcase = cent.kids[0]
                continue

            valu = cent.kids[0].value()
            self.cases[valu] = cent.kids[1]

    async def run(self, runt, genr):
        count = 0
        async for node, path in genr:
            count += 1

            varv = await self.kids[0].compute(runt, path)

            # TODO:  when we have var type system, do type-aware comparison
            subq = self.cases.get(str(varv))
            if subq is None and self.defcase is not None:
                subq = self.defcase

            if subq is None:
                yield (node, path)
            else:
                async for item in subq.inline(runt, s_common.agen((node, path))):
                    yield item

        if count == 0 and self.kids[0].isRuntSafe(runt):
            # no nodes and a runt safe value should execute
            varv = await self.kids[0].compute(runt, None)

            subq = self.cases.get(str(varv))
            if subq is None and self.defcase is not None:
                subq = self.defcase

            if subq is None:
                return

            async for item in subq.inline(runt, s_common.agen()):
                yield item


class CaseEntry(AstNode):
    pass

class LiftOper(Oper):

    def __init__(self, astinfo, kids=()):
        Oper.__init__(self, astinfo, kids=kids)
        self.reverse = False

    def reverseLift(self, astinfo):
        self.astinfo = astinfo
        self.reverse = True

    async def run(self, runt, genr):

        if self.isRuntSafe(runt):

            # runtime safe lift operation
            async for item in genr:
                yield item

            async for node in self.lift(runt, None):
                yield node, runt.initPath(node)

            return

        async for node, path in genr:

            yield node, path

            async for subn in self.lift(runt, path):
                yield subn, path.fork(subn)

    async def lift(self, runt, path):  # pragma: no cover
        raise NotImplementedError('Must define lift(runt, path)')

class YieldValu(Oper):

    async def run(self, runt, genr):

        node = None

        async for node, path in genr:
            valu = await self.kids[0].compute(runt, path)
            async with contextlib.aclosing(self.yieldFromValu(runt, valu)) as agen:
                async for subn in agen:
                    yield subn, runt.initPath(subn)
            yield node, path

        if node is None and self.kids[0].isRuntSafe(runt):
            valu = await self.kids[0].compute(runt, None)
            async with contextlib.aclosing(self.yieldFromValu(runt, valu)) as agen:
                async for subn in agen:
                    yield subn, runt.initPath(subn)

    async def yieldFromValu(self, runt, valu):

        viewiden = runt.snap.view.iden

        # there is nothing in None... ;)
        if valu is None:
            return

        # a little DWIM on what we get back...
        # ( most common case will be stormtypes libs agenr -> iden|buid )
        # buid list -> nodes
        if isinstance(valu, bytes):
            node = await runt.snap.getNodeByBuid(valu)
            if node is not None:
                yield node

            return

        # iden list -> nodes
        if isinstance(valu, str):
            try:
                buid = s_common.uhex(valu)
            except binascii.Error:
                mesg = 'Yield string must be iden in hexdecimal. Got: %r' % (valu,)
                raise self.kids[0].addExcInfo(s_exc.BadLiftValu(mesg=mesg))

            node = await runt.snap.getNodeByBuid(buid)
            if node is not None:
                yield node

            return

        if isinstance(valu, types.AsyncGeneratorType):
            try:
                async for item in valu:
                    async for node in self.yieldFromValu(runt, item):
                        yield node
            finally:
                await valu.aclose()
            return

        if isinstance(valu, types.GeneratorType):
            try:
                for item in valu:
                    async for node in self.yieldFromValu(runt, item):
                        yield node
            finally:
                valu.close()
            return

        if isinstance(valu, (list, tuple, set)):
            for item in valu:
                async for node in self.yieldFromValu(runt, item):
                    yield node
            return

        if isinstance(valu, s_stormtypes.Node):
            valu = valu.valu
            if valu.snap.view.iden != viewiden:
                mesg = f'Node is not from the current view. Node {valu.iden()} is from {valu.snap.view.iden} expected {viewiden}'
                raise s_exc.BadLiftValu(mesg=mesg)
            yield valu
            return

        if isinstance(valu, s_node.Node):
            if valu.snap.view.iden != viewiden:
                mesg = f'Node is not from the current view. Node {valu.iden()} is from {valu.snap.view.iden} expected {viewiden}'
                raise s_exc.BadLiftValu(mesg=mesg)
            yield valu
            return

        if isinstance(valu, (s_stormtypes.List, s_stormtypes.Set)):
            for item in valu.valu:
                async for node in self.yieldFromValu(runt, item):
                    yield node
            return

        if isinstance(valu, s_stormtypes.Prim):
            async with contextlib.aclosing(valu.nodes()) as genr:
                async for node in genr:
                    if node.snap.view.iden != viewiden:
                        mesg = f'Node is not from the current view. Node {node.iden()} is from {node.snap.view.iden} expected {viewiden}'
                        raise s_exc.BadLiftValu(mesg=mesg)
                    yield node
                return

class LiftTag(LiftOper):

    async def lift(self, runt, path):

        tag = await self.kids[0].compute(runt, path)

        if len(self.kids) == 3:

            cmpr = await self.kids[1].compute(runt, path)
            valu = await toprim(await self.kids[2].compute(runt, path))

            async for node in runt.snap.nodesByTagValu(tag, cmpr, valu, reverse=self.reverse):
                yield node

            return

        async for node in runt.snap.nodesByTag(tag, reverse=self.reverse):
            yield node

class LiftByArray(LiftOper):
    '''
    :prop*[range=(200, 400)]
    '''
    async def lift(self, runt, path):

        name = await self.kids[0].compute(runt, path)
        cmpr = await self.kids[1].compute(runt, path)
        valu = await s_stormtypes.tostor(await self.kids[2].compute(runt, path))

        async for node in runt.snap.nodesByPropArray(name, cmpr, valu, reverse=self.reverse):
            yield node

class LiftTagProp(LiftOper):
    '''
    #foo.bar:baz [ = x ]
    '''
    async def lift(self, runt, path):

        tag, prop = await self.kids[0].compute(runt, path)

        if len(self.kids) == 3:

            cmpr = await self.kids[1].compute(runt, path)
            valu = await s_stormtypes.tostor(await self.kids[2].compute(runt, path))

            async for node in runt.snap.nodesByTagPropValu(None, tag, prop, cmpr, valu, reverse=self.reverse):
                yield node

            return

        async for node in runt.snap.nodesByTagProp(None, tag, prop, reverse=self.reverse):
            yield node

class LiftFormTagProp(LiftOper):
    '''
    hehe:haha#foo.bar:baz [ = x ]
    '''

    async def lift(self, runt, path):

        form, tag, prop = await self.kids[0].compute(runt, path)

        if not runt.model.form(form):
            raise self.kids[0].kids[0].addExcInfo(s_exc.NoSuchForm.init(form))

        if len(self.kids) == 3:

            cmpr = await self.kids[1].compute(runt, path)
            valu = await s_stormtypes.tostor(await self.kids[2].compute(runt, path))

            async for node in runt.snap.nodesByTagPropValu(form, tag, prop, cmpr, valu, reverse=self.reverse):
                yield node

            return

        async for node in runt.snap.nodesByTagProp(form, tag, prop, reverse=self.reverse):
            yield node

class LiftTagTag(LiftOper):
    '''
    ##foo.bar
    '''

    async def lift(self, runt, path):

        tagname = await self.kids[0].compute(runt, path)

        node = await runt.snap.getNodeByNdef(('syn:tag', tagname))
        if node is None:
            return

        # only apply the lift valu to the top level tag of tags, not to the sub tags
        if len(self.kids) == 3:
            cmpr = await self.kids[1].compute(runt, path)
            valu = await toprim(await self.kids[2].compute(runt, path))
            genr = runt.snap.nodesByTagValu(tagname, cmpr, valu, reverse=self.reverse)

        else:

            genr = runt.snap.nodesByTag(tagname, reverse=self.reverse)

        done = set([tagname])
        todo = collections.deque([genr])

        while todo:

            genr = todo.popleft()

            async for node in genr:

                if node.form.name == 'syn:tag':

                    tagname = node.ndef[1]
                    if tagname not in done:
                        done.add(tagname)
                        todo.append(runt.snap.nodesByTag(tagname, reverse=self.reverse))

                    continue

                yield node


class LiftFormTag(LiftOper):

    async def lift(self, runt, path):

        form = await self.kids[0].compute(runt, path)
        if not runt.model.form(form):
            raise self.kids[0].addExcInfo(s_exc.NoSuchForm.init(form))

        tag = await self.kids[1].compute(runt, path)

        if len(self.kids) == 4:

            cmpr = await self.kids[2].compute(runt, path)
            valu = await toprim(await self.kids[3].compute(runt, path))

            async for node in runt.snap.nodesByTagValu(tag, cmpr, valu, form=form, reverse=self.reverse):
                yield node

            return

        async for node in runt.snap.nodesByTag(tag, form=form, reverse=self.reverse):
            yield node

class LiftProp(LiftOper):

    async def lift(self, runt, path):

        name = await tostr(await self.kids[0].compute(runt, path))

        prop = runt.model.prop(name)
        if prop is None:
            mesg = f'No property named {name}.'
            raise self.kids[0].addExcInfo(s_exc.NoSuchProp(mesg=mesg, name=name))

        assert len(self.kids) == 1

        # check if we can optimize a form lift
        if prop.isform:
            async for hint in self.getRightHints(runt, path):
                if hint[0] == 'tag':
                    tagname = hint[1].get('name')
                    async for node in runt.snap.nodesByTag(tagname, form=name, reverse=self.reverse):
                        yield node
                    return

                if hint[0] == 'relprop':
                    relpropname = hint[1].get('name')
                    isuniv = hint[1].get('univ')

                    if isuniv:
                        fullname = ''.join([name, relpropname])
                    else:
                        fullname = ':'.join([name, relpropname])

                    prop = runt.model.prop(fullname)
                    if prop is None:
                        continue

                    cmpr = hint[1].get('cmpr')
                    valu = hint[1].get('valu')

                    if cmpr is not None and valu is not None:
                        try:
                            # try lifting by valu but no guarantee a cmpr is available
                            async for node in runt.snap.nodesByPropValu(fullname, cmpr, valu, reverse=self.reverse):
                                yield node
                            return
                        except asyncio.CancelledError:  # pragma: no cover
                            raise
                        except:
                            pass

                    async for node in runt.snap.nodesByProp(fullname, reverse=self.reverse):
                        yield node
                    return

        async for node in runt.snap.nodesByProp(name, reverse=self.reverse):
            yield node

    async def getRightHints(self, runt, path):

        for oper in self.iterright():

            # we can skip other lifts but that's it...
            if isinstance(oper, LiftOper):
                continue

            if isinstance(oper, FiltOper):
                for hint in await oper.getLiftHints(runt, path):
                    yield hint
                continue

            return

class LiftPropBy(LiftOper):

    async def lift(self, runt, path):
        name = await self.kids[0].compute(runt, path)
        cmpr = await self.kids[1].compute(runt, path)
        valukid = self.kids[2]

        valu = await valukid.compute(runt, path)
        if not isinstance(valu, s_node.Node):
            valu = await s_stormtypes.tostor(valu)

        if runt.model.props.get(name) is None:
            raise self.kids[0].addExcInfo(s_exc.NoSuchProp.init(name))

        try:
            async for node in runt.snap.nodesByPropValu(name, cmpr, valu, reverse=self.reverse):
                yield node

        except s_exc.BadTypeValu as e:
            raise self.kids[2].addExcInfo(e)

        except s_exc.SynErr as e:
            raise self.addExcInfo(e)

class PivotOper(Oper):

    def __init__(self, astinfo, kids=(), isjoin=False):
        Oper.__init__(self, astinfo, kids=kids)
        self.isjoin = isjoin

    def repr(self):
        return f'{self.__class__.__name__}: {self.kids}, isjoin={self.isjoin}'

    def __repr__(self):
        return self.repr()

class RawPivot(PivotOper):
    '''
    -> { <varsfrompath> }
    '''
    async def run(self, runt, genr):
        query = self.kids[0]
        async for node, path in genr:
            opts = {'vars': path.vars.copy()}
            async with runt.getSubRuntime(query, opts=opts) as subr:
                async for node, path in subr.execute():
                    yield node, path

class PivotOut(PivotOper):
    '''
    -> *
    '''
    async def run(self, runt, genr):

        async for node, path in genr:

            if self.isjoin:
                yield node, path

            async for item in self.getPivsOut(runt, node, path):
                yield item

    async def getPivsOut(self, runt, node, path):

        # <syn:tag> -> * is "from tags to nodes with tags"
        if node.form.name == 'syn:tag':

            async for pivo in runt.snap.nodesByTag(node.ndef[1]):
                yield pivo, path.fork(pivo)

            return

        if isinstance(node.form.type, s_types.Edge):
            n2def = node.get('n2')
            pivo = await runt.snap.getNodeByNdef(n2def)
            if pivo is None:  # pragma: no cover
                logger.warning(f'Missing node corresponding to ndef {n2def} on edge')
                return

            yield pivo, path.fork(pivo)
            return

        for name, prop in node.form.props.items():

            valu = node.get(name)
            if valu is None:
                continue

            # if the outbound prop is an ndef...
            if isinstance(prop.type, s_types.Ndef):
                pivo = await runt.snap.getNodeByNdef(valu)
                if pivo is None:
                    continue

                yield pivo, path.fork(pivo)
                continue

            if isinstance(prop.type, s_types.Array):
                typename = prop.type.opts.get('type')
                if runt.model.forms.get(typename) is not None:
                    for item in valu:
                        async for pivo in runt.snap.nodesByPropValu(typename, '=', item):
                            yield pivo, path.fork(pivo)

            form = runt.model.forms.get(prop.type.name)
            if form is None:
                continue

            if prop.isrunt:
                async for pivo in runt.snap.nodesByPropValu(form.name, '=', valu):
                    yield pivo, path.fork(pivo)
                continue

            pivo = await runt.snap.getNodeByNdef((form.name, valu))
            if pivo is None:  # pragma: no cover
                continue

            # avoid self references
            if pivo.buid == node.buid:
                continue

            yield pivo, path.fork(pivo)

class N1WalkNPivo(PivotOut):

    async def run(self, runt, genr):

        async for node, path in genr:

            async for item in self.getPivsOut(runt, node, path):
                yield item

            async for (verb, n2nid) in node.iterEdgesN1():
                wnode = await runt.snap.getNodeByNid(n2nid)
                if wnode is not None:
                    yield wnode, path.fork(wnode)

class PivotToTags(PivotOper):
    '''
    -> #                pivot to all leaf tag nodes
    -> #*               pivot to all tag nodes
    -> #cno.*           pivot to all tag nodes which match cno.*
    -> #foo.bar         pivot to the tag node foo.bar if present
    '''
    async def run(self, runt, genr):

        leaf = False

        assert len(self.kids) == 1
        kid = self.kids[0]
        assert isinstance(kid, TagMatch)

        if kid.isconst:

            mval = kid.constval

            if not mval:

                leaf = True

                async def filter(x, path):
                    return True

            elif kid.hasglob():

                # glob matcher...
                async def filter(x, path):
                    return fnmatch.fnmatch(x, mval)

            else:

                async def filter(x, path):
                    return x == mval
        else:  # We have a $var as a segment

            if kid.hasglob():

                async def filter(x, path):
                    valu = await kid.compute(runt, path)
                    return fnmatch.fnmatch(x, valu)

            else:

                async def filter(x, path):
                    valu = await kid.compute(runt, path)
                    return x == valu

        async for node, path in genr:

            if self.isjoin:
                yield node, path

            for name, _ in node.getTags(leaf=leaf):

                if not await filter(name, path):
                    await asyncio.sleep(0)
                    continue

                pivo = await runt.snap.getNodeByNdef(('syn:tag', name))
                if pivo is None:
                    continue

                yield pivo, path.fork(pivo)

class PivotIn(PivotOper):
    '''
    <- *
    '''

    async def run(self, runt, genr):

        async for node, path in genr:

            if self.isjoin:
                yield node, path

            async for item in self.getPivsIn(runt, node, path):
                yield item

    async def getPivsIn(self, runt, node, path):

        # if it's a graph edge, use :n1
        if isinstance(node.form.type, s_types.Edge):

            ndef = node.get('n1')

            pivo = await runt.snap.getNodeByNdef(ndef)
            if pivo is not None:
                yield pivo, path.fork(pivo)

            return

        name, valu = node.ndef

        for prop in runt.model.getPropsByType(name):
            async for pivo in runt.snap.nodesByPropValu(prop.full, '=', valu):
                yield pivo, path.fork(pivo)

        for prop in runt.model.getArrayPropsByType(name):
            async for pivo in runt.snap.nodesByPropArray(prop.full, '=', valu):
                yield pivo, path.fork(pivo)

class N2WalkNPivo(PivotIn):

    async def run(self, runt, genr):

        async for node, path in genr:

            async for item in self.getPivsIn(runt, node, path):
                yield item

            async for (verb, n1nid) in node.iterEdgesN2():
                wnode = await runt.snap.getNodeByNid(n1nid)
                if wnode is not None:
                    yield wnode, path.fork(wnode)

class PivotInFrom(PivotOper):
    '''
    <- foo:edge
    '''

    async def run(self, runt, genr):

        name = self.kids[0].value()

        form = runt.model.forms.get(name)
        if form is None:
            raise self.kids[0].addExcInfo(s_exc.NoSuchForm.init(name))

        # <- edge
        if isinstance(form.type, s_types.Edge):

            full = form.name + ':n2'

            async for node, path in genr:

                if self.isjoin:
                    yield node, path

                async for pivo in runt.snap.nodesByPropValu(full, '=', node.ndef):
                    yield pivo, path.fork(pivo)

            return

        # edge <- form
        async for node, path in genr:

            if self.isjoin:
                yield node, path

            if not isinstance(node.form.type, s_types.Edge):
                mesg = f'Pivot in from a specific form cannot be used with nodes of type {node.form.type.name}'
                raise self.addExcInfo(s_exc.StormRuntimeError(mesg=mesg, name=node.form.type.name))

            # dont bother traversing edges to the wrong form
            if node.get('n1:form') != form.name:
                continue

            n1def = node.get('n1')

            pivo = await runt.snap.getNodeByNdef(n1def)
            if pivo is None:
                continue

            yield pivo, path.fork(pivo)

class FormPivot(PivotOper):
    '''
    -> foo:bar
    '''

    async def run(self, runt, genr):
        warned = False

        name = self.kids[0].value()

        prop = runt.model.props.get(name)
        if prop is None:
            mesg = f'No property named {name}.'
            raise self.kids[0].addExcInfo(s_exc.NoSuchProp(mesg=mesg, name=name))

        # -> baz:ndef
        if isinstance(prop.type, s_types.Ndef):

            async for node, path in genr:

                if self.isjoin:
                    yield node, path

                async for pivo in runt.snap.nodesByPropValu(prop.full, '=', node.ndef):
                    yield pivo, path.fork(pivo)

            return

        if not prop.isform:

            isarray = isinstance(prop.type, s_types.Array)

            # plain old pivot...
            async for node, path in genr:

                if self.isjoin:
                    yield node, path

                valu = node.ndef[1]

                if isarray:
                    genr = runt.snap.nodesByPropArray(prop.full, '=', valu)
                else:
                    genr = runt.snap.nodesByPropValu(prop.full, '=', valu)

                # TODO cache/bypass normalization in loop!
                try:
                    async for pivo in genr:
                        yield pivo, path.fork(pivo)
                except (s_exc.BadTypeValu, s_exc.BadLiftValu) as e:
                    if not warned:
                        logger.warning(f'Caught error during pivot: {e.items()}')
                        warned = True
                    items = e.items()
                    mesg = items.pop('mesg', '')
                    mesg = ': '.join((f'{e.__class__.__qualname__} [{repr(valu)}] during pivot', mesg))
                    await runt.snap.fire('warn', mesg=mesg, **items)

            return

        # if dest form is a subtype of a graph "edge", use N1 automatically
        if isinstance(prop.type, s_types.Edge):

            full = prop.name + ':n1'

            async for node, path in genr:

                if self.isjoin:
                    yield node, path

                async for pivo in runt.snap.nodesByPropValu(full, '=', node.ndef):
                    yield pivo, path.fork(pivo)

            return

        # form -> form pivot is nonsensical. Lets help out...

        # form name and type name match
        destform = prop

        async for node, path in genr:

            if self.isjoin:
                yield node, path

            # <syn:tag> -> <form> is "from tags to nodes" pivot
            if node.form.name == 'syn:tag' and prop.isform:
                async for pivo in runt.snap.nodesByTag(node.ndef[1], form=prop.name):
                    yield pivo, path.fork(pivo)

                continue

            # if the source node is a graph edge, use n2
            if isinstance(node.form.type, s_types.Edge):

                n2def = node.get('n2')
                if n2def[0] != destform.name:
                    continue

                pivo = await runt.snap.getNodeByNdef(node.get('n2'))
                if pivo:
                    yield pivo, path.fork(pivo)

                continue

            #########################################################################
            # regular "-> form" pivot (ie inet:dns:a -> inet:fqdn)

            found = False   # have we found a ref/pivot?
            refs = node.form.getRefsOut()
            for refsname, refsform in refs.get('prop'):

                if refsform != destform.name:
                    continue

                found = True

                refsvalu = node.get(refsname)
                if refsvalu is not None:
                    async for pivo in runt.snap.nodesByPropValu(refsform, '=', refsvalu):
                        yield pivo, path.fork(pivo)

            for refsname, refsform in refs.get('array'):

                if refsform != destform.name:
                    continue

                found = True

                refsvalu = node.get(refsname)
                if refsvalu is not None:
                    for refselem in refsvalu:
                        async for pivo in runt.snap.nodesByPropValu(destform.name, '=', refselem):
                            yield pivo, path.fork(pivo)

            for refsname in refs.get('ndef'):

                found = True

                refsvalu = node.get(refsname)
                if refsvalu is not None and refsvalu[0] == destform.name:
                    pivo = await runt.snap.getNodeByNdef(refsvalu)
                    if pivo is not None:
                        yield pivo, path.fork(pivo)

            #########################################################################
            # reverse "-> form" pivots (ie inet:fqdn -> inet:dns:a)
            refs = destform.getRefsOut()

            # "reverse" property references...
            for refsname, refsform in refs.get('prop'):

                if refsform != node.form.name:
                    continue

                found = True

                refsprop = destform.props.get(refsname)
                async for pivo in runt.snap.nodesByPropValu(refsprop.full, '=', node.ndef[1]):
                    yield pivo, path.fork(pivo)

            # "reverse" array references...
            for refsname, refsform in refs.get('array'):

                if refsform != node.form.name:
                    continue

                found = True

                destprop = destform.props.get(refsname)
                async for pivo in runt.snap.nodesByPropArray(destprop.full, '=', node.ndef[1]):
                    yield pivo, path.fork(pivo)

            # "reverse" ndef references...
            for refsname in refs.get('ndef'):

                found = True

                refsprop = destform.props.get(refsname)
                async for pivo in runt.snap.nodesByPropValu(refsprop.full, '=', node.ndef):
                    yield pivo, path.fork(pivo)

            if not found:
                mesg = f'No pivot found for {node.form.name} -> {destform.name}.'
                raise self.addExcInfo(s_exc.NoSuchPivot(n1=node.form.name, n2=destform.name, mesg=mesg))

class PropPivotOut(PivotOper):
    '''
    :prop -> *
    '''
    async def run(self, runt, genr):

        warned = False
        async for node, path in genr:

            if self.isjoin:
                yield node, path

            name = await self.kids[0].compute(runt, path)

            prop = node.form.props.get(name)
            if prop is None:
                # all filters must sleep
                await asyncio.sleep(0)
                continue

            valu = node.get(name)
            if valu is None:
                # all filters must sleep
                await asyncio.sleep(0)
                continue

            if prop.type.isarray:
                fname = prop.type.arraytype.name
                if runt.model.forms.get(fname) is None:
                    if not warned:
                        mesg = f'The source property "{name}" array type "{fname}" is not a form. Cannot pivot.'
                        await runt.snap.warn(mesg)
                        warned = True
                    continue

                for item in valu:
                    async for pivo in runt.snap.nodesByPropValu(fname, '=', item):
                        yield pivo, path.fork(pivo)

                continue

            # ndef pivot out syntax...
            # :ndef -> *
            if isinstance(prop.type, s_types.Ndef):
                pivo = await runt.snap.getNodeByNdef(valu)
                if pivo is None:
                    logger.warning(f'Missing node corresponding to ndef {valu}')
                    continue
                yield pivo, path.fork(pivo)
                continue

            # :prop -> *
            fname = prop.type.name
            if prop.modl.form(fname) is None:
                if warned is False:
                    await runt.snap.warn(f'The source property "{name}" type "{fname}" is not a form. Cannot pivot.')
                    warned = True
                continue

            ndef = (fname, valu)
            pivo = await runt.snap.getNodeByNdef(ndef)
            # A node explicitly deleted in the graph or missing from a underlying layer
            # could cause this lift to return None.
            if pivo:
                yield pivo, path.fork(pivo)


class PropPivot(PivotOper):
    '''
    :foo -> bar:foo
    '''

    async def run(self, runt, genr):
        warned = False
        name = self.kids[1].value()

        prop = runt.model.props.get(name)
        if prop is None:
            mesg = f'No property named {name}.'
            raise self.kids[1].addExcInfo(s_exc.NoSuchProp(mesg=mesg, name=name))

        # TODO if we are pivoting to a form, use ndef!

        async for node, path in genr:

            if self.isjoin:
                yield node, path

            srcprop, valu = await self.kids[0].getPropAndValu(runt, path)
            if valu is None:
                # all filters must sleep
                await asyncio.sleep(0)
                continue

            # TODO cache/bypass normalization in loop!
            try:
                # pivoting from an array prop to a non-array prop needs an extra loop
                if srcprop.type.isarray and not prop.type.isarray:

                    for arrayval in valu:
                        async for pivo in runt.snap.nodesByPropValu(prop.full, '=', arrayval):
                            yield pivo, path.fork(pivo)

                    continue

                if prop.type.isarray and not srcprop.type.isarray:
                    genr = runt.snap.nodesByPropArray(prop.full, '=', valu)
                else:
                    genr = runt.snap.nodesByPropValu(prop.full, '=', valu)

                async for pivo in genr:
                    yield pivo, path.fork(pivo)

            except (s_exc.BadTypeValu, s_exc.BadLiftValu) as e:
                if not warned:
                    logger.warning(f'Caught error during pivot: {e.items()}')
                    warned = True
                items = e.items()
                mesg = items.pop('mesg', '')
                mesg = ': '.join((f'{e.__class__.__qualname__} [{repr(valu)}] during pivot', mesg))
                await runt.snap.fire('warn', mesg=mesg, **items)

class Value(AstNode):
    '''
    The base class for all values and value expressions.
    '''

    def __init__(self, astinfo, kids=()):
        AstNode.__init__(self, astinfo, kids=kids)

    def __repr__(self):
        return self.repr()

    def isRuntSafe(self, runt):
        return all(k.isRuntSafe(runt) for k in self.kids)

    async def compute(self, runt, path):  # pragma: no cover
        raise self.addExcInfo(s_exc.NoSuchImpl(name=f'{self.__class__.__name__}.compute()'))

    async def getLiftHints(self, runt, path):
        return []

    async def getCondEval(self, runt):
        '''
        Return a function that may be used to evaluate the boolean truth
        of the value expression using a runtime and optional node path.
        '''
        async def cond(node, path):
            return await tobool(await self.compute(runt, path))

        return cond

class Cond(Value):
    '''
    A condition that is evaluated to filter nodes.
    '''
    # Keeping the distinction of Cond as a subclass of Value
    # due to the fact that Cond instances may always presume
    # they are being evaluated per node.

class SubqCond(Cond):

    def __init__(self, astinfo, kids=()):
        Cond.__init__(self, astinfo, kids=kids)
        self.funcs = {
            '=': self._subqCondEq,
            '>': self._subqCondGt,
            '<': self._subqCondLt,
            '>=': self._subqCondGe,
            '<=': self._subqCondLe,
            '!=': self._subqCondNe,
        }

    async def _runSubQuery(self, runt, node, path):
        size = 1
        genr = s_common.agen((node, path))
        async for item in self.kids[0].run(runt, genr):
            yield size, item
            size += 1

    def _subqCondEq(self, runt):

        async def cond(node, path):

            size = 0
            item = None
            valu = s_stormtypes.intify(await self.kids[2].compute(runt, path))

            async for size, item in self._runSubQuery(runt, node, path):
                if size > valu:
                    path.vars.update(item[1].vars)
                    return False

            if item:
                path.vars.update(item[1].vars)
            return size == valu

        return cond

    def _subqCondGt(self, runt):

        async def cond(node, path):

            item = None
            valu = s_stormtypes.intify(await self.kids[2].compute(runt, path))
            async for size, item in self._runSubQuery(runt, node, path):
                if size > valu:
                    path.vars.update(item[1].vars)
                    return True

            if item:
                path.vars.update(item[1].vars)
            return False

        return cond

    def _subqCondLt(self, runt):

        async def cond(node, path):

            item = None
            valu = s_stormtypes.intify(await self.kids[2].compute(runt, path))
            async for size, item in self._runSubQuery(runt, node, path):
                if size >= valu:
                    path.vars.update(item[1].vars)
                    return False

            if item:
                path.vars.update(item[1].vars)
            return True

        return cond

    def _subqCondGe(self, runt):

        async def cond(node, path):

            item = None
            valu = s_stormtypes.intify(await self.kids[2].compute(runt, path))
            async for size, item in self._runSubQuery(runt, node, path):
                if size >= valu:
                    path.vars.update(item[1].vars)
                    return True

            if item:
                path.vars.update(item[1].vars)
            return False

        return cond

    def _subqCondLe(self, runt):

        async def cond(node, path):

            item = None
            valu = s_stormtypes.intify(await self.kids[2].compute(runt, path))
            async for size, item in self._runSubQuery(runt, node, path):
                if size > valu:
                    path.vars.update(item[1].vars)
                    return False

            if item:
                path.vars.update(item[1].vars)
            return True

        return cond

    def _subqCondNe(self, runt):

        async def cond(node, path):

            size = 0
            item = None
            valu = s_stormtypes.intify(await self.kids[2].compute(runt, path))

            async for size, item in self._runSubQuery(runt, node, path):
                if size > valu:
                    path.vars.update(item[1].vars)
                    return True

            if item:
                path.vars.update(item[1].vars)
            return size != valu

        return cond

    async def getCondEval(self, runt):

        if len(self.kids) == 3:
            cmpr = await self.kids[1].compute(runt, None)
            ctor = self.funcs.get(cmpr)
            if ctor is None:
                raise self.kids[1].addExcInfo(s_exc.NoSuchCmpr(cmpr=cmpr, type='subquery'))

            return ctor(runt)

        subq = self.kids[0]

        async def cond(node, path):
            genr = s_common.agen((node, path))
            async for _, subp in subq.run(runt, genr):
                path.vars.update(subp.vars)
                return True
            return False

        return cond

class OrCond(Cond):
    '''
    <cond> or <cond>
    '''
    async def getCondEval(self, runt):

        cond0 = await self.kids[0].getCondEval(runt)
        cond1 = await self.kids[1].getCondEval(runt)

        async def cond(node, path):

            if await cond0(node, path):
                return True

            return await cond1(node, path)

        return cond

class AndCond(Cond):
    '''
    <cond> and <cond>
    '''
    async def getLiftHints(self, runt, path):
        h0 = await self.kids[0].getLiftHints(runt, path)
        h1 = await self.kids[0].getLiftHints(runt, path)
        return h0 + h1

    async def getCondEval(self, runt):

        cond0 = await self.kids[0].getCondEval(runt)
        cond1 = await self.kids[1].getCondEval(runt)

        async def cond(node, path):

            if not await cond0(node, path):
                return False

            return await cond1(node, path)

        return cond

class NotCond(Cond):
    '''
    not <cond>
    '''

    async def getCondEval(self, runt):

        kidcond = await self.kids[0].getCondEval(runt)

        async def cond(node, path):
            return not await kidcond(node, path)

        return cond

class TagCond(Cond):
    '''
    #foo.bar
    '''
    async def getLiftHints(self, runt, path):

        kid = self.kids[0]

        if not isinstance(kid, TagMatch):
            # TODO:  we might hint based on variable value
            return []

        if not kid.isconst or kid.hasglob():
            return []

        return (
            ('tag', {'name': await kid.compute(None, None)}),
        )

    async def getCondEval(self, runt):

        assert len(self.kids) == 1

        # kid is a non-runtsafe VarValue: dynamically evaluate value of variable for each node
        async def cond(node, path):
            name = await self.kids[0].compute(runt, path)
            if name == '*':
                return bool(node.getTagNames())

            if '*' in name:
                reobj = s_cache.getTagGlobRegx(name)
                return any(reobj.fullmatch(p) for p in node.getTagNames())

            return node.getTag(name) is not None

        return cond

class HasRelPropCond(Cond):

    async def getCondEval(self, runt):

        relprop = self.kids[0]
        assert isinstance(relprop, RelProp)

        if relprop.isconst:
            name = await relprop.compute(runt, None)

            async def cond(node, path):
                return await self.hasProp(node, runt, name)

            return cond

        # relprop name itself is variable, so dynamically compute

        async def cond(node, path):
            name = await relprop.compute(runt, path)
            return await self.hasProp(node, runt, name)

        return cond

    async def hasProp(self, node, runt, name):

        ispiv = name.find('::') != -1
        if not ispiv:
            return node.has(name)

        # handle implicit pivot properties
        names = name.split('::')

        imax = len(names) - 1
        for i, part in enumerate(names):

            valu = node.get(part)
            if valu is None:
                return False

            if i >= imax:
                return True

            prop = node.form.props.get(part)
            if prop is None:
                mesg = f'No property named {node.form.name}:{part}'
                exc = s_exc.NoSuchProp(mesg=mesg, name=part, form=node.form.name)
                raise self.kids[0].addExcInfo(exc)

            form = runt.model.forms.get(prop.type.name)
            if form is None:
                mesg = f'No form {prop.type.name}'
                exc = s_exc.NoSuchForm.init(prop.type.name)
                raise self.kids[0].addExcInfo(exc)

            node = await runt.snap.getNodeByNdef((form.name, valu))
            if node is None:
                return False

    async def getLiftHints(self, runt, path):

        relprop = self.kids[0]

        name = await relprop.compute(runt, path)
        ispiv = name.find('::') != -1
        if ispiv:
            return (
                ('relprop', {'name': name.split('::')[0]}),
            )

        hint = {
            'name': name,
            'univ': isinstance(relprop, UnivProp),
        }

        return (
            ('relprop', hint),
        )

class HasTagPropCond(Cond):

    async def getCondEval(self, runt):

        async def cond(node, path):
            tag = await self.kids[0].compute(runt, path)
            name = await self.kids[1].compute(runt, path)

            if tag == '*':
                tagprops = node._getTagPropsDict()
                return any(name in props for props in tagprops.values())

            if '*' in tag:
                reobj = s_cache.getTagGlobRegx(tag)
                tagprops = node._getTagPropsDict()
                for tagname, props in tagprops.items():
                    if reobj.fullmatch(tagname) and name in props:
                        return True

            return node.hasTagProp(tag, name)

        return cond

class HasAbsPropCond(Cond):

    async def getCondEval(self, runt):

        name = await self.kids[0].compute(runt, None)

        prop = runt.model.props.get(name)
        if prop is None:
            mesg = f'No property named {name}.'
            raise self.kids[0].addExcInfo(s_exc.NoSuchProp(mesg=mesg, name=name))

        if prop.isform:

            async def cond(node, path):
                return node.form.name == prop.name

            return cond

        async def cond(node, path):

            if node.form.name != prop.form.name:
                return False

            return node.has(prop.name)

        return cond

class ArrayCond(Cond):

    async def getCondEval(self, runt):

        name = await self.kids[0].compute(runt, None)
        cmpr = await self.kids[1].compute(runt, None)

        async def cond(node, path):

            prop = node.form.props.get(name)
            if prop is None:
                mesg = f'No property named {name}.'
                raise self.kids[0].addExcInfo(s_exc.NoSuchProp(mesg=mesg, name=name))

            if not prop.type.isarray:
                mesg = f'Array filter syntax is invalid for non-array prop {name}.'
                raise self.kids[1].addExcInfo(s_exc.BadCmprType(mesg=mesg))

            ctor = prop.type.arraytype.getCmprCtor(cmpr)

            items = node.get(name)
            if items is None:
                return False

            val2 = await self.kids[2].compute(runt, path)
            for item in items:
                if ctor(val2)(item):
                    return True

            return False

        return cond

class AbsPropCond(Cond):

    async def getCondEval(self, runt):

        name = await self.kids[0].compute(runt, None)
        cmpr = await self.kids[1].compute(runt, None)

        prop = runt.model.props.get(name)
        if prop is None:
            mesg = f'No property named {name}.'
            raise self.kids[0].addExcInfo(s_exc.NoSuchProp(mesg=mesg, name=name))

        ctor = prop.type.getCmprCtor(cmpr)
        if ctor is None:
            raise self.kids[1].addExcInfo(s_exc.NoSuchCmpr(cmpr=cmpr, name=prop.type.name))

        if prop.isform:

            async def cond(node, path):

                if node.ndef[0] != name:
                    return False

                val1 = node.ndef[1]
                val2 = await self.kids[2].compute(runt, path)

                return ctor(val2)(val1)

            return cond

        async def cond(node, path):
            val1 = node.get(prop.name)
            if val1 is None:
                return False

            val2 = await self.kids[2].compute(runt, path)
            return ctor(val2)(val1)

        return cond

class TagValuCond(Cond):

    async def getCondEval(self, runt):

        lnode, cnode, rnode = self.kids

        ival = runt.model.type('ival')

        cmpr = await cnode.compute(runt, None)
        cmprctor = ival.getCmprCtor(cmpr)
        if cmprctor is None:
            raise cnode.addExcInfo(s_exc.NoSuchCmpr(cmpr=cmpr, name=ival.name))

        if isinstance(lnode, VarValue) or not lnode.isconst:
            async def cond(node, path):
                name = await lnode.compute(runt, path)
                if '*' in name:
                    mesg = f'Wildcard tag names may not be used in conjunction with tag value comparison: {name}'
                    raise self.addExcInfo(s_exc.StormRuntimeError(mesg=mesg, name=name))

                valu = await rnode.compute(runt, path)
                return cmprctor(valu)(node.getTag(name))

            return cond

        name = await lnode.compute(runt, None)

        if isinstance(rnode, Const):

            valu = await rnode.compute(runt, None)

            cmpr = cmprctor(valu)

            async def cond(node, path):
                return cmpr(node.getTag(name))

            return cond

        # it's a runtime value...
        async def cond(node, path):
            valu = await self.kids[2].compute(runt, path)
            return cmprctor(valu)(node.getTag(name))

        return cond

class RelPropCond(Cond):
    '''
    (:foo:bar or .univ) <cmpr> <value>
    '''
    async def getCondEval(self, runt):

        cmpr = await self.kids[1].compute(runt, None)
        valukid = self.kids[2]

        async def cond(node, path):

            prop, valu = await self.kids[0].getPropAndValu(runt, path)
            if valu is None:
                return False

            xval = await valukid.compute(runt, path)
            if not isinstance(xval, s_node.Node):
                xval = await s_stormtypes.tostor(xval)

            if xval is None:
                return False

            ctor = prop.type.getCmprCtor(cmpr)
            if ctor is None:
                raise self.kids[1].addExcInfo(s_exc.NoSuchCmpr(cmpr=cmpr, name=prop.type.name))

            func = ctor(xval)
            return func(valu)

        return cond

    async def getLiftHints(self, runt, path):

        relprop = self.kids[0].kids[0]

        name = await relprop.compute(runt, path)
        ispiv = name.find('::') != -1
        if ispiv:
            return (
                ('relprop', {'name': name.split('::')[0]}),
            )

        hint = {
            'name': name,
            'univ': isinstance(relprop, UnivProp),
            'cmpr': await self.kids[1].compute(runt, path),
            'valu': await self.kids[2].compute(runt, path),
        }

        return (
            ('relprop', hint),
        )

class TagPropCond(Cond):

    async def getCondEval(self, runt):

        cmpr = await self.kids[2].compute(runt, None)

        async def cond(node, path):

            tag = await self.kids[0].compute(runt, path)
            name = await self.kids[1].compute(runt, path)

            if '*' in tag:
                mesg = f'Wildcard tag names may not be used in conjunction with tagprop value comparison: {tag}'
                raise self.addExcInfo(s_exc.StormRuntimeError(mesg=mesg, name=tag))

            prop = runt.model.getTagProp(name)
            if prop is None:
                mesg = f'No such tag property: {name}'
                raise self.kids[0].addExcInfo(s_exc.NoSuchTagProp(name=name, mesg=mesg))

            # TODO cache on (cmpr, valu) for perf?
            valu = await self.kids[3].compute(runt, path)

            ctor = prop.type.getCmprCtor(cmpr)
            if ctor is None:
                raise self.kids[1].addExcInfo(s_exc.NoSuchCmpr(cmpr=cmpr, name=prop.type.name))

            curv = node.getTagProp(tag, name)
            if curv is None:
                return False
            return ctor(valu)(curv)

        return cond

class FiltOper(Oper):

    async def getLiftHints(self, runt, path):

        if await self.kids[0].compute(None, None) != '+':
            return []

        return await self.kids[1].getLiftHints(runt, path)

    async def run(self, runt, genr):

        must = await self.kids[0].compute(None, None) == '+'
        cond = await self.kids[1].getCondEval(runt)

        async for node, path in genr:
            answ = await cond(node, path)
            if (must and answ) or (not must and not answ):
                yield node, path
            else:
                # all filters must sleep
                await asyncio.sleep(0)

class FiltByArray(FiltOper):
    '''
    +:foo*[^=visi]
    '''

class ArgvQuery(Value):

    runtopaque = True

    def isRuntSafe(self, runt):
        # an argv query is really just a string, so it's runtsafe.
        return True

    def validate(self, runt):
        # validation is done by the sub-runtime
        pass

    async def compute(self, runt, path):
        return self.kids[0].text

class PropValue(Value):

    def prepare(self):
        self.isconst = isinstance(self.kids[0], Const)

    def isRuntSafe(self, runt):
        return False

    def isRuntSafeAtom(self, runt):
        return False

    async def getPropAndValu(self, runt, path):
        if not path:
            return None, None

        name = await self.kids[0].compute(runt, path)

        ispiv = name.find('::') != -1
        if not ispiv:

            prop = path.node.form.props.get(name)
            if prop is None:
                mesg = f'No property named {name}.'
                raise self.kids[0].addExcInfo(s_exc.NoSuchProp(mesg=mesg,
                                                    name=name, form=path.node.form.name))

            valu = path.node.get(name)
            return prop, valu

        # handle implicit pivot properties
        names = name.split('::')

        node = path.node

        imax = len(names) - 1
        for i, name in enumerate(names):

            valu = node.get(name)
            if valu is None:
                return None, None

            prop = node.form.props.get(name)
            if prop is None:  # pragma: no cover
                mesg = f'No property named {name}.'
                raise self.kids[0].addExcInfo(s_exc.NoSuchProp(mesg=mesg,
                                                name=name, form=node.form.name))

            if i >= imax:
                return prop, valu

            form = runt.model.forms.get(prop.type.name)
            if form is None:
                raise self.addExcInfo(s_exc.NoSuchForm.init(prop.type.name))

            node = await runt.snap.getNodeByNdef((form.name, valu))
            if node is None:
                return None, None

    async def compute(self, runt, path):
        prop, valu = await self.getPropAndValu(runt, path)
        return valu

class RelPropValue(PropValue):
    pass

class UnivPropValue(PropValue):
    pass

class TagValue(Value):

    def isRuntSafe(self, runt):
        return False

    def isRuntSafeAtom(self, runt):
        return False

    async def compute(self, runt, path):
        valu = await self.kids[0].compute(runt, path)
        return path.node.getTag(valu)

class TagProp(Value):

    async def compute(self, runt, path):
        tag = await self.kids[0].compute(runt, path)
        prop = await self.kids[1].compute(runt, path)
        return (tag, prop)

class FormTagProp(Value):

    async def compute(self, runt, path):
        form = await self.kids[0].compute(runt, path)
        tag = await self.kids[1].compute(runt, path)
        prop = await self.kids[2].compute(runt, path)
        return (form, tag, prop)

class TagPropValue(Value):
    async def compute(self, runt, path):
        tag, prop = await self.kids[0].compute(runt, path)
        return path.node.getTagProp(tag, prop)

class CallArgs(Value):

    async def compute(self, runt, path):
        return [await k.compute(runt, path) for k in self.kids]

class CallKwarg(CallArgs):
    pass

class CallKwargs(CallArgs):
    pass

class VarValue(Value):

    def validate(self, runt):

        if runt.runtvars.get(self.name) is None:
            exc = s_exc.NoSuchVar(mesg=f'Missing variable: {self.name}', name=self.name)
            raise self.addExcInfo(exc)

    def prepare(self):
        assert isinstance(self.kids[0], Const)
        self.name = self.kids[0].value()

    def isRuntSafe(self, runt):
        return runt.isRuntVar(self.name)

    def isRuntSafeAtom(self, runt):
        return runt.isRuntVar(self.name)

    def hasVarName(self, name):
        return self.kids[0].value() == name

    async def compute(self, runt, path):

        if path is not None:
            valu = path.getVar(self.name, defv=s_common.novalu)
            if valu is not s_common.novalu:
                return valu

        valu = runt.getVar(self.name, defv=s_common.novalu)
        if valu is not s_common.novalu:
            return valu

        if runt.isRuntVar(self.name):
            exc = s_exc.NoSuchVar(mesg=f'Runtsafe variable used before assignment: {self.name}',
                                  name=self.name, runtsafe=True)
        else:
            exc = s_exc.NoSuchVar(mesg=f'Non-runtsafe variable used before assignment: {self.name}',
                                  name=self.name, runtsafe=False)

        raise self.addExcInfo(exc)

class VarDeref(Value):

    async def compute(self, runt, path):

        base = await self.kids[0].compute(runt, path)
        # the deref of None is always None
        if base is None:
            return None

        name = await self.kids[1].compute(runt, path)

        valu = s_stormtypes.fromprim(base, path=path)
        with s_scope.enter({'runt': runt}):
            return await valu.deref(name)

class FuncCall(Value):

    async def compute(self, runt, path):

        func = await self.kids[0].compute(runt, path)
        if not callable(func):
            text = self.getAstText()
            styp = await s_stormtypes.totype(func, basetypes=True)
            mesg = f"'{styp}' object is not callable: {text}"
            raise self.addExcInfo(s_exc.StormRuntimeError(mesg=mesg))

        if runt.readonly and not getattr(func, '_storm_readonly', False):
            mesg = f'Function ({func.__name__}) is not marked readonly safe.'
            raise self.kids[0].addExcInfo(s_exc.IsReadOnly(mesg=mesg))

        argv = await self.kids[1].compute(runt, path)
        kwargs = {k: v for (k, v) in await self.kids[2].compute(runt, path)}

        with s_scope.enter({'runt': runt}):
            retn = func(*argv, **kwargs)
            if s_coro.iscoro(retn):
                return await retn
            return retn

class DollarExpr(Value):
    '''
    Top level node for $(...) expressions
    '''
    async def compute(self, runt, path):
        return await self.kids[0].compute(runt, path)

async def expr_add(x, y):
    return await tonumber(x) + await tonumber(y)

async def expr_sub(x, y):
    return await tonumber(x) - await tonumber(y)

async def expr_mod(x, y):
    return await tonumber(x) % await tonumber(y)

async def expr_mul(x, y):
    return await tonumber(x) * await tonumber(y)

async def expr_div(x, y):
    x = await tonumber(x)
    y = await tonumber(y)
    if isinstance(x, int) and isinstance(y, int):
        return x // y
    return x / y

async def expr_pow(x, y):
    return await tonumber(x) ** await tonumber(y)

async def expr_eq(x, y):
    return await tocmprvalu(x) == await tocmprvalu(y)

async def expr_ne(x, y):
    return await tocmprvalu(x) != await tocmprvalu(y)

async def expr_gt(x, y):
    return await tonumber(x) > await tonumber(y)

async def expr_lt(x, y):
    return await tonumber(x) < await tonumber(y)

async def expr_ge(x, y):
    return await tonumber(x) >= await tonumber(y)

async def expr_le(x, y):
    return await tonumber(x) <= await tonumber(y)

async def expr_prefix(x, y):
    x, y = await tostr(x), await tostr(y)
    return x.startswith(y)

async def expr_re(x, y):
    if regex.search(await tostr(y), await tostr(x), flags=regex.I):
        return True
    return False

_ExprFuncMap = {
    '+': expr_add,
    '-': expr_sub,
    '%': expr_mod,
    '*': expr_mul,
    '/': expr_div,
    '**': expr_pow,
    '=': expr_eq,
    '!=': expr_ne,
    '~=': expr_re,
    '>': expr_gt,
    '<': expr_lt,
    '>=': expr_ge,
    '<=': expr_le,
    '^=': expr_prefix,
}

async def expr_not(x):
    return not await tobool(x)

async def expr_neg(x):
    return await tonumber(x) * -1

_UnaryExprFuncMap = {
    '-': expr_neg,
    'not': expr_not,
}

class UnaryExprNode(Value):
    '''
    A unary (i.e. single-argument) expression node
    '''
    def prepare(self):
        assert len(self.kids) == 2
        assert isinstance(self.kids[0], Const)

        oper = self.kids[0].value()
        self._operfunc = _UnaryExprFuncMap[oper]

    async def compute(self, runt, path):
        return await self._operfunc(await self.kids[1].compute(runt, path))

class ExprNode(Value):
    '''
    A binary (i.e. two argument) expression node
    '''
    def prepare(self):

        assert len(self.kids) == 3
        assert isinstance(self.kids[1], Const)

        oper = self.kids[1].value()
        self._operfunc = _ExprFuncMap[oper]

    async def compute(self, runt, path):
        parm1 = await self.kids[0].compute(runt, path)
        parm2 = await self.kids[2].compute(runt, path)
        try:
            return await self._operfunc(parm1, parm2)
        except ZeroDivisionError:
            exc = s_exc.StormRuntimeError(mesg='Cannot divide by zero')
            raise self.kids[2].addExcInfo(exc)
        except decimal.InvalidOperation:
            exc = s_exc.StormRuntimeError(mesg='Invalid operation on a Number')
            raise self.addExcInfo(exc)

class ExprOrNode(Value):
    async def compute(self, runt, path):
        parm1 = await self.kids[0].compute(runt, path)
        if await tobool(parm1):
            return True
        parm2 = await self.kids[2].compute(runt, path)
        return await tobool(parm2)

class ExprAndNode(Value):
    async def compute(self, runt, path):
        parm1 = await self.kids[0].compute(runt, path)
        if not await tobool(parm1):
            return False
        parm2 = await self.kids[2].compute(runt, path)
        return await tobool(parm2)

class TagName(Value):

    def prepare(self):
        self.isconst = not self.kids or all(isinstance(k, Const) for k in self.kids)
        if self.isconst and self.kids:
            self.constval = '.'.join([k.value() for k in self.kids])
        else:
            self.constval = None

    async def compute(self, runt, path):

        if self.isconst:
            return self.constval

        if not isinstance(self.kids[0], Const):
            valu = await self.kids[0].compute(runt, path)
            valu = await s_stormtypes.toprim(valu)

            if not isinstance(valu, str):
                mesg = 'Invalid value type for tag name, tag names must be strings.'
                raise s_exc.BadTypeValu(mesg=mesg)

            normtupl = await runt.snap.getTagNorm(valu)
            return normtupl[0]

        vals = []
        for kid in self.kids:
            part = await kid.compute(runt, path)
            if part is None:
                mesg = f'Null value from var ${kid.name} is not allowed in tag names.'
                raise kid.addExcInfo(s_exc.BadTypeValu(mesg=mesg))

            part = await tostr(part)
            partnorm = await runt.snap.getTagNorm(part)
            vals.append(partnorm[0])

        return '.'.join(vals)

    async def computeTagArray(self, runt, path, excignore=()):

        if self.isconst:
            return (self.constval,)

        if not isinstance(self.kids[0], Const):
            tags = []
            vals = await self.kids[0].compute(runt, path)
            vals = await s_stormtypes.toprim(vals)

            if not isinstance(vals, (tuple, list, set)):
                vals = (vals,)

            for valu in vals:
                try:
                    if not isinstance(valu, str):
                        mesg = 'Invalid value type for tag name, tag names must be strings.'
                        raise s_exc.BadTypeValu(mesg=mesg)

                    normtupl = await runt.snap.getTagNorm(valu)
                    if normtupl is None:
                        continue

                    tags.append(normtupl[0])
                except excignore:
                    pass
            return tags

        vals = []
        for kid in self.kids:
            part = await kid.compute(runt, path)
            if part is None:
                mesg = f'Null value from var ${kid.name} is not allowed in tag names.'
                raise kid.addExcInfo(s_exc.BadTypeValu(mesg=mesg))

            part = await tostr(part)
            partnorm = await runt.snap.getTagNorm(part)
            vals.append(partnorm[0])

        return ('.'.join(vals),)

class TagMatch(TagName):
    '''
    Like TagName, but can have asterisks
    '''
    def hasglob(self):
        assert self.kids
        # TODO support vars with asterisks?
        return any('*' in kid.valu for kid in self.kids if isinstance(kid, Const))

    async def compute(self, runt, path):

        if self.isconst:
            return self.constval

        if not isinstance(self.kids[0], Const):
            valu = await self.kids[0].compute(runt, path)
            valu = await s_stormtypes.toprim(valu)

            if not isinstance(valu, str):
                mesg = 'Invalid value type for tag name, tag names must be strings.'
                raise s_exc.BadTypeValu(mesg=mesg)

            return valu

        vals = []
        for kid in self.kids:
            part = await kid.compute(runt, path)
            if part is None:
                mesg = f'Null value from var ${kid.name} is not allowed in tag names.'
                raise s_exc.BadTypeValu(mesg=mesg)

            vals.append(await tostr(part))

        return '.'.join(vals)

class Const(Value):

    def __init__(self, astinfo, valu, kids=()):
        Value.__init__(self, astinfo, kids=kids)
        self.valu = valu

    def repr(self):
        return f'{self.__class__.__name__}: {self.valu}'

    def isRuntSafe(self, runt):
        return True

    def value(self):
        return self.valu

    async def compute(self, runt, path):
        return self.valu

class ExprDict(Value):

    def prepare(self):
        self.const = None
        if all(isinstance(k, Const) for k in self.kids):
            valu = {}
            for i in range(0, len(self.kids), 2):
                valu[self.kids[i].value()] = self.kids[i + 1].value()
            self.const = s_msgpack.en(valu)

    async def compute(self, runt, path):

        if self.const is not None:
            return s_stormtypes.Dict(s_msgpack.un(self.const))

        valu = {}
        for i in range(0, len(self.kids), 2):

            key = await self.kids[i].compute(runt, path)

            if s_stormtypes.ismutable(key):
                key = await s_stormtypes.torepr(key)
                raise s_exc.BadArg(mesg='Mutable values are not allowed as dictionary keys', name=key)

            key = await toprim(key)

            valu[key] = await self.kids[i + 1].compute(runt, path)

        return s_stormtypes.Dict(valu)

class ExprList(Value):

    def prepare(self):
        self.const = None
        if all(isinstance(k, Const) for k in self.kids):
            self.const = s_msgpack.en([k.value() for k in self.kids])

    async def compute(self, runt, path):
        if self.const is not None:
            return s_stormtypes.List(list(s_msgpack.un(self.const)))
        return s_stormtypes.List([await v.compute(runt, path) for v in self.kids])

class FormatString(Value):

    def prepare(self):
        self.isconst = not self.kids or (len(self.kids) == 1 and isinstance(self.kids[0], Const))
        self.constval = self.kids[0].value() if self.isconst and self.kids else ''

    async def compute(self, runt, path):
        if self.isconst:
            return self.constval
        reprs = [await s_stormtypes.torepr(await k.compute(runt, path), usestr=True) for k in self.kids]
        return ''.join(reprs)

class VarList(Const):
    pass

class Cmpr(Const):
    pass

class Bool(Const):
    pass

class EmbedQuery(Const):

    runtopaque = True

    def validate(self, runt):
        # var scope validation occurs in the sub-runtime
        pass

    def hasVarName(self, name):
        # similar to above, the sub-runtime handles var scoping
        return False

    def getRuntVars(self, runt):
        if 0:
            yield

    async def compute(self, runt, path):

        varz = {}
        varz.update(runt.vars)

        if path is not None:
            varz.update(path.vars)

        return s_stormtypes.Query(self.valu, varz, runt, path=path)

class List(Value):

    def repr(self):
        return 'List: %s' % self.kids

    async def compute(self, runt, path):
        return [await k.compute(runt, path) for k in self.kids]

class PropName(Value):

    def prepare(self):
        self.isconst = isinstance(self.kids[0], Const)

    async def compute(self, runt, path):
        return await self.kids[0].compute(runt, path)

class FormName(Value):

    async def compute(self, runt, path):
        return await self.kids[0].compute(runt, path)

class RelProp(PropName):
    pass

class UnivProp(RelProp):
    async def compute(self, runt, path):
        valu = await self.kids[0].compute(runt, path)
        if self.isconst:
            return valu
        return '.' + valu

class AbsProp(Const):
    pass

class Edit(Oper):
    pass

class EditParens(Edit):

    async def run(self, runt, genr):

        if runt.readonly:
            mesg = 'Storm runtime is in readonly mode, cannot create or edit nodes and other graph data.'
            raise self.addExcInfo(s_exc.IsReadOnly(mesg=mesg))

        nodeadd = self.kids[0]
        assert isinstance(nodeadd, EditNodeAdd)

        formname = await nodeadd.kids[0].compute(runt, None)

        runt.layerConfirm(('node', 'add', formname))

        # create an isolated generator for the add vs edit
        if nodeadd.isRuntSafe(runt):

            # Luke, let the (node,path) tuples flow through you
            async for item in genr:
                yield item

            # isolated runtime stack...
            genr = s_common.agen()
            for oper in self.kids:
                genr = oper.run(runt, genr)

            async for item in genr:
                yield item

        else:

            # do a little genr-jig.
            async for node, path in genr:

                formname = await nodeadd.kids[0].compute(runt, path)
                form = runt.model.form(formname)

                yield node, path

                async def editgenr():
                    async for item in nodeadd.addFromPath(form, runt, path):
                        yield item

                fullgenr = editgenr()
                for oper in self.kids[1:]:
                    fullgenr = oper.run(runt, fullgenr)

                async for item in fullgenr:
                    yield item

class EditNodeAdd(Edit):

    def prepare(self):

        assert isinstance(self.kids[0], FormName)
        assert isinstance(self.kids[1], Const)

        self.oper = self.kids[1].value()
        self.excignore = (s_exc.BadTypeValu, ) if self.oper == '?=' else ()

    async def addFromPath(self, form, runt, path):
        '''
        Add a node using the context from path.

        NOTE: CALLER MUST CHECK PERMS
        '''
        vals = await self.kids[2].compute(runt, path)

        try:
            if isinstance(form.type, s_types.Guid):
                vals = await s_stormtypes.toprim(vals)

            for valu in form.type.getTypeVals(vals):
                try:
                    newn = await runt.snap.addNode(form.name, valu)
                except self.excignore:
                    pass
                else:
                    yield newn, runt.initPath(newn)
        except self.excignore:
            await asyncio.sleep(0)

    async def run(self, runt, genr):

        # the behavior here is a bit complicated...

        # single value add (runtime computed per node )
        # In the cases below, $hehe is input to the storm runtime vars.
        # case 1: [ foo:bar="lols" ]
        # case 2: [ foo:bar=$hehe ]
        # case 2: [ foo:bar=$lib.func(20, $hehe) ]
        # case 3: ($foo, $bar) = $hehe [ foo:bar=($foo, $bar) ]

        # iterative add ( node add is executed once per inbound node )
        # case 1: <query> [ foo:bar=(:baz, 20) ]
        # case 2: <query> [ foo:bar=($node, 20) ]
        # case 2: <query> $blah=:baz [ foo:bar=($blah, 20) ]

        if runt.readonly:
            mesg = 'Storm runtime is in readonly mode, cannot create or edit nodes and other graph data.'
            raise self.addExcInfo(s_exc.IsReadOnly(mesg=mesg))

        runtsafe = self.isRuntSafe(runt)

        async def feedfunc():

            if not runtsafe:

                first = True
                async for node, path in genr:

                    # must reach back first to trigger sudo / etc
                    formname = await self.kids[0].compute(runt, path)
                    runt.layerConfirm(('node', 'add', formname))

                    form = runt.model.form(formname)
                    if form is None:
                        raise self.kids[0].addExcInfo(s_exc.NoSuchForm.init(formname))

                    # must use/resolve all variables from path before yield
                    async for item in self.addFromPath(form, runt, path):
                        yield item

                    yield node, path
                    await asyncio.sleep(0)

            else:

                formname = await self.kids[0].compute(runt, None)
                runt.layerConfirm(('node', 'add', formname))

                form = runt.model.form(formname)
                if form is None:
                    raise self.kids[0].addExcInfo(s_exc.NoSuchForm.init(formname))

                valu = await self.kids[2].compute(runt, None)
                valu = await s_stormtypes.tostor(valu)

                try:
                    for valu in form.type.getTypeVals(valu):
                        try:
                            node = await runt.snap.addNode(formname, valu)
                        except self.excignore:
                            continue

                        yield node, runt.initPath(node)
                        await asyncio.sleep(0)
                except self.excignore:
                    await asyncio.sleep(0)

        if runtsafe:
            async for node, path in genr:
                yield node, path

        async with contextlib.aclosing(s_base.schedGenr(feedfunc())) as agen:
            async for item in agen:
                yield item

class EditPropSet(Edit):

    async def run(self, runt, genr):

        if runt.readonly:
            mesg = 'Storm runtime is in readonly mode, cannot create or edit nodes and other graph data.'
            raise self.addExcInfo(s_exc.IsReadOnly(mesg=mesg))

        oper = await self.kids[1].compute(runt, None)
        excignore = (s_exc.BadTypeValu,) if oper in ('?=', '?+=', '?-=') else ()

        isadd = oper in ('+=', '?+=')
        issub = oper in ('-=', '?-=')
        rval = self.kids[2]
        expand = True

        async for node, path in genr:

            name = await self.kids[0].compute(runt, path)

            prop = node.form.props.get(name)
            if prop is None:
                mesg = f'No property named {name} on form {node.form.name}.'
                exc = s_exc.NoSuchProp(mesg=mesg, name=name, form=node.form.name)
                raise self.kids[0].addExcInfo(exc)

            if not node.form.isrunt:
                # runt node property permissions are enforced by the callback
                runt.layerConfirm(('node', 'prop', 'set', prop.full))

            isarray = isinstance(prop.type, s_types.Array)

            try:
                if isarray and isinstance(rval, SubQuery):
                    valu = await rval.compute_array(runt, path)
                    expand = False

                else:
                    valu = await rval.compute(runt, path)

                valu = await s_stormtypes.tostor(valu)

                if isadd or issub:

                    if not isarray:
                        mesg = f'Property set using ({oper}) is only valid on arrays.'
                        exc = s_exc.StormRuntimeError(mesg)
                        raise self.kids[0].addExcInfo(exc)

                    arry = node.get(name)
                    if arry is None:
                        arry = ()

                    # make arry mutable
                    arry = list(arry)

                    if expand:
                        valu = (valu,)

                    if isadd:
                        arry.extend(valu)

                    else:
                        assert issub
                        # we cant remove something we cant norm...
                        # but that also means it can't be in the array so...
                        for v in valu:
                            norm, info = prop.type.arraytype.norm(v)
                            try:
                                arry.remove(norm)
                            except ValueError:
                                pass

                    valu = arry

                if isinstance(prop.type, s_types.Ival):
                    oldv = node.get(name)
                    if oldv is not None:
                        valu, _ = prop.type.norm(valu)
                        valu = prop.type.merge(oldv, valu)

                await node.set(name, valu)

            except excignore:
                pass

            yield node, path

            await asyncio.sleep(0)

class EditPropDel(Edit):

    async def run(self, runt, genr):

        if runt.readonly:
            mesg = 'Storm runtime is in readonly mode, cannot create or edit nodes and other graph data.'
            raise self.addExcInfo(s_exc.IsReadOnly(mesg=mesg))

        async for node, path in genr:
            name = await self.kids[0].compute(runt, path)

            prop = node.form.props.get(name)
            if prop is None:
                mesg = f'No property named {name}.'
                exc = s_exc.NoSuchProp(mesg=mesg, name=name, form=node.form.name)
                raise self.kids[0].addExcInfo(exc)

            runt.layerConfirm(('node', 'prop', 'del', prop.full))

            await node.pop(name)

            yield node, path

            await asyncio.sleep(0)

class EditUnivDel(Edit):

    async def run(self, runt, genr):

        if runt.readonly:
            mesg = 'Storm runtime is in readonly mode, cannot create or edit nodes and other graph data.'
            raise self.addExcInfo(s_exc.IsReadOnly(mesg=mesg))

        univprop = self.kids[0]
        assert isinstance(univprop, UnivProp)
        if univprop.isconst:
            name = await self.kids[0].compute(None, None)

            univ = runt.model.props.get(name)
            if univ is None:
                mesg = f'No property named {name}.'
                exc = s_exc.NoSuchProp(mesg=mesg, name=name)
                raise self.kids[0].addExcInfo(exc)

        async for node, path in genr:
            if not univprop.isconst:
                name = await univprop.compute(runt, path)

                univ = runt.model.props.get(name)
                if univ is None:
                    mesg = f'No property named {name}.'
                    exc = s_exc.NoSuchProp(mesg=mesg, name=name)
                    raise self.kids[0].addExcInfo(exc)

            runt.layerConfirm(('node', 'prop', 'del', name))

            await node.pop(name)
            yield node, path

            await asyncio.sleep(0)

class N1Walk(Oper):

    async def walkNodeEdges(self, runt, node, verb=None):
        async for _, nid in node.iterEdgesN1(verb=verb):
            walknode = await runt.snap.getNodeByNid(nid)
            if walknode is not None:
                yield walknode

    async def run(self, runt, genr):

        cmpr = None
        if len(self.kids) == 4:
            cmpr = await self.kids[2].compute(runt, None)

        async def destfilt(destforms, node, path):

            if not isinstance(destforms, (tuple, list)):
                destforms = (destforms, )

            for destform in destforms:

                if destform == '*':
                    if cmpr is not None:
                        mesg = 'Wild card walk operations do not support comparison.'
                        raise self.addExcInfo(s_exc.StormRuntimeError(mesg=mesg))
                    return True

                prop = runt.model.prop(destform)
                if prop is None:
                    mesg = f'walk operation expects dest to be a prop got: {destform!r}'
                    raise self.addExcInfo(s_exc.StormRuntimeError(mesg=mesg))

                if prop.form.full != node.form.full:
                    continue

                if cmpr is None:

                    if prop.isform:
                        return True

                    if node.get(prop.name) is not None:
                        return True

                    return False

                if prop.isform:
                    nodevalu = node.ndef[1]
                else:
                    nodevalu = node.get(prop.name)

                cmprvalu = await self.kids[3].compute(runt, path)

                if prop.type.cmpr(nodevalu, cmpr, cmprvalu):
                    return True

            return False

        async for node, path in genr:

            verbs = await self.kids[0].compute(runt, path)
            verbs = await s_stormtypes.toprim(verbs)

            dest = await self.kids[1].compute(runt, path)
            dest = await s_stormtypes.toprim(dest)

            if not isinstance(verbs, (str, list, tuple)):
                mesg = f'walk operation expected a string or list.  got: {verbs!r}.'
                raise self.kids[0].addExcInfo(s_exc.StormRuntimeError(mesg=mesg))

            if isinstance(verbs, str):
                verbs = (verbs,)

            for verb in verbs:

                verb = await s_stormtypes.tostr(verb)

                if verb == '*':
                    verb = None

                async for walknode in self.walkNodeEdges(runt, node, verb=verb):

                    if not await destfilt(dest, walknode, path):
                        await asyncio.sleep(0)
                        continue

                    yield walknode, path.fork(walknode)

class N2Walk(N1Walk):

    async def walkNodeEdges(self, runt, node, verb=None):
        async for _, nid in node.iterEdgesN2(verb=verb):
            walknode = await runt.snap.getNodeByNid(nid)
            if walknode is not None:
                yield walknode

class EditEdgeAdd(Edit):

    def __init__(self, astinfo, kids=(), n2=False):
        Edit.__init__(self, astinfo, kids=kids)
        self.n2 = n2

    async def run(self, runt, genr):

        if runt.readonly:
            mesg = 'Storm runtime is in readonly mode, cannot create or edit nodes and other graph data.'
            raise self.addExcInfo(s_exc.IsReadOnly(mesg=mesg))

        # SubQuery -> Query
        query = self.kids[1].kids[0]

        hits = set()

        def allowed(x):
            if x in hits:
                return

            runt.layerConfirm(('node', 'edge', 'add', x))
            hits.add(x)

        async for node, path in genr:

            if node.form.isrunt:
                mesg = f'Edges cannot be used with runt nodes: {node.form.full}'
                raise self.addExcInfo(s_exc.IsRuntForm(mesg=mesg, form=node.form.full))

            iden = node.iden()
            verb = await tostr(await self.kids[0].compute(runt, path))

            allowed(verb)

            opts = {'vars': path.vars.copy()}
            async with runt.getSubRuntime(query, opts=opts) as subr:

                if self.n2:
                    async for subn, subp in subr.execute():
                        if subn.form.isrunt:
                            mesg = f'Edges cannot be used with runt nodes: {subn.form.full}'
                            raise self.addExcInfo(s_exc.IsRuntForm(mesg=mesg, form=subn.form.full))

                        await subn.addEdge(verb, iden)

                else:
                    async with node.snap.getEditor() as editor:
                        proto = editor.loadNode(node)

                        async for subn, subp in subr.execute():
                            if subn.form.isrunt:
                                mesg = f'Edges cannot be used with runt nodes: {subn.form.full}'
                                raise self.addExcInfo(s_exc.IsRuntForm(mesg=mesg, form=subn.form.full))

                            await proto.addEdge(verb, subn.iden())
                            await asyncio.sleep(0)

                            if len(proto.edges) >= 1000:
                                nodeedits = editor.getNodeEdits()
                                if nodeedits:
                                    await node.snap.saveNodeEdits(nodeedits)
                                proto.edges.clear()

            yield node, path

class EditEdgeDel(Edit):

    def __init__(self, astinfo, kids=(), n2=False):
        Edit.__init__(self, astinfo, kids=kids)
        self.n2 = n2

    async def run(self, runt, genr):

        if runt.readonly:
            mesg = 'Storm runtime is in readonly mode, cannot create or edit nodes and other graph data.'
            raise self.addExcInfo(s_exc.IsReadOnly(mesg=mesg))

        query = self.kids[1].kids[0]

        hits = set()

        def allowed(x):
            if x in hits:
                return

            runt.layerConfirm(('node', 'edge', 'del', x))
            hits.add(x)

        async for node, path in genr:

            if node.form.isrunt:
                mesg = f'Edges cannot be used with runt nodes: {node.form.full}'
                raise self.addExcInfo(s_exc.IsRuntForm(mesg=mesg, form=node.form.full))

            iden = node.iden()
            verb = await tostr(await self.kids[0].compute(runt, path))

            allowed(verb)

            opts = {'vars': path.vars.copy()}
            async with runt.getSubRuntime(query, opts=opts) as subr:
                if self.n2:
                    async for subn, subp in subr.execute():
                        if subn.form.isrunt:
                            mesg = f'Edges cannot be used with runt nodes: {subn.form.full}'
                            raise self.addExcInfo(s_exc.IsRuntForm(mesg=mesg, form=subn.form.full))
                        await subn.delEdge(verb, iden)

                else:
                    async with node.snap.getEditor() as editor:
                        proto = editor.loadNode(node)

                        async for subn, subp in subr.execute():
                            if subn.form.isrunt:
                                mesg = f'Edges cannot be used with runt nodes: {subn.form.full}'
                                raise self.addExcInfo(s_exc.IsRuntForm(mesg=mesg, form=subn.form.full))

                            await proto.delEdge(verb, subn.iden())
                            await asyncio.sleep(0)

                            if len(proto.edgedels) >= 1000:
                                nodeedits = editor.getNodeEdits()
                                if nodeedits:
                                    await node.snap.saveNodeEdits(nodeedits)
                                proto.edgedels.clear()

            yield node, path

class EditTagAdd(Edit):

    async def run(self, runt, genr):

        if runt.readonly:
            mesg = 'Storm runtime is in readonly mode, cannot create or edit nodes and other graph data.'
            raise self.addExcInfo(s_exc.IsReadOnly(mesg=mesg))

        if len(self.kids) > 1 and isinstance(self.kids[0], Const) and (await self.kids[0].compute(runt, None)) == '?':
            oper_offset = 1
        else:
            oper_offset = 0

        excignore = (s_exc.BadTypeValu,) if oper_offset == 1 else ()

        hasval = len(self.kids) > 2 + oper_offset

        valu = (None, None)

        async for node, path in genr:

            try:
                names = await self.kids[oper_offset].computeTagArray(runt, path, excignore=excignore)
            except excignore:
                yield node, path
                await asyncio.sleep(0)
                continue

            for name in names:

                try:
                    parts = name.split('.')

                    runt.layerConfirm(('node', 'tag', 'add', *parts))

                    if hasval:
                        valu = await self.kids[2 + oper_offset].compute(runt, path)
                        valu = await s_stormtypes.toprim(valu)
                    await node.addTag(name, valu=valu)
                except excignore:
                    pass

            yield node, path

            await asyncio.sleep(0)

class EditTagDel(Edit):

    async def run(self, runt, genr):

        if runt.readonly:
            mesg = 'Storm runtime is in readonly mode, cannot create or edit nodes and other graph data.'
            raise self.addExcInfo(s_exc.IsReadOnly(mesg=mesg))

        async for node, path in genr:

            names = await self.kids[0].computeTagArray(runt, path, excignore=(s_exc.BadTypeValu,))

            for name in names:

                parts = name.split('.')

                runt.layerConfirm(('node', 'tag', 'del', *parts))

                await node.delTag(name)

            yield node, path

            await asyncio.sleep(0)

class EditTagPropSet(Edit):
    '''
    [ #foo.bar:baz=10 ]
    '''
    async def run(self, runt, genr):

        if runt.readonly:
            mesg = 'Storm runtime is in readonly mode, cannot create or edit nodes and other graph data.'
            raise self.addExcInfo(s_exc.IsReadOnly(mesg=mesg))

        oper = await self.kids[1].compute(runt, None)
        excignore = s_exc.BadTypeValu if oper == '?=' else ()

        async for node, path in genr:

            tag, prop = await self.kids[0].compute(runt, path)

            valu = await self.kids[2].compute(runt, path)
            valu = await s_stormtypes.tostor(valu)

            tagparts = tag.split('.')

            # for now, use the tag add perms
            runt.layerConfirm(('node', 'tag', 'add', *tagparts))

            try:
                await node.setTagProp(tag, prop, valu)
            except asyncio.CancelledError:  # pragma: no cover
                raise
            except excignore:
                pass

            yield node, path

            await asyncio.sleep(0)

class EditTagPropDel(Edit):
    '''
    [ -#foo.bar:baz ]
    '''
    async def run(self, runt, genr):

        if runt.readonly:
            mesg = 'Storm runtime is in readonly mode, cannot create or edit nodes and other graph data.'
            raise self.addExcInfo(s_exc.IsReadOnly(mesg=mesg))

        async for node, path in genr:

            tag, prop = await self.kids[0].compute(runt, path)
            tagparts = tag.split('.')

            # for now, use the tag add perms
            runt.layerConfirm(('node', 'tag', 'del', *tagparts))

            await node.delTagProp(tag, prop)

            yield node, path

            await asyncio.sleep(0)

class BreakOper(AstNode):

    async def run(self, runt, genr):

        # we must be a genr...
        for _ in ():
            yield _

        async for node, path in genr:
            raise s_stormctrl.StormBreak(item=(node, path))

        raise s_stormctrl.StormBreak()

class ContinueOper(AstNode):

    async def run(self, runt, genr):

        # we must be a genr...
        for _ in ():
            yield _

        async for node, path in genr:
            raise s_stormctrl.StormContinue(item=(node, path))

        raise s_stormctrl.StormContinue()

class IfClause(AstNode):
    pass

class IfStmt(Oper):

    def prepare(self):
        if isinstance(self.kids[-1], IfClause):
            self.elsequery = None
            self.clauses = self.kids
        else:
            self.elsequery = self.kids[-1]
            self.clauses = self.kids[:-1]

    async def _runtsafe_calc(self, runt):
        '''
        All conditions are runtsafe: figure out which clause wins
        '''
        for clause in self.clauses:
            expr, subq = clause.kids

            exprvalu = await expr.compute(runt, None)
            if await tobool(exprvalu):
                return subq
        else:
            return self.elsequery

    async def run(self, runt, genr):
        count = 0

        allcondsafe = all(clause.kids[0].isRuntSafe(runt) for clause in self.clauses)

        async for node, path in genr:
            count += 1

            for clause in self.clauses:
                expr, subq = clause.kids

                exprvalu = await expr.compute(runt, path)
                if await tobool(exprvalu):
                    break
            else:
                subq = self.elsequery

            if subq:
                assert isinstance(subq, SubQuery)

                async for item in subq.inline(runt, s_common.agen((node, path))):
                    yield item
            else:
                # If none of the if branches were executed and no else present, pass the stream through unaltered
                yield node, path

        if count != 0 or not allcondsafe:
            return

        # no nodes and a runt safe value should execute the winning clause once
        subq = await self._runtsafe_calc(runt)
        if subq:
            async for item in subq.inline(runt, s_common.agen()):
                yield item

class Return(Oper):

    async def run(self, runt, genr):

        # fake out a generator...
        for item in ():
            yield item  # pragma: no cover

        valu = None
        async for node, path in genr:
            if self.kids:
                valu = await self.kids[0].compute(runt, path)

            raise s_stormctrl.StormReturn(valu)

        # no items in pipeline... execute
        if self.isRuntSafe(runt):
            if self.kids:
                valu = await self.kids[0].compute(runt, None)
            raise s_stormctrl.StormReturn(valu)

class Emit(Oper):

    async def run(self, runt, genr):

        count = 0
        async for node, path in genr:
            count += 1
            await runt.emit(await self.kids[0].compute(runt, path))
            yield node, path

        # no items in pipeline and runtsafe. execute once.
        if count == 0 and self.isRuntSafe(runt):
            await runt.emit(await self.kids[0].compute(runt, None))

class Stop(Oper):

    async def run(self, runt, genr):
        for _ in (): yield _
        async for node, path in genr:
            raise s_stormctrl.StormStop()
        raise s_stormctrl.StormStop()

class FuncArgs(AstNode):
    '''
    Represents the function arguments in a function definition
    '''

    async def compute(self, runt, path):
        retn = []

        for kid in self.kids:
            valu = await kid.compute(runt, path)
            if isinstance(kid, CallKwarg):
                if s_stormtypes.ismutable(valu[1]):
                    exc = s_exc.StormRuntimeError(mesg='Mutable default parameter value not allowed')
                    raise kid.addExcInfo(exc)
            else:
                valu = (valu, s_common.novalu)
            retn.append(valu)

        return retn

class Function(AstNode):
    '''
    ( name, args, body )

    // use args/kwargs syntax
    function bar(x, v=$(30)) {
    }

    # we auto-detect the behavior of the target function

    # return a value
    function bar(x, y) { return ($(x + y)) }

    # a function that produces nodes
    function bar(x, y) { [ baz:faz=(x, y) ] }

    $foo = $bar(10, v=20)
    '''
    runtopaque = True
    def prepare(self):
        assert isinstance(self.kids[0], Const)
        self.name = self.kids[0].value()
        self.hasemit = self.hasAstClass(Emit)
        self.hasretn = self.hasAstClass(Return)

    def isRuntSafe(self, runt):
        return True

    async def run(self, runt, genr):
        argskid = self.kids[1]
        if not argskid.isRuntSafe(runt):
            exc = s_exc.StormRuntimeError(mesg='Non-runtsafe default parameter value not allowed')
            raise argskid.addExcInfo(exc)

        async def once():
            argdefs = await argskid.compute(runt, None)

            @s_stormtypes.stormfunc(readonly=True)
            async def realfunc(*args, **kwargs):
                return await self.callfunc(runt, argdefs, args, kwargs)

            await runt.setVar(self.name, realfunc)

        count = 0

        async for node, path in genr:
            count += 1
            if count == 1:
                await once()

            yield node, path

        if count == 0:
            await once()

    def getRuntVars(self, runt):
        yield (self.kids[0].value(), True)

    def validate(self, runt):
        # var scope validation occurs in the sub-runtime
        pass

    async def callfunc(self, runt, argdefs, args, kwargs):
        '''
        Execute a function call using the given runtime.

        This function may return a value / generator / async generator
        '''
        mergargs = {}
        posnames = set()  # Positional argument names

        argcount = len(args) + len(kwargs)
        if argcount > len(argdefs):
            mesg = f'{self.name}() takes {len(argdefs)} arguments but {argcount} were provided'
            raise self.kids[1].addExcInfo(s_exc.StormRuntimeError(mesg=mesg))

        # Fill in the positional arguments
        for pos, argv in enumerate(args):
            name = argdefs[pos][0]
            mergargs[name] = argv
            posnames.add(name)

        # Merge in the rest from kwargs or the default values set at function definition
        for name, defv in argdefs[len(args):]:
            valu = kwargs.pop(name, s_common.novalu)
            if valu is s_common.novalu:
                if defv is s_common.novalu:
                    mesg = f'{self.name}() missing required argument {name}'
                    raise self.kids[1].addExcInfo(s_exc.StormRuntimeError(mesg=mesg))
                valu = defv

            mergargs[name] = valu

        if kwargs:
            # Repeated kwargs are caught at parse time, so query either repeated a positional parameter, or
            # used a kwarg not defined.
            kwkeys = list(kwargs.keys())
            if kwkeys[0] in posnames:
                mesg = f'{self.name}() got multiple values for parameter {kwkeys[0]}'
                raise self.kids[1].addExcInfo(s_exc.StormRuntimeError(mesg=mesg))

            plural = 's' if len(kwargs) > 1 else ''
            mesg = f'{self.name}() got unexpected keyword argument{plural}: {",".join(kwkeys)}'
            raise self.kids[1].addExcInfo(s_exc.StormRuntimeError(mesg=mesg))

        assert len(mergargs) == len(argdefs)

        opts = {'vars': mergargs}

        if (self.hasretn and not self.hasemit):
            async with runt.getSubRuntime(self.kids[2], opts=opts) as subr:

                # inform the sub runtime to use function scope rules
                subr.funcscope = True

                try:
                    async for item in subr.execute():
                        await asyncio.sleep(0)

                    return None

                except s_stormctrl.StormReturn as e:
                    return e.item

        async def genr():
            async with runt.getSubRuntime(self.kids[2], opts=opts) as subr:
                # inform the sub runtime to use function scope rules
                subr.funcscope = True
                try:
                    if self.hasemit:
                        async with contextlib.aclosing(await subr.emitter()) as agen:
                            async for item in agen:
                                yield item
                    else:
                        async with contextlib.aclosing(subr.execute()) as agen:
                            async for node, path in agen:
                                yield node, path
                except s_stormctrl.StormStop:
                    return

        return genr()<|MERGE_RESOLUTION|>--- conflicted
+++ resolved
@@ -621,21 +621,8 @@
                     # Try to lift and cache the potential edges for a node so that if we end up
                     # seeing n2 later, we won't have to go back and check for it
                     async for verb, n2iden in runt.snap.iterNodeEdgesN1(buid):
-                        await asyncio.sleep(0)
-<<<<<<< HEAD
-
-                        nid01 = runt.snap.core.getNidByBuid(buid01)
-                        if nid01 is None:
-                            continue
-
-                        iden01 = s_common.ehex(buid01)
-                        async for verb in node.iterEdgeVerbs(nid01):
-                            await asyncio.sleep(0)
-                            edges.append((iden01, {'type': 'edge', 'verb': verb}))
-
-                        # for existing nodes, we need to add n2 -> n1 edges in reverse
-                        async for verb in runt.snap.iterEdgeVerbs(nid01, node.nid):
-=======
+                        await asyncio.sleep(0)                        
+                        
                         if ecnt > edgelimit:
                             break
 
@@ -650,7 +637,6 @@
                             edges.append(e)
                     else:
                         for n2iden, verbs in cache.items():
->>>>>>> e63da394
                             await asyncio.sleep(0)
 
                             if n2delayed.has(n2iden):
