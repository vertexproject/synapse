--- conflicted
+++ resolved
@@ -2986,12 +2986,6 @@
 
     async def getCondEval(self, runt):
 
-<<<<<<< HEAD
-=======
-        cmpr = await self.kids[1].compute(runt, None)
-
-        cmprname = None
->>>>>>> 87ef763a
         if isinstance(self.kids[1], ByNameCmpr):
             cmpr = self.kids[1].getCmpr()
             names = self.kids[1].getNames()
@@ -3001,14 +2995,7 @@
             namecmpr = f'{names[-1]}{cmpr}'
             relprop = self.kids[0]
 
-<<<<<<< HEAD
             async def cond(node, path):
-=======
-            name = await self.kids[0].compute(runt, None)
-            prop = node.form.props.get(name)
-            if prop is None:
-                raise self.kids[0].addExcInfo(s_exc.NoSuchProp.init(name))
->>>>>>> 87ef763a
 
                 realnode, realprop = await relprop.resolvePivs(node, runt, path)
                 if realnode is None:
