--- conflicted
+++ resolved
@@ -4199,15 +4199,10 @@
 
             prop = node.form.props.get(name)
             if prop is None:
-<<<<<<< HEAD
-                mesg = f'No property named {name} on form {node.form.name}.'
-                exc = s_exc.NoSuchProp(mesg=mesg, name=name, form=node.form.name)
-=======
                 if (exc := await s_stormtypes.typeerr(propname, str)) is None:
-                    mesg = f'No property named {name}.'
+                    mesg = f'No property named {name} on form {node.form.name}.'
                     exc = s_exc.NoSuchProp(mesg=mesg, name=name, form=node.form.name)
 
->>>>>>> 62b9995d
                 raise self.kids[0].addExcInfo(exc)
 
             if not node.form.isrunt:
