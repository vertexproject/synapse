import types
import asyncio
import decimal
import fnmatch
import hashlib
import logging
import binascii
import itertools
import contextlib
import collections

import regex

import synapse.exc as s_exc
import synapse.common as s_common

import synapse.lib.base as s_base
import synapse.lib.coro as s_coro
import synapse.lib.node as s_node
import synapse.lib.cache as s_cache
import synapse.lib.scope as s_scope
import synapse.lib.types as s_types
import synapse.lib.scrape as s_scrape
import synapse.lib.msgpack as s_msgpack
import synapse.lib.spooled as s_spooled
import synapse.lib.stormctrl as s_stormctrl
import synapse.lib.stormtypes as s_stormtypes

from synapse.lib.stormtypes import tobool, toint, toprim, tostr, tonumber, tocmprvalu, undef

logger = logging.getLogger(__name__)

def parseNumber(x):
    return s_stormtypes.Number(x) if '.' in x else s_stormtypes.intify(x)

class AstNode:
    '''
    Base class for all nodes in the Storm abstract syntax tree.
    '''
    # set to True if recursive runt-safety checks should *not* recurse
    # into children of this node.
    runtopaque = False

    def __init__(self, astinfo, kids=()):
        self.kids = []
        self.astinfo = astinfo
        self.hasast = {}
        [self.addKid(k) for k in kids]

    def getAstText(self):
        return self.astinfo.text[self.astinfo.soff:self.astinfo.eoff]

    def getPosInfo(self):
        return {
            'hash': hashlib.md5(self.astinfo.text.encode(), usedforsecurity=False).hexdigest(),
            'lines': (self.astinfo.sline, self.astinfo.eline),
            'columns': (self.astinfo.scol, self.astinfo.ecol),
            'offsets': (self.astinfo.soff, self.astinfo.eoff),
        }

    def addExcInfo(self, exc):
        exc.errinfo['highlight'] = self.getPosInfo()
        return exc

    def repr(self):
        return f'{self.__class__.__name__}: {self.kids}'

    def __repr__(self):
        return self.repr()

    def addKid(self, astn):

        indx = len(self.kids)
        self.kids.append(astn)

        astn.parent = self
        astn.pindex = indx

    def sibling(self, offs=1):
        '''
        Return sibling node by relative offset from self.
        '''
        indx = self.pindex + offs

        if indx < 0:
            return None

        if indx >= len(self.parent.kids):
            return None

        return self.parent.kids[indx]

    def iterright(self):
        '''
        Yield "rightward" siblings until None.
        '''
        offs = 1
        while True:

            sibl = self.sibling(offs)
            if sibl is None:
                break

            yield sibl
            offs += 1

    def format(self, depth=0):

        yield (depth, self.repr())

        for kid in self.kids:
            for item in kid.format(depth=depth + 1):
                yield item

    def init(self, core):
        [k.init(core) for k in self.kids]
        self.prepare()

    def validate(self, runt):
        [k.validate(runt) for k in self.kids]

    def prepare(self):
        pass

    def hasAstClass(self, clss):
        hasast = self.hasast.get(clss)
        if hasast is not None:
            return hasast

        retn = False

        for kid in self.kids:

            if isinstance(kid, clss):
                retn = True
                break

            if isinstance(kid, (EditPropSet, Function, CmdOper)):
                continue

            if kid.hasAstClass(clss):
                retn = True
                break

        self.hasast[clss] = retn
        return retn

    def optimize(self):
        [k.optimize() for k in self.kids]

    def __iter__(self):
        for kid in self.kids:
            yield kid

    def getRuntVars(self, runt):
        for kid in self.kids:
            yield from kid.getRuntVars(runt)

    def isRuntSafe(self, runt):
        return all(k.isRuntSafe(runt) for k in self.kids)

    def isRuntSafeAtom(self, runt):
        return True

    def reqRuntSafe(self, runt, mesg):

        todo = collections.deque([self])

        # depth first search for an non-runtsafe atom.
        while todo:

            nkid = todo.popleft()
            if not nkid.isRuntSafeAtom(runt):
                raise nkid.addExcInfo(s_exc.StormRuntimeError(mesg=mesg))

            if nkid.runtopaque:
                continue

            todo.extend(nkid.kids)

    def hasVarName(self, name):
        return any(k.hasVarName(name) for k in self.kids)

class LookList(AstNode): pass

class Query(AstNode):

    def __init__(self, astinfo, kids=()):

        AstNode.__init__(self, astinfo, kids=kids)

        # for options parsed from the query itself
        self.opts = {}
        self.text = self.getAstText()

    async def run(self, runt, genr):

        with s_scope.enter({'runt': runt}):
            async with contextlib.AsyncExitStack() as stack:
                for oper in self.kids:
                    genr = await stack.enter_async_context(contextlib.aclosing(oper.run(runt, genr)))

                async for node, path in genr:
                    runt.tick()
                    yield node, path

    async def iterNodePaths(self, runt, genr=None):

        count = 0

        self.optimize()
        self.validate(runt)

        # turtles all the way down...
        if genr is None:
            genr = runt.getInput()

        async with contextlib.aclosing(self.run(runt, genr)) as agen:
            async for node, path in agen:

                runt.tick()

                yield node, path

                count += 1

                limit = runt.getOpt('limit')
                if limit is not None and count >= limit:
                    break

class Lookup(Query):
    '''
    When storm input mode is "lookup"
    '''
    def __init__(self, astinfo, kids, autoadd=False):
        Query.__init__(self, astinfo, kids=kids)
        self.autoadd = autoadd

    async def run(self, runt, genr):

        if runt.readonly and self.autoadd:
            mesg = 'Autoadd may not be executed in readonly Storm runtime.'
            raise self.addExcInfo(s_exc.IsReadOnly(mesg=mesg))

        async def getnode(form, valu):
            try:
                if self.autoadd:
                    runt.layerConfirm(('node', 'add', form))
                    return await runt.view.addNode(form, valu)
                else:
                    norm, info = runt.model.form(form).type.norm(valu)
                    node = await runt.view.getNodeByNdef((form, norm))
                    if node is None:
                        await runt.bus.fire('look:miss', ndef=(form, norm))
                    return node
            except s_exc.BadTypeValu:
                return None

        async def lookgenr():

            async for item in genr:
                yield item

            tokns = [await kid.compute(runt, None) for kid in self.kids[0]]
            if not tokns:
                return

            for tokn in tokns:
                async for form, valu in s_scrape.scrapeAsync(tokn, first=True):
                    node = await getnode(form, valu)
                    if node is not None:
                        yield node, runt.initPath(node)

        realgenr = lookgenr()
        if len(self.kids) > 1:
            realgenr = self.kids[1].run(runt, realgenr)

        with s_scope.enter({'runt': runt}):
            async for node, path in realgenr:
                yield node, path

class Search(Query):

    async def run(self, runt, genr):

        view = runt.view

        if not view.core.stormiface_search:
            await runt.warn('Storm search interface is not enabled!', log=False)
            return

        async def searchgenr():

            async for item in genr:
                yield item

            tokns = [await kid.compute(runt, None) for kid in self.kids[0]]
            if not tokns:
                return

            async with await s_spooled.Set.anit(dirn=runt.view.core.dirn, cell=runt.view.core) as buidset:

                todo = s_common.todo('search', tokns)
                async for (prio, buid) in view.mergeStormIface('search', todo):
                    if buid in buidset:
                        await asyncio.sleep(0)
                        continue

                    await buidset.add(buid)
                    node = await runt.view.getNodeByBuid(buid)
                    if node is not None:
                        yield node, runt.initPath(node)

        realgenr = searchgenr()
        if len(self.kids) > 1:
            realgenr = self.kids[1].run(runt, realgenr)

        with s_scope.enter({'runt': runt}):
            async for node, path in realgenr:
                yield node, path

class SubGraph:
    '''
    An Oper like object which generates a subgraph.

    Notes:

        The rules format for the subgraph is shaped like the following::

                rules = {

                    'degrees': 1,

                    'edges': True,
                    'edgelimit': 3000,
                    'filterinput': True,
                    'yieldfiltered': False,

                    'filters': [
                        '-(#foo or #bar)',
                        '-(foo:bar or baz:faz)',
                    ],

                    'pivots': [
                        '-> * | limit 100',
                        '<- * | limit 100',
                    ]

                    'forms': {

                        'inet:fqdn':{
                            'filters': [],
                            'pivots': [],
                        }

                        '*': {
                            'filters': [],
                            'pivots': [],
                        },
                    },
                }

        Nodes which were original seeds have path.meta('graph:seed').

        All nodes have path.meta('edges') which is a list of (iden, info) tuples.

    '''

    def __init__(self, rules):

        self.omits = {}
        self.rules = rules

        self.graphnodes = set([s_common.uhex(b) for b in rules.get('graphnodes', ())])
        self.maxsize = min(rules.get('maxsize', 100000), 100000)

        self.rules.setdefault('forms', {})
        self.rules.setdefault('pivots', ())
        self.rules.setdefault('filters', ())
        self.rules.setdefault('existing', ())

        self.rules.setdefault('refs', True)
        self.rules.setdefault('edges', True)
        self.rules.setdefault('degrees', 1)
        self.rules.setdefault('maxsize', 100000)
        self.rules.setdefault('edgelimit', 3000)

        self.rules.setdefault('filterinput', True)
        self.rules.setdefault('yieldfiltered', False)

    async def omit(self, runt, node):

        answ = self.omits.get(node.nid)
        if answ is not None:
            return answ

        for filt in self.rules.get('filters'):
            if await node.filter(runt, filt):
                self.omits[node.nid] = True
                return True

        rules = self.rules['forms'].get(node.form.name)
        if rules is None:
            rules = self.rules['forms'].get('*')

        if rules is None:
            self.omits[node.nid] = False
            return False

        for filt in rules.get('filters', ()):
            if await node.filter(runt, filt):
                self.omits[node.nid] = True
                return True

        self.omits[node.nid] = False
        return False

    async def pivots(self, runt, node, path, existing):

        if self.rules.get('refs'):

            for propname, ndef in node.getNodeRefs():
                pivonode = await node.view.getNodeByNdef(ndef)
                if pivonode is None:  # pragma: no cover
                    await asyncio.sleep(0)
                    continue

                link = {'type': 'prop', 'prop': propname}
                yield (pivonode, path.fork(pivonode, link), link)

            for iden in existing:
                buid = s_common.uhex(iden)
                othr = await node.view.getNodeByBuid(buid)
                for propname, ndef in othr.getNodeRefs():
                    if ndef == node.ndef:
                        yield (othr, path, {'type': 'prop', 'prop': propname, 'reverse': True})

        for pivq in self.rules.get('pivots'):
            indx = 0
            async for node, path in node.storm(runt, pivq):
                yield node, path, {'type': 'rules', 'scope': 'global', 'index': indx}
                indx += 1

        scope = node.form.name

        rules = self.rules['forms'].get(scope)
        if rules is None:
            scope = '*'
            rules = self.rules['forms'].get(scope)

        if rules is None:
            return

        for pivq in rules.get('pivots', ()):
            indx = 0
            async for n, p in node.storm(runt, pivq):
                yield (n, p, {'type': 'rules', 'scope': scope, 'index': indx})
                indx += 1

    async def _edgefallback(self, runt, results, resultidens, node):
        async for nid01 in results:
            await asyncio.sleep(0)
            iden01 = resultidens.get(nid01)

            async for verb in node.iterEdgeVerbs(nid01):
                await asyncio.sleep(0)
                yield (iden01, {'type': 'edge', 'verb': verb})

            # for existing nodes, we need to add n2 -> n1 edges in reverse
            async for verb in runt.view.iterEdgeVerbs(nid01, node.nid):
                await asyncio.sleep(0)
                yield (iden01, {'type': 'edge', 'verb': verb, 'reverse': True})

    async def run(self, runt, genr):

        # NOTE: this function must agressively yield the ioloop

        edgelimit = self.rules.get('edgelimit')
        doedges = self.rules.get('edges')
        degrees = self.rules.get('degrees')
        maxsize = self.rules.get('maxsize')
        existing = self.rules.get('existing')
        filterinput = self.rules.get('filterinput')
        yieldfiltered = self.rules.get('yieldfiltered')

        self.user = runt.user

        todo = collections.deque()

        async with contextlib.AsyncExitStack() as stack:
            core = runt.view.core

            done = await stack.enter_async_context(await s_spooled.Set.anit(dirn=core.dirn, cell=core))
            intodo = await stack.enter_async_context(await s_spooled.Set.anit(dirn=core.dirn, cell=core))
            results = await stack.enter_async_context(await s_spooled.Set.anit(dirn=core.dirn, cell=core))
            resultsidens = await stack.enter_async_context(await s_spooled.Dict.anit(dirn=core.dirn, cell=core))
            revpivs = await stack.enter_async_context(await s_spooled.Dict.anit(dirn=core.dirn, cell=core))

            revedge = await stack.enter_async_context(await s_spooled.Dict.anit(dirn=core.dirn, cell=core))
            n1delayed = await stack.enter_async_context(await s_spooled.Set.anit(dirn=core.dirn, cell=core))

            # load the existing graph as already done
            for iden in existing:
                nid = runt.view.core.getNidByBuid(s_common.uhex(iden))
                if nid is None:
                    continue

                await results.add(nid)
                await resultsidens.set(nid, iden)

                if doedges:
                    if runt.view.getEdgeCount(nid) > edgelimit:
                        # We've hit a potential death star and need to deal with it specially
                        await n1delayed.add(nid)
                        continue

                    async for verb, n2nid in runt.view.iterNodeEdgesN1(nid):
                        await asyncio.sleep(0)

                        if n2nid in results:
                            continue

                        if (re := revedge.get(n2nid)) is None:
                            re = {nid: [verb]}
                        elif nid not in re:
                            re[nid] = [verb]
                        else:
                            re[nid].append(verb)

                        await revedge.set(n2nid, re)

                        if not resultsidens.get(n2nid):
                            n2iden = s_common.ehex(runt.view.core.getBuidByNid(n2nid))
                            await resultsidens.set(n2nid, n2iden)

            async def todogenr():

                async for node, path in genr:
                    path.meta('graph:seed', True)
                    yield node, path, 0

                while todo:
                    yield todo.popleft()

            count = 0
            async for node, path, dist in todogenr():

                await asyncio.sleep(0)

                nid = node.nid
                if nid in done:
                    continue

                count += 1

                if count > maxsize:
                    await runt.warn(f'Graph projection hit max size {maxsize}. Truncating results.')
                    break

                await done.add(nid)
                intodo.discard(nid)

                omitted = False
                if dist > 0 or filterinput:
                    omitted = await self.omit(runt, node)

                    if omitted and not yieldfiltered:
                        continue

                # we must traverse the pivots for the node *regardless* of degrees
                # due to needing to tie any leaf nodes to nodes that were already yielded

                nodeiden = node.iden()
                edges = list(revpivs.get(nid, defv=()))
                async for pivn, pivp, pinfo in self.pivots(runt, node, path, existing):

                    await asyncio.sleep(0)

                    if results.has(pivn.nid):
                        edges.append((pivn.iden(), pinfo))
                    else:
                        pinfo['reverse'] = True
                        pivedges = revpivs.get(pivn.nid, defv=())
                        await revpivs.set(pivn.nid, pivedges + ((nodeiden, pinfo),))

                    # we dont pivot from omitted nodes
                    if omitted:
                        continue

                    # no need to pivot to nodes we already did
                    if pivn.nid in done:
                        continue

                    # no need to queue up todos that are already in todo
                    if pivn.nid in intodo:
                        continue

                    # no need to pivot to existing nodes
                    if pivn.iden() in existing:
                        continue

                    # do we have room to go another degree out?
                    if degrees is None or dist < degrees:
                        todo.append((pivn, pivp, dist + 1))
                        await intodo.add(pivn.nid)

                if doedges:
                    await results.add(nid)
                    await resultsidens.set(nid, nodeiden)

                    if runt.view.getEdgeCount(nid) > edgelimit:
                        # The current node in the pipeline has too many edges from it, so it's
                        # less prohibitive to just check against the graph
                        await n1delayed.add(nid)
                        async for e in self._edgefallback(runt, results, resultsidens, node):
                            edges.append(e)

                    else:
                        # Try to lift and cache the potential edges for a node so that if we end up
                        # seeing n2 later, we won't have to go back and check for it
                        async for verb, n2nid in runt.view.iterNodeEdgesN1(nid):
                            await asyncio.sleep(0)

                            if (re := revedge.get(n2nid)) is None:
                                re = {nid: [verb]}
                            elif nid not in re:
                                re[nid] = [verb]
                            else:
                                re[nid].append(verb)

                            await revedge.set(n2nid, re)

                            if not resultsidens.get(n2nid):
                                n2iden = s_common.ehex(runt.view.core.getBuidByNid(n2nid))
                                await resultsidens.set(n2nid, n2iden)

                            if n2nid in results:
                                n2iden = resultsidens.get(n2nid)
                                edges.append((n2iden, {'type': 'edge', 'verb': verb}))

                        if revedge.has(nid):
                            for n2nid, verbs in revedge.get(nid).items():
                                n2iden = resultsidens.get(n2nid)

                                for verb in verbs:
                                    await asyncio.sleep(0)
                                    edges.append((n2iden, {'type': 'edge', 'verb': verb, 'reverse': True}))

                        async for n1nid in n1delayed:
                            n1iden = resultsidens.get(n1nid)

                            async for verb in runt.view.iterEdgeVerbs(n1nid, nid):
                                await asyncio.sleep(0)
                                edges.append((n1iden, {'type': 'edge', 'verb': verb, 'reverse': True}))

                path.metadata['edges'] = edges
                yield node, path

class Oper(AstNode):
    pass

class SubQuery(Oper):

    def __init__(self, astinfo, kids=()):
        Oper.__init__(self, astinfo, kids)
        self.hasyield = False
        self.hasretn = self.hasAstClass(Return)

        self.text = ''
        if len(kids):
            self.text = kids[0].getAstText()

    def isRuntSafe(self, runt):
        return True

    async def run(self, runt, genr):

        subq = self.kids[0]

        async for item in genr:

            subp = None

            async for subp in subq.run(runt, s_common.agen(item)):
                if self.hasyield:
                    yield subp

            # dup any path variables from the last yielded
            if subp is not None:
                item[1].vars.update(subp[1].vars)

            yield item

    async def inline(self, runt, genr):
        '''
        Operate subquery as if it were inlined
        '''
        async for item in self.kids[0].run(runt, genr):
            yield item

    async def _compute(self, runt, path, limit):

        retn = []

        async with runt.getSubRuntime(self.kids[0]) as runt:
            async for valunode, valupath in runt.execute():

                retn.append(valunode.ndef[1])

                if len(retn) > limit:
                    query = self.kids[0].text
                    mesg = f'Subquery used as a value yielded too many (>{limit}) nodes. {s_common.trimText(query)}'
                    raise self.addExcInfo(s_exc.BadTypeValu(mesg=mesg, text=query))

        return retn

    async def compute(self, runt, path):
        '''
        Use subquery as a value.  It is error if the subquery used in this way doesn't yield exactly one node or has a
        return statement.

        Its value is the primary property of the node yielded, or the returned value.
        '''
        try:
            retn = await self._compute(runt, path, 1)

        except s_stormctrl.StormReturn as e:
            # a subquery assignment with a return; just use the returned value
            return e.item

        if retn == []:
            return None

        return retn[0]

    async def compute_array(self, runt, path):
        '''
        Use subquery as an array.
        '''
        try:
            return await self._compute(runt, path, 128)
        except s_stormctrl.StormReturn as e:
            # a subquery assignment with a return; just use the returned value
            return e.item


class InitBlock(AstNode):
    '''
    An AST node that runs only once before yielding nodes.

    Example:

        Using a init block::

            init {
                // stuff here runs *once* before the first node yield (even if there are no nodes)
            }

    '''

    async def run(self, runt, genr):

        subq = self.kids[0]
        self.reqRuntSafe(runt, 'Init block query must be runtsafe')

        once = False
        async for item in genr:

            if not once:
                async for innr in subq.run(runt, s_common.agen()):
                    yield innr

                once = True

            yield item

        if not once:
            async for innr in subq.run(runt, s_common.agen()):
                yield innr

class EmptyBlock(AstNode):
    '''
    An AST node that only runs if there are not inbound nodes in the pipeline. It is
    capable of yielding nodes into the pipeline.

    Example:

        Using an empty block::

            empty {
                // the pipeline is empty so this block will execute
            }

            [foo:bar=*]
            empty {
                // there is a node in the pipeline so this block will not run
            }
    '''
    async def run(self, runt, genr):

        subq = self.kids[0]
        self.reqRuntSafe(runt, 'Empty block query must be runtsafe')

        empty = True
        async for item in genr:
            empty = False
            yield item

        if empty:
            async for subn in subq.run(runt, s_common.agen()):
                yield subn

class FiniBlock(AstNode):
    '''
    An AST node that runs only once after all nodes have been consumed.

    Example:

        Using a fini block::

            fini {
               // stuff here runs *once* after the last node yield (even if there are no nodes)
            }

    Notes:
        A fini block must be runtsafe.

    '''

    async def run(self, runt, genr):

        subq = self.kids[0]

        self.reqRuntSafe(runt, 'Fini block query must be runtsafe')

        async for item in genr:
            yield item

        async for innr in subq.run(runt, s_common.agen()):
            yield innr

class TryCatch(AstNode):

    async def run(self, runt, genr):

        count = 0
        async for item in genr:
            count += 1
            try:
                agen = s_common.agen(item)
                async for subi in self.kids[0].run(runt, agen):
                    yield subi

            except s_exc.SynErr as e:
                block = await self.getCatchBlock(e.errname, runt, path=item[1])
                if block is None:
                    raise

                await item[1].setVar(block.errvar(), await self.getErrValu(e))

                agen = s_common.agen(item)
                async for subi in block.run(runt, agen):
                    yield subi

        if count == 0:
            try:
                async for item in self.kids[0].run(runt, genr):
                    yield item

            except s_exc.SynErr as e:
                block = await self.getCatchBlock(e.errname, runt)
                if block is None:
                    raise

                await runt.setVar(block.errvar(), await self.getErrValu(e))
                async for item in block.run(runt, s_common.agen()):
                    yield item

    async def getErrValu(self, e):
        mesg = e.errinfo.pop('mesg', 'No message given.')
        info = await s_stormtypes.toprim(e.errinfo)
        return {'name': e.errname, 'mesg': mesg, 'info': info}

    async def getCatchBlock(self, name, runt, path=None):
        for catchblock in self.kids[1:]:
            if await catchblock.catches(name, runt, path=path):
                return catchblock

class CatchBlock(AstNode):

    async def run(self, runt, genr):
        async for item in self.kids[2].run(runt, genr):
            yield item

    def getRuntVars(self, runt):
        yield (self.errvar(), True)
        yield from self.kids[2].getRuntVars(runt)

    def errvar(self):
        return self.kids[1].value()

    async def catches(self, name, runt, path=None):

        catchvalu = await self.kids[0].compute(runt, path)
        catchvalu = await s_stormtypes.toprim(catchvalu)

        if isinstance(catchvalu, str):
            if catchvalu == '*':
                return True
            return catchvalu == name

        if isinstance(catchvalu, (list, tuple)):
            for catchname in catchvalu:
                if catchname == name:
                    return True
            return False

        etyp = catchvalu.__class__.__name__
        mesg = f'catch block must be a str or list object. {etyp} not allowed.'
        raise self.kids[0].addExcInfo(s_exc.StormRuntimeError(mesg=mesg, type=etyp))

class ForLoop(Oper):

    def getRuntVars(self, runt):

        runtsafe = self.kids[1].isRuntSafe(runt)

        if isinstance(self.kids[0], VarList):
            for name in self.kids[0].value():
                yield name, runtsafe

        else:
            yield self.kids[0].value(), runtsafe

        yield from self.kids[2].getRuntVars(runt)

    async def run(self, runt, genr):

        subq = self.kids[2]
        name = self.kids[0].value()
        node = None

        async for node, path in genr:

            # TODO: remove when storm is all objects
            valu = await self.kids[1].compute(runt, path)

            if isinstance(valu, s_stormtypes.Prim):
                # returns an async genr instance...
                valu = valu.iter()

            if isinstance(valu, dict):
                valu = list(valu.items())

            if valu is None:
                valu = ()

            async with contextlib.aclosing(s_coro.agen(valu)) as agen:
                async for item in agen:

                    if isinstance(name, (list, tuple)):

                        try:
                            numitems = len(item)
                        except TypeError:
                            mesg = f'Number of items to unpack does not match the number of variables: {s_common.trimText(repr(item))}'
                            exc = s_exc.StormVarListError(mesg=mesg, names=name)
                            raise self.kids[1].addExcInfo(exc)

                        if len(name) != numitems:
                            mesg = f'Number of items to unpack does not match the number of variables: {s_common.trimText(repr(item))}'
                            exc = s_exc.StormVarListError(mesg=mesg, names=name, numitems=numitems)
                            raise self.kids[1].addExcInfo(exc)

                        if isinstance(item, s_stormtypes.Prim):
                            item = await item.value()

                        for x, y in itertools.zip_longest(name, item):
                            await path.setVar(x, y)
                            await runt.setVar(x, y)

                    else:
                        # set both so inner subqueries have it in their runtime
                        await path.setVar(name, item)
                        await runt.setVar(name, item)

                    try:

                        # since it's possible to "multiply" the (node, path)
                        # we must make a clone of the path to prevent yield-then-use.
                        newg = s_common.agen((node, path.clone()))
                        async for item in subq.inline(runt, newg):
                            yield item

                    except s_stormctrl.StormBreak as e:
                        if e.item is not None:
                            yield e.item
                        break

                    except s_stormctrl.StormContinue as e:
                        if e.item is not None:
                            yield e.item
                        continue

                    finally:
                        # for loops must yield per item they iterate over
                        await asyncio.sleep(0)

        # no nodes and a runt safe value should execute once
        if node is None and self.kids[1].isRuntSafe(runt):

            valu = await self.kids[1].compute(runt, None)

            if isinstance(valu, s_stormtypes.Prim):
                # returns an async genr instance...
                valu = valu.iter()

            if isinstance(valu, dict):
                valu = list(valu.items())

            if valu is None:
                valu = ()

            async with contextlib.aclosing(s_coro.agen(valu)) as agen:
                async for item in agen:

                    if isinstance(name, (list, tuple)):

                        try:
                            numitems = len(item)
                        except TypeError:
                            mesg = f'Number of items to unpack does not match the number of variables: {s_common.trimText(repr(item))}'
                            exc = s_exc.StormVarListError(mesg=mesg, names=name)
                            raise self.kids[1].addExcInfo(exc)

                        if len(name) != numitems:
                            mesg = f'Number of items to unpack does not match the number of variables: {s_common.trimText(repr(item))}'
                            exc = s_exc.StormVarListError(mesg=mesg, names=name, numitems=numitems)
                            raise self.kids[1].addExcInfo(exc)

                        if isinstance(item, s_stormtypes.Prim):
                            item = await item.value()

                        for x, y in itertools.zip_longest(name, item):
                            await runt.setVar(x, y)

                    else:
                        await runt.setVar(name, item)

                    try:
                        async for jtem in subq.inline(runt, s_common.agen()):
                            yield jtem

                    except s_stormctrl.StormBreak as e:
                        if e.item is not None:
                            yield e.item
                        break

                    except s_stormctrl.StormContinue as e:
                        if e.item is not None:
                            yield e.item
                        continue

                    finally:
                        # for loops must yield per item they iterate over
                        await asyncio.sleep(0)

class WhileLoop(Oper):

    async def run(self, runt, genr):
        subq = self.kids[1]
        node = None

        async for node, path in genr:

            while await tobool(await self.kids[0].compute(runt, path)):
                try:

                    newg = s_common.agen((node, path))
                    async for item in subq.inline(runt, newg):
                        yield item
                        await asyncio.sleep(0)

                except s_stormctrl.StormBreak as e:
                    if e.item is not None:
                        yield e.item
                    break

                except s_stormctrl.StormContinue as e:
                    if e.item is not None:
                        yield e.item
                    continue

                finally:
                    # while loops must yield each time they loop
                    await asyncio.sleep(0)

        # no nodes and a runt safe value should execute once
        if node is None and self.kids[0].isRuntSafe(runt):

            while await tobool(await self.kids[0].compute(runt, None)):

                try:
                    async for jtem in subq.inline(runt, s_common.agen()):
                        yield jtem
                        await asyncio.sleep(0)

                except s_stormctrl.StormBreak as e:
                    if e.item is not None:
                        yield e.item
                    break

                except s_stormctrl.StormContinue as e:
                    if e.item is not None:
                        yield e.item
                    continue

                finally:
                    # while loops must yield each time they loop
                    await asyncio.sleep(0)

async def pullone(genr):
    gotone = None
    async for gotone in genr:
        break

    async def pullgenr():

        if gotone is None:
            return

        yield gotone
        async for item in genr:
            yield item

    return pullgenr(), gotone is None

class CmdOper(Oper):

    async def run(self, runt, genr):

        name = self.kids[0].value()

        ctor = runt.view.core.getStormCmd(name)
        if ctor is None:
            mesg = f'Storm command ({name}) not found.'
            exc = s_exc.NoSuchName(name=name, mesg=mesg)
            raise self.kids[0].addExcInfo(exc)

        runtsafe = self.kids[1].isRuntSafe(runt)

        scmd = ctor(runt, runtsafe)

        if runt.readonly and not scmd.isReadOnly():
            mesg = f'Command ({name}) is not marked safe for readonly use.'
            raise self.addExcInfo(s_exc.IsReadOnly(mesg=mesg))

        async def genx():

            async for node, path in genr:
                argv = await self.kids[1].compute(runt, path)
                if not await scmd.setArgv(argv):
                    raise s_stormctrl.StormExit()

                yield node, path

        # must pull through the genr to get opts set
        # ( many commands expect self.opts is set at run() )
        genr, empty = await pullone(genx())

        try:
            if runtsafe:
                argv = await self.kids[1].compute(runt, None)
                if not await scmd.setArgv(argv):
                    raise s_stormctrl.StormExit()

            if runtsafe or not empty:
                async with contextlib.aclosing(scmd.execStormCmd(runt, genr)) as agen:
                    async for item in agen:
                        yield item

        finally:
            await genr.aclose()

class SetVarOper(Oper):

    async def run(self, runt, genr):

        name = self.kids[0].value()

        vkid = self.kids[1]

        count = 0

        async for node, path in genr:
            count += 1

            valu = await vkid.compute(runt, path)
            if valu is undef:
                await runt.popVar(name)
                # TODO detect which to update here
                await path.popVar(name)

            else:
                await runt.setVar(name, valu)
                # TODO detect which to update here
                await path.setVar(name, valu)

            yield node, path

        if count == 0 and vkid.isRuntSafe(runt):
            valu = await vkid.compute(runt, None)
            if valu is undef:
                await runt.popVar(name)
            else:
                await runt.setVar(name, valu)

    def getRuntVars(self, runt):

        name = self.kids[0].value()
        if runt.runtvars.get(name) is None and self.kids[1].hasVarName(name):
            exc = s_exc.NoSuchVar(mesg=f'Missing variable: {name}', name=name)
            raise self.kids[0].addExcInfo(exc)

        yield name, self.kids[1].isRuntSafe(runt)
        for k in self.kids:
            yield from k.getRuntVars(runt)

class SetItemOper(Oper):
    '''
    $foo.bar = baz
    $foo."bar baz" = faz
    $foo.$bar = baz
    '''
    async def run(self, runt, genr):

        count = 0
        async for node, path in genr:

            count += 1

            item = s_stormtypes.fromprim(await self.kids[0].compute(runt, path), basetypes=False)

            if runt.readonly and not getattr(item.setitem, '_storm_readonly', False):
                mesg = 'Storm runtime is in readonly mode, cannot create or edit nodes and other graph data.'
                raise self.kids[0].addExcInfo(s_exc.IsReadOnly(mesg=mesg))

            name = await self.kids[1].compute(runt, path)
            valu = await self.kids[2].compute(runt, path)

            # TODO: ditch this when storm goes full heavy object
            with s_scope.enter({'runt': runt}):
                await item.setitem(name, valu)

            yield node, path

        if count == 0 and self.isRuntSafe(runt):

            item = s_stormtypes.fromprim(await self.kids[0].compute(runt, None), basetypes=False)

            name = await self.kids[1].compute(runt, None)
            valu = await self.kids[2].compute(runt, None)

            if runt.readonly and not getattr(item.setitem, '_storm_readonly', False):
                mesg = 'Storm runtime is in readonly mode, cannot create or edit nodes and other graph data.'
                raise self.kids[0].addExcInfo(s_exc.IsReadOnly(mesg=mesg))

            # TODO: ditch this when storm goes full heavy object
            with s_scope.enter({'runt': runt}):
                await item.setitem(name, valu)

class VarListSetOper(Oper):

    async def run(self, runt, genr):

        names = self.kids[0].value()
        vkid = self.kids[1]

        async for node, path in genr:

            item = await vkid.compute(runt, path)
            item = [i async for i in s_stormtypes.toiter(item)]

            if len(item) < len(names):
                mesg = f'Attempting to assign more items than we have variables to assign to: {s_common.trimText(repr(item))}'
                exc = s_exc.StormVarListError(mesg=mesg, names=names, numitems=len(item))
                raise self.kids[0].addExcInfo(exc)

            for name, valu in zip(names, item):
                await runt.setVar(name, valu)
                await path.setVar(name, valu)

            yield node, path

        if vkid.isRuntSafe(runt):

            item = await vkid.compute(runt, None)
            item = [i async for i in s_stormtypes.toiter(item)]

            if len(item) < len(names):
                mesg = f'Attempting to assign more items than we have variables to assign to: {s_common.trimText(repr(item))}'
                exc = s_exc.StormVarListError(mesg=mesg, names=names, numitems=len(item))
                raise self.kids[0].addExcInfo(exc)

            for name, valu in zip(names, item):
                await runt.setVar(name, valu)

            async for item in genr:
                yield item

            return

    def getRuntVars(self, runt):
        runtsafe = self.kids[1].isRuntSafe(runt)
        for name in self.kids[0].value():
            yield name, runtsafe

class VarEvalOper(Oper):
    '''
    Facilitate a stand-alone operator that evaluates a var.
    $foo.bar("baz")
    '''
    async def run(self, runt, genr):

        anynodes = False
        async for node, path in genr:
            anynodes = True
            await self.kids[0].compute(runt, path)
            yield node, path

        if not anynodes and self.isRuntSafe(runt):

            valu = await self.kids[0].compute(runt, None)

            if isinstance(valu, types.AsyncGeneratorType):
                async for item in valu:
                    await asyncio.sleep(0)

class SwitchCase(Oper):

    def prepare(self):
        self.cases = {}
        self.defcase = None

        for cent in self.kids[1:]:

            # if they only have one kid, it's a default case.
            if len(cent.kids) == 1:
                self.defcase = cent.kids[0]
                continue

            valu = cent.kids[0].value()
            self.cases[valu] = cent.kids[1]

    async def run(self, runt, genr):
        count = 0
        async for node, path in genr:
            count += 1

            varv = await self.kids[0].compute(runt, path)

            # TODO:  when we have var type system, do type-aware comparison
            subq = self.cases.get(str(varv))
            if subq is None and self.defcase is not None:
                subq = self.defcase

            if subq is None:
                yield (node, path)
            else:
                async for item in subq.inline(runt, s_common.agen((node, path))):
                    yield item

        if count == 0 and self.kids[0].isRuntSafe(runt):
            # no nodes and a runt safe value should execute
            varv = await self.kids[0].compute(runt, None)

            subq = self.cases.get(str(varv))
            if subq is None and self.defcase is not None:
                subq = self.defcase

            if subq is None:
                return

            async for item in subq.inline(runt, s_common.agen()):
                yield item


class CaseEntry(AstNode):
    pass

class LiftOper(Oper):

    def __init__(self, astinfo, kids=()):
        Oper.__init__(self, astinfo, kids=kids)
        self.reverse = False

    def reverseLift(self, astinfo):
        self.astinfo = astinfo
        self.reverse = True

    async def run(self, runt, genr):

        if self.isRuntSafe(runt):

            # runtime safe lift operation
            async for item in genr:
                yield item

            async for node in self.lift(runt, None):
                yield node, runt.initPath(node)

            return

        link = {'type': 'runtime'}
        async for node, path in genr:

            yield node, path

            async for subn in self.lift(runt, path):
                yield subn, path.fork(subn, link)

    async def lift(self, runt, path):  # pragma: no cover
        raise NotImplementedError('Must define lift(runt, path)')

class YieldValu(Oper):

    async def run(self, runt, genr):

        node = None

        async for node, path in genr:
            valu = await self.kids[0].compute(runt, path)
            async with contextlib.aclosing(self.yieldFromValu(runt, valu)) as agen:
                async for subn in agen:
                    yield subn, runt.initPath(subn)
            yield node, path

        if node is None and self.kids[0].isRuntSafe(runt):
            valu = await self.kids[0].compute(runt, None)
            async with contextlib.aclosing(self.yieldFromValu(runt, valu)) as agen:
                async for subn in agen:
                    yield subn, runt.initPath(subn)

    async def yieldFromValu(self, runt, valu):

        viewiden = runt.view.iden

        # there is nothing in None... ;)
        if valu is None:
            return

        # a little DWIM on what we get back...
        # ( most common case will be stormtypes libs agenr -> iden|buid|nid )
        # buid list -> nodes
        if isinstance(valu, bytes):
            valulen = len(valu)
            if valulen == 8:
                if (node := await runt.view.getNodeByNid(valu)) is not None:
                    yield node

            elif valulen == 32:
                if (node := await runt.view.getNodeByBuid(valu)) is not None:
                    yield node

            return

        # iden list -> nodes
        if isinstance(valu, str):
            try:
                buid = s_common.uhex(valu)
            except binascii.Error:
                mesg = 'Yield string must be iden in hexdecimal. Got: %r' % (valu,)
                raise self.kids[0].addExcInfo(s_exc.BadLiftValu(mesg=mesg))

            node = await runt.view.getNodeByBuid(buid)
            if node is not None:
                yield node

            return

        if isinstance(valu, types.AsyncGeneratorType):
            try:
                async for item in valu:
                    async for node in self.yieldFromValu(runt, item):
                        yield node
            finally:
                await valu.aclose()
            return

        if isinstance(valu, types.GeneratorType):
            try:
                for item in valu:
                    async for node in self.yieldFromValu(runt, item):
                        yield node
            finally:
                valu.close()
            return

        if isinstance(valu, (list, tuple, set)):
            for item in valu:
                async for node in self.yieldFromValu(runt, item):
                    yield node
            return

        if isinstance(valu, s_stormtypes.Node):
            valu = valu.valu
            if valu.view.iden != viewiden:
                mesg = f'Node is not from the current view. Node {valu.iden()} is from {valu.view.iden} expected {viewiden}'
                raise s_exc.BadLiftValu(mesg=mesg)
            yield valu
            return

        if isinstance(valu, s_node.Node):
            if valu.view.iden != viewiden:
                mesg = f'Node is not from the current view. Node {valu.iden()} is from {valu.view.iden} expected {viewiden}'
                raise s_exc.BadLiftValu(mesg=mesg)
            yield valu
            return

        if isinstance(valu, (s_stormtypes.List, s_stormtypes.Set)):
            for item in valu.valu:
                async for node in self.yieldFromValu(runt, item):
                    yield node
            return

        if isinstance(valu, s_stormtypes.Prim):
            async with contextlib.aclosing(valu.nodes()) as genr:
                async for node in genr:
                    if node.view.iden != viewiden:
                        mesg = f'Node is not from the current view. Node {node.iden()} is from {node.view.iden} expected {viewiden}'
                        raise s_exc.BadLiftValu(mesg=mesg)
                    yield node
                return

class LiftTag(LiftOper):

    async def lift(self, runt, path):

        tag = await self.kids[0].compute(runt, path)

        if len(self.kids) == 3:

            cmpr = await self.kids[1].compute(runt, path)
            valu = await toprim(await self.kids[2].compute(runt, path))

            async for node in runt.view.nodesByTagValu(tag, cmpr, valu, reverse=self.reverse):
                yield node

            return

        subtype = None
        if len(self.kids) == 2:
            subtype = await self.kids[1].compute(runt, path)

        async for node in runt.view.nodesByTag(tag, reverse=self.reverse, subtype=subtype):
            yield node

class LiftByArray(LiftOper):
    '''
    :prop*[range=(200, 400)]
    '''
    async def lift(self, runt, path):

        name = await self.kids[0].compute(runt, path)
        cmpr = await self.kids[1].compute(runt, path)
        valu = await s_stormtypes.tostor(await self.kids[2].compute(runt, path))

        prop = runt.model.props.get(name)
        if prop is not None:
            async for node in runt.view.nodesByPropArray(name, cmpr, valu, reverse=self.reverse):
                yield node
            return

        proplist = runt.model.ifaceprops.get(name)
        if proplist is None:
            raise self.kids[0].addExcInfo(s_exc.NoSuchProp.init(name))

        props = []
        for propname in proplist:
            props.append(runt.model.props.get(propname))

        relname = props[0].name
        def cmprkey(node):
            return node.get(relname)

        genrs = []
        for prop in props:
            genrs.append(runt.view.nodesByPropArray(prop.full, cmpr, valu, reverse=self.reverse))

        async for node in s_common.merggenr2(genrs, cmprkey, reverse=self.reverse):
            yield node

class LiftTagProp(LiftOper):
    '''
    #foo.bar:baz [ = x ]
    '''
    async def lift(self, runt, path):

        tag, prop = await self.kids[0].compute(runt, path)

        if len(self.kids) == 3:

            cmpr = await self.kids[1].compute(runt, path)
            valu = await s_stormtypes.tostor(await self.kids[2].compute(runt, path))

            async for node in runt.view.nodesByTagPropValu(None, tag, prop, cmpr, valu, reverse=self.reverse):
                yield node

            return

        subtype = None
        if len(self.kids) == 2:
            subtype = await self.kids[1].compute(runt, path)

        async for node in runt.view.nodesByTagProp(None, tag, prop, reverse=self.reverse, subtype=subtype):
            yield node

class LiftFormTagProp(LiftOper):
    '''
    hehe:haha#foo.bar:baz [ = x ]
    '''

    async def lift(self, runt, path):

        formname, tag, prop = await self.kids[0].compute(runt, path)

        forms = runt.model.reqFormsByLook(formname, self.kids[0].addExcInfo)

        def cmprkey(node):
            return node.getTagProp(tag, prop)

        genrs = []

        if len(self.kids) == 3:

            cmpr = await self.kids[1].compute(runt, path)
            valu = await s_stormtypes.tostor(await self.kids[2].compute(runt, path))

            for form in forms:
                genrs.append(runt.view.nodesByTagPropValu(form, tag, prop, cmpr, valu, reverse=self.reverse))

        elif len(self.kids) == 2:
            subtype = await self.kids[1].compute(runt, path)

            for form in forms:
                genrs.append(runt.view.nodesByTagProp(form, tag, prop, reverse=self.reverse, subtype=subtype))

        else:
            for form in forms:
                genrs.append(runt.view.nodesByTagProp(form, tag, prop, reverse=self.reverse))

        async for node in s_common.merggenr2(genrs, cmprkey, reverse=self.reverse):
            yield node

class LiftTagTag(LiftOper):
    '''
    ##foo.bar
    '''

    async def lift(self, runt, path):

        tagname = await self.kids[0].compute(runt, path)

        node = await runt.view.getNodeByNdef(('syn:tag', tagname))
        if node is None:
            return

        # only apply the lift valu to the top level tag of tags, not to the sub tags
        if len(self.kids) == 3:
            cmpr = await self.kids[1].compute(runt, path)
            valu = await toprim(await self.kids[2].compute(runt, path))
            genr = runt.view.nodesByTagValu(tagname, cmpr, valu, reverse=self.reverse)

        else:

            genr = runt.view.nodesByTag(tagname, reverse=self.reverse)

        done = set([tagname])
        todo = collections.deque([genr])

        while todo:

            genr = todo.popleft()

            async for node in genr:

                if node.form.name == 'syn:tag':

                    tagname = node.ndef[1]
                    if tagname not in done:
                        done.add(tagname)
                        todo.append(runt.view.nodesByTag(tagname, reverse=self.reverse))

                    continue

                yield node


class LiftFormTag(LiftOper):

    async def lift(self, runt, path):

        formname = await self.kids[0].compute(runt, path)

        forms = runt.model.reqFormsByLook(formname, self.kids[0].addExcInfo)

        genrs = []
        tag = await self.kids[1].compute(runt, path)

        if len(self.kids) == 4:

            cmpr = await self.kids[2].compute(runt, path)
            valu = await toprim(await self.kids[3].compute(runt, path))

            for form in forms:
                genrs.append(runt.view.nodesByTagValu(tag, cmpr, valu, form=form, reverse=self.reverse))

            def cmprkey(node):
                return node.getTag(tag, defval=(0, 0))

        elif len(self.kids) == 3:
            ptyp = runt.model.type('ival')
            subtype = await self.kids[2].compute(runt, path)
            if (styp := ptyp.subtypes.get(subtype)) is None:
                raise s_exc.NoSuchType(name=subtype, mesg=f'Invalid subtype {subtype} for tag ival.')
            (ptyp, getr) = styp

            for form in forms:
                genrs.append(runt.view.nodesByTag(tag, form=form, reverse=self.reverse, subtype=subtype))

            def cmprkey(node):
                return getr(node.getTag(tag, defval=(0, 0)))

        else:
            for form in forms:
                genrs.append(runt.view.nodesByTag(tag, form=form, reverse=self.reverse))

            def cmprkey(node):
                return node.getTag(tag, defval=(0, 0))

        async for node in s_common.merggenr2(genrs, cmprkey=cmprkey, reverse=self.reverse):
            yield node

class LiftProp(LiftOper):

    async def lift(self, runt, path):

        name = await tostr(await self.kids[0].compute(runt, path))

        subtype = None
        if len(self.kids) == 2:
            subtype = await self.kids[1].compute(runt, path)

        prop = runt.model.props.get(name)
        if prop is not None:
            async for node in self.proplift(prop, runt, path, subtype=subtype):
                yield node
            return

        proplist = runt.model.reqPropsByLook(name, self.kids[0].addExcInfo)

        props = []
        for propname in proplist:
            props.append(runt.model.props.get(propname))

        if len(props) == 1 or props[0].isform:
            for prop in props:
                async for node in self.proplift(prop, runt, path, subtype=subtype):
                    yield node
            return

        relname = props[0].name
        def cmprkey(node):
            return node.get(relname)

        genrs = []
        for prop in props:
            genrs.append(self.proplift(prop, runt, path))

        async for node in s_common.merggenr2(genrs, cmprkey, reverse=self.reverse):
            yield node

    async def proplift(self, prop, runt, path, subtype=None):

        # check if we can optimize a form lift
        if subtype is None and prop.isform:

            async for hint in self.getRightHints(runt, path):
                if hint[0] == 'tag':
                    tagname = hint[1].get('name')
                    async for node in runt.view.nodesByTag(tagname, form=prop.full, reverse=self.reverse):
                        yield node
                    return

                if hint[0] == 'relprop':
                    relpropname = hint[1].get('name')
                    isuniv = hint[1].get('univ')

                    if isuniv:
                        fullname = ''.join([prop.full, relpropname])
                    else:
                        fullname = ':'.join([prop.full, relpropname])

                    prop = runt.model.prop(fullname)
                    if prop is None:
                        return

                    cmpr = hint[1].get('cmpr')
                    valu = hint[1].get('valu')

                    if cmpr is not None and valu is not None:
                        try:
                            # try lifting by valu but no guarantee a cmpr is available
                            async for node in runt.view.nodesByPropValu(fullname, cmpr, valu, reverse=self.reverse):
                                yield node
                            return
                        except asyncio.CancelledError:  # pragma: no cover
                            raise
                        except:
                            pass

                    async for node in runt.view.nodesByProp(fullname, reverse=self.reverse):
                        yield node
                    return

        async for node in runt.view.nodesByProp(prop.full, reverse=self.reverse, subtype=subtype):
            yield node

    async def getRightHints(self, runt, path):

        for oper in self.iterright():

            # we can skip other lifts but that's it...
            if isinstance(oper, LiftOper):
                continue

            if isinstance(oper, FiltOper):
                for hint in await oper.getLiftHints(runt, path):
                    yield hint
                continue

            return

class LiftPropBy(LiftOper):

    async def lift(self, runt, path):
        name = await self.kids[0].compute(runt, path)
        cmpr = await self.kids[1].compute(runt, path)
        valu = await self.kids[2].compute(runt, path)

        if not isinstance(valu, s_node.Node):
            valu = await s_stormtypes.tostor(valu)

        prop = runt.model.props.get(name)
        if prop is not None:
            props = (prop,)
        else:
            proplist = runt.model.ifaceprops.get(name)
            if proplist is None:
                raise self.kids[0].addExcInfo(s_exc.NoSuchProp.init(name))

            props = []
            for propname in proplist:
                props.append(runt.model.props.get(propname))

        try:
            if len(props) == 1:
                prop = props[0]
                async for node in runt.view.nodesByPropValu(prop.full, cmpr, valu, reverse=self.reverse):
                    yield node
                return

            relname = props[0].name
            def cmprkey(node):
                return node.get(relname)

            genrs = []
            for prop in props:
                genrs.append(runt.view.nodesByPropValu(prop.full, cmpr, valu, reverse=self.reverse))

            async for node in s_common.merggenr2(genrs, cmprkey, reverse=self.reverse):
                yield node

        except s_exc.BadTypeValu as e:
            raise self.kids[2].addExcInfo(e)

        except s_exc.SynErr as e:
            raise self.addExcInfo(e)

class PivotOper(Oper):

    def __init__(self, astinfo, kids=(), isjoin=False):
        Oper.__init__(self, astinfo, kids=kids)
        self.isjoin = isjoin

    def repr(self):
        return f'{self.__class__.__name__}: {self.kids}, isjoin={self.isjoin}'

    def __repr__(self):
        return self.repr()

class RawPivot(PivotOper):
    '''
    -> { <varsfrompath> }
    '''
    async def run(self, runt, genr):
        query = self.kids[0]
        async for node, path in genr:
            async with runt.getSubRuntime(query) as subr:
                async for node, path in subr.execute():
                    yield node, path

class PivotOut(PivotOper):
    '''
    -> *
    '''
    async def run(self, runt, genr):

        async for node, path in genr:

            if self.isjoin:
                yield node, path

            async for item in self.getPivsOut(runt, node, path):
                yield item

    async def getPivsOut(self, runt, node, path):

        # <syn:tag> -> * is "from tags to nodes with tags"
        if node.form.name == 'syn:tag':

<<<<<<< HEAD
            async for pivo in runt.view.nodesByTag(node.ndef[1]):
                yield pivo, path.fork(pivo)

            return

=======
            link = {'type': 'tag', 'tag': node.ndef[1], 'reverse': True}
            async for pivo in runt.snap.nodesByTag(node.ndef[1]):
                yield pivo, path.fork(pivo, link)

            return

        if isinstance(node.form.type, s_types.Edge):
            n2def = node.get('n2')
            pivo = await runt.snap.getNodeByNdef(n2def)
            if pivo is None:  # pragma: no cover
                logger.warning(f'Missing node corresponding to ndef {n2def} on edge')
                return

            yield pivo, path.fork(pivo, {'type': 'prop', 'prop': 'n2'})
            return

>>>>>>> 438de767
        for name, prop in node.form.props.items():

            valu = node.get(name)
            if valu is None:
                continue

            link = {'type': 'prop', 'prop': prop.name}
            # if the outbound prop is an ndef...
            if isinstance(prop.type, s_types.Ndef):
                pivo = await runt.view.getNodeByNdef(valu)
                if pivo is None:
                    continue

                yield pivo, path.fork(pivo, link)
                continue

            if isinstance(prop.type, s_types.Array):
                if isinstance(prop.type.arraytype, s_types.Ndef):
                    for item in valu:
<<<<<<< HEAD
                        if (pivo := await runt.view.getNodeByNdef(item)) is not None:
                            yield pivo, path.fork(pivo)
=======
                        if (pivo := await runt.snap.getNodeByNdef(item)) is not None:
                            yield pivo, path.fork(pivo, link)
>>>>>>> 438de767
                    continue

                typename = prop.type.opts.get('type')
                if runt.model.forms.get(typename) is not None:
                    for item in valu:
<<<<<<< HEAD
                        async for pivo in runt.view.nodesByPropValu(typename, '=', item, norm=False):
                            yield pivo, path.fork(pivo)
=======
                        async for pivo in runt.snap.nodesByPropValu(typename, '=', item, norm=False):
                            yield pivo, path.fork(pivo, link)
>>>>>>> 438de767

            form = runt.model.forms.get(prop.type.name)
            if form is None:
                continue

            if prop.isrunt:
<<<<<<< HEAD
                async for pivo in runt.view.nodesByPropValu(form.name, '=', valu):
                    yield pivo, path.fork(pivo)
=======
                async for pivo in runt.snap.nodesByPropValu(form.name, '=', valu):
                    yield pivo, path.fork(pivo, link)
>>>>>>> 438de767
                continue

            pivo = await runt.view.getNodeByNdef((form.name, valu))
            if pivo is None:  # pragma: no cover
                continue

            # avoid self references
            if pivo.nid == node.nid:
                continue

            yield pivo, path.fork(pivo, link)

class N1WalkNPivo(PivotOut):

    async def run(self, runt, genr):

        async for node, path in genr:

            if self.isjoin:
                yield node, path

            async for item in self.getPivsOut(runt, node, path):
                yield item

            async for (verb, n2nid) in node.iterEdgesN1():
                wnode = await runt.view.getNodeByNid(n2nid)
                if wnode is not None:
                    yield wnode, path.fork(wnode, {'type': 'edge', 'verb': verb})

class PivotToTags(PivotOper):
    '''
    -> #                pivot to all leaf tag nodes
    -> #*               pivot to all tag nodes
    -> #cno.*           pivot to all tag nodes which match cno.*
    -> #foo.bar         pivot to the tag node foo.bar if present
    '''
    async def run(self, runt, genr):

        leaf = False

        assert len(self.kids) == 1
        kid = self.kids[0]
        assert isinstance(kid, TagMatch)

        if kid.isconst:

            mval = kid.constval

            if not mval:

                leaf = True

                async def filter(x, path):
                    return True

            elif kid.hasglob():

                # glob matcher...
                async def filter(x, path):
                    return fnmatch.fnmatch(x, mval)

            else:

                async def filter(x, path):
                    return x == mval
        else:  # We have a $var as a segment

            if kid.hasglob():

                async def filter(x, path):
                    valu = await kid.compute(runt, path)
                    return fnmatch.fnmatch(x, valu)

            else:

                async def filter(x, path):
                    valu = await kid.compute(runt, path)
                    return x == valu

        async for node, path in genr:

            if self.isjoin:
                yield node, path

            for name, _ in node.getTags(leaf=leaf):

                if not await filter(name, path):
                    await asyncio.sleep(0)
                    continue

                pivo = await runt.view.getNodeByNdef(('syn:tag', name))
                if pivo is None:
                    continue

                yield pivo, path.fork(pivo, {'type': 'tag', 'tag': name})

class PivotIn(PivotOper):
    '''
    <- *
    '''

    async def run(self, runt, genr):

        async for node, path in genr:

            if self.isjoin:
                yield node, path

            async for item in self.getPivsIn(runt, node, path):
                yield item

    async def getPivsIn(self, runt, node, path):

<<<<<<< HEAD
=======
        # if it's a graph edge, use :n1
        if isinstance(node.form.type, s_types.Edge):

            ndef = node.get('n1')

            pivo = await runt.snap.getNodeByNdef(ndef)
            if pivo is not None:
                yield pivo, path.fork(pivo, {'type': 'prop', 'prop': 'n1', 'reverse': True})

            return

>>>>>>> 438de767
        name, valu = node.ndef

        for prop in runt.model.getPropsByType(name):
            link = {'type': 'prop', 'prop': prop.name, 'reverse': True}
            norm = node.form.typehash is not prop.typehash
<<<<<<< HEAD
            async for pivo in runt.view.nodesByPropValu(prop.full, '=', valu, norm=norm):
                yield pivo, path.fork(pivo)

        for prop in runt.model.getArrayPropsByType(name):
            norm = node.form.typehash is not prop.arraytypehash
            async for pivo in runt.view.nodesByPropArray(prop.full, '=', valu, norm=norm):
                yield pivo, path.fork(pivo)

        async for refsnid in runt.view.getNdefRefs(node.buid):
            pivo = await runt.view.getNodeByNid(refsnid)
            yield pivo, path.fork(pivo)
=======
            async for pivo in runt.snap.nodesByPropValu(prop.full, '=', valu, norm=norm):
                yield pivo, path.fork(pivo, link)

        for prop in runt.model.getArrayPropsByType(name):
            norm = node.form.typehash is not prop.arraytypehash
            link = {'type': 'prop', 'prop': prop.name, 'reverse': True}
            async for pivo in runt.snap.nodesByPropArray(prop.full, '=', valu, norm=norm):
                yield pivo, path.fork(pivo, link)

        async for refsbuid, prop in runt.snap.getNdefRefs(node.buid, props=True):
            pivo = await runt.snap.getNodeByBuid(refsbuid)
            yield pivo, path.fork(pivo, {'type': 'prop', 'prop': prop, 'reverse': True})
>>>>>>> 438de767

class N2WalkNPivo(PivotIn):

    async def run(self, runt, genr):

        async for node, path in genr:

            if self.isjoin:
                yield node, path

            async for item in self.getPivsIn(runt, node, path):
                yield item

            async for (verb, n1nid) in node.iterEdgesN2():
                wnode = await runt.view.getNodeByNid(n1nid)
                if wnode is not None:
                    yield wnode, path.fork(wnode, {'type': 'edge', 'verb': verb, 'reverse': True})

<<<<<<< HEAD
=======
class PivotInFrom(PivotOper):
    '''
    <- foo:edge
    '''

    async def run(self, runt, genr):

        name = self.kids[0].value()

        form = runt.model.forms.get(name)
        if form is None:
            raise self.kids[0].addExcInfo(s_exc.NoSuchForm.init(name))

        # <- edge
        if isinstance(form.type, s_types.Edge):

            full = form.name + ':n2'
            link = {'type': 'prop', 'prop': 'n2', 'reverse': True}
            async for node, path in genr:

                if self.isjoin:
                    yield node, path

                async for pivo in runt.snap.nodesByPropValu(full, '=', node.ndef, norm=False):
                    yield pivo, path.fork(pivo, link)

            return

        # edge <- form
        link = {'type': 'prop', 'prop': 'n1', 'reverse': True}
        async for node, path in genr:

            if self.isjoin:
                yield node, path

            if not isinstance(node.form.type, s_types.Edge):
                mesg = f'Pivot in from a specific form cannot be used with nodes of type {node.form.type.name}'
                raise self.addExcInfo(s_exc.StormRuntimeError(mesg=mesg, name=node.form.type.name))

            # dont bother traversing edges to the wrong form
            if node.get('n1:form') != form.name:
                continue

            n1def = node.get('n1')

            pivo = await runt.snap.getNodeByNdef(n1def)
            if pivo is None:
                continue

            yield pivo, path.fork(pivo, link)

>>>>>>> 438de767
class FormPivot(PivotOper):
    '''
    -> foo:bar
    '''

    def pivogenr(self, runt, prop):

        # -> baz:ndef
        if isinstance(prop.type, s_types.Ndef):

            async def pgenr(node, strict=True):
<<<<<<< HEAD
                async for pivo in runt.view.nodesByPropValu(prop.full, '=', node.ndef, norm=False):
                    yield pivo
=======
                link = {'type': 'prop', 'prop': prop.name, 'reverse': True}
                async for pivo in runt.snap.nodesByPropValu(prop.full, '=', node.ndef, norm=False):
                    yield pivo, link
>>>>>>> 438de767

        elif not prop.isform:

            isarray = isinstance(prop.type, s_types.Array)

            # plain old pivot...
            async def pgenr(node, strict=True):
                if isarray:
                    if isinstance(prop.type.arraytype, s_types.Ndef):
                        ngenr = runt.view.nodesByPropArray(prop.full, '=', node.ndef, norm=False)
                    else:
                        norm = prop.arraytypehash is not node.form.typehash
                        ngenr = runt.view.nodesByPropArray(prop.full, '=', node.ndef[1], norm=norm)
                else:
                    norm = prop.typehash is not node.form.typehash
                    ngenr = runt.view.nodesByPropValu(prop.full, '=', node.ndef[1], norm=norm)

                link = {'type': 'prop', 'prop': prop.name, 'reverse': True}
                async for pivo in ngenr:
                    yield pivo, link

<<<<<<< HEAD
=======
        # if dest form is a subtype of a graph "edge", use N1 automatically
        elif isinstance(prop.type, s_types.Edge):

            full = prop.name + ':n1'

            async def pgenr(node, strict=True):
                link = {'type': 'prop', 'prop': 'n1', 'reverse': True}
                async for pivo in runt.snap.nodesByPropValu(full, '=', node.ndef, norm=False):
                    yield pivo, link

>>>>>>> 438de767
        else:
            # form -> form pivot is nonsensical. Lets help out...

            # form name and type name match
            destform = prop

            async def pgenr(node, strict=True):

                # <syn:tag> -> <form> is "from tags to nodes" pivot
                if node.form.name == 'syn:tag' and prop.isform:
<<<<<<< HEAD
                    async for pivo in runt.view.nodesByTag(node.ndef[1], form=prop.name):
                        yield pivo
=======
                    link = {'type': 'tag', 'tag': node.ndef[1], 'reverse': True}
                    async for pivo in runt.snap.nodesByTag(node.ndef[1], form=prop.name):
                        yield pivo, link

                    return

                # if the source node is a graph edge, use n2
                if isinstance(node.form.type, s_types.Edge):

                    n2def = node.get('n2')
                    if n2def[0] != destform.name:
                        return

                    pivo = await runt.snap.getNodeByNdef(node.get('n2'))
                    if pivo:
                        yield pivo, {'type': 'prop', 'prop': 'n2'}
>>>>>>> 438de767

                    return

                #########################################################################
                # regular "-> form" pivot (ie inet:dns:a -> inet:fqdn)

                found = False   # have we found a ref/pivot?
                refs = node.form.getRefsOut()
                for refsname, refsform in refs.get('prop'):

                    if refsform != destform.name:
                        continue

                    found = True

                    refsvalu = node.get(refsname)
                    if refsvalu is not None:
<<<<<<< HEAD
                        async for pivo in runt.view.nodesByPropValu(refsform, '=', refsvalu, norm=False):
                            yield pivo
=======
                        link = {'type': 'prop', 'prop': refsname}
                        async for pivo in runt.snap.nodesByPropValu(refsform, '=', refsvalu, norm=False):
                            yield pivo, link
>>>>>>> 438de767

                for refsname, refsform in refs.get('array'):

                    if refsform != destform.name:
                        continue

                    found = True

                    refsvalu = node.get(refsname)
                    if refsvalu is not None:
                        link = {'type': 'prop', 'prop': refsname}
                        for refselem in refsvalu:
<<<<<<< HEAD
                            async for pivo in runt.view.nodesByPropValu(destform.name, '=', refselem, norm=False):
                                yield pivo
=======
                            async for pivo in runt.snap.nodesByPropValu(destform.name, '=', refselem, norm=False):
                                yield pivo, link
>>>>>>> 438de767

                for refsname in refs.get('ndef'):

                    found = True

                    refsvalu = node.get(refsname)
                    if refsvalu is not None and refsvalu[0] == destform.name:
                        pivo = await runt.view.getNodeByNdef(refsvalu)
                        if pivo is not None:
                            yield pivo, {'type': 'prop', 'prop': refsname}

                for refsname in refs.get('ndefarray'):

                    found = True

                    if (refsvalu := node.get(refsname)) is not None:
                        link = {'type': 'prop', 'prop': refsname}
                        for aval in refsvalu:
                            if aval[0] == destform.name:
<<<<<<< HEAD
                                if (pivo := await runt.view.getNodeByNdef(aval)) is not None:
                                    yield pivo
=======
                                if (pivo := await runt.snap.getNodeByNdef(aval)) is not None:
                                    yield pivo, link
>>>>>>> 438de767

                #########################################################################
                # reverse "-> form" pivots (ie inet:fqdn -> inet:dns:a)
                refs = destform.getRefsOut()

                # "reverse" property references...
                for refsname, refsform in refs.get('prop'):

                    if refsform != node.form.name:
                        continue

                    found = True

                    refsprop = destform.props.get(refsname)
<<<<<<< HEAD
                    async for pivo in runt.view.nodesByPropValu(refsprop.full, '=', node.ndef[1], norm=False):
                        yield pivo
=======
                    link = {'type': 'prop', 'prop': refsname, 'reverse': True}
                    async for pivo in runt.snap.nodesByPropValu(refsprop.full, '=', node.ndef[1], norm=False):
                        yield pivo, link
>>>>>>> 438de767

                # "reverse" array references...
                for refsname, refsform in refs.get('array'):

                    if refsform != node.form.name:
                        continue

                    found = True

                    destprop = destform.props.get(refsname)
<<<<<<< HEAD
                    async for pivo in runt.view.nodesByPropArray(destprop.full, '=', node.ndef[1], norm=False):
                        yield pivo
=======
                    link = {'type': 'prop', 'prop': refsname, 'reverse': True}
                    async for pivo in runt.snap.nodesByPropArray(destprop.full, '=', node.ndef[1], norm=False):
                        yield pivo, link
>>>>>>> 438de767

                # "reverse" ndef references...
                for refsname in refs.get('ndef'):

                    found = True

                    refsprop = destform.props.get(refsname)
<<<<<<< HEAD
                    async for pivo in runt.view.nodesByPropValu(refsprop.full, '=', node.ndef, norm=False):
                        yield pivo
=======
                    link = {'type': 'prop', 'prop': refsname, 'reverse': True}
                    async for pivo in runt.snap.nodesByPropValu(refsprop.full, '=', node.ndef, norm=False):
                        yield pivo, link
>>>>>>> 438de767

                for refsname in refs.get('ndefarray'):

                    found = True

                    refsprop = destform.props.get(refsname)
<<<<<<< HEAD
                    async for pivo in runt.view.nodesByPropArray(refsprop.full, '=', node.ndef, norm=False):
                        yield pivo
=======
                    link = {'type': 'prop', 'prop': refsname, 'reverse': True}
                    async for pivo in runt.snap.nodesByPropArray(refsprop.full, '=', node.ndef, norm=False):
                        yield pivo, link
>>>>>>> 438de767

                if strict and not found:
                    mesg = f'No pivot found for {node.form.name} -> {destform.name}.'
                    raise self.addExcInfo(s_exc.NoSuchPivot(n1=node.form.name, n2=destform.name, mesg=mesg))

        return pgenr

    def buildgenr(self, runt, name):

        if isinstance(name, list) or (prop := runt.model.props.get(name)) is None:

            proplist = None
            if isinstance(name, list):
                proplist = name
            else:
                proplist = runt.model.reqPropsByLook(name, extra=self.kids[0].addExcInfo)

            pgenrs = []
            for propname in proplist:
                prop = runt.model.props.get(propname)
                if prop is None:
                    raise self.kids[0].addExcInfo(s_exc.NoSuchProp.init(propname))

                pgenrs.append(self.pivogenr(runt, prop))

            async def listpivot(node):
                for pgenr in pgenrs:
                    async for pivo, valu in pgenr(node, strict=False):
                        yield pivo, valu

            return listpivot

        return self.pivogenr(runt, prop)

    async def run(self, runt, genr):

        pgenr = None
        warned = False

        async for node, path in genr:

            if pgenr is None or not self.kids[0].isconst:
                name = await self.kids[0].compute(runt, None)
                pgenr = self.buildgenr(runt, name)

            if self.isjoin:
                yield node, path

            try:
                async for pivo, link in pgenr(node):
                    yield pivo, path.fork(pivo, link)
            except (s_exc.BadTypeValu, s_exc.BadLiftValu) as e:
                if not warned:
                    logger.warning(f'Caught error during pivot: {e.items()}')
                    warned = True
                items = e.items()
                mesg = items.pop('mesg', '')
                mesg = ': '.join((f'{e.__class__.__qualname__} [{repr(node.ndef[1])}] during pivot', mesg))
                await runt.warn(mesg, log=False, **items)

class PropPivotOut(PivotOper):
    '''
    :prop -> *
    '''
    async def run(self, runt, genr):

        warned = False
        async for node, path in genr:

            if self.isjoin:
                yield node, path

            name = await self.kids[0].compute(runt, path)

            prop = node.form.props.get(name)
            if prop is None:
                # all filters must sleep
                await asyncio.sleep(0)
                continue

            valu = node.get(name)
            if valu is None:
                # all filters must sleep
                await asyncio.sleep(0)
                continue

            link = {'type': 'prop', 'prop': prop.name}
            if prop.type.isarray:
                if isinstance(prop.type.arraytype, s_types.Ndef):
                    for item in valu:
<<<<<<< HEAD
                        if (pivo := await runt.view.getNodeByNdef(item)) is not None:
                            yield pivo, path.fork(pivo)
=======
                        if (pivo := await runt.snap.getNodeByNdef(item)) is not None:
                            yield pivo, path.fork(pivo, link)
>>>>>>> 438de767
                    continue

                fname = prop.type.arraytype.name
                if runt.model.forms.get(fname) is None:
                    if not warned:
                        mesg = f'The source property "{name}" array type "{fname}" is not a form. Cannot pivot.'
                        await runt.warn(mesg, log=False)
                        warned = True
                    continue

                for item in valu:
<<<<<<< HEAD
                    async for pivo in runt.view.nodesByPropValu(fname, '=', item, norm=False):
                        yield pivo, path.fork(pivo)
=======
                    async for pivo in runt.snap.nodesByPropValu(fname, '=', item, norm=False):
                        yield pivo, path.fork(pivo, link)
>>>>>>> 438de767

                continue

            # ndef pivot out syntax...
            # :ndef -> *
            if isinstance(prop.type, s_types.Ndef):
                pivo = await runt.view.getNodeByNdef(valu)
                if pivo is None:
                    logger.warning(f'Missing node corresponding to ndef {valu}')
                    continue
                yield pivo, path.fork(pivo, link)
                continue

            # :prop -> *
            fname = prop.type.name
            if prop.modl.form(fname) is None:
                if warned is False:
                    await runt.warn(f'The source property "{name}" type "{fname}" is not a form. Cannot pivot.', log=False)
                    warned = True
                continue

            ndef = (fname, valu)
            pivo = await runt.view.getNodeByNdef(ndef)
            # A node explicitly deleted in the graph or missing from a underlying layer
            # could cause this lift to return None.
            if pivo:
                yield pivo, path.fork(pivo, link)


class PropPivot(PivotOper):
    '''
    :foo -> bar:foo
    '''

    def pivogenr(self, runt, prop):

        async def pgenr(node, srctype, valu, strict=True):

            link = {'type': 'prop', 'prop': srcprop.name}
            if not prop.isform:
                link['dest'] = prop.full
            # pivoting from an array prop to a non-array prop needs an extra loop
            if srctype.isarray and not prop.type.isarray:
                if isinstance(srctype.arraytype, s_types.Ndef) and prop.isform:
                    for aval in valu:
                        if aval[0] != prop.form.name:
                            continue

<<<<<<< HEAD
                        if (pivo := await runt.view.getNodeByNdef(aval)) is not None:
                            yield pivo
=======
                        if (pivo := await runt.snap.getNodeByNdef(aval)) is not None:
                            yield pivo, link
>>>>>>> 438de767
                    return

                norm = srctype.arraytype.typehash is not prop.typehash
                for arrayval in valu:
<<<<<<< HEAD
                    async for pivo in runt.view.nodesByPropValu(prop.full, '=', arrayval, norm=norm):
                        yield pivo
=======
                    async for pivo in runt.snap.nodesByPropValu(prop.full, '=', arrayval, norm=norm):
                        yield pivo, link
>>>>>>> 438de767

                return

            if isinstance(srctype, s_types.Ndef) and prop.isform:
                if valu[0] != prop.form.name:
                    return

                pivo = await runt.view.getNodeByNdef(valu)
                if pivo is None:
                    await runt.warn(f'Missing node corresponding to ndef {valu}', log=False, ndef=valu)
                    return
                yield pivo, link

                return

            if prop.type.isarray and not srctype.isarray:
                norm = prop.arraytypehash is not srctype.typehash
                genr = runt.view.nodesByPropArray(prop.full, '=', valu, norm=norm)
            else:
                norm = prop.typehash is not srctype.typehash
                genr = runt.view.nodesByPropValu(prop.full, '=', valu, norm=norm)

            async for pivo in genr:
                yield pivo, link

        return pgenr

    def buildgenr(self, runt, name):

        if isinstance(name, list) or (prop := runt.model.props.get(name)) is None:

            if isinstance(name, list):
                proplist = name
            else:
                proplist = runt.model.ifaceprops.get(name)

            if proplist is None:
                raise self.kids[0].addExcInfo(s_exc.NoSuchProp.init(name))

            pgenrs = []
            for propname in proplist:
                prop = runt.model.props.get(propname)
                if prop is None:
                    raise self.kids[0].addExcInfo(s_exc.NoSuchProp.init(propname))

                pgenrs.append(self.pivogenr(runt, prop))

            async def listpivot(node, srctype, valu):
                for pgenr in pgenrs:
                    async for pivo in pgenr(node, srctype, valu, strict=False):
                        yield pivo

            return listpivot

        return self.pivogenr(runt, prop)

    async def run(self, runt, genr):

        pgenr = None
        warned = False

        async for node, path in genr:

            if pgenr is None or not self.kids[1].isconst:
                name = await self.kids[1].compute(runt, None)
                pgenr = self.buildgenr(runt, name)

            if self.isjoin:
                yield node, path

            srctype, valu = await self.kids[0].getTypeAndValu(runt, path)
            if valu is None:
                # all filters must sleep
                await asyncio.sleep(0)
                continue

            try:
<<<<<<< HEAD
                async for pivo in pgenr(node, srctype, valu):
                    yield pivo, path.fork(pivo)
=======
                async for pivo, link in pgenr(node, srcprop, valu):
                    yield pivo, path.fork(pivo, link)
>>>>>>> 438de767

            except (s_exc.BadTypeValu, s_exc.BadLiftValu) as e:
                if not warned:
                    logger.warning(f'Caught error during pivot: {e.items()}')
                    warned = True
                items = e.items()
                mesg = items.pop('mesg', '')
                mesg = ': '.join((f'{e.__class__.__qualname__} [{repr(valu)}] during pivot', mesg))
                await runt.warn(mesg, log=False, **items)

class Value(AstNode):
    '''
    The base class for all values and value expressions.
    '''

    def __init__(self, astinfo, kids=()):
        AstNode.__init__(self, astinfo, kids=kids)

    def __repr__(self):
        return self.repr()

    def isRuntSafe(self, runt):
        return all(k.isRuntSafe(runt) for k in self.kids)

    async def compute(self, runt, path):  # pragma: no cover
        raise self.addExcInfo(s_exc.NoSuchImpl(name=f'{self.__class__.__name__}.compute()'))

    async def getLiftHints(self, runt, path):
        return []

    async def getCondEval(self, runt):
        '''
        Return a function that may be used to evaluate the boolean truth
        of the value expression using a runtime and optional node path.
        '''
        async def cond(node, path):
            return await tobool(await self.compute(runt, path))

        return cond

class Cond(Value):
    '''
    A condition that is evaluated to filter nodes.
    '''
    # Keeping the distinction of Cond as a subclass of Value
    # due to the fact that Cond instances may always presume
    # they are being evaluated per node.

class SubqCond(Cond):

    def __init__(self, astinfo, kids=()):
        Cond.__init__(self, astinfo, kids=kids)
        self.funcs = {
            '=': self._subqCondEq,
            '>': self._subqCondGt,
            '<': self._subqCondLt,
            '>=': self._subqCondGe,
            '<=': self._subqCondLe,
            '!=': self._subqCondNe,
        }

    async def _runSubQuery(self, runt, node, path):
        size = 1
        genr = s_common.agen((node, path))
        async for item in self.kids[0].run(runt, genr):
            yield size, item
            size += 1

    def _subqCondEq(self, runt):

        async def cond(node, path):

            size = 0
            item = None
            valu = s_stormtypes.intify(await self.kids[2].compute(runt, path))

            async for size, item in self._runSubQuery(runt, node, path):
                if size > valu:
                    path.vars.update(item[1].vars)
                    return False

            if item:
                path.vars.update(item[1].vars)
            return size == valu

        return cond

    def _subqCondGt(self, runt):

        async def cond(node, path):

            item = None
            valu = s_stormtypes.intify(await self.kids[2].compute(runt, path))
            async for size, item in self._runSubQuery(runt, node, path):
                if size > valu:
                    path.vars.update(item[1].vars)
                    return True

            if item:
                path.vars.update(item[1].vars)
            return False

        return cond

    def _subqCondLt(self, runt):

        async def cond(node, path):

            item = None
            valu = s_stormtypes.intify(await self.kids[2].compute(runt, path))
            async for size, item in self._runSubQuery(runt, node, path):
                if size >= valu:
                    path.vars.update(item[1].vars)
                    return False

            if item:
                path.vars.update(item[1].vars)
            return True

        return cond

    def _subqCondGe(self, runt):

        async def cond(node, path):

            item = None
            valu = s_stormtypes.intify(await self.kids[2].compute(runt, path))
            async for size, item in self._runSubQuery(runt, node, path):
                if size >= valu:
                    path.vars.update(item[1].vars)
                    return True

            if item:
                path.vars.update(item[1].vars)
            return False

        return cond

    def _subqCondLe(self, runt):

        async def cond(node, path):

            item = None
            valu = s_stormtypes.intify(await self.kids[2].compute(runt, path))
            async for size, item in self._runSubQuery(runt, node, path):
                if size > valu:
                    path.vars.update(item[1].vars)
                    return False

            if item:
                path.vars.update(item[1].vars)
            return True

        return cond

    def _subqCondNe(self, runt):

        async def cond(node, path):

            size = 0
            item = None
            valu = s_stormtypes.intify(await self.kids[2].compute(runt, path))

            async for size, item in self._runSubQuery(runt, node, path):
                if size > valu:
                    path.vars.update(item[1].vars)
                    return True

            if item:
                path.vars.update(item[1].vars)
            return size != valu

        return cond

    async def getCondEval(self, runt):

        if len(self.kids) == 3:
            cmpr = await self.kids[1].compute(runt, None)
            ctor = self.funcs.get(cmpr)
            if ctor is None:
                raise self.kids[1].addExcInfo(s_exc.NoSuchCmpr(cmpr=cmpr, type='subquery'))

            return ctor(runt)

        subq = self.kids[0]

        async def cond(node, path):
            genr = s_common.agen((node, path))
            async for _, subp in subq.run(runt, genr):
                path.vars.update(subp.vars)
                return True
            return False

        return cond

class OrCond(Cond):
    '''
    <cond> or <cond>
    '''
    async def getCondEval(self, runt):

        cond0 = await self.kids[0].getCondEval(runt)
        cond1 = await self.kids[1].getCondEval(runt)

        async def cond(node, path):

            if await cond0(node, path):
                return True

            return await cond1(node, path)

        return cond

class AndCond(Cond):
    '''
    <cond> and <cond>
    '''
    async def getLiftHints(self, runt, path):
        h0 = await self.kids[0].getLiftHints(runt, path)
        h1 = await self.kids[0].getLiftHints(runt, path)
        return h0 + h1

    async def getCondEval(self, runt):

        cond0 = await self.kids[0].getCondEval(runt)
        cond1 = await self.kids[1].getCondEval(runt)

        async def cond(node, path):

            if not await cond0(node, path):
                return False

            return await cond1(node, path)

        return cond

class NotCond(Cond):
    '''
    not <cond>
    '''

    async def getCondEval(self, runt):

        kidcond = await self.kids[0].getCondEval(runt)

        async def cond(node, path):
            return not await kidcond(node, path)

        return cond

class TagCond(Cond):
    '''
    #foo.bar
    '''
    async def getLiftHints(self, runt, path):

        kid = self.kids[0]

        if not isinstance(kid, TagMatch):
            return []

        if kid.hasglob():
            return []

        if kid.isconst:
            return (
                ('tag', {'name': await kid.compute(None, None)}),
            )

        if kid.isRuntSafe(runt):
            name = await kid.compute(runt, path)
            if name and '*' not in name:
                return (
                    ('tag', {'name': name}),
                )

        return []

    async def getCondEval(self, runt):

        assert len(self.kids) == 1

        # kid is a non-runtsafe VarValue: dynamically evaluate value of variable for each node
        async def cond(node, path):
            name = await self.kids[0].compute(runt, path)
            if name == '*':
                return bool(node.getTagNames())

            if '*' in name:
                reobj = s_cache.getTagGlobRegx(name)
                return any(reobj.fullmatch(p) for p in node.getTagNames())

            return node.getTag(name) is not None

        return cond

class HasRelPropCond(Cond):

    async def getCondEval(self, runt):

        relprop = self.kids[0]
        assert isinstance(relprop, RelProp)

        if relprop.isconst:
            name = await relprop.compute(runt, None)

            async def cond(node, path):
                return await self.hasProp(node, runt, name)

            return cond

        # relprop name itself is variable, so dynamically compute

        async def cond(node, path):
            name = await relprop.compute(runt, path)
            return await self.hasProp(node, runt, name)

        return cond

    async def hasProp(self, node, runt, name):

        ispiv = name.find('::') != -1
        if not ispiv:
            return node.has(name)

        # handle implicit pivot properties
        names = name.split('::')

        imax = len(names) - 1
        for i, part in enumerate(names):

            valu = node.get(part)
            if valu is None:
                return False

            if i >= imax:
                return True

            prop = node.form.props.get(part)
            if prop is None:
                mesg = f'No property named {node.form.name}:{part}'
                exc = s_exc.NoSuchProp(mesg=mesg, name=part, form=node.form.name)
                raise self.kids[0].addExcInfo(exc)

            form = runt.model.forms.get(prop.type.name)
            if form is None:
                mesg = f'No form {prop.type.name}'
                exc = s_exc.NoSuchForm.init(prop.type.name)
                raise self.kids[0].addExcInfo(exc)

            node = await runt.view.getNodeByNdef((form.name, valu))
            if node is None:
                return False

    async def getLiftHints(self, runt, path):

        relprop = self.kids[0]

        name = await relprop.compute(runt, path)
        ispiv = name.find('::') != -1
        if ispiv:
            return (
                ('relprop', {'name': name.split('::')[0]}),
            )

        hint = {
            'name': name,
            'univ': isinstance(relprop, UnivProp),
        }

        return (
            ('relprop', hint),
        )

class HasTagPropCond(Cond):

    async def getCondEval(self, runt):

        async def cond(node, path):
            tag = await self.kids[0].compute(runt, path)
            name = await self.kids[1].compute(runt, path)

            if tag == '*':
                tagprops = node._getTagPropsDict()
                return any(name in props for props in tagprops.values())

            if '*' in tag:
                reobj = s_cache.getTagGlobRegx(tag)
                tagprops = node._getTagPropsDict()
                for tagname, props in tagprops.items():
                    if reobj.fullmatch(tagname) and name in props:
                        return True

            return node.hasTagProp(tag, name)

        return cond

class HasAbsPropCond(Cond):

    async def getCondEval(self, runt):

        name = await self.kids[0].compute(runt, None)

        prop = runt.model.props.get(name)
        if prop is not None:
            if prop.isform:

                async def cond(node, path):
                    return node.form.name == prop.name

                return cond

            async def cond(node, path):
                if node.form.name != prop.form.name:
                    return False

                return node.has(prop.name)

            return cond

        if name.endswith('*'):
            formlist = runt.model.reqFormsByPrefix(name[:-1], extra=self.kids[0].addExcInfo)

            async def cond(node, path):
                return node.form.name in formlist

            return cond

        if (formlist := runt.model.formsbyiface.get(name)) is not None:

            async def cond(node, path):
                return node.form.name in formlist

            return cond

        if (proplist := runt.model.ifaceprops.get(name)) is not None:

            formlist = []
            for propname in proplist:
                prop = runt.model.props.get(propname)
                formlist.append(prop.form.name)
                relname = prop.name

            async def cond(node, path):
                if node.form.name not in formlist:
                    return False

                return node.has(relname)

            return cond

        raise self.kids[0].addExcInfo(s_exc.NoSuchProp.init(name))

class ArrayCond(Cond):

    async def getCondEval(self, runt):

        cmpr = await self.kids[1].compute(runt, None)

        cmprname = None
        if isinstance(self.kids[1], ByNameCmpr):
            cmprname = self.kids[1].getName()
            realcmpr = self.kids[1].getCmpr()

        async def cond(node, path):

            name = await self.kids[0].compute(runt, None)
            prop = node.form.props.get(name)
            if prop is None:
                raise self.kids[0].addExcInfo(s_exc.NoSuchProp.init(name))

            if not prop.type.isarray:
                mesg = f'Array filter syntax is invalid for non-array prop {name}.'
                raise self.kids[1].addExcInfo(s_exc.BadCmprType(mesg=mesg))

            ptyp = prop.type.arraytype

            propcmpr = cmpr
            if (subtype := ptyp.subtypes.get(cmprname)) is not None:
                (ptyp, getr) = subtype
                propcmpr = realcmpr

            ctor = ptyp.getCmprCtor(propcmpr)
            if ctor is None:
                raise self.kids[1].addExcInfo(s_exc.NoSuchCmpr(cmpr=propcmpr, name=ptyp.name))

            items = node.get(name)
            if items is None:
                return False

            val2 = await self.kids[2].compute(runt, path)

            if subtype is not None:
                for item in items:
                    item = getr(item)
                    if ctor(val2)(item):
                        return True
            else:
                for item in items:
                    if ctor(val2)(item):
                        return True
            return False

        return cond

class AbsPropCond(Cond):

    async def getCondEval(self, runt):

        name = await self.kids[0].compute(runt, None)
        cmpr = await self.kids[1].compute(runt, None)

        subtype = None

        prop = runt.model.props.get(name)
        if prop is not None:
            ptyp = prop.type
            if isinstance(self.kids[1], ByNameCmpr):
                cmprname = self.kids[1].getName()
                if (subtype := prop.type.subtypes.get(cmprname)) is not None:
                    (ptyp, getr) = subtype
                    cmpr = self.kids[1].getCmpr()

            ctor = ptyp.getCmprCtor(cmpr)
            if ctor is None:
                raise self.kids[1].addExcInfo(s_exc.NoSuchCmpr(cmpr=cmpr, name=ptyp.name))

            if prop.isform:

                async def cond(node, path):

                    if node.ndef[0] != name:
                        return False

                    val1 = node.ndef[1]
                    if subtype is not None:
                        val1 = getr(val1)

                    val2 = await self.kids[2].compute(runt, path)
                    return ctor(val2)(val1)

                return cond

            async def cond(node, path):
                if node.ndef[0] != prop.form.name:
                    return False

                val1 = node.get(prop.name)
                if val1 is None:
                    return False

                if subtype is not None:
                    val1 = getr(val1)

                val2 = await self.kids[2].compute(runt, path)
                return ctor(val2)(val1)

            return cond

        proplist = runt.model.ifaceprops.get(name)
        if proplist is not None:

            prop = runt.model.props.get(proplist[0])
            relname = prop.name

            ptyp = prop.type
            if isinstance(self.kids[1], ByNameCmpr):
                cmprname = self.kids[1].getName()
                if (subtype := prop.type.subtypes.get(cmprname)) is not None:
                    (ptyp, getr) = subtype
                    cmpr = self.kids[1].getCmpr()

            ctor = ptyp.getCmprCtor(cmpr)
            if ctor is None:
                raise self.kids[1].addExcInfo(s_exc.NoSuchCmpr(cmpr=cmpr, name=ptyp.name))

            async def cond(node, path):
                val1 = node.get(relname)
                if val1 is None:
                    return False

                if subtype is not None:
                    val1 = getr(val1)

                val2 = await self.kids[2].compute(runt, path)
                return ctor(val2)(val1)

            return cond

        raise self.kids[0].addExcInfo(s_exc.NoSuchProp.init(name))

class TagValuCond(Cond):

    async def getCondEval(self, runt):

        lnode, cnode, rnode = self.kids

        cmpr = await cnode.compute(runt, None)

        ptyp = runt.model.type('ival')
        subtype = None

        if isinstance(cnode, ByNameCmpr):
            cmprname = cnode.getName()
            if (subtype := ptyp.subtypes.get(cmprname)) is not None:
                (ptyp, getr) = subtype
                cmpr = cnode.getCmpr()

        cmprctor = ptyp.getCmprCtor(cmpr)
        if cmprctor is None:
            raise cnode.addExcInfo(s_exc.NoSuchCmpr(cmpr=cmpr, name=ptyp.name))

        if isinstance(lnode, VarValue) or not lnode.isconst:
            async def cond(node, path):
                name = await lnode.compute(runt, path)
                if '*' in name:
                    mesg = f'Wildcard tag names may not be used in conjunction with tag value comparison: {name}'
                    raise self.addExcInfo(s_exc.StormRuntimeError(mesg=mesg, name=name))

                valu = await rnode.compute(runt, path)

                tval = node.getTag(name)
                if subtype is not None:
                    tval = getr(tval)

                return cmprctor(valu)(tval)

            return cond

        name = await lnode.compute(runt, None)

        if isinstance(rnode, Const):

            valu = await rnode.compute(runt, None)

            cmpr = cmprctor(valu)

            async def cond(node, path):
                tval = node.getTag(name)
                if subtype is not None:
                    tval = getr(tval)
                return cmpr(tval)

            return cond

        # it's a runtime value...
        async def cond(node, path):
            valu = await rnode.compute(runt, path)

            tval = node.getTag(name)
            if subtype is not None:
                tval = getr(tval)

            return cmprctor(valu)(tval)

        return cond

class RelPropCond(Cond):
    '''
    (:foo:bar or .univ) <cmpr> <value>
    '''
    async def getCondEval(self, runt):

        cmpr = await self.kids[1].compute(runt, None)
        valukid = self.kids[2]

        cmprname = None
        if isinstance(self.kids[1], ByNameCmpr):
            cmprname = self.kids[1].getName()
            realcmpr = self.kids[1].getCmpr()

        async def cond(node, path):

            vtyp, valu = await self.kids[0].getTypeAndValu(runt, path)
            if valu is None:
                return False

            xval = await valukid.compute(runt, path)
            if not isinstance(xval, s_node.Node):
                xval = await s_stormtypes.tostor(xval)

            if xval is None:
                return False

            propcmpr = cmpr
            if cmprname is not None and cmprname in vtyp.subtypes:
                (vtyp, valu) = vtyp.getSubType(cmprname, valu)
                propcmpr = realcmpr

            ctor = vtyp.getCmprCtor(propcmpr)
            if ctor is None:
                raise self.kids[1].addExcInfo(s_exc.NoSuchCmpr(cmpr=propcmpr, name=vtyp.name))

            func = ctor(xval)
            return func(valu)

        return cond

    async def getLiftHints(self, runt, path):

        relprop = self.kids[0].kids[0]

        name = await relprop.compute(runt, path)
        ispiv = name.find('::') != -1
        if ispiv:
            return (
                ('relprop', {'name': name.split('::')[0]}),
            )

        hint = {
            'name': name,
            'univ': isinstance(relprop, UnivProp),
            'cmpr': await self.kids[1].compute(runt, path),
            'valu': await self.kids[2].compute(runt, path),
        }

        return (
            ('relprop', hint),
        )

class TagPropCond(Cond):

    async def getCondEval(self, runt):

        fullcmpr = await self.kids[2].compute(runt, None)

        cmprname = None
        if isinstance(self.kids[2], ByNameCmpr):
            cmprname = self.kids[2].getName()
            subcmpr = self.kids[2].getCmpr()

        async def cond(node, path):

            tag = await self.kids[0].compute(runt, path)
            name = await self.kids[1].compute(runt, path)

            if '*' in tag:
                mesg = f'Wildcard tag names may not be used in conjunction with tagprop value comparison: {tag}'
                raise self.addExcInfo(s_exc.StormRuntimeError(mesg=mesg, name=tag))

            prop = runt.model.getTagProp(name)
            if prop is None:
                mesg = f'No such tag property: {name}'
                raise self.kids[0].addExcInfo(s_exc.NoSuchTagProp(name=name, mesg=mesg))

            curv = node.getTagProp(tag, name)
            if curv is None:
                return False

            # TODO cache on (cmpr, valu) for perf?
            valu = await self.kids[3].compute(runt, path)

            cmpr = fullcmpr
            ptyp = prop.type
            subtype = None

            if cmprname is not None:
                if (subtype := ptyp.subtypes.get(cmprname)) is not None:
                    (ptyp, getr) = subtype
                    cmpr = subcmpr

            ctor = ptyp.getCmprCtor(cmpr)
            if ctor is None:
                raise self.kids[2].addExcInfo(s_exc.NoSuchCmpr(cmpr=cmpr, name=ptyp.name))

            if subtype is not None:
                curv = getr(curv)

            return ctor(valu)(curv)

        return cond

class FiltOper(Oper):

    async def getLiftHints(self, runt, path):

        if await self.kids[0].compute(None, None) != '+':
            return []

        return await self.kids[1].getLiftHints(runt, path)

    async def run(self, runt, genr):

        must = await self.kids[0].compute(None, None) == '+'
        cond = await self.kids[1].getCondEval(runt)

        async for node, path in genr:
            answ = await cond(node, path)
            if (must and answ) or (not must and not answ):
                yield node, path
            else:
                # all filters must sleep
                await asyncio.sleep(0)

class ArgvQuery(Value):

    runtopaque = True

    def isRuntSafe(self, runt):
        # an argv query is really just a string, so it's runtsafe.
        return True

    def validate(self, runt):
        # validation is done by the sub-runtime
        pass

    async def compute(self, runt, path):
        return self.kids[0].text

class PropValue(Value):

    def prepare(self):
        self.isconst = isinstance(self.kids[0], Const)

    def isRuntSafe(self, runt):
        return False

    def isRuntSafeAtom(self, runt):
        return False

    async def getTypeAndValu(self, runt, path):
        if not path:
            return None, None

        propname = await self.kids[0].compute(runt, path)
        name = await tostr(propname)

        subtype = None
        if len(self.kids) > 1:
            subtype = await self.kids[1].compute(runt, path)

        ispiv = name.find('::') != -1
        if not ispiv:

            prop = path.node.form.props.get(name)
            if prop is None:
                if (exc := await s_stormtypes.typeerr(propname, str)) is None:
                    mesg = f'No property named {name}.'
                    exc = s_exc.NoSuchProp(mesg=mesg, name=name, form=path.node.form.name)

                raise self.kids[0].addExcInfo(exc)

            valu = path.node.get(name)
            if subtype is not None:
                return prop.type.getSubType(subtype, valu)

            if isinstance(valu, (dict, list, tuple)):
                # these get special cased because changing them affects the node
                # while it's in the pipeline but the modification doesn't get stored
                valu = s_msgpack.deepcopy(valu)
            return prop.type, valu

        # handle implicit pivot properties
        names = name.split('::')

        node = path.node

        imax = len(names) - 1
        for i, name in enumerate(names):

            valu = node.get(name)
            if valu is None:
                return None, None

            prop = node.form.props.get(name)
            if prop is None:  # pragma: no cover
                if (exc := await s_stormtypes.typeerr(propname, str)) is None:
                    mesg = f'No property named {name}.'
                    exc = s_exc.NoSuchProp(mesg=mesg, name=name, form=node.form.name)

                raise self.kids[0].addExcInfo(exc)

            if i >= imax:
                if subtype is not None:
                    return prop.type.getSubType(subtype, valu)

                if isinstance(valu, (dict, list, tuple)):
                    # these get special cased because changing them affects the node
                    # while it's in the pipeline but the modification doesn't get stored
                    valu = s_msgpack.deepcopy(valu)
                return prop.type, valu

            form = runt.model.forms.get(prop.type.name)
            if form is None:
                raise self.addExcInfo(s_exc.NoSuchForm.init(prop.type.name))

            node = await runt.view.getNodeByNdef((form.name, valu))
            if node is None:
                return None, None

    async def compute(self, runt, path):
        ptyp, valu = await self.getTypeAndValu(runt, path)
        return valu

class RelPropValue(PropValue):
    pass

class UnivPropValue(PropValue):
    pass

class TagValue(Value):

    def isRuntSafe(self, runt):
        return False

    def isRuntSafeAtom(self, runt):
        return False

    async def compute(self, runt, path):
        name = await self.kids[0].compute(runt, path)

        valu = path.node.getTag(name)

        if len(self.kids) > 1:
            subtype = await self.kids[1].compute(runt, path)
            (_, valu) = runt.model.type('ival').getSubType(subtype, valu)

        return valu

class TagProp(Value):

    async def compute(self, runt, path):
        tag = await self.kids[0].compute(runt, path)
        prop = await self.kids[1].compute(runt, path)
        return (tag, prop)

class FormTagProp(Value):

    async def compute(self, runt, path):
        form = await self.kids[0].compute(runt, path)
        tag = await self.kids[1].compute(runt, path)
        prop = await self.kids[2].compute(runt, path)
        return (form, tag, prop)

class TagPropValue(Value):
    async def compute(self, runt, path):
        tag, prop = await self.kids[0].compute(runt, path)

        tprop = runt.model.getTagProp(prop)
        if tprop is None:
            mesg = f'No such tag property: {prop}'
            raise self.kids[0].addExcInfo(s_exc.NoSuchTagProp(name=prop, mesg=mesg))

        valu = path.node.getTagProp(tag, prop)

        if len(self.kids) > 1:
            subtype = await self.kids[1].compute(runt, path)
            (_, valu) = tprop.type.getSubType(subtype, valu)

        return valu

class CallArgs(Value):

    async def compute(self, runt, path):
        return [await k.compute(runt, path) for k in self.kids]

class CallKwarg(CallArgs):
    pass

class CallKwargs(CallArgs):
    pass

class SubProp(Value):
    def prepare(self):
        self.valu = self.kids[0].value()

    async def compute(self, runt, path):
        return self.valu

class VarValue(Value):

    def validate(self, runt):

        if runt.runtvars.get(self.name) is None:
            exc = s_exc.NoSuchVar(mesg=f'Missing variable: {self.name}', name=self.name)
            raise self.addExcInfo(exc)

    def prepare(self):
        assert isinstance(self.kids[0], Const)
        self.name = self.kids[0].value()
        self.isconst = False

    def isRuntSafe(self, runt):
        return runt.isRuntVar(self.name)

    def isRuntSafeAtom(self, runt):
        return runt.isRuntVar(self.name)

    def hasVarName(self, name):
        return self.kids[0].value() == name

    async def compute(self, runt, path):

        if path is not None:
            valu = path.getVar(self.name, defv=s_common.novalu)
            if valu is not s_common.novalu:
                return valu

        valu = runt.getVar(self.name, defv=s_common.novalu)
        if valu is not s_common.novalu:
            return valu

        if runt.isRuntVar(self.name):
            exc = s_exc.NoSuchVar(mesg=f'Runtsafe variable used before assignment: {self.name}',
                                  name=self.name, runtsafe=True)
        else:
            exc = s_exc.NoSuchVar(mesg=f'Non-runtsafe variable used before assignment: {self.name}',
                                  name=self.name, runtsafe=False)

        raise self.addExcInfo(exc)

class VarDeref(Value):

    async def compute(self, runt, path):

        base = await self.kids[0].compute(runt, path)
        # the deref of None is always None
        if base is None:
            return None

        name = await self.kids[1].compute(runt, path)

        valu = s_stormtypes.fromprim(base, path=path)
        with s_scope.enter({'runt': runt}):
            return await valu.deref(name)

class FuncCall(Value):

    async def compute(self, runt, path):

        func = await self.kids[0].compute(runt, path)
        if not callable(func):
            text = self.getAstText()
            styp = await s_stormtypes.totype(func, basetypes=True)
            mesg = f"'{styp}' object is not callable: {text}"
            raise self.addExcInfo(s_exc.StormRuntimeError(mesg=mesg))

        if runt.readonly and not getattr(func, '_storm_readonly', False):
            mesg = f'Function ({func.__name__}) is not marked readonly safe.'
            raise self.kids[0].addExcInfo(s_exc.IsReadOnly(mesg=mesg))

        argv = await self.kids[1].compute(runt, path)
        kwargs = {k: v for (k, v) in await self.kids[2].compute(runt, path)}

        with s_scope.enter({'runt': runt}):
            retn = func(*argv, **kwargs)
            if s_coro.iscoro(retn):
                return await retn
            return retn

class DollarExpr(Value):
    '''
    Top level node for $(...) expressions
    '''
    async def compute(self, runt, path):
        return await self.kids[0].compute(runt, path)

async def expr_add(x, y):
    return await tonumber(x) + await tonumber(y)

async def expr_sub(x, y):
    return await tonumber(x) - await tonumber(y)

async def expr_mod(x, y):
    return await tonumber(x) % await tonumber(y)

async def expr_mul(x, y):
    return await tonumber(x) * await tonumber(y)

async def expr_div(x, y):
    x = await tonumber(x)
    y = await tonumber(y)
    if isinstance(x, int) and isinstance(y, int):
        return x // y
    return x / y

async def expr_pow(x, y):
    return await tonumber(x) ** await tonumber(y)

async def expr_eq(x, y):
    return await tocmprvalu(x) == await tocmprvalu(y)

async def expr_ne(x, y):
    return await tocmprvalu(x) != await tocmprvalu(y)

async def expr_gt(x, y):
    return await tonumber(x) > await tonumber(y)

async def expr_lt(x, y):
    return await tonumber(x) < await tonumber(y)

async def expr_ge(x, y):
    return await tonumber(x) >= await tonumber(y)

async def expr_le(x, y):
    return await tonumber(x) <= await tonumber(y)

async def expr_prefix(x, y):
    x, y = await tostr(x), await tostr(y)
    return x.startswith(y)

async def expr_re(x, y):
    if regex.search(await tostr(y), await tostr(x), flags=regex.I):
        return True
    return False

_ExprFuncMap = {
    '+': expr_add,
    '-': expr_sub,
    '%': expr_mod,
    '*': expr_mul,
    '/': expr_div,
    '**': expr_pow,
    '=': expr_eq,
    '!=': expr_ne,
    '~=': expr_re,
    '>': expr_gt,
    '<': expr_lt,
    '>=': expr_ge,
    '<=': expr_le,
    '^=': expr_prefix,
}

async def expr_not(x):
    return not await tobool(x)

async def expr_neg(x):
    return await tonumber(x) * -1

_UnaryExprFuncMap = {
    '-': expr_neg,
    'not': expr_not,
}

class UnaryExprNode(Value):
    '''
    A unary (i.e. single-argument) expression node
    '''
    def prepare(self):
        assert len(self.kids) == 2
        assert isinstance(self.kids[0], Const)

        oper = self.kids[0].value()
        self._operfunc = _UnaryExprFuncMap[oper]

    async def compute(self, runt, path):
        return await self._operfunc(await self.kids[1].compute(runt, path))

class ExprNode(Value):
    '''
    A binary (i.e. two argument) expression node
    '''
    def prepare(self):

        assert len(self.kids) == 3
        assert isinstance(self.kids[1], Const)

        oper = self.kids[1].value()
        self._operfunc = _ExprFuncMap[oper]

    async def compute(self, runt, path):
        parm1 = await self.kids[0].compute(runt, path)
        parm2 = await self.kids[2].compute(runt, path)
        try:
            return await self._operfunc(parm1, parm2)
        except ZeroDivisionError:
            exc = s_exc.StormRuntimeError(mesg='Cannot divide by zero')
            raise self.kids[2].addExcInfo(exc)
        except decimal.InvalidOperation:
            exc = s_exc.StormRuntimeError(mesg='Invalid operation on a Number')
            raise self.addExcInfo(exc)

class ExprOrNode(Value):
    async def compute(self, runt, path):
        parm1 = await self.kids[0].compute(runt, path)
        if await tobool(parm1):
            return True
        parm2 = await self.kids[2].compute(runt, path)
        return await tobool(parm2)

class ExprAndNode(Value):
    async def compute(self, runt, path):
        parm1 = await self.kids[0].compute(runt, path)
        if not await tobool(parm1):
            return False
        parm2 = await self.kids[2].compute(runt, path)
        return await tobool(parm2)

class TagName(Value):

    def prepare(self):
        self.isconst = not self.kids or all(isinstance(k, Const) for k in self.kids)
        if self.isconst and self.kids:
            self.constval = '.'.join([k.value() for k in self.kids])
        else:
            self.constval = None

    async def compute(self, runt, path):

        if self.isconst:
            return self.constval

        if not isinstance(self.kids[0], Const):
            valu = await self.kids[0].compute(runt, path)
            valu = await s_stormtypes.toprim(valu)

            if not isinstance(valu, str):
                mesg = 'Invalid value type for tag name, tag names must be strings.'
                raise s_exc.BadTypeValu(mesg=mesg)

            normtupl = runt.view.core.getTagNorm(valu)
            return normtupl[0]

        vals = []
        for kid in self.kids:
            part = await kid.compute(runt, path)
            if part is None:
                mesg = f'Null value from var ${kid.name} is not allowed in tag names.'
                raise kid.addExcInfo(s_exc.BadTypeValu(mesg=mesg))

            part = await tostr(part)
            partnorm = runt.view.core.getTagNorm(part)
            vals.append(partnorm[0])

        return '.'.join(vals)

    async def computeTagArray(self, runt, path, excignore=()):

        if self.isconst:
            return (self.constval,)

        if not isinstance(self.kids[0], Const):
            tags = []
            vals = await self.kids[0].compute(runt, path)
            vals = await s_stormtypes.toprim(vals)

            if not isinstance(vals, (tuple, list, set)):
                vals = (vals,)

            for valu in vals:
                try:
                    if not isinstance(valu, str):
                        mesg = 'Invalid value type for tag name, tag names must be strings.'
                        raise s_exc.BadTypeValu(mesg=mesg)

                    normtupl = runt.view.core.getTagNorm(valu)
                    if normtupl is None:
                        continue

                    tags.append(normtupl[0])
                except excignore:
                    pass
            return tags

        vals = []
        for kid in self.kids:
            part = await kid.compute(runt, path)
            if part is None:
                mesg = f'Null value from var ${kid.name} is not allowed in tag names.'
                raise kid.addExcInfo(s_exc.BadTypeValu(mesg=mesg))

            part = await tostr(part)
            partnorm = runt.view.core.getTagNorm(part)
            vals.append(partnorm[0])

        return ('.'.join(vals),)

class TagMatch(TagName):
    '''
    Like TagName, but can have asterisks
    '''
    def hasglob(self):
        assert self.kids
        # TODO support vars with asterisks?
        return any('*' in kid.valu for kid in self.kids if isinstance(kid, Const))

    async def compute(self, runt, path):

        if self.isconst:
            return self.constval

        if not isinstance(self.kids[0], Const):
            valu = await self.kids[0].compute(runt, path)
            valu = await s_stormtypes.toprim(valu)

            if not isinstance(valu, str):
                mesg = 'Invalid value type for tag name, tag names must be strings.'
                raise s_exc.BadTypeValu(mesg=mesg)

            return valu

        vals = []
        for kid in self.kids:
            part = await kid.compute(runt, path)
            if part is None:
                mesg = f'Null value from var ${kid.name} is not allowed in tag names.'
                raise s_exc.BadTypeValu(mesg=mesg)

            vals.append(await tostr(part))

        return '.'.join(vals)

class Const(Value):

    def __init__(self, astinfo, valu, kids=()):
        Value.__init__(self, astinfo, kids=kids)
        self.isconst = True
        self.valu = valu

    def repr(self):
        return f'{self.__class__.__name__}: {self.valu}'

    def isRuntSafe(self, runt):
        return True

    def value(self):
        return self.valu

    async def compute(self, runt, path):
        return self.valu

class ExprDict(Value):

    def prepare(self):
        self.const = None
        if all(isinstance(k, Const) for k in self.kids):
            valu = {}
            for i in range(0, len(self.kids), 2):
                valu[self.kids[i].value()] = self.kids[i + 1].value()
            self.const = s_msgpack.en(valu)

    async def compute(self, runt, path):

        if self.const is not None:
            return s_stormtypes.Dict(s_msgpack.un(self.const))

        valu = {}
        for i in range(0, len(self.kids), 2):

            key = await self.kids[i].compute(runt, path)

            if s_stormtypes.ismutable(key):
                key = await s_stormtypes.torepr(key)
                raise s_exc.BadArg(mesg='Mutable values are not allowed as dictionary keys', name=key)

            key = await toprim(key)

            valu[key] = await self.kids[i + 1].compute(runt, path)

        return s_stormtypes.Dict(valu)

class ExprList(Value):

    def prepare(self):
        self.const = None
        if all(isinstance(k, Const) for k in self.kids):
            self.const = s_msgpack.en([k.value() for k in self.kids])

    async def compute(self, runt, path):
        if self.const is not None:
            return s_stormtypes.List(list(s_msgpack.un(self.const)))
        return s_stormtypes.List([await v.compute(runt, path) for v in self.kids])

class FormatString(Value):

    def prepare(self):
        self.isconst = not self.kids or (len(self.kids) == 1 and isinstance(self.kids[0], Const))
        self.constval = self.kids[0].value() if self.isconst and self.kids else ''

    async def compute(self, runt, path):
        if self.isconst:
            return self.constval
        reprs = [await s_stormtypes.torepr(await k.compute(runt, path), usestr=True) for k in self.kids]
        return ''.join(reprs)

class VarList(Const):
    pass

class Cmpr(Const):
    pass

class ByNameCmpr(Const):
    def getName(self):
        return self.kids[0].valu

    def getCmpr(self):
        return self.kids[1].valu

class Bool(Const):
    pass

class EmbedQuery(Const):
    runtopaque = True

    def validate(self, runt):
        # var scope validation occurs in the sub-runtime
        pass

    def hasVarName(self, name):
        # similar to above, the sub-runtime handles var scoping
        return False

    def getRuntVars(self, runt):
        if 0:
            yield

    async def compute(self, runt, path):

        varz = {}
        varz.update(runt.getScopeVars())

        if path is not None:
            varz.update(path.vars)

        return s_stormtypes.Query(self.valu, varz, runt, path=path)

class List(Value):

    def prepare(self):
        self.isconst = all(isinstance(k, Const) for k in self.kids)

    def repr(self):
        return 'List: %s' % self.kids

    async def compute(self, runt, path):
        return [await k.compute(runt, path) for k in self.kids]

class PropName(Value):

    def prepare(self):
        self.isconst = isinstance(self.kids[0], Const)

    async def compute(self, runt, path):
        return await self.kids[0].compute(runt, path)

class FormName(Value):

    async def compute(self, runt, path):
        return await self.kids[0].compute(runt, path)

class RelProp(PropName):
    pass

class UnivProp(RelProp):
    async def compute(self, runt, path):
        valu = await tostr(await self.kids[0].compute(runt, path))
        if self.isconst:
            return valu
        return '.' + valu

class Edit(Oper):
    pass

class EditParens(Edit):

    async def run(self, runt, genr):

        if runt.readonly:
            mesg = 'Storm runtime is in readonly mode, cannot create or edit nodes and other graph data.'
            raise self.addExcInfo(s_exc.IsReadOnly(mesg=mesg))

        nodeadd = self.kids[0]
        assert isinstance(nodeadd, EditNodeAdd)

        formname = await nodeadd.kids[0].compute(runt, None)

        runt.layerConfirm(('node', 'add', formname))

        # create an isolated generator for the add vs edit
        if nodeadd.isRuntSafe(runt):

            # Luke, let the (node,path) tuples flow through you
            async for item in genr:
                yield item

            # isolated runtime stack...
            genr = s_common.agen()
            for oper in self.kids:
                genr = oper.run(runt, genr)

            async for item in genr:
                yield item

        else:

            # do a little genr-jig.
            async for node, path in genr:

                formname = await nodeadd.kids[0].compute(runt, path)
                form = runt.model.form(formname)

                yield node, path

                async def editgenr():
                    async for item in nodeadd.addFromPath(form, runt, path):
                        yield item

                fullgenr = editgenr()
                for oper in self.kids[1:]:
                    fullgenr = oper.run(runt, fullgenr)

                async for item in fullgenr:
                    yield item

class EditNodeAdd(Edit):

    def prepare(self):

        assert isinstance(self.kids[0], FormName)
        assert isinstance(self.kids[1], Const)

        self.oper = self.kids[1].value()
        self.excignore = (s_exc.BadTypeValu, ) if self.oper == '?=' else ()

    async def addFromPath(self, form, runt, path):
        '''
        Add a node using the context from path.

        NOTE: CALLER MUST CHECK PERMS
        '''
        vals = await self.kids[2].compute(runt, path)

        try:
            if isinstance(form.type, s_types.Guid):
                vals = await s_stormtypes.toprim(vals)

            for valu in form.type.getTypeVals(vals):
                try:
                    newn = await runt.view.addNode(form.name, valu)
                except self.excignore:
                    pass
                else:
                    yield newn, runt.initPath(newn)
        except self.excignore:
            await asyncio.sleep(0)

    async def run(self, runt, genr):

        # the behavior here is a bit complicated...

        # single value add (runtime computed per node )
        # In the cases below, $hehe is input to the storm runtime vars.
        # case 1: [ foo:bar="lols" ]
        # case 2: [ foo:bar=$hehe ]
        # case 2: [ foo:bar=$lib.func(20, $hehe) ]
        # case 3: ($foo, $bar) = $hehe [ foo:bar=($foo, $bar) ]

        # iterative add ( node add is executed once per inbound node )
        # case 1: <query> [ foo:bar=(:baz, 20) ]
        # case 2: <query> [ foo:bar=($node, 20) ]
        # case 2: <query> $blah=:baz [ foo:bar=($blah, 20) ]

        if runt.readonly:
            mesg = 'Storm runtime is in readonly mode, cannot create or edit nodes and other graph data.'
            raise self.addExcInfo(s_exc.IsReadOnly(mesg=mesg))

        runtsafe = self.isRuntSafe(runt)

        async def feedfunc():

            if not runtsafe:

                first = True
                async for node, path in genr:

                    # must reach back first to trigger sudo / etc
                    name = await self.kids[0].compute(runt, path)
                    formname = await tostr(name)
                    runt.layerConfirm(('node', 'add', formname))

                    form = runt.model.form(formname)
                    if form is None:
                        if (exc := await s_stormtypes.typeerr(name, str)) is None:
                            exc = s_exc.NoSuchForm.init(formname)

                        raise self.kids[0].addExcInfo(exc)

                    # must use/resolve all variables from path before yield
                    async for item in self.addFromPath(form, runt, path):
                        yield item

                    yield node, path
                    await asyncio.sleep(0)

            else:

                name = await self.kids[0].compute(runt, None)
                formname = await tostr(name)
                runt.layerConfirm(('node', 'add', formname))

                form = runt.model.form(formname)
                if form is None:
                    if (exc := await s_stormtypes.typeerr(name, str)) is None:
                        exc = s_exc.NoSuchForm.init(formname)

                    raise self.kids[0].addExcInfo(exc)

                valu = await self.kids[2].compute(runt, None)
                valu = await s_stormtypes.tostor(valu)

                try:
                    for valu in form.type.getTypeVals(valu):
                        try:
                            node = await runt.view.addNode(formname, valu)
                        except self.excignore:
                            continue

                        yield node, runt.initPath(node)
                        await asyncio.sleep(0)
                except self.excignore:
                    await asyncio.sleep(0)

        if runtsafe:
            async for node, path in genr:
                yield node, path

        async with contextlib.aclosing(s_base.schedGenr(feedfunc())) as agen:
            async for item in agen:
                yield item

class EditPropSet(Edit):

    async def run(self, runt, genr):

        if runt.readonly:
            mesg = 'Storm runtime is in readonly mode, cannot create or edit nodes and other graph data.'
            raise self.addExcInfo(s_exc.IsReadOnly(mesg=mesg))

        oper = await self.kids[1].compute(runt, None)
        excignore = (s_exc.BadTypeValu,) if oper in ('?=', '?+=', '?-=') else ()

        isadd = oper in ('+=', '?+=')
        issub = oper in ('-=', '?-=')
        rval = self.kids[2]
        expand = True

        async for node, path in genr:

            propname = await self.kids[0].compute(runt, path)
            name = await tostr(propname)

            prop = node.form.props.get(name)
            if prop is None:
                if (exc := await s_stormtypes.typeerr(propname, str)) is None:
                    mesg = f'No property named {name} on form {node.form.name}.'
                    exc = s_exc.NoSuchProp(mesg=mesg, name=name, form=node.form.name)

                raise self.kids[0].addExcInfo(exc)

            if not node.form.isrunt:
                # runt node property permissions are enforced by the callback
                runt.confirmPropSet(prop)

            isarray = isinstance(prop.type, s_types.Array)

            try:
                if isarray and isinstance(rval, SubQuery):
                    valu = await rval.compute_array(runt, path)
                    expand = False

                else:
                    valu = await rval.compute(runt, path)

                valu = await s_stormtypes.tostor(valu)

                if isadd or issub:

                    if not isarray:
                        mesg = f'Property set using ({oper}) is only valid on arrays.'
                        exc = s_exc.StormRuntimeError(mesg)
                        raise self.kids[0].addExcInfo(exc)

                    arry = node.get(name)
                    if arry is None:
                        arry = ()

                    # make arry mutable
                    arry = list(arry)

                    if expand:
                        valu = (valu,)

                    if isadd:
                        arry.extend(valu)

                    else:
                        assert issub
                        # we cant remove something we cant norm...
                        # but that also means it can't be in the array so...
                        for v in valu:
                            norm, info = prop.type.arraytype.norm(v)
                            try:
                                arry.remove(norm)
                            except ValueError:
                                pass

                    valu = arry

                if isinstance(prop.type, s_types.Ival):
                    oldv = node.get(name)
                    if oldv is not None:
                        valu, _ = prop.type.norm(valu)
                        valu = prop.type.merge(oldv, valu)

                if node.form.isrunt:
                    await node.set(name, valu)
                else:
                    async with runt.view.getNodeEditor(node, runt=runt) as protonode:
                        await protonode.set(name, valu)

            except excignore:
                pass

            yield node, path

            await asyncio.sleep(0)

class EditPropDel(Edit):

    async def run(self, runt, genr):

        if runt.readonly:
            mesg = 'Storm runtime is in readonly mode, cannot create or edit nodes and other graph data.'
            raise self.addExcInfo(s_exc.IsReadOnly(mesg=mesg))

        async for node, path in genr:
            propname = await self.kids[0].compute(runt, path)
            name = await tostr(propname)

            prop = node.form.props.get(name)
            if prop is None:
                if (exc := await s_stormtypes.typeerr(propname, str)) is None:
                    mesg = f'No property named {name}.'
                    exc = s_exc.NoSuchProp(mesg=mesg, name=name, form=node.form.name)

                raise self.kids[0].addExcInfo(exc)

            runt.confirmPropDel(prop)

            await node.pop(name)

            yield node, path

            await asyncio.sleep(0)

class EditUnivDel(Edit):

    async def run(self, runt, genr):

        if runt.readonly:
            mesg = 'Storm runtime is in readonly mode, cannot create or edit nodes and other graph data.'
            raise self.addExcInfo(s_exc.IsReadOnly(mesg=mesg))

        univprop = self.kids[0]
        assert isinstance(univprop, UnivProp)
        if univprop.isconst:
            name = await self.kids[0].compute(None, None)

            univ = runt.model.props.get(name)
            if univ is None:
                mesg = f'No property named {name}.'
                exc = s_exc.NoSuchProp(mesg=mesg, name=name)
                raise self.kids[0].addExcInfo(exc)

        async for node, path in genr:
            if not univprop.isconst:
                name = await univprop.compute(runt, path)

                univ = runt.model.props.get(name)
                if univ is None:
                    mesg = f'No property named {name}.'
                    exc = s_exc.NoSuchProp(mesg=mesg, name=name)
                    raise self.kids[0].addExcInfo(exc)

            runt.layerConfirm(('node', 'prop', 'del', name))

            await node.pop(name)
            yield node, path

            await asyncio.sleep(0)

class N1Walk(Oper):

    def __init__(self, astinfo, kids=(), isjoin=False, reverse=False):
        Oper.__init__(self, astinfo, kids=kids)
        self.isjoin = isjoin
        self.reverse = reverse

    def repr(self):
        return f'{self.__class__.__name__}: {self.kids}, isjoin={self.isjoin}'

    async def walkNodeEdges(self, runt, node, verb=None):
<<<<<<< HEAD
        async for _, nid in node.iterEdgesN1(verb=verb):
            walknode = await runt.view.getNodeByNid(nid)
=======
        async for verb, iden in node.iterEdgesN1(verb=verb):
            buid = s_common.uhex(iden)
            walknode = await runt.snap.getNodeByBuid(buid)
>>>>>>> 438de767
            if walknode is not None:
                yield verb, walknode

    def buildfilter(self, runt, destforms, cmpr):

        if not isinstance(destforms, (tuple, list)):
            destforms = (destforms,)

        if '*' in destforms:
            if cmpr is not None:
                mesg = 'Wild card walk operations do not support comparison.'
                raise self.addExcInfo(s_exc.StormRuntimeError(mesg=mesg))

            return False

        forms = set()
        formprops = collections.defaultdict(dict)

        for destform in destforms:
            prop = runt.model.prop(destform)
            if prop is not None:
                if prop.isform:
                    forms.add(destform)
                else:
                    formprops[prop.form.name][prop.name] = prop
                continue

            formlist = runt.model.reqFormsByLook(destform, extra=self.kids[0].addExcInfo)
            forms.update(formlist)

        if cmpr is None:
            async def destfilt(node, path, cmprvalu):
                if node.form.full in forms:
                    return True

                props = formprops.get(node.form.full)
                if props is not None:
                    for prop in props:
                        if node.get(prop) is not None:
                            return True

                return False

            return destfilt

        async def destfilt(node, path, cmprvalu):

            if node.form.full in forms:
                return node.form.type.cmpr(node.ndef[1], cmpr, cmprvalu)

            props = formprops.get(node.form.full)
            if props is not None:
                for name, prop in props.items():
                    if (propvalu := node.get(name)) is not None:
                        if prop.type.cmpr(propvalu, cmpr, cmprvalu):
                            return True

            return False

        return destfilt

    async def run(self, runt, genr):

        cmpr = None
        cmprvalu = None
        destfilt = None

        if len(self.kids) == 4:
            cmpr = await self.kids[2].compute(runt, None)

        async for node, path in genr:

            if self.isjoin:
                yield node, path

            verbs = await self.kids[0].compute(runt, path)
            verbs = await s_stormtypes.toprim(verbs)

            if not isinstance(verbs, (str, list, tuple)):
                mesg = f'walk operation expected a string or list.  got: {verbs!r}.'
                raise self.kids[0].addExcInfo(s_exc.StormRuntimeError(mesg=mesg))

            if isinstance(verbs, str):
                verbs = (verbs,)

            if cmpr is not None:
                cmprvalu = await self.kids[3].compute(runt, path)

            if destfilt is None or not self.kids[1].isconst:
                dest = await self.kids[1].compute(runt, path)
                dest = await s_stormtypes.toprim(dest)

                destfilt = self.buildfilter(runt, dest, cmpr)

            for verb in verbs:

                verb = await s_stormtypes.tostr(verb)

                if verb == '*':
                    verb = None

                async for verbname, walknode in self.walkNodeEdges(runt, node, verb=verb):

                    if destfilt and not await destfilt(walknode, path, cmprvalu):
                        continue

                    link = {'type': 'edge', 'verb': verbname}
                    if self.reverse:
                        link['reverse'] = True

                    yield walknode, path.fork(walknode, link)

class N2Walk(N1Walk):

    def __init__(self, astinfo, kids=(), isjoin=False):
        N1Walk.__init__(self, astinfo, kids=kids, isjoin=isjoin, reverse=True)

    async def walkNodeEdges(self, runt, node, verb=None):
<<<<<<< HEAD
        async for _, nid in node.iterEdgesN2(verb=verb):
            walknode = await runt.view.getNodeByNid(nid)
=======
        async for verb, iden in node.iterEdgesN2(verb=verb):
            buid = s_common.uhex(iden)
            walknode = await runt.snap.getNodeByBuid(buid)
>>>>>>> 438de767
            if walknode is not None:
                yield verb, walknode

class EditEdgeAdd(Edit):

    def __init__(self, astinfo, kids=(), n2=False):
        Edit.__init__(self, astinfo, kids=kids)
        self.n2 = n2

    async def run(self, runt, genr):

        if runt.readonly:
            mesg = 'Storm runtime is in readonly mode, cannot create or edit nodes and other graph data.'
            raise self.addExcInfo(s_exc.IsReadOnly(mesg=mesg))

        # SubQuery -> Query
        query = self.kids[1].kids[0]

        hits = set()

        def allowed(x):
            if x in hits:
                return

            runt.layerConfirm(('node', 'edge', 'add', x))
            hits.add(x)

        async for node, path in genr:

            if node.form.isrunt:
                mesg = f'Edges cannot be used with runt nodes: {node.form.full}'
                raise self.addExcInfo(s_exc.IsRuntForm(mesg=mesg, form=node.form.full))

            nid = node.nid
            verb = await tostr(await self.kids[0].compute(runt, path))

            allowed(verb)

            async with runt.getSubRuntime(query) as subr:

                if self.n2:
                    async for subn, subp in subr.execute():
                        if subn.form.isrunt:
                            mesg = f'Edges cannot be used with runt nodes: {subn.form.full}'
                            raise self.addExcInfo(s_exc.IsRuntForm(mesg=mesg, form=subn.form.full))

                        await subn.addEdge(verb, nid)

                else:
                    async with runt.view.getEditor(runt=runt) as editor:
                        proto = editor.loadNode(node)

                        async for subn, subp in subr.execute():
                            if subn.form.isrunt:
                                mesg = f'Edges cannot be used with runt nodes: {subn.form.full}'
                                raise self.addExcInfo(s_exc.IsRuntForm(mesg=mesg, form=subn.form.full))

                            await proto.addEdge(verb, subn.nid)
                            await asyncio.sleep(0)

                            if len(proto.edges) >= 1000:
                                nodeedits = editor.getNodeEdits()
                                if nodeedits:
                                    await runt.view.saveNodeEdits(nodeedits, editor.getEditorMeta())
                                proto.edges.clear()

            yield node, path

class EditEdgeDel(Edit):

    def __init__(self, astinfo, kids=(), n2=False):
        Edit.__init__(self, astinfo, kids=kids)
        self.n2 = n2

    async def run(self, runt, genr):

        if runt.readonly:
            mesg = 'Storm runtime is in readonly mode, cannot create or edit nodes and other graph data.'
            raise self.addExcInfo(s_exc.IsReadOnly(mesg=mesg))

        query = self.kids[1].kids[0]

        hits = set()

        def allowed(x):
            if x in hits:
                return

            runt.layerConfirm(('node', 'edge', 'del', x))
            hits.add(x)

        async for node, path in genr:

            if node.form.isrunt:
                mesg = f'Edges cannot be used with runt nodes: {node.form.full}'
                raise self.addExcInfo(s_exc.IsRuntForm(mesg=mesg, form=node.form.full))

            nid = node.nid
            verb = await tostr(await self.kids[0].compute(runt, path))

            allowed(verb)

            async with runt.getSubRuntime(query) as subr:
                if self.n2:
                    async for subn, subp in subr.execute():
                        if subn.form.isrunt:
                            mesg = f'Edges cannot be used with runt nodes: {subn.form.full}'
                            raise self.addExcInfo(s_exc.IsRuntForm(mesg=mesg, form=subn.form.full))
                        await subn.delEdge(verb, nid)

                else:
                    async with runt.view.getEditor(runt=runt) as editor:
                        proto = editor.loadNode(node)

                        async for subn, subp in subr.execute():
                            if subn.form.isrunt:
                                mesg = f'Edges cannot be used with runt nodes: {subn.form.full}'
                                raise self.addExcInfo(s_exc.IsRuntForm(mesg=mesg, form=subn.form.full))

                            await proto.delEdge(verb, subn.nid)
                            await asyncio.sleep(0)

                            if len(proto.edgedels) >= 1000:
                                nodeedits = editor.getNodeEdits()
                                if nodeedits:
                                    await runt.view.saveNodeEdits(nodeedits, editor.getEditorMeta())
                                proto.edgedels.clear()

            yield node, path

class EditTagAdd(Edit):

    async def run(self, runt, genr):

        if runt.readonly:
            mesg = 'Storm runtime is in readonly mode, cannot create or edit nodes and other graph data.'
            raise self.addExcInfo(s_exc.IsReadOnly(mesg=mesg))

        if len(self.kids) > 1 and isinstance(self.kids[0], Const) and (await self.kids[0].compute(runt, None)) == '?':
            oper_offset = 1
        else:
            oper_offset = 0

        excignore = (s_exc.BadTypeValu,) if oper_offset == 1 else ()

        hasval = len(self.kids) > 2 + oper_offset

        valu = (None, None)

        async for node, path in genr:

            try:
                names = await self.kids[oper_offset].computeTagArray(runt, path, excignore=excignore)
            except excignore:
                yield node, path
                await asyncio.sleep(0)
                continue

            for name in names:

                try:
                    parts = name.split('.')

                    runt.layerConfirm(('node', 'tag', 'add', *parts))

                    if hasval:
                        valu = await self.kids[2 + oper_offset].compute(runt, path)
                        valu = await s_stormtypes.toprim(valu)
                    await node.addTag(name, valu=valu)
                except excignore:
                    pass

            yield node, path

            await asyncio.sleep(0)

class EditTagDel(Edit):

    async def run(self, runt, genr):

        if runt.readonly:
            mesg = 'Storm runtime is in readonly mode, cannot create or edit nodes and other graph data.'
            raise self.addExcInfo(s_exc.IsReadOnly(mesg=mesg))

        async for node, path in genr:

            names = await self.kids[0].computeTagArray(runt, path, excignore=(s_exc.BadTypeValu, s_exc.BadTag))

            for name in names:

                parts = name.split('.')

                runt.layerConfirm(('node', 'tag', 'del', *parts))

                await node.delTag(name)

            yield node, path

            await asyncio.sleep(0)

class EditTagPropSet(Edit):
    '''
    [ #foo.bar:baz=10 ]
    '''
    async def run(self, runt, genr):

        if runt.readonly:
            mesg = 'Storm runtime is in readonly mode, cannot create or edit nodes and other graph data.'
            raise self.addExcInfo(s_exc.IsReadOnly(mesg=mesg))

        oper = await self.kids[1].compute(runt, None)
        excignore = s_exc.BadTypeValu if oper == '?=' else ()

        async for node, path in genr:

            tag, prop = await self.kids[0].compute(runt, path)

            valu = await self.kids[2].compute(runt, path)
            valu = await s_stormtypes.tostor(valu)

            tagparts = tag.split('.')

            # for now, use the tag add perms
            runt.layerConfirm(('node', 'tag', 'add', *tagparts))

            try:
                await node.setTagProp(tag, prop, valu)
            except asyncio.CancelledError:  # pragma: no cover
                raise
            except excignore:
                pass

            yield node, path

            await asyncio.sleep(0)

class EditTagPropDel(Edit):
    '''
    [ -#foo.bar:baz ]
    '''
    async def run(self, runt, genr):

        if runt.readonly:
            mesg = 'Storm runtime is in readonly mode, cannot create or edit nodes and other graph data.'
            raise self.addExcInfo(s_exc.IsReadOnly(mesg=mesg))

        async for node, path in genr:

            tag, prop = await self.kids[0].compute(runt, path)
            tagparts = tag.split('.')

            # for now, use the tag add perms
            runt.layerConfirm(('node', 'tag', 'del', *tagparts))

            await node.delTagProp(tag, prop)

            yield node, path

            await asyncio.sleep(0)

class BreakOper(AstNode):

    async def run(self, runt, genr):

        # we must be a genr...
        for _ in ():
            yield _

        async for node, path in genr:
            raise s_stormctrl.StormBreak(item=(node, path))

        raise s_stormctrl.StormBreak()

class ContinueOper(AstNode):

    async def run(self, runt, genr):

        # we must be a genr...
        for _ in ():
            yield _

        async for node, path in genr:
            raise s_stormctrl.StormContinue(item=(node, path))

        raise s_stormctrl.StormContinue()

class IfClause(AstNode):
    pass

class IfStmt(Oper):

    def prepare(self):
        if isinstance(self.kids[-1], IfClause):
            self.elsequery = None
            self.clauses = self.kids
        else:
            self.elsequery = self.kids[-1]
            self.clauses = self.kids[:-1]

    async def _runtsafe_calc(self, runt):
        '''
        All conditions are runtsafe: figure out which clause wins
        '''
        for clause in self.clauses:
            expr, subq = clause.kids

            exprvalu = await expr.compute(runt, None)
            if await tobool(exprvalu):
                return subq
        else:
            return self.elsequery

    async def run(self, runt, genr):
        count = 0

        allcondsafe = all(clause.kids[0].isRuntSafe(runt) for clause in self.clauses)

        async for node, path in genr:
            count += 1

            for clause in self.clauses:
                expr, subq = clause.kids

                exprvalu = await expr.compute(runt, path)
                if await tobool(exprvalu):
                    break
            else:
                subq = self.elsequery

            if subq:
                assert isinstance(subq, SubQuery)

                async for item in subq.inline(runt, s_common.agen((node, path))):
                    yield item
            else:
                # If none of the if branches were executed and no else present, pass the stream through unaltered
                yield node, path

        if count != 0 or not allcondsafe:
            return

        # no nodes and a runt safe value should execute the winning clause once
        subq = await self._runtsafe_calc(runt)
        if subq:
            async for item in subq.inline(runt, s_common.agen()):
                yield item

class Return(Oper):

    async def run(self, runt, genr):

        # fake out a generator...
        for item in ():
            yield item  # pragma: no cover

        valu = None
        async for node, path in genr:
            if self.kids:
                valu = await self.kids[0].compute(runt, path)

            raise s_stormctrl.StormReturn(valu)

        # no items in pipeline... execute
        if self.isRuntSafe(runt):
            if self.kids:
                valu = await self.kids[0].compute(runt, None)
            raise s_stormctrl.StormReturn(valu)

class Emit(Oper):

    async def run(self, runt, genr):

        count = 0
        async for node, path in genr:
            count += 1
            await runt.emit(await self.kids[0].compute(runt, path))
            yield node, path

        # no items in pipeline and runtsafe. execute once.
        if count == 0 and self.isRuntSafe(runt):
            await runt.emit(await self.kids[0].compute(runt, None))

class Stop(Oper):

    async def run(self, runt, genr):
        for _ in (): yield _
        async for node, path in genr:
            raise s_stormctrl.StormStop()
        raise s_stormctrl.StormStop()

class FuncArgs(AstNode):
    '''
    Represents the function arguments in a function definition
    '''

    async def compute(self, runt, path):
        retn = []

        for kid in self.kids:
            valu = await kid.compute(runt, path)
            if isinstance(kid, CallKwarg):
                if s_stormtypes.ismutable(valu[1]):
                    exc = s_exc.StormRuntimeError(mesg='Mutable default parameter value not allowed')
                    raise kid.addExcInfo(exc)
            else:
                valu = (valu, s_common.novalu)
            retn.append(valu)

        return retn

class Function(AstNode):
    '''
    ( name, args, body )

    // use args/kwargs syntax
    function bar(x, v=$(30)) {
    }

    # we auto-detect the behavior of the target function

    # return a value
    function bar(x, y) { return ($(x + y)) }

    # a function that produces nodes
    function bar(x, y) { [ baz:faz=(x, y) ] }

    $foo = $bar(10, v=20)
    '''
    runtopaque = True
    def prepare(self):
        assert isinstance(self.kids[0], Const)
        self.name = self.kids[0].value()
        self.hasemit = self.hasAstClass(Emit)
        self.hasretn = self.hasAstClass(Return)

    def isRuntSafe(self, runt):
        return True

    async def run(self, runt, genr):
        argskid = self.kids[1]
        if not argskid.isRuntSafe(runt):
            exc = s_exc.StormRuntimeError(mesg='Non-runtsafe default parameter value not allowed')
            raise argskid.addExcInfo(exc)

        async def once():
            argdefs = await argskid.compute(runt, None)

            @s_stormtypes.stormfunc(readonly=True)
            async def realfunc(*args, **kwargs):
                return await self.callfunc(runt, argdefs, args, kwargs)

            await runt.setVar(self.name, realfunc)

        count = 0

        async for node, path in genr:
            count += 1
            if count == 1:
                await once()

            yield node, path

        if count == 0:
            await once()

    def getRuntVars(self, runt):
        yield (self.kids[0].value(), True)

    def validate(self, runt):
        # var scope validation occurs in the sub-runtime
        pass

    async def callfunc(self, runt, argdefs, args, kwargs):
        '''
        Execute a function call using the given runtime.

        This function may return a value / generator / async generator
        '''
        mergargs = {}
        posnames = set()  # Positional argument names

        argcount = len(args) + len(kwargs)
        if argcount > len(argdefs):
            mesg = f'{self.name}() takes {len(argdefs)} arguments but {argcount} were provided'
            raise self.kids[1].addExcInfo(s_exc.StormRuntimeError(mesg=mesg))

        # Fill in the positional arguments
        for pos, argv in enumerate(args):
            name = argdefs[pos][0]
            mergargs[name] = argv
            posnames.add(name)

        # Merge in the rest from kwargs or the default values set at function definition
        for name, defv in argdefs[len(args):]:
            valu = kwargs.pop(name, s_common.novalu)
            if valu is s_common.novalu:
                if defv is s_common.novalu:
                    mesg = f'{self.name}() missing required argument {name}'
                    raise self.kids[1].addExcInfo(s_exc.StormRuntimeError(mesg=mesg))
                valu = defv

            mergargs[name] = valu

        if kwargs:
            # Repeated kwargs are caught at parse time, so query either repeated a positional parameter, or
            # used a kwarg not defined.
            kwkeys = list(kwargs.keys())
            if kwkeys[0] in posnames:
                mesg = f'{self.name}() got multiple values for parameter {kwkeys[0]}'
                raise self.kids[1].addExcInfo(s_exc.StormRuntimeError(mesg=mesg))

            plural = 's' if len(kwargs) > 1 else ''
            mesg = f'{self.name}() got unexpected keyword argument{plural}: {",".join(kwkeys)}'
            raise self.kids[1].addExcInfo(s_exc.StormRuntimeError(mesg=mesg))

        assert len(mergargs) == len(argdefs)

        opts = {'vars': mergargs}

        if (self.hasretn and not self.hasemit):
            async with runt.getSubRuntime(self.kids[2], opts=opts) as subr:

                # inform the sub runtime to use function scope rules
                subr.funcscope = True

                try:
                    async for item in subr.execute():
                        await asyncio.sleep(0)

                    return None

                except s_stormctrl.StormReturn as e:
                    return e.item

        async def genr():
            async with runt.getSubRuntime(self.kids[2], opts=opts) as subr:
                # inform the sub runtime to use function scope rules
                subr.funcscope = True
                try:
                    if self.hasemit:
                        async with contextlib.aclosing(await subr.emitter()) as agen:
                            async for item in agen:
                                yield item
                    else:
                        async with contextlib.aclosing(subr.execute()) as agen:
                            async for node, path in agen:
                                yield node, path
                except s_stormctrl.StormStop:
                    return

        return genr()<|MERGE_RESOLUTION|>--- conflicted
+++ resolved
@@ -1929,30 +1929,12 @@
         # <syn:tag> -> * is "from tags to nodes with tags"
         if node.form.name == 'syn:tag':
 
-<<<<<<< HEAD
+            link = {'type': 'tag', 'tag': node.ndef[1], 'reverse': True}
             async for pivo in runt.view.nodesByTag(node.ndef[1]):
-                yield pivo, path.fork(pivo)
+                yield pivo, path.fork(pivo, link)
 
             return
 
-=======
-            link = {'type': 'tag', 'tag': node.ndef[1], 'reverse': True}
-            async for pivo in runt.snap.nodesByTag(node.ndef[1]):
-                yield pivo, path.fork(pivo, link)
-
-            return
-
-        if isinstance(node.form.type, s_types.Edge):
-            n2def = node.get('n2')
-            pivo = await runt.snap.getNodeByNdef(n2def)
-            if pivo is None:  # pragma: no cover
-                logger.warning(f'Missing node corresponding to ndef {n2def} on edge')
-                return
-
-            yield pivo, path.fork(pivo, {'type': 'prop', 'prop': 'n2'})
-            return
-
->>>>>>> 438de767
         for name, prop in node.form.props.items():
 
             valu = node.get(name)
@@ -1972,38 +1954,23 @@
             if isinstance(prop.type, s_types.Array):
                 if isinstance(prop.type.arraytype, s_types.Ndef):
                     for item in valu:
-<<<<<<< HEAD
                         if (pivo := await runt.view.getNodeByNdef(item)) is not None:
-                            yield pivo, path.fork(pivo)
-=======
-                        if (pivo := await runt.snap.getNodeByNdef(item)) is not None:
                             yield pivo, path.fork(pivo, link)
->>>>>>> 438de767
                     continue
 
                 typename = prop.type.opts.get('type')
                 if runt.model.forms.get(typename) is not None:
                     for item in valu:
-<<<<<<< HEAD
                         async for pivo in runt.view.nodesByPropValu(typename, '=', item, norm=False):
-                            yield pivo, path.fork(pivo)
-=======
-                        async for pivo in runt.snap.nodesByPropValu(typename, '=', item, norm=False):
                             yield pivo, path.fork(pivo, link)
->>>>>>> 438de767
 
             form = runt.model.forms.get(prop.type.name)
             if form is None:
                 continue
 
             if prop.isrunt:
-<<<<<<< HEAD
                 async for pivo in runt.view.nodesByPropValu(form.name, '=', valu):
-                    yield pivo, path.fork(pivo)
-=======
-                async for pivo in runt.snap.nodesByPropValu(form.name, '=', valu):
                     yield pivo, path.fork(pivo, link)
->>>>>>> 438de767
                 continue
 
             pivo = await runt.view.getNodeByNdef((form.name, valu))
@@ -2117,51 +2084,23 @@
 
     async def getPivsIn(self, runt, node, path):
 
-<<<<<<< HEAD
-=======
-        # if it's a graph edge, use :n1
-        if isinstance(node.form.type, s_types.Edge):
-
-            ndef = node.get('n1')
-
-            pivo = await runt.snap.getNodeByNdef(ndef)
-            if pivo is not None:
-                yield pivo, path.fork(pivo, {'type': 'prop', 'prop': 'n1', 'reverse': True})
-
-            return
-
->>>>>>> 438de767
         name, valu = node.ndef
 
         for prop in runt.model.getPropsByType(name):
             link = {'type': 'prop', 'prop': prop.name, 'reverse': True}
             norm = node.form.typehash is not prop.typehash
-<<<<<<< HEAD
             async for pivo in runt.view.nodesByPropValu(prop.full, '=', valu, norm=norm):
-                yield pivo, path.fork(pivo)
-
-        for prop in runt.model.getArrayPropsByType(name):
-            norm = node.form.typehash is not prop.arraytypehash
-            async for pivo in runt.view.nodesByPropArray(prop.full, '=', valu, norm=norm):
-                yield pivo, path.fork(pivo)
-
-        async for refsnid in runt.view.getNdefRefs(node.buid):
-            pivo = await runt.view.getNodeByNid(refsnid)
-            yield pivo, path.fork(pivo)
-=======
-            async for pivo in runt.snap.nodesByPropValu(prop.full, '=', valu, norm=norm):
                 yield pivo, path.fork(pivo, link)
 
         for prop in runt.model.getArrayPropsByType(name):
             norm = node.form.typehash is not prop.arraytypehash
             link = {'type': 'prop', 'prop': prop.name, 'reverse': True}
-            async for pivo in runt.snap.nodesByPropArray(prop.full, '=', valu, norm=norm):
+            async for pivo in runt.view.nodesByPropArray(prop.full, '=', valu, norm=norm):
                 yield pivo, path.fork(pivo, link)
 
-        async for refsbuid, prop in runt.snap.getNdefRefs(node.buid, props=True):
-            pivo = await runt.snap.getNodeByBuid(refsbuid)
+        async for refsnid, prop in runt.view.getNdefRefs(node.buid, props=True):
+            pivo = await runt.view.getNodeByNid(refsnid)
             yield pivo, path.fork(pivo, {'type': 'prop', 'prop': prop, 'reverse': True})
->>>>>>> 438de767
 
 class N2WalkNPivo(PivotIn):
 
@@ -2180,60 +2119,6 @@
                 if wnode is not None:
                     yield wnode, path.fork(wnode, {'type': 'edge', 'verb': verb, 'reverse': True})
 
-<<<<<<< HEAD
-=======
-class PivotInFrom(PivotOper):
-    '''
-    <- foo:edge
-    '''
-
-    async def run(self, runt, genr):
-
-        name = self.kids[0].value()
-
-        form = runt.model.forms.get(name)
-        if form is None:
-            raise self.kids[0].addExcInfo(s_exc.NoSuchForm.init(name))
-
-        # <- edge
-        if isinstance(form.type, s_types.Edge):
-
-            full = form.name + ':n2'
-            link = {'type': 'prop', 'prop': 'n2', 'reverse': True}
-            async for node, path in genr:
-
-                if self.isjoin:
-                    yield node, path
-
-                async for pivo in runt.snap.nodesByPropValu(full, '=', node.ndef, norm=False):
-                    yield pivo, path.fork(pivo, link)
-
-            return
-
-        # edge <- form
-        link = {'type': 'prop', 'prop': 'n1', 'reverse': True}
-        async for node, path in genr:
-
-            if self.isjoin:
-                yield node, path
-
-            if not isinstance(node.form.type, s_types.Edge):
-                mesg = f'Pivot in from a specific form cannot be used with nodes of type {node.form.type.name}'
-                raise self.addExcInfo(s_exc.StormRuntimeError(mesg=mesg, name=node.form.type.name))
-
-            # dont bother traversing edges to the wrong form
-            if node.get('n1:form') != form.name:
-                continue
-
-            n1def = node.get('n1')
-
-            pivo = await runt.snap.getNodeByNdef(n1def)
-            if pivo is None:
-                continue
-
-            yield pivo, path.fork(pivo, link)
-
->>>>>>> 438de767
 class FormPivot(PivotOper):
     '''
     -> foo:bar
@@ -2245,14 +2130,9 @@
         if isinstance(prop.type, s_types.Ndef):
 
             async def pgenr(node, strict=True):
-<<<<<<< HEAD
+                link = {'type': 'prop', 'prop': prop.name, 'reverse': True}
                 async for pivo in runt.view.nodesByPropValu(prop.full, '=', node.ndef, norm=False):
-                    yield pivo
-=======
-                link = {'type': 'prop', 'prop': prop.name, 'reverse': True}
-                async for pivo in runt.snap.nodesByPropValu(prop.full, '=', node.ndef, norm=False):
                     yield pivo, link
->>>>>>> 438de767
 
         elif not prop.isform:
 
@@ -2274,19 +2154,6 @@
                 async for pivo in ngenr:
                     yield pivo, link
 
-<<<<<<< HEAD
-=======
-        # if dest form is a subtype of a graph "edge", use N1 automatically
-        elif isinstance(prop.type, s_types.Edge):
-
-            full = prop.name + ':n1'
-
-            async def pgenr(node, strict=True):
-                link = {'type': 'prop', 'prop': 'n1', 'reverse': True}
-                async for pivo in runt.snap.nodesByPropValu(full, '=', node.ndef, norm=False):
-                    yield pivo, link
-
->>>>>>> 438de767
         else:
             # form -> form pivot is nonsensical. Lets help out...
 
@@ -2297,27 +2164,9 @@
 
                 # <syn:tag> -> <form> is "from tags to nodes" pivot
                 if node.form.name == 'syn:tag' and prop.isform:
-<<<<<<< HEAD
+                    link = {'type': 'tag', 'tag': node.ndef[1], 'reverse': True}
                     async for pivo in runt.view.nodesByTag(node.ndef[1], form=prop.name):
-                        yield pivo
-=======
-                    link = {'type': 'tag', 'tag': node.ndef[1], 'reverse': True}
-                    async for pivo in runt.snap.nodesByTag(node.ndef[1], form=prop.name):
                         yield pivo, link
-
-                    return
-
-                # if the source node is a graph edge, use n2
-                if isinstance(node.form.type, s_types.Edge):
-
-                    n2def = node.get('n2')
-                    if n2def[0] != destform.name:
-                        return
-
-                    pivo = await runt.snap.getNodeByNdef(node.get('n2'))
-                    if pivo:
-                        yield pivo, {'type': 'prop', 'prop': 'n2'}
->>>>>>> 438de767
 
                     return
 
@@ -2335,14 +2184,9 @@
 
                     refsvalu = node.get(refsname)
                     if refsvalu is not None:
-<<<<<<< HEAD
+                        link = {'type': 'prop', 'prop': refsname}
                         async for pivo in runt.view.nodesByPropValu(refsform, '=', refsvalu, norm=False):
-                            yield pivo
-=======
-                        link = {'type': 'prop', 'prop': refsname}
-                        async for pivo in runt.snap.nodesByPropValu(refsform, '=', refsvalu, norm=False):
                             yield pivo, link
->>>>>>> 438de767
 
                 for refsname, refsform in refs.get('array'):
 
@@ -2355,13 +2199,8 @@
                     if refsvalu is not None:
                         link = {'type': 'prop', 'prop': refsname}
                         for refselem in refsvalu:
-<<<<<<< HEAD
                             async for pivo in runt.view.nodesByPropValu(destform.name, '=', refselem, norm=False):
-                                yield pivo
-=======
-                            async for pivo in runt.snap.nodesByPropValu(destform.name, '=', refselem, norm=False):
                                 yield pivo, link
->>>>>>> 438de767
 
                 for refsname in refs.get('ndef'):
 
@@ -2381,13 +2220,8 @@
                         link = {'type': 'prop', 'prop': refsname}
                         for aval in refsvalu:
                             if aval[0] == destform.name:
-<<<<<<< HEAD
                                 if (pivo := await runt.view.getNodeByNdef(aval)) is not None:
-                                    yield pivo
-=======
-                                if (pivo := await runt.snap.getNodeByNdef(aval)) is not None:
                                     yield pivo, link
->>>>>>> 438de767
 
                 #########################################################################
                 # reverse "-> form" pivots (ie inet:fqdn -> inet:dns:a)
@@ -2402,14 +2236,9 @@
                     found = True
 
                     refsprop = destform.props.get(refsname)
-<<<<<<< HEAD
+                    link = {'type': 'prop', 'prop': refsname, 'reverse': True}
                     async for pivo in runt.view.nodesByPropValu(refsprop.full, '=', node.ndef[1], norm=False):
-                        yield pivo
-=======
-                    link = {'type': 'prop', 'prop': refsname, 'reverse': True}
-                    async for pivo in runt.snap.nodesByPropValu(refsprop.full, '=', node.ndef[1], norm=False):
                         yield pivo, link
->>>>>>> 438de767
 
                 # "reverse" array references...
                 for refsname, refsform in refs.get('array'):
@@ -2420,14 +2249,9 @@
                     found = True
 
                     destprop = destform.props.get(refsname)
-<<<<<<< HEAD
+                    link = {'type': 'prop', 'prop': refsname, 'reverse': True}
                     async for pivo in runt.view.nodesByPropArray(destprop.full, '=', node.ndef[1], norm=False):
-                        yield pivo
-=======
-                    link = {'type': 'prop', 'prop': refsname, 'reverse': True}
-                    async for pivo in runt.snap.nodesByPropArray(destprop.full, '=', node.ndef[1], norm=False):
                         yield pivo, link
->>>>>>> 438de767
 
                 # "reverse" ndef references...
                 for refsname in refs.get('ndef'):
@@ -2435,28 +2259,18 @@
                     found = True
 
                     refsprop = destform.props.get(refsname)
-<<<<<<< HEAD
+                    link = {'type': 'prop', 'prop': refsname, 'reverse': True}
                     async for pivo in runt.view.nodesByPropValu(refsprop.full, '=', node.ndef, norm=False):
-                        yield pivo
-=======
+                        yield pivo, link
+
+                for refsname in refs.get('ndefarray'):
+
+                    found = True
+
+                    refsprop = destform.props.get(refsname)
                     link = {'type': 'prop', 'prop': refsname, 'reverse': True}
-                    async for pivo in runt.snap.nodesByPropValu(refsprop.full, '=', node.ndef, norm=False):
+                    async for pivo in runt.view.nodesByPropArray(refsprop.full, '=', node.ndef, norm=False):
                         yield pivo, link
->>>>>>> 438de767
-
-                for refsname in refs.get('ndefarray'):
-
-                    found = True
-
-                    refsprop = destform.props.get(refsname)
-<<<<<<< HEAD
-                    async for pivo in runt.view.nodesByPropArray(refsprop.full, '=', node.ndef, norm=False):
-                        yield pivo
-=======
-                    link = {'type': 'prop', 'prop': refsname, 'reverse': True}
-                    async for pivo in runt.snap.nodesByPropArray(refsprop.full, '=', node.ndef, norm=False):
-                        yield pivo, link
->>>>>>> 438de767
 
                 if strict and not found:
                     mesg = f'No pivot found for {node.form.name} -> {destform.name}.'
@@ -2547,13 +2361,8 @@
             if prop.type.isarray:
                 if isinstance(prop.type.arraytype, s_types.Ndef):
                     for item in valu:
-<<<<<<< HEAD
                         if (pivo := await runt.view.getNodeByNdef(item)) is not None:
-                            yield pivo, path.fork(pivo)
-=======
-                        if (pivo := await runt.snap.getNodeByNdef(item)) is not None:
                             yield pivo, path.fork(pivo, link)
->>>>>>> 438de767
                     continue
 
                 fname = prop.type.arraytype.name
@@ -2565,13 +2374,8 @@
                     continue
 
                 for item in valu:
-<<<<<<< HEAD
                     async for pivo in runt.view.nodesByPropValu(fname, '=', item, norm=False):
-                        yield pivo, path.fork(pivo)
-=======
-                    async for pivo in runt.snap.nodesByPropValu(fname, '=', item, norm=False):
                         yield pivo, path.fork(pivo, link)
->>>>>>> 438de767
 
                 continue
 
@@ -2608,40 +2412,31 @@
 
     def pivogenr(self, runt, prop):
 
-        async def pgenr(node, srctype, valu, strict=True):
+        async def pgenr(node, srcprop, valu, strict=True):
 
             link = {'type': 'prop', 'prop': srcprop.name}
             if not prop.isform:
                 link['dest'] = prop.full
+
             # pivoting from an array prop to a non-array prop needs an extra loop
-            if srctype.isarray and not prop.type.isarray:
-                if isinstance(srctype.arraytype, s_types.Ndef) and prop.isform:
+            if srcprop.type.isarray and not prop.type.isarray:
+                if isinstance(srcprop.type.arraytype, s_types.Ndef) and prop.isform:
                     for aval in valu:
                         if aval[0] != prop.form.name:
                             continue
 
-<<<<<<< HEAD
                         if (pivo := await runt.view.getNodeByNdef(aval)) is not None:
-                            yield pivo
-=======
-                        if (pivo := await runt.snap.getNodeByNdef(aval)) is not None:
                             yield pivo, link
->>>>>>> 438de767
                     return
 
-                norm = srctype.arraytype.typehash is not prop.typehash
+                norm = srcprop.arraytypehash is not prop.typehash
                 for arrayval in valu:
-<<<<<<< HEAD
                     async for pivo in runt.view.nodesByPropValu(prop.full, '=', arrayval, norm=norm):
-                        yield pivo
-=======
-                    async for pivo in runt.snap.nodesByPropValu(prop.full, '=', arrayval, norm=norm):
                         yield pivo, link
->>>>>>> 438de767
 
                 return
 
-            if isinstance(srctype, s_types.Ndef) and prop.isform:
+            if isinstance(srcprop.type, s_types.Ndef) and prop.isform:
                 if valu[0] != prop.form.name:
                     return
 
@@ -2653,11 +2448,11 @@
 
                 return
 
-            if prop.type.isarray and not srctype.isarray:
-                norm = prop.arraytypehash is not srctype.typehash
+            if prop.type.isarray and not srcprop.type.isarray:
+                norm = prop.arraytypehash is not srcprop.typehash
                 genr = runt.view.nodesByPropArray(prop.full, '=', valu, norm=norm)
             else:
-                norm = prop.typehash is not srctype.typehash
+                norm = prop.typehash is not srcprop.typehash
                 genr = runt.view.nodesByPropValu(prop.full, '=', valu, norm=norm)
 
             async for pivo in genr:
@@ -2685,9 +2480,9 @@
 
                 pgenrs.append(self.pivogenr(runt, prop))
 
-            async def listpivot(node, srctype, valu):
+            async def listpivot(node, srcprop, valu):
                 for pgenr in pgenrs:
-                    async for pivo in pgenr(node, srctype, valu, strict=False):
+                    async for pivo in pgenr(node, srcprop, valu, strict=False):
                         yield pivo
 
             return listpivot
@@ -2708,20 +2503,15 @@
             if self.isjoin:
                 yield node, path
 
-            srctype, valu = await self.kids[0].getTypeAndValu(runt, path)
+            srctype, valu, srcprop = await self.kids[0].getTypeValuProp(runt, path)
             if valu is None:
                 # all filters must sleep
                 await asyncio.sleep(0)
                 continue
 
             try:
-<<<<<<< HEAD
-                async for pivo in pgenr(node, srctype, valu):
-                    yield pivo, path.fork(pivo)
-=======
                 async for pivo, link in pgenr(node, srcprop, valu):
                     yield pivo, path.fork(pivo, link)
->>>>>>> 438de767
 
             except (s_exc.BadTypeValu, s_exc.BadLiftValu) as e:
                 if not warned:
@@ -3395,7 +3185,7 @@
 
         async def cond(node, path):
 
-            vtyp, valu = await self.kids[0].getTypeAndValu(runt, path)
+            vtyp, valu, prop = await self.kids[0].getTypeValuProp(runt, path)
             if valu is None:
                 return False
 
@@ -3542,9 +3332,9 @@
     def isRuntSafeAtom(self, runt):
         return False
 
-    async def getTypeAndValu(self, runt, path):
+    async def getTypeValuProp(self, runt, path):
         if not path:
-            return None, None
+            return None, None, None
 
         propname = await self.kids[0].compute(runt, path)
         name = await tostr(propname)
@@ -3566,13 +3356,13 @@
 
             valu = path.node.get(name)
             if subtype is not None:
-                return prop.type.getSubType(subtype, valu)
+                return *prop.type.getSubType(subtype, valu), prop
 
             if isinstance(valu, (dict, list, tuple)):
                 # these get special cased because changing them affects the node
                 # while it's in the pipeline but the modification doesn't get stored
                 valu = s_msgpack.deepcopy(valu)
-            return prop.type, valu
+            return prop.type, valu, prop
 
         # handle implicit pivot properties
         names = name.split('::')
@@ -3584,7 +3374,7 @@
 
             valu = node.get(name)
             if valu is None:
-                return None, None
+                return None, None, None
 
             prop = node.form.props.get(name)
             if prop is None:  # pragma: no cover
@@ -3596,13 +3386,13 @@
 
             if i >= imax:
                 if subtype is not None:
-                    return prop.type.getSubType(subtype, valu)
+                    return *prop.type.getSubType(subtype, valu), prop
 
                 if isinstance(valu, (dict, list, tuple)):
                     # these get special cased because changing them affects the node
                     # while it's in the pipeline but the modification doesn't get stored
                     valu = s_msgpack.deepcopy(valu)
-                return prop.type, valu
+                return prop.type, valu, prop
 
             form = runt.model.forms.get(prop.type.name)
             if form is None:
@@ -3610,11 +3400,10 @@
 
             node = await runt.view.getNodeByNdef((form.name, valu))
             if node is None:
-                return None, None
+                return None, None, None
 
     async def compute(self, runt, path):
-        ptyp, valu = await self.getTypeAndValu(runt, path)
-        return valu
+        return (await self.getTypeValuProp(runt, path))[1]
 
 class RelPropValue(PropValue):
     pass
@@ -4514,14 +4303,8 @@
         return f'{self.__class__.__name__}: {self.kids}, isjoin={self.isjoin}'
 
     async def walkNodeEdges(self, runt, node, verb=None):
-<<<<<<< HEAD
-        async for _, nid in node.iterEdgesN1(verb=verb):
+        async for verb, nid in node.iterEdgesN1(verb=verb):
             walknode = await runt.view.getNodeByNid(nid)
-=======
-        async for verb, iden in node.iterEdgesN1(verb=verb):
-            buid = s_common.uhex(iden)
-            walknode = await runt.snap.getNodeByBuid(buid)
->>>>>>> 438de767
             if walknode is not None:
                 yield verb, walknode
 
@@ -4640,14 +4423,8 @@
         N1Walk.__init__(self, astinfo, kids=kids, isjoin=isjoin, reverse=True)
 
     async def walkNodeEdges(self, runt, node, verb=None):
-<<<<<<< HEAD
-        async for _, nid in node.iterEdgesN2(verb=verb):
+        async for verb, nid in node.iterEdgesN2(verb=verb):
             walknode = await runt.view.getNodeByNid(nid)
-=======
-        async for verb, iden in node.iterEdgesN2(verb=verb):
-            buid = s_common.uhex(iden)
-            walknode = await runt.snap.getNodeByBuid(buid)
->>>>>>> 438de767
             if walknode is not None:
                 yield verb, walknode
 
