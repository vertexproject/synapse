import types
import asyncio
import decimal
import fnmatch
import hashlib
import logging
import binascii
import itertools
import contextlib
import collections

import regex

import synapse.exc as s_exc
import synapse.common as s_common

import synapse.lib.base as s_base
import synapse.lib.coro as s_coro
import synapse.lib.node as s_node
import synapse.lib.cache as s_cache
import synapse.lib.scope as s_scope
import synapse.lib.types as s_types
import synapse.lib.scrape as s_scrape
import synapse.lib.msgpack as s_msgpack
import synapse.lib.spooled as s_spooled
import synapse.lib.stormctrl as s_stormctrl
import synapse.lib.stormtypes as s_stormtypes

from synapse.lib.stormtypes import tobool, toint, toprim, tostr, tonumber, tocmprvalu, undef

SET_ALWAYS = 0
SET_UNSET = 1
SET_NEVER = 2

COND_EDIT_SET = {
    'always': SET_ALWAYS,
    'unset': SET_UNSET,
    'never': SET_NEVER,
}

logger = logging.getLogger(__name__)

def parseNumber(x):
    return s_stormtypes.Number(x) if '.' in x else s_stormtypes.intify(x)

class AstNode:
    '''
    Base class for all nodes in the Storm abstract syntax tree.
    '''
    # set to True if recursive runt-safety checks should *not* recurse
    # into children of this node.
    runtopaque = False

    def __init__(self, astinfo, kids=()):
        self.kids = []
        self.astinfo = astinfo
        self.hasast = {}
        [self.addKid(k) for k in kids]

    def getAstText(self):
        return self.astinfo.text[self.astinfo.soff:self.astinfo.eoff]

    def getPosInfo(self):
        return {
            'hash': s_common.queryhash(self.astinfo.text),
            'lines': (self.astinfo.sline, self.astinfo.eline),
            'columns': (self.astinfo.scol, self.astinfo.ecol),
            'offsets': (self.astinfo.soff, self.astinfo.eoff),
        }

    def addExcInfo(self, exc):
        if 'highlight' not in exc.errinfo:
            exc.set('highlight', self.getPosInfo())
        return exc

    def repr(self):
        return f'{self.__class__.__name__}: {self.kids}'

    def __repr__(self):
        return self.repr()

    def addKid(self, astn):

        indx = len(self.kids)
        self.kids.append(astn)

        astn.parent = self
        astn.pindex = indx

    def sibling(self, offs=1):
        '''
        Return sibling node by relative offset from self.
        '''
        indx = self.pindex + offs

        if indx < 0:
            return None

        if indx >= len(self.parent.kids):
            return None

        return self.parent.kids[indx]

    def iterright(self):
        '''
        Yield "rightward" siblings until None.
        '''
        offs = 1
        while True:

            sibl = self.sibling(offs)
            if sibl is None:
                break

            yield sibl
            offs += 1

    def format(self, depth=0):

        yield (depth, self.repr())

        for kid in self.kids:
            for item in kid.format(depth=depth + 1):
                yield item

    def init(self, core):
        [k.init(core) for k in self.kids]
        self.prepare()

    def validate(self, runt):
        [k.validate(runt) for k in self.kids]

    def prepare(self):
        pass

    def hasAstClass(self, clss):
        if (hasast := self.hasast.get(clss)) is not None:
            return hasast

        retn = self._hasAstClass(clss)
        self.hasast[clss] = retn
        return retn

    def _hasAstClass(self, clss):

        for kid in self.kids:

            if isinstance(kid, clss):
                return True

            if isinstance(kid, (Edit, Function, CmdOper, SetVarOper, SetItemOper, VarListSetOper, Value, N1Walk, LiftOper)):
                continue

            if kid.hasAstClass(clss):
                return True

        return False

    def optimize(self):
        [k.optimize() for k in self.kids]

    def __iter__(self):
        for kid in self.kids:
            yield kid

    def getRuntVars(self, runt):
        for kid in self.kids:
            yield from kid.getRuntVars(runt)

    def isRuntSafe(self, runt):
        return all(k.isRuntSafe(runt) for k in self.kids)

    def isRuntSafeAtom(self, runt):
        return True

    def reqRuntSafe(self, runt, mesg):

        todo = collections.deque([self])

        # depth first search for an non-runtsafe atom.
        while todo:

            nkid = todo.popleft()
            if not nkid.isRuntSafeAtom(runt):
                raise nkid.addExcInfo(s_exc.StormRuntimeError(mesg=mesg))

            if nkid.runtopaque:
                continue

            todo.extend(nkid.kids)

    def reqNotReadOnly(self, runt, mesg=None):
        if runt.readonly:
            if mesg is None:
                mesg = 'Storm runtime is in readonly mode, cannot create or edit nodes and other graph data.'
            raise self.addExcInfo(s_exc.IsReadOnly(mesg=mesg))

    def hasVarName(self, name):
        return any(k.hasVarName(name) for k in self.kids)

class LookList(AstNode): pass

class Query(AstNode):

    def __init__(self, astinfo, kids=()):

        AstNode.__init__(self, astinfo, kids=kids)

        # for options parsed from the query itself
        self.opts = {}
        self.text = self.getAstText()

    async def run(self, runt, genr):

        with s_scope.enter({'runt': runt}):
            async with contextlib.AsyncExitStack() as stack:
                for oper in self.kids:
                    genr = await stack.enter_async_context(contextlib.aclosing(oper.run(runt, genr)))

                async for node, path in genr:
                    yield node, path

    async def iterNodePaths(self, runt, genr=None):

        self.optimize()
        self.validate(runt)

        # turtles all the way down...
        if genr is None:
            genr = runt.getInput()

        count = 0
        limit = runt.getOpt('limit')

        async with contextlib.aclosing(self.run(runt, genr)) as agen:
            async for node, path in agen:

                yield node, path

                if limit is not None:
                    count += 1
                    if count >= limit:
                        break

class Lookup(Query):
    '''
    When storm input mode is "lookup"
    '''
    def __init__(self, astinfo, kids, autoadd=False):
        Query.__init__(self, astinfo, kids=kids)
        self.autoadd = autoadd

    async def run(self, runt, genr):

        if self.autoadd:
            self.reqNotReadOnly(runt)

        async def getnode(form, valu):
            try:
                if self.autoadd:
                    runt.layerConfirm(('node', 'add', form))
                    return await runt.view.addNode(form, valu)
                else:
                    norm, info = runt.model.form(form).type.norm(valu)
                    node = await runt.view.getNodeByNdef((form, norm))
                    if node is None:
                        await runt.bus.fire('look:miss', ndef=(form, norm))
                    return node
            except s_exc.BadTypeValu:
                return None

        async def lookgenr():

            async for item in genr:
                yield item

            tokns = [await kid.compute(runt, None) for kid in self.kids[0]]
            if not tokns:
                return

            for tokn in tokns:
                async for form, valu in s_scrape.scrapeAsync(tokn, first=True):
                    node = await getnode(form, valu)
                    if node is not None:
                        yield node, runt.initPath(node)

        realgenr = lookgenr()
        if len(self.kids) > 1:
            realgenr = self.kids[1].run(runt, realgenr)

        with s_scope.enter({'runt': runt}):
            async for node, path in realgenr:
                yield node, path

class Search(Query):

    async def run(self, runt, genr):

        view = runt.view

        if not view.core.stormiface_search:
            await runt.warn('Storm search interface is not enabled!', log=False)
            return

        async def searchgenr():

            async for item in genr:
                yield item

            tokns = [await kid.compute(runt, None) for kid in self.kids[0]]
            if not tokns:
                return

            async with await s_spooled.Set.anit(dirn=runt.view.core.dirn, cell=runt.view.core) as buidset:

                todo = s_common.todo('search', tokns)
                async for (prio, buid) in view.mergeStormIface('search', todo):
                    if buid in buidset:
                        await asyncio.sleep(0)
                        continue

                    await buidset.add(buid)
                    node = await runt.view.getNodeByBuid(buid)
                    if node is not None:
                        yield node, runt.initPath(node)

        realgenr = searchgenr()
        if len(self.kids) > 1:
            realgenr = self.kids[1].run(runt, realgenr)

        with s_scope.enter({'runt': runt}):
            async for node, path in realgenr:
                yield node, path

class SubGraph:
    '''
    An Oper like object which generates a subgraph.

    Notes:

        The rules format for the subgraph is shaped like the following::

                rules = {

                    'degrees': 1,

                    'edges': True,
                    'edgelimit': 3000,
                    'filterinput': True,
                    'yieldfiltered': False,

                    'filters': [
                        '-(#foo or #bar)',
                        '-(foo:bar or baz:faz)',
                    ],

                    'pivots': [
                        '-> * | limit 100',
                        '<- * | limit 100',
                    ]

                    'forms': {

                        'inet:fqdn':{
                            'filters': [],
                            'pivots': [],
                        }

                        '*': {
                            'filters': [],
                            'pivots': [],
                        },
                    },
                }

        Nodes which were original seeds have path.meta('graph:seed').

        All nodes have path.meta('edges') which is a list of (nid, info) tuples.

    '''

    def __init__(self, rules):

        self.omits = {}
        self.rules = rules

        self.graphnodes = set([s_common.uhex(b) for b in rules.get('graphnodes', ())])
        self.maxsize = min(rules.get('maxsize', 100000), 100000)

        self.rules.setdefault('forms', {})
        self.rules.setdefault('pivots', ())
        self.rules.setdefault('filters', ())
        self.rules.setdefault('existing', ())

        self.rules.setdefault('refs', True)
        self.rules.setdefault('edges', True)
        self.rules.setdefault('degrees', 1)
        self.rules.setdefault('maxsize', 100000)
        self.rules.setdefault('edgelimit', 3000)

        self.rules.setdefault('filterinput', True)
        self.rules.setdefault('yieldfiltered', False)

    async def omit(self, runt, node):

        answ = self.omits.get(node.nid)
        if answ is not None:
            return answ

        for filt in self.rules.get('filters'):
            if await node.filter(runt, filt):
                self.omits[node.nid] = True
                return True

        rules = self.rules['forms'].get(node.form.name)
        if rules is None:
            rules = self.rules['forms'].get('*')

        if rules is None:
            self.omits[node.nid] = False
            return False

        for filt in rules.get('filters', ()):
            if await node.filter(runt, filt):
                self.omits[node.nid] = True
                return True

        self.omits[node.nid] = False
        return False

    async def pivots(self, runt, node, path, existing):

        if self.rules.get('refs'):

            for formname, (cmpr, func) in node.form.type.pivs.items():
                valu = func(node.ndef[1])
                link = {'type': 'type'}
                async for pivonode in node.view.nodesByPropValu(formname, cmpr, valu, norm=False):
                    yield pivonode, path.fork(pivonode, link), link

            for propname, ndef in node.getNodeRefs():
                pivonode = await node.view.getNodeByNdef(ndef)
                if pivonode is None:  # pragma: no cover
                    await asyncio.sleep(0)
                    continue

                link = {'type': 'prop', 'prop': propname}
                yield (pivonode, path.fork(pivonode, link), link)

            for nid in existing:
                othr = await node.view.getNodeByNid(s_common.int64en(nid))
                for propname, ndef in othr.getNodeRefs():
                    if ndef == node.ndef:
                        yield (othr, path, {'type': 'prop', 'prop': propname, 'reverse': True})

        for pivq in self.rules.get('pivots'):
            indx = 0
            async for node, path in node.storm(runt, pivq):
                yield node, path, {'type': 'rules', 'scope': 'global', 'index': indx}
                indx += 1

        scope = node.form.name

        rules = self.rules['forms'].get(scope)
        if rules is None:
            scope = '*'
            rules = self.rules['forms'].get(scope)

        if rules is None:
            return

        for pivq in rules.get('pivots', ()):
            indx = 0
            async for n, p in node.storm(runt, pivq):
                yield (n, p, {'type': 'rules', 'scope': scope, 'index': indx})
                indx += 1

    async def _edgefallback(self, runt, results, node):
        async for nid1 in results:
            await asyncio.sleep(0)
            intnid1 = s_common.int64un(nid1)

            async for verb in node.iterEdgeVerbs(nid1):
                await asyncio.sleep(0)
                yield (intnid1, {'type': 'edge', 'verb': verb})

            # for existing nodes, we need to add n2 -> n1 edges in reverse
            async for verb in runt.view.iterEdgeVerbs(nid1, node.nid):
                await asyncio.sleep(0)
                yield (intnid1, {'type': 'edge', 'verb': verb, 'reverse': True})

    async def run(self, runt, genr):

        # NOTE: this function must agressively yield the ioloop

        edgelimit = self.rules.get('edgelimit')
        doedges = self.rules.get('edges')
        degrees = self.rules.get('degrees')
        maxsize = self.rules.get('maxsize')
        existing = self.rules.get('existing')
        filterinput = self.rules.get('filterinput')
        yieldfiltered = self.rules.get('yieldfiltered')

        self.user = runt.user

        todo = collections.deque()

        async with contextlib.AsyncExitStack() as stack:
            core = runt.view.core

            done = await stack.enter_async_context(await s_spooled.Set.anit(dirn=core.dirn, cell=core))
            intodo = await stack.enter_async_context(await s_spooled.Set.anit(dirn=core.dirn, cell=core))
            results = await stack.enter_async_context(await s_spooled.Set.anit(dirn=core.dirn, cell=core))
            revpivs = await stack.enter_async_context(await s_spooled.Dict.anit(dirn=core.dirn, cell=core))

            revedge = await stack.enter_async_context(await s_spooled.Dict.anit(dirn=core.dirn, cell=core))
            n1delayed = await stack.enter_async_context(await s_spooled.Set.anit(dirn=core.dirn, cell=core))

            # load the existing graph as already done
            for nid in existing:
                nid = s_common.int64en(nid)
                await results.add(nid)

                if doedges:
                    if runt.view.getEdgeCount(nid) > edgelimit:
                        # We've hit a potential death star and need to deal with it specially
                        await n1delayed.add(nid)
                        continue

                    async for verb, n2nid in runt.view.iterNodeEdgesN1(nid):
                        await asyncio.sleep(0)

                        if n2nid in results:
                            continue

                        if (re := revedge.get(n2nid)) is None:
                            re = {nid: [verb]}
                        elif nid not in re:
                            re[nid] = [verb]
                        else:
                            re[nid].append(verb)

                        await revedge.set(n2nid, re)

            async def todogenr():

                async for node, path in genr:
                    path.meta('graph:seed', True)
                    yield node, path, 0

                while todo:
                    yield todo.popleft()

            count = 0
            async for node, path, dist in todogenr():

                await asyncio.sleep(0)

                nid = node.nid
                if nid in done:
                    continue

                count += 1

                if count > maxsize:
                    await runt.warn(f'Graph projection hit max size {maxsize}. Truncating results.')
                    break

                await done.add(nid)
                intodo.discard(nid)

                omitted = False
                if dist > 0 or filterinput:
                    omitted = await self.omit(runt, node)

                    if omitted and not yieldfiltered:
                        continue

                # we must traverse the pivots for the node *regardless* of degrees
                # due to needing to tie any leaf nodes to nodes that were already yielded

                intnid = s_common.int64un(node.nid)
                edges = list(revpivs.get(nid, defv=()))
                async for pivn, pivp, pinfo in self.pivots(runt, node, path, existing):

                    await asyncio.sleep(0)

                    if results.has(pivn.nid):
                        edges.append((s_common.int64un(pivn.nid), pinfo))
                    else:
                        pinfo['reverse'] = True
                        pivedges = revpivs.get(pivn.nid, defv=())
                        await revpivs.set(pivn.nid, pivedges + ((intnid, pinfo),))

                    # we dont pivot from omitted nodes
                    if omitted:
                        continue

                    # no need to pivot to nodes we already did
                    if pivn.nid in done:
                        continue

                    # no need to queue up todos that are already in todo
                    if pivn.nid in intodo:
                        continue

                    # no need to pivot to existing nodes
                    if s_common.int64un(pivn.nid) in existing:
                        continue

                    # do we have room to go another degree out?
                    if degrees is None or dist < degrees:
                        todo.append((pivn, pivp, dist + 1))
                        await intodo.add(pivn.nid)

                if doedges:
                    await results.add(nid)

                    if runt.view.getEdgeCount(nid) > edgelimit:
                        # The current node in the pipeline has too many edges from it, so it's
                        # less prohibitive to just check against the graph
                        await n1delayed.add(nid)
                        async for e in self._edgefallback(runt, results, node):
                            edges.append(e)

                    else:
                        # Try to lift and cache the potential edges for a node so that if we end up
                        # seeing n2 later, we won't have to go back and check for it
                        async for verb, n2nid in runt.view.iterNodeEdgesN1(nid):
                            await asyncio.sleep(0)

                            if (re := revedge.get(n2nid)) is None:
                                re = {nid: [verb]}
                            elif nid not in re:
                                re[nid] = [verb]
                            else:
                                re[nid].append(verb)

                            await revedge.set(n2nid, re)

                            if n2nid in results:
                                edges.append((s_common.int64un(n2nid), {'type': 'edge', 'verb': verb}))

                        if revedge.has(nid):
                            for n2nid, verbs in revedge.get(nid).items():
                                n2intnid = s_common.int64un(n2nid)

                                for verb in verbs:
                                    await asyncio.sleep(0)
                                    edges.append((n2intnid, {'type': 'edge', 'verb': verb, 'reverse': True}))

                        async for n1nid in n1delayed:
                            n1intnid = s_common.int64un(n1nid)

                            async for verb in runt.view.iterEdgeVerbs(n1nid, nid):
                                await asyncio.sleep(0)
                                edges.append((n1intnid, {'type': 'edge', 'verb': verb, 'reverse': True}))

                path.metadata['edges'] = edges
                yield node, path

class Oper(AstNode):

    async def yieldFromValu(self, runt, valu, vkid):

        viewiden = runt.view.iden

        # there is nothing in None... ;)
        if valu is None:
            return

        # a little DWIM on what we get back...
        # ( most common case will be stormtypes libs agenr -> nid )
        # nid -> node
        if isinstance(valu, int):
            if (node := await runt.view.getNodeByNid(s_common.int64en(valu))) is not None:
                yield node

            return

        # buid list -> nodes
        if isinstance(valu, bytes):
            if (node := await runt.view.getNodeByBuid(valu)) is not None:
                yield node

            return

        # iden list -> nodes
        if isinstance(valu, str):
            try:
                buid = s_common.uhex(valu)
            except binascii.Error:
                mesg = 'Yield string must be iden in hexdecimal. Got: %r' % (valu,)
                raise vkid.addExcInfo(s_exc.BadLiftValu(mesg=mesg))

            node = await runt.view.getNodeByBuid(buid)
            if node is not None:
                yield node

            return

        if isinstance(valu, types.AsyncGeneratorType):
            try:
                async for item in valu:
                    async for node in self.yieldFromValu(runt, item, vkid):
                        yield node
            finally:
                await valu.aclose()
            return

        if isinstance(valu, types.GeneratorType):
            try:
                for item in valu:
                    async for node in self.yieldFromValu(runt, item, vkid):
                        yield node
            finally:
                valu.close()
            return

        if isinstance(valu, (list, tuple, set)):
            for item in valu:
                async for node in self.yieldFromValu(runt, item, vkid):
                    yield node
            return

        if isinstance(valu, s_stormtypes.Node):
            valu = valu.valu
            if valu.view.iden != viewiden:
                mesg = f'Node is not from the current view. Node {valu.iden()} is from {valu.view.iden} expected {viewiden}'
                raise vkid.addExcInfo(s_exc.BadLiftValu(mesg=mesg))
            yield valu
            return

        if isinstance(valu, s_node.Node):
            if valu.view.iden != viewiden:
                mesg = f'Node is not from the current view. Node {valu.iden()} is from {valu.view.iden} expected {viewiden}'
                raise vkid.addExcInfo(s_exc.BadLiftValu(mesg=mesg))
            yield valu
            return

        if isinstance(valu, (s_stormtypes.List, s_stormtypes.Set)):
            for item in valu.valu:
                async for node in self.yieldFromValu(runt, item, vkid):
                    yield node
            return

        if isinstance(valu, s_stormtypes.Prim):
            async with contextlib.aclosing(valu.nodes()) as genr:
                async for node in genr:
                    if node.view.iden != viewiden:
                        mesg = f'Node is not from the current view. Node {node.iden()} is from {node.view.iden} expected {viewiden}'
                        raise vkid.addExcInfo(s_exc.BadLiftValu(mesg=mesg))
                    yield node
                return

class SubQuery(Oper):

    def __init__(self, astinfo, kids=()):
        Oper.__init__(self, astinfo, kids)
        self.hasyield = False
        self.hasretn = self.hasAstClass(Return)

        self.text = ''
        if len(kids):
            self.text = kids[0].getAstText()

    def isRuntSafe(self, runt):
        return True

    async def run(self, runt, genr):

        subq = self.kids[0]

        async for item in genr:

            subp = None

            async for subp in subq.run(runt, s_common.agen(item)):
                if self.hasyield:
                    yield subp

            # dup any path variables from the last yielded
            if subp is not None:
                item[1].vars.update(subp[1].vars)

            yield item

    async def inline(self, runt, genr):
        '''
        Operate subquery as if it were inlined
        '''
        async for item in self.kids[0].run(runt, genr):
            yield item

    async def _compute(self, runt, path, limit):

        retn = []

        async with runt.getSubRuntime(self.kids[0]) as runt:
            async for valunode, valupath in runt.execute():

                retn.append(valunode)

                if len(retn) > limit:
                    query = self.kids[0].text
                    mesg = f'Subquery used as a value yielded too many (>{limit}) nodes. {s_common.trimText(query)}'
                    raise self.addExcInfo(s_exc.BadTypeValu(mesg=mesg, text=query))

        return retn

    async def compute(self, runt, path):
        '''
        Use subquery as a value.  It is error if the subquery used in this way doesn't yield exactly one node or has a
        return statement.

        Its value is the primary property of the node yielded, or the returned value.
        '''
        try:
            retn = await self._compute(runt, path, 1)

        except s_stormctrl.StormReturn as e:
            # a subquery assignment with a return; just use the returned value
            return e.item

        if retn == []:
            return None

        return retn[0]

    async def compute_array(self, runt, path):
        '''
        Use subquery as an array.
        '''
        try:
            return await self._compute(runt, path, 128)
        except s_stormctrl.StormReturn as e:
            # a subquery assignment with a return; just use the returned value
            return e.item


class InitBlock(AstNode):
    '''
    An AST node that runs only once before yielding nodes.

    Example:

        Using a init block::

            init {
                // stuff here runs *once* before the first node yield (even if there are no nodes)
            }

    '''

    async def run(self, runt, genr):

        subq = self.kids[0]
        self.reqRuntSafe(runt, 'Init block query must be runtsafe')

        once = False
        async for item in genr:

            if not once:
                async for innr in subq.run(runt, s_common.agen()):
                    yield innr

                once = True

            yield item

        if not once:
            async for innr in subq.run(runt, s_common.agen()):
                yield innr

class EmptyBlock(AstNode):
    '''
    An AST node that only runs if there are not inbound nodes in the pipeline. It is
    capable of yielding nodes into the pipeline.

    Example:

        Using an empty block::

            empty {
                // the pipeline is empty so this block will execute
            }

            [foo:bar=*]
            empty {
                // there is a node in the pipeline so this block will not run
            }
    '''
    async def run(self, runt, genr):

        subq = self.kids[0]
        self.reqRuntSafe(runt, 'Empty block query must be runtsafe')

        empty = True
        async for item in genr:
            empty = False
            yield item

        if empty:
            async for subn in subq.run(runt, s_common.agen()):
                yield subn

class FiniBlock(AstNode):
    '''
    An AST node that runs only once after all nodes have been consumed.

    Example:

        Using a fini block::

            fini {
               // stuff here runs *once* after the last node yield (even if there are no nodes)
            }

    Notes:
        A fini block must be runtsafe.

    '''

    async def run(self, runt, genr):

        subq = self.kids[0]

        self.reqRuntSafe(runt, 'Fini block query must be runtsafe')

        async for item in genr:
            yield item

        async for innr in subq.run(runt, s_common.agen()):
            yield innr

class TryCatch(AstNode):

    async def run(self, runt, genr):

        count = 0
        async for item in genr:
            count += 1
            try:
                agen = s_common.agen(item)
                async for subi in self.kids[0].run(runt, agen):
                    yield subi

            except s_exc.SynErr as e:
                block = await self.getCatchBlock(e.errname, runt, path=item[1])
                if block is None:
                    raise

                await item[1].setVar(block.errvar(), await self.getErrValu(e))

                agen = s_common.agen(item)
                async for subi in block.run(runt, agen):
                    yield subi

        if count == 0:
            try:
                async for item in self.kids[0].run(runt, genr):
                    yield item

            except s_exc.SynErr as e:
                block = await self.getCatchBlock(e.errname, runt)
                if block is None:
                    raise

                await runt.setVar(block.errvar(), await self.getErrValu(e))
                async for item in block.run(runt, s_common.agen()):
                    yield item

    async def getErrValu(self, e):
        mesg = e.errinfo.pop('mesg', 'No message given.')
        info = await s_stormtypes.toprim(e.errinfo)
        return {'name': e.errname, 'mesg': mesg, 'info': info}

    async def getCatchBlock(self, name, runt, path=None):
        for catchblock in self.kids[1:]:
            if await catchblock.catches(name, runt, path=path):
                return catchblock

class CatchBlock(AstNode):

    def _hasAstClass(self, clss):
        return self.kids[1].hasAstClass(clss)

    async def run(self, runt, genr):
        async for item in self.kids[2].run(runt, genr):
            yield item

    def getRuntVars(self, runt):
        yield (self.errvar(), True)
        yield from self.kids[2].getRuntVars(runt)

    def errvar(self):
        return self.kids[1].value()

    async def catches(self, name, runt, path=None):

        catchvalu = await self.kids[0].compute(runt, path)
        catchvalu = await s_stormtypes.toprim(catchvalu)

        if isinstance(catchvalu, str):
            if catchvalu == '*':
                return True
            return catchvalu == name

        if isinstance(catchvalu, (list, tuple)):
            for catchname in catchvalu:
                if catchname == name:
                    return True
            return False

        etyp = catchvalu.__class__.__name__
        mesg = f'catch block must be a str or list object. {etyp} not allowed.'
        raise self.kids[0].addExcInfo(s_exc.StormRuntimeError(mesg=mesg, type=etyp))

class ForLoop(Oper):

    def _hasAstClass(self, clss):
        return self.kids[2].hasAstClass(clss)

    def getRuntVars(self, runt):

        runtsafe = self.kids[1].isRuntSafe(runt)

        if isinstance(self.kids[0], VarList):
            for name in self.kids[0].value():
                yield name, runtsafe

        else:
            yield self.kids[0].value(), runtsafe

        yield from self.kids[2].getRuntVars(runt)

    async def run(self, runt, genr):

        subq = self.kids[2]
        name = self.kids[0].value()
        node = None

        async for node, path in genr:

            # TODO: remove when storm is all objects
            valu = await self.kids[1].compute(runt, path)

            if isinstance(valu, s_stormtypes.Prim):
                # returns an async genr instance...
                valu = valu.iter()

            if isinstance(valu, dict):
                valu = list(valu.items())

            if valu is None:
                valu = ()

            async with contextlib.aclosing(s_coro.agen(valu)) as agen:

                try:
                    agen, _ = await pullone(agen)
                except TypeError:
                    styp = await s_stormtypes.totype(valu, basetypes=True)
                    mesg = f"'{styp}' object is not iterable: {s_common.trimText(repr(valu))}"
                    raise self.kids[1].addExcInfo(s_exc.StormRuntimeError(mesg=mesg, type=styp)) from None

                async for item in agen:

                    if isinstance(name, (list, tuple)):

                        try:
                            numitems = len(item)
                        except TypeError:
                            mesg = f'Number of items to unpack does not match the number of variables: {s_common.trimText(repr(item))}'
                            exc = s_exc.StormVarListError(mesg=mesg, names=name)
                            raise self.kids[1].addExcInfo(exc)

                        if len(name) != numitems:
                            mesg = f'Number of items to unpack does not match the number of variables: {s_common.trimText(repr(item))}'
                            exc = s_exc.StormVarListError(mesg=mesg, names=name, numitems=numitems)
                            raise self.kids[1].addExcInfo(exc)

                        if isinstance(item, s_stormtypes.Prim):
                            item = await item.value()

                        for x, y in itertools.zip_longest(name, item):
                            await path.setVar(x, y)
                            await runt.setVar(x, y)

                    else:
                        # set both so inner subqueries have it in their runtime
                        await path.setVar(name, item)
                        await runt.setVar(name, item)

                    try:

                        # since it's possible to "multiply" the (node, path)
                        # we must make a clone of the path to prevent yield-then-use.
                        newg = s_common.agen((node, path.clone()))
                        async for item in subq.inline(runt, newg):
                            yield item

                    except s_stormctrl.StormBreak as e:
                        if (eitem := e.get('item')) is not None:
                            yield eitem
                        break

                    except s_stormctrl.StormContinue as e:
                        if (eitem := e.get('item')) is not None:
                            yield eitem
                        continue

                    finally:
                        # for loops must yield per item they iterate over
                        await asyncio.sleep(0)

        # no nodes and a runt safe value should execute once
        if node is None and self.kids[1].isRuntSafe(runt):

            valu = await self.kids[1].compute(runt, None)

            if isinstance(valu, s_stormtypes.Prim):
                # returns an async genr instance...
                valu = valu.iter()

            if isinstance(valu, dict):
                valu = list(valu.items())

            if valu is None:
                valu = ()

            async with contextlib.aclosing(s_coro.agen(valu)) as agen:
                try:
                    agen, _ = await pullone(agen)
                except TypeError:
                    styp = await s_stormtypes.totype(valu, basetypes=True)
                    mesg = f"'{styp}' object is not iterable: {s_common.trimText(repr(valu))}"
                    raise self.kids[1].addExcInfo(s_exc.StormRuntimeError(mesg=mesg, type=styp)) from None

                async for item in agen:

                    if isinstance(name, (list, tuple)):

                        try:
                            numitems = len(item)
                        except TypeError:
                            mesg = f'Number of items to unpack does not match the number of variables: {s_common.trimText(repr(item))}'
                            exc = s_exc.StormVarListError(mesg=mesg, names=name)
                            raise self.kids[1].addExcInfo(exc)

                        if len(name) != numitems:
                            mesg = f'Number of items to unpack does not match the number of variables: {s_common.trimText(repr(item))}'
                            exc = s_exc.StormVarListError(mesg=mesg, names=name, numitems=numitems)
                            raise self.kids[1].addExcInfo(exc)

                        if isinstance(item, s_stormtypes.Prim):
                            item = await item.value()

                        for x, y in itertools.zip_longest(name, item):
                            await runt.setVar(x, y)

                    else:
                        await runt.setVar(name, item)

                    try:
                        async for jtem in subq.inline(runt, s_common.agen()):
                            yield jtem

                    except s_stormctrl.StormBreak as e:
                        if (eitem := e.get('item')) is not None:
                            yield eitem
                        break

                    except s_stormctrl.StormContinue as e:
                        if (eitem := e.get('item')) is not None:
                            yield eitem
                        continue

                    finally:
                        # for loops must yield per item they iterate over
                        await asyncio.sleep(0)

class WhileLoop(Oper):

    def _hasAstClass(self, clss):
        return self.kids[1].hasAstClass(clss)

    async def run(self, runt, genr):
        subq = self.kids[1]
        node = None

        async for node, path in genr:

            while await tobool(await self.kids[0].compute(runt, path)):
                try:

                    newg = s_common.agen((node, path))
                    async for item in subq.inline(runt, newg):
                        yield item
                        await asyncio.sleep(0)

                except s_stormctrl.StormBreak as e:
                    if (eitem := e.get('item')) is not None:
                        yield eitem
                    break

                except s_stormctrl.StormContinue as e:
                    if (eitem := e.get('item')) is not None:
                        yield eitem
                    continue

                finally:
                    # while loops must yield each time they loop
                    await asyncio.sleep(0)

        # no nodes and a runt safe value should execute once
        if node is None and self.kids[0].isRuntSafe(runt):

            while await tobool(await self.kids[0].compute(runt, None)):

                try:
                    async for jtem in subq.inline(runt, s_common.agen()):
                        yield jtem
                        await asyncio.sleep(0)

                except s_stormctrl.StormBreak as e:
                    if (eitem := e.get('item')) is not None:
                        yield eitem
                    break

                except s_stormctrl.StormContinue as e:
                    if (eitem := e.get('item')) is not None:
                        yield eitem
                    continue

                finally:
                    # while loops must yield each time they loop
                    await asyncio.sleep(0)

async def pullone(genr):
    empty = False
    try:
        gotone = await genr.__anext__()
    except StopAsyncIteration:
        empty = True

    async def pullgenr():
        if empty:
            return

        yield gotone
        async for item in genr:
            yield item

    return pullgenr(), empty

class CmdOper(Oper):

    async def run(self, runt, genr):

        name = self.kids[0].value()

        ctor = runt.view.core.getStormCmd(name)
        if ctor is None:
            mesg = f'Storm command ({name}) not found.'
            exc = s_exc.NoSuchName(name=name, mesg=mesg)
            raise self.kids[0].addExcInfo(exc)

        runtsafe = self.kids[1].isRuntSafe(runt)

        scmd = ctor(runt, runtsafe)

        if runt.readonly and not scmd.isReadOnly():
            mesg = f'Command ({name}) is not marked safe for readonly use.'
            raise self.addExcInfo(s_exc.IsReadOnly(mesg=mesg))

        async def genx():

            async for node, path in genr:
                argv = await self.kids[1].compute(runt, path)
                if not await scmd.setArgv(argv):
                    raise s_stormctrl.StormExit()

                yield node, path

        # must pull through the genr to get opts set
        # ( many commands expect self.opts is set at run() )
        genr, empty = await pullone(genx())

        try:
            if runtsafe:
                argv = await self.kids[1].compute(runt, None)
                if not await scmd.setArgv(argv):
                    raise s_stormctrl.StormExit()

            if runtsafe or not empty:
                async with contextlib.aclosing(scmd.execStormCmd(runt, genr)) as agen:
                    async for item in agen:
                        yield item

        finally:
            await genr.aclose()

class SetVarOper(Oper):

    async def run(self, runt, genr):

        name = self.kids[0].value()

        vkid = self.kids[1]

        count = 0

        async for node, path in genr:
            count += 1

            valu = await vkid.compute(runt, path)
            if valu is undef:
                await runt.popVar(name)
                # TODO detect which to update here
                await path.popVar(name)

            else:
                await runt.setVar(name, valu)
                # TODO detect which to update here
                await path.setVar(name, valu)

            yield node, path

        if count == 0 and vkid.isRuntSafe(runt):
            valu = await vkid.compute(runt, None)
            if valu is undef:
                await runt.popVar(name)
            else:
                await runt.setVar(name, valu)

    def getRuntVars(self, runt):

        name = self.kids[0].value()
        if runt.runtvars.get(name) is None and self.kids[1].hasVarName(name):
            exc = s_exc.NoSuchVar(mesg=f'Missing variable: {name}', name=name)
            raise self.kids[0].addExcInfo(exc)

        yield name, self.kids[1].isRuntSafe(runt)
        for k in self.kids:
            yield from k.getRuntVars(runt)

class SetItemOper(Oper):
    '''
    $foo.bar = baz
    $foo."bar baz" = faz
    $foo.$bar = baz
    '''
    async def run(self, runt, genr):

        count = 0
        async for node, path in genr:

            count += 1

            item = s_stormtypes.fromprim(await self.kids[0].compute(runt, path), basetypes=False)

            if runt.readonly and not getattr(item.setitem, '_storm_readonly', False):
                self.kids[0].reqNotReadOnly(runt)

            name = await self.kids[1].compute(runt, path)
            valu = await self.kids[2].compute(runt, path)

            # TODO: ditch this when storm goes full heavy object
            with s_scope.enter({'runt': runt}):
                try:
                    await item.setitem(name, valu)
                except s_exc.SynErr as e:
                    raise self.kids[0].addExcInfo(e)

            yield node, path

        if count == 0 and self.isRuntSafe(runt):

            item = s_stormtypes.fromprim(await self.kids[0].compute(runt, None), basetypes=False)

            name = await self.kids[1].compute(runt, None)
            valu = await self.kids[2].compute(runt, None)

            if runt.readonly and not getattr(item.setitem, '_storm_readonly', False):
                self.kids[0].reqNotReadOnly(runt)

            # TODO: ditch this when storm goes full heavy object
            with s_scope.enter({'runt': runt}):
                try:
                    await item.setitem(name, valu)
                except s_exc.SynErr as e:
                    raise self.kids[0].addExcInfo(e)

class VarListSetOper(Oper):

    async def run(self, runt, genr):

        names = self.kids[0].value()
        vkid = self.kids[1]

        anynodes = False
        async for node, path in genr:
            anynodes = True
            item = await vkid.compute(runt, path)
            item = [i async for i in s_stormtypes.toiter(item)]

            if len(item) < len(names):
                mesg = f'Attempting to assign more items than we have variables to assign to: {s_common.trimText(repr(item))}'
                exc = s_exc.StormVarListError(mesg=mesg, names=names, numitems=len(item))
                raise self.kids[0].addExcInfo(exc)

            for name, valu in zip(names, item):
                await runt.setVar(name, valu)
                await path.setVar(name, valu)

            yield node, path

        if not anynodes and vkid.isRuntSafe(runt):

            item = await vkid.compute(runt, None)
            item = [i async for i in s_stormtypes.toiter(item)]

            if len(item) < len(names):
                mesg = f'Attempting to assign more items than we have variables to assign to: {s_common.trimText(repr(item))}'
                exc = s_exc.StormVarListError(mesg=mesg, names=names, numitems=len(item))
                raise self.kids[0].addExcInfo(exc)

            for name, valu in zip(names, item):
                await runt.setVar(name, valu)

            async for item in genr:
                yield item

            return

    def getRuntVars(self, runt):
        runtsafe = self.kids[1].isRuntSafe(runt)
        for name in self.kids[0].value():
            yield name, runtsafe

class VarEvalOper(Oper):
    '''
    Facilitate a stand-alone operator that evaluates a var.
    $foo.bar("baz")
    '''
    async def run(self, runt, genr):

        anynodes = False
        async for node, path in genr:
            anynodes = True
            valu = await self.kids[0].compute(runt, path)

            if isinstance(valu, types.AsyncGeneratorType):
                mesg = 'Standalone evaluation of a generator does not do anything, they must be yielded or iterated.'
                raise self.addExcInfo(s_exc.StormRuntimeError(mesg=mesg))

            yield node, path

        if not anynodes and self.isRuntSafe(runt):
            valu = await self.kids[0].compute(runt, None)

            if isinstance(valu, types.AsyncGeneratorType):
                mesg = 'Standalone evaluation of a generator does not do anything, they must be yielded or iterated.'
                raise self.addExcInfo(s_exc.StormRuntimeError(mesg=mesg))

class SwitchCase(Oper):

    def _hasAstClass(self, clss):

        for kid in self.kids[1:]:
            if kid.hasAstClass(clss):
                return True

        return False

    def prepare(self):
        self.cases = {}
        self.defcase = None

        for cent in self.kids[1:]:
            *vals, subq = cent.kids

            if cent.defcase:
                self.defcase = subq
                continue

            for valu in vals:
                self.cases[valu.value()] = subq

    async def run(self, runt, genr):
        count = 0
        async for node, path in genr:
            count += 1

            varv = await self.kids[0].compute(runt, path)

            # TODO:  when we have var type system, do type-aware comparison
            subq = self.cases.get(await s_stormtypes.tostr(varv))
            if subq is None and self.defcase is not None:
                subq = self.defcase

            if subq is None:
                yield (node, path)
            else:
                async for item in subq.inline(runt, s_common.agen((node, path))):
                    yield item

        if count == 0 and self.kids[0].isRuntSafe(runt):
            # no nodes and a runt safe value should execute
            varv = await self.kids[0].compute(runt, None)

            subq = self.cases.get(await s_stormtypes.tostr(varv))
            if subq is None and self.defcase is not None:
                subq = self.defcase

            if subq is None:
                return

            async for item in subq.inline(runt, s_common.agen()):
                yield item

class CaseEntry(AstNode):
    def __init__(self, astinfo, kids=(), defcase=False):
        AstNode.__init__(self, astinfo, kids=kids)
        self.defcase = defcase

class LiftOper(Oper):

    def __init__(self, astinfo, kids=()):
        Oper.__init__(self, astinfo, kids=kids)
        self.reverse = False

    def reverseLift(self, astinfo):
        self.astinfo = astinfo
        self.reverse = True

    def getPivLifts(self, runt, props, pivs):
        plist = props
        virts = []
        pivlifts = []

        ptyp = props[0].type

        for piv in pivs:
            if (virt := ptyp.virts.get(piv)) is not None:
                ptyp = virt[0]
                virts.append(piv)
                continue

            pivlifts.append((plist, virts))

            pivprop = runt.model.reqProp(f'{ptyp.name}:{piv}', extra=self.kids[0].addExcInfo)
            plist = (pivprop,)
            virts = []

            ptyp = pivprop.type

        pivlifts.append((plist, virts))

        return pivlifts, ptyp

    async def pivlift(self, runt, pivlifts, genr):

        async def pivvals(props, virts, pivgenr):
            if len(props) == 1:
                prop = props[0].full
                async for node in pivgenr:
                    async for pivo in runt.view.nodesByPropValu(prop, '=', node.ndef[1], reverse=self.reverse, virts=virts):
                        yield pivo
                return

            names = [prop.full for prop in props]
            async for node in pivgenr:
                valu = node.ndef[1]
                for prop in names:
                    async for pivo in runt.view.nodesByPropValu(prop, '=', valu, reverse=self.reverse, virts=virts):
                        yield pivo

        for names, virts in pivlifts[-2::-1]:
            genr = pivvals(names, virts, genr)

        async for node in genr:
            yield node

    async def run(self, runt, genr):

        if self.isRuntSafe(runt):

            # runtime safe lift operation
            async for item in genr:
                yield item

            async for node in self.lift(runt, None):
                yield node, runt.initPath(node)

            return

        link = {'type': 'runtime'}
        async for node, path in genr:

            yield node, path

            async for subn in self.lift(runt, path):
                yield subn, path.fork(subn, link)

    async def lift(self, runt, path):  # pragma: no cover
        raise NotImplementedError('Must define lift(runt, path)')

class YieldValu(Oper):

    async def run(self, runt, genr):

        node = None
        vkid = self.kids[0]

        async for node, path in genr:
            valu = await vkid.compute(runt, path)
            async with contextlib.aclosing(self.yieldFromValu(runt, valu, vkid)) as agen:
                async for subn in agen:
                    yield subn, runt.initPath(subn)
            yield node, path

        if node is None and self.kids[0].isRuntSafe(runt):
            valu = await vkid.compute(runt, None)
            async with contextlib.aclosing(self.yieldFromValu(runt, valu, vkid)) as agen:
                async for subn in agen:
                    yield subn, runt.initPath(subn)

class LiftTag(LiftOper):

    async def lift(self, runt, path):
        tag = await self.kids[0].compute(runt, path)

        async for node in runt.view.nodesByTag(tag, reverse=self.reverse):
            yield node

class LiftTagValu(LiftOper):

    async def lift(self, runt, path):
        tag = await self.kids[0].compute(runt, path)
        cmpr = await self.kids[1].compute(runt, path)
        valu = await toprim(await self.kids[2].compute(runt, path))

        async for node in runt.view.nodesByTagValu(tag, cmpr, valu, reverse=self.reverse):
            yield node

class LiftTagVirt(LiftOper):

    async def lift(self, runt, path):
        tag = await self.kids[0].compute(runt, path)
        virt = (await self.kids[1].compute(runt, path))[0]

        async for node in runt.view.nodesByTag(tag, reverse=self.reverse, virt=virt):
            yield node

class LiftTagVirtValu(LiftOper):

    async def lift(self, runt, path):
        tag = await self.kids[0].compute(runt, path)
        virt = (await self.kids[1].compute(runt, path))[0]
        cmpr = await self.kids[2].compute(runt, path)
        valu = await toprim(await self.kids[3].compute(runt, path))

        async for node in runt.view.nodesByTagValu(tag, f'{virt}{cmpr}', valu, reverse=self.reverse):
            yield node

class LiftByArray(LiftOper):
    '''
    :prop*[range=(200, 400)]
    '''
    async def lift(self, runt, path):

        name = await self.kids[0].compute(runt, path)
        cmpr = self.kids[1].value()
        valu = await s_stormtypes.tostor(await self.kids[2].compute(runt, path))

        pivs = None
        if name.find('::') != -1:
            parts = name.split('::')
            name, pivs = parts[0], parts[1:]

        props = runt.model.reqPropList(name, extra=self.kids[0].addExcInfo)

        try:
            if pivs is not None:
                pivlifts, ptyp = self.getPivLifts(runt, props, pivs)
                (plift, virts) = pivlifts[-1]

                if not virts:
                    virts = None

                prop = plift[0]
                genr = runt.view.nodesByPropArray(prop.full, cmpr, valu, reverse=self.reverse, virts=virts)

                async for node in self.pivlift(runt, pivlifts, genr):
                    yield node
                return

            if not props[0].type.isarray:
                mesg = f'Array syntax is invalid on non array type: {props[0].type.name}.'
                raise s_exc.BadTypeValu(mesg=mesg)

            genrs = []
            for prop in props:
                genrs.append(runt.view.nodesByPropArray(prop.full, cmpr, valu, reverse=self.reverse))

            if len(genrs) == 1:
                async for node in genrs[0]:
                    yield node
                return

            relname = props[0].name

            def cmprkey(node):
                return node.get(relname)

            async for node in s_common.merggenr2(genrs, cmprkey, reverse=self.reverse):
                yield node

        except s_exc.BadTypeValu as e:
            raise self.kids[2].addExcInfo(e)

        except s_exc.SynErr as e:
            raise self.addExcInfo(e)

class LiftByArrayVirt(LiftOper):
    '''
    :prop*[.min*range=(200, 400)]
    '''
    async def lift(self, runt, path):

        name = await self.kids[0].compute(runt, path)
        vnames = await self.kids[1].compute(runt, path)
        cmpr = self.kids[2].value()
        valu = await s_stormtypes.tostor(await self.kids[3].compute(runt, path))

        pivs = None
        if name.find('::') != -1:
            parts = name.split('::')
            name, pivs = parts[0], parts[1:]

        props = runt.model.reqPropList(name, extra=self.kids[0].addExcInfo)

        try:
            if pivs is not None:
                pivlifts, ptyp = self.getPivLifts(runt, props, pivs)
                (plift, virts) = pivlifts[-1]

                virts += vnames

                prop = plift[0]
                genr = runt.view.nodesByPropArray(prop.full, cmpr, valu, reverse=self.reverse, virts=virts)

                async for node in self.pivlift(runt, pivlifts, genr):
                    yield node
                return

            if not props[0].type.isarray:
                mesg = f'Array syntax is invalid on non array type: {props[0].type.name}.'
                raise s_exc.BadTypeValu(mesg=mesg)

            genrs = []
            for prop in props:
                genrs.append(runt.view.nodesByPropArray(prop.full, cmpr, valu, reverse=self.reverse, virts=vnames))

            if len(genrs) == 1:
                async for node in genrs[0]:
                    yield node
                return

            relname = props[0].name
            getr = props[0].type.arraytype.getVirtGetr(vnames)

            def cmprkey(node):
                return node.get(relname, virts=getr)

            async for node in s_common.merggenr2(genrs, cmprkey, reverse=self.reverse):
                yield node

        except s_exc.BadTypeValu as e:
            raise self.kids[2].addExcInfo(e)

        except s_exc.SynErr as e:
            raise self.addExcInfo(e)

class LiftTagProp(LiftOper):
    '''
    #foo.bar:baz [ = x ]
    '''
    async def lift(self, runt, path):

        tag, prop = await self.kids[0].compute(runt, path)

        if len(self.kids) == 3:

            cmpr = await self.kids[1].compute(runt, path)
            valu = await s_stormtypes.tostor(await self.kids[2].compute(runt, path))

            async for node in runt.view.nodesByTagPropValu(None, tag, prop, cmpr, valu, reverse=self.reverse):
                yield node

            return

        virt = None
        if len(self.kids) == 2:
            virt = await self.kids[1].compute(runt, path)

        async for node in runt.view.nodesByTagProp(None, tag, prop, reverse=self.reverse, virt=virt):
            yield node

class LiftFormTagProp(LiftOper):
    '''
    hehe:haha#foo.bar:baz [ = x ]
    '''

    async def lift(self, runt, path):

        formname, tag, prop = await self.kids[0].compute(runt, path)

        forms = runt.model.reqFormsByLook(formname, self.kids[0].addExcInfo)

        def cmprkey(node):
            return node.getTagProp(tag, prop)

        genrs = []

        if len(self.kids) == 3:

            cmpr = await self.kids[1].compute(runt, path)
            valu = await s_stormtypes.tostor(await self.kids[2].compute(runt, path))

            for form in forms:
                genrs.append(runt.view.nodesByTagPropValu(form, tag, prop, cmpr, valu, reverse=self.reverse))

        elif len(self.kids) == 2:
            virt = await self.kids[1].compute(runt, path)

            for form in forms:
                genrs.append(runt.view.nodesByTagProp(form, tag, prop, reverse=self.reverse, virt=virt))

        else:
            for form in forms:
                genrs.append(runt.view.nodesByTagProp(form, tag, prop, reverse=self.reverse))

        async for node in s_common.merggenr2(genrs, cmprkey, reverse=self.reverse):
            yield node

class LiftTagTag(LiftOper):
    '''
    ##foo.bar
    '''

    async def lift(self, runt, path):

        tagname = await self.kids[0].compute(runt, path)

        node = await runt.view.getNodeByNdef(('syn:tag', tagname))
        if node is None:
            return

        # only apply the lift valu to the top level tag of tags, not to the sub tags
        if len(self.kids) == 3:
            cmpr = await self.kids[1].compute(runt, path)
            valu = await toprim(await self.kids[2].compute(runt, path))
            genr = runt.view.nodesByTagValu(tagname, cmpr, valu, reverse=self.reverse)

        else:

            genr = runt.view.nodesByTag(tagname, reverse=self.reverse)

        done = set([tagname])
        todo = collections.deque([genr])

        while todo:

            genr = todo.popleft()

            async for node in genr:

                if node.form.name == 'syn:tag':

                    tagname = node.ndef[1]
                    if tagname not in done:
                        done.add(tagname)
                        todo.append(runt.view.nodesByTag(tagname, reverse=self.reverse))

                    continue

                yield node

class LiftFormTag(LiftOper):

    async def lift(self, runt, path):

        formname = await self.kids[0].compute(runt, path)
        forms = runt.model.reqFormsByLook(formname, self.kids[0].addExcInfo)

        tag = await self.kids[1].compute(runt, path)

        genrs = []
        for form in forms:
            genrs.append(runt.view.nodesByTag(tag, form=form, reverse=self.reverse))

        def cmprkey(node):
            return node.getTag(tag, defval=(0, 0))

        async for node in s_common.merggenr2(genrs, cmprkey=cmprkey, reverse=self.reverse):
            yield node

class LiftFormTagValu(LiftOper):

    async def lift(self, runt, path):

        formname = await self.kids[0].compute(runt, path)
        forms = runt.model.reqFormsByLook(formname, self.kids[0].addExcInfo)

        tag = await self.kids[1].compute(runt, path)
        cmpr = await self.kids[2].compute(runt, path)
        valu = await toprim(await self.kids[3].compute(runt, path))

        genrs = []
        for form in forms:
            genrs.append(runt.view.nodesByTagValu(tag, cmpr, valu, form=form, reverse=self.reverse))

        def cmprkey(node):
            return node.getTag(tag, defval=(0, 0))

        async for node in s_common.merggenr2(genrs, cmprkey=cmprkey, reverse=self.reverse):
            yield node

class LiftFormTagVirt(LiftOper):

    async def lift(self, runt, path):

        formname = await self.kids[0].compute(runt, path)
        forms = runt.model.reqFormsByLook(formname, self.kids[0].addExcInfo)

        tag = await self.kids[1].compute(runt, path)
        virts = await self.kids[2].compute(runt, path)
        getr = runt.model.type('ival').getVirtGetr(virts)

        genrs = []
        for form in forms:
            genrs.append(runt.view.nodesByTag(tag, form=form, reverse=self.reverse, virt=virts[0]))

        def cmprkey(node):
            tagv = node.getTag(tag, defval=(0, 0))
            for func in getr:
                tagv = func(tagv)
            return tagv

        async for node in s_common.merggenr2(genrs, cmprkey=cmprkey, reverse=self.reverse):
            yield node

class LiftFormTagVirtValu(LiftOper):

    async def lift(self, runt, path):

        formname = await self.kids[0].compute(runt, path)
        forms = runt.model.reqFormsByLook(formname, self.kids[0].addExcInfo)

        tag = await self.kids[1].compute(runt, path)
        virts = await self.kids[2].compute(runt, path)
        getr = runt.model.type('ival').getVirtGetr(virts)

        cmpr = await self.kids[3].compute(runt, path)
        valu = await toprim(await self.kids[4].compute(runt, path))

        cmpr = f'{virts[0]}{cmpr}'

        genrs = []
        for form in forms:
            genrs.append(runt.view.nodesByTagValu(tag, cmpr, valu, form=form, reverse=self.reverse))

        def cmprkey(node):
            tagv = node.getTag(tag, defval=(0, 0))
            for func in getr:
                tagv = func(tagv)
            return tagv

        async for node in s_common.merggenr2(genrs, cmprkey=cmprkey, reverse=self.reverse):
            yield node

class LiftMeta(LiftOper):

    async def lift(self, runt, path):

        names = await self.kids[0].compute(runt, path)
        name = await tostr(names[0])

        mtyp = runt.model.reqMetaType(name, extra=self.kids[0].addExcInfo)

        if len(self.kids) == 1:
            async for node in runt.view.nodesByMeta(name, reverse=self.reverse):
                yield node
        else:
            cmpr = self.kids[1].value()
            valu = await self.kids[2].compute(runt, path)

            async for node in runt.view.nodesByMetaValu(name, cmpr, valu, reverse=self.reverse):
                yield node

class LiftProp(LiftOper):

    async def lift(self, runt, path):

        name = await tostr(await self.kids[0].compute(runt, path))

        if (prop := runt.model.props.get(name)) is not None:
            async for node in self.proplift(prop, runt, path):
                yield node
            return

        proplist = runt.model.reqPropsByLook(name, self.kids[0].addExcInfo)
        props = [runt.model.props.get(propname) for propname in proplist]

        relname = props[0].name

        if len(props) == 1 or props[0].isform:
            for prop in props:
                async for node in self.proplift(prop, runt, path):
                    yield node
            return

        def cmprkey(node):
            return node.get(relname)

        genrs = []
        for prop in props:
            genrs.append(self.proplift(prop, runt, path))

        async for node in s_common.merggenr2(genrs, cmprkey, reverse=self.reverse):
            yield node

    async def proplift(self, prop, runt, path):

        # check if we can optimize a form lift
        if prop.isform:

            async for hint in self.getRightHints(runt, path):
                if hint[0] == 'tag':
                    tagname = hint[1].get('name')
                    async for node in runt.view.nodesByTag(tagname, form=prop.full, reverse=self.reverse):
                        yield node
                    return

                if hint[0] == 'relprop':
                    relpropname = hint[1].get('name')
                    fullname = ':'.join([prop.full, relpropname])

                    prop = runt.model.prop(fullname)
                    if prop is None:
                        return

                    cmpr = hint[1].get('cmpr')
                    valu = hint[1].get('valu')

                    if cmpr is not None and valu is not None:
                        try:
                            # try lifting by valu but no guarantee a cmpr is available
                            async for node in runt.view.nodesByPropValu(fullname, cmpr, valu, reverse=self.reverse):
                                yield node
                            return
                        except asyncio.CancelledError:  # pragma: no cover
                            raise
                        except:
                            pass

                    async for node in runt.view.nodesByProp(fullname, reverse=self.reverse):
                        yield node
                    return

        async for node in runt.view.nodesByProp(prop.full, reverse=self.reverse):
            yield node

    async def getRightHints(self, runt, path):

        for oper in self.iterright():

            # we can skip other lifts but that's it...
            if isinstance(oper, LiftOper):
                continue

            if isinstance(oper, FiltOper):
                for hint in await oper.getLiftHints(runt, path):
                    yield hint
                continue

            return

class LiftPropVirt(LiftProp):

    async def lift(self, runt, path):

        name = await tostr(await self.kids[0].compute(runt, path))
        virts = await self.kids[1].compute(runt, path)

        props = runt.model.reqPropList(name, extra=self.kids[0].addExcInfo)

        if len(props) == 1:
            async for node in runt.view.nodesByProp(props[0].full, reverse=self.reverse, virts=virts):
                yield node
            return

        relname = props[0].name
        vgetr = props[0].type.getVirtGetr(virts)

        def cmprkey(node):
            return node.get(relname, virts=vgetr)

        genrs = []
        for prop in props:
            genrs.append(runt.view.nodesByProp(prop.full, reverse=self.reverse, virts=virts))

        async for node in s_common.merggenr2(genrs, cmprkey, reverse=self.reverse):
            yield node

class LiftPropBy(LiftOper):

    async def lift(self, runt, path):
        name = await self.kids[0].compute(runt, path)
        cmpr = await self.kids[1].compute(runt, path)
        valu = await self.kids[2].compute(runt, path)

        if not isinstance(valu, s_node.Node):
            valu = await s_stormtypes.tostor(valu)

        pivs = None
        if name.find('::') != -1:
            parts = name.split('::')
            name, pivs = parts[0], parts[1:]

        props = runt.model.reqPropList(name, extra=self.kids[0].addExcInfo)

        try:
            if pivs is not None:
                pivlifts, ptyp = self.getPivLifts(runt, props, pivs)
                (plift, virts) = pivlifts[-1]

                if not virts:
                    virts = None

                prop = plift[0]
                genr = runt.view.nodesByPropValu(prop.full, cmpr, valu, reverse=self.reverse, virts=virts)

                async for node in self.pivlift(runt, pivlifts, genr):
                    yield node
                return

            genrs = []
            for prop in props:
                genrs.append(runt.view.nodesByPropValu(prop.full, cmpr, valu, reverse=self.reverse))

            if len(genrs) == 1:
                async for node in genrs[0]:
                    yield node
                return

            relname = props[0].name

            def cmprkey(node):
                return node.get(relname)

            async for node in s_common.merggenr2(genrs, cmprkey, reverse=self.reverse):
                yield node

        except s_exc.BadTypeValu as e:
            raise self.kids[2].addExcInfo(e)

        except s_exc.SynErr as e:
            raise self.addExcInfo(e)

class LiftPropVirtBy(LiftOper):

    async def lift(self, runt, path):
        name = await self.kids[0].compute(runt, path)
        vnames = await self.kids[1].compute(runt, path)
        cmpr = await self.kids[2].compute(runt, path)
        valu = await self.kids[3].compute(runt, path)

        if not isinstance(valu, s_node.Node):
            valu = await s_stormtypes.tostor(valu)

        pivs = None
        if name.find('::') != -1:
            parts = name.split('::')
            name, pivs = parts[0], parts[1:]

        props = runt.model.reqPropList(name, extra=self.kids[0].addExcInfo)

        try:
            if pivs is not None:
                pivlifts, ptyp = self.getPivLifts(runt, props, pivs)
                (plift, virts) = pivlifts[-1]

                virts += vnames

                prop = plift[0]
                genr = runt.view.nodesByPropValu(prop.full, cmpr, valu, reverse=self.reverse, virts=virts)

                async for node in self.pivlift(runt, pivlifts, genr):
                    yield node
                return

            genrs = []
            for prop in props:
                genrs.append(runt.view.nodesByPropValu(prop.full, cmpr, valu, reverse=self.reverse, virts=vnames))

            if len(genrs) == 1:
                async for node in genrs[0]:
                    yield node
                return

            relname = props[0].name
            vgetr = props[0].type.getVirtGetr(vnames)

            def cmprkey(node):
                return node.get(relname, virts=vgetr)

            async for node in s_common.merggenr2(genrs, cmprkey, reverse=self.reverse):
                yield node

        except s_exc.BadTypeValu as e:
            raise self.kids[2].addExcInfo(e)

        except s_exc.SynErr as e:
            raise self.addExcInfo(e)

class PivotOper(Oper):

    def __init__(self, astinfo, kids=(), isjoin=False):
        Oper.__init__(self, astinfo, kids=kids)
        self.isjoin = isjoin

    def repr(self):
        return f'{self.__class__.__name__}: {self.kids}, isjoin={self.isjoin}'

    def __repr__(self):
        return self.repr()

class RawPivot(PivotOper):
    '''
    -> { <varsfrompath> }
    '''
    async def run(self, runt, genr):
        query = self.kids[0]
        async for node, path in genr:
            async with runt.getSubRuntime(query) as subr:
                async for node, path in subr.execute():
                    yield node, path

class PivotOut(PivotOper):
    '''
    -> *
    '''
    async def run(self, runt, genr):

        async for node, path in genr:

            if self.isjoin:
                yield node, path

            async for item in self.getPivsOut(runt, node, path):
                yield item

    async def getPivsOut(self, runt, node, path):

        # <syn:tag> -> * is "from tags to nodes with tags"
        if node.form.name == 'syn:tag':

            link = {'type': 'tag', 'tag': node.ndef[1], 'reverse': True}
            async for pivo in runt.view.nodesByTag(node.ndef[1]):
                yield pivo, path.fork(pivo, link)

            return

        for formname, (cmpr, func) in node.form.type.pivs.items():
            valu = func(node.ndef[1])
            link = {'type': 'type'}
            async for pivo in runt.view.nodesByPropValu(formname, cmpr, valu, norm=False):
                yield pivo, path.fork(pivo, link)

        refs = node.form.getRefsOut()
        for name, form in refs['prop']:
            if (valu := node.get(name)) is None:
                continue

            prop = node.form.prop(name)
            if prop.isrunt:
                link = {'type': 'prop', 'prop': name}
                async for pivo in runt.view.nodesByPropValu(form, '=', valu):
                    yield pivo, path.fork(pivo, link)
                continue

            pivo = await runt.view.getNodeByNdef((form, valu))
            if pivo is None:  # pragma: no cover
                continue

            # avoid self references
            if pivo.nid == node.nid:
                continue

            yield pivo, path.fork(pivo, {'type': 'prop', 'prop': name})

        for name, form in refs['array']:
            if (valu := node.get(name)) is not None:
                link = {'type': 'prop', 'prop': name}
                for aval in valu:
                    async for pivo in runt.view.nodesByPropValu(form, '=', aval, norm=False):
                        yield pivo, path.fork(pivo, link)

        for name in refs['ndef']:
            if (valu := node.get(name)) is not None:
                if (pivo := await runt.view.getNodeByNdef(valu)) is not None:
                    yield pivo, path.fork(pivo, {'type': 'prop', 'prop': name})

        for name in refs['ndefarray']:
            if (valu := node.get(name)) is not None:
                link = {'type': 'prop', 'prop': name}
                for aval in valu:
                    if (pivo := await runt.view.getNodeByNdef(aval)) is not None:
                        yield pivo, path.fork(pivo, link)

class N1WalkNPivo(PivotOut):

    async def run(self, runt, genr):

        async for node, path in genr:

            if self.isjoin:
                yield node, path

            async for item in self.getPivsOut(runt, node, path):
                yield item

            async for (verb, n2nid) in node.iterEdgesN1():
                wnode = await runt.view.getNodeByNid(n2nid)
                if wnode is not None:
                    yield wnode, path.fork(wnode, {'type': 'edge', 'verb': verb})

class PivotToTags(PivotOper):
    '''
    -> #                pivot to all leaf tag nodes
    -> #*               pivot to all tag nodes
    -> #cno.*           pivot to all tag nodes which match cno.*
    -> #foo.bar         pivot to the tag node foo.bar if present
    '''
    async def run(self, runt, genr):

        leaf = False

        assert len(self.kids) == 1
        kid = self.kids[0]
        assert isinstance(kid, TagMatch)

        if kid.isconst:

            mval = kid.constval

            if not mval:

                leaf = True

                async def filter(x, path):
                    return True

            elif kid.hasglob():

                # glob matcher...
                async def filter(x, path):
                    return fnmatch.fnmatch(x, mval)

            else:

                async def filter(x, path):
                    return x == mval
        else:  # We have a $var as a segment

            if kid.hasglob():

                async def filter(x, path):
                    valu = await kid.compute(runt, path)
                    return fnmatch.fnmatch(x, valu)

            else:

                async def filter(x, path):
                    valu = await kid.compute(runt, path)
                    return x == valu

        async for node, path in genr:

            if self.isjoin:
                yield node, path

            for name, _ in node.getTags(leaf=leaf):

                if not await filter(name, path):
                    await asyncio.sleep(0)
                    continue

                pivo = await runt.view.getNodeByNdef(('syn:tag', name))
                if pivo is None:
                    continue

                yield pivo, path.fork(pivo, {'type': 'tag', 'tag': name})

class PivotIn(PivotOper):
    '''
    <- *
    '''

    async def run(self, runt, genr):

        async for node, path in genr:

            if self.isjoin:
                yield node, path

            async for item in self.getPivsIn(runt, node, path):
                yield item

    async def getPivsIn(self, runt, node, path):

        name, valu = node.ndef

        for prop in runt.model.getPropsByType(name):
            link = {'type': 'prop', 'prop': prop.name, 'reverse': True}
            norm = node.form.typehash is not prop.typehash
            async for pivo in runt.view.nodesByPropValu(prop.full, '=', valu, norm=norm):
                yield pivo, path.fork(pivo, link)

        for prop in runt.model.getArrayPropsByType(name):
            norm = node.form.typehash is not prop.arraytypehash
            link = {'type': 'prop', 'prop': prop.name, 'reverse': True}
            async for pivo in runt.view.nodesByPropArray(prop.full, '=', valu, norm=norm):
                yield pivo, path.fork(pivo, link)

        async for refsnid, prop in runt.view.getNdefRefs(node.buid, props=True):
            pivo = await runt.view.getNodeByNid(refsnid)
            yield pivo, path.fork(pivo, {'type': 'prop', 'prop': prop, 'reverse': True})

class N2WalkNPivo(PivotIn):

    async def run(self, runt, genr):

        async for node, path in genr:

            if self.isjoin:
                yield node, path

            async for item in self.getPivsIn(runt, node, path):
                yield item

            async for (verb, n1nid) in node.iterEdgesN2():
                wnode = await runt.view.getNodeByNid(n1nid)
                if wnode is not None:
                    yield wnode, path.fork(wnode, {'type': 'edge', 'verb': verb, 'reverse': True})

class FormPivot(PivotOper):
    '''
    -> foo:bar
    '''

    def pivogenr(self, runt, prop, virts=None):

        # -> baz:ndef
        if isinstance(prop.type, s_types.Ndef):

            async def pgenr(node, strict=True):
                link = {'type': 'prop', 'prop': prop.name, 'reverse': True}
                async for pivo in runt.view.nodesByPropValu(prop.full, '=', node.ndef, norm=False, virts=virts):
                    yield pivo, link

        elif not prop.isform or virts is not None:

            # plain old pivot...
            async def pgenr(node, strict=True):
                if prop.type.isarray:
                    if isinstance(prop.type.arraytype, s_types.Ndef):
                        ngenr = runt.view.nodesByPropArray(prop.full, '=', node.ndef, norm=False, virts=virts)
                    else:
                        norm = prop.arraytypehash is not node.form.typehash
                        ngenr = runt.view.nodesByPropArray(prop.full, '=', node.ndef[1], norm=norm, virts=virts)
                else:
                    norm = prop.typehash is not node.form.typehash
                    ngenr = runt.view.nodesByPropValu(prop.full, '=', node.ndef[1], norm=norm, virts=virts)

                link = {'type': 'prop', 'prop': prop.name, 'reverse': True}
                async for pivo in ngenr:
                    yield pivo, link

        else:
            # form -> form pivot is nonsensical. Lets help out...

            # form name and type name match
            destform = prop

            async def pgenr(node, strict=True):

                # <syn:tag> -> <form> is "from tags to nodes" pivot
                if node.form.name == 'syn:tag' and prop.isform:
                    link = {'type': 'tag', 'tag': node.ndef[1], 'reverse': True}
                    async for pivo in runt.view.nodesByTag(node.ndef[1], form=prop.name):
                        yield pivo, link

                    return

                #########################################################################
                # regular "-> form" pivot (ie inet:dns:a -> inet:fqdn)

                found = False   # have we found a ref/pivot?

                if (tpiv := node.form.type.pivs.get(destform.type.name)) is not None:

                    found = True
                    cmpr, func = tpiv
                    valu = func(node.ndef[1])

                    link = {'type': 'type'}
                    async for pivo in runt.view.nodesByPropValu(destform.name, cmpr, valu, norm=False):
                        yield pivo, link

                refs = node.form.getRefsOut()
                for refsname, refsform in refs.get('prop'):

                    if refsform != destform.name:
                        continue

                    found = True

                    refsvalu = node.get(refsname)
                    if refsvalu is not None:
                        link = {'type': 'prop', 'prop': refsname}
                        async for pivo in runt.view.nodesByPropValu(refsform, '=', refsvalu, norm=False):
                            yield pivo, link

                for refsname, refsform in refs.get('array'):

                    if refsform != destform.name:
                        continue

                    found = True

                    refsvalu = node.get(refsname)
                    if refsvalu is not None:
                        link = {'type': 'prop', 'prop': refsname}
                        for refselem in refsvalu:
                            async for pivo in runt.view.nodesByPropValu(destform.name, '=', refselem, norm=False):
                                yield pivo, link

                for refsname in refs.get('ndef'):

                    found = True

                    refsvalu = node.get(refsname)
                    if refsvalu is not None and refsvalu[0] == destform.name:
                        pivo = await runt.view.getNodeByNdef(refsvalu)
                        if pivo is not None:
                            yield pivo, {'type': 'prop', 'prop': refsname}

                for refsname in refs.get('ndefarray'):

                    found = True

                    if (refsvalu := node.get(refsname)) is not None:
                        link = {'type': 'prop', 'prop': refsname}
                        for aval in refsvalu:
                            if aval[0] == destform.name:
                                if (pivo := await runt.view.getNodeByNdef(aval)) is not None:
                                    yield pivo, link

                #########################################################################
                # reverse "-> form" pivots (ie inet:fqdn -> inet:dns:a)
                refs = destform.getRefsOut()

                # "reverse" property references...
                for refsname, refsform in refs.get('prop'):

                    if refsform != node.form.name:
                        continue

                    found = True

                    refsprop = destform.props.get(refsname)
                    link = {'type': 'prop', 'prop': refsname, 'reverse': True}
                    async for pivo in runt.view.nodesByPropValu(refsprop.full, '=', node.ndef[1], norm=False):
                        yield pivo, link

                # "reverse" array references...
                for refsname, refsform in refs.get('array'):

                    if refsform != node.form.name:
                        continue

                    found = True

                    destprop = destform.props.get(refsname)
                    link = {'type': 'prop', 'prop': refsname, 'reverse': True}
                    async for pivo in runt.view.nodesByPropArray(destprop.full, '=', node.ndef[1], norm=False):
                        yield pivo, link

                # "reverse" ndef references...
                for refsname in refs.get('ndef'):

                    found = True

                    refsprop = destform.props.get(refsname)
                    link = {'type': 'prop', 'prop': refsname, 'reverse': True}
                    async for pivo in runt.view.nodesByPropValu(refsprop.full, '=', node.ndef, norm=False):
                        yield pivo, link

                for refsname in refs.get('ndefarray'):

                    found = True

                    refsprop = destform.props.get(refsname)
                    link = {'type': 'prop', 'prop': refsname, 'reverse': True}
                    async for pivo in runt.view.nodesByPropArray(refsprop.full, '=', node.ndef, norm=False):
                        yield pivo, link

                if strict and not found:
                    mesg = f'No pivot found for {node.form.name} -> {destform.name}.'
                    raise self.addExcInfo(s_exc.NoSuchPivot(n1=node.form.name, n2=destform.name, mesg=mesg))

        return pgenr

    def buildgenr(self, runt, targets):

        if len(targets) == 1:
            prop, virts = targets[0]
            return self.pivogenr(runt, prop, virts=virts)

        pgenrs = []
        for (prop, virts) in targets:
            pgenrs.append(self.pivogenr(runt, prop, virts=virts))

        async def listpivot(node):
            for pgenr in pgenrs:
                async for item in pgenr(node, strict=False):
                    yield item

        return listpivot

    async def run(self, runt, genr):

        pgenr = None
        warned = False

        async for node, path in genr:

            if pgenr is None or self.kids[0].constval is None:
                targets = await self.kids[0].compute(runt, None)
                pgenr = self.buildgenr(runt, targets)

            if self.isjoin:
                yield node, path

            try:
                async for pivo, link in pgenr(node):
                    yield pivo, path.fork(pivo, link)
            except (s_exc.BadTypeValu, s_exc.BadLiftValu) as e:
                if not warned:
                    logger.warning(f'Caught error during pivot: {e.items()}')
                    warned = True
                items = e.items()
                mesg = items.pop('mesg', '')
                mesg = ': '.join((f'{e.__class__.__qualname__} [{repr(node.ndef[1])}] during pivot', mesg))
                await runt.warn(mesg, log=False, **items)

class PropPivotOut(PivotOper):
    '''
    :prop -> *
    '''
    async def run(self, runt, genr):

        warned = False
        async for node, path in genr:

            if self.isjoin:
                yield node, path

            srctype, valu, srcname = await self.kids[0].getTypeValuProp(runt, path, strict=False)
            if valu is None:
                # all filters must sleep
                await asyncio.sleep(0)
                continue

            link = {'type': 'prop', 'prop': srcname}
            for typename, (cmpr, func) in srctype.pivs.items():
                pivvalu = func(valu)
                async for pivo in runt.view.nodesByPropValu(typename, cmpr, pivvalu, norm=False):
                    yield pivo, path.fork(pivo, link)

            if srctype.isarray:
                if isinstance(srctype.arraytype, s_types.Ndef):
                    for item in valu:
                        if (pivo := await runt.view.getNodeByNdef(item)) is not None:
                            yield pivo, path.fork(pivo, link)
                    continue

                fname = srctype.arraytype.name
                if runt.model.forms.get(fname) is None:
                    if not warned:
                        mesg = f'The source property "{srcname}" array type "{fname}" is not a form. Cannot pivot.'
                        await runt.warn(mesg, log=False)
                        warned = True
                    continue

                for item in valu:
                    async for pivo in runt.view.nodesByPropValu(fname, '=', item, norm=False):
                        yield pivo, path.fork(pivo, link)

                continue

            # ndef pivot out syntax...
            # :ndef -> *
            if isinstance(srctype, s_types.Ndef):
                pivo = await runt.view.getNodeByNdef(valu)
                if pivo is None:
                    logger.warning(f'Missing node corresponding to ndef {valu}')
                    continue
                yield pivo, path.fork(pivo, link)
                continue

            # :prop -> *
            fname = srctype.name
            if runt.model.form(fname) is None:
                if warned is False:
                    await runt.warn(f'The source property "{srcname}" type "{fname}" is not a form. Cannot pivot.', log=False)
                    warned = True
                continue

            ndef = (fname, valu)
            pivo = await runt.view.getNodeByNdef(ndef)
            # A node explicitly deleted in the graph or missing from a underlying layer
            # could cause this lift to return None.
            if pivo:
                yield pivo, path.fork(pivo, link)

class PropPivot(PivotOper):
    '''
    :foo -> bar:foo
    '''

    def pivogenr(self, runt, prop, virts=None):

        async def pgenr(node, srcname, srctype, valu):

            link = {'type': 'prop', 'prop': srcname}
            if not prop.isform:
                link['dest'] = prop.full

            ptyp = prop.type
            if virts is not None:
                ptyp = ptyp.getVirtType(virts)

            if (tpiv := srctype.pivs.get(ptyp.name)) is not None:
                cmpr, func = tpiv
                pivvalu = func(valu)
                async for pivo in runt.view.nodesByPropValu(prop.full, cmpr, pivvalu, norm=False, virts=virts):
                    yield pivo, link

                return

            # pivoting from an array prop to a non-array prop needs an extra loop
            if srctype.isarray and not prop.type.isarray:
                if isinstance(srctype.arraytype, s_types.Ndef) and prop.isform:
                    for aval in valu:
                        if aval[0] != prop.form.name:
                            continue

                        if (pivo := await runt.view.getNodeByNdef(aval)) is not None:
                            yield pivo, link
                    return

                norm = srctype.arraytype.typehash is not ptyp.typehash
                for arrayval in valu:
                    async for pivo in runt.view.nodesByPropValu(prop.full, '=', arrayval, norm=norm, virts=virts):
                        yield pivo, link

                return

            if isinstance(srctype, s_types.Ndef) and prop.isform:
                if valu[0] != prop.form.name:
                    return

                pivo = await runt.view.getNodeByNdef(valu)
                if pivo is None:
                    await runt.warn(f'Missing node corresponding to ndef {valu}', log=False, ndef=valu)
                    return
                yield pivo, link

                return

            if prop.type.isarray and not srctype.isarray:
                norm = ptyp.arraytypehash is not srctype.typehash
                genr = runt.view.nodesByPropArray(prop.full, '=', valu, norm=norm, virts=virts)
            else:
                norm = ptyp.typehash is not srctype.typehash
                genr = runt.view.nodesByPropValu(prop.full, '=', valu, norm=norm, virts=virts)

            async for pivo in genr:
                yield pivo, link

        return pgenr

    def buildgenr(self, runt, targets):

        if not isinstance(targets, list):
            prop, virts = targets
            return self.pivogenr(runt, prop, virts=virts)

        pgenrs = []
        for (prop, virts) in targets:
            pgenrs.append(self.pivogenr(runt, prop, virts=virts))

        async def listpivot(node, srcname, srctype, valu):
            for pgenr in pgenrs:
                async for pivo in pgenr(node, srcname, srctype, valu):
                    yield pivo

        return listpivot

    async def run(self, runt, genr):

        pgenr = None
        warned = False

        async for node, path in genr:

            if pgenr is None or self.kids[1].constval is None:
                targets = await self.kids[1].compute(runt, None)
                pgenr = self.buildgenr(runt, targets)

            if self.isjoin:
                yield node, path

            srctype, valu, srcname = await self.kids[0].getTypeValuProp(runt, path)
            if valu is None:
                # all filters must sleep
                await asyncio.sleep(0)
                continue

            try:
                async for pivo, link in pgenr(node, srcname, srctype, valu):
                    yield pivo, path.fork(pivo, link)

            except (s_exc.BadTypeValu, s_exc.BadLiftValu) as e:
                if not warned:
                    logger.warning(f'Caught error during pivot: {e.items()}')
                    warned = True
                items = e.items()
                mesg = items.pop('mesg', '')
                mesg = ': '.join((f'{e.__class__.__qualname__} [{repr(valu)}] during pivot', mesg))
                await runt.warn(mesg, log=False, **items)

class Value(AstNode):
    '''
    The base class for all values and value expressions.
    '''

    def __init__(self, astinfo, kids=()):
        AstNode.__init__(self, astinfo, kids=kids)

    def __repr__(self):
        return self.repr()

    def isRuntSafe(self, runt):
        return all(k.isRuntSafe(runt) for k in self.kids)

    async def compute(self, runt, path):  # pragma: no cover
        raise self.addExcInfo(s_exc.NoSuchImpl(name=f'{self.__class__.__name__}.compute()'))

    async def getLiftHints(self, runt, path):
        return []

    async def getCondEval(self, runt):
        '''
        Return a function that may be used to evaluate the boolean truth
        of the value expression using a runtime and optional node path.
        '''
        async def cond(node, path):
            return await tobool(await self.compute(runt, path))

        return cond

class Cond(Value):
    '''
    A condition that is evaluated to filter nodes.
    '''
    # Keeping the distinction of Cond as a subclass of Value
    # due to the fact that Cond instances may always presume
    # they are being evaluated per node.

class SubqCond(Cond):

    def __init__(self, astinfo, kids=()):
        Cond.__init__(self, astinfo, kids=kids)
        self.funcs = {
            '=': self._subqCondEq,
            '>': self._subqCondGt,
            '<': self._subqCondLt,
            '>=': self._subqCondGe,
            '<=': self._subqCondLe,
            '!=': self._subqCondNe,
        }

    async def _runSubQuery(self, runt, node, path):
        size = 1
        genr = s_common.agen((node, path))
        async for item in self.kids[0].run(runt, genr):
            yield size, item
            size += 1

    def _subqCondEq(self, runt):

        async def cond(node, path):

            size = 0
            item = None
            valu = s_stormtypes.intify(await self.kids[2].compute(runt, path))

            async for size, item in self._runSubQuery(runt, node, path):
                if size > valu:
                    path.vars.update(item[1].vars)
                    return False

            if item:
                path.vars.update(item[1].vars)
            return size == valu

        return cond

    def _subqCondGt(self, runt):

        async def cond(node, path):

            item = None
            valu = s_stormtypes.intify(await self.kids[2].compute(runt, path))
            async for size, item in self._runSubQuery(runt, node, path):
                if size > valu:
                    path.vars.update(item[1].vars)
                    return True

            if item:
                path.vars.update(item[1].vars)
            return False

        return cond

    def _subqCondLt(self, runt):

        async def cond(node, path):

            item = None
            valu = s_stormtypes.intify(await self.kids[2].compute(runt, path))
            async for size, item in self._runSubQuery(runt, node, path):
                if size >= valu:
                    path.vars.update(item[1].vars)
                    return False

            if item:
                path.vars.update(item[1].vars)
            return True

        return cond

    def _subqCondGe(self, runt):

        async def cond(node, path):

            item = None
            valu = s_stormtypes.intify(await self.kids[2].compute(runt, path))
            async for size, item in self._runSubQuery(runt, node, path):
                if size >= valu:
                    path.vars.update(item[1].vars)
                    return True

            if item:
                path.vars.update(item[1].vars)
            return False

        return cond

    def _subqCondLe(self, runt):

        async def cond(node, path):

            item = None
            valu = s_stormtypes.intify(await self.kids[2].compute(runt, path))
            async for size, item in self._runSubQuery(runt, node, path):
                if size > valu:
                    path.vars.update(item[1].vars)
                    return False

            if item:
                path.vars.update(item[1].vars)
            return True

        return cond

    def _subqCondNe(self, runt):

        async def cond(node, path):

            size = 0
            item = None
            valu = s_stormtypes.intify(await self.kids[2].compute(runt, path))

            async for size, item in self._runSubQuery(runt, node, path):
                if size > valu:
                    path.vars.update(item[1].vars)
                    return True

            if item:
                path.vars.update(item[1].vars)
            return size != valu

        return cond

    async def getCondEval(self, runt):

        if len(self.kids) == 3:
            cmpr = await self.kids[1].compute(runt, None)
            ctor = self.funcs.get(cmpr)
            if ctor is None:
                raise self.kids[1].addExcInfo(s_exc.NoSuchCmpr(cmpr=cmpr, type='subquery'))

            return ctor(runt)

        subq = self.kids[0]

        async def cond(node, path):
            genr = s_common.agen((node, path))
            async for _, subp in subq.run(runt, genr):
                path.vars.update(subp.vars)
                return True
            return False

        return cond

class OrCond(Cond):
    '''
    <cond> or <cond>
    '''
    async def getCondEval(self, runt):

        cond0 = await self.kids[0].getCondEval(runt)
        cond1 = await self.kids[1].getCondEval(runt)

        async def cond(node, path):

            if await cond0(node, path):
                return True

            return await cond1(node, path)

        return cond

class AndCond(Cond):
    '''
    <cond> and <cond>
    '''
    async def getLiftHints(self, runt, path):
        h0 = await self.kids[0].getLiftHints(runt, path)
        h1 = await self.kids[0].getLiftHints(runt, path)
        return h0 + h1

    async def getCondEval(self, runt):

        cond0 = await self.kids[0].getCondEval(runt)
        cond1 = await self.kids[1].getCondEval(runt)

        async def cond(node, path):

            if not await cond0(node, path):
                return False

            return await cond1(node, path)

        return cond

class NotCond(Cond):
    '''
    not <cond>
    '''

    async def getCondEval(self, runt):

        kidcond = await self.kids[0].getCondEval(runt)

        async def cond(node, path):
            return not await kidcond(node, path)

        return cond

class TagCond(Cond):
    '''
    #foo.bar
    '''
    async def getLiftHints(self, runt, path):

        kid = self.kids[0]

        if not isinstance(kid, TagMatch):
            return []

        if kid.hasglob():
            return []

        if kid.isconst:
            return (
                ('tag', {'name': await kid.compute(None, None)}),
            )

        if kid.isRuntSafe(runt):
            name = await kid.compute(runt, path)
            if name and '*' not in name:
                return (
                    ('tag', {'name': name}),
                )

        return []

    async def getCondEval(self, runt):

        assert len(self.kids) == 1

        # kid is a non-runtsafe VarValue: dynamically evaluate value of variable for each node
        async def cond(node, path):
            name = await self.kids[0].compute(runt, path)
            if name == '*':
                return bool(node.getTagNames())

            if '*' in name:
                reobj = s_cache.getTagGlobRegx(name)
                return any(reobj.fullmatch(p) for p in node.getTagNames())

            return node.getTag(name) is not None

        return cond

class HasRelPropCond(Cond):

    async def getCondEval(self, runt):

        assert isinstance(self.kids[0], RelProp)

        virts = None
        if len(self.kids) == 2:
            virts = await self.kids[1].compute(runt, None)

        async def cond(node, path):
            return await self.hasProp(node, runt, path, virts=virts)

        return cond

    async def hasProp(self, node, runt, path, virts=None):

        realnode, name, _ = await self.kids[0].resolvePivs(node, runt, path)
        if realnode is None:
            return False

        if (prop := realnode.form.props.get(name)) is None:
            return False

        if virts is None:
            return realnode.has(name)

        try:
            vgetr = prop.type.getVirtGetr(virts)
        except s_exc.NoSuchVirt:
            return False

        return realnode.has(name, virts=vgetr)

    async def getLiftHints(self, runt, path):

        relprop = self.kids[0]

        name = await relprop.compute(runt, path)
        ispiv = name.find('::') != -1
        if ispiv:
            return (
                ('relprop', {'name': name.split('::')[0]}),
            )

        hint = {
            'name': name,
        }

        return (
            ('relprop', hint),
        )

class HasTagPropCond(Cond):

    async def getCondEval(self, runt):

        async def cond(node, path):
            tag = await self.kids[0].compute(runt, path)
            name = await self.kids[1].compute(runt, path)

            if tag == '*':
                tagprops = node._getTagPropsDict()
                return any(name in props for props in tagprops.values())

            if '*' in tag:
                reobj = s_cache.getTagGlobRegx(tag)
                tagprops = node._getTagPropsDict()
                for tagname, props in tagprops.items():
                    if reobj.fullmatch(tagname) and name in props:
                        return True

            return node.hasTagProp(tag, name)

        return cond

class HasAbsPropCond(Cond):

    async def getCondEval(self, runt):

        name = await self.kids[0].compute(runt, None)

        virts = None
        if len(self.kids) == 2:
            virts = await self.kids[1].compute(runt, None)

        prop = runt.model.props.get(name)
        if prop is not None:

            vgetr = None
            if virts:
                vgetr = prop.type.getVirtGetr(virts)

            if prop.isform:
                if virts is None:
                    async def cond(node, path):
                        return node.form.name == prop.name
                else:
                    async def cond(node, path):
                        if node.form.name != prop.name:
                            return False
                        return node.valu(virts=vgetr) is not None

                return cond

            async def cond(node, path):
                if node.form.name != prop.form.name:
                    return False

                return node.has(prop.name, virts=vgetr)

            return cond

        if name.endswith('*'):
            formlist = runt.model.reqFormsByPrefix(name[:-1], extra=self.kids[0].addExcInfo)

            async def cond(node, path):
                return node.form.name in formlist

            return cond

        if (formlist := runt.model.formsbyiface.get(name)) is not None:

            async def cond(node, path):
                return node.form.name in formlist

            return cond

        if (proplist := runt.model.ifaceprops.get(name)) is not None:

            formlist = []
            for propname in proplist:
                prop = runt.model.props.get(propname)
                formlist.append(prop.form.name)
                relname = prop.name

            vgetr = None
            if virts:
                vgetr = prop.type.getVirtGetr(virts)

            async def cond(node, path):
                if node.form.name not in formlist:
                    return False

                return node.has(relname, virts=vgetr)

            return cond

        raise self.kids[0].addExcInfo(s_exc.NoSuchProp.init(name))

class HasVirtPropCond(Cond):

    async def getCondEval(self, runt):

        async def cond(node, path):
            virts = await self.kids[0].compute(runt, path)
            if len(virts) == 1 and virts[0] in runt.model.metatypes:
                return node.getMeta(virts[0]) is not None

            getr = node.form.type.getVirtGetr(virts)
            return node.valu(virts=getr) is not None

        return cond

class VirtPropCond(Cond):

    async def getCondEval(self, runt):

        cmpr = self.kids[1].value()

        async def cond(node, path):

            (ptyp, val1) = await self.kids[0].getTypeValu(runt, path)
            if val1 is None:
                return False

            if (ctor := ptyp.getCmprCtor(cmpr)) is None:
                raise self.kids[1].addExcInfo(s_exc.NoSuchCmpr(cmpr=cmpr, name=ptyp.name))

            val2 = await self.kids[2].compute(runt, path)
            return ctor(val2)(val1)

        return cond

class ArrayCond(Cond):

    async def getCondEval(self, runt):

        offs = 0
        virts = None
        if len(self.kids) == 4:
            offs = 1
            virts = self.kids[1]

        relprop = self.kids[0]
        cmpr = self.kids[offs + 1].value()
        valukid = self.kids[offs + 2]

        async def cond(node, path):

            realnode, realprop, _ = await relprop.resolvePivs(node, runt, path)
            if realnode is None:
                return False

            if (prop := realnode.form.props.get(realprop)) is None:
                raise self.kids[0].addExcInfo(s_exc.NoSuchProp.init(realprop))

            if not prop.type.isarray:
                mesg = f'Array filter syntax is invalid for non-array prop {realprop}.'
                raise self.kids[offs + 1].addExcInfo(s_exc.BadCmprType(mesg=mesg))

            ptyp = prop.type.arraytype
            getr = None
            if virts is not None:
                vnames = await virts.compute(runt, path)
                (ptyp, getr) = ptyp.getVirtInfo(vnames)

            if (ctor := ptyp.getCmprCtor(cmpr)) is None:
                raise self.kids[1].addExcInfo(s_exc.NoSuchCmpr(cmpr=cmpr, name=ptyp.name))

            if (items := realnode.get(realprop, virts=getr)) is None:
                return False

            val2 = await valukid.compute(runt, path)

            for item in items:
                if ctor(val2)(item):
                    return True

            return False

        return cond

class AbsPropCond(Cond):

    async def getCondEval(self, runt):

        name = await self.kids[0].compute(runt, None)
        iface = False

        if (prop := runt.model.props.get(name)) is None:
            if (proplist := runt.model.ifaceprops.get(name)) is not None:
                iface = True
                prop = runt.model.props.get(proplist[0])
            else:
                raise self.kids[0].addExcInfo(s_exc.NoSuchProp.init(name))

        cmpr = await self.kids[1].compute(runt, None)

        if (ctor := prop.type.getCmprCtor(cmpr)) is None:
            raise self.kids[1].addExcInfo(s_exc.NoSuchCmpr(cmpr=cmpr, name=prop.type.name))

        if prop.isform:
            async def cond(node, path):
                if node.ndef[0] != name:
                    return False

                val1 = node.ndef[1]
                val2 = await self.kids[2].compute(runt, path)
                return ctor(val2)(val1)

            return cond

        async def cond(node, path):
            if not iface and node.ndef[0] != prop.form.name:
                return False

            if (val1 := node.get(prop.name)) is None:
                return False

            val2 = await self.kids[2].compute(runt, path)
            return ctor(val2)(val1)

        return cond

class AbsVirtPropCond(Cond):

    async def getCondEval(self, runt):

        name = await self.kids[0].compute(runt, None)
        virts = await self.kids[1].compute(runt, None)
        cmpr = await self.kids[2].compute(runt, None)

        props = runt.model.reqPropList(name, extra=self.kids[0].addExcInfo)
        prop = props[0]

        if prop.isform and len(virts) == 1 and (ptyp := runt.model.metatypes.get(virts[0])) is not None:
            if (ctor := ptyp.getCmprCtor(cmpr)) is None:
                raise self.kids[2].addExcInfo(s_exc.NoSuchCmpr(cmpr=cmpr, name=ptyp.name))

            metaname = virts[0]

            async def cond(node, path):
                if node.ndef[0] != name:
                    return False

                val1 = node.getMeta(metaname)
                val2 = await self.kids[3].compute(runt, path)
                return ctor(val2)(val1)

            return cond

        (ptyp, getr) = prop.type.getVirtInfo(virts)

        if (ctor := ptyp.getCmprCtor(cmpr)) is None:
            raise self.kids[2].addExcInfo(s_exc.NoSuchCmpr(cmpr=cmpr, name=ptyp.name))

        if prop.isform:
            async def cond(node, path):
                if node.ndef[0] != name:
                    return False

                if (val1 := node.valu(virts=getr)) is None:
                    return False

                val2 = await self.kids[3].compute(runt, path)
                return ctor(val2)(val1)

            return cond

        forms = set([prop.form.name for prop in props])

        async def cond(node, path):
            if node.ndef[0] not in forms:
                return False

            if (val1 := node.get(prop.name, virts=getr)) is None:
                return False

            val2 = await self.kids[3].compute(runt, path)
            return ctor(val2)(val1)

        return cond

class TagValuCond(Cond):

    async def getCondEval(self, runt):

        lval = self.kids[0]
        cmpr = await self.kids[1].compute(runt, None)
        rval = self.kids[2]

        ival = runt.model.type('ival')
        if (cmprctor := ival.getCmprCtor(cmpr)) is None:
            raise self.kids[1].addExcInfo(s_exc.NoSuchCmpr(cmpr=cmpr, name=ival.name))

        if isinstance(lval, VarValue) or not lval.isconst:
            async def cond(node, path):
                name = await lval.compute(runt, path)
                if '*' in name:
                    mesg = f'Wildcard tag names may not be used in conjunction with tag value comparison: {name}'
                    raise self.addExcInfo(s_exc.StormRuntimeError(mesg=mesg, name=name))

                valu = await rval.compute(runt, path)
                return cmprctor(valu)(node.getTag(name))

            return cond

        name = await lval.compute(runt, None)

        if isinstance(rval, Const):
            valu = await rval.compute(runt, None)
            cmpr = cmprctor(valu)

            async def cond(node, path):
                return cmpr(node.getTag(name))

            return cond

        # it's a runtime value...
        async def cond(node, path):
            valu = await rval.compute(runt, path)
            return cmprctor(valu)(node.getTag(name))

        return cond

class TagVirtCond(Cond):

    async def getCondEval(self, runt):

        lval = self.kids[0]
        vkid = self.kids[1]
        cmpr = await self.kids[2].compute(runt, None)
        rval = self.kids[3]

        ival = runt.model.type('ival')

        if isinstance(lval, VarValue) or not lval.isconst:
            async def cond(node, path):
                name = await lval.compute(runt, path)
                if '*' in name:
                    mesg = f'Wildcard tag names may not be used in conjunction with tag value comparison: {name}'
                    raise self.addExcInfo(s_exc.StormRuntimeError(mesg=mesg, name=name))

                valu = await rval.compute(runt, path)
                virts = await vkid.compute(runt, path)

                (ptyp, getr) = ival.getVirtInfo(virts)

                if (cmprctor := ptyp.getCmprCtor(cmpr)) is None:
                    raise self.kids[2].addExcInfo(s_exc.NoSuchCmpr(cmpr=cmpr, name=ptyp.name))

                tval = node.getTag(name)
                for func in getr:
                    tval = func(tval)

                return cmprctor(valu)(tval)

            return cond

        name = await lval.compute(runt, None)

        if isinstance(rval, Const):
            valu = await rval.compute(runt, None)
            virts = await vkid.compute(runt, None)

            (ptyp, getr) = ival.getVirtInfo(virts)

            if (cmprctor := ptyp.getCmprCtor(cmpr)) is None:
                raise self.kids[2].addExcInfo(s_exc.NoSuchCmpr(cmpr=cmpr, name=ptyp.name))

            cmpr = cmprctor(valu)

            async def cond(node, path):
                tval = node.getTag(name)
                for func in getr:
                    tval = func(tval)
                return cmpr(tval)

            return cond

        # it's a runtime value...
        async def cond(node, path):
            valu = await rval.compute(runt, path)
            virts = await vkid.compute(runt, path)

            (ptyp, getr) = ival.getVirtInfo(virts)

            if (cmprctor := ptyp.getCmprCtor(cmpr)) is None:
                raise self.kids[2].addExcInfo(s_exc.NoSuchCmpr(cmpr=cmpr, name=ptyp.name))

            tval = node.getTag(name)
            for func in getr:
                tval = func(tval)

            return cmprctor(valu)(tval)

        return cond

class RelPropCond(Cond):
    '''
    :foo:bar <cmpr> <value>
    '''
    async def getCondEval(self, runt):

        cmpr = self.kids[1].value()
        valukid = self.kids[2]

        async def cond(node, path):
            ptyp, valu, _ = await self.kids[0].getTypeValuProp(runt, path)

            xval = await valukid.compute(runt, path)
            if not isinstance(xval, s_node.Node):
                xval = await s_stormtypes.tostor(xval)

            if xval is None or valu is None:
                return False

            if (ctor := ptyp.getCmprCtor(cmpr)) is None:
                raise self.kids[1].addExcInfo(s_exc.NoSuchCmpr(cmpr=cmpr, name=ptyp.name))

            return ctor(xval)(valu)

        return cond

    async def getLiftHints(self, runt, path):

        relprop = self.kids[0].kids[0]

        name = await relprop.compute(runt, path)
        ispiv = name.find('::') != -1
        if ispiv:
            return (
                ('relprop', {'name': name.split('::')[0]}),
            )

        hint = {
            'name': name,
            'cmpr': await self.kids[1].compute(runt, path),
            'valu': await self.kids[2].compute(runt, path),
        }

        return (
            ('relprop', hint),
        )

class TagPropCond(Cond):

    async def getCondEval(self, runt):

        offs = 0
        virts = None
        if len(self.kids) == 5:
            offs = 1
            virts = await self.kids[2].compute(runt, None)

        cmpr = self.kids[offs + 2].value()
        rval = self.kids[offs + 3]

        async def cond(node, path):

            tag = await self.kids[0].compute(runt, path)
            name = await self.kids[1].compute(runt, path)

            if '*' in tag:
                mesg = f'Wildcard tag names may not be used in conjunction with tagprop value comparison: {tag}'
                raise self.addExcInfo(s_exc.StormRuntimeError(mesg=mesg, name=tag))

            prop = runt.model.getTagProp(name)
            if prop is None:
                mesg = f'No such tag property: {name}'
                raise self.kids[0].addExcInfo(s_exc.NoSuchTagProp(name=name, mesg=mesg))

            curv = node.getTagProp(tag, name)
            if curv is None:
                return False

            # TODO cache on (cmpr, valu) for perf?
            valu = await rval.compute(runt, path)

            getr = ()
            ptyp = prop.type
            if virts is not None:
                (ptyp, getr) = ptyp.getVirtInfo(virts)

            if (ctor := ptyp.getCmprCtor(cmpr)) is None:
                raise self.kids[2].addExcInfo(s_exc.NoSuchCmpr(cmpr=cmpr, name=ptyp.name))

            for func in getr:
                curv = func(curv)

            return ctor(valu)(curv)

        return cond

class FiltOper(Oper):

    async def getLiftHints(self, runt, path):

        if await self.kids[0].compute(None, None) != '+':
            return []

        return await self.kids[1].getLiftHints(runt, path)

    async def run(self, runt, genr):

        must = await self.kids[0].compute(None, None) == '+'
        cond = await self.kids[1].getCondEval(runt)

        async for node, path in genr:
            answ = await cond(node, path)
            if (must and answ) or (not must and not answ):
                yield node, path
            else:
                # all filters must sleep
                await asyncio.sleep(0)

class ArgvQuery(Value):

    runtopaque = True

    def isRuntSafe(self, runt):
        # an argv query is really just a string, so it's runtsafe.
        return True

    def validate(self, runt):
        # validation is done by the sub-runtime
        pass

    async def compute(self, runt, path):
        return self.kids[0].text

class PropValue(Value):

    def prepare(self):
        self.isconst = isinstance(self.kids[0], Const)

        self.virts = None
        self.constvirts = None

        if len(self.kids) > 1:
            self.virts = self.kids[1]
            if all(isinstance(k, Const) for k in self.virts.kids):
                self.constvirts = [k.value() for k in self.virts.kids]

    def isRuntSafe(self, runt):
        return False

    def isRuntSafeAtom(self, runt):
        return False

    async def getTypeValuProp(self, runt, path, strict=True):
        if not path:
            return None, None, None

        node, realprop, fullname = await self.kids[0].resolvePivs(path.node, runt, path)
        if node is None:
            return None, None, None

        if (prop := node.form.props.get(realprop)) is None:
            propname = await self.kids[0].compute(runt, path)
            if (exc := await s_stormtypes.typeerr(propname, str)) is None:
                if not strict:
                    return None, None, None

                mesg = f'No property named {propname}.'
                exc = s_exc.NoSuchProp(mesg=mesg, name=propname, form=path.node.form.name)

            raise self.kids[0].addExcInfo(exc)

        getr = None
        ptyp = prop.type

        if self.virts is not None:
            if (virts := self.constvirts) is None:
                virts = await self.virts.compute(runt, path)

            (ptyp, getr) = ptyp.getVirtInfo(virts)
            fullname += f".{'.'.join(virts)}"

        if (valu := node.get(realprop, virts=getr)) is None:
            return None, None, None

        if isinstance(valu, (dict, list, tuple)):
            # these get special cased because changing them affects the node
            # while it's in the pipeline but the modification doesn't get stored
            valu = s_msgpack.deepcopy(valu)

        return ptyp, valu, fullname

    async def compute(self, runt, path):
        return (await self.getTypeValuProp(runt, path))[1]

class RelPropValue(PropValue):
    pass

class VirtPropValue(PropValue):

    def prepare(self):
        self.const = self.kids[0].const

    async def getTypeValu(self, runt, path):

        node = path.node

        if (virts := self.const) is None:
            virts = await self.kids[0].compute(runt, path)

        if len(virts) == 1 and (mtyp := runt.model.metatypes.get(virts[0])) is not None:
            return mtyp, node.getMeta(virts[0])

        (ptyp, getr) = node.form.type.getVirtInfo(virts)

        if (valu := node.valu(virts=getr)) is None:
            return ptyp, None

        if isinstance(valu, (dict, list, tuple)):
            # these get special cased because changing them affects the node
            # while it's in the pipeline but the modification doesn't get stored
            valu = s_msgpack.deepcopy(valu)

        return ptyp, valu

    async def compute(self, runt, path):
        return (await self.getTypeValu(runt, path))[1]

class TagValue(Value):

    def isRuntSafe(self, runt):
        return False

    def isRuntSafeAtom(self, runt):
        return False

    async def compute(self, runt, path):
        name = await self.kids[0].compute(runt, path)
        return path.node.getTag(name)

class TagVirtValue(Value):

    def isRuntSafe(self, runt):
        return False

    def isRuntSafeAtom(self, runt):
        return False

    async def compute(self, runt, path):
        name = await self.kids[0].compute(runt, path)
        virts = await self.kids[1].compute(runt, path)

        valu = path.node.getTag(name)
        for getr in runt.model.type('ival').getVirtGetr(virts):
            valu = getr(valu)

        return valu

class TagProp(Value):

    async def compute(self, runt, path):
        tag = await self.kids[0].compute(runt, path)
        prop = await self.kids[1].compute(runt, path)
        return (tag, prop)

class FormTagProp(Value):

    async def compute(self, runt, path):
        form = await self.kids[0].compute(runt, path)
        tag = await self.kids[1].compute(runt, path)
        prop = await self.kids[2].compute(runt, path)
        return (form, tag, prop)

class TagPropValue(Value):
    async def compute(self, runt, path):
        tag, prop = await self.kids[0].compute(runt, path)

        tprop = runt.model.getTagProp(prop)
        if tprop is None:
            mesg = f'No such tag property: {prop}'
            raise self.kids[0].addExcInfo(s_exc.NoSuchTagProp(name=prop, mesg=mesg))

        valu = path.node.getTagProp(tag, prop)

        if len(self.kids) > 1:
            virts = await self.kids[1].compute(runt, path)
            for getr in tprop.type.getVirtGetr(virts):
                valu = getr(valu)

        return valu

class CallArgs(Value):

    async def compute(self, runt, path):
        return [await k.compute(runt, path) for k in self.kids]

class CallKwarg(CallArgs):
    pass

class CallKwargs(CallArgs):
    pass

class VirtProps(Value):
    def prepare(self):
        self.const = None
        if all(isinstance(k, Const) for k in self.kids):
            self.const = [k.value() for k in self.kids]

    async def compute(self, runt, path):
        if self.const is not None:
            return self.const
        return [await v.compute(runt, path) for v in self.kids]

class VarValue(Value):

    def validate(self, runt):

        if runt.runtvars.get(self.name) is None:
            exc = s_exc.NoSuchVar(mesg=f'Missing variable: {self.name}', name=self.name)
            raise self.addExcInfo(exc)

    def prepare(self):
        assert isinstance(self.kids[0], Const)
        self.name = self.kids[0].value()
        self.isconst = False

    def isRuntSafe(self, runt):
        return runt.isRuntVar(self.name)

    def isRuntSafeAtom(self, runt):
        return runt.isRuntVar(self.name)

    def hasVarName(self, name):
        return self.kids[0].value() == name

    async def compute(self, runt, path):

        if path is not None:
            valu = path.getVar(self.name, defv=s_common.novalu)
            if valu is not s_common.novalu:
                return valu

        valu = runt.getVar(self.name, defv=s_common.novalu)
        if valu is not s_common.novalu:
            return valu

        if runt.isRuntVar(self.name):
            exc = s_exc.NoSuchVar(mesg=f'Runtsafe variable used before assignment: {self.name}',
                                  name=self.name, runtsafe=True)
        else:
            exc = s_exc.NoSuchVar(mesg=f'Non-runtsafe variable used before assignment: {self.name}',
                                  name=self.name, runtsafe=False)

        raise self.addExcInfo(exc)

class VarDeref(Value):

    async def compute(self, runt, path):

        base = await self.kids[0].compute(runt, path)
        # the deref of None is always None
        if base is None:
            return None

        name = await self.kids[1].compute(runt, path)

        valu = s_stormtypes.fromprim(base, path=path)
        with s_scope.enter({'runt': runt}):
            try:
                return await valu.deref(name)
            except s_exc.SynErr as e:
                raise self.kids[1].addExcInfo(e)

class FuncCall(Value):

    async def compute(self, runt, path):

        func = await self.kids[0].compute(runt, path)
        if not callable(func):
            text = self.getAstText()
            styp = await s_stormtypes.totype(func, basetypes=True)
            mesg = f"'{styp}' object is not callable: {text}"
            raise self.addExcInfo(s_exc.StormRuntimeError(mesg=mesg))

        if runt.readonly and not getattr(func, '_storm_readonly', False):
            funcname = getattr(func, '_storm_funcpath', func.__name__)
            mesg = f'{funcname}() is not marked readonly safe.'
            raise self.kids[0].addExcInfo(s_exc.IsReadOnly(mesg=mesg))

        argv = await self.kids[1].compute(runt, path)
        kwargs = {k: v for (k, v) in await self.kids[2].compute(runt, path)}

        with s_scope.enter({'runt': runt}):
            try:
                retn = func(*argv, **kwargs)
                if s_coro.iscoro(retn):
                    return await retn
                return retn

            except TypeError as e:
                mesg = str(e)
                if (funcpath := getattr(func, '_storm_funcpath', None)) is not None:
                    mesg = f"{funcpath}(){mesg.split(')', 1)[1]}"

                raise self.addExcInfo(s_exc.StormRuntimeError(mesg=mesg))

            except s_exc.SynErr as e:
                if getattr(func, '_storm_runtime_lib_func', None) is not None:
                    e.errinfo.pop('highlight', None)
                raise self.addExcInfo(e)

class DollarExpr(Value):
    '''
    Top level node for $(...) expressions
    '''
    async def compute(self, runt, path):
        return await self.kids[0].compute(runt, path)

async def expr_add(x, y):
    return await tonumber(x) + await tonumber(y)

async def expr_sub(x, y):
    return await tonumber(x) - await tonumber(y)

async def expr_mod(x, y):
    return await tonumber(x) % await tonumber(y)

async def expr_mul(x, y):
    return await tonumber(x) * await tonumber(y)

async def expr_div(x, y):
    x = await tonumber(x)
    y = await tonumber(y)
    if isinstance(x, int) and isinstance(y, int):
        return x // y
    return x / y

async def expr_pow(x, y):
    return await tonumber(x) ** await tonumber(y)

async def expr_eq(x, y):
    return await tocmprvalu(x) == await tocmprvalu(y)

async def expr_ne(x, y):
    return await tocmprvalu(x) != await tocmprvalu(y)

async def expr_gt(x, y):
    return await tonumber(x) > await tonumber(y)

async def expr_lt(x, y):
    return await tonumber(x) < await tonumber(y)

async def expr_ge(x, y):
    return await tonumber(x) >= await tonumber(y)

async def expr_le(x, y):
    return await tonumber(x) <= await tonumber(y)

async def expr_prefix(x, y):
    x, y = await tostr(x), await tostr(y)
    return x.startswith(y)

async def expr_re(x, y):
    if regex.search(await tostr(y), await tostr(x), flags=regex.I):
        return True
    return False

async def expr_in(x, y):
    x = await toprim(x)
    if hasattr(y, '_storm_contains'):
        return await y._storm_contains(x)

    return x in await toprim(y)

async def expr_notin(x, y):
    x = await toprim(x)
    if hasattr(y, '_storm_contains'):
        return not (await y._storm_contains(x))

    return x not in await toprim(y)

_ExprFuncMap = {
    '+': expr_add,
    '-': expr_sub,
    '%': expr_mod,
    '*': expr_mul,
    '/': expr_div,
    '**': expr_pow,
    '=': expr_eq,
    '!=': expr_ne,
    '~=': expr_re,
    '>': expr_gt,
    '<': expr_lt,
    '>=': expr_ge,
    '<=': expr_le,
    '^=': expr_prefix,
    'in': expr_in,
    'not in': expr_notin,
}

async def expr_not(x):
    return not await tobool(x)

async def expr_neg(x):
    return await tonumber(x) * -1

_UnaryExprFuncMap = {
    '-': expr_neg,
    'not': expr_not,
}

class UnaryExprNode(Value):
    '''
    A unary (i.e. single-argument) expression node
    '''
    def prepare(self):
        assert len(self.kids) == 2
        assert isinstance(self.kids[0], Const)

        oper = self.kids[0].value()
        self._operfunc = _UnaryExprFuncMap[oper]

    async def compute(self, runt, path):
        return await self._operfunc(await self.kids[1].compute(runt, path))

class ExprNode(Value):
    '''
    A binary (i.e. two argument) expression node
    '''
    def prepare(self):

        assert len(self.kids) == 3
        assert isinstance(self.kids[1], Const)

        self.oper = self.kids[1].value()
        self._operfunc = _ExprFuncMap[self.oper]

    async def compute(self, runt, path):
        parm1 = await self.kids[0].compute(runt, path)
        parm2 = await self.kids[2].compute(runt, path)
        try:
            return await self._operfunc(parm1, parm2)
        except ZeroDivisionError:
            exc = s_exc.StormRuntimeError(mesg='Cannot divide by zero')
            raise self.kids[2].addExcInfo(exc)
        except decimal.InvalidOperation:
            exc = s_exc.StormRuntimeError(mesg='Invalid operation on a Number')
            raise self.addExcInfo(exc)
        except TypeError as e:
            exc = s_exc.StormRuntimeError(mesg=f'Error evaluating "{self.oper}" operator: {str(e)}')
            raise self.addExcInfo(exc)

class ExprOrNode(Value):
    async def compute(self, runt, path):
        parm1 = await self.kids[0].compute(runt, path)
        if await tobool(parm1):
            return True
        parm2 = await self.kids[2].compute(runt, path)
        return await tobool(parm2)

class ExprAndNode(Value):
    async def compute(self, runt, path):
        parm1 = await self.kids[0].compute(runt, path)
        if not await tobool(parm1):
            return False
        parm2 = await self.kids[2].compute(runt, path)
        return await tobool(parm2)

class TagName(Value):

    def prepare(self):
        self.isconst = not self.kids or all(isinstance(k, Const) for k in self.kids)
        if self.isconst and self.kids:
            self.constval = '.'.join([k.value() for k in self.kids])
        else:
            self.constval = None

    async def compute(self, runt, path):

        if self.isconst:
            return self.constval

        if not isinstance(self.kids[0], Const):
            valu = await self.kids[0].compute(runt, path)
            valu = await s_stormtypes.toprim(valu)

            if not isinstance(valu, str):
                mesg = 'Invalid value type for tag name, tag names must be strings.'
                raise s_exc.BadTypeValu(mesg=mesg)

            normtupl = runt.view.core.getTagNorm(valu)
            return normtupl[0]

        vals = []
        for kid in self.kids:
            part = await kid.compute(runt, path)
            if part is None:
                mesg = f'Null value from var ${kid.name} is not allowed in tag names.'
                raise kid.addExcInfo(s_exc.BadTypeValu(mesg=mesg))

            part = await tostr(part)
            partnorm = runt.view.core.getTagNorm(part)
            vals.append(partnorm[0])

        return '.'.join(vals)

    async def computeTagArray(self, runt, path, excignore=()):

        if self.isconst:
            return (self.constval,)

        if not isinstance(self.kids[0], (Const, FormatString)):
            tags = []
            vals = await self.kids[0].compute(runt, path)
            vals = await s_stormtypes.toprim(vals)

            if not isinstance(vals, (tuple, list, set)):
                vals = (vals,)

            for valu in vals:
                try:
                    if not isinstance(valu, str):
                        mesg = 'Invalid value type for tag name, tag names must be strings.'
                        raise s_exc.BadTypeValu(mesg=mesg)

                    normtupl = runt.view.core.getTagNorm(valu)
                    if normtupl is None:
                        continue

                    tags.append(normtupl[0])
                except excignore:
                    pass
            return tags

        vals = []
        for kid in self.kids:
            part = await kid.compute(runt, path)
            if part is None:
                mesg = f'Null value from var ${kid.name} is not allowed in tag names.'
                raise kid.addExcInfo(s_exc.BadTypeValu(mesg=mesg))

            part = await tostr(part)
            partnorm = runt.view.core.getTagNorm(part)
            vals.append(partnorm[0])

        return ('.'.join(vals),)

class TagMatch(TagName):
    '''
    Like TagName, but can have asterisks
    '''
    def hasglob(self):
        assert self.kids
        # TODO support vars with asterisks?
        return any('*' in kid.valu for kid in self.kids if isinstance(kid, Const))

    async def compute(self, runt, path):

        if self.isconst:
            return self.constval

        if not isinstance(self.kids[0], Const):
            valu = await self.kids[0].compute(runt, path)
            valu = await s_stormtypes.toprim(valu)

            if not isinstance(valu, str):
                mesg = 'Invalid value type for tag name, tag names must be strings.'
                raise s_exc.BadTypeValu(mesg=mesg)

            return valu

        vals = []
        for kid in self.kids:
            part = await kid.compute(runt, path)
            if part is None:
                mesg = f'Null value from var ${kid.name} is not allowed in tag names.'
                raise s_exc.BadTypeValu(mesg=mesg)

            vals.append(await tostr(part))

        return '.'.join(vals)

class Const(Value):

    def __init__(self, astinfo, valu, kids=()):
        Value.__init__(self, astinfo, kids=kids)
        self.isconst = True
        self.valu = valu

    def repr(self):
        return f'{self.__class__.__name__}: {self.valu}'

    def isRuntSafe(self, runt):
        return True

    def value(self):
        return self.valu

    async def compute(self, runt, path):
        return self.valu

class ExprDict(Value):

    def prepare(self):
        self.const = None
        if all(isinstance(k, Const) and not isinstance(k, EmbedQuery) for k in self.kids):
            valu = {}
            for i in range(0, len(self.kids), 2):
                valu[self.kids[i].value()] = self.kids[i + 1].value()
            self.const = s_msgpack.en(valu)

    async def compute(self, runt, path):

        if self.const is not None:
            return s_stormtypes.Dict(s_msgpack.un(self.const))

        valu = {}
        for i in range(0, len(self.kids), 2):

            key = await self.kids[i].compute(runt, path)

            if s_stormtypes.ismutable(key):
                key = await s_stormtypes.torepr(key)
                raise s_exc.BadArg(mesg='Mutable values are not allowed as dictionary keys', name=key)

            key = await toprim(key)

            valu[key] = await self.kids[i + 1].compute(runt, path)

        return s_stormtypes.Dict(valu)

class ExprList(Value):

    def prepare(self):
        self.const = None
        if all(isinstance(k, Const) and not isinstance(k, EmbedQuery) for k in self.kids):
            self.const = s_msgpack.en([k.value() for k in self.kids])

    async def compute(self, runt, path):
        if self.const is not None:
            return s_stormtypes.List(list(s_msgpack.un(self.const)))
        return s_stormtypes.List([await v.compute(runt, path) for v in self.kids])

class FormatString(Value):

    def prepare(self):
        self.isconst = not self.kids or (len(self.kids) == 1 and isinstance(self.kids[0], Const))
        self.constval = self.kids[0].value() if self.isconst and self.kids else ''

    async def compute(self, runt, path):
        if self.isconst:
            return self.constval
        reprs = [await s_stormtypes.torepr(await k.compute(runt, path), usestr=True) for k in self.kids]
        return ''.join(reprs)

class VarList(Const):
    pass

class Bool(Const):
    pass

class EmbedQuery(Const):
    runtopaque = True

    def validate(self, runt):
        # var scope validation occurs in the sub-runtime
        pass

    def hasVarName(self, name):
        # similar to above, the sub-runtime handles var scoping
        return False

    def getRuntVars(self, runt):
        if 0:
            yield

    async def compute(self, runt, path):

        varz = {}
        varz.update(runt.getScopeVars())

        if path is not None:
            varz.update(path.vars)

        return s_stormtypes.Query(self.valu, varz, runt, path=path)

class List(Value):

    def prepare(self):
        self.isconst = all(isinstance(k, Const) for k in self.kids)

    def repr(self):
        return 'List: %s' % self.kids

    async def compute(self, runt, path):
        return [await k.compute(runt, path) for k in self.kids]

class PropName(Value):

    def prepare(self):
        self.isconst = isinstance(self.kids[0], Const)
        if self.isconst:
            self.name = self.kids[0].value()
            self.pivs = self.name.split('::')

    async def compute(self, runt, path):
        return await self.kids[0].compute(runt, path)

    async def resolvePivs(self, node, runt, path):
        if self.isconst:
            pivs = self.pivs
            name = self.name
        else:
            propname = await self.compute(runt, path)
            name = await tostr(propname)
            pivs = name.split('::')

        realprop = pivs[-1]

        for name in pivs[:-1]:
            if (prop := node.form.props.get(name)) is None:
                return None, None, None

            if (valu := node.get(name)) is None:
                return None, None, None

            if (typename := prop.type.name) == 'ndef':
                ndef = valu
            elif (form := runt.model.forms.get(typename)) is not None:
                ndef = (form.name, valu)
            else:
                raise self.addExcInfo(s_exc.NoSuchForm.init(typename))

            if (node := await runt.view.getNodeByNdef(ndef)) is None:
                return None, None, None

        return node, realprop, name

class FormName(Value):

    async def compute(self, runt, path):
        return await self.kids[0].compute(runt, path)

class PivotTarget(Value):

    def init(self, core):
        [k.init(core) for k in self.kids]

        self.constval = None
        self.constprops = None
        if isinstance(self.kids[0], Const):
            self.constprops = self.getPropList(self.kids[0].value(), core.model)
            self.constval = [(prop, None) for prop in self.constprops]

    def getPropList(self, name, model):
        if (prop := model.props.get(name)) is not None:
            return (prop,)

        proplist = model.reqPropsByLook(name, extra=self.kids[0].addExcInfo)
        return [model.props.get(prop) for prop in proplist]

    async def compute(self, runt, path):
        if self.constval is not None:
            return self.constval

        valu = await self.kids[0].compute(runt, path)
        if not isinstance(valu, list):
            props = self.getPropList(valu, runt.model)
        else:
            props = []
            for name in valu:
                props += self.getPropList(name, runt.model)

        return [(prop, None) for prop in props]

class PivotTargetVirt(Value):

    def init(self, core):
        [k.init(core) for k in self.kids]

        self.virts = self.kids[1]
        self.constvirts = None
        if all(isinstance(k, Const) for k in self.virts.kids):
            self.constvirts = [k.value() for k in self.virts.kids]

        self.constprops = None
        if isinstance(self.kids[0], Const):
            self.constprops = core.model.reqPropList(self.kids[0].value(), extra=self.kids[0].addExcInfo)

        self.constval = None
        if self.constprops and self.constvirts:
            self.constval = [(prop, self.constvirts) for prop in self.constprops]

    async def compute(self, runt, path):
        if self.constval is not None:
            return self.constval

        if (virts := self.constvirts) is None:
            virts = await self.virts.compute(runt, path)

        if (props := self.constprops) is None:
            valu = await self.kids[0].compute(runt, path)
            if not isinstance(valu, list):
                props = runt.model.reqPropList(valu, extra=self.kids[0].addExcInfo)
            else:
                props = []
                for name in valu:
                    props += runt.model.reqPropList(name, extra=self.kids[0].addExcInfo)

        return [(prop, virts) for prop in props]

class PivotTargetList(List):

    def prepare(self):
        self.constval = None
        if all(k.constval is not None for k in self.kids):
            self.constval = []
            for kid in self.kids:
                self.constval += kid.constval

    async def compute(self, runt, path):
        if self.constval is not None:
            return self.constval

        targets = []
        for kid in self.kids:
            targets += await kid.compute(runt, path)

        return targets

class RelProp(PropName):
    pass

class Edit(Oper):
    pass

class EditParens(Edit):

    async def run(self, runt, genr):

        self.reqNotReadOnly(runt)

        nodeadd = self.kids[0]
        assert isinstance(nodeadd, EditNodeAdd)

        formname = await nodeadd.kids[0].compute(runt, None)

        runt.layerConfirm(('node', 'add', formname))

        # create an isolated generator for the add vs edit
        if nodeadd.isRuntSafe(runt):

            # Luke, let the (node,path) tuples flow through you
            async for item in genr:
                yield item

            # isolated runtime stack...
            genr = s_common.agen()
            for oper in self.kids:
                genr = oper.run(runt, genr)

            async for item in genr:
                yield item

        else:

            # do a little genr-jig.
            async for node, path in genr:

                formname = await nodeadd.kids[0].compute(runt, path)
                form = runt.model.form(formname)

                yield node, path

                async def editgenr():
                    async for item in nodeadd.addFromPath(form, runt, path):
                        yield item

                fullgenr = editgenr()
                for oper in self.kids[1:]:
                    fullgenr = oper.run(runt, fullgenr)

                async for item in fullgenr:
                    yield item

class EditNodeAdd(Edit):

    def prepare(self):

        assert isinstance(self.kids[0], FormName)
        assert isinstance(self.kids[1], Const)

        self.oper = self.kids[1].value()
        self.excignore = (s_exc.BadTypeValu, ) if self.oper == '?=' else ()

    async def addFromPath(self, form, runt, path):
        '''
        Add a node using the context from path.

        NOTE: CALLER MUST CHECK PERMS
        '''
        vals = await self.kids[2].compute(runt, path)

        try:
            if isinstance(form.type, s_types.Guid):
                vals = await s_stormtypes.toprim(vals)

            for valu in form.type.getTypeVals(vals):
                try:
                    newn = await runt.view.addNode(form.name, valu)
                except self.excignore:
                    pass
                else:
                    if newn is not None:
                        yield newn, runt.initPath(newn)
        except self.excignore:
            await asyncio.sleep(0)

    async def run(self, runt, genr):

        # the behavior here is a bit complicated...

        # single value add (runtime computed per node )
        # In the cases below, $hehe is input to the storm runtime vars.
        # case 1: [ foo:bar="lols" ]
        # case 2: [ foo:bar=$hehe ]
        # case 2: [ foo:bar=$lib.func(20, $hehe) ]
        # case 3: ($foo, $bar) = $hehe [ foo:bar=($foo, $bar) ]

        # iterative add ( node add is executed once per inbound node )
        # case 1: <query> [ foo:bar=(:baz, 20) ]
        # case 2: <query> [ foo:bar=($node, 20) ]
        # case 2: <query> $blah=:baz [ foo:bar=($blah, 20) ]

        self.reqNotReadOnly(runt)

        runtsafe = self.isRuntSafe(runt)

        async def feedfunc():

            if not runtsafe:

                async for node, path in genr:

                    # must reach back first to trigger sudo / etc
                    name = await self.kids[0].compute(runt, path)
                    formname = await tostr(name)
                    runt.layerConfirm(('node', 'add', formname))

                    form = runt.model.form(formname)
                    if form is None:
                        if (exc := await s_stormtypes.typeerr(name, str)) is None:
                            exc = s_exc.NoSuchForm.init(formname)

                        raise self.kids[0].addExcInfo(exc)

                    # must use/resolve all variables from path before yield
                    async for item in self.addFromPath(form, runt, path):
                        yield item

                    yield node, path
                    await asyncio.sleep(0)

            else:

                name = await self.kids[0].compute(runt, None)
                formname = await tostr(name)
                runt.layerConfirm(('node', 'add', formname))

                form = runt.model.form(formname)
                if form is None:
                    if (exc := await s_stormtypes.typeerr(name, str)) is None:
                        exc = s_exc.NoSuchForm.init(formname)

                    raise self.kids[0].addExcInfo(exc)

                valu = await self.kids[2].compute(runt, None)
                valu = await s_stormtypes.tostor(valu)

                try:
                    for valu in form.type.getTypeVals(valu):
                        try:
                            node = await runt.view.addNode(formname, valu)
                        except self.excignore:
                            continue

                        if node is not None:
                            yield node, runt.initPath(node)
                        await asyncio.sleep(0)
                except self.excignore:
                    await asyncio.sleep(0)

        if runtsafe:
            async for node, path in genr:
                yield node, path

        async with contextlib.aclosing(s_base.schedGenr(feedfunc())) as agen:
            async for item in agen:
                yield item

class CondSetOper(Oper):
    def __init__(self, astinfo, kids, errok=False):
        Value.__init__(self, astinfo, kids=kids)
        self.errok = errok

    def prepare(self):
        self.isconst = False
        if isinstance(self.kids[0], Const):
            self.isconst = True
            kidv = self.kids[0].value()
            self.valu = COND_EDIT_SET.get(kidv, kidv)

    async def compute(self, runt, path):
        if self.isconst:
            return self.valu

        valu = await self.kids[0].compute(runt, path)
        return COND_EDIT_SET.get(valu, valu)

class EditCondPropSet(Edit):

    async def run(self, runt, genr):

        self.reqNotReadOnly(runt)

        excignore = (s_exc.BadTypeValu,) if self.kids[1].errok else ()
        rval = self.kids[2]

        async for node, path in genr:

            propname = await self.kids[0].compute(runt, path)
            name = await tostr(propname)

            prop = node.form.reqProp(name, extra=self.kids[0].addExcInfo)

            oper = await self.kids[1].compute(runt, path)
            if oper == SET_NEVER or (oper == SET_UNSET and (oldv := node.get(name)) is not None):
                yield node, path
                await asyncio.sleep(0)
                continue

            if not node.form.isrunt:
                # runt node property permissions are enforced by the callback
                runt.confirmPropSet(prop)

            if oper not in (SET_UNSET, SET_ALWAYS):
                try:
                    oldv = node.get(name)
                    valu = await rval.compute(runt, path)
                    newv, norminfo = prop.type.normVirt(oper, oldv, valu)

                    await node.set(name, newv, norminfo=norminfo)
                except excignore:
                    pass

                yield node, path
                await asyncio.sleep(0)
                continue

            isndef = isinstance(prop.type, s_types.Ndef)

            try:
                valu = await rval.compute(runt, path)
                valu = await s_stormtypes.tostor(valu, isndef=isndef)

                if isinstance(prop.type, s_types.Ival) and oldv is not None:
                    valu, _ = prop.type.norm(valu)
                    valu = prop.type.merge(oldv, valu)

                await node.set(name, valu)

            except excignore:
                pass

            yield node, path

            await asyncio.sleep(0)

class EditVirtPropSet(Edit):

    async def run(self, runt, genr):

        self.reqNotReadOnly(runt)

        oper = await self.kids[2].compute(runt, None)
        excignore = (s_exc.BadTypeValu,) if oper in ('?=', '?+=', '?-=') else ()

        rval = self.kids[3]

        async for node, path in genr:

            propname = await self.kids[0].compute(runt, path)
            name = await tostr(propname)

            prop = node.form.reqProp(name, extra=self.kids[0].addExcInfo)

            if not node.form.isrunt:
                # runt node property permissions are enforced by the callback
                runt.confirmPropSet(prop)

            virts = await self.kids[1].compute(runt, path)

            try:
                oldv = node.get(name)
                valu = await rval.compute(runt, path)
                newv, norminfo = prop.type.normVirt(virts[0], oldv, valu)

                await node.set(name, newv, norminfo=norminfo)
            except excignore:
                pass

            yield node, path
            await asyncio.sleep(0)

class EditPropSet(Edit):

    async def run(self, runt, genr):

        self.reqNotReadOnly(runt)

        oper = await self.kids[1].compute(runt, None)
        excignore = (s_exc.BadTypeValu,) if oper in ('?=', '?+=', '?-=') else ()

        isadd = oper in ('+=', '?+=')
        issub = oper in ('-=', '?-=')
        rval = self.kids[2]
        expand = True

        async for node, path in genr:

            propname = await self.kids[0].compute(runt, path)
            name = await tostr(propname)

            prop = node.form.props.get(name)
            if prop is None:
                if (exc := await s_stormtypes.typeerr(propname, str)) is None:
                    mesg = f'No property named {name} on form {node.form.name}.'
                    exc = s_exc.NoSuchProp(mesg=mesg, name=name, form=node.form.name)

                raise self.kids[0].addExcInfo(exc)

            if not node.form.isrunt:
                # runt node property permissions are enforced by the callback
                runt.confirmPropSet(prop)

            isndef = isinstance(prop.type, s_types.Ndef)
<<<<<<< HEAD
            isarray = prop.type.isarray
=======
            isarray = isinstance(prop.type, s_types.Array)
            if isarray and isinstance(prop.type.arraytype, s_types.Ndef):
                isndef = True
>>>>>>> b3d7ab99

            try:

                if isarray and isinstance(rval, SubQuery):
                    valu = await rval.compute_array(runt, path)
                    expand = False

                else:
                    valu = await rval.compute(runt, path)

                valu = await s_stormtypes.tostor(valu, isndef=isndef)

                if isadd or issub:

                    if not isarray:
                        mesg = f'Property set using ({oper}) is only valid on arrays.'
                        exc = s_exc.StormRuntimeError(mesg=mesg)
                        raise self.kids[0].addExcInfo(exc)

                    arry = node.get(name)
                    if arry is None:
                        arry = ()

                    # make arry mutable
                    arry = list(arry)

                    if expand:
                        valu = (valu,)

                    if isadd:
                        arry.extend(valu)

                    else:
                        assert issub
                        # we cant remove something we cant norm...
                        # but that also means it can't be in the array so...
                        for v in valu:
                            norm, info = prop.type.arraytype.norm(v)
                            try:
                                arry.remove(norm)
                            except ValueError:
                                pass

                    valu = arry

                if isinstance(prop.type, s_types.Ival):
                    oldv = node.get(name)
                    if oldv is not None:
                        valu, _ = prop.type.norm(valu)
                        valu = prop.type.merge(oldv, valu)

                if node.form.isrunt:
                    await node.set(name, valu)
                else:
                    async with runt.view.getNodeEditor(node, runt=runt) as protonode:
                        await protonode.set(name, valu)

            except excignore:
                pass

            yield node, path

            await asyncio.sleep(0)

class EditPropSetMulti(Edit):

    async def run(self, runt, genr):

        self.reqNotReadOnly(runt)

        rval = self.kids[2]
        oper = await self.kids[1].compute(runt, None)

        isadd = '+' in oper
        excignore = (s_exc.BadTypeValu,) if '?' in oper else ()

        async for node, path in genr:

            propname = await self.kids[0].compute(runt, path)
            name = await tostr(propname)

            prop = node.form.props.get(name)
            if prop is None:
                if (exc := await s_stormtypes.typeerr(propname, str)) is None:
                    exc = s_exc.NoSuchProp.init(f'{node.form.name}:{name}')

                raise self.kids[0].addExcInfo(exc)

            runt.confirmPropSet(prop)

            if not prop.type.isarray:
                mesg = f'Property set using ({oper}) is only valid on arrays.'
                exc = s_exc.StormRuntimeError(mesg=mesg)
                raise self.kids[0].addExcInfo(exc)

            if isinstance(rval, SubQuery):
                valu = await rval.compute_array(runt, path)
            else:
                valu = await rval.compute(runt, path)

            if valu is None:
                yield node, path
                await asyncio.sleep(0)
                continue

            atyp = prop.type.arraytype
            isndef = isinstance(atyp, s_types.Ndef)
            valu = await s_stormtypes.tostor(valu, isndef=isndef)

            if (arry := node.get(name)) is None:
                arry = ()

            arry = list(arry)

            try:
                for item in valu:
                    await asyncio.sleep(0)

                    try:
                        norm, info = atyp.norm(item)
                    except excignore:
                        continue

                    if isadd:
                        arry.append(norm)
                    else:
                        try:
                            arry.remove(norm)
                        except ValueError:
                            pass

            except TypeError:
                styp = await s_stormtypes.totype(valu, basetypes=True)
                mesg = f"'{styp}' object is not iterable: {s_common.trimText(repr(valu))}"
                raise rval.addExcInfo(s_exc.StormRuntimeError(mesg=mesg, type=styp)) from None

            await node.set(name, arry)

            yield node, path
            await asyncio.sleep(0)

class EditPropDel(Edit):

    async def run(self, runt, genr):

        self.reqNotReadOnly(runt)

        async for node, path in genr:
            propname = await self.kids[0].compute(runt, path)
            name = await tostr(propname)

            prop = node.form.props.get(name)
            if prop is None:
                if (exc := await s_stormtypes.typeerr(propname, str)) is None:
                    mesg = f'No property named {name}.'
                    exc = s_exc.NoSuchProp(mesg=mesg, name=name, form=node.form.name)

                raise self.kids[0].addExcInfo(exc)

            runt.confirmPropDel(prop)

            await node.pop(name)

            yield node, path

            await asyncio.sleep(0)

class N1Walk(Oper):

    def __init__(self, astinfo, kids=(), isjoin=False, reverse=False):
        Oper.__init__(self, astinfo, kids=kids)
        self.isjoin = isjoin
        self.reverse = reverse

    def repr(self):
        return f'{self.__class__.__name__}: {self.kids}, isjoin={self.isjoin}'

    async def walkNodeEdges(self, runt, node, verb=None):
        async for verb, nid in node.iterEdgesN1(verb=verb):
            walknode = await runt.view.getNodeByNid(nid)
            if walknode is not None:
                yield verb, walknode

    def buildfilter(self, runt, destforms, cmpr):

        if not isinstance(destforms, (tuple, list)):
            destforms = (destforms,)

        if '*' in destforms:
            if cmpr is not None:
                mesg = 'Wild card walk operations do not support comparison.'
                raise self.addExcInfo(s_exc.StormRuntimeError(mesg=mesg))

            return False

        forms = set()
        formprops = collections.defaultdict(dict)

        for destform in destforms:
            prop = runt.model.prop(destform)
            if prop is not None:
                if prop.isform:
                    forms.add(destform)
                else:
                    formprops[prop.form.name][prop.name] = prop
                continue

            formlist = runt.model.reqFormsByLook(destform, extra=self.kids[0].addExcInfo)
            forms.update(formlist)

        if cmpr is None:
            async def destfilt(node, path, cmprvalu):
                if node.form.full in forms:
                    return True

                props = formprops.get(node.form.full)
                if props is not None:
                    for prop in props:
                        if node.get(prop) is not None:
                            return True

                return False

            return destfilt

        async def destfilt(node, path, cmprvalu):

            if node.form.full in forms:
                return node.form.type.cmpr(node.ndef[1], cmpr, cmprvalu)

            props = formprops.get(node.form.full)
            if props is not None:
                for name, prop in props.items():
                    if (propvalu := node.get(name)) is not None:
                        if prop.type.cmpr(propvalu, cmpr, cmprvalu):
                            return True

            return False

        return destfilt

    async def run(self, runt, genr):

        cmpr = None
        cmprvalu = None
        destfilt = None

        if len(self.kids) == 4:
            cmpr = await self.kids[2].compute(runt, None)

        async for node, path in genr:

            if self.isjoin:
                yield node, path

            verbs = await self.kids[0].compute(runt, path)
            verbs = await s_stormtypes.toprim(verbs)

            if not isinstance(verbs, (str, list, tuple)):
                mesg = f'walk operation expected a string or list.  got: {verbs!r}.'
                raise self.kids[0].addExcInfo(s_exc.StormRuntimeError(mesg=mesg))

            if isinstance(verbs, str):
                verbs = (verbs,)

            if cmpr is not None:
                cmprvalu = await self.kids[3].compute(runt, path)

            if destfilt is None or not self.kids[1].isconst:
                dest = await self.kids[1].compute(runt, path)
                dest = await s_stormtypes.toprim(dest)

                destfilt = self.buildfilter(runt, dest, cmpr)

            for verb in verbs:

                verb = await s_stormtypes.tostr(verb)

                if verb == '*':
                    verb = None

                async for verbname, walknode in self.walkNodeEdges(runt, node, verb=verb):

                    if destfilt and not await destfilt(walknode, path, cmprvalu):
                        continue

                    link = {'type': 'edge', 'verb': verbname}
                    if self.reverse:
                        link['reverse'] = True

                    yield walknode, path.fork(walknode, link)

class N2Walk(N1Walk):

    def __init__(self, astinfo, kids=(), isjoin=False):
        N1Walk.__init__(self, astinfo, kids=kids, isjoin=isjoin, reverse=True)

    async def walkNodeEdges(self, runt, node, verb=None):
        async for verb, nid in node.iterEdgesN2(verb=verb):
            walknode = await runt.view.getNodeByNid(nid)
            if walknode is not None:
                yield verb, walknode

class EditEdgeAdd(Edit):

    def __init__(self, astinfo, kids=(), n2=False):
        Edit.__init__(self, astinfo, kids=kids)
        self.n2 = n2

    async def run(self, runt, genr):

        self.reqNotReadOnly(runt)

        constverb = False
        if self.kids[0].isconst:
            constverb = True
            verb = await tostr(await self.kids[0].compute(runt, None))
            runt.layerConfirm(('node', 'edge', 'add', verb))
        else:
            hits = set()
            def allowed(x):
                if x in hits:
                    return

                runt.layerConfirm(('node', 'edge', 'add', x))
                hits.add(x)

        isvar = False
        vkid = self.kids[1]

        if not isinstance(vkid, SubQuery):
            isvar = True
        else:
            query = vkid.kids[0]

        async for node, path in genr:

            if node.form.isrunt:
                mesg = f'Edges cannot be used with runt nodes: {node.form.full}'
                raise self.addExcInfo(s_exc.IsRuntForm(mesg=mesg, form=node.form.full))

            if not constverb:
                verb = await tostr(await self.kids[0].compute(runt, path))
                allowed(verb)

            if isvar:
                valu = await vkid.compute(runt, path)
                async with contextlib.aclosing(self.yieldFromValu(runt, valu, vkid)) as agen:
                    if self.n2:
                        nid = node.nid
                        form = node.form.name
                        async for subn in agen:
                            await subn.addEdge(verb, nid, n2form=form, extra=self.addExcInfo)
                    else:
                        async with node.view.getEditor() as editor:
                            proto = editor.loadNode(node)
                            async for subn in agen:
                                if subn.form.isrunt:
                                    mesg = f'Edges cannot be used with runt nodes: {subn.form.full}'
                                    raise self.addExcInfo(s_exc.IsRuntForm(mesg=mesg, form=subn.form.full))

                                await proto.addEdge(verb, subn.nid, n2form=subn.form.name)
                                await asyncio.sleep(0)

            else:
                async with runt.getSubRuntime(query) as subr:
                    if self.n2:
                        nid = node.nid
                        form = node.form.name
                        async for subn, subp in subr.execute():
                            await subn.addEdge(verb, nid, n2form=form, extra=self.addExcInfo)
                    else:
                        async with node.view.getEditor() as editor:
                            proto = editor.loadNode(node)
                            async for subn, subp in subr.execute():
                                if subn.form.isrunt:
                                    mesg = f'Edges cannot be used with runt nodes: {subn.form.full}'
                                    raise self.addExcInfo(s_exc.IsRuntForm(mesg=mesg, form=subn.form.full))

                                await proto.addEdge(verb, subn.nid, n2form=subn.form.name)
                                await asyncio.sleep(0)

            yield node, path

class EditEdgeDel(Edit):

    def __init__(self, astinfo, kids=(), n2=False):
        Edit.__init__(self, astinfo, kids=kids)
        self.n2 = n2

    async def run(self, runt, genr):

        self.reqNotReadOnly(runt)

        isvar = False
        vkid = self.kids[1]

        if not isinstance(vkid, SubQuery):
            isvar = True
        else:
            query = vkid.kids[0]

        constverb = False
        if self.kids[0].isconst:
            constverb = True
            verb = await tostr(await self.kids[0].compute(runt, None))
            runt.layerConfirm(('node', 'edge', 'del', verb))
        else:
            hits = set()
            def allowed(x):
                if x in hits:
                    return

                runt.layerConfirm(('node', 'edge', 'del', x))
                hits.add(x)

        async for node, path in genr:

            if node.form.isrunt:
                mesg = f'Edges cannot be used with runt nodes: {node.form.full}'
                raise self.addExcInfo(s_exc.IsRuntForm(mesg=mesg, form=node.form.full))

            if not constverb:
                verb = await tostr(await self.kids[0].compute(runt, path))
                allowed(verb)

            if isvar:
                valu = await vkid.compute(runt, path)
                async with contextlib.aclosing(self.yieldFromValu(runt, valu, vkid)) as agen:
                    if self.n2:
                        nid = node.nid
                        async for subn in agen:
                            await subn.delEdge(verb, nid, extra=self.addExcInfo)
                    else:
                        async with node.view.getEditor() as editor:
                            proto = editor.loadNode(node)
                            async for subn in agen:
                                if subn.form.isrunt:
                                    mesg = f'Edges cannot be used with runt nodes: {subn.form.full}'
                                    raise self.addExcInfo(s_exc.IsRuntForm(mesg=mesg, form=subn.form.full))

                                await proto.delEdge(verb, subn.nid)
                                await asyncio.sleep(0)

            else:
                async with runt.getSubRuntime(query) as subr:
                    if self.n2:
                        nid = node.nid
                        async for subn, subp in subr.execute():
                            await subn.delEdge(verb, nid, extra=self.addExcInfo)
                    else:
                        async with node.view.getEditor() as editor:
                            proto = editor.loadNode(node)
                            async for subn, subp in subr.execute():
                                if subn.form.isrunt:
                                    mesg = f'Edges cannot be used with runt nodes: {subn.form.full}'
                                    raise self.addExcInfo(s_exc.IsRuntForm(mesg=mesg, form=subn.form.full))

                                await proto.delEdge(verb, subn.nid)
                                await asyncio.sleep(0)

            yield node, path

class EditTagAdd(Edit):

    async def run(self, runt, genr):

        self.reqNotReadOnly(runt)

        if len(self.kids) > 1 and isinstance(self.kids[0], Const) and (await self.kids[0].compute(runt, None)) == '?':
            oper_offset = 1
        else:
            oper_offset = 0

        excignore = (s_exc.BadTypeValu,) if oper_offset == 1 else ()

        hasval = len(self.kids) > 2 + oper_offset

        valu = (None, None)

        async for node, path in genr:

            try:
                names = await self.kids[oper_offset].computeTagArray(runt, path, excignore=excignore)
            except excignore:
                yield node, path
                await asyncio.sleep(0)
                continue

            for name in names:

                try:
                    parts = name.split('.')

                    runt.layerConfirm(('node', 'tag', 'add', *parts))

                    if hasval:
                        valu = await self.kids[2 + oper_offset].compute(runt, path)
                        valu = await s_stormtypes.toprim(valu)
                    await node.addTag(name, valu=valu)
                except excignore:
                    pass

            yield node, path

            await asyncio.sleep(0)

class EditTagDel(Edit):

    async def run(self, runt, genr):

        self.reqNotReadOnly(runt)

        async for node, path in genr:

            names = await self.kids[0].computeTagArray(runt, path, excignore=(s_exc.BadTypeValu, s_exc.BadTag))

            for name in names:

                parts = name.split('.')

                runt.layerConfirm(('node', 'tag', 'del', *parts))

                await node.delTag(name)

            yield node, path

            await asyncio.sleep(0)

class EditTagPropSet(Edit):
    '''
    [ #foo.bar:baz=10 ]
    '''
    async def run(self, runt, genr):

        self.reqNotReadOnly(runt)

        oper = await self.kids[1].compute(runt, None)
        excignore = s_exc.BadTypeValu if oper == '?=' else ()

        async for node, path in genr:

            tag, prop = await self.kids[0].compute(runt, path)

            valu = await self.kids[2].compute(runt, path)
            valu = await s_stormtypes.tostor(valu)

            tagparts = tag.split('.')

            # for now, use the tag add perms
            runt.layerConfirm(('node', 'tag', 'add', *tagparts))

            try:
                await node.setTagProp(tag, prop, valu)
            except asyncio.CancelledError:  # pragma: no cover
                raise
            except excignore:
                pass

            yield node, path

            await asyncio.sleep(0)

class EditTagPropDel(Edit):
    '''
    [ -#foo.bar:baz ]
    '''
    async def run(self, runt, genr):

        self.reqNotReadOnly(runt)

        async for node, path in genr:

            tag, prop = await self.kids[0].compute(runt, path)
            tagparts = tag.split('.')

            # for now, use the tag add perms
            runt.layerConfirm(('node', 'tag', 'del', *tagparts))

            await node.delTagProp(tag, prop)

            yield node, path

            await asyncio.sleep(0)

class BreakOper(AstNode):

    async def run(self, runt, genr):

        # we must be a genr...
        for _ in ():
            yield _

        async for node, path in genr:
            raise self.addExcInfo(s_stormctrl.StormBreak(item=(node, path)))

        raise self.addExcInfo(s_stormctrl.StormBreak())

class ContinueOper(AstNode):

    async def run(self, runt, genr):

        # we must be a genr...
        for _ in ():
            yield _

        async for node, path in genr:
            raise self.addExcInfo(s_stormctrl.StormContinue(item=(node, path)))

        raise self.addExcInfo(s_stormctrl.StormContinue())

class IfClause(AstNode):
    pass

class IfStmt(Oper):

    def _hasAstClass(self, clss):

        clauses = self.kids

        if not isinstance(clauses[-1], IfClause):
            if clauses[-1].hasAstClass(clss):
                return True

            clauses = clauses[:-1]

        for clause in clauses:
            if clause.kids[1].hasAstClass(clss):
                return True

        return False

    def prepare(self):
        if isinstance(self.kids[-1], IfClause):
            self.elsequery = None
            self.clauses = self.kids
        else:
            self.elsequery = self.kids[-1]
            self.clauses = self.kids[:-1]

    async def _runtsafe_calc(self, runt):
        '''
        All conditions are runtsafe: figure out which clause wins
        '''
        for clause in self.clauses:
            expr, subq = clause.kids

            exprvalu = await expr.compute(runt, None)
            if await tobool(exprvalu):
                return subq
        else:
            return self.elsequery

    async def run(self, runt, genr):
        count = 0

        allcondsafe = all(clause.kids[0].isRuntSafe(runt) for clause in self.clauses)

        async for node, path in genr:
            count += 1

            for clause in self.clauses:
                expr, subq = clause.kids

                exprvalu = await expr.compute(runt, path)
                if await tobool(exprvalu):
                    break
            else:
                subq = self.elsequery

            if subq:
                assert isinstance(subq, SubQuery)

                async for item in subq.inline(runt, s_common.agen((node, path))):
                    yield item
            else:
                # If none of the if branches were executed and no else present, pass the stream through unaltered
                yield node, path

        if count != 0 or not allcondsafe:
            return

        # no nodes and a runt safe value should execute the winning clause once
        subq = await self._runtsafe_calc(runt)
        if subq:
            async for item in subq.inline(runt, s_common.agen()):
                yield item

class Return(Oper):

    async def run(self, runt, genr):

        # fake out a generator...
        for item in ():
            yield item  # pragma: no cover

        valu = None
        async for node, path in genr:
            if self.kids:
                valu = await self.kids[0].compute(runt, path)

            raise s_stormctrl.StormReturn(valu)

        # no items in pipeline... execute
        if self.isRuntSafe(runt):
            if self.kids:
                valu = await self.kids[0].compute(runt, None)
            raise s_stormctrl.StormReturn(valu)

class Emit(Oper):

    async def run(self, runt, genr):

        count = 0
        async for node, path in genr:
            count += 1
            try:
                await runt.emit(await self.kids[0].compute(runt, path))
            except s_exc.StormRuntimeError as e:
                raise self.addExcInfo(e)
            yield node, path

        # no items in pipeline and runtsafe. execute once.
        if count == 0 and self.isRuntSafe(runt):
            try:
                await runt.emit(await self.kids[0].compute(runt, None))
            except s_exc.StormRuntimeError as e:
                raise self.addExcInfo(e)

class Stop(Oper):

    async def run(self, runt, genr):
        for _ in (): yield _
        async for node, path in genr:
            raise self.addExcInfo(s_stormctrl.StormStop())
        raise self.addExcInfo(s_stormctrl.StormStop())

class FuncArgs(AstNode):
    '''
    Represents the function arguments in a function definition
    '''

    async def compute(self, runt, path):
        retn = []

        for kid in self.kids:
            valu = await kid.compute(runt, path)
            if isinstance(kid, CallKwarg):
                if s_stormtypes.ismutable(valu[1]):
                    exc = s_exc.StormRuntimeError(mesg='Mutable default parameter value not allowed')
                    raise kid.addExcInfo(exc)
            else:
                valu = (valu, s_common.novalu)
            retn.append(valu)

        return retn

class Function(AstNode):
    '''
    ( name, args, body )

    // use args/kwargs syntax
    function bar(x, v=$(30)) {
    }

    # we auto-detect the behavior of the target function

    # return a value
    function bar(x, y) { return ($(x + y)) }

    # a function that produces nodes
    function bar(x, y) { [ baz:faz=(x, y) ] }

    $foo = $bar(10, v=20)
    '''
    runtopaque = True
    def prepare(self):
        assert isinstance(self.kids[0], Const)
        self.name = self.kids[0].value()
        self.hasemit = self.hasAstClass(Emit)
        self.hasretn = self.hasAstClass(Return)

    def isRuntSafe(self, runt):
        return True

    async def run(self, runt, genr):
        argskid = self.kids[1]
        if not argskid.isRuntSafe(runt):
            exc = s_exc.StormRuntimeError(mesg='Non-runtsafe default parameter value not allowed')
            raise argskid.addExcInfo(exc)

        async def once():
            argdefs = await argskid.compute(runt, None)

            @s_stormtypes.stormfunc(readonly=True)
            async def realfunc(*args, **kwargs):
                return await self.callfunc(runt, argdefs, args, kwargs, realfunc._storm_funcpath)

            realfunc._storm_funcpath = self.name
            await runt.setVar(self.name, realfunc)

        count = 0

        async for node, path in genr:
            count += 1
            if count == 1:
                await once()

            yield node, path

        if count == 0:
            await once()

    def getRuntVars(self, runt):
        yield (self.kids[0].value(), True)

    def validate(self, runt):
        # var scope validation occurs in the sub-runtime
        pass

    async def callfunc(self, runt, argdefs, args, kwargs, funcpath):
        '''
        Execute a function call using the given runtime.

        This function may return a value / generator / async generator
        '''
        mergargs = {}
        posnames = set()  # Positional argument names

        argcount = len(args) + len(kwargs)
        if argcount > len(argdefs):
            mesg = f'{funcpath}() takes {len(argdefs)} arguments but {argcount} were provided'
            raise self.kids[1].addExcInfo(s_exc.StormRuntimeError(mesg=mesg))

        # Fill in the positional arguments
        for pos, argv in enumerate(args):
            name = argdefs[pos][0]
            mergargs[name] = argv
            posnames.add(name)

        # Merge in the rest from kwargs or the default values set at function definition
        for name, defv in argdefs[len(args):]:
            valu = kwargs.pop(name, s_common.novalu)
            if valu is s_common.novalu:
                if defv is s_common.novalu:
                    mesg = f'{funcpath}() missing required argument {name}'
                    raise self.kids[1].addExcInfo(s_exc.StormRuntimeError(mesg=mesg))
                valu = defv

            mergargs[name] = valu

        if kwargs:
            # Repeated kwargs are caught at parse time, so query either repeated a positional parameter, or
            # used a kwarg not defined.
            kwkeys = list(kwargs.keys())
            if kwkeys[0] in posnames:
                mesg = f'{funcpath}() got multiple values for parameter {kwkeys[0]}'
                raise self.kids[1].addExcInfo(s_exc.StormRuntimeError(mesg=mesg))

            plural = 's' if len(kwargs) > 1 else ''
            mesg = f'{funcpath}() got unexpected keyword argument{plural}: {",".join(kwkeys)}'
            raise self.kids[1].addExcInfo(s_exc.StormRuntimeError(mesg=mesg))

        assert len(mergargs) == len(argdefs)

        opts = {'vars': mergargs}

        if (self.hasretn and not self.hasemit):
            async with runt.getSubRuntime(self.kids[2], opts=opts) as subr:

                # inform the sub runtime to use function scope rules
                subr.funcscope = True

                try:
                    await asyncio.sleep(0)
                    async for item in subr.execute():
                        await asyncio.sleep(0)

                    return None
                except s_stormctrl.StormReturn as e:
                    return e.item
                except s_stormctrl.StormLoopCtrl as e:
                    mesg = f'function {self.name} - Loop control statement "{e.statement}" used outside of a loop.'
                    raise self.addExcInfo(s_exc.StormRuntimeError(mesg=mesg, function=self.name,
                                                                  statement=e.statement)) from e
                except s_stormctrl.StormGenrCtrl as e:
                    mesg = f'function {self.name} - Generator control statement "{e.statement}" used outside of a generator function.'
                    raise self.addExcInfo(s_exc.StormRuntimeError(mesg=mesg, function=self.name,
                                                                  statement=e.statement)) from e

        async def genr():
            async with runt.getSubRuntime(self.kids[2], opts=opts) as subr:
                # inform the sub runtime to use function scope rules
                subr.funcscope = True
                try:
                    if self.hasemit:
                        await asyncio.sleep(0)
                        async with contextlib.aclosing(await subr.emitter()) as agen:
                            async for item in agen:
                                yield item
                                await asyncio.sleep(0)
                    else:
                        await asyncio.sleep(0)
                        async with contextlib.aclosing(subr.execute()) as agen:
                            async for node, path in agen:
                                yield node, path
                except s_stormctrl.StormStop:
                    return
                except s_stormctrl.StormLoopCtrl as e:
                    mesg = f'function {self.name} - Loop control statement "{e.statement}" used outside of a loop.'
                    raise self.addExcInfo(s_exc.StormRuntimeError(mesg=mesg, function=self.name,
                                                                  statement=e.statement)) from e

        return genr()<|MERGE_RESOLUTION|>--- conflicted
+++ resolved
@@ -4836,13 +4836,9 @@
                 runt.confirmPropSet(prop)
 
             isndef = isinstance(prop.type, s_types.Ndef)
-<<<<<<< HEAD
             isarray = prop.type.isarray
-=======
-            isarray = isinstance(prop.type, s_types.Array)
             if isarray and isinstance(prop.type.arraytype, s_types.Ndef):
                 isndef = True
->>>>>>> b3d7ab99
 
             try:
 
