import types
import asyncio
import decimal
import fnmatch
import hashlib
import logging
import binascii
import itertools
import contextlib
import collections

import regex

import synapse.exc as s_exc
import synapse.common as s_common

import synapse.lib.base as s_base
import synapse.lib.coro as s_coro
import synapse.lib.node as s_node
import synapse.lib.cache as s_cache
import synapse.lib.scope as s_scope
import synapse.lib.types as s_types
import synapse.lib.scrape as s_scrape
import synapse.lib.msgpack as s_msgpack
import synapse.lib.spooled as s_spooled
import synapse.lib.stormctrl as s_stormctrl
import synapse.lib.stormtypes as s_stormtypes

from synapse.lib.stormtypes import tobool, toint, toprim, tostr, tonumber, tocmprvalu, undef

logger = logging.getLogger(__name__)

def parseNumber(x):
    return s_stormtypes.Number(x) if '.' in x else s_stormtypes.intify(x)

class AstNode:
    '''
    Base class for all nodes in the Storm abstract syntax tree.
    '''
    # set to True if recursive runt-safety checks should *not* recurse
    # into children of this node.
    runtopaque = False

    def __init__(self, astinfo, kids=()):
        self.kids = []
        self.astinfo = astinfo
        self.hasast = {}
        [self.addKid(k) for k in kids]

    def getAstText(self):
        return self.astinfo.text[self.astinfo.soff:self.astinfo.eoff]

    def getPosInfo(self):
        return {
            'hash': hashlib.md5(self.astinfo.text.encode(), usedforsecurity=False).hexdigest(),
            'lines': (self.astinfo.sline, self.astinfo.eline),
            'columns': (self.astinfo.scol, self.astinfo.ecol),
            'offsets': (self.astinfo.soff, self.astinfo.eoff),
        }

    def addExcInfo(self, exc):
        exc.errinfo['highlight'] = self.getPosInfo()
        return exc

    def repr(self):
        return f'{self.__class__.__name__}: {self.kids}'

    def __repr__(self):
        return self.repr()

    def addKid(self, astn):

        indx = len(self.kids)
        self.kids.append(astn)

        astn.parent = self
        astn.pindex = indx

    def sibling(self, offs=1):
        '''
        Return sibling node by relative offset from self.
        '''
        indx = self.pindex + offs

        if indx < 0:
            return None

        if indx >= len(self.parent.kids):
            return None

        return self.parent.kids[indx]

    def iterright(self):
        '''
        Yield "rightward" siblings until None.
        '''
        offs = 1
        while True:

            sibl = self.sibling(offs)
            if sibl is None:
                break

            yield sibl
            offs += 1

    def format(self, depth=0):

        yield (depth, self.repr())

        for kid in self.kids:
            for item in kid.format(depth=depth + 1):
                yield item

    def init(self, core):
        [k.init(core) for k in self.kids]
        self.prepare()

    def validate(self, runt):
        [k.validate(runt) for k in self.kids]

    def prepare(self):
        pass

    def hasAstClass(self, clss):
        hasast = self.hasast.get(clss)
        if hasast is not None:
            return hasast

        retn = False

        for kid in self.kids:

            if isinstance(kid, clss):
                retn = True
                break

            if isinstance(kid, (EditPropSet, Function, CmdOper)):
                continue

            if kid.hasAstClass(clss):
                retn = True
                break

        self.hasast[clss] = retn
        return retn

    def optimize(self):
        [k.optimize() for k in self.kids]

    def __iter__(self):
        for kid in self.kids:
            yield kid

    def getRuntVars(self, runt):
        for kid in self.kids:
            yield from kid.getRuntVars(runt)

    def isRuntSafe(self, runt):
        return all(k.isRuntSafe(runt) for k in self.kids)

    def isRuntSafeAtom(self, runt):
        return True

    def reqRuntSafe(self, runt, mesg):

        todo = collections.deque([self])

        # depth first search for an non-runtsafe atom.
        while todo:

            nkid = todo.popleft()
            if not nkid.isRuntSafeAtom(runt):
                raise nkid.addExcInfo(s_exc.StormRuntimeError(mesg=mesg))

            if nkid.runtopaque:
                continue

            todo.extend(nkid.kids)

    def hasVarName(self, name):
        return any(k.hasVarName(name) for k in self.kids)

class LookList(AstNode): pass

class Query(AstNode):

    def __init__(self, astinfo, kids=()):

        AstNode.__init__(self, astinfo, kids=kids)

        # for options parsed from the query itself
        self.opts = {}
        self.text = self.getAstText()

    async def run(self, runt, genr):

        with s_scope.enter({'runt': runt}):
            async with contextlib.AsyncExitStack() as stack:
                for oper in self.kids:
                    genr = await stack.enter_async_context(contextlib.aclosing(oper.run(runt, genr)))

                async for node, path in genr:
                    runt.tick()
                    yield node, path

    async def iterNodePaths(self, runt, genr=None):

        count = 0

        self.optimize()
        self.validate(runt)

        # turtles all the way down...
        if genr is None:
            genr = runt.getInput()

        async with contextlib.aclosing(self.run(runt, genr)) as agen:
            async for node, path in agen:

                runt.tick()

                yield node, path

                count += 1

                limit = runt.getOpt('limit')
                if limit is not None and count >= limit:
                    break

class Lookup(Query):
    '''
    When storm input mode is "lookup"
    '''
    def __init__(self, astinfo, kids, autoadd=False):
        Query.__init__(self, astinfo, kids=kids)
        self.autoadd = autoadd

    async def run(self, runt, genr):

        if runt.readonly and self.autoadd:
            mesg = 'Autoadd may not be executed in readonly Storm runtime.'
            raise self.addExcInfo(s_exc.IsReadOnly(mesg=mesg))

        async def getnode(form, valu):
            try:
                if self.autoadd:
                    runt.layerConfirm(('node', 'add', form))
                    return await runt.view.addNode(form, valu)
                else:
                    norm, info = runt.model.form(form).type.norm(valu)
                    node = await runt.view.getNodeByNdef((form, norm))
                    if node is None:
                        await runt.bus.fire('look:miss', ndef=(form, norm))
                    return node
            except s_exc.BadTypeValu:
                return None

        async def lookgenr():

            async for item in genr:
                yield item

            tokns = [await kid.compute(runt, None) for kid in self.kids[0]]
            if not tokns:
                return

            for tokn in tokns:
                async for form, valu in s_scrape.scrapeAsync(tokn, first=True):
                    node = await getnode(form, valu)
                    if node is not None:
                        yield node, runt.initPath(node)

        realgenr = lookgenr()
        if len(self.kids) > 1:
            realgenr = self.kids[1].run(runt, realgenr)

        with s_scope.enter({'runt': runt}):
            async for node, path in realgenr:
                yield node, path

class Search(Query):

    async def run(self, runt, genr):

        view = runt.view

        if not view.core.stormiface_search:
            await runt.warn('Storm search interface is not enabled!')
            return

        async def searchgenr():

            async for item in genr:
                yield item

            tokns = [await kid.compute(runt, None) for kid in self.kids[0]]
            if not tokns:
                return

            async with await s_spooled.Set.anit(dirn=runt.view.core.dirn, cell=runt.view.core) as buidset:

                todo = s_common.todo('search', tokns)
                async for (prio, buid) in view.mergeStormIface('search', todo):
                    if buid in buidset:
                        await asyncio.sleep(0)
                        continue

                    await buidset.add(buid)
                    node = await runt.view.getNodeByBuid(buid)
                    if node is not None:
                        yield node, runt.initPath(node)

        realgenr = searchgenr()
        if len(self.kids) > 1:
            realgenr = self.kids[1].run(runt, realgenr)

        with s_scope.enter({'runt': runt}):
            async for node, path in realgenr:
                yield node, path

class SubGraph:
    '''
    An Oper like object which generates a subgraph.

    Notes:

        The rules format for the subgraph is shaped like the following::

                rules = {

                    'degrees': 1,

                    'edges': True,
                    'edgelimit': 3000,
                    'filterinput': True,
                    'yieldfiltered': False,

                    'filters': [
                        '-(#foo or #bar)',
                        '-(foo:bar or baz:faz)',
                    ],

                    'pivots': [
                        '-> * | limit 100',
                        '<- * | limit 100',
                    ]

                    'forms': {

                        'inet:fqdn':{
                            'filters': [],
                            'pivots': [],
                        }

                        '*': {
                            'filters': [],
                            'pivots': [],
                        },
                    },
                }

        Nodes which were original seeds have path.meta('graph:seed').

        All nodes have path.meta('edges') which is a list of (iden, info) tuples.

    '''

    def __init__(self, rules):

        self.omits = {}
        self.rules = rules

        self.graphnodes = set([s_common.uhex(b) for b in rules.get('graphnodes', ())])
        self.maxsize = min(rules.get('maxsize', 100000), 100000)

        self.rules.setdefault('forms', {})
        self.rules.setdefault('pivots', ())
        self.rules.setdefault('filters', ())
        self.rules.setdefault('existing', ())

        self.rules.setdefault('refs', True)
        self.rules.setdefault('edges', True)
        self.rules.setdefault('degrees', 1)
        self.rules.setdefault('maxsize', 100000)
        self.rules.setdefault('edgelimit', 3000)

        self.rules.setdefault('filterinput', True)
        self.rules.setdefault('yieldfiltered', False)

    async def omit(self, runt, node):

        answ = self.omits.get(node.nid)
        if answ is not None:
            return answ

        for filt in self.rules.get('filters'):
            if await node.filter(runt, filt):
                self.omits[node.nid] = True
                return True

        rules = self.rules['forms'].get(node.form.name)
        if rules is None:
            rules = self.rules['forms'].get('*')

        if rules is None:
            self.omits[node.nid] = False
            return False

        for filt in rules.get('filters', ()):
            if await node.filter(runt, filt):
                self.omits[node.nid] = True
                return True

        self.omits[node.nid] = False
        return False

    async def pivots(self, runt, node, path, existing):

        if self.rules.get('refs'):

            for propname, ndef in node.getNodeRefs():
                pivonode = await node.view.getNodeByNdef(ndef)
                if pivonode is None:  # pragma: no cover
                    await asyncio.sleep(0)
                    continue

                yield (pivonode, path.fork(pivonode), {'type': 'prop', 'prop': propname})

            for iden in existing:
                buid = s_common.uhex(iden)
                othr = await node.view.getNodeByBuid(buid)
                for propname, ndef in othr.getNodeRefs():
                    if ndef == node.ndef:
                        yield (othr, path, {'type': 'prop', 'prop': propname, 'reverse': True})

        for pivq in self.rules.get('pivots'):
            indx = 0
            async for node, path in node.storm(runt, pivq):
                yield node, path, {'type': 'rules', 'scope': 'global', 'index': indx}
                indx += 1

        scope = node.form.name

        rules = self.rules['forms'].get(scope)
        if rules is None:
            scope = '*'
            rules = self.rules['forms'].get(scope)

        if rules is None:
            return

        for pivq in rules.get('pivots', ()):
            indx = 0
            async for n, p in node.storm(runt, pivq):
                yield (n, p, {'type': 'rules', 'scope': scope, 'index': indx})
                indx += 1

    async def _edgefallback(self, runt, results, resultidens, node):
        async for nid01 in results:
            await asyncio.sleep(0)
            iden01 = resultidens.get(nid01)

            async for verb in node.iterEdgeVerbs(nid01):
                await asyncio.sleep(0)
                yield (iden01, {'type': 'edge', 'verb': verb})

            # for existing nodes, we need to add n2 -> n1 edges in reverse
            async for verb in runt.view.iterEdgeVerbs(nid01, node.nid):
                await asyncio.sleep(0)
                yield (iden01, {'type': 'edge', 'verb': verb, 'reverse': True})

    async def run(self, runt, genr):

        # NOTE: this function must agressively yield the ioloop

        edgelimit = self.rules.get('edgelimit')
        doedges = self.rules.get('edges')
        degrees = self.rules.get('degrees')
        maxsize = self.rules.get('maxsize')
        existing = self.rules.get('existing')
        filterinput = self.rules.get('filterinput')
        yieldfiltered = self.rules.get('yieldfiltered')

        self.user = runt.user

        todo = collections.deque()

        async with contextlib.AsyncExitStack() as stack:
            core = runt.view.core

            done = await stack.enter_async_context(await s_spooled.Set.anit(dirn=core.dirn, cell=core))
            intodo = await stack.enter_async_context(await s_spooled.Set.anit(dirn=core.dirn, cell=core))
            results = await stack.enter_async_context(await s_spooled.Set.anit(dirn=core.dirn, cell=core))
            resultsidens = await stack.enter_async_context(await s_spooled.Dict.anit(dirn=core.dirn, cell=core))
            revpivs = await stack.enter_async_context(await s_spooled.Dict.anit(dirn=core.dirn, cell=core))

            revedge = await stack.enter_async_context(await s_spooled.Dict.anit(dirn=core.dirn, cell=core))
            n1delayed = await stack.enter_async_context(await s_spooled.Set.anit(dirn=core.dirn, cell=core))

            # load the existing graph as already done
            for iden in existing:
                nid = runt.view.core.getNidByBuid(s_common.uhex(iden))
                if nid is None:
                    continue

                await results.add(nid)
                await resultsidens.set(nid, iden)

                if doedges:
                    if runt.view.getEdgeCount(nid) > edgelimit:
                        # We've hit a potential death star and need to deal with it specially
                        await n1delayed.add(nid)
                        continue

                    async for verb, n2nid in runt.view.iterNodeEdgesN1(nid):
                        await asyncio.sleep(0)

                        if n2nid in results:
                            continue

                        if (re := revedge.get(n2nid)) is None:
                            re = {nid: [verb]}
                        elif nid not in re:
                            re[nid] = [verb]
                        else:
                            re[nid].append(verb)

                        await revedge.set(n2nid, re)

                        if not resultsidens.get(n2nid):
                            n2iden = s_common.ehex(runt.view.core.getBuidByNid(n2nid))
                            await resultsidens.set(n2nid, n2iden)

            async def todogenr():

                async for node, path in genr:
                    path.meta('graph:seed', True)
                    yield node, path, 0

                while todo:
                    yield todo.popleft()

            count = 0
            async for node, path, dist in todogenr():

                await asyncio.sleep(0)

                nid = node.nid
                if nid in done:
                    continue

                count += 1

                if count > maxsize:
                    await runt.warn(f'Graph projection hit max size {maxsize}. Truncating results.')
                    break

                await done.add(nid)
                intodo.discard(nid)

                omitted = False
                if dist > 0 or filterinput:
                    omitted = await self.omit(runt, node)

                    if omitted and not yieldfiltered:
                        continue

                # we must traverse the pivots for the node *regardless* of degrees
                # due to needing to tie any leaf nodes to nodes that were already yielded

                nodeiden = node.iden()
                edges = list(revpivs.get(nid, defv=()))
                async for pivn, pivp, pinfo in self.pivots(runt, node, path, existing):

                    await asyncio.sleep(0)

                    if results.has(pivn.nid):
                        edges.append((pivn.iden(), pinfo))
                    else:
                        pinfo['reverse'] = True
                        pivedges = revpivs.get(pivn.nid, defv=())
                        await revpivs.set(pivn.nid, pivedges + ((nodeiden, pinfo),))

                    # we dont pivot from omitted nodes
                    if omitted:
                        continue

                    # no need to pivot to nodes we already did
                    if pivn.nid in done:
                        continue

                    # no need to queue up todos that are already in todo
                    if pivn.nid in intodo:
                        continue

                    # no need to pivot to existing nodes
                    if pivn.iden() in existing:
                        continue

                    # do we have room to go another degree out?
                    if degrees is None or dist < degrees:
                        todo.append((pivn, pivp, dist + 1))
                        await intodo.add(pivn.nid)

                if doedges:
                    await results.add(nid)
                    await resultsidens.set(nid, nodeiden)

                    if runt.view.getEdgeCount(nid) > edgelimit:
                        # The current node in the pipeline has too many edges from it, so it's
                        # less prohibitive to just check against the graph
                        await n1delayed.add(nid)
                        async for e in self._edgefallback(runt, results, resultsidens, node):
                            edges.append(e)

                    else:
                        # Try to lift and cache the potential edges for a node so that if we end up
                        # seeing n2 later, we won't have to go back and check for it
                        async for verb, n2nid in runt.view.iterNodeEdgesN1(nid):
                            await asyncio.sleep(0)

                            if (re := revedge.get(n2nid)) is None:
                                re = {nid: [verb]}
                            elif nid not in re:
                                re[nid] = [verb]
                            else:
                                re[nid].append(verb)

                            await revedge.set(n2nid, re)

                            if not resultsidens.get(n2nid):
                                n2iden = s_common.ehex(runt.view.core.getBuidByNid(n2nid))
                                await resultsidens.set(n2nid, n2iden)

                            if n2nid in results:
                                n2iden = resultsidens.get(n2nid)
                                edges.append((n2iden, {'type': 'edge', 'verb': verb}))

                        if revedge.has(nid):
                            for n2nid, verbs in revedge.get(nid).items():
                                n2iden = resultsidens.get(n2nid)

                                for verb in verbs:
                                    await asyncio.sleep(0)
                                    edges.append((n2iden, {'type': 'edge', 'verb': verb, 'reverse': True}))

                        async for n1nid in n1delayed:
                            n1iden = resultsidens.get(n1nid)

                            async for verb in runt.view.iterEdgeVerbs(n1nid, nid):
                                await asyncio.sleep(0)
                                edges.append((n1iden, {'type': 'edge', 'verb': verb, 'reverse': True}))

                path.metadata['edges'] = edges
                yield node, path

class Oper(AstNode):
    pass

class SubQuery(Oper):

    def __init__(self, astinfo, kids=()):
        Oper.__init__(self, astinfo, kids)
        self.hasyield = False
        self.hasretn = self.hasAstClass(Return)

        self.text = ''
        if len(kids):
            self.text = kids[0].getAstText()

    def isRuntSafe(self, runt):
        return True

    async def run(self, runt, genr):

        subq = self.kids[0]

        async for item in genr:

            subp = None

            async for subp in subq.run(runt, s_common.agen(item)):
                if self.hasyield:
                    yield subp

            # dup any path variables from the last yielded
            if subp is not None:
                item[1].vars.update(subp[1].vars)

            yield item

    async def inline(self, runt, genr):
        '''
        Operate subquery as if it were inlined
        '''
        async for item in self.kids[0].run(runt, genr):
            yield item

    async def _compute(self, runt, path, limit):

        retn = []

        async with runt.getSubRuntime(self.kids[0]) as runt:
            async for valunode, valupath in runt.execute():

                retn.append(valunode.ndef[1])

                if len(retn) > limit:
                    mesg = f'Subquery used as a value yielded too many (>{limit}) nodes'
                    raise self.addExcInfo(s_exc.BadTypeValu(mesg=mesg))

        return retn

    async def compute(self, runt, path):
        '''
        Use subquery as a value.  It is error if the subquery used in this way doesn't yield exactly one node or has a
        return statement.

        Its value is the primary property of the node yielded, or the returned value.
        '''
        try:
            retn = await self._compute(runt, path, 1)

        except s_stormctrl.StormReturn as e:
            # a subquery assignment with a return; just use the returned value
            return e.item

        if retn == []:
            return None

        return retn[0]

    async def compute_array(self, runt, path):
        '''
        Use subquery as an array.
        '''
        try:
            return await self._compute(runt, path, 128)
        except s_stormctrl.StormReturn as e:
            # a subquery assignment with a return; just use the returned value
            return e.item


class InitBlock(AstNode):
    '''
    An AST node that runs only once before yielding nodes.

    Example:

        Using a init block::

            init {
                // stuff here runs *once* before the first node yield (even if there are no nodes)
            }

    '''

    async def run(self, runt, genr):

        subq = self.kids[0]
        self.reqRuntSafe(runt, 'Init block query must be runtsafe')

        once = False
        async for item in genr:

            if not once:
                async for innr in subq.run(runt, s_common.agen()):
                    yield innr

                once = True

            yield item

        if not once:
            async for innr in subq.run(runt, s_common.agen()):
                yield innr

class EmptyBlock(AstNode):
    '''
    An AST node that only runs if there are not inbound nodes in the pipeline. It is
    capable of yielding nodes into the pipeline.

    Example:

        Using an empty block::

            empty {
                // the pipeline is empty so this block will execute
            }

            [foo:bar=*]
            empty {
                // there is a node in the pipeline so this block will not run
            }
    '''
    async def run(self, runt, genr):

        subq = self.kids[0]
        self.reqRuntSafe(runt, 'Empty block query must be runtsafe')

        empty = True
        async for item in genr:
            empty = False
            yield item

        if empty:
            async for subn in subq.run(runt, s_common.agen()):
                yield subn

class FiniBlock(AstNode):
    '''
    An AST node that runs only once after all nodes have been consumed.

    Example:

        Using a fini block::

            fini {
               // stuff here runs *once* after the last node yield (even if there are no nodes)
            }

    Notes:
        A fini block must be runtsafe.

    '''

    async def run(self, runt, genr):

        subq = self.kids[0]

        self.reqRuntSafe(runt, 'Fini block query must be runtsafe')

        async for item in genr:
            yield item

        async for innr in subq.run(runt, s_common.agen()):
            yield innr

class TryCatch(AstNode):

    async def run(self, runt, genr):

        count = 0
        async for item in genr:
            count += 1
            try:
                agen = s_common.agen(item)
                async for subi in self.kids[0].run(runt, agen):
                    yield subi

            except s_exc.SynErr as e:
                block = await self.getCatchBlock(e.errname, runt, path=item[1])
                if block is None:
                    raise

                await item[1].setVar(block.errvar(), await self.getErrValu(e))

                agen = s_common.agen(item)
                async for subi in block.run(runt, agen):
                    yield subi

        if count == 0:
            try:
                async for item in self.kids[0].run(runt, genr):
                    yield item

            except s_exc.SynErr as e:
                block = await self.getCatchBlock(e.errname, runt)
                if block is None:
                    raise

                await runt.setVar(block.errvar(), await self.getErrValu(e))
                async for item in block.run(runt, s_common.agen()):
                    yield item

    async def getErrValu(self, e):
        mesg = e.errinfo.pop('mesg', 'No message given.')
        info = await s_stormtypes.toprim(e.errinfo)
        return {'name': e.errname, 'mesg': mesg, 'info': info}

    async def getCatchBlock(self, name, runt, path=None):
        for catchblock in self.kids[1:]:
            if await catchblock.catches(name, runt, path=path):
                return catchblock

class CatchBlock(AstNode):

    async def run(self, runt, genr):
        async for item in self.kids[2].run(runt, genr):
            yield item

    def getRuntVars(self, runt):
        yield (self.errvar(), True)
        yield from self.kids[2].getRuntVars(runt)

    def errvar(self):
        return self.kids[1].value()

    async def catches(self, name, runt, path=None):

        catchvalu = await self.kids[0].compute(runt, path)
        catchvalu = await s_stormtypes.toprim(catchvalu)

        if isinstance(catchvalu, str):
            if catchvalu == '*':
                return True
            return catchvalu == name

        if isinstance(catchvalu, (list, tuple)):
            for catchname in catchvalu:
                if catchname == name:
                    return True
            return False

        etyp = catchvalu.__class__.__name__
        mesg = f'catch block must be a str or list object. {etyp} not allowed.'
        raise self.kids[0].addExcInfo(s_exc.StormRuntimeError(mesg=mesg, type=etyp))

class ForLoop(Oper):

    def getRuntVars(self, runt):

        runtsafe = self.kids[1].isRuntSafe(runt)

        if isinstance(self.kids[0], VarList):
            for name in self.kids[0].value():
                yield name, runtsafe

        else:
            yield self.kids[0].value(), runtsafe

        yield from self.kids[2].getRuntVars(runt)

    async def run(self, runt, genr):

        subq = self.kids[2]
        name = self.kids[0].value()
        node = None

        async for node, path in genr:

            # TODO: remove when storm is all objects
            valu = await self.kids[1].compute(runt, path)

            if isinstance(valu, s_stormtypes.Prim):
                # returns an async genr instance...
                valu = valu.iter()

            if isinstance(valu, dict):
                valu = list(valu.items())

            if valu is None:
                valu = ()

            async with contextlib.aclosing(s_coro.agen(valu)) as agen:
                async for item in agen:

                    if isinstance(name, (list, tuple)):

                        try:
                            numitems = len(item)
                        except TypeError:
                            mesg = f'Number of items to unpack does not match the number of variables: {repr(item)[:256]}'
                            exc = s_exc.StormVarListError(mesg=mesg, names=name)
                            raise self.kids[1].addExcInfo(exc)

                        if len(name) != numitems:
                            mesg = f'Number of items to unpack does not match the number of variables: {repr(item)[:256]}'
                            exc = s_exc.StormVarListError(mesg=mesg, names=name, numitems=numitems)
                            raise self.kids[1].addExcInfo(exc)

                        if isinstance(item, s_stormtypes.Prim):
                            item = await item.value()

                        for x, y in itertools.zip_longest(name, item):
                            await path.setVar(x, y)
                            await runt.setVar(x, y)

                    else:
                        # set both so inner subqueries have it in their runtime
                        await path.setVar(name, item)
                        await runt.setVar(name, item)

                    try:

                        # since it's possible to "multiply" the (node, path)
                        # we must make a clone of the path to prevent yield-then-use.
                        newg = s_common.agen((node, path.clone()))
                        async for item in subq.inline(runt, newg):
                            yield item

                    except s_stormctrl.StormBreak as e:
                        if e.item is not None:
                            yield e.item
                        break

                    except s_stormctrl.StormContinue as e:
                        if e.item is not None:
                            yield e.item
                        continue

                    finally:
                        # for loops must yield per item they iterate over
                        await asyncio.sleep(0)

        # no nodes and a runt safe value should execute once
        if node is None and self.kids[1].isRuntSafe(runt):

            valu = await self.kids[1].compute(runt, None)

            if isinstance(valu, s_stormtypes.Prim):
                # returns an async genr instance...
                valu = valu.iter()

            if isinstance(valu, dict):
                valu = list(valu.items())

            if valu is None:
                valu = ()

            async with contextlib.aclosing(s_coro.agen(valu)) as agen:
                async for item in agen:

                    if isinstance(name, (list, tuple)):

                        try:
                            numitems = len(item)
                        except TypeError:
                            mesg = f'Number of items to unpack does not match the number of variables: {repr(item)[:256]}'
                            exc = s_exc.StormVarListError(mesg=mesg, names=name)
                            raise self.kids[1].addExcInfo(exc)

                        if len(name) != numitems:
                            mesg = f'Number of items to unpack does not match the number of variables: {repr(item)[:256]}'
                            exc = s_exc.StormVarListError(mesg=mesg, names=name, numitems=numitems)
                            raise self.kids[1].addExcInfo(exc)

                        if isinstance(item, s_stormtypes.Prim):
                            item = await item.value()

                        for x, y in itertools.zip_longest(name, item):
                            await runt.setVar(x, y)

                    else:
                        await runt.setVar(name, item)

                    try:
                        async for jtem in subq.inline(runt, s_common.agen()):
                            yield jtem

                    except s_stormctrl.StormBreak as e:
                        if e.item is not None:
                            yield e.item
                        break

                    except s_stormctrl.StormContinue as e:
                        if e.item is not None:
                            yield e.item
                        continue

                    finally:
                        # for loops must yield per item they iterate over
                        await asyncio.sleep(0)

class WhileLoop(Oper):

    async def run(self, runt, genr):
        subq = self.kids[1]
        node = None

        async for node, path in genr:

            while await tobool(await self.kids[0].compute(runt, path)):
                try:

                    newg = s_common.agen((node, path))
                    async for item in subq.inline(runt, newg):
                        yield item
                        await asyncio.sleep(0)

                except s_stormctrl.StormBreak as e:
                    if e.item is not None:
                        yield e.item
                    break

                except s_stormctrl.StormContinue as e:
                    if e.item is not None:
                        yield e.item
                    continue

                finally:
                    # while loops must yield each time they loop
                    await asyncio.sleep(0)

        # no nodes and a runt safe value should execute once
        if node is None and self.kids[0].isRuntSafe(runt):

            while await tobool(await self.kids[0].compute(runt, None)):

                try:
                    async for jtem in subq.inline(runt, s_common.agen()):
                        yield jtem
                        await asyncio.sleep(0)

                except s_stormctrl.StormBreak as e:
                    if e.item is not None:
                        yield e.item
                    break

                except s_stormctrl.StormContinue as e:
                    if e.item is not None:
                        yield e.item
                    continue

                finally:
                    # while loops must yield each time they loop
                    await asyncio.sleep(0)

async def pullone(genr):
    gotone = None
    async for gotone in genr:
        break

    async def pullgenr():

        if gotone is None:
            return

        yield gotone
        async for item in genr:
            yield item

    return pullgenr(), gotone is None

class CmdOper(Oper):

    async def run(self, runt, genr):

        name = self.kids[0].value()

        ctor = runt.view.core.getStormCmd(name)
        if ctor is None:
            mesg = f'Storm command ({name}) not found.'
            exc = s_exc.NoSuchName(name=name, mesg=mesg)
            raise self.kids[0].addExcInfo(exc)

        runtsafe = self.kids[1].isRuntSafe(runt)

        scmd = ctor(runt, runtsafe)

        if runt.readonly and not scmd.isReadOnly():
            mesg = f'Command ({name}) is not marked safe for readonly use.'
            raise self.addExcInfo(s_exc.IsReadOnly(mesg=mesg))

        async def genx():

            async for node, path in genr:
                argv = await self.kids[1].compute(runt, path)
                if not await scmd.setArgv(argv):
                    raise s_stormctrl.StormExit()

                yield node, path

        # must pull through the genr to get opts set
        # ( many commands expect self.opts is set at run() )
        genr, empty = await pullone(genx())

        try:
            if runtsafe:
                argv = await self.kids[1].compute(runt, None)
                if not await scmd.setArgv(argv):
                    raise s_stormctrl.StormExit()

            if runtsafe or not empty:
                async with contextlib.aclosing(scmd.execStormCmd(runt, genr)) as agen:
                    async for item in agen:
                        yield item

        finally:
            await genr.aclose()

class SetVarOper(Oper):

    async def run(self, runt, genr):

        name = self.kids[0].value()

        vkid = self.kids[1]

        count = 0

        async for node, path in genr:
            count += 1

            valu = await vkid.compute(runt, path)
            if valu is undef:
                await runt.popVar(name)
                # TODO detect which to update here
                await path.popVar(name)

            else:
                await runt.setVar(name, valu)
                # TODO detect which to update here
                await path.setVar(name, valu)

            yield node, path

        if count == 0 and vkid.isRuntSafe(runt):
            valu = await vkid.compute(runt, None)
            if valu is undef:
                await runt.popVar(name)
            else:
                await runt.setVar(name, valu)

    def getRuntVars(self, runt):

        name = self.kids[0].value()
        if runt.runtvars.get(name) is None and self.kids[1].hasVarName(name):
            exc = s_exc.NoSuchVar(mesg=f'Missing variable: {name}', name=name)
            raise self.kids[0].addExcInfo(exc)

        yield name, self.kids[1].isRuntSafe(runt)
        for k in self.kids:
            yield from k.getRuntVars(runt)

class SetItemOper(Oper):
    '''
    $foo.bar = baz
    $foo."bar baz" = faz
    $foo.$bar = baz
    '''
    async def run(self, runt, genr):

        count = 0
        async for node, path in genr:

            count += 1

            item = s_stormtypes.fromprim(await self.kids[0].compute(runt, path), basetypes=False)

            if runt.readonly and not getattr(item.setitem, '_storm_readonly', False):
                mesg = 'Storm runtime is in readonly mode, cannot create or edit nodes and other graph data.'
                raise self.kids[0].addExcInfo(s_exc.IsReadOnly(mesg=mesg))

            name = await self.kids[1].compute(runt, path)
            valu = await self.kids[2].compute(runt, path)

            # TODO: ditch this when storm goes full heavy object
            with s_scope.enter({'runt': runt}):
                await item.setitem(name, valu)

            yield node, path

        if count == 0 and self.isRuntSafe(runt):

            item = s_stormtypes.fromprim(await self.kids[0].compute(runt, None), basetypes=False)

            name = await self.kids[1].compute(runt, None)
            valu = await self.kids[2].compute(runt, None)

            if runt.readonly and not getattr(item.setitem, '_storm_readonly', False):
                mesg = 'Storm runtime is in readonly mode, cannot create or edit nodes and other graph data.'
                raise self.kids[0].addExcInfo(s_exc.IsReadOnly(mesg=mesg))

            # TODO: ditch this when storm goes full heavy object
            with s_scope.enter({'runt': runt}):
                await item.setitem(name, valu)

class VarListSetOper(Oper):

    async def run(self, runt, genr):

        names = self.kids[0].value()
        vkid = self.kids[1]

        async for node, path in genr:

            item = await vkid.compute(runt, path)
            item = [i async for i in s_stormtypes.toiter(item)]

            if len(item) < len(names):
                mesg = f'Attempting to assign more items than we have variables to assign to: {repr(item)[:256]}'
                exc = s_exc.StormVarListError(mesg=mesg, names=names, numitems=len(item))
                raise self.kids[0].addExcInfo(exc)

            for name, valu in zip(names, item):
                await runt.setVar(name, valu)
                await path.setVar(name, valu)

            yield node, path

        if vkid.isRuntSafe(runt):

            item = await vkid.compute(runt, None)
            item = [i async for i in s_stormtypes.toiter(item)]

            if len(item) < len(names):
                mesg = f'Attempting to assign more items than we have variables to assign to: {repr(item)[:256]}'
                exc = s_exc.StormVarListError(mesg=mesg, names=names, numitems=len(item))
                raise self.kids[0].addExcInfo(exc)

            for name, valu in zip(names, item):
                await runt.setVar(name, valu)

            async for item in genr:
                yield item

            return

    def getRuntVars(self, runt):
        runtsafe = self.kids[1].isRuntSafe(runt)
        for name in self.kids[0].value():
            yield name, runtsafe

class VarEvalOper(Oper):
    '''
    Facilitate a stand-alone operator that evaluates a var.
    $foo.bar("baz")
    '''
    async def run(self, runt, genr):

        anynodes = False
        async for node, path in genr:
            anynodes = True
            await self.kids[0].compute(runt, path)
            yield node, path

        if not anynodes and self.isRuntSafe(runt):

            valu = await self.kids[0].compute(runt, None)

            if isinstance(valu, types.AsyncGeneratorType):
                async for item in valu:
                    await asyncio.sleep(0)

class SwitchCase(Oper):

    def prepare(self):
        self.cases = {}
        self.defcase = None

        for cent in self.kids[1:]:

            # if they only have one kid, it's a default case.
            if len(cent.kids) == 1:
                self.defcase = cent.kids[0]
                continue

            valu = cent.kids[0].value()
            self.cases[valu] = cent.kids[1]

    async def run(self, runt, genr):
        count = 0
        async for node, path in genr:
            count += 1

            varv = await self.kids[0].compute(runt, path)

            # TODO:  when we have var type system, do type-aware comparison
            subq = self.cases.get(str(varv))
            if subq is None and self.defcase is not None:
                subq = self.defcase

            if subq is None:
                yield (node, path)
            else:
                async for item in subq.inline(runt, s_common.agen((node, path))):
                    yield item

        if count == 0 and self.kids[0].isRuntSafe(runt):
            # no nodes and a runt safe value should execute
            varv = await self.kids[0].compute(runt, None)

            subq = self.cases.get(str(varv))
            if subq is None and self.defcase is not None:
                subq = self.defcase

            if subq is None:
                return

            async for item in subq.inline(runt, s_common.agen()):
                yield item


class CaseEntry(AstNode):
    pass

class LiftOper(Oper):

    def __init__(self, astinfo, kids=()):
        Oper.__init__(self, astinfo, kids=kids)
        self.reverse = False

    def reverseLift(self, astinfo):
        self.astinfo = astinfo
        self.reverse = True

    async def run(self, runt, genr):

        if self.isRuntSafe(runt):

            # runtime safe lift operation
            async for item in genr:
                yield item

            async for node in self.lift(runt, None):
                yield node, runt.initPath(node)

            return

        async for node, path in genr:

            yield node, path

            async for subn in self.lift(runt, path):
                yield subn, path.fork(subn)

    async def lift(self, runt, path):  # pragma: no cover
        raise NotImplementedError('Must define lift(runt, path)')

class YieldValu(Oper):

    async def run(self, runt, genr):

        node = None

        async for node, path in genr:
            valu = await self.kids[0].compute(runt, path)
            async with contextlib.aclosing(self.yieldFromValu(runt, valu)) as agen:
                async for subn in agen:
                    yield subn, runt.initPath(subn)
            yield node, path

        if node is None and self.kids[0].isRuntSafe(runt):
            valu = await self.kids[0].compute(runt, None)
            async with contextlib.aclosing(self.yieldFromValu(runt, valu)) as agen:
                async for subn in agen:
                    yield subn, runt.initPath(subn)

    async def yieldFromValu(self, runt, valu):

        viewiden = runt.view.iden

        # there is nothing in None... ;)
        if valu is None:
            return

        # a little DWIM on what we get back...
        # ( most common case will be stormtypes libs agenr -> iden|buid )
        # buid list -> nodes
        if isinstance(valu, bytes):
            node = await runt.view.getNodeByBuid(valu)
            if node is not None:
                yield node

            return

        # iden list -> nodes
        if isinstance(valu, str):
            try:
                buid = s_common.uhex(valu)
            except binascii.Error:
                mesg = 'Yield string must be iden in hexdecimal. Got: %r' % (valu,)
                raise self.kids[0].addExcInfo(s_exc.BadLiftValu(mesg=mesg))

            node = await runt.view.getNodeByBuid(buid)
            if node is not None:
                yield node

            return

        if isinstance(valu, types.AsyncGeneratorType):
            try:
                async for item in valu:
                    async for node in self.yieldFromValu(runt, item):
                        yield node
            finally:
                await valu.aclose()
            return

        if isinstance(valu, types.GeneratorType):
            try:
                for item in valu:
                    async for node in self.yieldFromValu(runt, item):
                        yield node
            finally:
                valu.close()
            return

        if isinstance(valu, (list, tuple, set)):
            for item in valu:
                async for node in self.yieldFromValu(runt, item):
                    yield node
            return

        if isinstance(valu, s_stormtypes.Node):
            valu = valu.valu
            if valu.view.iden != viewiden:
                mesg = f'Node is not from the current view. Node {valu.iden()} is from {valu.view.iden} expected {viewiden}'
                raise s_exc.BadLiftValu(mesg=mesg)
            yield valu
            return

        if isinstance(valu, s_node.Node):
            if valu.view.iden != viewiden:
                mesg = f'Node is not from the current view. Node {valu.iden()} is from {valu.view.iden} expected {viewiden}'
                raise s_exc.BadLiftValu(mesg=mesg)
            yield valu
            return

        if isinstance(valu, (s_stormtypes.List, s_stormtypes.Set)):
            for item in valu.valu:
                async for node in self.yieldFromValu(runt, item):
                    yield node
            return

        if isinstance(valu, s_stormtypes.Prim):
            async with contextlib.aclosing(valu.nodes()) as genr:
                async for node in genr:
                    if node.view.iden != viewiden:
                        mesg = f'Node is not from the current view. Node {node.iden()} is from {node.view.iden} expected {viewiden}'
                        raise s_exc.BadLiftValu(mesg=mesg)
                    yield node
                return

class LiftTag(LiftOper):

    async def lift(self, runt, path):

        tag = await self.kids[0].compute(runt, path)

        if len(self.kids) == 3:

            cmpr = await self.kids[1].compute(runt, path)
            valu = await toprim(await self.kids[2].compute(runt, path))

            async for node in runt.view.nodesByTagValu(tag, cmpr, valu, reverse=self.reverse):
                yield node

            return

        subtype = None
        if len(self.kids) == 2:
            subtype = await self.kids[1].compute(runt, path)

        async for node in runt.view.nodesByTag(tag, reverse=self.reverse, subtype=subtype):
            yield node

class LiftByArray(LiftOper):
    '''
    :prop*[range=(200, 400)]
    '''
    async def lift(self, runt, path):

        name = await self.kids[0].compute(runt, path)
        cmpr = await self.kids[1].compute(runt, path)
        valu = await s_stormtypes.tostor(await self.kids[2].compute(runt, path))

        prop = runt.model.props.get(name)
        if prop is not None:
            async for node in runt.view.nodesByPropArray(name, cmpr, valu, reverse=self.reverse):
                yield node
            return

        proplist = runt.model.ifaceprops.get(name)
        if proplist is None:
            raise self.kids[0].addExcInfo(s_exc.NoSuchProp.init(name))

        props = []
        for propname in proplist:
            props.append(runt.model.props.get(propname))

        relname = props[0].name
        def cmprkey(node):
            return node.get(relname)

        genrs = []
        for prop in props:
            genrs.append(runt.view.nodesByPropArray(prop.full, cmpr, valu, reverse=self.reverse))

        async for node in s_common.merggenr2(genrs, cmprkey, reverse=self.reverse):
            yield node

class LiftTagProp(LiftOper):
    '''
    #foo.bar:baz [ = x ]
    '''
    async def lift(self, runt, path):

        tag, prop = await self.kids[0].compute(runt, path)

        if len(self.kids) == 3:

            cmpr = await self.kids[1].compute(runt, path)
            valu = await s_stormtypes.tostor(await self.kids[2].compute(runt, path))

            async for node in runt.view.nodesByTagPropValu(None, tag, prop, cmpr, valu, reverse=self.reverse):
                yield node

            return

        subtype = None
        if len(self.kids) == 2:
            subtype = await self.kids[1].compute(runt, path)

        async for node in runt.view.nodesByTagProp(None, tag, prop, reverse=self.reverse, subtype=subtype):
            yield node

class LiftFormTagProp(LiftOper):
    '''
    hehe:haha#foo.bar:baz [ = x ]
    '''

    async def lift(self, runt, path):

        formname, tag, prop = await self.kids[0].compute(runt, path)

        forms = runt.model.reqFormsByLook(formname, self.kids[0].addExcInfo)

        def cmprkey(node):
            return node.getTagProp(tag, prop)

        genrs = []

        if len(self.kids) == 3:

            cmpr = await self.kids[1].compute(runt, path)
            valu = await s_stormtypes.tostor(await self.kids[2].compute(runt, path))

            for form in forms:
                genrs.append(runt.view.nodesByTagPropValu(form, tag, prop, cmpr, valu, reverse=self.reverse))

        elif len(self.kids) == 2:
            subtype = await self.kids[1].compute(runt, path)

            for form in forms:
                genrs.append(runt.view.nodesByTagProp(form, tag, prop, reverse=self.reverse, subtype=subtype))

        else:
            for form in forms:
                genrs.append(runt.view.nodesByTagProp(form, tag, prop, reverse=self.reverse))

        async for node in s_common.merggenr2(genrs, cmprkey, reverse=self.reverse):
            yield node

class LiftTagTag(LiftOper):
    '''
    ##foo.bar
    '''

    async def lift(self, runt, path):

        tagname = await self.kids[0].compute(runt, path)

        node = await runt.view.getNodeByNdef(('syn:tag', tagname))
        if node is None:
            return

        # only apply the lift valu to the top level tag of tags, not to the sub tags
        if len(self.kids) == 3:
            cmpr = await self.kids[1].compute(runt, path)
            valu = await toprim(await self.kids[2].compute(runt, path))
            genr = runt.view.nodesByTagValu(tagname, cmpr, valu, reverse=self.reverse)

        else:

            genr = runt.view.nodesByTag(tagname, reverse=self.reverse)

        done = set([tagname])
        todo = collections.deque([genr])

        while todo:

            genr = todo.popleft()

            async for node in genr:

                if node.form.name == 'syn:tag':

                    tagname = node.ndef[1]
                    if tagname not in done:
                        done.add(tagname)
                        todo.append(runt.view.nodesByTag(tagname, reverse=self.reverse))

                    continue

                yield node


class LiftFormTag(LiftOper):

    async def lift(self, runt, path):

        formname = await self.kids[0].compute(runt, path)

        forms = runt.model.reqFormsByLook(formname, self.kids[0].addExcInfo)

        genrs = []
        tag = await self.kids[1].compute(runt, path)

        if len(self.kids) == 4:

            cmpr = await self.kids[2].compute(runt, path)
            valu = await toprim(await self.kids[3].compute(runt, path))

            for form in forms:
                genrs.append(runt.view.nodesByTagValu(tag, cmpr, valu, form=form, reverse=self.reverse))

            def cmprkey(node):
                return node.getTag(tag, defval=(0, 0))

        elif len(self.kids) == 3:
            ptyp = runt.model.type('ival')
            subtype = await self.kids[2].compute(runt, path)
            if (styp := ptyp.subtypes.get(subtype)) is None:
                raise s_exc.NoSuchType(name=subtype, mesg=f'Invalid subtype {subtype} for tag ival.')
            (ptyp, getr) = styp

            for form in forms:
                genrs.append(runt.view.nodesByTag(tag, form=form, reverse=self.reverse, subtype=subtype))

            def cmprkey(node):
                return getr(node.getTag(tag, defval=(0, 0)))

        else:
            for form in forms:
                genrs.append(runt.view.nodesByTag(tag, form=form, reverse=self.reverse))

            def cmprkey(node):
                return node.getTag(tag, defval=(0, 0))

        async for node in s_common.merggenr2(genrs, cmprkey=cmprkey, reverse=self.reverse):
            yield node

class LiftProp(LiftOper):

    async def lift(self, runt, path):

        name = await tostr(await self.kids[0].compute(runt, path))

        subtype = None
        if len(self.kids) == 2:
            subtype = await self.kids[1].compute(runt, path)

        prop = runt.model.props.get(name)
        if prop is not None:
            async for node in self.proplift(prop, runt, path, subtype=subtype):
                yield node
            return

        proplist = runt.model.reqPropsByLook(name, self.kids[0].addExcInfo)

        props = []
        for propname in proplist:
            props.append(runt.model.props.get(propname))

        if len(props) == 1 or props[0].isform:
            for prop in props:
                async for node in self.proplift(prop, runt, path, subtype=subtype):
                    yield node
            return

        relname = props[0].name
        def cmprkey(node):
            return node.get(relname)

        genrs = []
        for prop in props:
            genrs.append(self.proplift(prop, runt, path))

        async for node in s_common.merggenr2(genrs, cmprkey, reverse=self.reverse):
            yield node

    async def proplift(self, prop, runt, path, subtype=None):

        # check if we can optimize a form lift
        if subtype is None and prop.isform:

            async for hint in self.getRightHints(runt, path):
                if hint[0] == 'tag':
                    tagname = hint[1].get('name')
                    async for node in runt.view.nodesByTag(tagname, form=prop.full, reverse=self.reverse):
                        yield node
                    return

                if hint[0] == 'relprop':
                    relpropname = hint[1].get('name')
                    isuniv = hint[1].get('univ')

                    if isuniv:
                        fullname = ''.join([prop.full, relpropname])
                    else:
                        fullname = ':'.join([prop.full, relpropname])

                    prop = runt.model.prop(fullname)
                    if prop is None:
                        return

                    cmpr = hint[1].get('cmpr')
                    valu = hint[1].get('valu')

                    if cmpr is not None and valu is not None:
                        try:
                            # try lifting by valu but no guarantee a cmpr is available
                            async for node in runt.view.nodesByPropValu(fullname, cmpr, valu, reverse=self.reverse):
                                yield node
                            return
                        except asyncio.CancelledError:  # pragma: no cover
                            raise
                        except:
                            pass

                    async for node in runt.view.nodesByProp(fullname, reverse=self.reverse):
                        yield node
                    return

        async for node in runt.view.nodesByProp(prop.full, reverse=self.reverse, subtype=subtype):
            yield node

    async def getRightHints(self, runt, path):

        for oper in self.iterright():

            # we can skip other lifts but that's it...
            if isinstance(oper, LiftOper):
                continue

            if isinstance(oper, FiltOper):
                for hint in await oper.getLiftHints(runt, path):
                    yield hint
                continue

            return

class LiftPropBy(LiftOper):

    async def lift(self, runt, path):
        name = await self.kids[0].compute(runt, path)
        cmpr = await self.kids[1].compute(runt, path)
        valu = await self.kids[2].compute(runt, path)

        if not isinstance(valu, s_node.Node):
            valu = await s_stormtypes.tostor(valu)

        prop = runt.model.props.get(name)
        if prop is not None:
            props = (prop,)
        else:
            proplist = runt.model.ifaceprops.get(name)
            if proplist is None:
                raise self.kids[0].addExcInfo(s_exc.NoSuchProp.init(name))

            props = []
            for propname in proplist:
                props.append(runt.model.props.get(propname))

        try:
            if len(props) == 1:
                prop = props[0]
                async for node in runt.view.nodesByPropValu(prop.full, cmpr, valu, reverse=self.reverse):
                    yield node
                return

            relname = props[0].name
            def cmprkey(node):
                return node.get(relname)

            genrs = []
            for prop in props:
                genrs.append(runt.view.nodesByPropValu(prop.full, cmpr, valu, reverse=self.reverse))

            async for node in s_common.merggenr2(genrs, cmprkey, reverse=self.reverse):
                yield node

        except s_exc.BadTypeValu as e:
            raise self.kids[2].addExcInfo(e)

        except s_exc.SynErr as e:
            raise self.addExcInfo(e)

class PivotOper(Oper):

    def __init__(self, astinfo, kids=(), isjoin=False):
        Oper.__init__(self, astinfo, kids=kids)
        self.isjoin = isjoin

    def repr(self):
        return f'{self.__class__.__name__}: {self.kids}, isjoin={self.isjoin}'

    def __repr__(self):
        return self.repr()

class RawPivot(PivotOper):
    '''
    -> { <varsfrompath> }
    '''
    async def run(self, runt, genr):
        query = self.kids[0]
        async for node, path in genr:
            async with runt.getSubRuntime(query) as subr:
                async for node, path in subr.execute():
                    yield node, path

class PivotOut(PivotOper):
    '''
    -> *
    '''
    async def run(self, runt, genr):

        async for node, path in genr:

            if self.isjoin:
                yield node, path

            async for item in self.getPivsOut(runt, node, path):
                yield item

    async def getPivsOut(self, runt, node, path):

        # <syn:tag> -> * is "from tags to nodes with tags"
        if node.form.name == 'syn:tag':

            async for pivo in runt.view.nodesByTag(node.ndef[1]):
                yield pivo, path.fork(pivo)

            return

<<<<<<< HEAD
        if isinstance(node.form.type, s_types.Edge):
            n2def = node.get('n2')
            pivo = await runt.view.getNodeByNdef(n2def)
            if pivo is None:  # pragma: no cover
                logger.warning(f'Missing node corresponding to ndef {n2def} on edge')
                return

            yield pivo, path.fork(pivo)
            return

=======
>>>>>>> b236213a
        for name, prop in node.form.props.items():

            valu = node.get(name)
            if valu is None:
                continue

            # if the outbound prop is an ndef...
            if isinstance(prop.type, s_types.Ndef):
                pivo = await runt.view.getNodeByNdef(valu)
                if pivo is None:
                    continue

                yield pivo, path.fork(pivo)
                continue

            if isinstance(prop.type, s_types.Array):
                typename = prop.type.opts.get('type')
                if runt.model.forms.get(typename) is not None:
                    for item in valu:
                        async for pivo in runt.view.nodesByPropValu(typename, '=', item):
                            yield pivo, path.fork(pivo)

            form = runt.model.forms.get(prop.type.name)
            if form is None:
                continue

            if prop.isrunt:
                async for pivo in runt.view.nodesByPropValu(form.name, '=', valu):
                    yield pivo, path.fork(pivo)
                continue

            pivo = await runt.view.getNodeByNdef((form.name, valu))
            if pivo is None:  # pragma: no cover
                continue

            # avoid self references
            if pivo.nid == node.nid:
                continue

            yield pivo, path.fork(pivo)

class N1WalkNPivo(PivotOut):

    async def run(self, runt, genr):

        async for node, path in genr:

            if self.isjoin:
                yield node, path

            async for item in self.getPivsOut(runt, node, path):
                yield item

            async for (verb, n2nid) in node.iterEdgesN1():
                wnode = await runt.view.getNodeByNid(n2nid)
                if wnode is not None:
                    yield wnode, path.fork(wnode)

class PivotToTags(PivotOper):
    '''
    -> #                pivot to all leaf tag nodes
    -> #*               pivot to all tag nodes
    -> #cno.*           pivot to all tag nodes which match cno.*
    -> #foo.bar         pivot to the tag node foo.bar if present
    '''
    async def run(self, runt, genr):

        leaf = False

        assert len(self.kids) == 1
        kid = self.kids[0]
        assert isinstance(kid, TagMatch)

        if kid.isconst:

            mval = kid.constval

            if not mval:

                leaf = True

                async def filter(x, path):
                    return True

            elif kid.hasglob():

                # glob matcher...
                async def filter(x, path):
                    return fnmatch.fnmatch(x, mval)

            else:

                async def filter(x, path):
                    return x == mval
        else:  # We have a $var as a segment

            if kid.hasglob():

                async def filter(x, path):
                    valu = await kid.compute(runt, path)
                    return fnmatch.fnmatch(x, valu)

            else:

                async def filter(x, path):
                    valu = await kid.compute(runt, path)
                    return x == valu

        async for node, path in genr:

            if self.isjoin:
                yield node, path

            for name, _ in node.getTags(leaf=leaf):

                if not await filter(name, path):
                    await asyncio.sleep(0)
                    continue

                pivo = await runt.view.getNodeByNdef(('syn:tag', name))
                if pivo is None:
                    continue

                yield pivo, path.fork(pivo)

class PivotIn(PivotOper):
    '''
    <- *
    '''

    async def run(self, runt, genr):

        async for node, path in genr:

            if self.isjoin:
                yield node, path

            async for item in self.getPivsIn(runt, node, path):
                yield item

    async def getPivsIn(self, runt, node, path):

<<<<<<< HEAD
        # if it's a graph edge, use :n1
        if isinstance(node.form.type, s_types.Edge):

            ndef = node.get('n1')

            pivo = await runt.view.getNodeByNdef(ndef)
            if pivo is not None:
                yield pivo, path.fork(pivo)

            return

=======
>>>>>>> b236213a
        name, valu = node.ndef

        for prop in runt.model.getPropsByType(name):
            async for pivo in runt.view.nodesByPropValu(prop.full, '=', valu):
                yield pivo, path.fork(pivo)

        for prop in runt.model.getArrayPropsByType(name):
            async for pivo in runt.view.nodesByPropArray(prop.full, '=', valu):
                yield pivo, path.fork(pivo)

class N2WalkNPivo(PivotIn):

    async def run(self, runt, genr):

        async for node, path in genr:

            if self.isjoin:
                yield node, path

            async for item in self.getPivsIn(runt, node, path):
                yield item

            async for (verb, n1nid) in node.iterEdgesN2():
                wnode = await runt.view.getNodeByNid(n1nid)
                if wnode is not None:
                    yield wnode, path.fork(wnode)

<<<<<<< HEAD
class PivotInFrom(PivotOper):
    '''
    <- foo:edge
    '''

    async def run(self, runt, genr):

        name = self.kids[0].value()

        form = runt.model.forms.get(name)
        if form is None:
            raise self.kids[0].addExcInfo(s_exc.NoSuchForm.init(name))

        # <- edge
        if isinstance(form.type, s_types.Edge):

            full = form.name + ':n2'

            async for node, path in genr:

                if self.isjoin:
                    yield node, path

                async for pivo in runt.view.nodesByPropValu(full, '=', node.ndef):
                    yield pivo, path.fork(pivo)

            return

        # edge <- form
        async for node, path in genr:

            if self.isjoin:
                yield node, path

            if not isinstance(node.form.type, s_types.Edge):
                mesg = f'Pivot in from a specific form cannot be used with nodes of type {node.form.type.name}'
                raise self.addExcInfo(s_exc.StormRuntimeError(mesg=mesg, name=node.form.type.name))

            # dont bother traversing edges to the wrong form
            if node.get('n1:form') != form.name:
                continue

            n1def = node.get('n1')

            pivo = await runt.view.getNodeByNdef(n1def)
            if pivo is None:
                continue

            yield pivo, path.fork(pivo)

=======
>>>>>>> b236213a
class FormPivot(PivotOper):
    '''
    -> foo:bar
    '''

    def pivogenr(self, runt, prop):

        # -> baz:ndef
        if isinstance(prop.type, s_types.Ndef):

            async def pgenr(node, strict=True):
                async for pivo in runt.view.nodesByPropValu(prop.full, '=', node.ndef):
                    yield pivo

        elif not prop.isform:

            isarray = isinstance(prop.type, s_types.Array)

            # plain old pivot...
            async def pgenr(node, strict=True):

                valu = node.ndef[1]

                if isarray:
                    ngenr = runt.view.nodesByPropArray(prop.full, '=', valu)
                else:
                    ngenr = runt.view.nodesByPropValu(prop.full, '=', valu)

                # TODO cache/bypass normalization in loop!
                async for pivo in ngenr:
                    yield pivo

<<<<<<< HEAD
        # if dest form is a subtype of a graph "edge", use N1 automatically
        elif isinstance(prop.type, s_types.Edge):

            full = prop.name + ':n1'

            async def pgenr(node, strict=True):
                async for pivo in runt.view.nodesByPropValu(full, '=', node.ndef):
                    yield pivo

=======
>>>>>>> b236213a
        else:
            # form -> form pivot is nonsensical. Lets help out...

            # form name and type name match
            destform = prop

            async def pgenr(node, strict=True):

                # <syn:tag> -> <form> is "from tags to nodes" pivot
                if node.form.name == 'syn:tag' and prop.isform:
                    async for pivo in runt.view.nodesByTag(node.ndef[1], form=prop.name):
                        yield pivo

                    return

<<<<<<< HEAD
                # if the source node is a graph edge, use n2
                if isinstance(node.form.type, s_types.Edge):

                    n2def = node.get('n2')
                    if n2def[0] != destform.name:
                        return

                    pivo = await runt.view.getNodeByNdef(node.get('n2'))
                    if pivo:
                        yield pivo

                    return

=======
>>>>>>> b236213a
                #########################################################################
                # regular "-> form" pivot (ie inet:dns:a -> inet:fqdn)

                found = False   # have we found a ref/pivot?
                refs = node.form.getRefsOut()
                for refsname, refsform in refs.get('prop'):

                    if refsform != destform.name:
                        continue

                    found = True

                    refsvalu = node.get(refsname)
                    if refsvalu is not None:
                        async for pivo in runt.view.nodesByPropValu(refsform, '=', refsvalu):
                            yield pivo

                for refsname, refsform in refs.get('array'):

                    if refsform != destform.name:
                        continue

                    found = True

                    refsvalu = node.get(refsname)
                    if refsvalu is not None:
                        for refselem in refsvalu:
                            async for pivo in runt.view.nodesByPropValu(destform.name, '=', refselem):
                                yield pivo

                for refsname in refs.get('ndef'):

                    found = True

                    refsvalu = node.get(refsname)
                    if refsvalu is not None and refsvalu[0] == destform.name:
                        pivo = await runt.view.getNodeByNdef(refsvalu)
                        if pivo is not None:
                            yield pivo

                #########################################################################
                # reverse "-> form" pivots (ie inet:fqdn -> inet:dns:a)
                refs = destform.getRefsOut()

                # "reverse" property references...
                for refsname, refsform in refs.get('prop'):

                    if refsform != node.form.name:
                        continue

                    found = True

                    refsprop = destform.props.get(refsname)
                    async for pivo in runt.view.nodesByPropValu(refsprop.full, '=', node.ndef[1]):
                        yield pivo

                # "reverse" array references...
                for refsname, refsform in refs.get('array'):

                    if refsform != node.form.name:
                        continue

                    found = True

                    destprop = destform.props.get(refsname)
                    async for pivo in runt.view.nodesByPropArray(destprop.full, '=', node.ndef[1]):
                        yield pivo

                # "reverse" ndef references...
                for refsname in refs.get('ndef'):

                    found = True

                    refsprop = destform.props.get(refsname)
                    async for pivo in runt.view.nodesByPropValu(refsprop.full, '=', node.ndef):
                        yield pivo

                if strict and not found:
                    mesg = f'No pivot found for {node.form.name} -> {destform.name}.'
                    raise self.addExcInfo(s_exc.NoSuchPivot(n1=node.form.name, n2=destform.name, mesg=mesg))

        return pgenr

    def buildgenr(self, runt, name):

        if isinstance(name, list) or (prop := runt.model.props.get(name)) is None:

            proplist = None
            if isinstance(name, list):
                proplist = name
            else:
                proplist = runt.model.reqPropsByLook(name, extra=self.kids[0].addExcInfo)

            pgenrs = []
            for propname in proplist:
                prop = runt.model.props.get(propname)
                if prop is None:
                    raise self.kids[0].addExcInfo(s_exc.NoSuchProp.init(propname))

                pgenrs.append(self.pivogenr(runt, prop))

            async def listpivot(node):
                for pgenr in pgenrs:
                    async for pivo in pgenr(node, strict=False):
                        yield pivo

            return listpivot

        return self.pivogenr(runt, prop)

    async def run(self, runt, genr):

        pgenr = None
        warned = False

        async for node, path in genr:

            if pgenr is None or not self.kids[0].isconst:
                name = await self.kids[0].compute(runt, None)
                pgenr = self.buildgenr(runt, name)

            if self.isjoin:
                yield node, path

            try:
                async for pivo in pgenr(node):
                    yield pivo, path.fork(pivo)
            except (s_exc.BadTypeValu, s_exc.BadLiftValu) as e:
                if not warned:
                    logger.warning(f'Caught error during pivot: {e.items()}')
                    warned = True
                items = e.items()
                mesg = items.pop('mesg', '')
                mesg = ': '.join((f'{e.__class__.__qualname__} [{repr(node.ndef[1])}] during pivot', mesg))
                await runt.warn(mesg, **items)

class PropPivotOut(PivotOper):
    '''
    :prop -> *
    '''
    async def run(self, runt, genr):

        warned = False
        async for node, path in genr:

            if self.isjoin:
                yield node, path

            name = await self.kids[0].compute(runt, path)

            prop = node.form.props.get(name)
            if prop is None:
                # all filters must sleep
                await asyncio.sleep(0)
                continue

            valu = node.get(name)
            if valu is None:
                # all filters must sleep
                await asyncio.sleep(0)
                continue

            if prop.type.isarray:
                fname = prop.type.arraytype.name
                if runt.model.forms.get(fname) is None:
                    if not warned:
                        mesg = f'The source property "{name}" array type "{fname}" is not a form. Cannot pivot.'
                        await runt.warn(mesg)
                        warned = True
                    continue

                for item in valu:
                    async for pivo in runt.view.nodesByPropValu(fname, '=', item):
                        yield pivo, path.fork(pivo)

                continue

            # ndef pivot out syntax...
            # :ndef -> *
            if isinstance(prop.type, s_types.Ndef):
                pivo = await runt.view.getNodeByNdef(valu)
                if pivo is None:
                    logger.warning(f'Missing node corresponding to ndef {valu}')
                    continue
                yield pivo, path.fork(pivo)
                continue

            # :prop -> *
            fname = prop.type.name
            if prop.modl.form(fname) is None:
                if warned is False:
                    await runt.warn(f'The source property "{name}" type "{fname}" is not a form. Cannot pivot.')
                    warned = True
                continue

            ndef = (fname, valu)
            pivo = await runt.view.getNodeByNdef(ndef)
            # A node explicitly deleted in the graph or missing from a underlying layer
            # could cause this lift to return None.
            if pivo:
                yield pivo, path.fork(pivo)


class PropPivot(PivotOper):
    '''
    :foo -> bar:foo
    '''

    def pivogenr(self, runt, prop):

        async def pgenr(node, srctype, valu, strict=True):

            # TODO cache/bypass normalization in loop!

            # pivoting from an array prop to a non-array prop needs an extra loop
            if srctype.isarray and not prop.type.isarray:

                for arrayval in valu:
                    async for pivo in runt.view.nodesByPropValu(prop.full, '=', arrayval):
                        yield pivo

                return

            if prop.type.isarray and not srctype.isarray:
                genr = runt.view.nodesByPropArray(prop.full, '=', valu)
            else:
                genr = runt.view.nodesByPropValu(prop.full, '=', valu)

            async for pivo in genr:
                yield pivo

        return pgenr

    def buildgenr(self, runt, name):

        if isinstance(name, list) or (prop := runt.model.props.get(name)) is None:

            proplist = None
            if isinstance(name, list):
                proplist = name
            else:
                proplist = runt.model.ifaceprops.get(name)

            if proplist is None:
                raise self.kids[0].addExcInfo(s_exc.NoSuchProp.init(name))

            pgenrs = []
            for propname in proplist:
                prop = runt.model.props.get(propname)
                if prop is None:
                    raise self.kids[0].addExcInfo(s_exc.NoSuchProp.init(propname))

                pgenrs.append(self.pivogenr(runt, prop))

            async def listpivot(node, srctype, valu):
                for pgenr in pgenrs:
                    async for pivo in pgenr(node, srctype, valu, strict=False):
                        yield pivo

            return(listpivot)

        return self.pivogenr(runt, prop)

    async def run(self, runt, genr):

        pgenr = None
        warned = False

        async for node, path in genr:

            if pgenr is None or not self.kids[1].isconst:
                name = await self.kids[1].compute(runt, None)
                pgenr = self.buildgenr(runt, name)

            if self.isjoin:
                yield node, path

            srctype, valu = await self.kids[0].getTypeAndValu(runt, path)
            if valu is None:
                # all filters must sleep
                await asyncio.sleep(0)
                continue

            try:
                async for pivo in pgenr(node, srctype, valu):
                    yield pivo, path.fork(pivo)

            except (s_exc.BadTypeValu, s_exc.BadLiftValu) as e:
                if not warned:
                    logger.warning(f'Caught error during pivot: {e.items()}')
                    warned = True
                items = e.items()
                mesg = items.pop('mesg', '')
                mesg = ': '.join((f'{e.__class__.__qualname__} [{repr(valu)}] during pivot', mesg))
                await runt.warn(mesg, **items)

class Value(AstNode):
    '''
    The base class for all values and value expressions.
    '''

    def __init__(self, astinfo, kids=()):
        AstNode.__init__(self, astinfo, kids=kids)

    def __repr__(self):
        return self.repr()

    def isRuntSafe(self, runt):
        return all(k.isRuntSafe(runt) for k in self.kids)

    async def compute(self, runt, path):  # pragma: no cover
        raise self.addExcInfo(s_exc.NoSuchImpl(name=f'{self.__class__.__name__}.compute()'))

    async def getLiftHints(self, runt, path):
        return []

    async def getCondEval(self, runt):
        '''
        Return a function that may be used to evaluate the boolean truth
        of the value expression using a runtime and optional node path.
        '''
        async def cond(node, path):
            return await tobool(await self.compute(runt, path))

        return cond

class Cond(Value):
    '''
    A condition that is evaluated to filter nodes.
    '''
    # Keeping the distinction of Cond as a subclass of Value
    # due to the fact that Cond instances may always presume
    # they are being evaluated per node.

class SubqCond(Cond):

    def __init__(self, astinfo, kids=()):
        Cond.__init__(self, astinfo, kids=kids)
        self.funcs = {
            '=': self._subqCondEq,
            '>': self._subqCondGt,
            '<': self._subqCondLt,
            '>=': self._subqCondGe,
            '<=': self._subqCondLe,
            '!=': self._subqCondNe,
        }

    async def _runSubQuery(self, runt, node, path):
        size = 1
        genr = s_common.agen((node, path))
        async for item in self.kids[0].run(runt, genr):
            yield size, item
            size += 1

    def _subqCondEq(self, runt):

        async def cond(node, path):

            size = 0
            item = None
            valu = s_stormtypes.intify(await self.kids[2].compute(runt, path))

            async for size, item in self._runSubQuery(runt, node, path):
                if size > valu:
                    path.vars.update(item[1].vars)
                    return False

            if item:
                path.vars.update(item[1].vars)
            return size == valu

        return cond

    def _subqCondGt(self, runt):

        async def cond(node, path):

            item = None
            valu = s_stormtypes.intify(await self.kids[2].compute(runt, path))
            async for size, item in self._runSubQuery(runt, node, path):
                if size > valu:
                    path.vars.update(item[1].vars)
                    return True

            if item:
                path.vars.update(item[1].vars)
            return False

        return cond

    def _subqCondLt(self, runt):

        async def cond(node, path):

            item = None
            valu = s_stormtypes.intify(await self.kids[2].compute(runt, path))
            async for size, item in self._runSubQuery(runt, node, path):
                if size >= valu:
                    path.vars.update(item[1].vars)
                    return False

            if item:
                path.vars.update(item[1].vars)
            return True

        return cond

    def _subqCondGe(self, runt):

        async def cond(node, path):

            item = None
            valu = s_stormtypes.intify(await self.kids[2].compute(runt, path))
            async for size, item in self._runSubQuery(runt, node, path):
                if size >= valu:
                    path.vars.update(item[1].vars)
                    return True

            if item:
                path.vars.update(item[1].vars)
            return False

        return cond

    def _subqCondLe(self, runt):

        async def cond(node, path):

            item = None
            valu = s_stormtypes.intify(await self.kids[2].compute(runt, path))
            async for size, item in self._runSubQuery(runt, node, path):
                if size > valu:
                    path.vars.update(item[1].vars)
                    return False

            if item:
                path.vars.update(item[1].vars)
            return True

        return cond

    def _subqCondNe(self, runt):

        async def cond(node, path):

            size = 0
            item = None
            valu = s_stormtypes.intify(await self.kids[2].compute(runt, path))

            async for size, item in self._runSubQuery(runt, node, path):
                if size > valu:
                    path.vars.update(item[1].vars)
                    return True

            if item:
                path.vars.update(item[1].vars)
            return size != valu

        return cond

    async def getCondEval(self, runt):

        if len(self.kids) == 3:
            cmpr = await self.kids[1].compute(runt, None)
            ctor = self.funcs.get(cmpr)
            if ctor is None:
                raise self.kids[1].addExcInfo(s_exc.NoSuchCmpr(cmpr=cmpr, type='subquery'))

            return ctor(runt)

        subq = self.kids[0]

        async def cond(node, path):
            genr = s_common.agen((node, path))
            async for _, subp in subq.run(runt, genr):
                path.vars.update(subp.vars)
                return True
            return False

        return cond

class OrCond(Cond):
    '''
    <cond> or <cond>
    '''
    async def getCondEval(self, runt):

        cond0 = await self.kids[0].getCondEval(runt)
        cond1 = await self.kids[1].getCondEval(runt)

        async def cond(node, path):

            if await cond0(node, path):
                return True

            return await cond1(node, path)

        return cond

class AndCond(Cond):
    '''
    <cond> and <cond>
    '''
    async def getLiftHints(self, runt, path):
        h0 = await self.kids[0].getLiftHints(runt, path)
        h1 = await self.kids[0].getLiftHints(runt, path)
        return h0 + h1

    async def getCondEval(self, runt):

        cond0 = await self.kids[0].getCondEval(runt)
        cond1 = await self.kids[1].getCondEval(runt)

        async def cond(node, path):

            if not await cond0(node, path):
                return False

            return await cond1(node, path)

        return cond

class NotCond(Cond):
    '''
    not <cond>
    '''

    async def getCondEval(self, runt):

        kidcond = await self.kids[0].getCondEval(runt)

        async def cond(node, path):
            return not await kidcond(node, path)

        return cond

class TagCond(Cond):
    '''
    #foo.bar
    '''
    async def getLiftHints(self, runt, path):

        kid = self.kids[0]

        if not isinstance(kid, TagMatch):
            # TODO:  we might hint based on variable value
            return []

        if not kid.isconst or kid.hasglob():
            return []

        return (
            ('tag', {'name': await kid.compute(None, None)}),
        )

    async def getCondEval(self, runt):

        assert len(self.kids) == 1

        # kid is a non-runtsafe VarValue: dynamically evaluate value of variable for each node
        async def cond(node, path):
            name = await self.kids[0].compute(runt, path)
            if name == '*':
                return bool(node.getTagNames())

            if '*' in name:
                reobj = s_cache.getTagGlobRegx(name)
                return any(reobj.fullmatch(p) for p in node.getTagNames())

            return node.getTag(name) is not None

        return cond

class HasRelPropCond(Cond):

    async def getCondEval(self, runt):

        relprop = self.kids[0]
        assert isinstance(relprop, RelProp)

        if relprop.isconst:
            name = await relprop.compute(runt, None)

            async def cond(node, path):
                return await self.hasProp(node, runt, name)

            return cond

        # relprop name itself is variable, so dynamically compute

        async def cond(node, path):
            name = await relprop.compute(runt, path)
            return await self.hasProp(node, runt, name)

        return cond

    async def hasProp(self, node, runt, name):

        ispiv = name.find('::') != -1
        if not ispiv:
            return node.has(name)

        # handle implicit pivot properties
        names = name.split('::')

        imax = len(names) - 1
        for i, part in enumerate(names):

            valu = node.get(part)
            if valu is None:
                return False

            if i >= imax:
                return True

            prop = node.form.props.get(part)
            if prop is None:
                mesg = f'No property named {node.form.name}:{part}'
                exc = s_exc.NoSuchProp(mesg=mesg, name=part, form=node.form.name)
                raise self.kids[0].addExcInfo(exc)

            form = runt.model.forms.get(prop.type.name)
            if form is None:
                mesg = f'No form {prop.type.name}'
                exc = s_exc.NoSuchForm.init(prop.type.name)
                raise self.kids[0].addExcInfo(exc)

            node = await runt.view.getNodeByNdef((form.name, valu))
            if node is None:
                return False

    async def getLiftHints(self, runt, path):

        relprop = self.kids[0]

        name = await relprop.compute(runt, path)
        ispiv = name.find('::') != -1
        if ispiv:
            return (
                ('relprop', {'name': name.split('::')[0]}),
            )

        hint = {
            'name': name,
            'univ': isinstance(relprop, UnivProp),
        }

        return (
            ('relprop', hint),
        )

class HasTagPropCond(Cond):

    async def getCondEval(self, runt):

        async def cond(node, path):
            tag = await self.kids[0].compute(runt, path)
            name = await self.kids[1].compute(runt, path)

            if tag == '*':
                tagprops = node._getTagPropsDict()
                return any(name in props for props in tagprops.values())

            if '*' in tag:
                reobj = s_cache.getTagGlobRegx(tag)
                tagprops = node._getTagPropsDict()
                for tagname, props in tagprops.items():
                    if reobj.fullmatch(tagname) and name in props:
                        return True

            return node.hasTagProp(tag, name)

        return cond

class HasAbsPropCond(Cond):

    async def getCondEval(self, runt):

        name = await self.kids[0].compute(runt, None)

        prop = runt.model.props.get(name)
        if prop is not None:
            if prop.isform:

                async def cond(node, path):
                    return node.form.name == prop.name

                return cond

            async def cond(node, path):
                if node.form.name != prop.form.name:
                    return False

                return node.has(prop.name)

            return cond

        if name.endswith('*'):
            formlist = runt.model.reqFormsByPrefix(name[:-1], extra=self.kids[0].addExcInfo)

            async def cond(node, path):
                return node.form.name in formlist

            return cond

        if (formlist := runt.model.formsbyiface.get(name)) is not None:

            async def cond(node, path):
                return node.form.name in formlist

            return cond

        if (proplist := runt.model.ifaceprops.get(name)) is not None:

            formlist = []
            for propname in proplist:
                prop = runt.model.props.get(propname)
                formlist.append(prop.form.name)
                relname = prop.name

            async def cond(node, path):
                if node.form.name not in formlist:
                    return False

                return node.has(relname)

            return cond

        raise self.kids[0].addExcInfo(s_exc.NoSuchProp.init(name))

class ArrayCond(Cond):

    async def getCondEval(self, runt):

        name = await self.kids[0].compute(runt, None)
        cmpr = await self.kids[1].compute(runt, None)

        async def cond(node, path):

            prop = node.form.props.get(name)
            if prop is None:
                raise self.kids[0].addExcInfo(s_exc.NoSuchProp.init(name))

            if not prop.type.isarray:
                mesg = f'Array filter syntax is invalid for non-array prop {name}.'
                raise self.kids[1].addExcInfo(s_exc.BadCmprType(mesg=mesg))

            ctor = prop.type.arraytype.getCmprCtor(cmpr)

            items = node.get(name)
            if items is None:
                return False

            val2 = await self.kids[2].compute(runt, path)
            for item in items:
                if ctor(val2)(item):
                    return True

            return False

        return cond

class AbsPropCond(Cond):

    async def getCondEval(self, runt):

        name = await self.kids[0].compute(runt, None)
        cmpr = await self.kids[1].compute(runt, None)

        subtype = None

        prop = runt.model.props.get(name)
        if prop is not None:
            ptyp = prop.type
            if isinstance(self.kids[1], ByNameCmpr):
                cmprname = self.kids[1].getName()
                if (subtype := prop.type.subtypes.get(cmprname)) is not None:
                    (ptyp, getr) = subtype
                    cmpr = self.kids[1].getCmpr()

            ctor = ptyp.getCmprCtor(cmpr)
            if ctor is None:
                raise self.kids[1].addExcInfo(s_exc.NoSuchCmpr(cmpr=cmpr, name=ptyp.name))

            if prop.isform:

                async def cond(node, path):

                    if node.ndef[0] != name:
                        return False

                    val1 = node.ndef[1]
                    if subtype is not None:
                        val1 = getr(val1)

                    val2 = await self.kids[2].compute(runt, path)
                    return ctor(val2)(val1)

                return cond

            async def cond(node, path):
                if node.ndef[0] != prop.form.name:
                    return False

                val1 = node.get(prop.name)
                if val1 is None:
                    return False

                if subtype is not None:
                    val1 = getr(val1)

                val2 = await self.kids[2].compute(runt, path)
                return ctor(val2)(val1)

            return cond

        proplist = runt.model.ifaceprops.get(name)
        if proplist is not None:

            prop = runt.model.props.get(proplist[0])
            relname = prop.name

            ptyp = prop.type
            if isinstance(self.kids[1], ByNameCmpr):
                cmprname = self.kids[1].getName()
                if (subtype := prop.type.subtypes.get(cmprname)) is not None:
                    (ptyp, getr) = subtype
                    cmpr = self.kids[1].getCmpr()

            ctor = ptyp.getCmprCtor(cmpr)
            if ctor is None:
                raise self.kids[1].addExcInfo(s_exc.NoSuchCmpr(cmpr=cmpr, name=ptyp.name))

            async def cond(node, path):
                val1 = node.get(relname)
                if val1 is None:
                    return False

                if subtype is not None:
                    val1 = getr(val1)

                val2 = await self.kids[2].compute(runt, path)
                return ctor(val2)(val1)

            return cond

        raise self.kids[0].addExcInfo(s_exc.NoSuchProp.init(name))

class TagValuCond(Cond):

    async def getCondEval(self, runt):

        lnode, cnode, rnode = self.kids

        cmpr = await cnode.compute(runt, None)

        ptyp = runt.model.type('ival')
        subtype = None

        if isinstance(cnode, ByNameCmpr):
            cmprname = cnode.getName()
            if (subtype := ptyp.subtypes.get(cmprname)) is not None:
                (ptyp, getr) = subtype
                cmpr = cnode.getCmpr()

        cmprctor = ptyp.getCmprCtor(cmpr)
        if cmprctor is None:
            raise cnode.addExcInfo(s_exc.NoSuchCmpr(cmpr=cmpr, name=ptyp.name))

        if isinstance(lnode, VarValue) or not lnode.isconst:
            async def cond(node, path):
                name = await lnode.compute(runt, path)
                if '*' in name:
                    mesg = f'Wildcard tag names may not be used in conjunction with tag value comparison: {name}'
                    raise self.addExcInfo(s_exc.StormRuntimeError(mesg=mesg, name=name))

                valu = await rnode.compute(runt, path)

                tval = node.getTag(name)
                if subtype is not None:
                    tval = getr(tval)

                return cmprctor(valu)(tval)

            return cond

        name = await lnode.compute(runt, None)

        if isinstance(rnode, Const):

            valu = await rnode.compute(runt, None)

            cmpr = cmprctor(valu)

            async def cond(node, path):
                tval = node.getTag(name)
                if subtype is not None:
                    tval = getr(tval)
                return cmpr(tval)

            return cond

        # it's a runtime value...
        async def cond(node, path):
            valu = await rnode.compute(runt, path)

            tval = node.getTag(name)
            if subtype is not None:
                tval = getr(tval)

            return cmprctor(valu)(tval)

        return cond

class RelPropCond(Cond):
    '''
    (:foo:bar or .univ) <cmpr> <value>
    '''
    async def getCondEval(self, runt):

        cmpr = await self.kids[1].compute(runt, None)
        valukid = self.kids[2]

        cmprname = None
        if isinstance(self.kids[1], ByNameCmpr):
            cmprname = self.kids[1].getName()
            realcmpr = self.kids[1].getCmpr()

        async def cond(node, path):

            vtyp, valu = await self.kids[0].getTypeAndValu(runt, path)
            if valu is None:
                return False

            xval = await valukid.compute(runt, path)
            if not isinstance(xval, s_node.Node):
                xval = await s_stormtypes.tostor(xval)

            if xval is None:
                return False

            propcmpr = cmpr
            if cmprname is not None and cmprname in vtyp.subtypes:
                (vtyp, valu) = vtyp.getSubType(cmprname, valu)
                propcmpr = realcmpr

            ctor = vtyp.getCmprCtor(propcmpr)
            if ctor is None:
                raise self.kids[1].addExcInfo(s_exc.NoSuchCmpr(cmpr=propcmpr, name=vtyp.name))

            func = ctor(xval)
            return func(valu)

        return cond

    async def getLiftHints(self, runt, path):

        relprop = self.kids[0].kids[0]

        name = await relprop.compute(runt, path)
        ispiv = name.find('::') != -1
        if ispiv:
            return (
                ('relprop', {'name': name.split('::')[0]}),
            )

        hint = {
            'name': name,
            'univ': isinstance(relprop, UnivProp),
            'cmpr': await self.kids[1].compute(runt, path),
            'valu': await self.kids[2].compute(runt, path),
        }

        return (
            ('relprop', hint),
        )

class TagPropCond(Cond):

    async def getCondEval(self, runt):

        fullcmpr = await self.kids[2].compute(runt, None)

        cmprname = None
        if isinstance(self.kids[2], ByNameCmpr):
            cmprname = self.kids[2].getName()
            subcmpr = self.kids[2].getCmpr()

        async def cond(node, path):

            tag = await self.kids[0].compute(runt, path)
            name = await self.kids[1].compute(runt, path)

            if '*' in tag:
                mesg = f'Wildcard tag names may not be used in conjunction with tagprop value comparison: {tag}'
                raise self.addExcInfo(s_exc.StormRuntimeError(mesg=mesg, name=tag))

            prop = runt.model.getTagProp(name)
            if prop is None:
                mesg = f'No such tag property: {name}'
                raise self.kids[0].addExcInfo(s_exc.NoSuchTagProp(name=name, mesg=mesg))

            curv = node.getTagProp(tag, name)
            if curv is None:
                return False

            # TODO cache on (cmpr, valu) for perf?
            valu = await self.kids[3].compute(runt, path)

            cmpr = fullcmpr
            ptyp = prop.type
            subtype = None

            if cmprname is not None:
                if (subtype := ptyp.subtypes.get(cmprname)) is not None:
                    (ptyp, getr) = subtype
                    cmpr = subcmpr

            ctor = ptyp.getCmprCtor(cmpr)
            if ctor is None:
                raise self.kids[2].addExcInfo(s_exc.NoSuchCmpr(cmpr=cmpr, name=ptyp.name))

            if subtype is not None:
                curv = getr(curv)

            return ctor(valu)(curv)

        return cond

class FiltOper(Oper):

    async def getLiftHints(self, runt, path):

        if await self.kids[0].compute(None, None) != '+':
            return []

        return await self.kids[1].getLiftHints(runt, path)

    async def run(self, runt, genr):

        must = await self.kids[0].compute(None, None) == '+'
        cond = await self.kids[1].getCondEval(runt)

        async for node, path in genr:
            answ = await cond(node, path)
            if (must and answ) or (not must and not answ):
                yield node, path
            else:
                # all filters must sleep
                await asyncio.sleep(0)

class FiltByArray(FiltOper):
    '''
    +:foo*[^=visi]
    '''

class ArgvQuery(Value):

    runtopaque = True

    def isRuntSafe(self, runt):
        # an argv query is really just a string, so it's runtsafe.
        return True

    def validate(self, runt):
        # validation is done by the sub-runtime
        pass

    async def compute(self, runt, path):
        return self.kids[0].text

class PropValue(Value):

    def prepare(self):
        self.isconst = isinstance(self.kids[0], Const)

    def isRuntSafe(self, runt):
        return False

    def isRuntSafeAtom(self, runt):
        return False

    async def getTypeAndValu(self, runt, path):
        if not path:
            return None, None

        propname = await self.kids[0].compute(runt, path)
        name = await tostr(propname)

        subtype = None
        if len(self.kids) > 1:
            subtype = await self.kids[1].compute(runt, path)

        ispiv = name.find('::') != -1
        if not ispiv:

            prop = path.node.form.props.get(name)
            if prop is None:
                if (exc := await s_stormtypes.typeerr(propname, str)) is None:
                    mesg = f'No property named {name}.'
                    exc = s_exc.NoSuchProp(mesg=mesg, name=name, form=path.node.form.name)

                raise self.kids[0].addExcInfo(exc)

            valu = path.node.get(name)
            if subtype is not None:
                return prop.type.getSubType(subtype, valu)

            if isinstance(valu, (dict, list, tuple)):
                # these get special cased because changing them affects the node
                # while it's in the pipeline but the modification doesn't get stored
                valu = s_msgpack.deepcopy(valu)
            return prop.type, valu

        # handle implicit pivot properties
        names = name.split('::')

        node = path.node

        imax = len(names) - 1
        for i, name in enumerate(names):

            valu = node.get(name)
            if valu is None:
                return None, None

            prop = node.form.props.get(name)
            if prop is None:  # pragma: no cover
                if (exc := await s_stormtypes.typeerr(propname, str)) is None:
                    mesg = f'No property named {name}.'
                    exc = s_exc.NoSuchProp(mesg=mesg, name=name, form=node.form.name)

                raise self.kids[0].addExcInfo(exc)

            if i >= imax:
                if subtype is not None:
                    return prop.type.getSubType(subtype, valu)

                if isinstance(valu, (dict, list, tuple)):
                    # these get special cased because changing them affects the node
                    # while it's in the pipeline but the modification doesn't get stored
                    valu = s_msgpack.deepcopy(valu)
                return prop.type, valu

            form = runt.model.forms.get(prop.type.name)
            if form is None:
                raise self.addExcInfo(s_exc.NoSuchForm.init(prop.type.name))

            node = await runt.view.getNodeByNdef((form.name, valu))
            if node is None:
                return None, None

    async def compute(self, runt, path):
        ptyp, valu = await self.getTypeAndValu(runt, path)
        return valu

class RelPropValue(PropValue):
    pass

class UnivPropValue(PropValue):
    pass

class TagValue(Value):

    def isRuntSafe(self, runt):
        return False

    def isRuntSafeAtom(self, runt):
        return False

    async def compute(self, runt, path):
        name = await self.kids[0].compute(runt, path)

        valu = path.node.getTag(name)

        if len(self.kids) > 1:
            subtype = await self.kids[1].compute(runt, path)
            (_, valu) = runt.model.type('ival').getSubType(subtype, valu)

        return valu

class TagProp(Value):

    async def compute(self, runt, path):
        tag = await self.kids[0].compute(runt, path)
        prop = await self.kids[1].compute(runt, path)
        return (tag, prop)

class FormTagProp(Value):

    async def compute(self, runt, path):
        form = await self.kids[0].compute(runt, path)
        tag = await self.kids[1].compute(runt, path)
        prop = await self.kids[2].compute(runt, path)
        return (form, tag, prop)

class TagPropValue(Value):
    async def compute(self, runt, path):
        tag, prop = await self.kids[0].compute(runt, path)

        tprop = runt.model.getTagProp(prop)
        if tprop is None:
            mesg = f'No such tag property: {prop}'
            raise self.kids[0].addExcInfo(s_exc.NoSuchTagProp(name=prop, mesg=mesg))

        valu = path.node.getTagProp(tag, prop)

        if len(self.kids) > 1:
            subtype = await self.kids[1].compute(runt, path)
            (_, valu) = tprop.type.getSubType(subtype, valu)

        return valu

class CallArgs(Value):

    async def compute(self, runt, path):
        return [await k.compute(runt, path) for k in self.kids]

class CallKwarg(CallArgs):
    pass

class CallKwargs(CallArgs):
    pass

class SubProp(Value):
    def prepare(self):
        self.valu = self.kids[0].value()

    async def compute(self, runt, path):
        return self.valu

class VarValue(Value):

    def validate(self, runt):

        if runt.runtvars.get(self.name) is None:
            exc = s_exc.NoSuchVar(mesg=f'Missing variable: {self.name}', name=self.name)
            raise self.addExcInfo(exc)

    def prepare(self):
        assert isinstance(self.kids[0], Const)
        self.name = self.kids[0].value()
        self.isconst = False

    def isRuntSafe(self, runt):
        return runt.isRuntVar(self.name)

    def isRuntSafeAtom(self, runt):
        return runt.isRuntVar(self.name)

    def hasVarName(self, name):
        return self.kids[0].value() == name

    async def compute(self, runt, path):

        if path is not None:
            valu = path.getVar(self.name, defv=s_common.novalu)
            if valu is not s_common.novalu:
                return valu

        valu = runt.getVar(self.name, defv=s_common.novalu)
        if valu is not s_common.novalu:
            return valu

        if runt.isRuntVar(self.name):
            exc = s_exc.NoSuchVar(mesg=f'Runtsafe variable used before assignment: {self.name}',
                                  name=self.name, runtsafe=True)
        else:
            exc = s_exc.NoSuchVar(mesg=f'Non-runtsafe variable used before assignment: {self.name}',
                                  name=self.name, runtsafe=False)

        raise self.addExcInfo(exc)

class VarDeref(Value):

    async def compute(self, runt, path):

        base = await self.kids[0].compute(runt, path)
        # the deref of None is always None
        if base is None:
            return None

        name = await self.kids[1].compute(runt, path)

        valu = s_stormtypes.fromprim(base, path=path)
        with s_scope.enter({'runt': runt}):
            return await valu.deref(name)

class FuncCall(Value):

    async def compute(self, runt, path):

        func = await self.kids[0].compute(runt, path)
        if not callable(func):
            text = self.getAstText()
            styp = await s_stormtypes.totype(func, basetypes=True)
            mesg = f"'{styp}' object is not callable: {text}"
            raise self.addExcInfo(s_exc.StormRuntimeError(mesg=mesg))

        if runt.readonly and not getattr(func, '_storm_readonly', False):
            mesg = f'Function ({func.__name__}) is not marked readonly safe.'
            raise self.kids[0].addExcInfo(s_exc.IsReadOnly(mesg=mesg))

        argv = await self.kids[1].compute(runt, path)
        kwargs = {k: v for (k, v) in await self.kids[2].compute(runt, path)}

        with s_scope.enter({'runt': runt}):
            retn = func(*argv, **kwargs)
            if s_coro.iscoro(retn):
                return await retn
            return retn

class DollarExpr(Value):
    '''
    Top level node for $(...) expressions
    '''
    async def compute(self, runt, path):
        return await self.kids[0].compute(runt, path)

async def expr_add(x, y):
    return await tonumber(x) + await tonumber(y)

async def expr_sub(x, y):
    return await tonumber(x) - await tonumber(y)

async def expr_mod(x, y):
    return await tonumber(x) % await tonumber(y)

async def expr_mul(x, y):
    return await tonumber(x) * await tonumber(y)

async def expr_div(x, y):
    x = await tonumber(x)
    y = await tonumber(y)
    if isinstance(x, int) and isinstance(y, int):
        return x // y
    return x / y

async def expr_pow(x, y):
    return await tonumber(x) ** await tonumber(y)

async def expr_eq(x, y):
    return await tocmprvalu(x) == await tocmprvalu(y)

async def expr_ne(x, y):
    return await tocmprvalu(x) != await tocmprvalu(y)

async def expr_gt(x, y):
    return await tonumber(x) > await tonumber(y)

async def expr_lt(x, y):
    return await tonumber(x) < await tonumber(y)

async def expr_ge(x, y):
    return await tonumber(x) >= await tonumber(y)

async def expr_le(x, y):
    return await tonumber(x) <= await tonumber(y)

async def expr_prefix(x, y):
    x, y = await tostr(x), await tostr(y)
    return x.startswith(y)

async def expr_re(x, y):
    if regex.search(await tostr(y), await tostr(x), flags=regex.I):
        return True
    return False

_ExprFuncMap = {
    '+': expr_add,
    '-': expr_sub,
    '%': expr_mod,
    '*': expr_mul,
    '/': expr_div,
    '**': expr_pow,
    '=': expr_eq,
    '!=': expr_ne,
    '~=': expr_re,
    '>': expr_gt,
    '<': expr_lt,
    '>=': expr_ge,
    '<=': expr_le,
    '^=': expr_prefix,
}

async def expr_not(x):
    return not await tobool(x)

async def expr_neg(x):
    return await tonumber(x) * -1

_UnaryExprFuncMap = {
    '-': expr_neg,
    'not': expr_not,
}

class UnaryExprNode(Value):
    '''
    A unary (i.e. single-argument) expression node
    '''
    def prepare(self):
        assert len(self.kids) == 2
        assert isinstance(self.kids[0], Const)

        oper = self.kids[0].value()
        self._operfunc = _UnaryExprFuncMap[oper]

    async def compute(self, runt, path):
        return await self._operfunc(await self.kids[1].compute(runt, path))

class ExprNode(Value):
    '''
    A binary (i.e. two argument) expression node
    '''
    def prepare(self):

        assert len(self.kids) == 3
        assert isinstance(self.kids[1], Const)

        oper = self.kids[1].value()
        self._operfunc = _ExprFuncMap[oper]

    async def compute(self, runt, path):
        parm1 = await self.kids[0].compute(runt, path)
        parm2 = await self.kids[2].compute(runt, path)
        try:
            return await self._operfunc(parm1, parm2)
        except ZeroDivisionError:
            exc = s_exc.StormRuntimeError(mesg='Cannot divide by zero')
            raise self.kids[2].addExcInfo(exc)
        except decimal.InvalidOperation:
            exc = s_exc.StormRuntimeError(mesg='Invalid operation on a Number')
            raise self.addExcInfo(exc)

class ExprOrNode(Value):
    async def compute(self, runt, path):
        parm1 = await self.kids[0].compute(runt, path)
        if await tobool(parm1):
            return True
        parm2 = await self.kids[2].compute(runt, path)
        return await tobool(parm2)

class ExprAndNode(Value):
    async def compute(self, runt, path):
        parm1 = await self.kids[0].compute(runt, path)
        if not await tobool(parm1):
            return False
        parm2 = await self.kids[2].compute(runt, path)
        return await tobool(parm2)

class TagName(Value):

    def prepare(self):
        self.isconst = not self.kids or all(isinstance(k, Const) for k in self.kids)
        if self.isconst and self.kids:
            self.constval = '.'.join([k.value() for k in self.kids])
        else:
            self.constval = None

    async def compute(self, runt, path):

        if self.isconst:
            return self.constval

        if not isinstance(self.kids[0], Const):
            valu = await self.kids[0].compute(runt, path)
            valu = await s_stormtypes.toprim(valu)

            if not isinstance(valu, str):
                mesg = 'Invalid value type for tag name, tag names must be strings.'
                raise s_exc.BadTypeValu(mesg=mesg)

            normtupl = await runt.view.core.getTagNorm(valu)
            return normtupl[0]

        vals = []
        for kid in self.kids:
            part = await kid.compute(runt, path)
            if part is None:
                mesg = f'Null value from var ${kid.name} is not allowed in tag names.'
                raise kid.addExcInfo(s_exc.BadTypeValu(mesg=mesg))

            part = await tostr(part)
            partnorm = await runt.view.core.getTagNorm(part)
            vals.append(partnorm[0])

        return '.'.join(vals)

    async def computeTagArray(self, runt, path, excignore=()):

        if self.isconst:
            return (self.constval,)

        if not isinstance(self.kids[0], Const):
            tags = []
            vals = await self.kids[0].compute(runt, path)
            vals = await s_stormtypes.toprim(vals)

            if not isinstance(vals, (tuple, list, set)):
                vals = (vals,)

            for valu in vals:
                try:
                    if not isinstance(valu, str):
                        mesg = 'Invalid value type for tag name, tag names must be strings.'
                        raise s_exc.BadTypeValu(mesg=mesg)

                    normtupl = await runt.view.core.getTagNorm(valu)
                    if normtupl is None:
                        continue

                    tags.append(normtupl[0])
                except excignore:
                    pass
            return tags

        vals = []
        for kid in self.kids:
            part = await kid.compute(runt, path)
            if part is None:
                mesg = f'Null value from var ${kid.name} is not allowed in tag names.'
                raise kid.addExcInfo(s_exc.BadTypeValu(mesg=mesg))

            part = await tostr(part)
            partnorm = await runt.view.core.getTagNorm(part)
            vals.append(partnorm[0])

        return ('.'.join(vals),)

class TagMatch(TagName):
    '''
    Like TagName, but can have asterisks
    '''
    def hasglob(self):
        assert self.kids
        # TODO support vars with asterisks?
        return any('*' in kid.valu for kid in self.kids if isinstance(kid, Const))

    async def compute(self, runt, path):

        if self.isconst:
            return self.constval

        if not isinstance(self.kids[0], Const):
            valu = await self.kids[0].compute(runt, path)
            valu = await s_stormtypes.toprim(valu)

            if not isinstance(valu, str):
                mesg = 'Invalid value type for tag name, tag names must be strings.'
                raise s_exc.BadTypeValu(mesg=mesg)

            return valu

        vals = []
        for kid in self.kids:
            part = await kid.compute(runt, path)
            if part is None:
                mesg = f'Null value from var ${kid.name} is not allowed in tag names.'
                raise s_exc.BadTypeValu(mesg=mesg)

            vals.append(await tostr(part))

        return '.'.join(vals)

class Const(Value):

    def __init__(self, astinfo, valu, kids=()):
        Value.__init__(self, astinfo, kids=kids)
        self.isconst = True
        self.valu = valu

    def repr(self):
        return f'{self.__class__.__name__}: {self.valu}'

    def isRuntSafe(self, runt):
        return True

    def value(self):
        return self.valu

    async def compute(self, runt, path):
        return self.valu

class ExprDict(Value):

    def prepare(self):
        self.const = None
        if all(isinstance(k, Const) for k in self.kids):
            valu = {}
            for i in range(0, len(self.kids), 2):
                valu[self.kids[i].value()] = self.kids[i + 1].value()
            self.const = s_msgpack.en(valu)

    async def compute(self, runt, path):

        if self.const is not None:
            return s_stormtypes.Dict(s_msgpack.un(self.const))

        valu = {}
        for i in range(0, len(self.kids), 2):

            key = await self.kids[i].compute(runt, path)

            if s_stormtypes.ismutable(key):
                key = await s_stormtypes.torepr(key)
                raise s_exc.BadArg(mesg='Mutable values are not allowed as dictionary keys', name=key)

            key = await toprim(key)

            valu[key] = await self.kids[i + 1].compute(runt, path)

        return s_stormtypes.Dict(valu)

class ExprList(Value):

    def prepare(self):
        self.const = None
        if all(isinstance(k, Const) for k in self.kids):
            self.const = s_msgpack.en([k.value() for k in self.kids])

    async def compute(self, runt, path):
        if self.const is not None:
            return s_stormtypes.List(list(s_msgpack.un(self.const)))
        return s_stormtypes.List([await v.compute(runt, path) for v in self.kids])

class FormatString(Value):

    def prepare(self):
        self.isconst = not self.kids or (len(self.kids) == 1 and isinstance(self.kids[0], Const))
        self.constval = self.kids[0].value() if self.isconst and self.kids else ''

    async def compute(self, runt, path):
        if self.isconst:
            return self.constval
        reprs = [await s_stormtypes.torepr(await k.compute(runt, path), usestr=True) for k in self.kids]
        return ''.join(reprs)

class VarList(Const):
    pass

class Cmpr(Const):
    pass

class ByNameCmpr(Const):
    def getName(self):
        return self.kids[0].valu

    def getCmpr(self):
        return self.kids[1].valu

class Bool(Const):
    pass

class EmbedQuery(Const):
    runtopaque = True

    def validate(self, runt):
        # var scope validation occurs in the sub-runtime
        pass

    def hasVarName(self, name):
        # similar to above, the sub-runtime handles var scoping
        return False

    def getRuntVars(self, runt):
        if 0:
            yield

    async def compute(self, runt, path):

        varz = {}
        varz.update(runt.getScopeVars())

        if path is not None:
            varz.update(path.vars)

        return s_stormtypes.Query(self.valu, varz, runt, path=path)

class List(Value):

    def prepare(self):
        self.isconst = all(isinstance(k, Const) for k in self.kids)

    def repr(self):
        return 'List: %s' % self.kids

    async def compute(self, runt, path):
        return [await k.compute(runt, path) for k in self.kids]

class PropName(Value):

    def prepare(self):
        self.isconst = isinstance(self.kids[0], Const)

    async def compute(self, runt, path):
        return await self.kids[0].compute(runt, path)

class FormName(Value):

    async def compute(self, runt, path):
        return await self.kids[0].compute(runt, path)

class RelProp(PropName):
    pass

class UnivProp(RelProp):
    async def compute(self, runt, path):
        valu = await tostr(await self.kids[0].compute(runt, path))
        if self.isconst:
            return valu
        return '.' + valu

class Edit(Oper):
    pass

class EditParens(Edit):

    async def run(self, runt, genr):

        if runt.readonly:
            mesg = 'Storm runtime is in readonly mode, cannot create or edit nodes and other graph data.'
            raise self.addExcInfo(s_exc.IsReadOnly(mesg=mesg))

        nodeadd = self.kids[0]
        assert isinstance(nodeadd, EditNodeAdd)

        formname = await nodeadd.kids[0].compute(runt, None)

        runt.layerConfirm(('node', 'add', formname))

        # create an isolated generator for the add vs edit
        if nodeadd.isRuntSafe(runt):

            # Luke, let the (node,path) tuples flow through you
            async for item in genr:
                yield item

            # isolated runtime stack...
            genr = s_common.agen()
            for oper in self.kids:
                genr = oper.run(runt, genr)

            async for item in genr:
                yield item

        else:

            # do a little genr-jig.
            async for node, path in genr:

                formname = await nodeadd.kids[0].compute(runt, path)
                form = runt.model.form(formname)

                yield node, path

                async def editgenr():
                    async for item in nodeadd.addFromPath(form, runt, path):
                        yield item

                fullgenr = editgenr()
                for oper in self.kids[1:]:
                    fullgenr = oper.run(runt, fullgenr)

                async for item in fullgenr:
                    yield item

class EditNodeAdd(Edit):

    def prepare(self):

        assert isinstance(self.kids[0], FormName)
        assert isinstance(self.kids[1], Const)

        self.oper = self.kids[1].value()
        self.excignore = (s_exc.BadTypeValu, ) if self.oper == '?=' else ()

    async def addFromPath(self, form, runt, path):
        '''
        Add a node using the context from path.

        NOTE: CALLER MUST CHECK PERMS
        '''
        vals = await self.kids[2].compute(runt, path)

        try:
            if isinstance(form.type, s_types.Guid):
                vals = await s_stormtypes.toprim(vals)

            for valu in form.type.getTypeVals(vals):
                try:
                    newn = await runt.view.addNode(form.name, valu)
                except self.excignore:
                    pass
                else:
                    yield newn, runt.initPath(newn)
        except self.excignore:
            await asyncio.sleep(0)

    async def run(self, runt, genr):

        # the behavior here is a bit complicated...

        # single value add (runtime computed per node )
        # In the cases below, $hehe is input to the storm runtime vars.
        # case 1: [ foo:bar="lols" ]
        # case 2: [ foo:bar=$hehe ]
        # case 2: [ foo:bar=$lib.func(20, $hehe) ]
        # case 3: ($foo, $bar) = $hehe [ foo:bar=($foo, $bar) ]

        # iterative add ( node add is executed once per inbound node )
        # case 1: <query> [ foo:bar=(:baz, 20) ]
        # case 2: <query> [ foo:bar=($node, 20) ]
        # case 2: <query> $blah=:baz [ foo:bar=($blah, 20) ]

        if runt.readonly:
            mesg = 'Storm runtime is in readonly mode, cannot create or edit nodes and other graph data.'
            raise self.addExcInfo(s_exc.IsReadOnly(mesg=mesg))

        runtsafe = self.isRuntSafe(runt)

        async def feedfunc():

            if not runtsafe:

                first = True
                async for node, path in genr:

                    # must reach back first to trigger sudo / etc
                    name = await self.kids[0].compute(runt, path)
                    formname = await tostr(name)
                    runt.layerConfirm(('node', 'add', formname))

                    form = runt.model.form(formname)
                    if form is None:
                        if (exc := await s_stormtypes.typeerr(name, str)) is None:
                            exc = s_exc.NoSuchForm.init(formname)

                        raise self.kids[0].addExcInfo(exc)

                    # must use/resolve all variables from path before yield
                    async for item in self.addFromPath(form, runt, path):
                        yield item

                    yield node, path
                    await asyncio.sleep(0)

            else:

                name = await self.kids[0].compute(runt, None)
                formname = await tostr(name)
                runt.layerConfirm(('node', 'add', formname))

                form = runt.model.form(formname)
                if form is None:
                    if (exc := await s_stormtypes.typeerr(name, str)) is None:
                        exc = s_exc.NoSuchForm.init(formname)

                    raise self.kids[0].addExcInfo(exc)

                valu = await self.kids[2].compute(runt, None)
                valu = await s_stormtypes.tostor(valu)

                try:
                    for valu in form.type.getTypeVals(valu):
                        try:
                            node = await runt.view.addNode(formname, valu)
                        except self.excignore:
                            continue

                        yield node, runt.initPath(node)
                        await asyncio.sleep(0)
                except self.excignore:
                    await asyncio.sleep(0)

        if runtsafe:
            async for node, path in genr:
                yield node, path

        async with contextlib.aclosing(s_base.schedGenr(feedfunc())) as agen:
            async for item in agen:
                yield item

class EditPropSet(Edit):

    async def run(self, runt, genr):

        if runt.readonly:
            mesg = 'Storm runtime is in readonly mode, cannot create or edit nodes and other graph data.'
            raise self.addExcInfo(s_exc.IsReadOnly(mesg=mesg))

        oper = await self.kids[1].compute(runt, None)
        excignore = (s_exc.BadTypeValu,) if oper in ('?=', '?+=', '?-=') else ()

        isadd = oper in ('+=', '?+=')
        issub = oper in ('-=', '?-=')
        rval = self.kids[2]
        expand = True

        async for node, path in genr:

            propname = await self.kids[0].compute(runt, path)
            name = await tostr(propname)

            prop = node.form.props.get(name)
            if prop is None:
                if (exc := await s_stormtypes.typeerr(propname, str)) is None:
                    mesg = f'No property named {name} on form {node.form.name}.'
                    exc = s_exc.NoSuchProp(mesg=mesg, name=name, form=node.form.name)

                raise self.kids[0].addExcInfo(exc)

            if not node.form.isrunt:
                # runt node property permissions are enforced by the callback
                runt.confirmPropSet(prop)

            isarray = isinstance(prop.type, s_types.Array)

            try:
                if isarray and isinstance(rval, SubQuery):
                    valu = await rval.compute_array(runt, path)
                    expand = False

                else:
                    valu = await rval.compute(runt, path)

                valu = await s_stormtypes.tostor(valu)

                if isadd or issub:

                    if not isarray:
                        mesg = f'Property set using ({oper}) is only valid on arrays.'
                        exc = s_exc.StormRuntimeError(mesg)
                        raise self.kids[0].addExcInfo(exc)

                    arry = node.get(name)
                    if arry is None:
                        arry = ()

                    # make arry mutable
                    arry = list(arry)

                    if expand:
                        valu = (valu,)

                    if isadd:
                        arry.extend(valu)

                    else:
                        assert issub
                        # we cant remove something we cant norm...
                        # but that also means it can't be in the array so...
                        for v in valu:
                            norm, info = prop.type.arraytype.norm(v)
                            try:
                                arry.remove(norm)
                            except ValueError:
                                pass

                    valu = arry

                if isinstance(prop.type, s_types.Ival):
                    oldv = node.get(name)
                    if oldv is not None:
                        valu, _ = prop.type.norm(valu)
                        valu = prop.type.merge(oldv, valu)

                if node.form.isrunt:
                    await node.set(name, valu)
                else:
                    async with runt.view.getNodeEditor(node, runt=runt) as protonode:
                        await protonode.set(name, valu)

            except excignore:
                pass

            yield node, path

            await asyncio.sleep(0)

class EditPropDel(Edit):

    async def run(self, runt, genr):

        if runt.readonly:
            mesg = 'Storm runtime is in readonly mode, cannot create or edit nodes and other graph data.'
            raise self.addExcInfo(s_exc.IsReadOnly(mesg=mesg))

        async for node, path in genr:
            propname = await self.kids[0].compute(runt, path)
            name = await tostr(propname)

            prop = node.form.props.get(name)
            if prop is None:
                if (exc := await s_stormtypes.typeerr(propname, str)) is None:
                    mesg = f'No property named {name}.'
                    exc = s_exc.NoSuchProp(mesg=mesg, name=name, form=node.form.name)

                raise self.kids[0].addExcInfo(exc)

            runt.confirmPropDel(prop)

            await node.pop(name)

            yield node, path

            await asyncio.sleep(0)

class EditUnivDel(Edit):

    async def run(self, runt, genr):

        if runt.readonly:
            mesg = 'Storm runtime is in readonly mode, cannot create or edit nodes and other graph data.'
            raise self.addExcInfo(s_exc.IsReadOnly(mesg=mesg))

        univprop = self.kids[0]
        assert isinstance(univprop, UnivProp)
        if univprop.isconst:
            name = await self.kids[0].compute(None, None)

            univ = runt.model.props.get(name)
            if univ is None:
                mesg = f'No property named {name}.'
                exc = s_exc.NoSuchProp(mesg=mesg, name=name)
                raise self.kids[0].addExcInfo(exc)

        async for node, path in genr:
            if not univprop.isconst:
                name = await univprop.compute(runt, path)

                univ = runt.model.props.get(name)
                if univ is None:
                    mesg = f'No property named {name}.'
                    exc = s_exc.NoSuchProp(mesg=mesg, name=name)
                    raise self.kids[0].addExcInfo(exc)

            runt.layerConfirm(('node', 'prop', 'del', name))

            await node.pop(name)
            yield node, path

            await asyncio.sleep(0)

class N1Walk(Oper):

    def __init__(self, astinfo, kids=(), isjoin=False):
        Oper.__init__(self, astinfo, kids=kids)
        self.isjoin = isjoin

    def repr(self):
        return f'{self.__class__.__name__}: {self.kids}, isjoin={self.isjoin}'

    async def walkNodeEdges(self, runt, node, verb=None):
        async for _, nid in node.iterEdgesN1(verb=verb):
            walknode = await runt.view.getNodeByNid(nid)
            if walknode is not None:
                yield walknode

    def buildfilter(self, runt, destforms, cmpr):

        if not isinstance(destforms, (tuple, list)):
            destforms = (destforms,)

        if '*' in destforms:
            if cmpr is not None:
                mesg = 'Wild card walk operations do not support comparison.'
                raise self.addExcInfo(s_exc.StormRuntimeError(mesg=mesg))

            return False

        forms = set()
        formprops = collections.defaultdict(dict)

        for destform in destforms:
            prop = runt.model.prop(destform)
            if prop is not None:
                if prop.isform:
                    forms.add(destform)
                else:
                    formprops[prop.form.name][prop.name] = prop
                continue

            formlist = runt.model.reqFormsByLook(destform, extra=self.kids[0].addExcInfo)
            forms.update(formlist)

        if cmpr is None:
            async def destfilt(node, path, cmprvalu):
                if node.form.full in forms:
                    return True

                props = formprops.get(node.form.full)
                if props is not None:
                    for prop in props:
                        if node.get(prop) is not None:
                            return True

                return False

            return destfilt

        async def destfilt(node, path, cmprvalu):

            if node.form.full in forms:
                return node.form.type.cmpr(node.ndef[1], cmpr, cmprvalu)

            props = formprops.get(node.form.full)
            if props is not None:
                for name, prop in props.items():
                    if (propvalu := node.get(name)) is not None:
                        if prop.type.cmpr(propvalu, cmpr, cmprvalu):
                            return True

            return False

        return destfilt

    async def run(self, runt, genr):

        cmpr = None
        cmprvalu = None
        destfilt = None

        if len(self.kids) == 4:
            cmpr = await self.kids[2].compute(runt, None)

        async for node, path in genr:

            if self.isjoin:
                yield node, path

            verbs = await self.kids[0].compute(runt, path)
            verbs = await s_stormtypes.toprim(verbs)

            if not isinstance(verbs, (str, list, tuple)):
                mesg = f'walk operation expected a string or list.  got: {verbs!r}.'
                raise self.kids[0].addExcInfo(s_exc.StormRuntimeError(mesg=mesg))

            if isinstance(verbs, str):
                verbs = (verbs,)

            if cmpr is not None:
                cmprvalu = await self.kids[3].compute(runt, path)

            if destfilt is None or not self.kids[1].isconst:
                dest = await self.kids[1].compute(runt, path)
                dest = await s_stormtypes.toprim(dest)

                destfilt = self.buildfilter(runt, dest, cmpr)

            for verb in verbs:

                verb = await s_stormtypes.tostr(verb)

                if verb == '*':
                    verb = None

                async for walknode in self.walkNodeEdges(runt, node, verb=verb):

                    if destfilt and not await destfilt(walknode, path, cmprvalu):
                        continue

                    yield walknode, path.fork(walknode)

class N2Walk(N1Walk):

    async def walkNodeEdges(self, runt, node, verb=None):
        async for _, nid in node.iterEdgesN2(verb=verb):
            walknode = await runt.view.getNodeByNid(nid)
            if walknode is not None:
                yield walknode

class EditEdgeAdd(Edit):

    def __init__(self, astinfo, kids=(), n2=False):
        Edit.__init__(self, astinfo, kids=kids)
        self.n2 = n2

    async def run(self, runt, genr):

        if runt.readonly:
            mesg = 'Storm runtime is in readonly mode, cannot create or edit nodes and other graph data.'
            raise self.addExcInfo(s_exc.IsReadOnly(mesg=mesg))

        # SubQuery -> Query
        query = self.kids[1].kids[0]

        hits = set()

        def allowed(x):
            if x in hits:
                return

            runt.layerConfirm(('node', 'edge', 'add', x))
            hits.add(x)

        async for node, path in genr:

            if node.form.isrunt:
                mesg = f'Edges cannot be used with runt nodes: {node.form.full}'
                raise self.addExcInfo(s_exc.IsRuntForm(mesg=mesg, form=node.form.full))

            nid = node.nid
            verb = await tostr(await self.kids[0].compute(runt, path))

            allowed(verb)

            async with runt.getSubRuntime(query) as subr:

                if self.n2:
                    async for subn, subp in subr.execute():
                        if subn.form.isrunt:
                            mesg = f'Edges cannot be used with runt nodes: {subn.form.full}'
                            raise self.addExcInfo(s_exc.IsRuntForm(mesg=mesg, form=subn.form.full))

                        await subn.addEdge(verb, nid)

                else:
                    async with runt.view.getEditor(runt=runt) as editor:
                        proto = editor.loadNode(node)

                        async for subn, subp in subr.execute():
                            if subn.form.isrunt:
                                mesg = f'Edges cannot be used with runt nodes: {subn.form.full}'
                                raise self.addExcInfo(s_exc.IsRuntForm(mesg=mesg, form=subn.form.full))

                            await proto.addEdge(verb, subn.nid)
                            await asyncio.sleep(0)

                            if len(proto.edges) >= 1000:
                                nodeedits = editor.getNodeEdits()
                                if nodeedits:
                                    await runt.view.saveNodeEdits(nodeedits, editor.getEditorMeta())
                                proto.edges.clear()

            yield node, path

class EditEdgeDel(Edit):

    def __init__(self, astinfo, kids=(), n2=False):
        Edit.__init__(self, astinfo, kids=kids)
        self.n2 = n2

    async def run(self, runt, genr):

        if runt.readonly:
            mesg = 'Storm runtime is in readonly mode, cannot create or edit nodes and other graph data.'
            raise self.addExcInfo(s_exc.IsReadOnly(mesg=mesg))

        query = self.kids[1].kids[0]

        hits = set()

        def allowed(x):
            if x in hits:
                return

            runt.layerConfirm(('node', 'edge', 'del', x))
            hits.add(x)

        async for node, path in genr:

            if node.form.isrunt:
                mesg = f'Edges cannot be used with runt nodes: {node.form.full}'
                raise self.addExcInfo(s_exc.IsRuntForm(mesg=mesg, form=node.form.full))

            nid = node.nid
            verb = await tostr(await self.kids[0].compute(runt, path))

            allowed(verb)

            async with runt.getSubRuntime(query) as subr:
                if self.n2:
                    async for subn, subp in subr.execute():
                        if subn.form.isrunt:
                            mesg = f'Edges cannot be used with runt nodes: {subn.form.full}'
                            raise self.addExcInfo(s_exc.IsRuntForm(mesg=mesg, form=subn.form.full))
                        await subn.delEdge(verb, nid)

                else:
                    async with runt.view.getEditor(runt=runt) as editor:
                        proto = editor.loadNode(node)

                        async for subn, subp in subr.execute():
                            if subn.form.isrunt:
                                mesg = f'Edges cannot be used with runt nodes: {subn.form.full}'
                                raise self.addExcInfo(s_exc.IsRuntForm(mesg=mesg, form=subn.form.full))

                            await proto.delEdge(verb, subn.nid)
                            await asyncio.sleep(0)

                            if len(proto.edgedels) >= 1000:
                                nodeedits = editor.getNodeEdits()
                                if nodeedits:
                                    await runt.view.saveNodeEdits(nodeedits, editor.getEditorMeta())
                                proto.edgedels.clear()

            yield node, path

class EditTagAdd(Edit):

    async def run(self, runt, genr):

        if runt.readonly:
            mesg = 'Storm runtime is in readonly mode, cannot create or edit nodes and other graph data.'
            raise self.addExcInfo(s_exc.IsReadOnly(mesg=mesg))

        if len(self.kids) > 1 and isinstance(self.kids[0], Const) and (await self.kids[0].compute(runt, None)) == '?':
            oper_offset = 1
        else:
            oper_offset = 0

        excignore = (s_exc.BadTypeValu,) if oper_offset == 1 else ()

        hasval = len(self.kids) > 2 + oper_offset

        valu = (None, None)

        async for node, path in genr:

            try:
                names = await self.kids[oper_offset].computeTagArray(runt, path, excignore=excignore)
            except excignore:
                yield node, path
                await asyncio.sleep(0)
                continue

            for name in names:

                try:
                    parts = name.split('.')

                    runt.layerConfirm(('node', 'tag', 'add', *parts))

                    if hasval:
                        valu = await self.kids[2 + oper_offset].compute(runt, path)
                        valu = await s_stormtypes.toprim(valu)
                    await node.addTag(name, valu=valu)
                except excignore:
                    pass

            yield node, path

            await asyncio.sleep(0)

class EditTagDel(Edit):

    async def run(self, runt, genr):

        if runt.readonly:
            mesg = 'Storm runtime is in readonly mode, cannot create or edit nodes and other graph data.'
            raise self.addExcInfo(s_exc.IsReadOnly(mesg=mesg))

        async for node, path in genr:

            names = await self.kids[0].computeTagArray(runt, path, excignore=(s_exc.BadTypeValu, s_exc.BadTag))

            for name in names:

                parts = name.split('.')

                runt.layerConfirm(('node', 'tag', 'del', *parts))

                await node.delTag(name)

            yield node, path

            await asyncio.sleep(0)

class EditTagPropSet(Edit):
    '''
    [ #foo.bar:baz=10 ]
    '''
    async def run(self, runt, genr):

        if runt.readonly:
            mesg = 'Storm runtime is in readonly mode, cannot create or edit nodes and other graph data.'
            raise self.addExcInfo(s_exc.IsReadOnly(mesg=mesg))

        oper = await self.kids[1].compute(runt, None)
        excignore = s_exc.BadTypeValu if oper == '?=' else ()

        async for node, path in genr:

            tag, prop = await self.kids[0].compute(runt, path)

            valu = await self.kids[2].compute(runt, path)
            valu = await s_stormtypes.tostor(valu)

            tagparts = tag.split('.')

            # for now, use the tag add perms
            runt.layerConfirm(('node', 'tag', 'add', *tagparts))

            try:
                await node.setTagProp(tag, prop, valu)
            except asyncio.CancelledError:  # pragma: no cover
                raise
            except excignore:
                pass

            yield node, path

            await asyncio.sleep(0)

class EditTagPropDel(Edit):
    '''
    [ -#foo.bar:baz ]
    '''
    async def run(self, runt, genr):

        if runt.readonly:
            mesg = 'Storm runtime is in readonly mode, cannot create or edit nodes and other graph data.'
            raise self.addExcInfo(s_exc.IsReadOnly(mesg=mesg))

        async for node, path in genr:

            tag, prop = await self.kids[0].compute(runt, path)
            tagparts = tag.split('.')

            # for now, use the tag add perms
            runt.layerConfirm(('node', 'tag', 'del', *tagparts))

            await node.delTagProp(tag, prop)

            yield node, path

            await asyncio.sleep(0)

class BreakOper(AstNode):

    async def run(self, runt, genr):

        # we must be a genr...
        for _ in ():
            yield _

        async for node, path in genr:
            raise s_stormctrl.StormBreak(item=(node, path))

        raise s_stormctrl.StormBreak()

class ContinueOper(AstNode):

    async def run(self, runt, genr):

        # we must be a genr...
        for _ in ():
            yield _

        async for node, path in genr:
            raise s_stormctrl.StormContinue(item=(node, path))

        raise s_stormctrl.StormContinue()

class IfClause(AstNode):
    pass

class IfStmt(Oper):

    def prepare(self):
        if isinstance(self.kids[-1], IfClause):
            self.elsequery = None
            self.clauses = self.kids
        else:
            self.elsequery = self.kids[-1]
            self.clauses = self.kids[:-1]

    async def _runtsafe_calc(self, runt):
        '''
        All conditions are runtsafe: figure out which clause wins
        '''
        for clause in self.clauses:
            expr, subq = clause.kids

            exprvalu = await expr.compute(runt, None)
            if await tobool(exprvalu):
                return subq
        else:
            return self.elsequery

    async def run(self, runt, genr):
        count = 0

        allcondsafe = all(clause.kids[0].isRuntSafe(runt) for clause in self.clauses)

        async for node, path in genr:
            count += 1

            for clause in self.clauses:
                expr, subq = clause.kids

                exprvalu = await expr.compute(runt, path)
                if await tobool(exprvalu):
                    break
            else:
                subq = self.elsequery

            if subq:
                assert isinstance(subq, SubQuery)

                async for item in subq.inline(runt, s_common.agen((node, path))):
                    yield item
            else:
                # If none of the if branches were executed and no else present, pass the stream through unaltered
                yield node, path

        if count != 0 or not allcondsafe:
            return

        # no nodes and a runt safe value should execute the winning clause once
        subq = await self._runtsafe_calc(runt)
        if subq:
            async for item in subq.inline(runt, s_common.agen()):
                yield item

class Return(Oper):

    async def run(self, runt, genr):

        # fake out a generator...
        for item in ():
            yield item  # pragma: no cover

        valu = None
        async for node, path in genr:
            if self.kids:
                valu = await self.kids[0].compute(runt, path)

            raise s_stormctrl.StormReturn(valu)

        # no items in pipeline... execute
        if self.isRuntSafe(runt):
            if self.kids:
                valu = await self.kids[0].compute(runt, None)
            raise s_stormctrl.StormReturn(valu)

class Emit(Oper):

    async def run(self, runt, genr):

        count = 0
        async for node, path in genr:
            count += 1
            await runt.emit(await self.kids[0].compute(runt, path))
            yield node, path

        # no items in pipeline and runtsafe. execute once.
        if count == 0 and self.isRuntSafe(runt):
            await runt.emit(await self.kids[0].compute(runt, None))

class Stop(Oper):

    async def run(self, runt, genr):
        for _ in (): yield _
        async for node, path in genr:
            raise s_stormctrl.StormStop()
        raise s_stormctrl.StormStop()

class FuncArgs(AstNode):
    '''
    Represents the function arguments in a function definition
    '''

    async def compute(self, runt, path):
        retn = []

        for kid in self.kids:
            valu = await kid.compute(runt, path)
            if isinstance(kid, CallKwarg):
                if s_stormtypes.ismutable(valu[1]):
                    exc = s_exc.StormRuntimeError(mesg='Mutable default parameter value not allowed')
                    raise kid.addExcInfo(exc)
            else:
                valu = (valu, s_common.novalu)
            retn.append(valu)

        return retn

class Function(AstNode):
    '''
    ( name, args, body )

    // use args/kwargs syntax
    function bar(x, v=$(30)) {
    }

    # we auto-detect the behavior of the target function

    # return a value
    function bar(x, y) { return ($(x + y)) }

    # a function that produces nodes
    function bar(x, y) { [ baz:faz=(x, y) ] }

    $foo = $bar(10, v=20)
    '''
    runtopaque = True
    def prepare(self):
        assert isinstance(self.kids[0], Const)
        self.name = self.kids[0].value()
        self.hasemit = self.hasAstClass(Emit)
        self.hasretn = self.hasAstClass(Return)

    def isRuntSafe(self, runt):
        return True

    async def run(self, runt, genr):
        argskid = self.kids[1]
        if not argskid.isRuntSafe(runt):
            exc = s_exc.StormRuntimeError(mesg='Non-runtsafe default parameter value not allowed')
            raise argskid.addExcInfo(exc)

        async def once():
            argdefs = await argskid.compute(runt, None)

            @s_stormtypes.stormfunc(readonly=True)
            async def realfunc(*args, **kwargs):
                return await self.callfunc(runt, argdefs, args, kwargs)

            await runt.setVar(self.name, realfunc)

        count = 0

        async for node, path in genr:
            count += 1
            if count == 1:
                await once()

            yield node, path

        if count == 0:
            await once()

    def getRuntVars(self, runt):
        yield (self.kids[0].value(), True)

    def validate(self, runt):
        # var scope validation occurs in the sub-runtime
        pass

    async def callfunc(self, runt, argdefs, args, kwargs):
        '''
        Execute a function call using the given runtime.

        This function may return a value / generator / async generator
        '''
        mergargs = {}
        posnames = set()  # Positional argument names

        argcount = len(args) + len(kwargs)
        if argcount > len(argdefs):
            mesg = f'{self.name}() takes {len(argdefs)} arguments but {argcount} were provided'
            raise self.kids[1].addExcInfo(s_exc.StormRuntimeError(mesg=mesg))

        # Fill in the positional arguments
        for pos, argv in enumerate(args):
            name = argdefs[pos][0]
            mergargs[name] = argv
            posnames.add(name)

        # Merge in the rest from kwargs or the default values set at function definition
        for name, defv in argdefs[len(args):]:
            valu = kwargs.pop(name, s_common.novalu)
            if valu is s_common.novalu:
                if defv is s_common.novalu:
                    mesg = f'{self.name}() missing required argument {name}'
                    raise self.kids[1].addExcInfo(s_exc.StormRuntimeError(mesg=mesg))
                valu = defv

            mergargs[name] = valu

        if kwargs:
            # Repeated kwargs are caught at parse time, so query either repeated a positional parameter, or
            # used a kwarg not defined.
            kwkeys = list(kwargs.keys())
            if kwkeys[0] in posnames:
                mesg = f'{self.name}() got multiple values for parameter {kwkeys[0]}'
                raise self.kids[1].addExcInfo(s_exc.StormRuntimeError(mesg=mesg))

            plural = 's' if len(kwargs) > 1 else ''
            mesg = f'{self.name}() got unexpected keyword argument{plural}: {",".join(kwkeys)}'
            raise self.kids[1].addExcInfo(s_exc.StormRuntimeError(mesg=mesg))

        assert len(mergargs) == len(argdefs)

        opts = {'vars': mergargs}

        if (self.hasretn and not self.hasemit):
            async with runt.getSubRuntime(self.kids[2], opts=opts) as subr:

                # inform the sub runtime to use function scope rules
                subr.funcscope = True

                try:
                    async for item in subr.execute():
                        await asyncio.sleep(0)

                    return None

                except s_stormctrl.StormReturn as e:
                    return e.item

        async def genr():
            async with runt.getSubRuntime(self.kids[2], opts=opts) as subr:
                # inform the sub runtime to use function scope rules
                subr.funcscope = True
                try:
                    if self.hasemit:
                        async with contextlib.aclosing(await subr.emitter()) as agen:
                            async for item in agen:
                                yield item
                    else:
                        async with contextlib.aclosing(subr.execute()) as agen:
                            async for node, path in agen:
                                yield node, path
                except s_stormctrl.StormStop:
                    return

        return genr()<|MERGE_RESOLUTION|>--- conflicted
+++ resolved
@@ -1926,19 +1926,6 @@
 
             return
 
-<<<<<<< HEAD
-        if isinstance(node.form.type, s_types.Edge):
-            n2def = node.get('n2')
-            pivo = await runt.view.getNodeByNdef(n2def)
-            if pivo is None:  # pragma: no cover
-                logger.warning(f'Missing node corresponding to ndef {n2def} on edge')
-                return
-
-            yield pivo, path.fork(pivo)
-            return
-
-=======
->>>>>>> b236213a
         for name, prop in node.form.props.items():
 
             valu = node.get(name)
@@ -2081,20 +2068,6 @@
 
     async def getPivsIn(self, runt, node, path):
 
-<<<<<<< HEAD
-        # if it's a graph edge, use :n1
-        if isinstance(node.form.type, s_types.Edge):
-
-            ndef = node.get('n1')
-
-            pivo = await runt.view.getNodeByNdef(ndef)
-            if pivo is not None:
-                yield pivo, path.fork(pivo)
-
-            return
-
-=======
->>>>>>> b236213a
         name, valu = node.ndef
 
         for prop in runt.model.getPropsByType(name):
@@ -2122,59 +2095,6 @@
                 if wnode is not None:
                     yield wnode, path.fork(wnode)
 
-<<<<<<< HEAD
-class PivotInFrom(PivotOper):
-    '''
-    <- foo:edge
-    '''
-
-    async def run(self, runt, genr):
-
-        name = self.kids[0].value()
-
-        form = runt.model.forms.get(name)
-        if form is None:
-            raise self.kids[0].addExcInfo(s_exc.NoSuchForm.init(name))
-
-        # <- edge
-        if isinstance(form.type, s_types.Edge):
-
-            full = form.name + ':n2'
-
-            async for node, path in genr:
-
-                if self.isjoin:
-                    yield node, path
-
-                async for pivo in runt.view.nodesByPropValu(full, '=', node.ndef):
-                    yield pivo, path.fork(pivo)
-
-            return
-
-        # edge <- form
-        async for node, path in genr:
-
-            if self.isjoin:
-                yield node, path
-
-            if not isinstance(node.form.type, s_types.Edge):
-                mesg = f'Pivot in from a specific form cannot be used with nodes of type {node.form.type.name}'
-                raise self.addExcInfo(s_exc.StormRuntimeError(mesg=mesg, name=node.form.type.name))
-
-            # dont bother traversing edges to the wrong form
-            if node.get('n1:form') != form.name:
-                continue
-
-            n1def = node.get('n1')
-
-            pivo = await runt.view.getNodeByNdef(n1def)
-            if pivo is None:
-                continue
-
-            yield pivo, path.fork(pivo)
-
-=======
->>>>>>> b236213a
 class FormPivot(PivotOper):
     '''
     -> foo:bar
@@ -2207,18 +2127,6 @@
                 async for pivo in ngenr:
                     yield pivo
 
-<<<<<<< HEAD
-        # if dest form is a subtype of a graph "edge", use N1 automatically
-        elif isinstance(prop.type, s_types.Edge):
-
-            full = prop.name + ':n1'
-
-            async def pgenr(node, strict=True):
-                async for pivo in runt.view.nodesByPropValu(full, '=', node.ndef):
-                    yield pivo
-
-=======
->>>>>>> b236213a
         else:
             # form -> form pivot is nonsensical. Lets help out...
 
@@ -2234,22 +2142,6 @@
 
                     return
 
-<<<<<<< HEAD
-                # if the source node is a graph edge, use n2
-                if isinstance(node.form.type, s_types.Edge):
-
-                    n2def = node.get('n2')
-                    if n2def[0] != destform.name:
-                        return
-
-                    pivo = await runt.view.getNodeByNdef(node.get('n2'))
-                    if pivo:
-                        yield pivo
-
-                    return
-
-=======
->>>>>>> b236213a
                 #########################################################################
                 # regular "-> form" pivot (ie inet:dns:a -> inet:fqdn)
 
