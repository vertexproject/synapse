import types
import asyncio
import decimal
import fnmatch
import hashlib
import logging
import binascii
import itertools
import contextlib
import collections

import regex

import synapse.exc as s_exc
import synapse.common as s_common

import synapse.lib.base as s_base
import synapse.lib.coro as s_coro
import synapse.lib.node as s_node
import synapse.lib.cache as s_cache
import synapse.lib.scope as s_scope
import synapse.lib.types as s_types
import synapse.lib.scrape as s_scrape
import synapse.lib.msgpack as s_msgpack
import synapse.lib.spooled as s_spooled
import synapse.lib.stormctrl as s_stormctrl
import synapse.lib.provenance as s_provenance
import synapse.lib.stormtypes as s_stormtypes

from synapse.lib.stormtypes import tobool, toint, toprim, tostr, tonumber, tocmprvalu, undef

logger = logging.getLogger(__name__)

def parseNumber(x):
    return s_stormtypes.Number(x) if '.' in x else s_stormtypes.intify(x)

class AstNode:
    '''
    Base class for all nodes in the Storm abstract syntax tree.
    '''
    # set to True if recursive runt-safety checks should *not* recurse
    # into children of this node.
    runtopaque = False

    def __init__(self, astinfo, kids=()):
        self.kids = []
        self.astinfo = astinfo
        self.hasast = {}
        [self.addKid(k) for k in kids]

    def getAstText(self):
        return self.astinfo.text[self.astinfo.soff:self.astinfo.eoff]

    def getPosInfo(self):
        return {
            'hash': hashlib.md5(self.astinfo.text.encode(), usedforsecurity=False).hexdigest(),
            'lines': (self.astinfo.sline, self.astinfo.eline),
            'columns': (self.astinfo.scol, self.astinfo.ecol),
            'offsets': (self.astinfo.soff, self.astinfo.eoff),
        }

    def addExcInfo(self, exc):
        exc.errinfo['highlight'] = self.getPosInfo()
        return exc

    def repr(self):
        return f'{self.__class__.__name__}: {self.kids}'

    def __repr__(self):
        return self.repr()

    def addKid(self, astn):

        indx = len(self.kids)
        self.kids.append(astn)

        astn.parent = self
        astn.pindex = indx

    def sibling(self, offs=1):
        '''
        Return sibling node by relative offset from self.
        '''
        indx = self.pindex + offs

        if indx < 0:
            return None

        if indx >= len(self.parent.kids):
            return None

        return self.parent.kids[indx]

    def iterright(self):
        '''
        Yield "rightward" siblings until None.
        '''
        offs = 1
        while True:

            sibl = self.sibling(offs)
            if sibl is None:
                break

            yield sibl
            offs += 1

    def format(self, depth=0):

        yield (depth, self.repr())

        for kid in self.kids:
            for item in kid.format(depth=depth + 1):
                yield item

    def init(self, core):
        [k.init(core) for k in self.kids]
        self.prepare()

    def validate(self, runt):
        [k.validate(runt) for k in self.kids]

    def prepare(self):
        pass

    def hasAstClass(self, clss):
        hasast = self.hasast.get(clss)
        if hasast is not None:
            return hasast

        retn = False

        for kid in self.kids:

            if isinstance(kid, clss):
                retn = True
                break

            if isinstance(kid, (EditPropSet, Function, CmdOper)):
                continue

            if kid.hasAstClass(clss):
                retn = True
                break

        self.hasast[clss] = retn
        return retn

    def optimize(self):
        [k.optimize() for k in self.kids]

    def __iter__(self):
        for kid in self.kids:
            yield kid

    def getRuntVars(self, runt):
        for kid in self.kids:
            yield from kid.getRuntVars(runt)

    def isRuntSafe(self, runt):
        return all(k.isRuntSafe(runt) for k in self.kids)

    def isRuntSafeAtom(self, runt):
        return True

    def reqRuntSafe(self, runt, mesg):

        todo = collections.deque([self])

        # depth first search for an non-runtsafe atom.
        while todo:

            nkid = todo.popleft()
            if not nkid.isRuntSafeAtom(runt):
                raise nkid.addExcInfo(s_exc.StormRuntimeError(mesg=mesg))

            if nkid.runtopaque:
                continue

            todo.extend(nkid.kids)

    def hasVarName(self, name):
        return any(k.hasVarName(name) for k in self.kids)

class LookList(AstNode): pass

class Query(AstNode):

    def __init__(self, astinfo, kids=()):

        AstNode.__init__(self, astinfo, kids=kids)

        # for options parsed from the query itself
        self.opts = {}
        self.text = self.getAstText()

    async def run(self, runt, genr):

        async with contextlib.AsyncExitStack() as stack:
            for oper in self.kids:
                genr = await stack.enter_async_context(contextlib.aclosing(oper.run(runt, genr)))

            async for node, path in genr:
                runt.tick()
                yield node, path

    async def iterNodePaths(self, runt, genr=None):

        count = 0

        self.optimize()
        self.validate(runt)

        # turtles all the way down...
        if genr is None:
            genr = runt.getInput()

        genr = self.run(runt, genr)

        async for node, path in genr:

            runt.tick()

            yield node, path

            count += 1

            limit = runt.getOpt('limit')
            if limit is not None and count >= limit:
                break

class Lookup(Query):
    '''
    When storm input mode is "lookup"
    '''
    def __init__(self, astinfo, kids, autoadd=False):
        Query.__init__(self, astinfo, kids=kids)
        self.autoadd = autoadd

    async def run(self, runt, genr):

        if runt.readonly and self.autoadd:
            mesg = 'Autoadd may not be executed in readonly Storm runtime.'
            raise self.addExcInfo(s_exc.IsReadOnly(mesg=mesg))

        async def getnode(form, valu):
            try:
                if self.autoadd:
                    runt.layerConfirm(('node', 'add', form))
                    return await runt.snap.addNode(form, valu)
                else:
                    norm, info = runt.model.form(form).type.norm(valu)
                    node = await runt.snap.getNodeByNdef((form, norm))
                    if node is None:
                        await runt.snap.fire('look:miss', ndef=(form, norm))
                    return node
            except s_exc.BadTypeValu:
                return None

        async def lookgenr():

            async for item in genr:
                yield item

            tokns = [await kid.compute(runt, None) for kid in self.kids[0]]
            if not tokns:
                return

            for tokn in tokns:
                async for form, valu in s_scrape.scrapeAsync(tokn, first=True):
                    node = await getnode(form, valu)
                    if node is not None:
                        yield node, runt.initPath(node)

        realgenr = lookgenr()
        if len(self.kids) > 1:
            realgenr = self.kids[1].run(runt, realgenr)

        async for node, path in realgenr:
            yield node, path

class Search(Query):

    async def run(self, runt, genr):

        view = runt.snap.view

        if not view.core.stormiface_search:
            await runt.snap.warn('Storm search interface is not enabled!')
            return

        async def searchgenr():

            async for item in genr:
                yield item

            tokns = [await kid.compute(runt, None) for kid in self.kids[0]]
            if not tokns:
                return

            async with await s_spooled.Set.anit(dirn=runt.snap.core.dirn, cell=runt.snap.core) as buidset:

                todo = s_common.todo('search', tokns)
                async for (prio, buid) in view.mergeStormIface('search', todo):
                    if buid in buidset:
                        await asyncio.sleep(0)
                        continue

                    await buidset.add(buid)
                    node = await runt.snap.getNodeByBuid(buid)
                    if node is not None:
                        yield node, runt.initPath(node)

        realgenr = searchgenr()
        if len(self.kids) > 1:
            realgenr = self.kids[1].run(runt, realgenr)

        async for node, path in realgenr:
            yield node, path

class SubGraph:
    '''
    An Oper like object which generates a subgraph.

    Notes:

        The rules format for the subgraph is shaped like the following::

                rules = {

                    'degrees': 1,

                    'edges': True,
                    'filterinput': True,
                    'yieldfiltered': False,

                    'filters': [
                        '-(#foo or #bar)',
                        '-(foo:bar or baz:faz)',
                    ],

                    'pivots': [
                        '-> * | limit 100',
                        '<- * | limit 100',
                    ]

                    'forms': {

                        'inet:fqdn':{
                            'filters': [],
                            'pivots': [],
                        }

                        '*': {
                            'filters': [],
                            'pivots': [],
                        },
                    },
                }

        Nodes which were original seeds have path.meta('graph:seed').

        All nodes have path.meta('edges') which is a list of (iden, info) tuples.

    '''

    def __init__(self, rules):

        self.omits = {}
        self.rules = rules

        self.rules.setdefault('forms', {})
        self.rules.setdefault('pivots', ())
        self.rules.setdefault('filters', ())
        self.rules.setdefault('existing', ())

        self.rules.setdefault('refs', False)
        self.rules.setdefault('edges', True)
        self.rules.setdefault('degrees', 1)
        self.rules.setdefault('maxsize', 100000)

        self.rules.setdefault('filterinput', True)
        self.rules.setdefault('yieldfiltered', False)

    async def omit(self, runt, node):

        answ = self.omits.get(node.buid)
        if answ is not None:
            return answ

        for filt in self.rules.get('filters'):
            if await node.filter(runt, filt):
                self.omits[node.buid] = True
                return True

        rules = self.rules['forms'].get(node.form.name)
        if rules is None:
            rules = self.rules['forms'].get('*')

        if rules is None:
            self.omits[node.buid] = False
            return False

        for filt in rules.get('filters', ()):
            if await node.filter(runt, filt):
                self.omits[node.buid] = True
                return True

        self.omits[node.buid] = False
        return False

    async def pivots(self, runt, node, path):

        if self.rules.get('refs'):

            for propname, ndef in node.getNodeRefs():
                pivonode = await node.snap.getNodeByNdef(ndef)
                if pivonode is None:  # pragma: no cover
                    await asyncio.sleep(0)
                    continue

                yield (pivonode, path.fork(pivonode), {'type': 'prop', 'prop': propname})

        for pivq in self.rules.get('pivots'):
            indx = 0
            async for node, path in node.storm(runt, pivq):
                yield node, path, {'type': 'rules', 'scope': 'global', 'index': indx}
                indx += 1

        scope = node.form.name

        rules = self.rules['forms'].get(scope)
        if rules is None:
            scope = '*'
            rules = self.rules['forms'].get(scope)

        if rules is None:
            return

        for pivq in rules.get('pivots', ()):
            indx = 0
            async for node, path in node.storm(runt, pivq):
                yield (node, path, {'type': 'rules', 'scope': scope, 'index': indx})
                indx += 1

    async def run(self, runt, genr):

        # NOTE: this function must agressively yield the ioloop

        doedges = self.rules.get('edges')
        degrees = self.rules.get('degrees')
        maxsize = self.rules.get('maxsize')
        existing = self.rules.get('existing')
        filterinput = self.rules.get('filterinput')
        yieldfiltered = self.rules.get('yieldfiltered')

        self.user = runt.user

        todo = collections.deque()

        async with contextlib.AsyncExitStack() as stack:
            core = runt.snap.core

            done = await stack.enter_async_context(await s_spooled.Set.anit(dirn=core.dirn, cell=core))
            intodo = await stack.enter_async_context(await s_spooled.Set.anit(dirn=core.dirn, cell=core))
            results = await stack.enter_async_context(await s_spooled.Set.anit(dirn=core.dirn, cell=core))
            revpivs = await stack.enter_async_context(await s_spooled.Dict.anit(dirn=core.dirn, cell=core))

            # load the existing graph as already done
            [await results.add(s_common.uhex(b)) for b in existing]

            async def todogenr():

                async for node, path in genr:
                    path.meta('graph:seed', True)
                    yield node, path, 0

                while todo:
                    yield todo.popleft()

            count = 0
            async for node, path, dist in todogenr():

                await asyncio.sleep(0)

                if node.buid in done:
                    continue

                count += 1

                if count > maxsize:
                    await runt.snap.warn(f'Graph projection hit max size {maxsize}. Truncating results.')
                    break

                await done.add(node.buid)
                intodo.discard(node.buid)

                omitted = False
                if dist > 0 or filterinput:
                    omitted = await self.omit(runt, node)

                if omitted and not yieldfiltered:
                    continue

                # we must traverse the pivots for the node *regardless* of degrees
                # due to needing to tie any leaf nodes to nodes that were already yielded

                edges = list(revpivs.get(node.buid, defv=()))
                async for pivn, pivp, pinfo in self.pivots(runt, node, path):

                    await asyncio.sleep(0)

                    if results.has(pivn.buid):
                        edges.append((pivn.iden(), pinfo))
                    else:
                        pinfo['reverse'] = True
                        pivedges = revpivs.get(pivn.buid, defv=())
                        await revpivs.set(pivn.buid, pivedges + ((node.iden(), pinfo),))

                    # we dont pivot from omitted nodes
                    if omitted:
                        continue

                    # no need to pivot to nodes we already did
                    if pivn.buid in done:
                        continue

                    # no need to queue up todos that are already in todo
                    if pivn.buid in intodo:
                        continue

                    # do we have room to go another degree out?
                    if degrees is None or dist < degrees:
                        todo.append((pivn, pivp, dist + 1))
                        await intodo.add(pivn.buid)

                if doedges:

                    async for buid01 in results:

                        await asyncio.sleep(0)

                        iden01 = s_common.ehex(buid01)
                        async for verb in node.iterEdgeVerbs(buid01):
                            await asyncio.sleep(0)
                            edges.append((iden01, {'type': 'edge', 'verb': verb}))

                        # for existing nodes, we need to add n2 -> n1 edges in reverse
                        async for verb in runt.snap.iterEdgeVerbs(buid01, node.buid):
                            await asyncio.sleep(0)
                            edges.append((iden01, {'type': 'edge', 'verb': verb, 'reverse': True}))

                    await results.add(node.buid)

                path.metadata['edges'] = edges
                yield node, path

class Oper(AstNode):
    pass

class SubQuery(Oper):

    def __init__(self, astinfo, kids=()):
        Oper.__init__(self, astinfo, kids)
        self.hasyield = False
        self.hasretn = self.hasAstClass(Return)

        self.text = ''
        if len(kids):
            self.text = kids[0].getAstText()

    async def run(self, runt, genr):

        subq = self.kids[0]

        async for item in genr:

            subp = None

            async for subp in subq.run(runt, s_common.agen(item)):
                if self.hasyield:
                    yield subp

            # dup any path variables from the last yielded
            if subp is not None:
                item[1].vars.update(subp[1].vars)

            yield item

    async def inline(self, runt, genr):
        '''
        Operate subquery as if it were inlined
        '''
        async for item in self.kids[0].run(runt, genr):
            yield item

    async def _compute(self, runt, limit):
        retn = []

        async with runt.getSubRuntime(self.kids[0]) as runt:
            async for valunode, valupath in runt.execute():

                retn.append(valunode.ndef[1])

                if len(retn) > limit:
                    mesg = f'Subquery used as a value yielded too many (>{limit}) nodes'
                    raise self.addExcInfo(s_exc.BadTypeValu(mesg=mesg))

        return retn

    async def compute(self, runt, path):
        '''
        Use subquery as a value.  It is error if the subquery used in this way doesn't yield exactly one node or has a
        return statement.

        Its value is the primary property of the node yielded, or the returned value.
        '''
        try:
            retn = await self._compute(runt, 1)

        except s_stormctrl.StormReturn as e:
            # a subquery assignment with a return; just use the returned value
            return e.item

        if retn == []:
            return None

        return retn[0]

    async def compute_array(self, runt, path):
        '''
        Use subquery as an array.
        '''
        try:
            return await self._compute(runt, 128)
        except s_stormctrl.StormReturn as e:
            # a subquery assignment with a return; just use the returned value
            return e.item


class InitBlock(AstNode):
    '''
    An AST node that runs only once before yielding nodes.

    Example:

        Using a init block::

            init {
                // stuff here runs *once* before the first node yield (even if there are no nodes)
            }

    '''

    async def run(self, runt, genr):

        subq = self.kids[0]
        self.reqRuntSafe(runt, 'Init block query must be runtsafe')

        once = False
        async for item in genr:

            if not once:
                async for innr in subq.run(runt, s_common.agen()):
                    yield innr

                once = True

            yield item

        if not once:
            async for innr in subq.run(runt, s_common.agen()):
                yield innr

class FiniBlock(AstNode):
    '''
    An AST node that runs only once after all nodes have been consumed.

    Example:

        Using a fini block::

            fini {
               // stuff here runs *once* after the last node yield (even if there are no nodes)
            }

    Notes:
        A fini block must be runtsafe.

    '''

    async def run(self, runt, genr):

        subq = self.kids[0]

        self.reqRuntSafe(runt, 'Fini block query must be runtsafe')

        async for item in genr:
            yield item

        async for innr in subq.run(runt, s_common.agen()):
            yield innr

class TryCatch(AstNode):

    async def run(self, runt, genr):

        count = 0
        async for item in genr:
            count += 1
            try:
                agen = s_common.agen(item)
                async for subi in self.kids[0].run(runt, agen):
                    yield subi

            except s_exc.SynErr as e:
                block = await self.getCatchBlock(e.errname, runt, path=item[1])
                if block is None:
                    raise

                await item[1].setVar(block.errvar(), await self.getErrValu(e))

                agen = s_common.agen(item)
                async for subi in block.run(runt, agen):
                    yield subi

        if count == 0 and self.isRuntSafe(runt):
            try:
                async for item in self.kids[0].run(runt, genr):
                    yield item

            except s_exc.SynErr as e:
                block = await self.getCatchBlock(e.errname, runt)
                if block is None:
                    raise

                await runt.setVar(block.errvar(), await self.getErrValu(e))
                async for item in block.run(runt, s_common.agen()):
                    yield item

    async def getErrValu(self, e):
        mesg = e.errinfo.pop('mesg', 'No message given.')
        info = await s_stormtypes.toprim(e.errinfo)
        return {'name': e.errname, 'mesg': mesg, 'info': info}

    async def getCatchBlock(self, name, runt, path=None):
        for catchblock in self.kids[1:]:
            if await catchblock.catches(name, runt, path=path):
                return catchblock

class CatchBlock(AstNode):

    async def run(self, runt, genr):
        async for item in self.kids[2].run(runt, genr):
            yield item

    def getRuntVars(self, runt):
        yield (self.errvar(), True)
        yield from self.kids[2].getRuntVars(runt)

    def errvar(self):
        return self.kids[1].value()

    async def catches(self, name, runt, path=None):

        catchvalu = await self.kids[0].compute(runt, path)
        catchvalu = await s_stormtypes.toprim(catchvalu)

        if isinstance(catchvalu, str):
            if catchvalu == '*':
                return True
            return catchvalu == name

        if isinstance(catchvalu, (list, tuple)):
            for catchname in catchvalu:
                if catchname == name:
                    return True
            return False

        etyp = catchvalu.__class__.__name__
        mesg = f'catch block must be a str or list object. {etyp} not allowed.'
        raise self.kids[0].addExcInfo(s_exc.StormRuntimeError(mesg=mesg, type=etyp))

class ForLoop(Oper):

    def getRuntVars(self, runt):

        runtsafe = self.kids[1].isRuntSafe(runt)

        if isinstance(self.kids[0], VarList):
            for name in self.kids[0].value():
                yield name, runtsafe

        else:
            yield self.kids[0].value(), runtsafe

        yield from self.kids[2].getRuntVars(runt)

    async def run(self, runt, genr):

        subq = self.kids[2]
        name = self.kids[0].value()
        node = None

        async for node, path in genr:

            # TODO: remove when storm is all objects
            valu = await self.kids[1].compute(runt, path)

            if isinstance(valu, s_stormtypes.Prim):
                # returns an async genr instance...
                valu = valu.iter()

            if isinstance(valu, dict):
                valu = list(valu.items())

            if valu is None:
                valu = ()

            async with contextlib.aclosing(s_coro.agen(valu)) as agen:
                async for item in agen:

                    if isinstance(name, (list, tuple)):

                        try:
                            numitems = len(item)
                        except TypeError:
                            mesg = f'Number of items to unpack does not match the number of variables: {repr(item)[:256]}'
                            exc = s_exc.StormVarListError(mesg=mesg, names=name)
                            raise self.kids[1].addExcInfo(exc)

                        if len(name) != numitems:
                            mesg = f'Number of items to unpack does not match the number of variables: {repr(item)[:256]}'
                            exc = s_exc.StormVarListError(mesg=mesg, names=name, numitems=numitems)
                            raise self.kids[1].addExcInfo(exc)

                        if isinstance(item, s_stormtypes.Prim):
                            item = await item.value()

                        for x, y in itertools.zip_longest(name, item):
                            await path.setVar(x, y)
                            await runt.setVar(x, y)

                    else:
                        # set both so inner subqueries have it in their runtime
                        await path.setVar(name, item)
                        await runt.setVar(name, item)

                    try:

                        # since it's possible to "multiply" the (node, path)
                        # we must make a clone of the path to prevent yield-then-use.
                        newg = s_common.agen((node, path.clone()))
                        async for item in subq.inline(runt, newg):
                            yield item

                    except s_stormctrl.StormBreak as e:
                        if e.item is not None:
                            yield e.item
                        break

                    except s_stormctrl.StormContinue as e:
                        if e.item is not None:
                            yield e.item
                        continue

                    finally:
                        # for loops must yield per item they iterate over
                        await asyncio.sleep(0)

        # no nodes and a runt safe value should execute once
        if node is None and self.kids[1].isRuntSafe(runt):

            valu = await self.kids[1].compute(runt, None)

            if isinstance(valu, s_stormtypes.Prim):
                # returns an async genr instance...
                valu = valu.iter()

            if isinstance(valu, dict):
                valu = list(valu.items())

            if valu is None:
                valu = ()

            async with contextlib.aclosing(s_coro.agen(valu)) as agen:
                async for item in agen:

                    if isinstance(name, (list, tuple)):

                        try:
                            numitems = len(item)
                        except TypeError:
                            mesg = f'Number of items to unpack does not match the number of variables: {repr(item)[:256]}'
                            exc = s_exc.StormVarListError(mesg=mesg, names=name)
                            raise self.kids[1].addExcInfo(exc)

                        if len(name) != numitems:
                            mesg = f'Number of items to unpack does not match the number of variables: {repr(item)[:256]}'
                            exc = s_exc.StormVarListError(mesg=mesg, names=name, numitems=numitems)
                            raise self.kids[1].addExcInfo(exc)

                        if isinstance(item, s_stormtypes.Prim):
                            item = await item.value()

                        for x, y in itertools.zip_longest(name, item):
                            await runt.setVar(x, y)

                    else:
                        await runt.setVar(name, item)

                    try:
                        async for jtem in subq.inline(runt, s_common.agen()):
                            yield jtem

                    except s_stormctrl.StormBreak as e:
                        if e.item is not None:
                            yield e.item
                        break

                    except s_stormctrl.StormContinue as e:
                        if e.item is not None:
                            yield e.item
                        continue

                    finally:
                        # for loops must yield per item they iterate over
                        await asyncio.sleep(0)

class WhileLoop(Oper):

    async def run(self, runt, genr):
        subq = self.kids[1]
        node = None

        async for node, path in genr:

            while await tobool(await self.kids[0].compute(runt, path)):
                try:

                    newg = s_common.agen((node, path))
                    async for item in subq.inline(runt, newg):
                        yield item
                        await asyncio.sleep(0)

                except s_stormctrl.StormBreak as e:
                    if e.item is not None:
                        yield e.item
                    break

                except s_stormctrl.StormContinue as e:
                    if e.item is not None:
                        yield e.item
                    continue

                finally:
                    # while loops must yield each time they loop
                    await asyncio.sleep(0)

        # no nodes and a runt safe value should execute once
        if node is None and self.kids[0].isRuntSafe(runt):

            while await tobool(await self.kids[0].compute(runt, None)):

                try:
                    async for jtem in subq.inline(runt, s_common.agen()):
                        yield jtem
                        await asyncio.sleep(0)

                except s_stormctrl.StormBreak as e:
                    if e.item is not None:
                        yield e.item
                    break

                except s_stormctrl.StormContinue as e:
                    if e.item is not None:
                        yield e.item
                    continue

                finally:
                    # while loops must yield each time they loop
                    await asyncio.sleep(0)

async def pullone(genr):
    gotone = None
    async for gotone in genr:
        break

    async def pullgenr():

        if gotone is None:
            return

        yield gotone
        async for item in genr:
            yield item

    return pullgenr(), gotone is None

class CmdOper(Oper):

    async def run(self, runt, genr):

        name = self.kids[0].value()

        ctor = runt.snap.core.getStormCmd(name)
        if ctor is None:
            mesg = f'Storm command ({name}) not found.'
            exc = s_exc.NoSuchName(name=name, mesg=mesg)
            raise self.kids[0].addExcInfo(exc)

        runtsafe = self.kids[1].isRuntSafe(runt)

        scmd = ctor(runt, runtsafe)

        if runt.readonly and not scmd.isReadOnly():
            mesg = f'Command ({name}) is not marked safe for readonly use.'
            raise self.addExcInfo(s_exc.IsReadOnly(mesg=mesg))

        with s_provenance.claim('stormcmd', name=name):
            async def genx():

                async for node, path in genr:
                    argv = await self.kids[1].compute(runt, path)
                    if not await scmd.setArgv(argv):
                        raise s_stormctrl.StormExit()

                    yield node, path

            # must pull through the genr to get opts set
            # ( many commands expect self.opts is set at run() )
            genr, empty = await pullone(genx())

            try:
                if runtsafe:
                    argv = await self.kids[1].compute(runt, None)
                    if not await scmd.setArgv(argv):
                        raise s_stormctrl.StormExit()

                if runtsafe or not empty:
                    async with contextlib.aclosing(scmd.execStormCmd(runt, genr)) as agen:
                        async for item in agen:
                            yield item

            finally:
                await genr.aclose()

class SetVarOper(Oper):

    async def run(self, runt, genr):

        name = self.kids[0].value()

        vkid = self.kids[1]

        count = 0

        async for node, path in genr:
            count += 1

            valu = await vkid.compute(runt, path)
            if valu is undef:
                await runt.popVar(name)
                # TODO detect which to update here
                await path.popVar(name)

            else:
                await runt.setVar(name, valu)
                # TODO detect which to update here
                await path.setVar(name, valu)

            yield node, path

        if count == 0 and vkid.isRuntSafe(runt):
            valu = await vkid.compute(runt, None)
            if valu is undef:
                await runt.popVar(name)
            else:
                await runt.setVar(name, valu)

    def getRuntVars(self, runt):

        name = self.kids[0].value()
        if runt.runtvars.get(name) is None and self.kids[1].hasVarName(name):
            exc = s_exc.NoSuchVar(mesg=f'Missing variable: {name}', name=name)
            raise self.kids[0].addExcInfo(exc)

        yield name, self.kids[1].isRuntSafe(runt)
        for k in self.kids:
            yield from k.getRuntVars(runt)

class SetItemOper(Oper):
    '''
    $foo.bar = baz
    $foo."bar baz" = faz
    $foo.$bar = baz
    '''
    async def run(self, runt, genr):

        count = 0
        async for node, path in genr:

            count += 1

            item = s_stormtypes.fromprim(await self.kids[0].compute(runt, path), basetypes=False)

<<<<<<< HEAD
            if runt.readonly:
                _storm_readonly = getattr(item.setitem, '_storm_readonly')
                if _storm_readonly is not None and not _storm_readonly:
                    mesg = f'Setitem method for ({item.__name__}) is not marked readonly safe.'
                    raise self.kids[0].addExcInfo(s_exc.IsReadOnly(mesg=mesg))
=======
            if runt.readonly and not getattr(item.setitem, '_storm_readonly', False):
                mesg = 'Storm runtime is in readonly mode, cannot create or edit nodes and other graph data.'
                raise self.kids[0].addExcInfo(s_exc.IsReadOnly(mesg=mesg))
>>>>>>> 768f0515

            name = await self.kids[1].compute(runt, path)
            valu = await self.kids[2].compute(runt, path)

            # TODO: ditch this when storm goes full heavy object
            with s_scope.enter({'runt': runt}):
                await item.setitem(name, valu)

            yield node, path

        if count == 0 and self.isRuntSafe(runt):

            item = s_stormtypes.fromprim(await self.kids[0].compute(runt, None), basetypes=False)

            if runt.readonly:
                _storm_readonly = getattr(item.setitem, '_storm_readonly')
                if _storm_readonly is not None and not _storm_readonly:
                    mesg = f'Setitem method for ({item.__name__}) is not marked readonly safe.'
                    raise self.kids[0].addExcInfo(s_exc.IsReadOnly(mesg=mesg))

            name = await self.kids[1].compute(runt, None)
            valu = await self.kids[2].compute(runt, None)

            if runt.readonly and not getattr(item.setitem, '_storm_readonly', False):
                mesg = 'Storm runtime is in readonly mode, cannot create or edit nodes and other graph data.'
                raise self.kids[0].addExcInfo(s_exc.IsReadOnly(mesg=mesg))

            # TODO: ditch this when storm goes full heavy object
            with s_scope.enter({'runt': runt}):
                await item.setitem(name, valu)

class VarListSetOper(Oper):

    async def run(self, runt, genr):

        names = self.kids[0].value()
        vkid = self.kids[1]

        async for node, path in genr:

            item = await vkid.compute(runt, path)
            item = [i async for i in s_stormtypes.toiter(item)]

            if len(item) < len(names):
                mesg = f'Attempting to assign more items than we have variables to assign to: {repr(item)[:256]}'
                exc = s_exc.StormVarListError(mesg=mesg, names=names, numitems=len(item))
                raise self.kids[0].addExcInfo(exc)

            for name, valu in zip(names, item):
                await runt.setVar(name, valu)
                await path.setVar(name, valu)

            yield node, path

        if vkid.isRuntSafe(runt):

            item = await vkid.compute(runt, None)
            item = [i async for i in s_stormtypes.toiter(item)]

            if len(item) < len(names):
                mesg = f'Attempting to assign more items than we have variables to assign to: {repr(item)[:256]}'
                exc = s_exc.StormVarListError(mesg=mesg, names=names, numitems=len(item))
                raise self.kids[0].addExcInfo(exc)

            for name, valu in zip(names, item):
                await runt.setVar(name, valu)

            async for item in genr:
                yield item

            return

    def getRuntVars(self, runt):
        runtsafe = self.kids[1].isRuntSafe(runt)
        for name in self.kids[0].value():
            yield name, runtsafe

class VarEvalOper(Oper):
    '''
    Facilitate a stand-alone operator that evaluates a var.
    $foo.bar("baz")
    '''
    async def run(self, runt, genr):

        anynodes = False
        async for node, path in genr:
            anynodes = True
            await self.kids[0].compute(runt, path)
            yield node, path

        if not anynodes and self.isRuntSafe(runt):

            valu = await self.kids[0].compute(runt, None)

            if isinstance(valu, types.AsyncGeneratorType):
                async for item in valu:
                    await asyncio.sleep(0)

class SwitchCase(Oper):

    def prepare(self):
        self.cases = {}
        self.defcase = None

        for cent in self.kids[1:]:

            # if they only have one kid, it's a default case.
            if len(cent.kids) == 1:
                self.defcase = cent.kids[0]
                continue

            valu = cent.kids[0].value()
            self.cases[valu] = cent.kids[1]

    async def run(self, runt, genr):
        count = 0
        async for node, path in genr:
            count += 1

            varv = await self.kids[0].compute(runt, path)

            # TODO:  when we have var type system, do type-aware comparison
            subq = self.cases.get(str(varv))
            if subq is None and self.defcase is not None:
                subq = self.defcase

            if subq is None:
                yield (node, path)
            else:
                async for item in subq.inline(runt, s_common.agen((node, path))):
                    yield item

        if count == 0 and self.kids[0].isRuntSafe(runt):
            # no nodes and a runt safe value should execute
            varv = await self.kids[0].compute(runt, None)

            subq = self.cases.get(str(varv))
            if subq is None and self.defcase is not None:
                subq = self.defcase

            if subq is None:
                return

            async for item in subq.inline(runt, s_common.agen()):
                yield item


class CaseEntry(AstNode):
    pass

class LiftOper(Oper):

    def __init__(self, astinfo, kids=()):
        Oper.__init__(self, astinfo, kids=kids)
        self.reverse = False

    def reverseLift(self, astinfo):
        self.astinfo = astinfo
        self.reverse = True

    async def run(self, runt, genr):

        if self.isRuntSafe(runt):

            # runtime safe lift operation
            async for item in genr:
                yield item

            async for node in self.lift(runt, None):
                yield node, runt.initPath(node)

            return

        async for node, path in genr:

            yield node, path

            async for subn in self.lift(runt, path):
                yield subn, path.fork(subn)

    async def lift(self, runt, path):  # pragma: no cover
        raise NotImplementedError('Must define lift(runt, path)')

class YieldValu(Oper):

    async def run(self, runt, genr):

        node = None

        async for node, path in genr:
            valu = await self.kids[0].compute(runt, path)
            async with contextlib.aclosing(self.yieldFromValu(runt, valu)) as agen:
                async for subn in agen:
                    yield subn, runt.initPath(subn)
            yield node, path

        if node is None and self.kids[0].isRuntSafe(runt):
            valu = await self.kids[0].compute(runt, None)
            async with contextlib.aclosing(self.yieldFromValu(runt, valu)) as agen:
                async for subn in agen:
                    yield subn, runt.initPath(subn)

    async def yieldFromValu(self, runt, valu):

        viewiden = runt.snap.view.iden

        # there is nothing in None... ;)
        if valu is None:
            return

        # a little DWIM on what we get back...
        # ( most common case will be stormtypes libs agenr -> iden|buid )
        # buid list -> nodes
        if isinstance(valu, bytes):
            node = await runt.snap.getNodeByBuid(valu)
            if node is not None:
                yield node

            return

        # iden list -> nodes
        if isinstance(valu, str):
            try:
                buid = s_common.uhex(valu)
            except binascii.Error:
                mesg = 'Yield string must be iden in hexdecimal. Got: %r' % (valu,)
                raise self.kids[0].addExcInfo(s_exc.BadLiftValu(mesg=mesg))

            node = await runt.snap.getNodeByBuid(buid)
            if node is not None:
                yield node

            return

        if isinstance(valu, types.AsyncGeneratorType):
            try:
                async for item in valu:
                    async for node in self.yieldFromValu(runt, item):
                        yield node
            finally:
                await valu.aclose()
            return

        if isinstance(valu, types.GeneratorType):
            try:
                for item in valu:
                    async for node in self.yieldFromValu(runt, item):
                        yield node
            finally:
                valu.close()
            return

        if isinstance(valu, (list, tuple, set)):
            for item in valu:
                async for node in self.yieldFromValu(runt, item):
                    yield node
            return

        if isinstance(valu, s_stormtypes.Node):
            valu = valu.valu
            if valu.snap.view.iden != viewiden:
                mesg = f'Node is not from the current view. Node {valu.iden()} is from {valu.snap.view.iden} expected {viewiden}'
                raise s_exc.BadLiftValu(mesg=mesg)
            yield valu
            return

        if isinstance(valu, s_node.Node):
            if valu.snap.view.iden != viewiden:
                mesg = f'Node is not from the current view. Node {valu.iden()} is from {valu.snap.view.iden} expected {viewiden}'
                raise s_exc.BadLiftValu(mesg=mesg)
            yield valu
            return

        if isinstance(valu, (s_stormtypes.List, s_stormtypes.Set)):
            for item in valu.valu:
                async for node in self.yieldFromValu(runt, item):
                    yield node
            return

        if isinstance(valu, s_stormtypes.Prim):
            async with contextlib.aclosing(valu.nodes()) as genr:
                async for node in genr:
                    if node.snap.view.iden != viewiden:
                        mesg = f'Node is not from the current view. Node {node.iden()} is from {node.snap.view.iden} expected {viewiden}'
                        raise s_exc.BadLiftValu(mesg=mesg)
                    yield node
                return

class LiftTag(LiftOper):

    async def lift(self, runt, path):

        tag = await self.kids[0].compute(runt, path)

        if len(self.kids) == 3:

            cmpr = await self.kids[1].compute(runt, path)
            valu = await toprim(await self.kids[2].compute(runt, path))

            async for node in runt.snap.nodesByTagValu(tag, cmpr, valu, reverse=self.reverse):
                yield node

            return

        async for node in runt.snap.nodesByTag(tag, reverse=self.reverse):
            yield node

class LiftByArray(LiftOper):
    '''
    :prop*[range=(200, 400)]
    '''
    async def lift(self, runt, path):

        name = await self.kids[0].compute(runt, path)
        cmpr = await self.kids[1].compute(runt, path)
        valu = await s_stormtypes.tostor(await self.kids[2].compute(runt, path))

        async for node in runt.snap.nodesByPropArray(name, cmpr, valu, reverse=self.reverse):
            yield node

class LiftTagProp(LiftOper):
    '''
    #foo.bar:baz [ = x ]
    '''
    async def lift(self, runt, path):

        tag, prop = await self.kids[0].compute(runt, path)

        if len(self.kids) == 3:

            cmpr = await self.kids[1].compute(runt, path)
            valu = await s_stormtypes.tostor(await self.kids[2].compute(runt, path))

            async for node in runt.snap.nodesByTagPropValu(None, tag, prop, cmpr, valu, reverse=self.reverse):
                yield node

            return

        async for node in runt.snap.nodesByTagProp(None, tag, prop, reverse=self.reverse):
            yield node

class LiftFormTagProp(LiftOper):
    '''
    hehe:haha#foo.bar:baz [ = x ]
    '''

    async def lift(self, runt, path):

        form, tag, prop = await self.kids[0].compute(runt, path)

        if not runt.model.form(form):
            raise self.kids[0].kids[0].addExcInfo(s_exc.NoSuchForm.init(form))

        if len(self.kids) == 3:

            cmpr = await self.kids[1].compute(runt, path)
            valu = await s_stormtypes.tostor(await self.kids[2].compute(runt, path))

            async for node in runt.snap.nodesByTagPropValu(form, tag, prop, cmpr, valu, reverse=self.reverse):
                yield node

            return

        async for node in runt.snap.nodesByTagProp(form, tag, prop, reverse=self.reverse):
            yield node

class LiftTagTag(LiftOper):
    '''
    ##foo.bar
    '''

    async def lift(self, runt, path):

        tagname = await self.kids[0].compute(runt, path)

        node = await runt.snap.getNodeByNdef(('syn:tag', tagname))
        if node is None:
            return

        # only apply the lift valu to the top level tag of tags, not to the sub tags
        if len(self.kids) == 3:
            cmpr = await self.kids[1].compute(runt, path)
            valu = await toprim(await self.kids[2].compute(runt, path))
            genr = runt.snap.nodesByTagValu(tagname, cmpr, valu, reverse=self.reverse)

        else:

            genr = runt.snap.nodesByTag(tagname, reverse=self.reverse)

        done = set([tagname])
        todo = collections.deque([genr])

        while todo:

            genr = todo.popleft()

            async for node in genr:

                if node.form.name == 'syn:tag':

                    tagname = node.ndef[1]
                    if tagname not in done:
                        done.add(tagname)
                        todo.append(runt.snap.nodesByTag(tagname, reverse=self.reverse))

                    continue

                yield node


class LiftFormTag(LiftOper):

    async def lift(self, runt, path):

        form = await self.kids[0].compute(runt, path)
        if not runt.model.form(form):
            raise self.kids[0].addExcInfo(s_exc.NoSuchForm.init(form))

        tag = await self.kids[1].compute(runt, path)

        if len(self.kids) == 4:

            cmpr = await self.kids[2].compute(runt, path)
            valu = await toprim(await self.kids[3].compute(runt, path))

            async for node in runt.snap.nodesByTagValu(tag, cmpr, valu, form=form, reverse=self.reverse):
                yield node

            return

        async for node in runt.snap.nodesByTag(tag, form=form, reverse=self.reverse):
            yield node

class LiftProp(LiftOper):

    async def lift(self, runt, path):

        name = await tostr(await self.kids[0].compute(runt, path))

        prop = runt.model.prop(name)
        if prop is None:
            mesg = f'No property named {name}.'
            raise self.kids[0].addExcInfo(s_exc.NoSuchProp(mesg=mesg, name=name))

        assert len(self.kids) == 1

        # check if we can optimize a form lift
        if prop.isform:
            async for hint in self.getRightHints(runt, path):
                if hint[0] == 'tag':
                    tagname = hint[1].get('name')
                    async for node in runt.snap.nodesByTag(tagname, form=name, reverse=self.reverse):
                        yield node
                    return

                if hint[0] == 'relprop':
                    relpropname = hint[1].get('name')
                    isuniv = hint[1].get('univ')

                    if isuniv:
                        fullname = ''.join([name, relpropname])
                    else:
                        fullname = ':'.join([name, relpropname])

                    prop = runt.model.prop(fullname)
                    if prop is None:
                        continue

                    cmpr = hint[1].get('cmpr')
                    valu = hint[1].get('valu')

                    if cmpr is not None and valu is not None:
                        try:
                            # try lifting by valu but no guarantee a cmpr is available
                            async for node in runt.snap.nodesByPropValu(fullname, cmpr, valu, reverse=self.reverse):
                                yield node
                            return
                        except asyncio.CancelledError:  # pragma: no cover
                            raise
                        except:
                            pass

                    async for node in runt.snap.nodesByProp(fullname, reverse=self.reverse):
                        yield node
                    return

        async for node in runt.snap.nodesByProp(name, reverse=self.reverse):
            yield node

    async def getRightHints(self, runt, path):

        for oper in self.iterright():

            # we can skip other lifts but that's it...
            if isinstance(oper, LiftOper):
                continue

            if isinstance(oper, FiltOper):
                for hint in await oper.getLiftHints(runt, path):
                    yield hint
                continue

            return

class LiftPropBy(LiftOper):

    async def lift(self, runt, path):
        name = await self.kids[0].compute(runt, path)
        cmpr = await self.kids[1].compute(runt, path)
        valukid = self.kids[2]

        valu = await valukid.compute(runt, path)
        if not isinstance(valu, s_node.Node):
            valu = await s_stormtypes.tostor(valu)

        if runt.model.props.get(name) is None:
            raise self.kids[0].addExcInfo(s_exc.NoSuchProp.init(name))

        try:
            async for node in runt.snap.nodesByPropValu(name, cmpr, valu, reverse=self.reverse):
                yield node

        except s_exc.BadTypeValu as e:
            raise self.kids[2].addExcInfo(e)

        except s_exc.SynErr as e:
            raise self.addExcInfo(e)

class PivotOper(Oper):

    def __init__(self, astinfo, kids=(), isjoin=False):
        Oper.__init__(self, astinfo, kids=kids)
        self.isjoin = isjoin

    def repr(self):
        return f'{self.__class__.__name__}: {self.kids}, isjoin={self.isjoin}'

    def __repr__(self):
        return self.repr()

class RawPivot(PivotOper):
    '''
    -> { <varsfrompath> }
    '''
    async def run(self, runt, genr):
        query = self.kids[0]
        async for node, path in genr:
            opts = {'vars': path.vars.copy()}
            async with runt.getSubRuntime(query, opts=opts) as subr:
                async for node, path in subr.execute():
                    yield node, path

class PivotOut(PivotOper):
    '''
    -> *
    '''
    async def run(self, runt, genr):

        async for node, path in genr:

            if self.isjoin:
                yield node, path

            async for item in self.getPivsOut(runt, node, path):
                yield item

    async def getPivsOut(self, runt, node, path):

        # <syn:tag> -> * is "from tags to nodes with tags"
        if node.form.name == 'syn:tag':

            async for pivo in runt.snap.nodesByTag(node.ndef[1]):
                yield pivo, path.fork(pivo)

            return

        if isinstance(node.form.type, s_types.Edge):
            n2def = node.get('n2')
            pivo = await runt.snap.getNodeByNdef(n2def)
            if pivo is None:  # pragma: no cover
                logger.warning(f'Missing node corresponding to ndef {n2def} on edge')
                return

            yield pivo, path.fork(pivo)
            return

        for name, prop in node.form.props.items():

            valu = node.get(name)
            if valu is None:
                continue

            # if the outbound prop is an ndef...
            if isinstance(prop.type, s_types.Ndef):
                pivo = await runt.snap.getNodeByNdef(valu)
                if pivo is None:
                    continue

                yield pivo, path.fork(pivo)
                continue

            if isinstance(prop.type, s_types.Array):
                typename = prop.type.opts.get('type')
                if runt.model.forms.get(typename) is not None:
                    for item in valu:
                        async for pivo in runt.snap.nodesByPropValu(typename, '=', item):
                            yield pivo, path.fork(pivo)

            form = runt.model.forms.get(prop.type.name)
            if form is None:
                continue

            if prop.isrunt:
                async for pivo in runt.snap.nodesByPropValu(form.name, '=', valu):
                    yield pivo, path.fork(pivo)
                continue

            pivo = await runt.snap.getNodeByNdef((form.name, valu))
            if pivo is None:  # pragma: no cover
                continue

            # avoid self references
            if pivo.buid == node.buid:
                continue

            yield pivo, path.fork(pivo)

class N1WalkNPivo(PivotOut):

    async def run(self, runt, genr):

        async for node, path in genr:

            async for item in self.getPivsOut(runt, node, path):
                yield item

            async for (verb, iden) in node.iterEdgesN1():
                wnode = await runt.snap.getNodeByBuid(s_common.uhex(iden))
                if wnode is not None:
                    yield wnode, path.fork(wnode)

class PivotToTags(PivotOper):
    '''
    -> #                pivot to all leaf tag nodes
    -> #*               pivot to all tag nodes
    -> #cno.*           pivot to all tag nodes which match cno.*
    -> #foo.bar         pivot to the tag node foo.bar if present
    '''
    async def run(self, runt, genr):

        leaf = False

        assert len(self.kids) == 1
        kid = self.kids[0]
        assert isinstance(kid, TagMatch)

        if kid.isconst:

            mval = kid.constval

            if not mval:

                leaf = True

                async def filter(x, path):
                    return True

            elif kid.hasglob():

                # glob matcher...
                async def filter(x, path):
                    return fnmatch.fnmatch(x, mval)

            else:

                async def filter(x, path):
                    return x == mval
        else:  # We have a $var as a segment

            if kid.hasglob():

                async def filter(x, path):
                    valu = await kid.compute(runt, path)
                    return fnmatch.fnmatch(x, valu)

            else:

                async def filter(x, path):
                    valu = await kid.compute(runt, path)
                    return x == valu

        async for node, path in genr:

            if self.isjoin:
                yield node, path

            for name, _ in node.getTags(leaf=leaf):

                if not await filter(name, path):
                    await asyncio.sleep(0)
                    continue

                pivo = await runt.snap.getNodeByNdef(('syn:tag', name))
                if pivo is None:
                    continue

                yield pivo, path.fork(pivo)

class PivotIn(PivotOper):
    '''
    <- *
    '''

    async def run(self, runt, genr):

        async for node, path in genr:

            if self.isjoin:
                yield node, path

            async for item in self.getPivsIn(runt, node, path):
                yield item

    async def getPivsIn(self, runt, node, path):

        # if it's a graph edge, use :n1
        if isinstance(node.form.type, s_types.Edge):

            ndef = node.get('n1')

            pivo = await runt.snap.getNodeByNdef(ndef)
            if pivo is not None:
                yield pivo, path.fork(pivo)

            return

        name, valu = node.ndef

        for prop in runt.model.getPropsByType(name):
            async for pivo in runt.snap.nodesByPropValu(prop.full, '=', valu):
                yield pivo, path.fork(pivo)

        for prop in runt.model.getArrayPropsByType(name):
            async for pivo in runt.snap.nodesByPropArray(prop.full, '=', valu):
                yield pivo, path.fork(pivo)

class N2WalkNPivo(PivotIn):

    async def run(self, runt, genr):

        async for node, path in genr:

            async for item in self.getPivsIn(runt, node, path):
                yield item

            async for (verb, iden) in node.iterEdgesN2():
                wnode = await runt.snap.getNodeByBuid(s_common.uhex(iden))
                if wnode is not None:
                    yield wnode, path.fork(wnode)

class PivotInFrom(PivotOper):
    '''
    <- foo:edge
    '''

    async def run(self, runt, genr):

        name = self.kids[0].value()

        form = runt.model.forms.get(name)
        if form is None:
            raise self.kids[0].addExcInfo(s_exc.NoSuchForm.init(name))

        # <- edge
        if isinstance(form.type, s_types.Edge):

            full = form.name + ':n2'

            async for node, path in genr:

                if self.isjoin:
                    yield node, path

                async for pivo in runt.snap.nodesByPropValu(full, '=', node.ndef):
                    yield pivo, path.fork(pivo)

            return

        # edge <- form
        async for node, path in genr:

            if self.isjoin:
                yield node, path

            if not isinstance(node.form.type, s_types.Edge):
                continue

            # dont bother traversing edges to the wrong form
            if node.get('n1:form') != form.name:
                continue

            n1def = node.get('n1')

            pivo = await runt.snap.getNodeByNdef(n1def)
            if pivo is None:
                continue

            yield pivo, path.fork(pivo)

class FormPivot(PivotOper):
    '''
    -> foo:bar
    '''

    async def run(self, runt, genr):
        warned = False

        name = self.kids[0].value()

        prop = runt.model.props.get(name)
        if prop is None:
            mesg = f'No property named {name}.'
            raise self.kids[0].addExcInfo(s_exc.NoSuchProp(mesg=mesg, name=name))

        # -> baz:ndef
        if isinstance(prop.type, s_types.Ndef):

            async for node, path in genr:

                if self.isjoin:
                    yield node, path

                async for pivo in runt.snap.nodesByPropValu(prop.full, '=', node.ndef):
                    yield pivo, path.fork(pivo)

            return

        if not prop.isform:

            isarray = isinstance(prop.type, s_types.Array)

            # plain old pivot...
            async for node, path in genr:

                if self.isjoin:
                    yield node, path

                valu = node.ndef[1]

                if isarray:
                    genr = runt.snap.nodesByPropArray(prop.full, '=', valu)
                else:
                    genr = runt.snap.nodesByPropValu(prop.full, '=', valu)

                # TODO cache/bypass normalization in loop!
                try:
                    async for pivo in genr:
                        yield pivo, path.fork(pivo)
                except (s_exc.BadTypeValu, s_exc.BadLiftValu) as e:
                    if not warned:
                        logger.warning(f'Caught error during pivot: {e.items()}')
                        warned = True
                    items = e.items()
                    mesg = items.pop('mesg', '')
                    mesg = ': '.join((f'{e.__class__.__qualname__} [{repr(valu)}] during pivot', mesg))
                    await runt.snap.fire('warn', mesg=mesg, **items)

            return

        # if dest form is a subtype of a graph "edge", use N1 automatically
        if isinstance(prop.type, s_types.Edge):

            full = prop.name + ':n1'

            async for node, path in genr:

                if self.isjoin:
                    yield node, path

                async for pivo in runt.snap.nodesByPropValu(full, '=', node.ndef):
                    yield pivo, path.fork(pivo)

            return

        # form -> form pivot is nonsensical. Lets help out...

        # form name and type name match
        destform = prop

        async for node, path in genr:

            if self.isjoin:
                yield node, path

            # <syn:tag> -> <form> is "from tags to nodes" pivot
            if node.form.name == 'syn:tag' and prop.isform:
                async for pivo in runt.snap.nodesByTag(node.ndef[1], form=prop.name):
                    yield pivo, path.fork(pivo)

                continue

            # if the source node is a graph edge, use n2
            if isinstance(node.form.type, s_types.Edge):

                n2def = node.get('n2')
                if n2def[0] != destform.name:
                    continue

                pivo = await runt.snap.getNodeByNdef(node.get('n2'))
                if pivo:
                    yield pivo, path.fork(pivo)

                continue

            #########################################################################
            # regular "-> form" pivot (ie inet:dns:a -> inet:fqdn)

            found = False   # have we found a ref/pivot?
            refs = node.form.getRefsOut()
            for refsname, refsform in refs.get('prop'):

                if refsform != destform.name:
                    continue

                found = True

                refsvalu = node.get(refsname)
                if refsvalu is not None:
                    async for pivo in runt.snap.nodesByPropValu(refsform, '=', refsvalu):
                        yield pivo, path.fork(pivo)

            for refsname, refsform in refs.get('array'):

                if refsform != destform.name:
                    continue

                found = True

                refsvalu = node.get(refsname)
                if refsvalu is not None:
                    for refselem in refsvalu:
                        async for pivo in runt.snap.nodesByPropValu(destform.name, '=', refselem):
                            yield pivo, path.fork(pivo)

            for refsname in refs.get('ndef'):

                found = True

                refsvalu = node.get(refsname)
                if refsvalu is not None and refsvalu[0] == destform.name:
                    pivo = await runt.snap.getNodeByNdef(refsvalu)
                    if pivo is not None:
                        yield pivo, path.fork(pivo)

            #########################################################################
            # reverse "-> form" pivots (ie inet:fqdn -> inet:dns:a)
            refs = destform.getRefsOut()

            # "reverse" property references...
            for refsname, refsform in refs.get('prop'):

                if refsform != node.form.name:
                    continue

                found = True

                refsprop = destform.props.get(refsname)
                async for pivo in runt.snap.nodesByPropValu(refsprop.full, '=', node.ndef[1]):
                    yield pivo, path.fork(pivo)

            # "reverse" array references...
            for refsname, refsform in refs.get('array'):

                if refsform != node.form.name:
                    continue

                found = True

                destprop = destform.props.get(refsname)
                async for pivo in runt.snap.nodesByPropArray(destprop.full, '=', node.ndef[1]):
                    yield pivo, path.fork(pivo)

            # "reverse" ndef references...
            for refsname in refs.get('ndef'):

                found = True

                refsprop = destform.props.get(refsname)
                async for pivo in runt.snap.nodesByPropValu(refsprop.full, '=', node.ndef):
                    yield pivo, path.fork(pivo)

            if not found:
                mesg = f'No pivot found for {node.form.name} -> {destform.name}.'
                raise self.addExcInfo(s_exc.NoSuchPivot(n1=node.form.name, n2=destform.name, mesg=mesg))

class PropPivotOut(PivotOper):
    '''
    :prop -> *
    '''
    async def run(self, runt, genr):

        warned = False
        async for node, path in genr:

            if self.isjoin:
                yield node, path

            name = await self.kids[0].compute(runt, path)

            prop = node.form.props.get(name)
            if prop is None:
                # all filters must sleep
                await asyncio.sleep(0)
                continue

            valu = node.get(name)
            if valu is None:
                # all filters must sleep
                await asyncio.sleep(0)
                continue

            if prop.type.isarray:
                fname = prop.type.arraytype.name
                if runt.model.forms.get(fname) is None:
                    if not warned:
                        mesg = f'The source property "{name}" array type "{fname}" is not a form. Cannot pivot.'
                        await runt.snap.warn(mesg)
                        warned = True
                    continue

                for item in valu:
                    async for pivo in runt.snap.nodesByPropValu(fname, '=', item):
                        yield pivo, path.fork(pivo)

                continue

            # ndef pivot out syntax...
            # :ndef -> *
            if isinstance(prop.type, s_types.Ndef):
                pivo = await runt.snap.getNodeByNdef(valu)
                if pivo is None:
                    logger.warning(f'Missing node corresponding to ndef {valu}')
                    continue
                yield pivo, path.fork(pivo)
                continue

            # :prop -> *
            fname = prop.type.name
            if prop.modl.form(fname) is None:
                if warned is False:
                    await runt.snap.warn(f'The source property "{name}" type "{fname}" is not a form. Cannot pivot.')
                    warned = True
                continue

            ndef = (fname, valu)
            pivo = await runt.snap.getNodeByNdef(ndef)
            # A node explicitly deleted in the graph or missing from a underlying layer
            # could cause this lift to return None.
            if pivo:
                yield pivo, path.fork(pivo)


class PropPivot(PivotOper):
    '''
    :foo -> bar:foo
    '''

    async def run(self, runt, genr):
        warned = False
        name = self.kids[1].value()

        prop = runt.model.props.get(name)
        if prop is None:
            mesg = f'No property named {name}.'
            raise self.kids[1].addExcInfo(s_exc.NoSuchProp(mesg=mesg, name=name))

        # TODO if we are pivoting to a form, use ndef!

        async for node, path in genr:

            if self.isjoin:
                yield node, path

            srcprop, valu = await self.kids[0].getPropAndValu(runt, path)
            if valu is None:
                # all filters must sleep
                await asyncio.sleep(0)
                continue

            # TODO cache/bypass normalization in loop!
            try:
                # pivoting from an array prop to a non-array prop needs an extra loop
                if srcprop.type.isarray and not prop.type.isarray:

                    for arrayval in valu:
                        async for pivo in runt.snap.nodesByPropValu(prop.full, '=', arrayval):
                            yield pivo, path.fork(pivo)

                    continue

                if prop.type.isarray and not srcprop.type.isarray:
                    genr = runt.snap.nodesByPropArray(prop.full, '=', valu)
                else:
                    genr = runt.snap.nodesByPropValu(prop.full, '=', valu)

                async for pivo in genr:
                    yield pivo, path.fork(pivo)

            except (s_exc.BadTypeValu, s_exc.BadLiftValu) as e:
                if not warned:
                    logger.warning(f'Caught error during pivot: {e.items()}')
                    warned = True
                items = e.items()
                mesg = items.pop('mesg', '')
                mesg = ': '.join((f'{e.__class__.__qualname__} [{repr(valu)}] during pivot', mesg))
                await runt.snap.fire('warn', mesg=mesg, **items)

class Value(AstNode):
    '''
    The base class for all values and value expressions.
    '''

    def __init__(self, astinfo, kids=()):
        AstNode.__init__(self, astinfo, kids=kids)

    def __repr__(self):
        return self.repr()

    def isRuntSafe(self, runt):
        return all(k.isRuntSafe(runt) for k in self.kids)

    async def compute(self, runt, path):  # pragma: no cover
        raise self.addExcInfo(s_exc.NoSuchImpl(name=f'{self.__class__.__name__}.compute()'))

    async def getLiftHints(self, runt, path):
        return []

    async def getCondEval(self, runt):
        '''
        Return a function that may be used to evaluate the boolean truth
        of the value expression using a runtime and optional node path.
        '''
        async def cond(node, path):
            return await tobool(await self.compute(runt, path))

        return cond

class Cond(Value):
    '''
    A condition that is evaluated to filter nodes.
    '''
    # Keeping the distinction of Cond as a subclass of Value
    # due to the fact that Cond instances may always presume
    # they are being evaluated per node.

class SubqCond(Cond):

    def __init__(self, astinfo, kids=()):
        Cond.__init__(self, astinfo, kids=kids)
        self.funcs = {
            '=': self._subqCondEq,
            '>': self._subqCondGt,
            '<': self._subqCondLt,
            '>=': self._subqCondGe,
            '<=': self._subqCondLe,
            '!=': self._subqCondNe,
        }

    async def _runSubQuery(self, runt, node, path):
        size = 1
        genr = s_common.agen((node, path))
        async for item in self.kids[0].run(runt, genr):
            yield size, item
            size += 1

    def _subqCondEq(self, runt):

        async def cond(node, path):

            size = 0
            item = None
            valu = s_stormtypes.intify(await self.kids[2].compute(runt, path))

            async for size, item in self._runSubQuery(runt, node, path):
                if size > valu:
                    path.vars.update(item[1].vars)
                    return False

            if item:
                path.vars.update(item[1].vars)
            return size == valu

        return cond

    def _subqCondGt(self, runt):

        async def cond(node, path):

            item = None
            valu = s_stormtypes.intify(await self.kids[2].compute(runt, path))
            async for size, item in self._runSubQuery(runt, node, path):
                if size > valu:
                    path.vars.update(item[1].vars)
                    return True

            if item:
                path.vars.update(item[1].vars)
            return False

        return cond

    def _subqCondLt(self, runt):

        async def cond(node, path):

            item = None
            valu = s_stormtypes.intify(await self.kids[2].compute(runt, path))
            async for size, item in self._runSubQuery(runt, node, path):
                if size >= valu:
                    path.vars.update(item[1].vars)
                    return False

            if item:
                path.vars.update(item[1].vars)
            return True

        return cond

    def _subqCondGe(self, runt):

        async def cond(node, path):

            item = None
            valu = s_stormtypes.intify(await self.kids[2].compute(runt, path))
            async for size, item in self._runSubQuery(runt, node, path):
                if size >= valu:
                    path.vars.update(item[1].vars)
                    return True

            if item:
                path.vars.update(item[1].vars)
            return False

        return cond

    def _subqCondLe(self, runt):

        async def cond(node, path):

            item = None
            valu = s_stormtypes.intify(await self.kids[2].compute(runt, path))
            async for size, item in self._runSubQuery(runt, node, path):
                if size > valu:
                    path.vars.update(item[1].vars)
                    return False

            if item:
                path.vars.update(item[1].vars)
            return True

        return cond

    def _subqCondNe(self, runt):

        async def cond(node, path):

            size = 0
            item = None
            valu = s_stormtypes.intify(await self.kids[2].compute(runt, path))

            async for size, item in self._runSubQuery(runt, node, path):
                if size > valu:
                    path.vars.update(item[1].vars)
                    return True

            if item:
                path.vars.update(item[1].vars)
            return size != valu

        return cond

    async def getCondEval(self, runt):

        if len(self.kids) == 3:
            cmpr = await self.kids[1].compute(runt, None)
            ctor = self.funcs.get(cmpr)
            if ctor is None:
                raise self.kids[1].addExcInfo(s_exc.NoSuchCmpr(cmpr=cmpr, type='subquery'))

            return ctor(runt)

        subq = self.kids[0]

        async def cond(node, path):
            genr = s_common.agen((node, path))
            async for _, subp in subq.run(runt, genr):
                path.vars.update(subp.vars)
                return True
            return False

        return cond

class OrCond(Cond):
    '''
    <cond> or <cond>
    '''
    async def getCondEval(self, runt):

        cond0 = await self.kids[0].getCondEval(runt)
        cond1 = await self.kids[1].getCondEval(runt)

        async def cond(node, path):

            if await cond0(node, path):
                return True

            return await cond1(node, path)

        return cond

class AndCond(Cond):
    '''
    <cond> and <cond>
    '''
    async def getLiftHints(self, runt, path):
        h0 = await self.kids[0].getLiftHints(runt, path)
        h1 = await self.kids[0].getLiftHints(runt, path)
        return h0 + h1

    async def getCondEval(self, runt):

        cond0 = await self.kids[0].getCondEval(runt)
        cond1 = await self.kids[1].getCondEval(runt)

        async def cond(node, path):

            if not await cond0(node, path):
                return False

            return await cond1(node, path)

        return cond

class NotCond(Cond):
    '''
    not <cond>
    '''

    async def getCondEval(self, runt):

        kidcond = await self.kids[0].getCondEval(runt)

        async def cond(node, path):
            return not await kidcond(node, path)

        return cond

class TagCond(Cond):
    '''
    #foo.bar
    '''
    async def getLiftHints(self, runt, path):

        kid = self.kids[0]

        if not isinstance(kid, TagMatch):
            # TODO:  we might hint based on variable value
            return []

        if not kid.isconst or kid.hasglob():
            return []

        return (
            ('tag', {'name': await kid.compute(None, None)}),
        )

    async def getCondEval(self, runt):

        assert len(self.kids) == 1

        # kid is a non-runtsafe VarValue: dynamically evaluate value of variable for each node
        async def cond(node, path):
            name = await self.kids[0].compute(runt, path)
            if name == '*':
                return bool(node.tags)

            if '*' in name:
                reobj = s_cache.getTagGlobRegx(name)
                return any(reobj.fullmatch(p) for p in node.tags)

            return node.tags.get(name) is not None

        return cond

class HasRelPropCond(Cond):

    async def getCondEval(self, runt):

        relprop = self.kids[0]
        assert isinstance(relprop, RelProp)

        if relprop.isconst:
            name = await relprop.compute(runt, None)

            async def cond(node, path):
                return await self.hasProp(node, runt, name)

            return cond

        # relprop name itself is variable, so dynamically compute

        async def cond(node, path):
            name = await relprop.compute(runt, path)
            return await self.hasProp(node, runt, name)

        return cond

    async def hasProp(self, node, runt, name):

        ispiv = name.find('::') != -1
        if not ispiv:
            return node.has(name)

        # handle implicit pivot properties
        names = name.split('::')

        imax = len(names) - 1
        for i, part in enumerate(names):

            valu = node.get(part)
            if valu is None:
                return False

            if i >= imax:
                return True

            prop = node.form.props.get(part)
            if prop is None:
                mesg = f'No property named {node.form.name}:{part}'
                exc = s_exc.NoSuchProp(mesg=mesg, name=part, form=node.form.name)
                raise self.kids[0].addExcInfo(exc)

            form = runt.model.forms.get(prop.type.name)
            if form is None:
                mesg = f'No form {prop.type.name}'
                exc = s_exc.NoSuchForm.init(prop.type.name)
                raise self.kids[0].addExcInfo(exc)

            node = await runt.snap.getNodeByNdef((form.name, valu))
            if node is None:
                return False

    async def getLiftHints(self, runt, path):

        relprop = self.kids[0]

        name = await relprop.compute(runt, path)
        ispiv = name.find('::') != -1
        if ispiv:
            return (
                ('relprop', {'name': name.split('::')[0]}),
            )

        hint = {
            'name': name,
            'univ': isinstance(relprop, UnivProp),
        }

        return (
            ('relprop', hint),
        )

class HasTagPropCond(Cond):

    async def getCondEval(self, runt):

        async def cond(node, path):
            tag = await self.kids[0].compute(runt, path)
            name = await self.kids[1].compute(runt, path)

            if tag == '*':
                return any(name in props for props in node.tagprops.values())

            if '*' in tag:
                reobj = s_cache.getTagGlobRegx(tag)
                for tagname, props in node.tagprops.items():
                    if reobj.fullmatch(tagname) and name in props:
                        return True

            return node.hasTagProp(tag, name)

        return cond

class HasAbsPropCond(Cond):

    async def getCondEval(self, runt):

        name = await self.kids[0].compute(runt, None)

        prop = runt.model.props.get(name)
        if prop is None:
            mesg = f'No property named {name}.'
            raise self.kids[0].addExcInfo(s_exc.NoSuchProp(mesg=mesg, name=name))

        if prop.isform:

            async def cond(node, path):
                return node.form.name == prop.name

            return cond

        async def cond(node, path):

            if node.form.name != prop.form.name:
                return False

            return node.has(prop.name)

        return cond

class ArrayCond(Cond):

    async def getCondEval(self, runt):

        name = await self.kids[0].compute(runt, None)
        cmpr = await self.kids[1].compute(runt, None)

        async def cond(node, path):

            prop = node.form.props.get(name)
            if prop is None:
                mesg = f'No property named {name}.'
                raise self.kids[0].addExcInfo(s_exc.NoSuchProp(mesg=mesg, name=name))

            if not prop.type.isarray:
                mesg = f'Array filter syntax is invalid for non-array prop {name}.'
                raise self.kids[1].addExcInfo(s_exc.BadCmprType(mesg=mesg))

            ctor = prop.type.arraytype.getCmprCtor(cmpr)

            items = node.get(name)
            if items is None:
                return False

            val2 = await self.kids[2].compute(runt, path)
            for item in items:
                if ctor(val2)(item):
                    return True

            return False

        return cond

class AbsPropCond(Cond):

    async def getCondEval(self, runt):

        name = await self.kids[0].compute(runt, None)
        cmpr = await self.kids[1].compute(runt, None)

        prop = runt.model.props.get(name)
        if prop is None:
            mesg = f'No property named {name}.'
            raise self.kids[0].addExcInfo(s_exc.NoSuchProp(mesg=mesg, name=name))

        ctor = prop.type.getCmprCtor(cmpr)
        if ctor is None:
            raise self.kids[1].addExcInfo(s_exc.NoSuchCmpr(cmpr=cmpr, name=prop.type.name))

        if prop.isform:

            async def cond(node, path):

                if node.ndef[0] != name:
                    return False

                val1 = node.ndef[1]
                val2 = await self.kids[2].compute(runt, path)

                return ctor(val2)(val1)

            return cond

        async def cond(node, path):
            val1 = node.get(prop.name)
            if val1 is None:
                return False

            val2 = await self.kids[2].compute(runt, path)
            return ctor(val2)(val1)

        return cond

class TagValuCond(Cond):

    async def getCondEval(self, runt):

        lnode, cnode, rnode = self.kids

        ival = runt.model.type('ival')

        cmpr = await cnode.compute(runt, None)
        cmprctor = ival.getCmprCtor(cmpr)
        if cmprctor is None:
            raise cnode.addExcInfo(s_exc.NoSuchCmpr(cmpr=cmpr, name=ival.name))

        if isinstance(lnode, VarValue) or not lnode.isconst:
            async def cond(node, path):
                name = await lnode.compute(runt, path)
                valu = await rnode.compute(runt, path)
                return cmprctor(valu)(node.tags.get(name))

            return cond

        name = await lnode.compute(runt, None)

        if isinstance(rnode, Const):

            valu = await rnode.compute(runt, None)

            cmpr = cmprctor(valu)

            async def cond(node, path):
                return cmpr(node.tags.get(name))

            return cond

        # it's a runtime value...
        async def cond(node, path):
            valu = await self.kids[2].compute(runt, path)
            return cmprctor(valu)(node.tags.get(name))

        return cond

class RelPropCond(Cond):
    '''
    (:foo:bar or .univ) <cmpr> <value>
    '''
    async def getCondEval(self, runt):

        cmpr = await self.kids[1].compute(runt, None)
        valukid = self.kids[2]

        async def cond(node, path):

            prop, valu = await self.kids[0].getPropAndValu(runt, path)
            if valu is None:
                return False

            xval = await valukid.compute(runt, path)
            if not isinstance(xval, s_node.Node):
                xval = await s_stormtypes.tostor(xval)

            ctor = prop.type.getCmprCtor(cmpr)
            if ctor is None:
                raise self.kids[1].addExcInfo(s_exc.NoSuchCmpr(cmpr=cmpr, name=prop.type.name))

            func = ctor(xval)
            return func(valu)

        return cond

    async def getLiftHints(self, runt, path):

        relprop = self.kids[0].kids[0]

        name = await relprop.compute(runt, path)
        ispiv = name.find('::') != -1
        if ispiv:
            return (
                ('relprop', {'name': name.split('::')[0]}),
            )

        hint = {
            'name': name,
            'univ': isinstance(relprop, UnivProp),
            'cmpr': await self.kids[1].compute(runt, path),
            'valu': await self.kids[2].compute(runt, path),
        }

        return (
            ('relprop', hint),
        )

class TagPropCond(Cond):

    async def getCondEval(self, runt):

        cmpr = await self.kids[2].compute(runt, None)

        async def cond(node, path):

            tag = await self.kids[0].compute(runt, path)
            name = await self.kids[1].compute(runt, path)

            prop = runt.model.getTagProp(name)
            if prop is None:
                mesg = f'No such tag property: {name}'
                raise self.kids[0].addExcInfo(s_exc.NoSuchTagProp(name=name, mesg=mesg))

            # TODO cache on (cmpr, valu) for perf?
            valu = await self.kids[3].compute(runt, path)

            ctor = prop.type.getCmprCtor(cmpr)
            if ctor is None:
                raise self.kids[1].addExcInfo(s_exc.NoSuchCmpr(cmpr=cmpr, name=prop.type.name))

            curv = node.getTagProp(tag, name)
            if curv is None:
                return False
            return ctor(valu)(curv)

        return cond

class FiltOper(Oper):

    async def getLiftHints(self, runt, path):

        if await self.kids[0].compute(None, None) != '+':
            return []

        return await self.kids[1].getLiftHints(runt, path)

    async def run(self, runt, genr):

        must = await self.kids[0].compute(None, None) == '+'
        cond = await self.kids[1].getCondEval(runt)

        async for node, path in genr:
            answ = await cond(node, path)
            if (must and answ) or (not must and not answ):
                yield node, path
            else:
                # all filters must sleep
                await asyncio.sleep(0)

class FiltByArray(FiltOper):
    '''
    +:foo*[^=visi]
    '''

class ArgvQuery(Value):

    runtopaque = True

    def isRuntSafe(self, runt):
        # an argv query is really just a string, so it's runtsafe.
        return True

    def validate(self, runt):
        # validation is done by the sub-runtime
        pass

    async def compute(self, runt, path):
        return self.kids[0].text

class PropValue(Value):

    def prepare(self):
        self.isconst = isinstance(self.kids[0], Const)

    def isRuntSafe(self, runt):
        return False

    def isRuntSafeAtom(self, runt):
        return False

    async def getPropAndValu(self, runt, path):

        name = await self.kids[0].compute(runt, path)

        ispiv = name.find('::') != -1
        if not ispiv:

            prop = path.node.form.props.get(name)
            if prop is None:
                mesg = f'No property named {name}.'
                raise self.kids[0].addExcInfo(s_exc.NoSuchProp(mesg=mesg,
                                                    name=name, form=path.node.form.name))

            valu = path.node.get(name)
            return prop, valu

        # handle implicit pivot properties
        names = name.split('::')

        node = path.node

        imax = len(names) - 1
        for i, name in enumerate(names):

            valu = node.get(name)
            if valu is None:
                return None, None

            prop = node.form.props.get(name)
            if prop is None:  # pragma: no cover
                mesg = f'No property named {name}.'
                raise self.kids[0].addExcInfo(s_exc.NoSuchProp(mesg=mesg,
                                                name=name, form=node.form.name))

            if i >= imax:
                return prop, valu

            form = runt.model.forms.get(prop.type.name)
            if form is None:
                raise self.addExcInfo(s_exc.NoSuchForm.init(prop.type.name))

            node = await runt.snap.getNodeByNdef((form.name, valu))
            if node is None:
                return None, None

    async def compute(self, runt, path):
        prop, valu = await self.getPropAndValu(runt, path)
        return valu

class RelPropValue(PropValue):
    pass

class UnivPropValue(PropValue):
    pass

class TagValue(Value):

    def isRuntSafe(self, runt):
        return False

    def isRuntSafeAtom(self, runt):
        return False

    async def compute(self, runt, path):
        valu = await self.kids[0].compute(runt, path)
        return path.node.getTag(valu)

class TagProp(Value):

    async def compute(self, runt, path):
        tag = await self.kids[0].compute(runt, path)
        prop = await self.kids[1].compute(runt, path)
        return (tag, prop)

class FormTagProp(Value):

    async def compute(self, runt, path):
        form = await self.kids[0].compute(runt, path)
        tag = await self.kids[1].compute(runt, path)
        prop = await self.kids[2].compute(runt, path)
        return (form, tag, prop)

class TagPropValue(Value):
    async def compute(self, runt, path):
        tag, prop = await self.kids[0].compute(runt, path)
        return path.node.getTagProp(tag, prop)

class CallArgs(Value):

    async def compute(self, runt, path):
        return [await k.compute(runt, path) for k in self.kids]

class CallKwarg(CallArgs):
    pass

class CallKwargs(CallArgs):
    pass

class VarValue(Value):

    def validate(self, runt):

        if runt.runtvars.get(self.name) is None:
            exc = s_exc.NoSuchVar(mesg=f'Missing variable: {self.name}', name=self.name)
            raise self.addExcInfo(exc)

    def prepare(self):
        assert isinstance(self.kids[0], Const)
        self.name = self.kids[0].value()

    def isRuntSafe(self, runt):
        return runt.isRuntVar(self.name)

    def isRuntSafeAtom(self, runt):
        return runt.isRuntVar(self.name)

    def hasVarName(self, name):
        return self.kids[0].value() == name

    async def compute(self, runt, path):

        if path is not None:
            valu = path.getVar(self.name, defv=s_common.novalu)
            if valu is not s_common.novalu:
                return valu

        valu = runt.getVar(self.name, defv=s_common.novalu)
        if valu is not s_common.novalu:
            return valu

        if runt.isRuntVar(self.name):
            exc = s_exc.NoSuchVar(mesg=f'Runtsafe variable used before assignment: {self.name}',
                                  name=self.name, runtsafe=True)
        else:
            exc = s_exc.NoSuchVar(mesg=f'Non-runtsafe variable used before assignment: {self.name}',
                                  name=self.name, runtsafe=False)

        raise self.addExcInfo(exc)

class VarDeref(Value):

    async def compute(self, runt, path):

        base = await self.kids[0].compute(runt, path)
        # the deref of None is always None
        if base is None:
            return None

        name = await self.kids[1].compute(runt, path)

        valu = s_stormtypes.fromprim(base, path=path)
        return await valu.deref(name)

class FuncCall(Value):

    async def compute(self, runt, path):

        func = await self.kids[0].compute(runt, path)
        if not callable(func):
            text = self.getAstText()
            styp = await s_stormtypes.totype(func, basetypes=True)
            mesg = f"'{styp}' object is not callable: {text}"
            raise self.addExcInfo(s_exc.StormRuntimeError(mesg=mesg))

        if runt.readonly and not getattr(func, '_storm_readonly', False):
            mesg = f'Function ({func.__name__}) is not marked readonly safe.'
            raise self.kids[0].addExcInfo(s_exc.IsReadOnly(mesg=mesg))

        argv = await self.kids[1].compute(runt, path)
        kwargs = {k: v for (k, v) in await self.kids[2].compute(runt, path)}

        with s_scope.enter({'runt': runt}):
            retn = func(*argv, **kwargs)
            if s_coro.iscoro(retn):
                return await retn
            return retn

class DollarExpr(Value):
    '''
    Top level node for $(...) expressions
    '''
    async def compute(self, runt, path):
        return await self.kids[0].compute(runt, path)

async def expr_add(x, y):
    return await tonumber(x) + await tonumber(y)

async def expr_sub(x, y):
    return await tonumber(x) - await tonumber(y)

async def expr_mod(x, y):
    return await tonumber(x) % await tonumber(y)

async def expr_mul(x, y):
    return await tonumber(x) * await tonumber(y)

async def expr_div(x, y):
    x = await tonumber(x)
    y = await tonumber(y)
    if isinstance(x, int) and isinstance(y, int):
        return x // y
    return x / y

async def expr_pow(x, y):
    return await tonumber(x) ** await tonumber(y)

async def expr_eq(x, y):
    return await tocmprvalu(x) == await tocmprvalu(y)

async def expr_ne(x, y):
    return await tocmprvalu(x) != await tocmprvalu(y)

async def expr_gt(x, y):
    return await tonumber(x) > await tonumber(y)

async def expr_lt(x, y):
    return await tonumber(x) < await tonumber(y)

async def expr_ge(x, y):
    return await tonumber(x) >= await tonumber(y)

async def expr_le(x, y):
    return await tonumber(x) <= await tonumber(y)

async def expr_prefix(x, y):
    x, y = await tostr(x), await tostr(y)
    return x.startswith(y)

async def expr_re(x, y):
    if regex.search(await tostr(y), await tostr(x)):
        return True
    return False

_ExprFuncMap = {
    '+': expr_add,
    '-': expr_sub,
    '%': expr_mod,
    '*': expr_mul,
    '/': expr_div,
    '**': expr_pow,
    '=': expr_eq,
    '!=': expr_ne,
    '~=': expr_re,
    '>': expr_gt,
    '<': expr_lt,
    '>=': expr_ge,
    '<=': expr_le,
    '^=': expr_prefix,
}

async def expr_not(x):
    return not await tobool(x)

async def expr_neg(x):
    return await tonumber(x) * -1

_UnaryExprFuncMap = {
    '-': expr_neg,
    'not': expr_not,
}

class UnaryExprNode(Value):
    '''
    A unary (i.e. single-argument) expression node
    '''
    def prepare(self):
        assert len(self.kids) == 2
        assert isinstance(self.kids[0], Const)

        oper = self.kids[0].value()
        self._operfunc = _UnaryExprFuncMap[oper]

    async def compute(self, runt, path):
        return await self._operfunc(await self.kids[1].compute(runt, path))

class ExprNode(Value):
    '''
    A binary (i.e. two argument) expression node
    '''
    def prepare(self):

        assert len(self.kids) == 3
        assert isinstance(self.kids[1], Const)

        oper = self.kids[1].value()
        self._operfunc = _ExprFuncMap[oper]

    async def compute(self, runt, path):
        parm1 = await self.kids[0].compute(runt, path)
        parm2 = await self.kids[2].compute(runt, path)
        try:
            return await self._operfunc(parm1, parm2)
        except ZeroDivisionError:
            exc = s_exc.StormRuntimeError(mesg='Cannot divide by zero')
            raise self.kids[2].addExcInfo(exc)
        except decimal.InvalidOperation:
            exc = s_exc.StormRuntimeError(mesg='Invalid operation on a Number')
            raise self.addExcInfo(exc)

class ExprOrNode(Value):
    async def compute(self, runt, path):
        parm1 = await self.kids[0].compute(runt, path)
        if await tobool(parm1):
            return True
        parm2 = await self.kids[2].compute(runt, path)
        return await tobool(parm2)

class ExprAndNode(Value):
    async def compute(self, runt, path):
        parm1 = await self.kids[0].compute(runt, path)
        if not await tobool(parm1):
            return False
        parm2 = await self.kids[2].compute(runt, path)
        return await tobool(parm2)

class TagName(Value):

    def prepare(self):
        self.isconst = not self.kids or (len(self.kids) == 1 and isinstance(self.kids[0], Const))
        self.constval = self.kids[0].value() if self.isconst and self.kids else None

    async def compute(self, runt, path):

        if self.isconst:
            return self.constval

        if not isinstance(self.kids[0], Const):
            valu = await self.kids[0].compute(runt, path)
            valu = await s_stormtypes.toprim(valu)

            if not isinstance(valu, str):
                mesg = 'Invalid value type for tag name, tag names must be strings.'
                raise s_exc.BadTypeValu(mesg=mesg)

            normtupl = await runt.snap.getTagNorm(valu)
            return normtupl[0]

        vals = []
        for kid in self.kids:
            part = await kid.compute(runt, path)
            if part is None:
                mesg = f'Null value from var ${kid.name} is not allowed in tag names.'
                raise kid.addExcInfo(s_exc.BadTypeValu(mesg=mesg))

            part = await tostr(part)
            partnorm = await runt.snap.getTagNorm(part)
            vals.append(partnorm[0])

        return '.'.join(vals)

    async def computeTagArray(self, runt, path, excignore=()):

        if self.isconst:
            return (self.constval,)

        if not isinstance(self.kids[0], Const):
            tags = []
            vals = await self.kids[0].compute(runt, path)
            vals = await s_stormtypes.toprim(vals)

            if not isinstance(vals, (tuple, list, set)):
                vals = (vals,)

            for valu in vals:
                try:
                    if not isinstance(valu, str):
                        mesg = 'Invalid value type for tag name, tag names must be strings.'
                        raise s_exc.BadTypeValu(mesg=mesg)

                    normtupl = await runt.snap.getTagNorm(valu)
                    if normtupl is None:
                        continue

                    tags.append(normtupl[0])
                except excignore:
                    pass
            return tags

        vals = []
        for kid in self.kids:
            part = await kid.compute(runt, path)
            if part is None:
                mesg = f'Null value from var ${kid.name} is not allowed in tag names.'
                raise kid.addExcInfo(s_exc.BadTypeValu(mesg=mesg))

            part = await tostr(part)
            partnorm = await runt.snap.getTagNorm(part)
            vals.append(partnorm[0])

        return ('.'.join(vals),)

class TagMatch(TagName):
    '''
    Like TagName, but can have asterisks
    '''
    def hasglob(self):
        assert self.kids
        # TODO support vars with asterisks?
        return any('*' in kid.valu for kid in self.kids if isinstance(kid, Const))

    async def compute(self, runt, path):

        if self.isconst:
            return self.constval

        if not isinstance(self.kids[0], Const):
            valu = await self.kids[0].compute(runt, path)
            valu = await s_stormtypes.toprim(valu)

            if not isinstance(valu, str):
                mesg = 'Invalid value type for tag name, tag names must be strings.'
                raise s_exc.BadTypeValu(mesg=mesg)

            return valu

        vals = []
        for kid in self.kids:
            part = await kid.compute(runt, path)
            if part is None:
                mesg = f'Null value from var ${kid.name} is not allowed in tag names.'
                raise s_exc.BadTypeValu(mesg=mesg)

            vals.append(await tostr(part))

        return '.'.join(vals)

class Const(Value):

    def __init__(self, astinfo, valu, kids=()):
        Value.__init__(self, astinfo, kids=kids)
        self.valu = valu

    def repr(self):
        return f'{self.__class__.__name__}: {self.valu}'

    def isRuntSafe(self, runt):
        return True

    def value(self):
        return self.valu

    async def compute(self, runt, path):
        return self.valu

class ExprDict(Value):

    def prepare(self):
        self.const = None
        if all(isinstance(k, Const) for k in self.kids):
            valu = {}
            for i in range(0, len(self.kids), 2):
                valu[self.kids[i].value()] = self.kids[i + 1].value()
            self.const = s_msgpack.en(valu)

    async def compute(self, runt, path):

        if self.const is not None:
            return s_stormtypes.Dict(s_msgpack.un(self.const))

        valu = {}
        for i in range(0, len(self.kids), 2):

            key = await self.kids[i].compute(runt, path)

            if s_stormtypes.ismutable(key):
                key = await s_stormtypes.torepr(key)
                raise s_exc.BadArg(mesg='Mutable values are not allowed as dictionary keys', name=key)

            key = await toprim(key)

            valu[key] = await self.kids[i + 1].compute(runt, path)

        return s_stormtypes.Dict(valu)

class ExprList(Value):

    def prepare(self):
        self.const = None
        if all(isinstance(k, Const) for k in self.kids):
            self.const = s_msgpack.en([k.value() for k in self.kids])

    async def compute(self, runt, path):
        if self.const is not None:
            return s_stormtypes.List(list(s_msgpack.un(self.const)))
        return s_stormtypes.List([await v.compute(runt, path) for v in self.kids])

class FormatString(Value):

    def prepare(self):
        self.isconst = not self.kids or (len(self.kids) == 1 and isinstance(self.kids[0], Const))
        self.constval = self.kids[0].value() if self.isconst and self.kids else ''

    async def compute(self, runt, path):
        if self.isconst:
            return self.constval
        reprs = [await s_stormtypes.torepr(await k.compute(runt, path), usestr=True) for k in self.kids]
        return ''.join(reprs)

class VarList(Const):
    pass

class Cmpr(Const):
    pass

class Bool(Const):
    pass

class EmbedQuery(Const):

    runtopaque = True

    def validate(self, runt):
        # var scope validation occurs in the sub-runtime
        pass

    def hasVarName(self, name):
        # similar to above, the sub-runtime handles var scoping
        return False

    def getRuntVars(self, runt):
        if 0:
            yield

    async def compute(self, runt, path):

        varz = {}
        varz.update(runt.vars)

        if path is not None:
            varz.update(path.vars)

        return s_stormtypes.Query(self.valu, varz, runt, path=path)

class List(Value):

    def repr(self):
        return 'List: %s' % self.kids

    async def compute(self, runt, path):
        return [await k.compute(runt, path) for k in self.kids]

class PropName(Value):

    def prepare(self):
        self.isconst = isinstance(self.kids[0], Const)

    async def compute(self, runt, path):
        return await self.kids[0].compute(runt, path)

class FormName(Value):

    async def compute(self, runt, path):
        return await self.kids[0].compute(runt, path)

class RelProp(PropName):
    pass

class UnivProp(RelProp):
    async def compute(self, runt, path):
        valu = await self.kids[0].compute(runt, path)
        if self.isconst:
            return valu
        return '.' + valu

class AbsProp(Const):
    pass

class Edit(Oper):
    pass

class EditParens(Edit):

    async def run(self, runt, genr):

        if runt.readonly:
            mesg = 'Storm runtime is in readonly mode, cannot create or edit nodes and other graph data.'
            raise self.addExcInfo(s_exc.IsReadOnly(mesg=mesg))

        nodeadd = self.kids[0]
        assert isinstance(nodeadd, EditNodeAdd)

        formname = await nodeadd.kids[0].compute(runt, None)

        runt.layerConfirm(('node', 'add', formname))

        # create an isolated generator for the add vs edit
        if nodeadd.isRuntSafe(runt):

            # Luke, let the (node,path) tuples flow through you
            async for item in genr:
                yield item

            # isolated runtime stack...
            genr = s_common.agen()
            for oper in self.kids:
                genr = oper.run(runt, genr)

            async for item in genr:
                yield item

        else:

            # do a little genr-jig.
            async for node, path in genr:

                formname = await nodeadd.kids[0].compute(runt, path)
                form = runt.model.form(formname)

                yield node, path

                async def editgenr():
                    async for item in nodeadd.addFromPath(form, runt, path):
                        yield item

                fullgenr = editgenr()
                for oper in self.kids[1:]:
                    fullgenr = oper.run(runt, fullgenr)

                async for item in fullgenr:
                    yield item

class EditNodeAdd(Edit):

    def prepare(self):

        assert isinstance(self.kids[0], FormName)
        assert isinstance(self.kids[1], Const)

        self.oper = self.kids[1].value()
        self.excignore = (s_exc.BadTypeValu, ) if self.oper == '?=' else ()

    async def addFromPath(self, form, runt, path):
        '''
        Add a node using the context from path.

        NOTE: CALLER MUST CHECK PERMS
        '''
        vals = await self.kids[2].compute(runt, path)

        try:
            if isinstance(form.type, s_types.Guid):
                vals = await s_stormtypes.toprim(vals)

            for valu in form.type.getTypeVals(vals):
                try:
                    newn = await runt.snap.addNode(form.name, valu)
                except self.excignore:
                    pass
                else:
                    yield newn, runt.initPath(newn)
        except self.excignore:
            await asyncio.sleep(0)

    async def run(self, runt, genr):

        # the behavior here is a bit complicated...

        # single value add (runtime computed per node )
        # In the cases below, $hehe is input to the storm runtime vars.
        # case 1: [ foo:bar="lols" ]
        # case 2: [ foo:bar=$hehe ]
        # case 2: [ foo:bar=$lib.func(20, $hehe) ]
        # case 3: ($foo, $bar) = $hehe [ foo:bar=($foo, $bar) ]

        # iterative add ( node add is executed once per inbound node )
        # case 1: <query> [ foo:bar=(:baz, 20) ]
        # case 2: <query> [ foo:bar=($node, 20) ]
        # case 2: <query> $blah=:baz [ foo:bar=($blah, 20) ]

        if runt.readonly:
            mesg = 'Storm runtime is in readonly mode, cannot create or edit nodes and other graph data.'
            raise self.addExcInfo(s_exc.IsReadOnly(mesg=mesg))

        runtsafe = self.isRuntSafe(runt)

        async def feedfunc():

            if not runtsafe:

                first = True
                async for node, path in genr:

                    # must reach back first to trigger sudo / etc
                    formname = await self.kids[0].compute(runt, path)
                    runt.layerConfirm(('node', 'add', formname))

                    form = runt.model.form(formname)
                    if form is None:
                        raise self.kids[0].addExcInfo(s_exc.NoSuchForm.init(formname))

                    # must use/resolve all variables from path before yield
                    async for item in self.addFromPath(form, runt, path):
                        yield item

                    yield node, path
                    await asyncio.sleep(0)

            else:

                formname = await self.kids[0].compute(runt, None)
                runt.layerConfirm(('node', 'add', formname))

                form = runt.model.form(formname)
                if form is None:
                    raise self.kids[0].addExcInfo(s_exc.NoSuchForm.init(formname))

                valu = await self.kids[2].compute(runt, None)
                valu = await s_stormtypes.tostor(valu)

                try:
                    for valu in form.type.getTypeVals(valu):
                        try:
                            node = await runt.snap.addNode(formname, valu)
                        except self.excignore:
                            continue

                        yield node, runt.initPath(node)
                        await asyncio.sleep(0)
                except self.excignore:
                    await asyncio.sleep(0)

        if runtsafe:
            async for node, path in genr:
                yield node, path

        async for item in s_base.schedGenr(feedfunc()):
            yield item

class EditPropSet(Edit):

    async def run(self, runt, genr):

        if runt.readonly:
            mesg = 'Storm runtime is in readonly mode, cannot create or edit nodes and other graph data.'
            raise self.addExcInfo(s_exc.IsReadOnly(mesg=mesg))

        oper = await self.kids[1].compute(runt, None)
        excignore = (s_exc.BadTypeValu,) if oper in ('?=', '?+=', '?-=') else ()

        isadd = oper in ('+=', '?+=')
        issub = oper in ('-=', '?-=')
        rval = self.kids[2]
        expand = True

        async for node, path in genr:

            name = await self.kids[0].compute(runt, path)

            prop = node.form.props.get(name)
            if prop is None:
                mesg = f'No property named {name}.'
                exc = s_exc.NoSuchProp(mesg=mesg, name=name, form=node.form.name)
                raise self.kids[0].addExcInfo(exc)

            if not node.form.isrunt:
                # runt node property permissions are enforced by the callback
                runt.layerConfirm(('node', 'prop', 'set', prop.full))

            isarray = isinstance(prop.type, s_types.Array)

            try:
                if isarray and isinstance(rval, SubQuery):
                    valu = await rval.compute_array(runt, path)
                    expand = False

                else:
                    valu = await rval.compute(runt, path)

                valu = await s_stormtypes.tostor(valu)

                if isadd or issub:

                    if not isarray:
                        mesg = f'Property set using ({oper}) is only valid on arrays.'
                        exc = s_exc.StormRuntimeError(mesg)
                        raise self.kids[0].addExcInfo(exc)

                    arry = node.get(name)
                    if arry is None:
                        arry = ()

                    # make arry mutable
                    arry = list(arry)

                    if expand:
                        valu = (valu,)

                    if isadd:
                        arry.extend(valu)

                    else:
                        assert issub
                        # we cant remove something we cant norm...
                        # but that also means it can't be in the array so...
                        for v in valu:
                            norm, info = prop.type.arraytype.norm(v)
                            try:
                                arry.remove(norm)
                            except ValueError:
                                pass

                    valu = arry

                if isinstance(prop.type, s_types.Ival):
                    oldv = node.get(name)
                    if oldv is not None:
                        valu, _ = prop.type.norm(valu)
                        valu = prop.type.merge(oldv, valu)

                await node.set(name, valu)

            except excignore:
                pass

            yield node, path

            await asyncio.sleep(0)

class EditPropDel(Edit):

    async def run(self, runt, genr):

        if runt.readonly:
            mesg = 'Storm runtime is in readonly mode, cannot create or edit nodes and other graph data.'
            raise self.addExcInfo(s_exc.IsReadOnly(mesg=mesg))

        async for node, path in genr:
            name = await self.kids[0].compute(runt, path)

            prop = node.form.props.get(name)
            if prop is None:
                mesg = f'No property named {name}.'
                exc = s_exc.NoSuchProp(mesg=mesg, name=name, form=node.form.name)
                raise self.kids[0].addExcInfo(exc)

            runt.layerConfirm(('node', 'prop', 'del', prop.full))

            await node.pop(name)

            yield node, path

            await asyncio.sleep(0)

class EditUnivDel(Edit):

    async def run(self, runt, genr):

        if runt.readonly:
            mesg = 'Storm runtime is in readonly mode, cannot create or edit nodes and other graph data.'
            raise self.addExcInfo(s_exc.IsReadOnly(mesg=mesg))

        univprop = self.kids[0]
        assert isinstance(univprop, UnivProp)
        if univprop.isconst:
            name = await self.kids[0].compute(None, None)

            univ = runt.model.props.get(name)
            if univ is None:
                mesg = f'No property named {name}.'
                exc = s_exc.NoSuchProp(mesg=mesg, name=name)
                raise self.kids[0].addExcInfo(exc)

        async for node, path in genr:
            if not univprop.isconst:
                name = await univprop.compute(runt, path)

                univ = runt.model.props.get(name)
                if univ is None:
                    mesg = f'No property named {name}.'
                    exc = s_exc.NoSuchProp(mesg=mesg, name=name)
                    raise self.kids[0].addExcInfo(exc)

            runt.layerConfirm(('node', 'prop', 'del', name))

            await node.pop(name)
            yield node, path

            await asyncio.sleep(0)

class N1Walk(Oper):

    async def walkNodeEdges(self, runt, node, verb=None):
        async for _, iden in node.iterEdgesN1(verb=verb):
            buid = s_common.uhex(iden)
            walknode = await runt.snap.getNodeByBuid(buid)
            if walknode is not None:
                yield walknode

    async def run(self, runt, genr):

        cmpr = None
        if len(self.kids) == 4:
            cmpr = await self.kids[2].compute(runt, None)

        async def destfilt(destforms, node, path):

            if not isinstance(destforms, (tuple, list)):
                destforms = (destforms, )

            for destform in destforms:

                if destform == '*':
                    if cmpr is not None:
                        mesg = 'Wild card walk operations do not support comparison.'
                        raise self.addExcInfo(s_exc.StormRuntimeError(mesg=mesg))
                    return True

                prop = runt.model.prop(destform)
                if prop is None:
                    mesg = f'walk operation expects dest to be a prop got: {destform!r}'
                    raise self.addExcInfo(s_exc.StormRuntimeError(mesg=mesg))

                if prop.form.full != node.form.full:
                    continue

                if cmpr is None:

                    if prop.isform:
                        return True

                    if node.get(prop.name) is not None:
                        return True

                    return False

                if prop.isform:
                    nodevalu = node.ndef[1]
                else:
                    nodevalu = node.get(prop.name)

                cmprvalu = await self.kids[3].compute(runt, path)

                if prop.type.cmpr(nodevalu, cmpr, cmprvalu):
                    return True

            return False

        async for node, path in genr:

            verbs = await self.kids[0].compute(runt, path)
            verbs = await s_stormtypes.toprim(verbs)

            dest = await self.kids[1].compute(runt, path)
            dest = await s_stormtypes.toprim(dest)

            if not isinstance(verbs, (str, list, tuple)):
                mesg = f'walk operation expected a string or list.  got: {verbs!r}.'
                raise self.kids[0].addExcInfo(s_exc.StormRuntimeError(mesg=mesg))

            if isinstance(verbs, str):
                verbs = (verbs,)

            for verb in verbs:

                verb = await s_stormtypes.tostr(verb)

                if verb == '*':
                    verb = None

                async for walknode in self.walkNodeEdges(runt, node, verb=verb):

                    if not await destfilt(dest, walknode, path):
                        await asyncio.sleep(0)
                        continue

                    yield walknode, path.fork(walknode)

class N2Walk(N1Walk):

    async def walkNodeEdges(self, runt, node, verb=None):
        async for _, iden in node.iterEdgesN2(verb=verb):
            buid = s_common.uhex(iden)
            walknode = await runt.snap.getNodeByBuid(buid)
            if walknode is not None:
                yield walknode

class EditEdgeAdd(Edit):

    def __init__(self, astinfo, kids=(), n2=False):
        Edit.__init__(self, astinfo, kids=kids)
        self.n2 = n2

    async def run(self, runt, genr):

        if runt.readonly:
            mesg = 'Storm runtime is in readonly mode, cannot create or edit nodes and other graph data.'
            raise self.addExcInfo(s_exc.IsReadOnly(mesg=mesg))

        # SubQuery -> Query
        query = self.kids[1].kids[0]

        hits = set()

        def allowed(x):
            if x in hits:
                return

            runt.layerConfirm(('node', 'edge', 'add', x))
            hits.add(x)

        async for node, path in genr:

            if node.form.isrunt:
                mesg = f'Edges cannot be used with runt nodes: {node.form.full}'
                raise self.addExcInfo(s_exc.IsRuntForm(mesg=mesg, form=node.form.full))

            iden = node.iden()
            verb = await tostr(await self.kids[0].compute(runt, path))

            allowed(verb)

            opts = {'vars': path.vars.copy()}
            async with runt.getSubRuntime(query, opts=opts) as subr:

                if self.n2:
                    async for subn, subp in subr.execute():
                        if subn.form.isrunt:
                            mesg = f'Edges cannot be used with runt nodes: {subn.form.full}'
                            raise self.addExcInfo(s_exc.IsRuntForm(mesg=mesg, form=subn.form.full))

                        await subn.addEdge(verb, iden)

                else:
                    async with node.snap.getEditor() as editor:
                        proto = editor.loadNode(node)

                        async for subn, subp in subr.execute():
                            if subn.form.isrunt:
                                mesg = f'Edges cannot be used with runt nodes: {subn.form.full}'
                                raise self.addExcInfo(s_exc.IsRuntForm(mesg=mesg, form=subn.form.full))

                            await proto.addEdge(verb, subn.iden())
                            await asyncio.sleep(0)

                            if len(proto.edges) >= 1000:
                                nodeedits = editor.getNodeEdits()
                                if nodeedits:
                                    await node.snap.applyNodeEdits(nodeedits)
                                proto.edges.clear()

            yield node, path

class EditEdgeDel(Edit):

    def __init__(self, astinfo, kids=(), n2=False):
        Edit.__init__(self, astinfo, kids=kids)
        self.n2 = n2

    async def run(self, runt, genr):

        if runt.readonly:
            mesg = 'Storm runtime is in readonly mode, cannot create or edit nodes and other graph data.'
            raise self.addExcInfo(s_exc.IsReadOnly(mesg=mesg))

        query = self.kids[1].kids[0]

        hits = set()

        def allowed(x):
            if x in hits:
                return

            runt.layerConfirm(('node', 'edge', 'del', x))
            hits.add(x)

        async for node, path in genr:

            if node.form.isrunt:
                mesg = f'Edges cannot be used with runt nodes: {node.form.full}'
                raise self.addExcInfo(s_exc.IsRuntForm(mesg=mesg, form=node.form.full))

            iden = node.iden()
            verb = await tostr(await self.kids[0].compute(runt, path))

            allowed(verb)

            opts = {'vars': path.vars.copy()}
            async with runt.getSubRuntime(query, opts=opts) as subr:
                if self.n2:
                    async for subn, subp in subr.execute():
                        if subn.form.isrunt:
                            mesg = f'Edges cannot be used with runt nodes: {subn.form.full}'
                            raise self.addExcInfo(s_exc.IsRuntForm(mesg=mesg, form=subn.form.full))
                        await subn.delEdge(verb, iden)

                else:
                    async with node.snap.getEditor() as editor:
                        proto = editor.loadNode(node)

                        async for subn, subp in subr.execute():
                            if subn.form.isrunt:
                                mesg = f'Edges cannot be used with runt nodes: {subn.form.full}'
                                raise self.addExcInfo(s_exc.IsRuntForm(mesg=mesg, form=subn.form.full))

                            await proto.delEdge(verb, subn.iden())
                            await asyncio.sleep(0)

                            if len(proto.edgedels) >= 1000:
                                nodeedits = editor.getNodeEdits()
                                if nodeedits:
                                    await node.snap.applyNodeEdits(nodeedits)
                                proto.edgedels.clear()

            yield node, path

class EditTagAdd(Edit):

    async def run(self, runt, genr):

        if runt.readonly:
            mesg = 'Storm runtime is in readonly mode, cannot create or edit nodes and other graph data.'
            raise self.addExcInfo(s_exc.IsReadOnly(mesg=mesg))

        if len(self.kids) > 1 and isinstance(self.kids[0], Const) and (await self.kids[0].compute(runt, None)) == '?':
            oper_offset = 1
        else:
            oper_offset = 0

        excignore = (s_exc.BadTypeValu,) if oper_offset == 1 else ()

        hasval = len(self.kids) > 2 + oper_offset

        valu = (None, None)

        async for node, path in genr:

            try:
                names = await self.kids[oper_offset].computeTagArray(runt, path, excignore=excignore)
            except excignore:
                yield node, path
                await asyncio.sleep(0)
                continue

            for name in names:

                try:
                    parts = name.split('.')

                    runt.layerConfirm(('node', 'tag', 'add', *parts))

                    if hasval:
                        valu = await self.kids[2 + oper_offset].compute(runt, path)
                        valu = await s_stormtypes.toprim(valu)
                    await node.addTag(name, valu=valu)
                except excignore:
                    pass

            yield node, path

            await asyncio.sleep(0)

class EditTagDel(Edit):

    async def run(self, runt, genr):

        if runt.readonly:
            mesg = 'Storm runtime is in readonly mode, cannot create or edit nodes and other graph data.'
            raise self.addExcInfo(s_exc.IsReadOnly(mesg=mesg))

        async for node, path in genr:

            names = await self.kids[0].computeTagArray(runt, path, excignore=(s_exc.BadTypeValu,))

            for name in names:

                parts = name.split('.')

                runt.layerConfirm(('node', 'tag', 'del', *parts))

                await node.delTag(name)

            yield node, path

            await asyncio.sleep(0)

class EditTagPropSet(Edit):
    '''
    [ #foo.bar:baz=10 ]
    '''
    async def run(self, runt, genr):

        if runt.readonly:
            mesg = 'Storm runtime is in readonly mode, cannot create or edit nodes and other graph data.'
            raise self.addExcInfo(s_exc.IsReadOnly(mesg=mesg))

        oper = await self.kids[1].compute(runt, None)
        excignore = s_exc.BadTypeValu if oper == '?=' else ()

        async for node, path in genr:

            tag, prop = await self.kids[0].compute(runt, path)

            valu = await self.kids[2].compute(runt, path)
            valu = await s_stormtypes.tostor(valu)

            tagparts = tag.split('.')

            # for now, use the tag add perms
            runt.layerConfirm(('node', 'tag', 'add', *tagparts))

            try:
                await node.setTagProp(tag, prop, valu)
            except asyncio.CancelledError:  # pragma: no cover
                raise
            except excignore:
                pass

            yield node, path

            await asyncio.sleep(0)

class EditTagPropDel(Edit):
    '''
    [ -#foo.bar:baz ]
    '''
    async def run(self, runt, genr):

        if runt.readonly:
            mesg = 'Storm runtime is in readonly mode, cannot create or edit nodes and other graph data.'
            raise self.addExcInfo(s_exc.IsReadOnly(mesg=mesg))

        async for node, path in genr:

            tag, prop = await self.kids[0].compute(runt, path)
            tagparts = tag.split('.')

            # for now, use the tag add perms
            runt.layerConfirm(('node', 'tag', 'del', *tagparts))

            await node.delTagProp(tag, prop)

            yield node, path

            await asyncio.sleep(0)

class BreakOper(AstNode):

    async def run(self, runt, genr):

        # we must be a genr...
        for _ in ():
            yield _

        async for node, path in genr:
            raise s_stormctrl.StormBreak(item=(node, path))

        raise s_stormctrl.StormBreak()

class ContinueOper(AstNode):

    async def run(self, runt, genr):

        # we must be a genr...
        for _ in ():
            yield _

        async for node, path in genr:
            raise s_stormctrl.StormContinue(item=(node, path))

        raise s_stormctrl.StormContinue()

class IfClause(AstNode):
    pass

class IfStmt(Oper):

    def prepare(self):
        if isinstance(self.kids[-1], IfClause):
            self.elsequery = None
            self.clauses = self.kids
        else:
            self.elsequery = self.kids[-1]
            self.clauses = self.kids[:-1]

    async def _runtsafe_calc(self, runt):
        '''
        All conditions are runtsafe: figure out which clause wins
        '''
        for clause in self.clauses:
            expr, subq = clause.kids

            exprvalu = await expr.compute(runt, None)
            if await tobool(exprvalu):
                return subq
        else:
            return self.elsequery

    async def run(self, runt, genr):
        count = 0

        allcondsafe = all(clause.kids[0].isRuntSafe(runt) for clause in self.clauses)

        async for node, path in genr:
            count += 1

            for clause in self.clauses:
                expr, subq = clause.kids

                exprvalu = await expr.compute(runt, path)
                if await tobool(exprvalu):
                    break
            else:
                subq = self.elsequery

            if subq:
                assert isinstance(subq, SubQuery)

                async for item in subq.inline(runt, s_common.agen((node, path))):
                    yield item
            else:
                # If none of the if branches were executed and no else present, pass the stream through unaltered
                yield node, path

        if count != 0 or not allcondsafe:
            return

        # no nodes and a runt safe value should execute the winning clause once
        subq = await self._runtsafe_calc(runt)
        if subq:
            async for item in subq.inline(runt, s_common.agen()):
                yield item

class Return(Oper):

    async def run(self, runt, genr):

        # fake out a generator...
        for item in ():
            yield item  # pragma: no cover

        valu = None
        async for node, path in genr:
            if self.kids:
                valu = await self.kids[0].compute(runt, path)

            raise s_stormctrl.StormReturn(valu)

        # no items in pipeline... execute
        if self.isRuntSafe(runt):
            if self.kids:
                valu = await self.kids[0].compute(runt, None)
            raise s_stormctrl.StormReturn(valu)

class Emit(Oper):

    async def run(self, runt, genr):

        count = 0
        async for node, path in genr:
            count += 1
            await runt.emit(await self.kids[0].compute(runt, path))
            yield node, path

        # no items in pipeline and runtsafe. execute once.
        if count == 0 and self.isRuntSafe(runt):
            await runt.emit(await self.kids[0].compute(runt, None))

class Stop(Oper):

    async def run(self, runt, genr):
        for _ in (): yield _
        async for node, path in genr:
            raise s_stormctrl.StormStop()
        raise s_stormctrl.StormStop()

class FuncArgs(AstNode):
    '''
    Represents the function arguments in a function definition
    '''

    async def compute(self, runt, path):
        retn = []

        for kid in self.kids:
            valu = await kid.compute(runt, path)
            if isinstance(kid, CallKwarg):
                if s_stormtypes.ismutable(valu[1]):
                    exc = s_exc.StormRuntimeError(mesg='Mutable default parameter value not allowed')
                    raise kid.addExcInfo(exc)
            else:
                valu = (valu, s_common.novalu)
            retn.append(valu)

        return retn

class Function(AstNode):
    '''
    ( name, args, body )

    // use args/kwargs syntax
    function bar(x, v=$(30)) {
    }

    # we auto-detect the behavior of the target function

    # return a value
    function bar(x, y) { return ($(x + y)) }

    # a function that produces nodes
    function bar(x, y) { [ baz:faz=(x, y) ] }

    $foo = $bar(10, v=20)
    '''
    runtopaque = True
    def prepare(self):
        assert isinstance(self.kids[0], Const)
        self.name = self.kids[0].value()
        self.hasemit = self.hasAstClass(Emit)
        self.hasretn = self.hasAstClass(Return)

    def isRuntSafe(self, runt):
        return True

    async def run(self, runt, genr):
        argskid = self.kids[1]
        if not argskid.isRuntSafe(runt):
            exc = s_exc.StormRuntimeError(mesg='Non-runtsafe default parameter value not allowed')
            raise argskid.addExcInfo(exc)

        async def once():
            argdefs = await argskid.compute(runt, None)

            @s_stormtypes.stormfunc(readonly=True)
            async def realfunc(*args, **kwargs):
                return await self.callfunc(runt, argdefs, args, kwargs)

            await runt.setVar(self.name, realfunc)

        count = 0

        async for node, path in genr:
            count += 1
            if count == 1:
                await once()

            yield node, path

        if count == 0:
            await once()

    def getRuntVars(self, runt):
        yield (self.kids[0].value(), True)

    def validate(self, runt):
        # var scope validation occurs in the sub-runtime
        pass

    async def callfunc(self, runt, argdefs, args, kwargs):
        '''
        Execute a function call using the given runtime.

        This function may return a value / generator / async generator
        '''
        mergargs = {}
        posnames = set()  # Positional argument names

        argcount = len(args) + len(kwargs)
        if argcount > len(argdefs):
            mesg = f'{self.name}() takes {len(argdefs)} arguments but {argcount} were provided'
            raise self.kids[1].addExcInfo(s_exc.StormRuntimeError(mesg=mesg))

        # Fill in the positional arguments
        for pos, argv in enumerate(args):
            name = argdefs[pos][0]
            mergargs[name] = argv
            posnames.add(name)

        # Merge in the rest from kwargs or the default values set at function definition
        for name, defv in argdefs[len(args):]:
            valu = kwargs.pop(name, s_common.novalu)
            if valu is s_common.novalu:
                if defv is s_common.novalu:
                    mesg = f'{self.name}() missing required argument {name}'
                    raise self.kids[1].addExcInfo(s_exc.StormRuntimeError(mesg=mesg))
                valu = defv

            mergargs[name] = valu

        if kwargs:
            # Repeated kwargs are caught at parse time, so query either repeated a positional parameter, or
            # used a kwarg not defined.
            kwkeys = list(kwargs.keys())
            if kwkeys[0] in posnames:
                mesg = f'{self.name}() got multiple values for parameter {kwkeys[0]}'
                raise self.kids[1].addExcInfo(s_exc.StormRuntimeError(mesg=mesg))

            plural = 's' if len(kwargs) > 1 else ''
            mesg = f'{self.name}() got unexpected keyword argument{plural}: {",".join(kwkeys)}'
            raise self.kids[1].addExcInfo(s_exc.StormRuntimeError(mesg=mesg))

        assert len(mergargs) == len(argdefs)

        opts = {'vars': mergargs}

        if (self.hasretn and not self.hasemit):
            async with runt.getSubRuntime(self.kids[2], opts=opts) as subr:

                # inform the sub runtime to use function scope rules
                subr.funcscope = True

                try:
                    async for item in subr.execute():
                        await asyncio.sleep(0)

                    return None

                except s_stormctrl.StormReturn as e:
                    return e.item

        async def genr():
            async with runt.getSubRuntime(self.kids[2], opts=opts) as subr:
                # inform the sub runtime to use function scope rules
                subr.funcscope = True
                try:
                    if self.hasemit:
                        async for item in await subr.emitter():
                            yield item
                    else:
                        async for node, path in subr.execute():
                            yield node, path
                except s_stormctrl.StormStop:
                    return

        return genr()<|MERGE_RESOLUTION|>--- conflicted
+++ resolved
@@ -1104,17 +1104,9 @@
 
             item = s_stormtypes.fromprim(await self.kids[0].compute(runt, path), basetypes=False)
 
-<<<<<<< HEAD
-            if runt.readonly:
-                _storm_readonly = getattr(item.setitem, '_storm_readonly')
-                if _storm_readonly is not None and not _storm_readonly:
-                    mesg = f'Setitem method for ({item.__name__}) is not marked readonly safe.'
-                    raise self.kids[0].addExcInfo(s_exc.IsReadOnly(mesg=mesg))
-=======
             if runt.readonly and not getattr(item.setitem, '_storm_readonly', False):
                 mesg = 'Storm runtime is in readonly mode, cannot create or edit nodes and other graph data.'
                 raise self.kids[0].addExcInfo(s_exc.IsReadOnly(mesg=mesg))
->>>>>>> 768f0515
 
             name = await self.kids[1].compute(runt, path)
             valu = await self.kids[2].compute(runt, path)
@@ -1129,11 +1121,9 @@
 
             item = s_stormtypes.fromprim(await self.kids[0].compute(runt, None), basetypes=False)
 
-            if runt.readonly:
-                _storm_readonly = getattr(item.setitem, '_storm_readonly')
-                if _storm_readonly is not None and not _storm_readonly:
-                    mesg = f'Setitem method for ({item.__name__}) is not marked readonly safe.'
-                    raise self.kids[0].addExcInfo(s_exc.IsReadOnly(mesg=mesg))
+            if runt.readonly and not getattr(item.setitem, '_storm_readonly', False):
+                mesg = 'Storm runtime is in readonly mode, cannot create or edit nodes and other graph data.'
+                raise self.kids[0].addExcInfo(s_exc.IsReadOnly(mesg=mesg))
 
             name = await self.kids[1].compute(runt, None)
             valu = await self.kids[2].compute(runt, None)
