--- conflicted
+++ resolved
@@ -2610,13 +2610,8 @@
 
             if not runtsafe:
 
-<<<<<<< HEAD
                 first = True
                 async for node, path in genr:
-=======
-                yield node, path
-                await asyncio.sleep(0)
->>>>>>> ff0d7485
 
                     # must reach back first to trigger sudo / etc
                     if first:
@@ -2628,10 +2623,10 @@
                         yield item
 
                     yield node, path
+                    await asyncio.sleep(0)
 
             else:
 
-<<<<<<< HEAD
                 runt.reqLayerAllowed(('node:add', self.name))
 
                 valu = await self.kids[2].runtval(runt)
@@ -2643,6 +2638,7 @@
                         continue
 
                     yield node, runt.initPath(node)
+                    await asyncio.sleep(0)
 
         if runtsafe:
             async for node, path in genr:
@@ -2650,15 +2646,6 @@
 
         async for item in s_base.schedGenr(feedfunc()):
             yield item
-=======
-            for valu in self.form.type.getTypeVals(valu):
-                try:
-                    node = await runt.snap.addNode(self.name, valu)
-                except self.excignore:
-                    continue
-                yield node, runt.initPath(node)
-                await asyncio.sleep(0)
->>>>>>> ff0d7485
 
 class EditPropSet(Edit):
 
