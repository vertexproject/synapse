--- conflicted
+++ resolved
@@ -666,18 +666,24 @@
 
     async def yieldFromValu(self, runt, valu, vkid):
 
-        viewiden = runt.snap.view.iden
+        viewiden = runt.view.iden
 
         # there is nothing in None... ;)
         if valu is None:
             return
 
         # a little DWIM on what we get back...
-        # ( most common case will be stormtypes libs agenr -> iden|buid )
+        # ( most common case will be stormtypes libs agenr -> nid )
+        # nid -> node
+        if isinstance(valu, int):
+            if (node := await runt.view.getNodeByNid(s_common.int64en(valu))) is not None:
+                yield node
+
+            return
+
         # buid list -> nodes
         if isinstance(valu, bytes):
-            node = await runt.snap.getNodeByBuid(valu)
-            if node is not None:
+            if (node := await runt.view.getNodeByBuid(valu)) is not None:
                 yield node
 
             return
@@ -690,7 +696,7 @@
                 mesg = 'Yield string must be iden in hexdecimal. Got: %r' % (valu,)
                 raise vkid.addExcInfo(s_exc.BadLiftValu(mesg=mesg))
 
-            node = await runt.snap.getNodeByBuid(buid)
+            node = await runt.view.getNodeByBuid(buid)
             if node is not None:
                 yield node
 
@@ -722,15 +728,15 @@
 
         if isinstance(valu, s_stormtypes.Node):
             valu = valu.valu
-            if valu.snap.view.iden != viewiden:
-                mesg = f'Node is not from the current view. Node {valu.iden()} is from {valu.snap.view.iden} expected {viewiden}'
+            if valu.view.iden != viewiden:
+                mesg = f'Node is not from the current view. Node {valu.iden()} is from {valu.view.iden} expected {viewiden}'
                 raise vkid.addExcInfo(s_exc.BadLiftValu(mesg=mesg))
             yield valu
             return
 
         if isinstance(valu, s_node.Node):
-            if valu.snap.view.iden != viewiden:
-                mesg = f'Node is not from the current view. Node {valu.iden()} is from {valu.snap.view.iden} expected {viewiden}'
+            if valu.view.iden != viewiden:
+                mesg = f'Node is not from the current view. Node {valu.iden()} is from {valu.view.iden} expected {viewiden}'
                 raise vkid.addExcInfo(s_exc.BadLiftValu(mesg=mesg))
             yield valu
             return
@@ -744,8 +750,8 @@
         if isinstance(valu, s_stormtypes.Prim):
             async with contextlib.aclosing(valu.nodes()) as genr:
                 async for node in genr:
-                    if node.snap.view.iden != viewiden:
-                        mesg = f'Node is not from the current view. Node {node.iden()} is from {node.snap.view.iden} expected {viewiden}'
+                    if node.view.iden != viewiden:
+                        mesg = f'Node is not from the current view. Node {node.iden()} is from {node.view.iden} expected {viewiden}'
                         raise vkid.addExcInfo(s_exc.BadLiftValu(mesg=mesg))
                     yield node
                 return
@@ -1615,101 +1621,6 @@
                 async for subn in agen:
                     yield subn, runt.initPath(subn)
 
-<<<<<<< HEAD
-    async def yieldFromValu(self, runt, valu):
-
-        viewiden = runt.view.iden
-
-        # there is nothing in None... ;)
-        if valu is None:
-            return
-
-        # a little DWIM on what we get back...
-        # ( most common case will be stormtypes libs agenr -> nid )
-        # nid -> node
-        if isinstance(valu, int):
-            if (node := await runt.view.getNodeByNid(s_common.int64en(valu))) is not None:
-                yield node
-
-            return
-
-        # buid list -> nodes
-        if isinstance(valu, bytes):
-            if (node := await runt.view.getNodeByBuid(valu)) is not None:
-                yield node
-
-            return
-
-        # iden list -> nodes
-        if isinstance(valu, str):
-            try:
-                buid = s_common.uhex(valu)
-            except binascii.Error:
-                mesg = 'Yield string must be iden in hexdecimal. Got: %r' % (valu,)
-                raise self.kids[0].addExcInfo(s_exc.BadLiftValu(mesg=mesg))
-
-            node = await runt.view.getNodeByBuid(buid)
-            if node is not None:
-                yield node
-
-            return
-
-        if isinstance(valu, types.AsyncGeneratorType):
-            try:
-                async for item in valu:
-                    async for node in self.yieldFromValu(runt, item):
-                        yield node
-            finally:
-                await valu.aclose()
-            return
-
-        if isinstance(valu, types.GeneratorType):
-            try:
-                for item in valu:
-                    async for node in self.yieldFromValu(runt, item):
-                        yield node
-            finally:
-                valu.close()
-            return
-
-        if isinstance(valu, (list, tuple, set)):
-            for item in valu:
-                async for node in self.yieldFromValu(runt, item):
-                    yield node
-            return
-
-        if isinstance(valu, s_stormtypes.Node):
-            valu = valu.valu
-            if valu.view.iden != viewiden:
-                mesg = f'Node is not from the current view. Node {valu.iden()} is from {valu.view.iden} expected {viewiden}'
-                raise s_exc.BadLiftValu(mesg=mesg)
-            yield valu
-            return
-
-        if isinstance(valu, s_node.Node):
-            if valu.view.iden != viewiden:
-                mesg = f'Node is not from the current view. Node {valu.iden()} is from {valu.view.iden} expected {viewiden}'
-                raise s_exc.BadLiftValu(mesg=mesg)
-            yield valu
-            return
-
-        if isinstance(valu, (s_stormtypes.List, s_stormtypes.Set)):
-            for item in valu.valu:
-                async for node in self.yieldFromValu(runt, item):
-                    yield node
-            return
-
-        if isinstance(valu, s_stormtypes.Prim):
-            async with contextlib.aclosing(valu.nodes()) as genr:
-                async for node in genr:
-                    if node.view.iden != viewiden:
-                        mesg = f'Node is not from the current view. Node {node.iden()} is from {node.view.iden} expected {viewiden}'
-                        raise s_exc.BadLiftValu(mesg=mesg)
-                    yield node
-                return
-
-=======
->>>>>>> 742d62ce
 class LiftTag(LiftOper):
 
     async def lift(self, runt, path):
@@ -4915,26 +4826,6 @@
                 mesg = f'Edges cannot be used with runt nodes: {node.form.full}'
                 raise self.addExcInfo(s_exc.IsRuntForm(mesg=mesg, form=node.form.full))
 
-<<<<<<< HEAD
-            nid = node.nid
-            verb = await tostr(await self.kids[0].compute(runt, path))
-
-            allowed(verb)
-
-            async with runt.getSubRuntime(query) as subr:
-
-                if self.n2:
-                    async for subn, subp in subr.execute():
-                        if subn.form.isrunt:
-                            mesg = f'Edges cannot be used with runt nodes: {subn.form.full}'
-                            raise self.addExcInfo(s_exc.IsRuntForm(mesg=mesg, form=subn.form.full))
-
-                        await subn.addEdge(verb, nid, n2form=node.form.name)
-
-                else:
-                    async with runt.view.getEditor(runt=runt) as editor:
-                        proto = editor.loadNode(node)
-=======
             if not constverb:
                 verb = await tostr(await self.kids[0].compute(runt, path))
                 allowed(verb)
@@ -4943,52 +4834,38 @@
                 valu = await vkid.compute(runt, path)
                 async with contextlib.aclosing(self.yieldFromValu(runt, valu, vkid)) as agen:
                     if self.n2:
-                        iden = node.iden()
+                        nid = node.nid
+                        form = node.form.name
                         async for subn in agen:
-                            await subn.addEdge(verb, iden, extra=self.addExcInfo)
+                            await subn.addEdge(verb, nid, n2form=form, extra=self.addExcInfo)
                     else:
-                        async with node.snap.getEditor() as editor:
+                        async with node.view.getEditor() as editor:
                             proto = editor.loadNode(node)
                             async for subn in agen:
                                 if subn.form.isrunt:
                                     mesg = f'Edges cannot be used with runt nodes: {subn.form.full}'
                                     raise self.addExcInfo(s_exc.IsRuntForm(mesg=mesg, form=subn.form.full))
 
-                                await proto.addEdge(verb, subn.iden())
+                                await proto.addEdge(verb, subn.nid, n2form=subn.form.name)
                                 await asyncio.sleep(0)
->>>>>>> 742d62ce
 
             else:
                 async with runt.getSubRuntime(query) as subr:
                     if self.n2:
-                        iden = node.iden()
+                        nid = node.nid
+                        form = node.form.name
                         async for subn, subp in subr.execute():
-<<<<<<< HEAD
-                            if subn.form.isrunt:
-                                mesg = f'Edges cannot be used with runt nodes: {subn.form.full}'
-                                raise self.addExcInfo(s_exc.IsRuntForm(mesg=mesg, form=subn.form.full))
-
-                            await proto.addEdge(verb, subn.nid, n2form=subn.form.name)
-                            await asyncio.sleep(0)
-
-                            if len(proto.edges) >= 1000:
-                                nodeedits = editor.getNodeEdits()
-                                if nodeedits:
-                                    await runt.view.saveNodeEdits(nodeedits, editor.getEditorMeta())
-                                proto.edges.clear()
-=======
-                            await subn.addEdge(verb, iden, extra=self.addExcInfo)
+                            await subn.addEdge(verb, nid, n2form=form, extra=self.addExcInfo)
                     else:
-                        async with node.snap.getEditor() as editor:
+                        async with node.view.getEditor() as editor:
                             proto = editor.loadNode(node)
                             async for subn, subp in subr.execute():
                                 if subn.form.isrunt:
                                     mesg = f'Edges cannot be used with runt nodes: {subn.form.full}'
                                     raise self.addExcInfo(s_exc.IsRuntForm(mesg=mesg, form=subn.form.full))
 
-                                await proto.addEdge(verb, subn.iden())
+                                await proto.addEdge(verb, subn.nid, n2form=subn.form.name)
                                 await asyncio.sleep(0)
->>>>>>> 742d62ce
 
             yield node, path
 
@@ -5030,24 +4907,6 @@
                 mesg = f'Edges cannot be used with runt nodes: {node.form.full}'
                 raise self.addExcInfo(s_exc.IsRuntForm(mesg=mesg, form=node.form.full))
 
-<<<<<<< HEAD
-            nid = node.nid
-            verb = await tostr(await self.kids[0].compute(runt, path))
-
-            allowed(verb)
-
-            async with runt.getSubRuntime(query) as subr:
-                if self.n2:
-                    async for subn, subp in subr.execute():
-                        if subn.form.isrunt:
-                            mesg = f'Edges cannot be used with runt nodes: {subn.form.full}'
-                            raise self.addExcInfo(s_exc.IsRuntForm(mesg=mesg, form=subn.form.full))
-                        await subn.delEdge(verb, nid)
-
-                else:
-                    async with runt.view.getEditor(runt=runt) as editor:
-                        proto = editor.loadNode(node)
-=======
             if not constverb:
                 verb = await tostr(await self.kids[0].compute(runt, path))
                 allowed(verb)
@@ -5056,52 +4915,36 @@
                 valu = await vkid.compute(runt, path)
                 async with contextlib.aclosing(self.yieldFromValu(runt, valu, vkid)) as agen:
                     if self.n2:
-                        iden = node.iden()
+                        nid = node.nid
                         async for subn in agen:
-                            await subn.delEdge(verb, iden, extra=self.addExcInfo)
+                            await subn.delEdge(verb, nid, extra=self.addExcInfo)
                     else:
-                        async with node.snap.getEditor() as editor:
+                        async with node.view.getEditor() as editor:
                             proto = editor.loadNode(node)
                             async for subn in agen:
                                 if subn.form.isrunt:
                                     mesg = f'Edges cannot be used with runt nodes: {subn.form.full}'
                                     raise self.addExcInfo(s_exc.IsRuntForm(mesg=mesg, form=subn.form.full))
 
-                                await proto.delEdge(verb, subn.iden())
+                                await proto.delEdge(verb, subn.nid)
                                 await asyncio.sleep(0)
->>>>>>> 742d62ce
 
             else:
                 async with runt.getSubRuntime(query) as subr:
                     if self.n2:
-                        iden = node.iden()
+                        nid = node.nid
                         async for subn, subp in subr.execute():
-<<<<<<< HEAD
-                            if subn.form.isrunt:
-                                mesg = f'Edges cannot be used with runt nodes: {subn.form.full}'
-                                raise self.addExcInfo(s_exc.IsRuntForm(mesg=mesg, form=subn.form.full))
-
-                            await proto.delEdge(verb, subn.nid)
-                            await asyncio.sleep(0)
-
-                            if len(proto.edgedels) >= 1000:
-                                nodeedits = editor.getNodeEdits()
-                                if nodeedits:
-                                    await runt.view.saveNodeEdits(nodeedits, editor.getEditorMeta())
-                                proto.edgedels.clear()
-=======
-                            await subn.delEdge(verb, iden, extra=self.addExcInfo)
+                            await subn.delEdge(verb, nid, extra=self.addExcInfo)
                     else:
-                        async with node.snap.getEditor() as editor:
+                        async with node.view.getEditor() as editor:
                             proto = editor.loadNode(node)
                             async for subn, subp in subr.execute():
                                 if subn.form.isrunt:
                                     mesg = f'Edges cannot be used with runt nodes: {subn.form.full}'
                                     raise self.addExcInfo(s_exc.IsRuntForm(mesg=mesg, form=subn.form.full))
 
-                                await proto.delEdge(verb, subn.iden())
+                                await proto.delEdge(verb, subn.nid)
                                 await asyncio.sleep(0)
->>>>>>> 742d62ce
 
             yield node, path
 
