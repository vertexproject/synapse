--- conflicted
+++ resolved
@@ -1400,7 +1400,6 @@
         self.astinfo = astinfo
         self.reverse = True
 
-<<<<<<< HEAD
     def getPivLifts(self, runt, props, pivs):
         plist = props
         virts = []
@@ -1448,33 +1447,6 @@
 
         async for node in genr:
             yield node
-=======
-    def getPivNames(self, runt, prop, pivs):
-        pivnames = []
-        typename = prop.type.name
-        for piv in pivs:
-            pivprop = runt.model.reqProp(f'{typename}:{piv}', extra=self.kids[0].addExcInfo)
-            pivnames.append(pivprop.full)
-            typename = pivprop.type.name
-
-        return pivnames
-
-    async def pivlift(self, runt, props, pivnames, genr):
-
-        async def pivvals(prop, pivgenr):
-            async for node in pivgenr:
-                async for pivo in runt.snap.nodesByPropValu(prop, '=', node.ndef[1], reverse=self.reverse):
-                    yield pivo
-
-        for pivname in pivnames[-2::-1]:
-            genr = pivvals(pivname, genr)
-
-        async for node in genr:
-            valu = node.ndef[1]
-            for prop in props:
-                async for node in runt.snap.nodesByPropValu(prop.full, '=', valu, reverse=self.reverse):
-                    yield node
->>>>>>> a504d78d
 
     async def run(self, runt, genr):
 
@@ -1650,7 +1622,6 @@
 
         if (prop := runt.model.props.get(name)) is not None:
             props = (prop,)
-<<<<<<< HEAD
         elif (proplist := runt.model.ifaceprops.get(name)) is not None:
             props = [runt.model.props.get(propname) for propname in proplist]
         else:
@@ -1691,47 +1662,16 @@
 
             if len(genrs) == 1:
                 async for node in genrs[0]:
-=======
-        else:
-            proplist = runt.model.ifaceprops.get(name)
-            if proplist is None:
-                raise self.kids[0].addExcInfo(s_exc.NoSuchProp.init(name))
-
-            props = []
-            for propname in proplist:
-                props.append(runt.model.props.get(propname))
-
-        try:
-            if pivs is not None:
-                pivnames = self.getPivNames(runt, props[0], pivs)
-
-                genr = runt.snap.nodesByPropArray(pivnames[-1], cmpr, valu, reverse=self.reverse)
-                async for node in self.pivlift(runt, props, pivnames, genr):
                     yield node
                 return
 
-            if len(props) == 1:
-                async for node in runt.snap.nodesByPropArray(name, cmpr, valu, reverse=self.reverse):
->>>>>>> a504d78d
-                    yield node
-                return
-
             relname = props[0].name
-<<<<<<< HEAD
             if vgetrs is not None:
                 def cmprkey(node):
                     return node.get(relname, virts=vgetrs)
             else:
                 def cmprkey(node):
                     return node.get(relname)
-=======
-            def cmprkey(node):
-                return node.props.get(relname)
-
-            genrs = []
-            for prop in props:
-                genrs.append(runt.snap.nodesByPropArray(prop.full, cmpr, valu, reverse=self.reverse))
->>>>>>> a504d78d
 
             async for node in s_common.merggenr2(genrs, cmprkey, reverse=self.reverse):
                 yield node
@@ -2014,12 +1954,7 @@
             parts = name.split('::')
             name, pivs = parts[0], parts[1:]
 
-<<<<<<< HEAD
         if (prop := runt.model.props.get(name)) is not None:
-=======
-        prop = runt.model.props.get(name)
-        if prop is not None:
->>>>>>> a504d78d
             props = (prop,)
         elif (proplist := runt.model.ifaceprops.get(name)) is not None:
             props = [runt.model.props.get(propname) for propname in proplist]
@@ -2028,7 +1963,6 @@
 
         try:
             if pivs is not None:
-<<<<<<< HEAD
                 pivlifts, ptyp = self.getPivLifts(runt, props, pivs)
                 (plift, virts) = pivlifts[-1]
 
@@ -2044,18 +1978,6 @@
                     genr = runt.view.nodesByPropValu(prop.full, cmpr, valu, reverse=self.reverse, virts=virts)
 
                 async for node in self.pivlift(runt, pivlifts, genr):
-=======
-                pivnames = self.getPivNames(runt, props[0], pivs)
-
-                genr = runt.snap.nodesByPropValu(pivnames[-1], cmpr, valu, reverse=self.reverse)
-                async for node in self.pivlift(runt, props, pivnames, genr):
-                    yield node
-                return
-
-            if len(props) == 1:
-                prop = props[0]
-                async for node in runt.snap.nodesByPropValu(prop.full, cmpr, valu, reverse=self.reverse):
->>>>>>> a504d78d
                     yield node
                 return
 
