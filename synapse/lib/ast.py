import types
import asyncio
import decimal
import fnmatch
import hashlib
import logging
import binascii
import itertools
import contextlib
import collections

import regex

import synapse.exc as s_exc
import synapse.common as s_common

import synapse.lib.base as s_base
import synapse.lib.coro as s_coro
import synapse.lib.node as s_node
import synapse.lib.cache as s_cache
import synapse.lib.scope as s_scope
import synapse.lib.types as s_types
import synapse.lib.scrape as s_scrape
import synapse.lib.msgpack as s_msgpack
import synapse.lib.spooled as s_spooled
import synapse.lib.stormctrl as s_stormctrl
import synapse.lib.provenance as s_provenance
import synapse.lib.stormtypes as s_stormtypes

from synapse.lib.stormtypes import tobool, toint, toprim, tostr, tonumber, tocmprvalu, undef

logger = logging.getLogger(__name__)

def parseNumber(x):
    return s_stormtypes.Number(x) if '.' in x else s_stormtypes.intify(x)

class AstNode:
    '''
    Base class for all nodes in the Storm abstract syntax tree.
    '''
    # set to True if recursive runt-safety checks should *not* recurse
    # into children of this node.
    runtopaque = False

    def __init__(self, astinfo, kids=()):
        self.kids = []
        self.astinfo = astinfo
        self.hasast = {}
        self.optimized = False
        [self.addKid(k) for k in kids]

    def getAstText(self):
        return self.astinfo.text[self.astinfo.soff:self.astinfo.eoff]

    def getPosInfo(self):
        return {
            'hash': hashlib.md5(self.astinfo.text.encode(), usedforsecurity=False).hexdigest(),
            'lines': (self.astinfo.sline, self.astinfo.eline),
            'columns': (self.astinfo.scol, self.astinfo.ecol),
            'offsets': (self.astinfo.soff, self.astinfo.eoff),
        }

    def addExcInfo(self, exc):
        exc.errinfo['highlight'] = self.getPosInfo()
        return exc

    def repr(self):
        return f'{self.__class__.__name__}: {self.kids}'

    def __repr__(self):
        return self.repr()

    def addKid(self, astn):

        indx = len(self.kids)
        self.kids.append(astn)

        astn.parent = self
        astn.pindex = indx

    def sibling(self, offs=1):
        '''
        Return sibling node by relative offset from self.
        '''
        indx = self.pindex + offs

        if indx < 0:
            return None

        if indx >= len(self.parent.kids):
            return None

        return self.parent.kids[indx]

    def iterright(self):
        '''
        Yield "rightward" siblings until None.
        '''
        offs = 1
        while True:

            sibl = self.sibling(offs)
            if sibl is None:
                break

            yield sibl
            offs += 1

    def format(self, depth=0):

        yield (depth, self.repr())

        for kid in self.kids:
            for item in kid.format(depth=depth + 1):
                yield item

    def init(self, core):
        [k.init(core) for k in self.kids]
        self.prepare()

    def validate(self, runt):
        [k.validate(runt) for k in self.kids]

    def prepare(self):
        pass

    def hasAstClass(self, clss):
        hasast = self.hasast.get(clss)
        if hasast is not None:
            return hasast

        retn = False

        for kid in self.kids:

            if isinstance(kid, clss):
                retn = True
                break

            if isinstance(kid, (EditPropSet, Function, CmdOper)):
                continue

            if kid.hasAstClass(clss):
                retn = True
                break

        self.hasast[clss] = retn
        return retn

    def optimize(self):
        if not self.optimized:
            self.optimized = True
            [k.optimize() for k in self.kids]

    def __iter__(self):
        for kid in self.kids:
            yield kid

    def getRuntVars(self, runt):
        for kid in self.kids:
            yield from kid.getRuntVars(runt)

    def isRuntSafe(self, runt):
        return all(k.isRuntSafe(runt) for k in self.kids)

    def isSafeEdit(self):
        return all(k.isSafeEdit() for k in self.kids)

    def isRuntSafeAtom(self, runt):
        return True

    def reqRuntSafe(self, runt, mesg):

        todo = collections.deque([self])

        # depth first search for an non-runtsafe atom.
        while todo:

            nkid = todo.popleft()
            if not nkid.isRuntSafeAtom(runt):
                raise nkid.addExcInfo(s_exc.StormRuntimeError(mesg=mesg))

            if nkid.runtopaque:
                continue

            todo.extend(nkid.kids)

    def hasVarName(self, name):
        return any(k.hasVarName(name) for k in self.kids)

class LookList(AstNode): pass

class Query(AstNode):

    def __init__(self, astinfo, kids=()):

        AstNode.__init__(self, astinfo, kids=kids)

        # for options parsed from the query itself
        self.opts = {}
        self.text = self.getAstText()

    async def run(self, runt, genr):

        async with contextlib.AsyncExitStack() as stack:
            for oper in self.kids:
                genr = await stack.enter_async_context(contextlib.aclosing(oper.run(runt, genr)))

            async for node, path in genr:
                runt.tick()
                yield node, path

    async def iterNodePaths(self, runt, genr=None):

        count = 0

        if not self.optimized:
            self.optimize()
        self.validate(runt)

        # turtles all the way down...
        if genr is None:
            genr = runt.getInput()

        async with contextlib.aclosing(self.run(runt, genr)) as agen:
            async for node, path in agen:

                runt.tick()

                yield node, path

                count += 1

                limit = runt.getOpt('limit')
                if limit is not None and count >= limit:
                    break

class Lookup(Query):
    '''
    When storm input mode is "lookup"
    '''
    def __init__(self, astinfo, kids, autoadd=False):
        Query.__init__(self, astinfo, kids=kids)
        self.autoadd = autoadd

    async def run(self, runt, genr):

        if runt.readonly and self.autoadd:
            mesg = 'Autoadd may not be executed in readonly Storm runtime.'
            raise self.addExcInfo(s_exc.IsReadOnly(mesg=mesg))

        async def getnode(form, valu):
            try:
                if self.autoadd:
                    runt.layerConfirm(('node', 'add', form))
                    return await runt.snap.addNode(form, valu)
                else:
                    norm, info = runt.model.form(form).type.norm(valu)
                    node = await runt.snap.getNodeByNdef((form, norm))
                    if node is None:
                        await runt.snap.fire('look:miss', ndef=(form, norm))
                    return node
            except s_exc.BadTypeValu:
                return None

        async def lookgenr():

            async for item in genr:
                yield item

            tokns = [await kid.compute(runt, None) for kid in self.kids[0]]
            if not tokns:
                return

            for tokn in tokns:
                async for form, valu in s_scrape.scrapeAsync(tokn, first=True):
                    node = await getnode(form, valu)
                    if node is not None:
                        yield node, runt.initPath(node)

        realgenr = lookgenr()
        if len(self.kids) > 1:
            realgenr = self.kids[1].run(runt, realgenr)

        async for node, path in realgenr:
            yield node, path

class Search(Query):

    async def run(self, runt, genr):

        view = runt.snap.view

        if not view.core.stormiface_search:
            await runt.snap.warn('Storm search interface is not enabled!')
            return

        async def searchgenr():

            async for item in genr:
                yield item

            tokns = [await kid.compute(runt, None) for kid in self.kids[0]]
            if not tokns:
                return

            async with await s_spooled.Set.anit(dirn=runt.snap.core.dirn, cell=runt.snap.core) as buidset:

                todo = s_common.todo('search', tokns)
                async for (prio, buid) in view.mergeStormIface('search', todo):
                    if buid in buidset:
                        await asyncio.sleep(0)
                        continue

                    await buidset.add(buid)
                    node = await runt.snap.getNodeByBuid(buid)
                    if node is not None:
                        yield node, runt.initPath(node)

        realgenr = searchgenr()
        if len(self.kids) > 1:
            realgenr = self.kids[1].run(runt, realgenr)

        async for node, path in realgenr:
            yield node, path

class SubGraph:
    '''
    An Oper like object which generates a subgraph.

    Notes:

        The rules format for the subgraph is shaped like the following::

                rules = {

                    'degrees': 1,

                    'edges': True,
                    'edgelimit': 3000,
                    'filterinput': True,
                    'yieldfiltered': False,

                    'filters': [
                        '-(#foo or #bar)',
                        '-(foo:bar or baz:faz)',
                    ],

                    'pivots': [
                        '-> * | limit 100',
                        '<- * | limit 100',
                    ]

                    'forms': {

                        'inet:fqdn':{
                            'filters': [],
                            'pivots': [],
                        }

                        '*': {
                            'filters': [],
                            'pivots': [],
                        },
                    },
                }

        Nodes which were original seeds have path.meta('graph:seed').

        All nodes have path.meta('edges') which is a list of (iden, info) tuples.

    '''

    def __init__(self, rules):

        self.omits = {}
        self.rules = rules

        self.graphnodes = set([s_common.uhex(b) for b in rules.get('graphnodes', ())])
        self.maxsize = min(rules.get('maxsize', 100000), 100000)

        self.rules.setdefault('forms', {})
        self.rules.setdefault('pivots', ())
        self.rules.setdefault('filters', ())
        self.rules.setdefault('existing', ())

        self.rules.setdefault('refs', True)
        self.rules.setdefault('edges', True)
        self.rules.setdefault('degrees', 1)
        self.rules.setdefault('maxsize', 100000)
        self.rules.setdefault('edgelimit', 3000)

        self.rules.setdefault('filterinput', True)
        self.rules.setdefault('yieldfiltered', False)

    async def omit(self, runt, node):

        answ = self.omits.get(node.nid)
        if answ is not None:
            return answ

        for filt in self.rules.get('filters'):
            if await node.filter(runt, filt):
                self.omits[node.nid] = True
                return True

        rules = self.rules['forms'].get(node.form.name)
        if rules is None:
            rules = self.rules['forms'].get('*')

        if rules is None:
            self.omits[node.nid] = False
            return False

        for filt in rules.get('filters', ()):
            if await node.filter(runt, filt):
                self.omits[node.nid] = True
                return True

        self.omits[node.nid] = False
        return False

    async def pivots(self, runt, node, path, existing):

        if self.rules.get('refs'):

            for propname, ndef in node.getNodeRefs():
                pivonode = await node.snap.getNodeByNdef(ndef)
                if pivonode is None:  # pragma: no cover
                    await asyncio.sleep(0)
                    continue

                yield (pivonode, path.fork(pivonode), {'type': 'prop', 'prop': propname})

            for iden in existing:
                buid = s_common.uhex(iden)
                othr = await node.snap.getNodeByBuid(buid)
                for propname, ndef in othr.getNodeRefs():
                    if ndef == node.ndef:
                        yield (othr, path, {'type': 'prop', 'prop': propname, 'reverse': True})

        for pivq in self.rules.get('pivots'):
            indx = 0
            async for node, path in node.storm(runt, pivq):
                yield node, path, {'type': 'rules', 'scope': 'global', 'index': indx}
                indx += 1

        scope = node.form.name

        rules = self.rules['forms'].get(scope)
        if rules is None:
            scope = '*'
            rules = self.rules['forms'].get(scope)

        if rules is None:
            return

        for pivq in rules.get('pivots', ()):
            indx = 0
            async for n, p in node.storm(runt, pivq):
                yield (n, p, {'type': 'rules', 'scope': scope, 'index': indx})
                indx += 1

    async def _edgefallback(self, runt, results, resultidens, node):
        async for nid01 in results:
            await asyncio.sleep(0)
            iden01 = resultidens.get(nid01)

            async for verb in node.iterEdgeVerbs(nid01):
                await asyncio.sleep(0)
                yield (iden01, {'type': 'edge', 'verb': verb})

            # for existing nodes, we need to add n2 -> n1 edges in reverse
            async for verb in runt.snap.iterEdgeVerbs(nid01, node.nid):
                await asyncio.sleep(0)
                yield (iden01, {'type': 'edge', 'verb': verb, 'reverse': True})

    async def run(self, runt, genr):

        # NOTE: this function must agressively yield the ioloop

        edgelimit = self.rules.get('edgelimit')
        doedges = self.rules.get('edges')
        degrees = self.rules.get('degrees')
        maxsize = self.rules.get('maxsize')
        existing = self.rules.get('existing')
        filterinput = self.rules.get('filterinput')
        yieldfiltered = self.rules.get('yieldfiltered')

        self.user = runt.user

        todo = collections.deque()

        async with contextlib.AsyncExitStack() as stack:
            core = runt.snap.core

            done = await stack.enter_async_context(await s_spooled.Set.anit(dirn=core.dirn, cell=core))
            intodo = await stack.enter_async_context(await s_spooled.Set.anit(dirn=core.dirn, cell=core))
            results = await stack.enter_async_context(await s_spooled.Set.anit(dirn=core.dirn, cell=core))
            resultsidens = await stack.enter_async_context(await s_spooled.Dict.anit(dirn=core.dirn, cell=core))
            revpivs = await stack.enter_async_context(await s_spooled.Dict.anit(dirn=core.dirn, cell=core))

            revedge = await stack.enter_async_context(await s_spooled.Dict.anit(dirn=core.dirn, cell=core))
            edgecounts = await stack.enter_async_context(await s_spooled.Dict.anit(dirn=core.dirn, cell=core))
            n1delayed = await stack.enter_async_context(await s_spooled.Set.anit(dirn=core.dirn, cell=core))
            n2delayed = await stack.enter_async_context(await s_spooled.Set.anit(dirn=core.dirn, cell=core))

            # load the existing graph as already done
            for iden in existing:
                nid = runt.snap.core.getNidByBuid(s_common.uhex(iden))
                if nid is None:
                    continue

                await results.add(nid)
                await resultsidens.set(nid, iden)

            if doedges:
                for iden in existing:
                    nid = runt.snap.core.getNidByBuid(s_common.uhex(iden))
                    if nid is None:
                        continue

                    ecnt = 0
                    cache = collections.defaultdict(list)

                    async for verb, n2nid in runt.snap.iterNodeEdgesN1(nid):
                        await asyncio.sleep(0)

                        if n2nid in results:
                            continue

                        ecnt += 1
                        if ecnt > edgelimit:
                            break

                        cache[n2nid].append(verb)

                    if ecnt > edgelimit:
                        # don't let it into the cache.
                        # We've hit a potential death star and need to deal with it specially
                        await n1delayed.add(nid)
                        continue

                    for n2nid, verbs in cache.items():
                        await asyncio.sleep(0)
                        if n2delayed.has(n2nid):
                            continue

                        if not revedge.has(n2nid):
                            await revedge.set(n2nid, {})

                        re = revedge.get(n2nid)
                        if nid not in re:
                            re[nid] = []

                        count = edgecounts.get(n2nid, defv=0) + len(verbs)
                        if count > edgelimit:
                            await n2delayed.add(n2nid)
                            revedge.pop(n2nid)
                        else:
                            await edgecounts.set(n2nid, count)
                            re[nid] += verbs
                            await revedge.set(n2nid, re)

                            if not resultsidens.get(n2nid):
                                n2iden = s_common.ehex(runt.snap.core.getBuidByNid(n2nid))
                                await resultsidens.set(n2nid, n2iden)

            async def todogenr():

                async for node, path in genr:
                    path.meta('graph:seed', True)
                    yield node, path, 0

                while todo:
                    yield todo.popleft()

            count = 0
            async for node, path, dist in todogenr():

                await asyncio.sleep(0)

                nid = node.nid
                if nid in done:
                    continue

                count += 1

                if count > maxsize:
                    await runt.snap.warn(f'Graph projection hit max size {maxsize}. Truncating results.')
                    break

                await done.add(nid)
                intodo.discard(nid)

                omitted = False
                if dist > 0 or filterinput:
                    omitted = await self.omit(runt, node)

                if omitted and not yieldfiltered:
                    continue

                # we must traverse the pivots for the node *regardless* of degrees
                # due to needing to tie any leaf nodes to nodes that were already yielded

                nodeiden = node.iden()
                edges = list(revpivs.get(nid, defv=()))
                async for pivn, pivp, pinfo in self.pivots(runt, node, path, existing):

                    await asyncio.sleep(0)

                    if results.has(pivn.nid):
                        edges.append((pivn.iden(), pinfo))
                    else:
                        pinfo['reverse'] = True
                        pivedges = revpivs.get(pivn.nid, defv=())
                        await revpivs.set(pivn.nid, pivedges + ((nodeiden, pinfo),))

                    # we dont pivot from omitted nodes
                    if omitted:
                        continue

                    # no need to pivot to nodes we already did
                    if pivn.nid in done:
                        continue

                    # no need to queue up todos that are already in todo
                    if pivn.nid in intodo:
                        continue

                    # no need to pivot to existing nodes
                    if pivn.iden() in existing:
                        continue

                    # do we have room to go another degree out?
                    if degrees is None or dist < degrees:
                        todo.append((pivn, pivp, dist + 1))
                        await intodo.add(pivn.nid)

                if doedges:
                    ecnt = 0
                    cache = collections.defaultdict(list)
                    await results.add(nid)
                    await resultsidens.set(nid, nodeiden)
                    # Try to lift and cache the potential edges for a node so that if we end up
                    # seeing n2 later, we won't have to go back and check for it
                    async for verb, n2nid in runt.snap.iterNodeEdgesN1(nid):
                        await asyncio.sleep(0)

                        if ecnt > edgelimit:
                            break

                        ecnt += 1
                        cache[n2nid].append(verb)

                    if ecnt > edgelimit:
                        # The current node in the pipeline has too many edges from it, so it's
                        # less prohibitive to just check against the graph
                        await n1delayed.add(nid)
                        async for e in self._edgefallback(runt, results, resultsidens, node):
                            edges.append(e)
                    else:
                        for n2nid, verbs in cache.items():
                            await asyncio.sleep(0)

                            if n2delayed.has(n2nid):
                                continue

                            if not revedge.has(n2nid):
                                await revedge.set(n2nid, {})

                            re = revedge.get(n2nid)
                            if nid not in re:
                                re[nid] = []

                            count = edgecounts.get(n2nid, defv=0) + len(verbs)
                            if count > edgelimit:
                                await n2delayed.add(n2nid)
                                revedge.pop(n2nid)
                            else:
                                await edgecounts.set(n2nid, count)
                                re[nid] += verbs
                                await revedge.set(n2nid, re)

                                if not resultsidens.get(n2nid):
                                    n2iden = s_common.ehex(runt.snap.core.getBuidByNid(n2nid))
                                    await resultsidens.set(n2nid, n2iden)

                        if revedge.has(nid):
                            for n2nid, verbs in revedge.get(nid).items():
                                n2iden = resultsidens.get(n2nid)

                                for verb in verbs:
                                    await asyncio.sleep(0)
                                    edges.append((n2iden, {'type': 'edge', 'verb': verb, 'reverse': True}))

                        if n2delayed.has(nid):
                            async for n1nid in results:
                                n1iden = resultsidens.get(n1nid)

                                async for verb in runt.snap.iterEdgeVerbs(n1nid, nid):
                                    await asyncio.sleep(0)
                                    edges.append((n1iden, {'type': 'edge', 'verb': verb, 'reverse': True}))
                        for n2nid, verbs in cache.items():
                            if n2nid not in results:
                                continue

                            n2iden = resultsidens.get(n2nid)
                            for v in verbs:
                                await asyncio.sleep(0)
                                edges.append((n2iden, {'type': 'edge', 'verb': v}))

                        async for n1nid in n1delayed:
                            n1iden = resultsidens.get(n1nid)

                            async for verb in runt.snap.iterEdgeVerbs(n1nid, nid):
                                await asyncio.sleep(0)
                                edges.append((n1iden, {'type': 'edge', 'verb': verb, 'reverse': True}))

                path.metadata['edges'] = edges
                yield node, path

class Oper(AstNode):
    pass

class SubQuery(Oper):

    def __init__(self, astinfo, kids=()):
        Oper.__init__(self, astinfo, kids)
        self.hasyield = False
        self.hasretn = self.hasAstClass(Return)

        self.text = ''
        if len(kids):
            self.text = kids[0].getAstText()

    def isSafeEdit(self):
        return False

    def isRuntSafe(self, runt):
        return True

    async def run(self, runt, genr):

        subq = self.kids[0]

        async for item in genr:

            subp = None

            async for subp in subq.run(runt, s_common.agen(item)):
                if self.hasyield:
                    yield subp

            # dup any path variables from the last yielded
            if subp is not None:
                item[1].vars.update(subp[1].vars)

            yield item

    async def inline(self, runt, genr):
        '''
        Operate subquery as if it were inlined
        '''
        async for item in self.kids[0].run(runt, genr):
            yield item

    async def _compute(self, runt, path, limit):

        retn = []

        async with runt.getSubRuntime(self.kids[0]) as runt:
            async for valunode, valupath in runt.execute():

                retn.append(valunode.ndef[1])

                if len(retn) > limit:
                    mesg = f'Subquery used as a value yielded too many (>{limit}) nodes'
                    raise self.addExcInfo(s_exc.BadTypeValu(mesg=mesg))

        return retn

    async def compute(self, runt, path):
        '''
        Use subquery as a value.  It is error if the subquery used in this way doesn't yield exactly one node or has a
        return statement.

        Its value is the primary property of the node yielded, or the returned value.
        '''
        try:
            retn = await self._compute(runt, path, 1)

        except s_stormctrl.StormReturn as e:
            # a subquery assignment with a return; just use the returned value
            return e.item

        if retn == []:
            return None

        return retn[0]

    async def compute_array(self, runt, path):
        '''
        Use subquery as an array.
        '''
        try:
            return await self._compute(runt, path, 128)
        except s_stormctrl.StormReturn as e:
            # a subquery assignment with a return; just use the returned value
            return e.item


class InitBlock(AstNode):
    '''
    An AST node that runs only once before yielding nodes.

    Example:

        Using a init block::

            init {
                // stuff here runs *once* before the first node yield (even if there are no nodes)
            }

    '''

    async def run(self, runt, genr):

        subq = self.kids[0]
        self.reqRuntSafe(runt, 'Init block query must be runtsafe')

        once = False
        async for item in genr:

            if not once:
                async for innr in subq.run(runt, s_common.agen()):
                    yield innr

                once = True

            yield item

        if not once:
            async for innr in subq.run(runt, s_common.agen()):
                yield innr

class EmptyBlock(AstNode):
    '''
    An AST node that only runs if there are not inbound nodes in the pipeline. It is
    capable of yielding nodes into the pipeline.

    Example:

        Using an empty block::

            empty {
                // the pipeline is empty so this block will execute
            }

            [foo:bar=*]
            empty {
                // there is a node in the pipeline so this block will not run
            }
    '''
    async def run(self, runt, genr):

        subq = self.kids[0]
        self.reqRuntSafe(runt, 'Empty block query must be runtsafe')

        empty = True
        async for item in genr:
            empty = False
            yield item

        if empty:
            async for subn in subq.run(runt, s_common.agen()):
                yield subn

class FiniBlock(AstNode):
    '''
    An AST node that runs only once after all nodes have been consumed.

    Example:

        Using a fini block::

            fini {
               // stuff here runs *once* after the last node yield (even if there are no nodes)
            }

    Notes:
        A fini block must be runtsafe.

    '''

    async def run(self, runt, genr):

        subq = self.kids[0]

        self.reqRuntSafe(runt, 'Fini block query must be runtsafe')

        async for item in genr:
            yield item

        async for innr in subq.run(runt, s_common.agen()):
            yield innr

class TryCatch(AstNode):

    async def run(self, runt, genr):

        count = 0
        async for item in genr:
            count += 1
            try:
                agen = s_common.agen(item)
                async for subi in self.kids[0].run(runt, agen):
                    yield subi

            except s_exc.SynErr as e:
                block = await self.getCatchBlock(e.errname, runt, path=item[1])
                if block is None:
                    raise

                await item[1].setVar(block.errvar(), await self.getErrValu(e))

                agen = s_common.agen(item)
                async for subi in block.run(runt, agen):
                    yield subi

        if count == 0:
            try:
                async for item in self.kids[0].run(runt, genr):
                    yield item

            except s_exc.SynErr as e:
                block = await self.getCatchBlock(e.errname, runt)
                if block is None:
                    raise

                await runt.setVar(block.errvar(), await self.getErrValu(e))
                async for item in block.run(runt, s_common.agen()):
                    yield item

    async def getErrValu(self, e):
        mesg = e.errinfo.pop('mesg', 'No message given.')
        info = await s_stormtypes.toprim(e.errinfo)
        return {'name': e.errname, 'mesg': mesg, 'info': info}

    async def getCatchBlock(self, name, runt, path=None):
        for catchblock in self.kids[1:]:
            if await catchblock.catches(name, runt, path=path):
                return catchblock

class CatchBlock(AstNode):

    async def run(self, runt, genr):
        async for item in self.kids[2].run(runt, genr):
            yield item

    def getRuntVars(self, runt):
        yield (self.errvar(), True)
        yield from self.kids[2].getRuntVars(runt)

    def errvar(self):
        return self.kids[1].value()

    async def catches(self, name, runt, path=None):

        catchvalu = await self.kids[0].compute(runt, path)
        catchvalu = await s_stormtypes.toprim(catchvalu)

        if isinstance(catchvalu, str):
            if catchvalu == '*':
                return True
            return catchvalu == name

        if isinstance(catchvalu, (list, tuple)):
            for catchname in catchvalu:
                if catchname == name:
                    return True
            return False

        etyp = catchvalu.__class__.__name__
        mesg = f'catch block must be a str or list object. {etyp} not allowed.'
        raise self.kids[0].addExcInfo(s_exc.StormRuntimeError(mesg=mesg, type=etyp))

class ForLoop(Oper):

    def getRuntVars(self, runt):

        runtsafe = self.kids[1].isRuntSafe(runt)

        if isinstance(self.kids[0], VarList):
            for name in self.kids[0].value():
                yield name, runtsafe

        else:
            yield self.kids[0].value(), runtsafe

        yield from self.kids[2].getRuntVars(runt)

    async def run(self, runt, genr):

        subq = self.kids[2]
        name = self.kids[0].value()
        node = None

        async for node, path in genr:

            # TODO: remove when storm is all objects
            valu = await self.kids[1].compute(runt, path)

            if isinstance(valu, s_stormtypes.Prim):
                # returns an async genr instance...
                valu = valu.iter()

            if isinstance(valu, dict):
                valu = list(valu.items())

            if valu is None:
                valu = ()

            async with contextlib.aclosing(s_coro.agen(valu)) as agen:
                async for item in agen:

                    if isinstance(name, (list, tuple)):

                        try:
                            numitems = len(item)
                        except TypeError:
                            mesg = f'Number of items to unpack does not match the number of variables: {repr(item)[:256]}'
                            exc = s_exc.StormVarListError(mesg=mesg, names=name)
                            raise self.kids[1].addExcInfo(exc)

                        if len(name) != numitems:
                            mesg = f'Number of items to unpack does not match the number of variables: {repr(item)[:256]}'
                            exc = s_exc.StormVarListError(mesg=mesg, names=name, numitems=numitems)
                            raise self.kids[1].addExcInfo(exc)

                        if isinstance(item, s_stormtypes.Prim):
                            item = await item.value()

                        for x, y in itertools.zip_longest(name, item):
                            await path.setVar(x, y)
                            await runt.setVar(x, y)

                    else:
                        # set both so inner subqueries have it in their runtime
                        await path.setVar(name, item)
                        await runt.setVar(name, item)

                    try:

                        # since it's possible to "multiply" the (node, path)
                        # we must make a clone of the path to prevent yield-then-use.
                        newg = s_common.agen((node, path.clone()))
                        async for item in subq.inline(runt, newg):
                            yield item

                    except s_stormctrl.StormBreak as e:
                        if e.item is not None:
                            yield e.item
                        break

                    except s_stormctrl.StormContinue as e:
                        if e.item is not None:
                            yield e.item
                        continue

                    finally:
                        # for loops must yield per item they iterate over
                        await asyncio.sleep(0)

        # no nodes and a runt safe value should execute once
        if node is None and self.kids[1].isRuntSafe(runt):

            valu = await self.kids[1].compute(runt, None)

            if isinstance(valu, s_stormtypes.Prim):
                # returns an async genr instance...
                valu = valu.iter()

            if isinstance(valu, dict):
                valu = list(valu.items())

            if valu is None:
                valu = ()

            async with contextlib.aclosing(s_coro.agen(valu)) as agen:
                async for item in agen:

                    if isinstance(name, (list, tuple)):

                        try:
                            numitems = len(item)
                        except TypeError:
                            mesg = f'Number of items to unpack does not match the number of variables: {repr(item)[:256]}'
                            exc = s_exc.StormVarListError(mesg=mesg, names=name)
                            raise self.kids[1].addExcInfo(exc)

                        if len(name) != numitems:
                            mesg = f'Number of items to unpack does not match the number of variables: {repr(item)[:256]}'
                            exc = s_exc.StormVarListError(mesg=mesg, names=name, numitems=numitems)
                            raise self.kids[1].addExcInfo(exc)

                        if isinstance(item, s_stormtypes.Prim):
                            item = await item.value()

                        for x, y in itertools.zip_longest(name, item):
                            await runt.setVar(x, y)

                    else:
                        await runt.setVar(name, item)

                    try:
                        async for jtem in subq.inline(runt, s_common.agen()):
                            yield jtem

                    except s_stormctrl.StormBreak as e:
                        if e.item is not None:
                            yield e.item
                        break

                    except s_stormctrl.StormContinue as e:
                        if e.item is not None:
                            yield e.item
                        continue

                    finally:
                        # for loops must yield per item they iterate over
                        await asyncio.sleep(0)

class WhileLoop(Oper):

    async def run(self, runt, genr):
        subq = self.kids[1]
        node = None

        async for node, path in genr:

            while await tobool(await self.kids[0].compute(runt, path)):
                try:

                    newg = s_common.agen((node, path))
                    async for item in subq.inline(runt, newg):
                        yield item
                        await asyncio.sleep(0)

                except s_stormctrl.StormBreak as e:
                    if e.item is not None:
                        yield e.item
                    break

                except s_stormctrl.StormContinue as e:
                    if e.item is not None:
                        yield e.item
                    continue

                finally:
                    # while loops must yield each time they loop
                    await asyncio.sleep(0)

        # no nodes and a runt safe value should execute once
        if node is None and self.kids[0].isRuntSafe(runt):

            while await tobool(await self.kids[0].compute(runt, None)):

                try:
                    async for jtem in subq.inline(runt, s_common.agen()):
                        yield jtem
                        await asyncio.sleep(0)

                except s_stormctrl.StormBreak as e:
                    if e.item is not None:
                        yield e.item
                    break

                except s_stormctrl.StormContinue as e:
                    if e.item is not None:
                        yield e.item
                    continue

                finally:
                    # while loops must yield each time they loop
                    await asyncio.sleep(0)

async def pullone(genr):
    gotone = None
    async for gotone in genr:
        break

    async def pullgenr():

        if gotone is None:
            return

        yield gotone
        async for item in genr:
            yield item

    return pullgenr(), gotone is None

class CmdOper(Oper):

    async def run(self, runt, genr):

        name = self.kids[0].value()

        ctor = runt.snap.core.getStormCmd(name)
        if ctor is None:
            mesg = f'Storm command ({name}) not found.'
            exc = s_exc.NoSuchName(name=name, mesg=mesg)
            raise self.kids[0].addExcInfo(exc)

        runtsafe = self.kids[1].isRuntSafe(runt)

        scmd = ctor(runt, runtsafe)

        if runt.readonly and not scmd.isReadOnly():
            mesg = f'Command ({name}) is not marked safe for readonly use.'
            raise self.addExcInfo(s_exc.IsReadOnly(mesg=mesg))

        with s_provenance.claim('stormcmd', name=name):
            async def genx():

                async for node, path in genr:
                    argv = await self.kids[1].compute(runt, path)
                    if not await scmd.setArgv(argv):
                        raise s_stormctrl.StormExit()

                    yield node, path

            # must pull through the genr to get opts set
            # ( many commands expect self.opts is set at run() )
            genr, empty = await pullone(genx())

            try:
                if runtsafe:
                    argv = await self.kids[1].compute(runt, None)
                    if not await scmd.setArgv(argv):
                        raise s_stormctrl.StormExit()

                if runtsafe or not empty:
                    async with contextlib.aclosing(scmd.execStormCmd(runt, genr)) as agen:
                        async for item in agen:
                            yield item

            finally:
                await genr.aclose()

class SetVarOper(Oper):

    async def run(self, runt, genr):

        name = self.kids[0].value()

        vkid = self.kids[1]

        count = 0

        async for node, path in genr:
            count += 1

            valu = await vkid.compute(runt, path)
            if valu is undef:
                await runt.popVar(name)
                # TODO detect which to update here
                await path.popVar(name)

            else:
                await runt.setVar(name, valu)
                # TODO detect which to update here
                await path.setVar(name, valu)

            yield node, path

        if count == 0 and vkid.isRuntSafe(runt):
            valu = await vkid.compute(runt, None)
            if valu is undef:
                await runt.popVar(name)
            else:
                await runt.setVar(name, valu)

    def getRuntVars(self, runt):

        name = self.kids[0].value()
        if runt.runtvars.get(name) is None and self.kids[1].hasVarName(name):
            exc = s_exc.NoSuchVar(mesg=f'Missing variable: {name}', name=name)
            raise self.kids[0].addExcInfo(exc)

        yield name, self.kids[1].isRuntSafe(runt)
        for k in self.kids:
            yield from k.getRuntVars(runt)

class SetItemOper(Oper):
    '''
    $foo.bar = baz
    $foo."bar baz" = faz
    $foo.$bar = baz
    '''
    async def run(self, runt, genr):

        count = 0
        async for node, path in genr:

            count += 1

            item = s_stormtypes.fromprim(await self.kids[0].compute(runt, path), basetypes=False)

            if runt.readonly and not getattr(item.setitem, '_storm_readonly', False):
                mesg = 'Storm runtime is in readonly mode, cannot create or edit nodes and other graph data.'
                raise self.kids[0].addExcInfo(s_exc.IsReadOnly(mesg=mesg))

            name = await self.kids[1].compute(runt, path)
            valu = await self.kids[2].compute(runt, path)

            # TODO: ditch this when storm goes full heavy object
            with s_scope.enter({'runt': runt}):
                await item.setitem(name, valu)

            yield node, path

        if count == 0 and self.isRuntSafe(runt):

            item = s_stormtypes.fromprim(await self.kids[0].compute(runt, None), basetypes=False)

            name = await self.kids[1].compute(runt, None)
            valu = await self.kids[2].compute(runt, None)

            if runt.readonly and not getattr(item.setitem, '_storm_readonly', False):
                mesg = 'Storm runtime is in readonly mode, cannot create or edit nodes and other graph data.'
                raise self.kids[0].addExcInfo(s_exc.IsReadOnly(mesg=mesg))

            # TODO: ditch this when storm goes full heavy object
            with s_scope.enter({'runt': runt}):
                await item.setitem(name, valu)

class VarListSetOper(Oper):

    async def run(self, runt, genr):

        names = self.kids[0].value()
        vkid = self.kids[1]

        async for node, path in genr:

            item = await vkid.compute(runt, path)
            item = [i async for i in s_stormtypes.toiter(item)]

            if len(item) < len(names):
                mesg = f'Attempting to assign more items than we have variables to assign to: {repr(item)[:256]}'
                exc = s_exc.StormVarListError(mesg=mesg, names=names, numitems=len(item))
                raise self.kids[0].addExcInfo(exc)

            for name, valu in zip(names, item):
                await runt.setVar(name, valu)
                await path.setVar(name, valu)

            yield node, path

        if vkid.isRuntSafe(runt):

            item = await vkid.compute(runt, None)
            item = [i async for i in s_stormtypes.toiter(item)]

            if len(item) < len(names):
                mesg = f'Attempting to assign more items than we have variables to assign to: {repr(item)[:256]}'
                exc = s_exc.StormVarListError(mesg=mesg, names=names, numitems=len(item))
                raise self.kids[0].addExcInfo(exc)

            for name, valu in zip(names, item):
                await runt.setVar(name, valu)

            async for item in genr:
                yield item

            return

    def getRuntVars(self, runt):
        runtsafe = self.kids[1].isRuntSafe(runt)
        for name in self.kids[0].value():
            yield name, runtsafe

class VarEvalOper(Oper):
    '''
    Facilitate a stand-alone operator that evaluates a var.
    $foo.bar("baz")
    '''
    async def run(self, runt, genr):

        anynodes = False
        async for node, path in genr:
            anynodes = True
            await self.kids[0].compute(runt, path)
            yield node, path

        if not anynodes and self.isRuntSafe(runt):

            valu = await self.kids[0].compute(runt, None)

            if isinstance(valu, types.AsyncGeneratorType):
                async for item in valu:
                    await asyncio.sleep(0)

class SwitchCase(Oper):

    def prepare(self):
        self.cases = {}
        self.defcase = None

        for cent in self.kids[1:]:

            # if they only have one kid, it's a default case.
            if len(cent.kids) == 1:
                self.defcase = cent.kids[0]
                continue

            valu = cent.kids[0].value()
            self.cases[valu] = cent.kids[1]

    async def run(self, runt, genr):
        count = 0
        async for node, path in genr:
            count += 1

            varv = await self.kids[0].compute(runt, path)

            # TODO:  when we have var type system, do type-aware comparison
            subq = self.cases.get(str(varv))
            if subq is None and self.defcase is not None:
                subq = self.defcase

            if subq is None:
                yield (node, path)
            else:
                async for item in subq.inline(runt, s_common.agen((node, path))):
                    yield item

        if count == 0 and self.kids[0].isRuntSafe(runt):
            # no nodes and a runt safe value should execute
            varv = await self.kids[0].compute(runt, None)

            subq = self.cases.get(str(varv))
            if subq is None and self.defcase is not None:
                subq = self.defcase

            if subq is None:
                return

            async for item in subq.inline(runt, s_common.agen()):
                yield item


class CaseEntry(AstNode):
    pass

class LiftOper(Oper):

    def __init__(self, astinfo, kids=()):
        Oper.__init__(self, astinfo, kids=kids)
        self.reverse = False

    def reverseLift(self, astinfo):
        self.astinfo = astinfo
        self.reverse = True

    async def run(self, runt, genr):

        if self.isRuntSafe(runt):

            # runtime safe lift operation
            async for item in genr:
                yield item

            async for node in self.lift(runt, None):
                yield node, runt.initPath(node)

            return

        async for node, path in genr:

            yield node, path

            async for subn in self.lift(runt, path):
                yield subn, path.fork(subn)

    async def lift(self, runt, path):  # pragma: no cover
        raise NotImplementedError('Must define lift(runt, path)')

class YieldValu(Oper):

    async def run(self, runt, genr):

        node = None

        async for node, path in genr:
            valu = await self.kids[0].compute(runt, path)
            async with contextlib.aclosing(self.yieldFromValu(runt, valu)) as agen:
                async for subn in agen:
                    yield subn, runt.initPath(subn)
            yield node, path

        if node is None and self.kids[0].isRuntSafe(runt):
            valu = await self.kids[0].compute(runt, None)
            async with contextlib.aclosing(self.yieldFromValu(runt, valu)) as agen:
                async for subn in agen:
                    yield subn, runt.initPath(subn)

    async def yieldFromValu(self, runt, valu):

        viewiden = runt.snap.view.iden

        # there is nothing in None... ;)
        if valu is None:
            return

        # a little DWIM on what we get back...
        # ( most common case will be stormtypes libs agenr -> iden|buid )
        # buid list -> nodes
        if isinstance(valu, bytes):
            node = await runt.snap.getNodeByBuid(valu)
            if node is not None:
                yield node

            return

        # iden list -> nodes
        if isinstance(valu, str):
            try:
                buid = s_common.uhex(valu)
            except binascii.Error:
                mesg = 'Yield string must be iden in hexdecimal. Got: %r' % (valu,)
                raise self.kids[0].addExcInfo(s_exc.BadLiftValu(mesg=mesg))

            node = await runt.snap.getNodeByBuid(buid)
            if node is not None:
                yield node

            return

        if isinstance(valu, types.AsyncGeneratorType):
            try:
                async for item in valu:
                    async for node in self.yieldFromValu(runt, item):
                        yield node
            finally:
                await valu.aclose()
            return

        if isinstance(valu, types.GeneratorType):
            try:
                for item in valu:
                    async for node in self.yieldFromValu(runt, item):
                        yield node
            finally:
                valu.close()
            return

        if isinstance(valu, (list, tuple, set)):
            for item in valu:
                async for node in self.yieldFromValu(runt, item):
                    yield node
            return

        if isinstance(valu, s_stormtypes.Node):
            valu = valu.valu
            if valu.snap.view.iden != viewiden:
                mesg = f'Node is not from the current view. Node {valu.iden()} is from {valu.snap.view.iden} expected {viewiden}'
                raise s_exc.BadLiftValu(mesg=mesg)
            yield valu
            return

        if isinstance(valu, s_node.Node):
            if valu.snap.view.iden != viewiden:
                mesg = f'Node is not from the current view. Node {valu.iden()} is from {valu.snap.view.iden} expected {viewiden}'
                raise s_exc.BadLiftValu(mesg=mesg)
            yield valu
            return

        if isinstance(valu, (s_stormtypes.List, s_stormtypes.Set)):
            for item in valu.valu:
                async for node in self.yieldFromValu(runt, item):
                    yield node
            return

        if isinstance(valu, s_stormtypes.Prim):
            async with contextlib.aclosing(valu.nodes()) as genr:
                async for node in genr:
                    if node.snap.view.iden != viewiden:
                        mesg = f'Node is not from the current view. Node {node.iden()} is from {node.snap.view.iden} expected {viewiden}'
                        raise s_exc.BadLiftValu(mesg=mesg)
                    yield node
                return

class LiftTag(LiftOper):

    async def lift(self, runt, path):

        tag = await self.kids[0].compute(runt, path)

        if len(self.kids) == 3:

            cmpr = await self.kids[1].compute(runt, path)
            valu = await toprim(await self.kids[2].compute(runt, path))

            async for node in runt.snap.nodesByTagValu(tag, cmpr, valu, reverse=self.reverse):
                yield node

            return

        subtype = None
        if len(self.kids) == 2:
            subtype = await self.kids[1].compute(runt, path)

        async for node in runt.snap.nodesByTag(tag, reverse=self.reverse, subtype=subtype):
            yield node

class LiftByArray(LiftOper):
    '''
    :prop*[range=(200, 400)]
    '''
    async def lift(self, runt, path):

        name = await self.kids[0].compute(runt, path)
        cmpr = await self.kids[1].compute(runt, path)
        valu = await s_stormtypes.tostor(await self.kids[2].compute(runt, path))

        prop = runt.model.props.get(name)
        if prop is not None:
            async for node in runt.snap.nodesByPropArray(name, cmpr, valu, reverse=self.reverse):
                yield node
            return

        proplist = runt.model.ifaceprops.get(name)
        if proplist is None:
            raise self.kids[0].addExcInfo(s_exc.NoSuchProp.init(name))

        props = []
        for propname in proplist:
            props.append(runt.model.props.get(propname))

        relname = props[0].name
        def cmprkey(node):
            return node.get(relname)

        genrs = []
        for prop in props:
            genrs.append(runt.snap.nodesByPropArray(prop.full, cmpr, valu, reverse=self.reverse))

        async for node in s_common.merggenr2(genrs, cmprkey, reverse=self.reverse):
            yield node

class LiftTagProp(LiftOper):
    '''
    #foo.bar:baz [ = x ]
    '''
    async def lift(self, runt, path):

        tag, prop = await self.kids[0].compute(runt, path)

        if len(self.kids) == 3:

            cmpr = await self.kids[1].compute(runt, path)
            valu = await s_stormtypes.tostor(await self.kids[2].compute(runt, path))

            async for node in runt.snap.nodesByTagPropValu(None, tag, prop, cmpr, valu, reverse=self.reverse):
                yield node

            return

        subtype = None
        if len(self.kids) == 2:
            subtype = await self.kids[1].compute(runt, path)

        async for node in runt.snap.nodesByTagProp(None, tag, prop, reverse=self.reverse, subtype=subtype):
            yield node

class LiftFormTagProp(LiftOper):
    '''
    hehe:haha#foo.bar:baz [ = x ]
    '''

    async def lift(self, runt, path):

        formname, tag, prop = await self.kids[0].compute(runt, path)

        forms = runt.model.reqFormsByLook(formname, self.kids[0].addExcInfo)

        def cmprkey(node):
            return node.getTagProp(tag, prop)

        genrs = []

        if len(self.kids) == 3:

            cmpr = await self.kids[1].compute(runt, path)
            valu = await s_stormtypes.tostor(await self.kids[2].compute(runt, path))

            for form in forms:
                genrs.append(runt.snap.nodesByTagPropValu(form, tag, prop, cmpr, valu, reverse=self.reverse))

        elif len(self.kids) == 2:
            subtype = await self.kids[1].compute(runt, path)
<<<<<<< HEAD
=======

            for form in forms:
                genrs.append(runt.snap.nodesByTagProp(form, tag, prop, reverse=self.reverse, subtype=subtype))
>>>>>>> e1cade84

        else:
            for form in forms:
                genrs.append(runt.snap.nodesByTagProp(form, tag, prop, reverse=self.reverse, subtype=subtype))

        else:
            for form in forms:
                genrs.append(runt.snap.nodesByTagProp(form, tag, prop, reverse=self.reverse))

        async for node in s_common.merggenr2(genrs, cmprkey, reverse=self.reverse):
            yield node

class LiftTagTag(LiftOper):
    '''
    ##foo.bar
    '''

    async def lift(self, runt, path):

        tagname = await self.kids[0].compute(runt, path)

        node = await runt.snap.getNodeByNdef(('syn:tag', tagname))
        if node is None:
            return

        # only apply the lift valu to the top level tag of tags, not to the sub tags
        if len(self.kids) == 3:
            cmpr = await self.kids[1].compute(runt, path)
            valu = await toprim(await self.kids[2].compute(runt, path))
            genr = runt.snap.nodesByTagValu(tagname, cmpr, valu, reverse=self.reverse)

        else:

            genr = runt.snap.nodesByTag(tagname, reverse=self.reverse)

        done = set([tagname])
        todo = collections.deque([genr])

        while todo:

            genr = todo.popleft()

            async for node in genr:

                if node.form.name == 'syn:tag':

                    tagname = node.ndef[1]
                    if tagname not in done:
                        done.add(tagname)
                        todo.append(runt.snap.nodesByTag(tagname, reverse=self.reverse))

                    continue

                yield node


class LiftFormTag(LiftOper):

    async def lift(self, runt, path):

        formname = await self.kids[0].compute(runt, path)

        forms = runt.model.reqFormsByLook(formname, self.kids[0].addExcInfo)

        genrs = []
        tag = await self.kids[1].compute(runt, path)

        if len(self.kids) == 4:

            cmpr = await self.kids[2].compute(runt, path)
            valu = await toprim(await self.kids[3].compute(runt, path))

            for form in forms:
                genrs.append(runt.snap.nodesByTagValu(tag, cmpr, valu, form=form, reverse=self.reverse))

            def cmprkey(node):
                return node.getTag(tag, defval=(0, 0))

        elif len(self.kids) == 3:
            ptyp = runt.model.type('ival')
            subtype = await self.kids[2].compute(runt, path)
            if (styp := ptyp.subtypes.get(subtype)) is None:
                raise s_exc.NoSuchType(name=subtype, mesg=f'Invalid subtype {subtype} for tag ival.')
            (ptyp, getr) = styp

            for form in forms:
                genrs.append(runt.snap.nodesByTag(tag, form=form, reverse=self.reverse, subtype=subtype))

            def cmprkey(node):
                return getr(node.getTag(tag, defval=(0, 0)))

        else:
            for form in forms:
                genrs.append(runt.snap.nodesByTag(tag, form=form, reverse=self.reverse))

            def cmprkey(node):
                return node.getTag(tag, defval=(0, 0))

        async for node in s_common.merggenr2(genrs, cmprkey=cmprkey, reverse=self.reverse):
            yield node

class LiftProp(LiftOper):

    async def lift(self, runt, path):

        name = await tostr(await self.kids[0].compute(runt, path))

        subtype = None
        if len(self.kids) == 2:
            subtype = await self.kids[1].compute(runt, path)

        prop = runt.model.props.get(name)
        if prop is not None:
            async for node in self.proplift(prop, runt, path, subtype=subtype):
                yield node
            return

        proplist = runt.model.reqPropsByLook(name, self.kids[0].addExcInfo)

        props = []
        for propname in proplist:
            props.append(runt.model.props.get(propname))

        if len(props) == 1 or props[0].isform:
            for prop in props:
                async for node in self.proplift(prop, runt, path, subtype=subtype):
                    yield node
            return

        relname = props[0].name
        def cmprkey(node):
            return node.get(relname)

        genrs = []
        for prop in props:
            genrs.append(self.proplift(prop, runt, path))

        async for node in s_common.merggenr2(genrs, cmprkey, reverse=self.reverse):
            yield node

    async def proplift(self, prop, runt, path, subtype=None):

        # check if we can optimize a form lift
        if subtype is None and prop.isform:

            async for hint in self.getRightHints(runt, path):
                if hint[0] == 'tag':
                    tagname = hint[1].get('name')
                    async for node in runt.snap.nodesByTag(tagname, form=prop.full, reverse=self.reverse):
                        yield node
                    return

                if hint[0] == 'relprop':
                    relpropname = hint[1].get('name')
                    isuniv = hint[1].get('univ')

                    if isuniv:
                        fullname = ''.join([prop.full, relpropname])
                    else:
                        fullname = ':'.join([prop.full, relpropname])

                    prop = runt.model.prop(fullname)
                    if prop is None:
                        continue

                    cmpr = hint[1].get('cmpr')
                    valu = hint[1].get('valu')

                    if cmpr is not None and valu is not None:
                        try:
                            # try lifting by valu but no guarantee a cmpr is available
                            async for node in runt.snap.nodesByPropValu(fullname, cmpr, valu, reverse=self.reverse):
                                yield node
                            return
                        except asyncio.CancelledError:  # pragma: no cover
                            raise
                        except:
                            pass

                    async for node in runt.snap.nodesByProp(fullname, reverse=self.reverse):
                        yield node
                    return

        async for node in runt.snap.nodesByProp(prop.full, reverse=self.reverse, subtype=subtype):
            yield node

    async def getRightHints(self, runt, path):

        for oper in self.iterright():

            # we can skip other lifts but that's it...
            if isinstance(oper, LiftOper):
                continue

            if isinstance(oper, FiltOper):
                for hint in await oper.getLiftHints(runt, path):
                    yield hint
                continue

            return

class LiftPropBy(LiftOper):

    async def lift(self, runt, path):
        name = await self.kids[0].compute(runt, path)
        cmpr = await self.kids[1].compute(runt, path)
        valu = await self.kids[2].compute(runt, path)

        if not isinstance(valu, s_node.Node):
            valu = await s_stormtypes.tostor(valu)

        prop = runt.model.props.get(name)
        if prop is not None:
            props = (prop,)
        else:
            proplist = runt.model.ifaceprops.get(name)
            if proplist is None:
                raise self.kids[0].addExcInfo(s_exc.NoSuchProp.init(name))

            props = []
            for propname in proplist:
                props.append(runt.model.props.get(propname))

        try:
            if len(props) == 1:
                prop = props[0]
                async for node in runt.snap.nodesByPropValu(prop.full, cmpr, valu, reverse=self.reverse):
                    yield node
                return

            relname = props[0].name
            def cmprkey(node):
                return node.get(relname)

            genrs = []
            for prop in props:
                genrs.append(runt.snap.nodesByPropValu(prop.full, cmpr, valu, reverse=self.reverse))

            async for node in s_common.merggenr2(genrs, cmprkey, reverse=self.reverse):
                yield node

        except s_exc.BadTypeValu as e:
            raise self.kids[2].addExcInfo(e)

        except s_exc.SynErr as e:
            raise self.addExcInfo(e)

class PivotOper(Oper):

    def __init__(self, astinfo, kids=(), isjoin=False):
        Oper.__init__(self, astinfo, kids=kids)
        self.isjoin = isjoin

    def repr(self):
        return f'{self.__class__.__name__}: {self.kids}, isjoin={self.isjoin}'

    def __repr__(self):
        return self.repr()

class RawPivot(PivotOper):
    '''
    -> { <varsfrompath> }
    '''
    async def run(self, runt, genr):
        query = self.kids[0]
        async for node, path in genr:
            async with runt.getSubRuntime(query) as subr:
                async for node, path in subr.execute():
                    yield node, path

class PivotOut(PivotOper):
    '''
    -> *
    '''
    async def run(self, runt, genr):

        async for node, path in genr:

            if self.isjoin:
                yield node, path

            async for item in self.getPivsOut(runt, node, path):
                yield item

    async def getPivsOut(self, runt, node, path):

        # <syn:tag> -> * is "from tags to nodes with tags"
        if node.form.name == 'syn:tag':

            async for pivo in runt.snap.nodesByTag(node.ndef[1]):
                yield pivo, path.fork(pivo)

            return

        if isinstance(node.form.type, s_types.Edge):
            n2def = node.get('n2')
            pivo = await runt.snap.getNodeByNdef(n2def)
            if pivo is None:  # pragma: no cover
                logger.warning(f'Missing node corresponding to ndef {n2def} on edge')
                return

            yield pivo, path.fork(pivo)
            return

        for name, prop in node.form.props.items():

            valu = node.get(name)
            if valu is None:
                continue

            # if the outbound prop is an ndef...
            if isinstance(prop.type, s_types.Ndef):
                pivo = await runt.snap.getNodeByNdef(valu)
                if pivo is None:
                    continue

                yield pivo, path.fork(pivo)
                continue

            if isinstance(prop.type, s_types.Array):
                typename = prop.type.opts.get('type')
                if runt.model.forms.get(typename) is not None:
                    for item in valu:
                        async for pivo in runt.snap.nodesByPropValu(typename, '=', item):
                            yield pivo, path.fork(pivo)

            form = runt.model.forms.get(prop.type.name)
            if form is None:
                continue

            if prop.isrunt:
                async for pivo in runt.snap.nodesByPropValu(form.name, '=', valu):
                    yield pivo, path.fork(pivo)
                continue

            pivo = await runt.snap.getNodeByNdef((form.name, valu))
            if pivo is None:  # pragma: no cover
                continue

            # avoid self references
            if pivo.nid == node.nid:
                continue

            yield pivo, path.fork(pivo)

class N1WalkNPivo(PivotOut):

    async def run(self, runt, genr):

        async for node, path in genr:

            if self.isjoin:
                yield node, path

            async for item in self.getPivsOut(runt, node, path):
                yield item

            async for (verb, n2nid) in node.iterEdgesN1():
                wnode = await runt.snap.getNodeByNid(n2nid)
                if wnode is not None:
                    yield wnode, path.fork(wnode)

class PivotToTags(PivotOper):
    '''
    -> #                pivot to all leaf tag nodes
    -> #*               pivot to all tag nodes
    -> #cno.*           pivot to all tag nodes which match cno.*
    -> #foo.bar         pivot to the tag node foo.bar if present
    '''
    async def run(self, runt, genr):

        leaf = False

        assert len(self.kids) == 1
        kid = self.kids[0]
        assert isinstance(kid, TagMatch)

        if kid.isconst:

            mval = kid.constval

            if not mval:

                leaf = True

                async def filter(x, path):
                    return True

            elif kid.hasglob():

                # glob matcher...
                async def filter(x, path):
                    return fnmatch.fnmatch(x, mval)

            else:

                async def filter(x, path):
                    return x == mval
        else:  # We have a $var as a segment

            if kid.hasglob():

                async def filter(x, path):
                    valu = await kid.compute(runt, path)
                    return fnmatch.fnmatch(x, valu)

            else:

                async def filter(x, path):
                    valu = await kid.compute(runt, path)
                    return x == valu

        async for node, path in genr:

            if self.isjoin:
                yield node, path

            for name, _ in node.getTags(leaf=leaf):

                if not await filter(name, path):
                    await asyncio.sleep(0)
                    continue

                pivo = await runt.snap.getNodeByNdef(('syn:tag', name))
                if pivo is None:
                    continue

                yield pivo, path.fork(pivo)

class PivotIn(PivotOper):
    '''
    <- *
    '''

    async def run(self, runt, genr):

        async for node, path in genr:

            if self.isjoin:
                yield node, path

            async for item in self.getPivsIn(runt, node, path):
                yield item

    async def getPivsIn(self, runt, node, path):

        # if it's a graph edge, use :n1
        if isinstance(node.form.type, s_types.Edge):

            ndef = node.get('n1')

            pivo = await runt.snap.getNodeByNdef(ndef)
            if pivo is not None:
                yield pivo, path.fork(pivo)

            return

        name, valu = node.ndef

        for prop in runt.model.getPropsByType(name):
            async for pivo in runt.snap.nodesByPropValu(prop.full, '=', valu):
                yield pivo, path.fork(pivo)

        for prop in runt.model.getArrayPropsByType(name):
            async for pivo in runt.snap.nodesByPropArray(prop.full, '=', valu):
                yield pivo, path.fork(pivo)

class N2WalkNPivo(PivotIn):

    async def run(self, runt, genr):

        async for node, path in genr:

            if self.isjoin:
                yield node, path

            async for item in self.getPivsIn(runt, node, path):
                yield item

            async for (verb, n1nid) in node.iterEdgesN2():
                wnode = await runt.snap.getNodeByNid(n1nid)
                if wnode is not None:
                    yield wnode, path.fork(wnode)

class PivotInFrom(PivotOper):
    '''
    <- foo:edge
    '''

    async def run(self, runt, genr):

        name = self.kids[0].value()

        form = runt.model.forms.get(name)
        if form is None:
            raise self.kids[0].addExcInfo(s_exc.NoSuchForm.init(name))

        # <- edge
        if isinstance(form.type, s_types.Edge):

            full = form.name + ':n2'

            async for node, path in genr:

                if self.isjoin:
                    yield node, path

                async for pivo in runt.snap.nodesByPropValu(full, '=', node.ndef):
                    yield pivo, path.fork(pivo)

            return

        # edge <- form
        async for node, path in genr:

            if self.isjoin:
                yield node, path

            if not isinstance(node.form.type, s_types.Edge):
                mesg = f'Pivot in from a specific form cannot be used with nodes of type {node.form.type.name}'
                raise self.addExcInfo(s_exc.StormRuntimeError(mesg=mesg, name=node.form.type.name))

            # dont bother traversing edges to the wrong form
            if node.get('n1:form') != form.name:
                continue

            n1def = node.get('n1')

            pivo = await runt.snap.getNodeByNdef(n1def)
            if pivo is None:
                continue

            yield pivo, path.fork(pivo)

class FormPivot(PivotOper):
    '''
    -> foo:bar
    '''

    def pivogenr(self, runt, prop):

        # -> baz:ndef
        if isinstance(prop.type, s_types.Ndef):

            async def pgenr(node, strict=True):
                async for pivo in runt.snap.nodesByPropValu(prop.full, '=', node.ndef):
                    yield pivo

        elif not prop.isform:

            isarray = isinstance(prop.type, s_types.Array)

            # plain old pivot...
            async def pgenr(node, strict=True):

                valu = node.ndef[1]

                if isarray:
                    ngenr = runt.snap.nodesByPropArray(prop.full, '=', valu)
                else:
                    ngenr = runt.snap.nodesByPropValu(prop.full, '=', valu)

                # TODO cache/bypass normalization in loop!
                async for pivo in ngenr:
                    yield pivo

        # if dest form is a subtype of a graph "edge", use N1 automatically
        elif isinstance(prop.type, s_types.Edge):

            full = prop.name + ':n1'

            async def pgenr(node, strict=True):
                async for pivo in runt.snap.nodesByPropValu(full, '=', node.ndef):
                    yield pivo

        else:
            # form -> form pivot is nonsensical. Lets help out...

            # form name and type name match
            destform = prop

            async def pgenr(node, strict=True):

                # <syn:tag> -> <form> is "from tags to nodes" pivot
                if node.form.name == 'syn:tag' and prop.isform:
                    async for pivo in runt.snap.nodesByTag(node.ndef[1], form=prop.name):
                        yield pivo

                    return

                # if the source node is a graph edge, use n2
                if isinstance(node.form.type, s_types.Edge):

                    n2def = node.get('n2')
                    if n2def[0] != destform.name:
                        return

                    pivo = await runt.snap.getNodeByNdef(node.get('n2'))
                    if pivo:
                        yield pivo

                    return

                #########################################################################
                # regular "-> form" pivot (ie inet:dns:a -> inet:fqdn)

                found = False   # have we found a ref/pivot?
                refs = node.form.getRefsOut()
                for refsname, refsform in refs.get('prop'):

                    if refsform != destform.name:
                        continue

                    found = True

                    refsvalu = node.get(refsname)
                    if refsvalu is not None:
                        async for pivo in runt.snap.nodesByPropValu(refsform, '=', refsvalu):
                            yield pivo

                for refsname, refsform in refs.get('array'):

                    if refsform != destform.name:
                        continue

                    found = True

                    refsvalu = node.get(refsname)
                    if refsvalu is not None:
                        for refselem in refsvalu:
                            async for pivo in runt.snap.nodesByPropValu(destform.name, '=', refselem):
                                yield pivo

                for refsname in refs.get('ndef'):

                    found = True

                    refsvalu = node.get(refsname)
                    if refsvalu is not None and refsvalu[0] == destform.name:
                        pivo = await runt.snap.getNodeByNdef(refsvalu)
                        if pivo is not None:
                            yield pivo

                #########################################################################
                # reverse "-> form" pivots (ie inet:fqdn -> inet:dns:a)
                refs = destform.getRefsOut()

                # "reverse" property references...
                for refsname, refsform in refs.get('prop'):

                    if refsform != node.form.name:
                        continue

                    found = True

                    refsprop = destform.props.get(refsname)
                    async for pivo in runt.snap.nodesByPropValu(refsprop.full, '=', node.ndef[1]):
                        yield pivo

                # "reverse" array references...
                for refsname, refsform in refs.get('array'):

                    if refsform != node.form.name:
                        continue

                    found = True

                    destprop = destform.props.get(refsname)
                    async for pivo in runt.snap.nodesByPropArray(destprop.full, '=', node.ndef[1]):
                        yield pivo

                # "reverse" ndef references...
                for refsname in refs.get('ndef'):

                    found = True

                    refsprop = destform.props.get(refsname)
                    async for pivo in runt.snap.nodesByPropValu(refsprop.full, '=', node.ndef):
                        yield pivo

                if strict and not found:
                    mesg = f'No pivot found for {node.form.name} -> {destform.name}.'
                    raise self.addExcInfo(s_exc.NoSuchPivot(n1=node.form.name, n2=destform.name, mesg=mesg))

        return pgenr

    def buildgenr(self, runt, name):

        if isinstance(name, list) or (prop := runt.model.props.get(name)) is None:

            proplist = None
            if isinstance(name, list):
                proplist = name
            else:
                proplist = runt.model.reqPropsByLook(name, extra=self.kids[0].addExcInfo)

            pgenrs = []
            for propname in proplist:
                prop = runt.model.props.get(propname)
                if prop is None:
                    raise self.kids[0].addExcInfo(s_exc.NoSuchProp.init(propname))

                pgenrs.append(self.pivogenr(runt, prop))

            async def listpivot(node):
                for pgenr in pgenrs:
                    async for pivo in pgenr(node, strict=False):
                        yield pivo

            return listpivot

        return self.pivogenr(runt, prop)

    async def run(self, runt, genr):

        pgenr = None
        warned = False

        async for node, path in genr:

            if pgenr is None or not self.kids[0].isconst:
                name = await self.kids[0].compute(runt, None)
                pgenr = self.buildgenr(runt, name)

            if self.isjoin:
                yield node, path

            try:
                async for pivo in pgenr(node):
                    yield pivo, path.fork(pivo)
            except (s_exc.BadTypeValu, s_exc.BadLiftValu) as e:
                if not warned:
                    logger.warning(f'Caught error during pivot: {e.items()}')
                    warned = True
                items = e.items()
                mesg = items.pop('mesg', '')
                mesg = ': '.join((f'{e.__class__.__qualname__} [{repr(node.ndef[1])}] during pivot', mesg))
                await runt.snap.warn(mesg, **items)

class PropPivotOut(PivotOper):
    '''
    :prop -> *
    '''
    async def run(self, runt, genr):

        warned = False
        async for node, path in genr:

            if self.isjoin:
                yield node, path

            name = await self.kids[0].compute(runt, path)

            prop = node.form.props.get(name)
            if prop is None:
                # all filters must sleep
                await asyncio.sleep(0)
                continue

            valu = node.get(name)
            if valu is None:
                # all filters must sleep
                await asyncio.sleep(0)
                continue

            if prop.type.isarray:
                fname = prop.type.arraytype.name
                if runt.model.forms.get(fname) is None:
                    if not warned:
                        mesg = f'The source property "{name}" array type "{fname}" is not a form. Cannot pivot.'
                        await runt.snap.warn(mesg)
                        warned = True
                    continue

                for item in valu:
                    async for pivo in runt.snap.nodesByPropValu(fname, '=', item):
                        yield pivo, path.fork(pivo)

                continue

            # ndef pivot out syntax...
            # :ndef -> *
            if isinstance(prop.type, s_types.Ndef):
                pivo = await runt.snap.getNodeByNdef(valu)
                if pivo is None:
                    logger.warning(f'Missing node corresponding to ndef {valu}')
                    continue
                yield pivo, path.fork(pivo)
                continue

            # :prop -> *
            fname = prop.type.name
            if prop.modl.form(fname) is None:
                if warned is False:
                    await runt.snap.warn(f'The source property "{name}" type "{fname}" is not a form. Cannot pivot.')
                    warned = True
                continue

            ndef = (fname, valu)
            pivo = await runt.snap.getNodeByNdef(ndef)
            # A node explicitly deleted in the graph or missing from a underlying layer
            # could cause this lift to return None.
            if pivo:
                yield pivo, path.fork(pivo)


class PropPivot(PivotOper):
    '''
    :foo -> bar:foo
    '''

    def pivogenr(self, runt, prop):

        async def pgenr(node, srctype, valu, strict=True):

            # TODO cache/bypass normalization in loop!

            # pivoting from an array prop to a non-array prop needs an extra loop
            if srctype.isarray and not prop.type.isarray:

                for arrayval in valu:
                    async for pivo in runt.snap.nodesByPropValu(prop.full, '=', arrayval):
                        yield pivo

                return

            if prop.type.isarray and not srctype.isarray:
                genr = runt.snap.nodesByPropArray(prop.full, '=', valu)
            else:
                genr = runt.snap.nodesByPropValu(prop.full, '=', valu)

            async for pivo in genr:
                yield pivo

        return pgenr

    def buildgenr(self, runt, name):

        if isinstance(name, list) or (prop := runt.model.props.get(name)) is None:

            proplist = None
            if isinstance(name, list):
                proplist = name
            else:
                proplist = runt.model.ifaceprops.get(name)

            if proplist is None:
                raise self.kids[0].addExcInfo(s_exc.NoSuchProp.init(name))

            pgenrs = []
            for propname in proplist:
                prop = runt.model.props.get(propname)
                if prop is None:
                    raise self.kids[0].addExcInfo(s_exc.NoSuchProp.init(propname))

                pgenrs.append(self.pivogenr(runt, prop))

            async def listpivot(node, srctype, valu):
                for pgenr in pgenrs:
                    async for pivo in pgenr(node, srctype, valu, strict=False):
                        yield pivo

            return(listpivot)

        return self.pivogenr(runt, prop)

    async def run(self, runt, genr):

        pgenr = None
        warned = False

        async for node, path in genr:

            if pgenr is None or not self.kids[1].isconst:
                name = await self.kids[1].compute(runt, None)
                pgenr = self.buildgenr(runt, name)

            if self.isjoin:
                yield node, path

            srctype, valu = await self.kids[0].getTypeAndValu(runt, path)
            if valu is None:
                # all filters must sleep
                await asyncio.sleep(0)
                continue

            try:
                async for pivo in pgenr(node, srctype, valu):
                    yield pivo, path.fork(pivo)

            except (s_exc.BadTypeValu, s_exc.BadLiftValu) as e:
                if not warned:
                    logger.warning(f'Caught error during pivot: {e.items()}')
                    warned = True
                items = e.items()
                mesg = items.pop('mesg', '')
                mesg = ': '.join((f'{e.__class__.__qualname__} [{repr(valu)}] during pivot', mesg))
                await runt.snap.warn(mesg, **items)

class Value(AstNode):
    '''
    The base class for all values and value expressions.
    '''

    def __init__(self, astinfo, kids=()):
        AstNode.__init__(self, astinfo, kids=kids)

    def __repr__(self):
        return self.repr()

    def isRuntSafe(self, runt):
        return all(k.isRuntSafe(runt) for k in self.kids)

    async def compute(self, runt, path):  # pragma: no cover
        raise self.addExcInfo(s_exc.NoSuchImpl(name=f'{self.__class__.__name__}.compute()'))

    async def getLiftHints(self, runt, path):
        return []

    async def getCondEval(self, runt):
        '''
        Return a function that may be used to evaluate the boolean truth
        of the value expression using a runtime and optional node path.
        '''
        async def cond(node, path):
            return await tobool(await self.compute(runt, path))

        return cond

class Cond(Value):
    '''
    A condition that is evaluated to filter nodes.
    '''
    # Keeping the distinction of Cond as a subclass of Value
    # due to the fact that Cond instances may always presume
    # they are being evaluated per node.

class SubqCond(Cond):

    def __init__(self, astinfo, kids=()):
        Cond.__init__(self, astinfo, kids=kids)
        self.funcs = {
            '=': self._subqCondEq,
            '>': self._subqCondGt,
            '<': self._subqCondLt,
            '>=': self._subqCondGe,
            '<=': self._subqCondLe,
            '!=': self._subqCondNe,
        }

    async def _runSubQuery(self, runt, node, path):
        size = 1
        genr = s_common.agen((node, path))
        async for item in self.kids[0].run(runt, genr):
            yield size, item
            size += 1

    def _subqCondEq(self, runt):

        async def cond(node, path):

            size = 0
            item = None
            valu = s_stormtypes.intify(await self.kids[2].compute(runt, path))

            async for size, item in self._runSubQuery(runt, node, path):
                if size > valu:
                    path.vars.update(item[1].vars)
                    return False

            if item:
                path.vars.update(item[1].vars)
            return size == valu

        return cond

    def _subqCondGt(self, runt):

        async def cond(node, path):

            item = None
            valu = s_stormtypes.intify(await self.kids[2].compute(runt, path))
            async for size, item in self._runSubQuery(runt, node, path):
                if size > valu:
                    path.vars.update(item[1].vars)
                    return True

            if item:
                path.vars.update(item[1].vars)
            return False

        return cond

    def _subqCondLt(self, runt):

        async def cond(node, path):

            item = None
            valu = s_stormtypes.intify(await self.kids[2].compute(runt, path))
            async for size, item in self._runSubQuery(runt, node, path):
                if size >= valu:
                    path.vars.update(item[1].vars)
                    return False

            if item:
                path.vars.update(item[1].vars)
            return True

        return cond

    def _subqCondGe(self, runt):

        async def cond(node, path):

            item = None
            valu = s_stormtypes.intify(await self.kids[2].compute(runt, path))
            async for size, item in self._runSubQuery(runt, node, path):
                if size >= valu:
                    path.vars.update(item[1].vars)
                    return True

            if item:
                path.vars.update(item[1].vars)
            return False

        return cond

    def _subqCondLe(self, runt):

        async def cond(node, path):

            item = None
            valu = s_stormtypes.intify(await self.kids[2].compute(runt, path))
            async for size, item in self._runSubQuery(runt, node, path):
                if size > valu:
                    path.vars.update(item[1].vars)
                    return False

            if item:
                path.vars.update(item[1].vars)
            return True

        return cond

    def _subqCondNe(self, runt):

        async def cond(node, path):

            size = 0
            item = None
            valu = s_stormtypes.intify(await self.kids[2].compute(runt, path))

            async for size, item in self._runSubQuery(runt, node, path):
                if size > valu:
                    path.vars.update(item[1].vars)
                    return True

            if item:
                path.vars.update(item[1].vars)
            return size != valu

        return cond

    async def getCondEval(self, runt):

        if len(self.kids) == 3:
            cmpr = await self.kids[1].compute(runt, None)
            ctor = self.funcs.get(cmpr)
            if ctor is None:
                raise self.kids[1].addExcInfo(s_exc.NoSuchCmpr(cmpr=cmpr, type='subquery'))

            return ctor(runt)

        subq = self.kids[0]

        async def cond(node, path):
            genr = s_common.agen((node, path))
            async for _, subp in subq.run(runt, genr):
                path.vars.update(subp.vars)
                return True
            return False

        return cond

class OrCond(Cond):
    '''
    <cond> or <cond>
    '''
    async def getCondEval(self, runt):

        cond0 = await self.kids[0].getCondEval(runt)
        cond1 = await self.kids[1].getCondEval(runt)

        async def cond(node, path):

            if await cond0(node, path):
                return True

            return await cond1(node, path)

        return cond

class AndCond(Cond):
    '''
    <cond> and <cond>
    '''
    async def getLiftHints(self, runt, path):
        h0 = await self.kids[0].getLiftHints(runt, path)
        h1 = await self.kids[0].getLiftHints(runt, path)
        return h0 + h1

    async def getCondEval(self, runt):

        cond0 = await self.kids[0].getCondEval(runt)
        cond1 = await self.kids[1].getCondEval(runt)

        async def cond(node, path):

            if not await cond0(node, path):
                return False

            return await cond1(node, path)

        return cond

class NotCond(Cond):
    '''
    not <cond>
    '''

    async def getCondEval(self, runt):

        kidcond = await self.kids[0].getCondEval(runt)

        async def cond(node, path):
            return not await kidcond(node, path)

        return cond

class TagCond(Cond):
    '''
    #foo.bar
    '''
    async def getLiftHints(self, runt, path):

        kid = self.kids[0]

        if not isinstance(kid, TagMatch):
            # TODO:  we might hint based on variable value
            return []

        if not kid.isconst or kid.hasglob():
            return []

        return (
            ('tag', {'name': await kid.compute(None, None)}),
        )

    async def getCondEval(self, runt):

        assert len(self.kids) == 1

        # kid is a non-runtsafe VarValue: dynamically evaluate value of variable for each node
        async def cond(node, path):
            name = await self.kids[0].compute(runt, path)
            if name == '*':
                return bool(node.getTagNames())

            if '*' in name:
                reobj = s_cache.getTagGlobRegx(name)
                return any(reobj.fullmatch(p) for p in node.getTagNames())

            return node.getTag(name) is not None

        return cond

class HasRelPropCond(Cond):

    async def getCondEval(self, runt):

        relprop = self.kids[0]
        assert isinstance(relprop, RelProp)

        if relprop.isconst:
            name = await relprop.compute(runt, None)

            async def cond(node, path):
                return await self.hasProp(node, runt, name)

            return cond

        # relprop name itself is variable, so dynamically compute

        async def cond(node, path):
            name = await relprop.compute(runt, path)
            return await self.hasProp(node, runt, name)

        return cond

    async def hasProp(self, node, runt, name):

        ispiv = name.find('::') != -1
        if not ispiv:
            return node.has(name)

        # handle implicit pivot properties
        names = name.split('::')

        imax = len(names) - 1
        for i, part in enumerate(names):

            valu = node.get(part)
            if valu is None:
                return False

            if i >= imax:
                return True

            prop = node.form.props.get(part)
            if prop is None:
                mesg = f'No property named {node.form.name}:{part}'
                exc = s_exc.NoSuchProp(mesg=mesg, name=part, form=node.form.name)
                raise self.kids[0].addExcInfo(exc)

            form = runt.model.forms.get(prop.type.name)
            if form is None:
                mesg = f'No form {prop.type.name}'
                exc = s_exc.NoSuchForm.init(prop.type.name)
                raise self.kids[0].addExcInfo(exc)

            node = await runt.snap.getNodeByNdef((form.name, valu))
            if node is None:
                return False

    async def getLiftHints(self, runt, path):

        relprop = self.kids[0]

        name = await relprop.compute(runt, path)
        ispiv = name.find('::') != -1
        if ispiv:
            return (
                ('relprop', {'name': name.split('::')[0]}),
            )

        hint = {
            'name': name,
            'univ': isinstance(relprop, UnivProp),
        }

        return (
            ('relprop', hint),
        )

class HasTagPropCond(Cond):

    async def getCondEval(self, runt):

        async def cond(node, path):
            tag = await self.kids[0].compute(runt, path)
            name = await self.kids[1].compute(runt, path)

            if tag == '*':
                tagprops = node._getTagPropsDict()
                return any(name in props for props in tagprops.values())

            if '*' in tag:
                reobj = s_cache.getTagGlobRegx(tag)
                tagprops = node._getTagPropsDict()
                for tagname, props in tagprops.items():
                    if reobj.fullmatch(tagname) and name in props:
                        return True

            return node.hasTagProp(tag, name)

        return cond

class HasAbsPropCond(Cond):

    async def getCondEval(self, runt):

        name = await self.kids[0].compute(runt, None)

        prop = runt.model.props.get(name)
        if prop is not None:
            if prop.isform:

                async def cond(node, path):
                    return node.form.name == prop.name

                return cond

            async def cond(node, path):
                if node.form.name != prop.form.name:
                    return False

                return node.has(prop.name)

            return cond

        if name.endswith('*'):
            formlist = runt.model.reqFormsByPrefix(name[:-1], extra=self.kids[0].addExcInfo)

            async def cond(node, path):
                return node.form.name in formlist

            return cond

        if (formlist := runt.model.formsbyiface.get(name)) is not None:

            async def cond(node, path):
                return node.form.name in formlist

            return cond

        if (proplist := runt.model.ifaceprops.get(name)) is not None:

            formlist = []
            for propname in proplist:
                prop = runt.model.props.get(propname)
                formlist.append(prop.form.name)
                relname = prop.name

            async def cond(node, path):
                if node.form.name not in formlist:
                    return False

                return node.has(relname)

            return cond

        raise self.kids[0].addExcInfo(s_exc.NoSuchProp.init(name))

class ArrayCond(Cond):

    async def getCondEval(self, runt):

        name = await self.kids[0].compute(runt, None)
        cmpr = await self.kids[1].compute(runt, None)

        async def cond(node, path):

            prop = node.form.props.get(name)
            if prop is None:
                raise self.kids[0].addExcInfo(s_exc.NoSuchProp.init(name))

            if not prop.type.isarray:
                mesg = f'Array filter syntax is invalid for non-array prop {name}.'
                raise self.kids[1].addExcInfo(s_exc.BadCmprType(mesg=mesg))

            ctor = prop.type.arraytype.getCmprCtor(cmpr)

            items = node.get(name)
            if items is None:
                return False

            val2 = await self.kids[2].compute(runt, path)
            for item in items:
                if ctor(val2)(item):
                    return True

            return False

        return cond

class AbsPropCond(Cond):

    async def getCondEval(self, runt):

        name = await self.kids[0].compute(runt, None)
        cmpr = await self.kids[1].compute(runt, None)

        subtype = None

        prop = runt.model.props.get(name)
        if prop is not None:
            ptyp = prop.type
            if isinstance(self.kids[1], ByNameCmpr):
                cmprname = self.kids[1].getName()
                if (subtype := prop.type.subtypes.get(cmprname)) is not None:
                    (ptyp, getr) = subtype
                    cmpr = self.kids[1].getCmpr()

            ctor = ptyp.getCmprCtor(cmpr)
            if ctor is None:
                raise self.kids[1].addExcInfo(s_exc.NoSuchCmpr(cmpr=cmpr, name=ptyp.name))

            if prop.isform:

                async def cond(node, path):

                    if node.ndef[0] != name:
                        return False

                    val1 = node.ndef[1]
                    if subtype is not None:
                        val1 = getr(val1)

                    val2 = await self.kids[2].compute(runt, path)
                    return ctor(val2)(val1)

                return cond

            async def cond(node, path):
                if node.ndef[0] != prop.form.name:
                    return False

                val1 = node.get(prop.name)
                if val1 is None:
                    return False

                if subtype is not None:
                    val1 = getr(val1)

                val2 = await self.kids[2].compute(runt, path)
                return ctor(val2)(val1)

            return cond

        proplist = runt.model.ifaceprops.get(name)
        if proplist is not None:

            prop = runt.model.props.get(proplist[0])
            relname = prop.name

            ptyp = prop.type
            if isinstance(self.kids[1], ByNameCmpr):
                cmprname = self.kids[1].getName()
                if (subtype := prop.type.subtypes.get(cmprname)) is not None:
                    (ptyp, getr) = subtype
                    cmpr = self.kids[1].getCmpr()

            ctor = ptyp.getCmprCtor(cmpr)
            if ctor is None:
                raise self.kids[1].addExcInfo(s_exc.NoSuchCmpr(cmpr=cmpr, name=ptyp.name))

            async def cond(node, path):
                val1 = node.get(relname)
                if val1 is None:
                    return False

                if subtype is not None:
                    val1 = getr(val1)

                val2 = await self.kids[2].compute(runt, path)
                return ctor(val2)(val1)

            return cond

        raise self.kids[0].addExcInfo(s_exc.NoSuchProp.init(name))

class TagValuCond(Cond):

    async def getCondEval(self, runt):

        lnode, cnode, rnode = self.kids

        cmpr = await cnode.compute(runt, None)

        ptyp = runt.model.type('ival')
        subtype = None

        if isinstance(cnode, ByNameCmpr):
            cmprname = cnode.getName()
            if (subtype := ptyp.subtypes.get(cmprname)) is not None:
                (ptyp, getr) = subtype
                cmpr = cnode.getCmpr()

        cmprctor = ptyp.getCmprCtor(cmpr)
        if cmprctor is None:
            raise cnode.addExcInfo(s_exc.NoSuchCmpr(cmpr=cmpr, name=ptyp.name))

        if isinstance(lnode, VarValue) or not lnode.isconst:
            async def cond(node, path):
                name = await lnode.compute(runt, path)
                if '*' in name:
                    mesg = f'Wildcard tag names may not be used in conjunction with tag value comparison: {name}'
                    raise self.addExcInfo(s_exc.StormRuntimeError(mesg=mesg, name=name))

                valu = await rnode.compute(runt, path)

                tval = node.getTag(name)
                if subtype is not None:
                    tval = getr(tval)

                return cmprctor(valu)(tval)

            return cond

        name = await lnode.compute(runt, None)

        if isinstance(rnode, Const):

            valu = await rnode.compute(runt, None)

            cmpr = cmprctor(valu)

            async def cond(node, path):
                tval = node.getTag(name)
                if subtype is not None:
                    tval = getr(tval)
                return cmpr(tval)

            return cond

        # it's a runtime value...
        async def cond(node, path):
            valu = await rnode.compute(runt, path)

            tval = node.getTag(name)
            if subtype is not None:
                tval = getr(tval)

            return cmprctor(valu)(tval)

        return cond

class RelPropCond(Cond):
    '''
    (:foo:bar or .univ) <cmpr> <value>
    '''
    async def getCondEval(self, runt):

        cmpr = await self.kids[1].compute(runt, None)
        valukid = self.kids[2]

        cmprname = None
        if isinstance(self.kids[1], ByNameCmpr):
            cmprname = self.kids[1].getName()
            realcmpr = self.kids[1].getCmpr()

        async def cond(node, path):

            vtyp, valu = await self.kids[0].getTypeAndValu(runt, path)
            if valu is None:
                return False

            xval = await valukid.compute(runt, path)
            if not isinstance(xval, s_node.Node):
                xval = await s_stormtypes.tostor(xval)

            if xval is None:
                return False

            propcmpr = cmpr
            if cmprname is not None and cmprname in vtyp.subtypes:
                (vtyp, valu) = vtyp.getSubType(cmprname, valu)
                propcmpr = realcmpr

            ctor = vtyp.getCmprCtor(propcmpr)
            if ctor is None:
                raise self.kids[1].addExcInfo(s_exc.NoSuchCmpr(cmpr=propcmpr, name=vtyp.name))

            func = ctor(xval)
            return func(valu)

        return cond

    async def getLiftHints(self, runt, path):

        relprop = self.kids[0].kids[0]

        name = await relprop.compute(runt, path)
        ispiv = name.find('::') != -1
        if ispiv:
            return (
                ('relprop', {'name': name.split('::')[0]}),
            )

        hint = {
            'name': name,
            'univ': isinstance(relprop, UnivProp),
            'cmpr': await self.kids[1].compute(runt, path),
            'valu': await self.kids[2].compute(runt, path),
        }

        return (
            ('relprop', hint),
        )

class TagPropCond(Cond):

    async def getCondEval(self, runt):

        fullcmpr = await self.kids[2].compute(runt, None)

        cmprname = None
        if isinstance(self.kids[2], ByNameCmpr):
            cmprname = self.kids[2].getName()
            subcmpr = self.kids[2].getCmpr()

        async def cond(node, path):

            tag = await self.kids[0].compute(runt, path)
            name = await self.kids[1].compute(runt, path)

            if '*' in tag:
                mesg = f'Wildcard tag names may not be used in conjunction with tagprop value comparison: {tag}'
                raise self.addExcInfo(s_exc.StormRuntimeError(mesg=mesg, name=tag))

            prop = runt.model.getTagProp(name)
            if prop is None:
                mesg = f'No such tag property: {name}'
                raise self.kids[0].addExcInfo(s_exc.NoSuchTagProp(name=name, mesg=mesg))

            curv = node.getTagProp(tag, name)
            if curv is None:
                return False

            # TODO cache on (cmpr, valu) for perf?
            valu = await self.kids[3].compute(runt, path)

            cmpr = fullcmpr
            ptyp = prop.type
            subtype = None

            if cmprname is not None:
                if (subtype := ptyp.subtypes.get(cmprname)) is not None:
                    (ptyp, getr) = subtype
                    cmpr = subcmpr

            ctor = ptyp.getCmprCtor(cmpr)
            if ctor is None:
                raise self.kids[2].addExcInfo(s_exc.NoSuchCmpr(cmpr=cmpr, name=ptyp.name))

            if subtype is not None:
                curv = getr(curv)

            return ctor(valu)(curv)

        return cond

class FiltOper(Oper):

    async def getLiftHints(self, runt, path):

        if await self.kids[0].compute(None, None) != '+':
            return []

        return await self.kids[1].getLiftHints(runt, path)

    async def run(self, runt, genr):

        must = await self.kids[0].compute(None, None) == '+'
        cond = await self.kids[1].getCondEval(runt)

        async for node, path in genr:
            answ = await cond(node, path)
            if (must and answ) or (not must and not answ):
                yield node, path
            else:
                # all filters must sleep
                await asyncio.sleep(0)

class FiltByArray(FiltOper):
    '''
    +:foo*[^=visi]
    '''

class ArgvQuery(Value):

    runtopaque = True

    def isRuntSafe(self, runt):
        # an argv query is really just a string, so it's runtsafe.
        return True

    def validate(self, runt):
        # validation is done by the sub-runtime
        pass

    async def compute(self, runt, path):
        return self.kids[0].text

class PropValue(Value):

    def prepare(self):
        self.isconst = isinstance(self.kids[0], Const)

    def isRuntSafe(self, runt):
        return False

    def isRuntSafeAtom(self, runt):
        return False

    async def getTypeAndValu(self, runt, path):
        if not path:
            return None, None

        name = await self.kids[0].compute(runt, path)

        subtype = None
        if len(self.kids) > 1:
            subtype = await self.kids[1].compute(runt, path)

        ispiv = name.find('::') != -1
        if not ispiv:

            prop = path.node.form.props.get(name)
            if prop is None:
                mesg = f'No property named {name}.'
                raise self.kids[0].addExcInfo(s_exc.NoSuchProp(mesg=mesg,
                                                    name=name, form=path.node.form.name))

            valu = path.node.get(name)
            if subtype is not None:
                return prop.type.getSubType(subtype, valu)

            if isinstance(valu, (dict, list, tuple)):
                # these get special cased because changing them affects the node
                # while it's in the pipeline but the modification doesn't get stored
                valu = s_msgpack.deepcopy(valu)
            return prop.type, valu

        # handle implicit pivot properties
        names = name.split('::')

        node = path.node

        imax = len(names) - 1
        for i, name in enumerate(names):

            valu = node.get(name)
            if valu is None:
                return None, None

            prop = node.form.props.get(name)
            if prop is None:  # pragma: no cover
                mesg = f'No property named {name}.'
                raise self.kids[0].addExcInfo(s_exc.NoSuchProp(mesg=mesg,
                                                name=name, form=node.form.name))

            if i >= imax:
                if subtype is not None:
                    return prop.type.getSubType(subtype, valu)

                if isinstance(valu, (dict, list, tuple)):
                    # these get special cased because changing them affects the node
                    # while it's in the pipeline but the modification doesn't get stored
                    valu = s_msgpack.deepcopy(valu)
                return prop.type, valu

            form = runt.model.forms.get(prop.type.name)
            if form is None:
                raise self.addExcInfo(s_exc.NoSuchForm.init(prop.type.name))

            node = await runt.snap.getNodeByNdef((form.name, valu))
            if node is None:
                return None, None

    async def compute(self, runt, path):
        ptyp, valu = await self.getTypeAndValu(runt, path)
        return valu

class RelPropValue(PropValue):
    pass

class UnivPropValue(PropValue):
    pass

class TagValue(Value):

    def isRuntSafe(self, runt):
        return False

    def isRuntSafeAtom(self, runt):
        return False

    async def compute(self, runt, path):
        name = await self.kids[0].compute(runt, path)

        valu = path.node.getTag(name)

        if len(self.kids) > 1:
            subtype = await self.kids[1].compute(runt, path)
            (_, valu) = runt.model.type('ival').getSubType(subtype, valu)

        return valu

class TagProp(Value):

    async def compute(self, runt, path):
        tag = await self.kids[0].compute(runt, path)
        prop = await self.kids[1].compute(runt, path)
        return (tag, prop)

class FormTagProp(Value):

    async def compute(self, runt, path):
        form = await self.kids[0].compute(runt, path)
        tag = await self.kids[1].compute(runt, path)
        prop = await self.kids[2].compute(runt, path)
        return (form, tag, prop)

class TagPropValue(Value):
    async def compute(self, runt, path):
        tag, prop = await self.kids[0].compute(runt, path)

        tprop = runt.model.getTagProp(prop)
        if tprop is None:
            mesg = f'No such tag property: {prop}'
            raise self.kids[0].addExcInfo(s_exc.NoSuchTagProp(name=prop, mesg=mesg))

        valu = path.node.getTagProp(tag, prop)

        if len(self.kids) > 1:
            subtype = await self.kids[1].compute(runt, path)
            (_, valu) = tprop.type.getSubType(subtype, valu)

        return valu

class CallArgs(Value):

    async def compute(self, runt, path):
        return [await k.compute(runt, path) for k in self.kids]

class CallKwarg(CallArgs):
    pass

class CallKwargs(CallArgs):
    pass

class SubProp(Value):
    def prepare(self):
        self.valu = self.kids[0].value()

    async def compute(self, runt, path):
        return self.valu

class VarValue(Value):

    def validate(self, runt):

        if runt.runtvars.get(self.name) is None:
            exc = s_exc.NoSuchVar(mesg=f'Missing variable: {self.name}', name=self.name)
            raise self.addExcInfo(exc)

    def prepare(self):
        assert isinstance(self.kids[0], Const)
        self.name = self.kids[0].value()

    def isRuntSafe(self, runt):
        return runt.isRuntVar(self.name)

    def isRuntSafeAtom(self, runt):
        return runt.isRuntVar(self.name)

    def hasVarName(self, name):
        return self.kids[0].value() == name

    async def compute(self, runt, path):

        if path is not None:
            valu = path.getVar(self.name, defv=s_common.novalu)
            if valu is not s_common.novalu:
                return valu

        valu = runt.getVar(self.name, defv=s_common.novalu)
        if valu is not s_common.novalu:
            return valu

        if runt.isRuntVar(self.name):
            exc = s_exc.NoSuchVar(mesg=f'Runtsafe variable used before assignment: {self.name}',
                                  name=self.name, runtsafe=True)
        else:
            exc = s_exc.NoSuchVar(mesg=f'Non-runtsafe variable used before assignment: {self.name}',
                                  name=self.name, runtsafe=False)

        raise self.addExcInfo(exc)

class VarDeref(Value):

    async def compute(self, runt, path):

        base = await self.kids[0].compute(runt, path)
        # the deref of None is always None
        if base is None:
            return None

        name = await self.kids[1].compute(runt, path)

        valu = s_stormtypes.fromprim(base, path=path)
        with s_scope.enter({'runt': runt}):
            return await valu.deref(name)

class FuncCall(Value):

    def isSafeEdit(self):
        return False

    async def compute(self, runt, path):

        func = await self.kids[0].compute(runt, path)
        if not callable(func):
            text = self.getAstText()
            styp = await s_stormtypes.totype(func, basetypes=True)
            mesg = f"'{styp}' object is not callable: {text}"
            raise self.addExcInfo(s_exc.StormRuntimeError(mesg=mesg))

        if runt.readonly and not getattr(func, '_storm_readonly', False):
            mesg = f'Function ({func.__name__}) is not marked readonly safe.'
            raise self.kids[0].addExcInfo(s_exc.IsReadOnly(mesg=mesg))

        argv = await self.kids[1].compute(runt, path)
        kwargs = {k: v for (k, v) in await self.kids[2].compute(runt, path)}

        with s_scope.enter({'runt': runt}):
            retn = func(*argv, **kwargs)
            if s_coro.iscoro(retn):
                return await retn
            return retn

class DollarExpr(Value):
    '''
    Top level node for $(...) expressions
    '''
    async def compute(self, runt, path):
        return await self.kids[0].compute(runt, path)

async def expr_add(x, y):
    return await tonumber(x) + await tonumber(y)

async def expr_sub(x, y):
    return await tonumber(x) - await tonumber(y)

async def expr_mod(x, y):
    return await tonumber(x) % await tonumber(y)

async def expr_mul(x, y):
    return await tonumber(x) * await tonumber(y)

async def expr_div(x, y):
    x = await tonumber(x)
    y = await tonumber(y)
    if isinstance(x, int) and isinstance(y, int):
        return x // y
    return x / y

async def expr_pow(x, y):
    return await tonumber(x) ** await tonumber(y)

async def expr_eq(x, y):
    return await tocmprvalu(x) == await tocmprvalu(y)

async def expr_ne(x, y):
    return await tocmprvalu(x) != await tocmprvalu(y)

async def expr_gt(x, y):
    return await tonumber(x) > await tonumber(y)

async def expr_lt(x, y):
    return await tonumber(x) < await tonumber(y)

async def expr_ge(x, y):
    return await tonumber(x) >= await tonumber(y)

async def expr_le(x, y):
    return await tonumber(x) <= await tonumber(y)

async def expr_prefix(x, y):
    x, y = await tostr(x), await tostr(y)
    return x.startswith(y)

async def expr_re(x, y):
    if regex.search(await tostr(y), await tostr(x), flags=regex.I):
        return True
    return False

_ExprFuncMap = {
    '+': expr_add,
    '-': expr_sub,
    '%': expr_mod,
    '*': expr_mul,
    '/': expr_div,
    '**': expr_pow,
    '=': expr_eq,
    '!=': expr_ne,
    '~=': expr_re,
    '>': expr_gt,
    '<': expr_lt,
    '>=': expr_ge,
    '<=': expr_le,
    '^=': expr_prefix,
}

async def expr_not(x):
    return not await tobool(x)

async def expr_neg(x):
    return await tonumber(x) * -1

_UnaryExprFuncMap = {
    '-': expr_neg,
    'not': expr_not,
}

class UnaryExprNode(Value):
    '''
    A unary (i.e. single-argument) expression node
    '''
    def prepare(self):
        assert len(self.kids) == 2
        assert isinstance(self.kids[0], Const)

        oper = self.kids[0].value()
        self._operfunc = _UnaryExprFuncMap[oper]

    async def compute(self, runt, path):
        return await self._operfunc(await self.kids[1].compute(runt, path))

class ExprNode(Value):
    '''
    A binary (i.e. two argument) expression node
    '''
    def prepare(self):

        assert len(self.kids) == 3
        assert isinstance(self.kids[1], Const)

        oper = self.kids[1].value()
        self._operfunc = _ExprFuncMap[oper]

    async def compute(self, runt, path):
        parm1 = await self.kids[0].compute(runt, path)
        parm2 = await self.kids[2].compute(runt, path)
        try:
            return await self._operfunc(parm1, parm2)
        except ZeroDivisionError:
            exc = s_exc.StormRuntimeError(mesg='Cannot divide by zero')
            raise self.kids[2].addExcInfo(exc)
        except decimal.InvalidOperation:
            exc = s_exc.StormRuntimeError(mesg='Invalid operation on a Number')
            raise self.addExcInfo(exc)

class ExprOrNode(Value):
    async def compute(self, runt, path):
        parm1 = await self.kids[0].compute(runt, path)
        if await tobool(parm1):
            return True
        parm2 = await self.kids[2].compute(runt, path)
        return await tobool(parm2)

class ExprAndNode(Value):
    async def compute(self, runt, path):
        parm1 = await self.kids[0].compute(runt, path)
        if not await tobool(parm1):
            return False
        parm2 = await self.kids[2].compute(runt, path)
        return await tobool(parm2)

class TagName(Value):

    def prepare(self):
        self.isconst = not self.kids or all(isinstance(k, Const) for k in self.kids)
        if self.isconst and self.kids:
            self.constval = '.'.join([k.value() for k in self.kids])
        else:
            self.constval = None

    async def compute(self, runt, path):

        if self.isconst:
            return self.constval

        if not isinstance(self.kids[0], Const):
            valu = await self.kids[0].compute(runt, path)
            valu = await s_stormtypes.toprim(valu)

            if not isinstance(valu, str):
                mesg = 'Invalid value type for tag name, tag names must be strings.'
                raise s_exc.BadTypeValu(mesg=mesg)

            normtupl = await runt.snap.getTagNorm(valu)
            return normtupl[0]

        vals = []
        for kid in self.kids:
            part = await kid.compute(runt, path)
            if part is None:
                mesg = f'Null value from var ${kid.name} is not allowed in tag names.'
                raise kid.addExcInfo(s_exc.BadTypeValu(mesg=mesg))

            part = await tostr(part)
            partnorm = await runt.snap.getTagNorm(part)
            vals.append(partnorm[0])

        return '.'.join(vals)

    async def computeTagArray(self, runt, path, excignore=()):

        if self.isconst:
            return (self.constval,)

        if not isinstance(self.kids[0], Const):
            tags = []
            vals = await self.kids[0].compute(runt, path)
            vals = await s_stormtypes.toprim(vals)

            if not isinstance(vals, (tuple, list, set)):
                vals = (vals,)

            for valu in vals:
                try:
                    if not isinstance(valu, str):
                        mesg = 'Invalid value type for tag name, tag names must be strings.'
                        raise s_exc.BadTypeValu(mesg=mesg)

                    normtupl = await runt.snap.getTagNorm(valu)
                    if normtupl is None:
                        continue

                    tags.append(normtupl[0])
                except excignore:
                    pass
            return tags

        vals = []
        for kid in self.kids:
            part = await kid.compute(runt, path)
            if part is None:
                mesg = f'Null value from var ${kid.name} is not allowed in tag names.'
                raise kid.addExcInfo(s_exc.BadTypeValu(mesg=mesg))

            part = await tostr(part)
            partnorm = await runt.snap.getTagNorm(part)
            vals.append(partnorm[0])

        return ('.'.join(vals),)

class TagMatch(TagName):
    '''
    Like TagName, but can have asterisks
    '''
    def hasglob(self):
        assert self.kids
        # TODO support vars with asterisks?
        return any('*' in kid.valu for kid in self.kids if isinstance(kid, Const))

    async def compute(self, runt, path):

        if self.isconst:
            return self.constval

        if not isinstance(self.kids[0], Const):
            valu = await self.kids[0].compute(runt, path)
            valu = await s_stormtypes.toprim(valu)

            if not isinstance(valu, str):
                mesg = 'Invalid value type for tag name, tag names must be strings.'
                raise s_exc.BadTypeValu(mesg=mesg)

            return valu

        vals = []
        for kid in self.kids:
            part = await kid.compute(runt, path)
            if part is None:
                mesg = f'Null value from var ${kid.name} is not allowed in tag names.'
                raise s_exc.BadTypeValu(mesg=mesg)

            vals.append(await tostr(part))

        return '.'.join(vals)

class Const(Value):

    def __init__(self, astinfo, valu, kids=()):
        Value.__init__(self, astinfo, kids=kids)
        self.isconst = True
        self.valu = valu

    def repr(self):
        return f'{self.__class__.__name__}: {self.valu}'

    def isRuntSafe(self, runt):
        return True

    def value(self):
        return self.valu

    async def compute(self, runt, path):
        return self.valu

class ExprDict(Value):

    def prepare(self):
        self.const = None
        if all(isinstance(k, Const) for k in self.kids):
            valu = {}
            for i in range(0, len(self.kids), 2):
                valu[self.kids[i].value()] = self.kids[i + 1].value()
            self.const = s_msgpack.en(valu)

    async def compute(self, runt, path):

        if self.const is not None:
            return s_stormtypes.Dict(s_msgpack.un(self.const))

        valu = {}
        for i in range(0, len(self.kids), 2):

            key = await self.kids[i].compute(runt, path)

            if s_stormtypes.ismutable(key):
                key = await s_stormtypes.torepr(key)
                raise s_exc.BadArg(mesg='Mutable values are not allowed as dictionary keys', name=key)

            key = await toprim(key)

            valu[key] = await self.kids[i + 1].compute(runt, path)

        return s_stormtypes.Dict(valu)

class ExprList(Value):

    def prepare(self):
        self.const = None
        if all(isinstance(k, Const) for k in self.kids):
            self.const = s_msgpack.en([k.value() for k in self.kids])

    async def compute(self, runt, path):
        if self.const is not None:
            return s_stormtypes.List(list(s_msgpack.un(self.const)))
        return s_stormtypes.List([await v.compute(runt, path) for v in self.kids])

class FormatString(Value):

    def prepare(self):
        self.isconst = not self.kids or (len(self.kids) == 1 and isinstance(self.kids[0], Const))
        self.constval = self.kids[0].value() if self.isconst and self.kids else ''

    async def compute(self, runt, path):
        if self.isconst:
            return self.constval
        reprs = [await s_stormtypes.torepr(await k.compute(runt, path), usestr=True) for k in self.kids]
        return ''.join(reprs)

class VarList(Const):
    pass

class Cmpr(Const):
    pass

class ByNameCmpr(Const):
    def getName(self):
        return self.kids[0].valu

    def getCmpr(self):
        return self.kids[1].valu

class Bool(Const):
    pass

class EmbedQuery(Const):
    runtopaque = True

    def isSafeEdit(self):
        return False

    def validate(self, runt):
        # var scope validation occurs in the sub-runtime
        pass

    def hasVarName(self, name):
        # similar to above, the sub-runtime handles var scoping
        return False

    def getRuntVars(self, runt):
        if 0:
            yield

    async def compute(self, runt, path):

        varz = {}
        varz.update(runt.getScopeVars())

        if path is not None:
            varz.update(path.vars)

        return s_stormtypes.Query(self.valu, varz, runt, path=path)

class List(Value):

    def prepare(self):
        self.isconst = all(isinstance(k, Const) for k in self.kids)

    def repr(self):
        return 'List: %s' % self.kids

    async def compute(self, runt, path):
        return [await k.compute(runt, path) for k in self.kids]

class PropName(Value):

    def prepare(self):
        self.isconst = isinstance(self.kids[0], Const)

    async def compute(self, runt, path):
        return await self.kids[0].compute(runt, path)

class FormName(Value):

    async def compute(self, runt, path):
        return await self.kids[0].compute(runt, path)

class RelProp(PropName):
    pass

class UnivProp(RelProp):
    async def compute(self, runt, path):
        valu = await self.kids[0].compute(runt, path)
        if self.isconst:
            return valu
        return '.' + valu

class Edit(Oper):

    def optimize(self):

        if self.optimized:
            return

        self.gops = [self]
        self.optimized = True
        [k.optimize() for k in self.kids]

        if isinstance(self, (EditNodeAdd, EditParens)) or not self.isSafeEdit():
            return

        offs = self.pindex + 1
        while offs < len(self.parent.kids):
            kid = self.parent.kids[offs]
            if not isinstance(kid, Edit) or isinstance(kid, (EditNodeAdd, EditParens)) or not kid.isSafeEdit():
                break
            self.gops.append(self.parent.kids.pop(offs))

        if len(self.gops) > 1:
            for oper in self.iterright():
                oper.pindex = offs
                offs += 1

    async def run(self, runt, genr):

        if runt.readonly:
            mesg = 'Storm runtime is in readonly mode, cannot create or edit nodes and other graph data.'
            raise s_exc.IsReadOnly(mesg=mesg)

        async for node, path in genr:
            if not node.form.isrunt:
                async with runt.snap.getNodeEditor(node) as pnode:
                    path.node = pnode
                    for gopr in self.gops:
                        pnode, path = await gopr.runEdit(runt, pnode, path)
                        await asyncio.sleep(0)

                path.node = node

                yield node, path
                await asyncio.sleep(0)
            else:
                for gopr in self.gops:
                    node, path = await gopr.runEdit(runt, node, path)
                    await asyncio.sleep(0)

                yield node, path
                await asyncio.sleep(0)

class EditParens(Edit):

    async def run(self, runt, genr):

        if runt.readonly:
            mesg = 'Storm runtime is in readonly mode, cannot create or edit nodes and other graph data.'
            raise self.addExcInfo(s_exc.IsReadOnly(mesg=mesg))

        nodeadd = self.kids[0]
        assert isinstance(nodeadd, EditNodeAdd)

        formname = await nodeadd.kids[0].compute(runt, None)

        runt.layerConfirm(('node', 'add', formname))

        # create an isolated generator for the add vs edit
        if nodeadd.isRuntSafe(runt):

            # Luke, let the (node,path) tuples flow through you
            async for item in genr:
                yield item

            # isolated runtime stack...
            genr = s_common.agen()
            for oper in self.kids:
                genr = oper.run(runt, genr)

            async for item in genr:
                yield item

        else:

            # do a little genr-jig.
            async for node, path in genr:

                formname = await nodeadd.kids[0].compute(runt, path)
                form = runt.model.form(formname)

                yield node, path

                async def editgenr():
                    async for item in nodeadd.addFromPath(form, runt, path):
                        yield item

                fullgenr = editgenr()
                for oper in self.kids[1:]:
                    fullgenr = oper.run(runt, fullgenr)

                async for item in fullgenr:
                    yield item

class EditNodeAdd(Edit):

    def prepare(self):

        assert isinstance(self.kids[0], FormName)
        assert isinstance(self.kids[1], Const)

        self.oper = self.kids[1].value()
        self.excignore = (s_exc.BadTypeValu, ) if self.oper == '?=' else ()

    async def addFromPath(self, form, runt, path):
        '''
        Add a node using the context from path.

        NOTE: CALLER MUST CHECK PERMS
        '''
        vals = await self.kids[2].compute(runt, path)

        try:
            if isinstance(form.type, s_types.Guid):
                vals = await s_stormtypes.toprim(vals)

            for valu in form.type.getTypeVals(vals):
                try:
                    newn = await runt.snap.addNode(form.name, valu)
                except self.excignore:
                    pass
                else:
                    yield newn, runt.initPath(newn)
        except self.excignore:
            await asyncio.sleep(0)

    async def run(self, runt, genr):

        # the behavior here is a bit complicated...

        # single value add (runtime computed per node )
        # In the cases below, $hehe is input to the storm runtime vars.
        # case 1: [ foo:bar="lols" ]
        # case 2: [ foo:bar=$hehe ]
        # case 2: [ foo:bar=$lib.func(20, $hehe) ]
        # case 3: ($foo, $bar) = $hehe [ foo:bar=($foo, $bar) ]

        # iterative add ( node add is executed once per inbound node )
        # case 1: <query> [ foo:bar=(:baz, 20) ]
        # case 2: <query> [ foo:bar=($node, 20) ]
        # case 2: <query> $blah=:baz [ foo:bar=($blah, 20) ]

        if runt.readonly:
            mesg = 'Storm runtime is in readonly mode, cannot create or edit nodes and other graph data.'
            raise self.addExcInfo(s_exc.IsReadOnly(mesg=mesg))

        runtsafe = self.isRuntSafe(runt)

        async def feedfunc():

            if not runtsafe:

                first = True
                async for node, path in genr:

                    # must reach back first to trigger sudo / etc
                    formname = await self.kids[0].compute(runt, path)
                    runt.layerConfirm(('node', 'add', formname))

                    form = runt.model.form(formname)
                    if form is None:
                        raise self.kids[0].addExcInfo(s_exc.NoSuchForm.init(formname))

                    # must use/resolve all variables from path before yield
                    async for item in self.addFromPath(form, runt, path):
                        yield item

                    yield node, path
                    await asyncio.sleep(0)

            else:

                formname = await self.kids[0].compute(runt, None)
                runt.layerConfirm(('node', 'add', formname))

                form = runt.model.form(formname)
                if form is None:
                    raise self.kids[0].addExcInfo(s_exc.NoSuchForm.init(formname))

                valu = await self.kids[2].compute(runt, None)
                valu = await s_stormtypes.tostor(valu)

                try:
                    for valu in form.type.getTypeVals(valu):
                        try:
                            node = await runt.snap.addNode(formname, valu)
                        except self.excignore:
                            continue

                        yield node, runt.initPath(node)
                        await asyncio.sleep(0)
                except self.excignore:
                    await asyncio.sleep(0)

        if runtsafe:
            async for node, path in genr:
                yield node, path

        async with contextlib.aclosing(s_base.schedGenr(feedfunc())) as agen:
            async for item in agen:
                yield item

class EditPropSet(Edit):

    def prepare(self):

        self.oper = self.kids[1].value()
        self.excignore = (s_exc.BadTypeValu,) if self.oper in ('?=', '?+=', '?-=') else ()

        self.isadd = self.oper in ('+=', '?+=')
        self.issub = self.oper in ('-=', '?-=')

    async def runEdit(self, runt, node, path):

        expand = True
        name = await self.kids[0].compute(runt, path)

        prop = node.form.props.get(name)
        if prop is None:
            mesg = f'No property named {name} on form {node.form.name}.'
            exc = s_exc.NoSuchProp(mesg=mesg, name=name, form=node.form.name)
            raise self.kids[0].addExcInfo(exc)

        if not node.form.isrunt:
            # runt node property permissions are enforced by the callback
            runt.confirmPropSet(prop)

        isarray = isinstance(prop.type, s_types.Array)

        try:
            if isarray and isinstance(self.kids[2], SubQuery):
                valu = await self.kids[2].compute_array(runt, path)
                expand = False

            else:
                valu = await self.kids[2].compute(runt, path)

            valu = await s_stormtypes.tostor(valu)

            if self.isadd or self.issub:

                if not isarray:
                    mesg = f'Property set using ({self.oper}) is only valid on arrays.'
                    exc = s_exc.StormRuntimeError(mesg)
                    raise self.kids[0].addExcInfo(exc)

                arry = node.get(name)
                if arry is None:
                    arry = []
                else:
                    # make arry mutable
                    arry = list(arry)

                if expand:
                    valu = (valu,)

                if self.isadd:
                    arry.extend(valu)

                else:
                    assert self.issub
                    # we cant remove something we cant norm...
                    # but that also means it can't be in the array so...
                    for v in valu:
                        norm, info = prop.type.arraytype.norm(v)
                        try:
                            arry.remove(norm)
                        except ValueError:
                            pass

                valu = arry

            if isinstance(prop.type, s_types.Ival):
                oldv = node.get(name)
                if oldv is not None:
                    valu, _ = prop.type.norm(valu)
                    valu = prop.type.merge(oldv, valu)

            await node.set(name, valu)

        except self.excignore:
            pass

        return node, path

class EditPropDel(Edit):

    async def runEdit(self, runt, node, path):

        name = await self.kids[0].compute(runt, path)

        prop = node.form.props.get(name)
        if prop is None:
            mesg = f'No property named {name}.'
            exc = s_exc.NoSuchProp(mesg=mesg, name=name, form=node.form.name)
            raise self.kids[0].addExcInfo(exc)

        runt.confirmPropDel(prop)

        await node.pop(name)

        return node, path

class EditUnivDel(Edit):

    def prepare(self):

        self.univprop = self.kids[0]
        assert isinstance(self.univprop, UnivProp)

        if self.univprop.isconst:
            self.validname = None

    async def runEdit(self, runt, node, path):

        name = await self.univprop.compute(runt, path)

        if not self.univprop.isconst:
            univ = runt.model.props.get(name)
            if univ is None:
                mesg = f'No property named {name}.'
                exc = s_exc.NoSuchProp(mesg=mesg, name=name)
                raise self.kids[0].addExcInfo(exc)

            runt.layerConfirm(('node', 'prop', 'del', name))
        else:
            if self.validname is None:
                univ = runt.model.props.get(name)
                if univ is None:
                    mesg = f'No property named {name}.'
                    exc = s_exc.NoSuchProp(mesg=mesg, name=name)
                    raise self.kids[0].addExcInfo(exc)

                runt.layerConfirm(('node', 'prop', 'del', name))
                self.validname = True

        await node.pop(name)

        return node, path

class N1Walk(Oper):

    def __init__(self, astinfo, kids=(), isjoin=False):
        Oper.__init__(self, astinfo, kids=kids)
        self.isjoin = isjoin

    def repr(self):
        return f'{self.__class__.__name__}: {self.kids}, isjoin={self.isjoin}'

    async def walkNodeEdges(self, runt, node, verb=None):
        async for _, nid in node.iterEdgesN1(verb=verb):
            walknode = await runt.snap.getNodeByNid(nid)
            if walknode is not None:
                yield walknode

    def buildfilter(self, runt, destforms, cmpr):

        if not isinstance(destforms, (tuple, list)):
            destforms = (destforms,)

        if '*' in destforms:
            if cmpr is not None:
                mesg = 'Wild card walk operations do not support comparison.'
                raise self.addExcInfo(s_exc.StormRuntimeError(mesg=mesg))

            return False

        forms = set()
        formprops = collections.defaultdict(dict)

        for destform in destforms:
            prop = runt.model.prop(destform)
            if prop is not None:
                if prop.isform:
                    forms.add(destform)
                else:
                    formprops[prop.form.name][prop.name] = prop
                continue

            formlist = runt.model.reqFormsByLook(destform, extra=self.kids[0].addExcInfo)
            forms.update(formlist)

        if cmpr is None:
            async def destfilt(node, path, cmprvalu):
                if node.form.full in forms:
                    return True

                props = formprops.get(node.form.full)
                if props is not None:
                    for prop in props:
                        if node.get(prop) is not None:
                            return True

                return False

            return destfilt

        async def destfilt(node, path, cmprvalu):

            if node.form.full in forms:
                return node.form.type.cmpr(node.ndef[1], cmpr, cmprvalu)

            props = formprops.get(node.form.full)
            if props is not None:
                for name, prop in props.items():
                    if (propvalu := node.get(name)) is not None:
                        if prop.type.cmpr(propvalu, cmpr, cmprvalu):
                            return True

            return False

        return destfilt

    async def run(self, runt, genr):

        cmpr = None
        cmprvalu = None
        destfilt = None

        if len(self.kids) == 4:
            cmpr = await self.kids[2].compute(runt, None)

        async for node, path in genr:

            if self.isjoin:
                yield node, path

            verbs = await self.kids[0].compute(runt, path)
            verbs = await s_stormtypes.toprim(verbs)

            if not isinstance(verbs, (str, list, tuple)):
                mesg = f'walk operation expected a string or list.  got: {verbs!r}.'
                raise self.kids[0].addExcInfo(s_exc.StormRuntimeError(mesg=mesg))

            if isinstance(verbs, str):
                verbs = (verbs,)

            if cmpr is not None:
                cmprvalu = await self.kids[3].compute(runt, path)

            if destfilt is None or not self.kids[1].isconst:
                dest = await self.kids[1].compute(runt, path)
                dest = await s_stormtypes.toprim(dest)

                destfilt = self.buildfilter(runt, dest, cmpr)

            for verb in verbs:

                verb = await s_stormtypes.tostr(verb)

                if verb == '*':
                    verb = None

                async for walknode in self.walkNodeEdges(runt, node, verb=verb):

                    if destfilt and not await destfilt(walknode, path, cmprvalu):
                        continue

                    yield walknode, path.fork(walknode)

class N2Walk(N1Walk):

    async def walkNodeEdges(self, runt, node, verb=None):
        async for _, nid in node.iterEdgesN2(verb=verb):
            walknode = await runt.snap.getNodeByNid(nid)
            if walknode is not None:
                yield walknode

class EditEdgeAdd(Edit):

    def __init__(self, astinfo, kids=(), n2=False):
        Edit.__init__(self, astinfo, kids=kids)
        self.n2 = n2

    def prepare(self):

        # SubQuery -> Query
        self.query = self.kids[1].kids[0]

        hits = set()

        def allowed(runt, x):
            if x in hits:
                return

            runt.layerConfirm(('node', 'edge', 'add', x))
            hits.add(x)

        self.allowed = allowed

<<<<<<< HEAD
    async def runEdit(self, runt, node, path):
=======
            nid = node.nid
            verb = await tostr(await self.kids[0].compute(runt, path))
>>>>>>> e1cade84

        if node.form.isrunt:
            mesg = f'Edges cannot be used with runt nodes: {node.form.full}'
            raise self.addExcInfo(s_exc.IsRuntForm(mesg=mesg, form=node.form.full))

        iden = node.iden()
        verb = await tostr(await self.kids[0].compute(runt, path))

        self.allowed(runt, verb)

<<<<<<< HEAD
        async with runt.getSubRuntime(self.query) as subr:
            async for subn, subp in subr.execute():
                if subn.form.isrunt:
                    mesg = f'Edges cannot be used with runt nodes: {subn.form.full}'
                    raise self.addExcInfo(s_exc.IsRuntForm(mesg=mesg, form=subn.form.full))
=======
                        await subn.addEdge(verb, nid)
>>>>>>> e1cade84

                if self.n2:
                    await subn.addEdge(verb, iden)
                else:
                    await node.addEdge(verb, subn.iden())

                    if len(node.edges) >= 1000:
                        nodeedits = node.getNodeEdit()
                        if nodeedits:
                            await runt.snap.saveNodeEdits([nodeedits])
                            node.edges.clear()

<<<<<<< HEAD
        return node, path
=======
                            await proto.addEdge(verb, subn.nid)
                            await asyncio.sleep(0)

                            if len(proto.edges) >= 1000:
                                nodeedits = editor.getNodeEdits()
                                if nodeedits:
                                    await node.snap.saveNodeEdits(nodeedits)
                                proto.edges.clear()

            yield node, path
>>>>>>> e1cade84

class EditEdgeDel(Edit):

    def __init__(self, astinfo, kids=(), n2=False):
        Edit.__init__(self, astinfo, kids=kids)
        self.n2 = n2

    def prepare(self):

        # SubQuery -> Query
        self.query = self.kids[1].kids[0]

        hits = set()

        def allowed(runt, x):
            if x in hits:
                return

            runt.layerConfirm(('node', 'edge', 'del', x))
            hits.add(x)

        self.allowed = allowed

<<<<<<< HEAD
    async def runEdit(self, runt, node, path):
=======
            nid = node.nid
            verb = await tostr(await self.kids[0].compute(runt, path))
>>>>>>> e1cade84

        if node.form.isrunt:
            mesg = f'Edges cannot be used with runt nodes: {node.form.full}'
            raise self.addExcInfo(s_exc.IsRuntForm(mesg=mesg, form=node.form.full))

<<<<<<< HEAD
        iden = node.iden()
        verb = await tostr(await self.kids[0].compute(runt, path))
=======
            async with runt.getSubRuntime(query) as subr:
                if self.n2:
                    async for subn, subp in subr.execute():
                        if subn.form.isrunt:
                            mesg = f'Edges cannot be used with runt nodes: {subn.form.full}'
                            raise self.addExcInfo(s_exc.IsRuntForm(mesg=mesg, form=subn.form.full))
                        await subn.delEdge(verb, nid)
>>>>>>> e1cade84

        self.allowed(runt, verb)

        async with runt.getSubRuntime(self.query) as subr:
            async for subn, subp in subr.execute():
                if subn.form.isrunt:
                    mesg = f'Edges cannot be used with runt nodes: {subn.form.full}'
                    raise self.addExcInfo(s_exc.IsRuntForm(mesg=mesg, form=subn.form.full))

<<<<<<< HEAD
                if self.n2:
                    await subn.delEdge(verb, iden)
                else:
                    await node.delEdge(verb, subn.iden())
=======
                            await proto.delEdge(verb, subn.nid)
                            await asyncio.sleep(0)
>>>>>>> e1cade84

                    if len(node.edgedels) >= 1000:
                        nodeedits = node.getNodeEdit()
                        if nodeedits:
                            await runt.snap.saveNodeEdits([nodeedits])
                        node.edgedels.clear()

        return node, path

class EditTagAdd(Edit):

    def prepare(self):

        if len(self.kids) > 1 and isinstance(self.kids[0], Const) and self.kids[0].value() == '?':
            self.oper_offset = 1
        else:
            self.oper_offset = 0

        self.excignore = (s_exc.BadTypeValu,) if self.oper_offset == 1 else ()

        self.hasval = len(self.kids) > 2 + self.oper_offset

    async def runEdit(self, runt, node, path):

        valu = (None, None)

        try:
            names = await self.kids[self.oper_offset].computeTagArray(runt, path, excignore=self.excignore)
        except self.excignore:
            return node, path

        for name in names:

            try:
                parts = name.split('.')

                runt.layerConfirm(('node', 'tag', 'add', *parts))

                if self.hasval:
                    valu = await self.kids[2 + self.oper_offset].compute(runt, path)
                    valu = await s_stormtypes.toprim(valu)
                await node.addTag(name, valu=valu)
            except self.excignore:
                pass

        return node, path

class EditTagDel(Edit):

    async def runEdit(self, runt, node, path):

        names = await self.kids[0].computeTagArray(runt, path, excignore=(s_exc.BadTypeValu,))

        for name in names:

            parts = name.split('.')

            runt.layerConfirm(('node', 'tag', 'del', *parts))

            await node.delTag(name)

        return node, path

class EditTagPropSet(Edit):
    '''
    [ #foo.bar:baz=10 ]
    '''
    def prepare(self):

        oper = self.kids[1].value()
        self.excignore = s_exc.BadTypeValu if oper == '?=' else ()

    async def runEdit(self, runt, node, path):

        tag, prop = await self.kids[0].compute(runt, path)

        valu = await self.kids[2].compute(runt, path)
        valu = await s_stormtypes.tostor(valu)

        normtupl = await runt.snap.getTagNorm(tag)
        if normtupl is None:
            return node, path

        tag, info = normtupl
        tagparts = tag.split('.')

        # for now, use the tag add perms
        runt.layerConfirm(('node', 'tag', 'add', *tagparts))

        try:
            await node.setTagProp(tag, prop, valu)
        except asyncio.CancelledError:  # pragma: no cover
            raise
        except self.excignore:
            pass

        return node, path

class EditTagPropDel(Edit):
    '''
    [ -#foo.bar:baz ]
    '''
    async def runEdit(self, runt, node, path):

        tag, prop = await self.kids[0].compute(runt, path)

        normtupl = await runt.snap.getTagNorm(tag)
        if normtupl is None:
            return node, path

        tag, info = normtupl

        tagparts = tag.split('.')

        # for now, use the tag add perms
        runt.layerConfirm(('node', 'tag', 'del', *tagparts))

        await node.delTagProp(tag, prop)

        return node, path

class BreakOper(AstNode):

    async def run(self, runt, genr):

        # we must be a genr...
        for _ in ():
            yield _

        async for node, path in genr:
            raise s_stormctrl.StormBreak(item=(node, path))

        raise s_stormctrl.StormBreak()

class ContinueOper(AstNode):

    async def run(self, runt, genr):

        # we must be a genr...
        for _ in ():
            yield _

        async for node, path in genr:
            raise s_stormctrl.StormContinue(item=(node, path))

        raise s_stormctrl.StormContinue()

class IfClause(AstNode):
    pass

class IfStmt(Oper):

    def prepare(self):
        if isinstance(self.kids[-1], IfClause):
            self.elsequery = None
            self.clauses = self.kids
        else:
            self.elsequery = self.kids[-1]
            self.clauses = self.kids[:-1]

    async def _runtsafe_calc(self, runt):
        '''
        All conditions are runtsafe: figure out which clause wins
        '''
        for clause in self.clauses:
            expr, subq = clause.kids

            exprvalu = await expr.compute(runt, None)
            if await tobool(exprvalu):
                return subq
        else:
            return self.elsequery

    async def run(self, runt, genr):
        count = 0

        allcondsafe = all(clause.kids[0].isRuntSafe(runt) for clause in self.clauses)

        async for node, path in genr:
            count += 1

            for clause in self.clauses:
                expr, subq = clause.kids

                exprvalu = await expr.compute(runt, path)
                if await tobool(exprvalu):
                    break
            else:
                subq = self.elsequery

            if subq:
                assert isinstance(subq, SubQuery)

                async for item in subq.inline(runt, s_common.agen((node, path))):
                    yield item
            else:
                # If none of the if branches were executed and no else present, pass the stream through unaltered
                yield node, path

        if count != 0 or not allcondsafe:
            return

        # no nodes and a runt safe value should execute the winning clause once
        subq = await self._runtsafe_calc(runt)
        if subq:
            async for item in subq.inline(runt, s_common.agen()):
                yield item

class Return(Oper):

    async def run(self, runt, genr):

        # fake out a generator...
        for item in ():
            yield item  # pragma: no cover

        valu = None
        async for node, path in genr:
            if self.kids:
                valu = await self.kids[0].compute(runt, path)

            raise s_stormctrl.StormReturn(valu)

        # no items in pipeline... execute
        if self.isRuntSafe(runt):
            if self.kids:
                valu = await self.kids[0].compute(runt, None)
            raise s_stormctrl.StormReturn(valu)

class Emit(Oper):

    async def run(self, runt, genr):

        count = 0
        async for node, path in genr:
            count += 1
            await runt.emit(await self.kids[0].compute(runt, path))
            yield node, path

        # no items in pipeline and runtsafe. execute once.
        if count == 0 and self.isRuntSafe(runt):
            await runt.emit(await self.kids[0].compute(runt, None))

class Stop(Oper):

    async def run(self, runt, genr):
        for _ in (): yield _
        async for node, path in genr:
            raise s_stormctrl.StormStop()
        raise s_stormctrl.StormStop()

class FuncArgs(AstNode):
    '''
    Represents the function arguments in a function definition
    '''

    async def compute(self, runt, path):
        retn = []

        for kid in self.kids:
            valu = await kid.compute(runt, path)
            if isinstance(kid, CallKwarg):
                if s_stormtypes.ismutable(valu[1]):
                    exc = s_exc.StormRuntimeError(mesg='Mutable default parameter value not allowed')
                    raise kid.addExcInfo(exc)
            else:
                valu = (valu, s_common.novalu)
            retn.append(valu)

        return retn

class Function(AstNode):
    '''
    ( name, args, body )

    // use args/kwargs syntax
    function bar(x, v=$(30)) {
    }

    # we auto-detect the behavior of the target function

    # return a value
    function bar(x, y) { return ($(x + y)) }

    # a function that produces nodes
    function bar(x, y) { [ baz:faz=(x, y) ] }

    $foo = $bar(10, v=20)
    '''
    runtopaque = True
    def prepare(self):
        assert isinstance(self.kids[0], Const)
        self.name = self.kids[0].value()
        self.hasemit = self.hasAstClass(Emit)
        self.hasretn = self.hasAstClass(Return)

    def isRuntSafe(self, runt):
        return True

    async def run(self, runt, genr):
        argskid = self.kids[1]
        if not argskid.isRuntSafe(runt):
            exc = s_exc.StormRuntimeError(mesg='Non-runtsafe default parameter value not allowed')
            raise argskid.addExcInfo(exc)

        async def once():
            argdefs = await argskid.compute(runt, None)

            @s_stormtypes.stormfunc(readonly=True)
            async def realfunc(*args, **kwargs):
                return await self.callfunc(runt, argdefs, args, kwargs)

            await runt.setVar(self.name, realfunc)

        count = 0

        async for node, path in genr:
            count += 1
            if count == 1:
                await once()

            yield node, path

        if count == 0:
            await once()

    def getRuntVars(self, runt):
        yield (self.kids[0].value(), True)

    def validate(self, runt):
        # var scope validation occurs in the sub-runtime
        pass

    async def callfunc(self, runt, argdefs, args, kwargs):
        '''
        Execute a function call using the given runtime.

        This function may return a value / generator / async generator
        '''
        mergargs = {}
        posnames = set()  # Positional argument names

        argcount = len(args) + len(kwargs)
        if argcount > len(argdefs):
            mesg = f'{self.name}() takes {len(argdefs)} arguments but {argcount} were provided'
            raise self.kids[1].addExcInfo(s_exc.StormRuntimeError(mesg=mesg))

        # Fill in the positional arguments
        for pos, argv in enumerate(args):
            name = argdefs[pos][0]
            mergargs[name] = argv
            posnames.add(name)

        # Merge in the rest from kwargs or the default values set at function definition
        for name, defv in argdefs[len(args):]:
            valu = kwargs.pop(name, s_common.novalu)
            if valu is s_common.novalu:
                if defv is s_common.novalu:
                    mesg = f'{self.name}() missing required argument {name}'
                    raise self.kids[1].addExcInfo(s_exc.StormRuntimeError(mesg=mesg))
                valu = defv

            mergargs[name] = valu

        if kwargs:
            # Repeated kwargs are caught at parse time, so query either repeated a positional parameter, or
            # used a kwarg not defined.
            kwkeys = list(kwargs.keys())
            if kwkeys[0] in posnames:
                mesg = f'{self.name}() got multiple values for parameter {kwkeys[0]}'
                raise self.kids[1].addExcInfo(s_exc.StormRuntimeError(mesg=mesg))

            plural = 's' if len(kwargs) > 1 else ''
            mesg = f'{self.name}() got unexpected keyword argument{plural}: {",".join(kwkeys)}'
            raise self.kids[1].addExcInfo(s_exc.StormRuntimeError(mesg=mesg))

        assert len(mergargs) == len(argdefs)

        opts = {'vars': mergargs}

        if (self.hasretn and not self.hasemit):
            async with runt.getSubRuntime(self.kids[2], opts=opts) as subr:

                # inform the sub runtime to use function scope rules
                subr.funcscope = True

                try:
                    async for item in subr.execute():
                        await asyncio.sleep(0)

                    return None

                except s_stormctrl.StormReturn as e:
                    return e.item

        async def genr():
            async with runt.getSubRuntime(self.kids[2], opts=opts) as subr:
                # inform the sub runtime to use function scope rules
                subr.funcscope = True
                try:
                    if self.hasemit:
                        async with contextlib.aclosing(await subr.emitter()) as agen:
                            async for item in agen:
                                yield item
                    else:
                        async with contextlib.aclosing(subr.execute()) as agen:
                            async for node, path in agen:
                                yield node, path
                except s_stormctrl.StormStop:
                    return

        return genr()<|MERGE_RESOLUTION|>--- conflicted
+++ resolved
@@ -1702,14 +1702,7 @@
 
         elif len(self.kids) == 2:
             subtype = await self.kids[1].compute(runt, path)
-<<<<<<< HEAD
-=======
-
-            for form in forms:
-                genrs.append(runt.snap.nodesByTagProp(form, tag, prop, reverse=self.reverse, subtype=subtype))
->>>>>>> e1cade84
-
-        else:
+
             for form in forms:
                 genrs.append(runt.snap.nodesByTagProp(form, tag, prop, reverse=self.reverse, subtype=subtype))
 
@@ -4522,57 +4515,35 @@
 
         self.allowed = allowed
 
-<<<<<<< HEAD
     async def runEdit(self, runt, node, path):
-=======
-            nid = node.nid
-            verb = await tostr(await self.kids[0].compute(runt, path))
->>>>>>> e1cade84
 
         if node.form.isrunt:
             mesg = f'Edges cannot be used with runt nodes: {node.form.full}'
             raise self.addExcInfo(s_exc.IsRuntForm(mesg=mesg, form=node.form.full))
 
-        iden = node.iden()
+        nid = node.nid
         verb = await tostr(await self.kids[0].compute(runt, path))
 
         self.allowed(runt, verb)
 
-<<<<<<< HEAD
         async with runt.getSubRuntime(self.query) as subr:
             async for subn, subp in subr.execute():
                 if subn.form.isrunt:
                     mesg = f'Edges cannot be used with runt nodes: {subn.form.full}'
                     raise self.addExcInfo(s_exc.IsRuntForm(mesg=mesg, form=subn.form.full))
-=======
-                        await subn.addEdge(verb, nid)
->>>>>>> e1cade84
 
                 if self.n2:
-                    await subn.addEdge(verb, iden)
+                    await subn.addEdge(verb, nid)
                 else:
-                    await node.addEdge(verb, subn.iden())
+                    await node.addEdge(verb, subn.nid)
 
                     if len(node.edges) >= 1000:
                         nodeedits = node.getNodeEdit()
                         if nodeedits:
                             await runt.snap.saveNodeEdits([nodeedits])
-                            node.edges.clear()
-
-<<<<<<< HEAD
+                        node.edges.clear()
+
         return node, path
-=======
-                            await proto.addEdge(verb, subn.nid)
-                            await asyncio.sleep(0)
-
-                            if len(proto.edges) >= 1000:
-                                nodeedits = editor.getNodeEdits()
-                                if nodeedits:
-                                    await node.snap.saveNodeEdits(nodeedits)
-                                proto.edges.clear()
-
-            yield node, path
->>>>>>> e1cade84
 
 class EditEdgeDel(Edit):
 
@@ -4596,29 +4567,14 @@
 
         self.allowed = allowed
 
-<<<<<<< HEAD
     async def runEdit(self, runt, node, path):
-=======
-            nid = node.nid
-            verb = await tostr(await self.kids[0].compute(runt, path))
->>>>>>> e1cade84
 
         if node.form.isrunt:
             mesg = f'Edges cannot be used with runt nodes: {node.form.full}'
             raise self.addExcInfo(s_exc.IsRuntForm(mesg=mesg, form=node.form.full))
 
-<<<<<<< HEAD
-        iden = node.iden()
+        nid = node.nid
         verb = await tostr(await self.kids[0].compute(runt, path))
-=======
-            async with runt.getSubRuntime(query) as subr:
-                if self.n2:
-                    async for subn, subp in subr.execute():
-                        if subn.form.isrunt:
-                            mesg = f'Edges cannot be used with runt nodes: {subn.form.full}'
-                            raise self.addExcInfo(s_exc.IsRuntForm(mesg=mesg, form=subn.form.full))
-                        await subn.delEdge(verb, nid)
->>>>>>> e1cade84
 
         self.allowed(runt, verb)
 
@@ -4628,15 +4584,10 @@
                     mesg = f'Edges cannot be used with runt nodes: {subn.form.full}'
                     raise self.addExcInfo(s_exc.IsRuntForm(mesg=mesg, form=subn.form.full))
 
-<<<<<<< HEAD
                 if self.n2:
-                    await subn.delEdge(verb, iden)
+                    await subn.delEdge(verb, nid)
                 else:
-                    await node.delEdge(verb, subn.iden())
-=======
-                            await proto.delEdge(verb, subn.nid)
-                            await asyncio.sleep(0)
->>>>>>> e1cade84
+                    await node.delEdge(verb, subn.nid)
 
                     if len(node.edgedels) >= 1000:
                         nodeedits = node.getNodeEdit()
