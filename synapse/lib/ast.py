import types
import asyncio
import decimal
import fnmatch
import hashlib
import logging
import binascii
import itertools
import contextlib
import collections

import regex

import synapse.exc as s_exc
import synapse.common as s_common

import synapse.lib.base as s_base
import synapse.lib.coro as s_coro
import synapse.lib.node as s_node
import synapse.lib.cache as s_cache
import synapse.lib.scope as s_scope
import synapse.lib.types as s_types
import synapse.lib.scrape as s_scrape
import synapse.lib.msgpack as s_msgpack
import synapse.lib.spooled as s_spooled
import synapse.lib.stormctrl as s_stormctrl
import synapse.lib.stormtypes as s_stormtypes

from synapse.lib.stormtypes import tobool, toint, toprim, tostr, tonumber, tocmprvalu, undef

logger = logging.getLogger(__name__)

def parseNumber(x):
    return s_stormtypes.Number(x) if '.' in x else s_stormtypes.intify(x)

class AstNode:
    '''
    Base class for all nodes in the Storm abstract syntax tree.
    '''
    # set to True if recursive runt-safety checks should *not* recurse
    # into children of this node.
    runtopaque = False

    def __init__(self, astinfo, kids=()):
        self.kids = []
        self.astinfo = astinfo
        self.hasast = {}
        [self.addKid(k) for k in kids]

    def getAstText(self):
        return self.astinfo.text[self.astinfo.soff:self.astinfo.eoff]

    def getPosInfo(self):
        return {
            'hash': hashlib.md5(self.astinfo.text.encode(), usedforsecurity=False).hexdigest(),
            'lines': (self.astinfo.sline, self.astinfo.eline),
            'columns': (self.astinfo.scol, self.astinfo.ecol),
            'offsets': (self.astinfo.soff, self.astinfo.eoff),
        }

    def addExcInfo(self, exc):
        exc.errinfo['highlight'] = self.getPosInfo()
        return exc

    def repr(self):
        return f'{self.__class__.__name__}: {self.kids}'

    def __repr__(self):
        return self.repr()

    def addKid(self, astn):

        indx = len(self.kids)
        self.kids.append(astn)

        astn.parent = self
        astn.pindex = indx

    def sibling(self, offs=1):
        '''
        Return sibling node by relative offset from self.
        '''
        indx = self.pindex + offs

        if indx < 0:
            return None

        if indx >= len(self.parent.kids):
            return None

        return self.parent.kids[indx]

    def iterright(self):
        '''
        Yield "rightward" siblings until None.
        '''
        offs = 1
        while True:

            sibl = self.sibling(offs)
            if sibl is None:
                break

            yield sibl
            offs += 1

    def format(self, depth=0):

        yield (depth, self.repr())

        for kid in self.kids:
            for item in kid.format(depth=depth + 1):
                yield item

    def init(self, core):
        [k.init(core) for k in self.kids]
        self.prepare()

    def validate(self, runt):
        [k.validate(runt) for k in self.kids]

    def prepare(self):
        pass

    def hasAstClass(self, clss):
        hasast = self.hasast.get(clss)
        if hasast is not None:
            return hasast

        retn = False

        for kid in self.kids:

            if isinstance(kid, clss):
                retn = True
                break

            if isinstance(kid, (EditPropSet, Function, CmdOper)):
                continue

            if kid.hasAstClass(clss):
                retn = True
                break

        self.hasast[clss] = retn
        return retn

    def optimize(self):
        [k.optimize() for k in self.kids]

    def __iter__(self):
        for kid in self.kids:
            yield kid

    def getRuntVars(self, runt):
        for kid in self.kids:
            yield from kid.getRuntVars(runt)

    def isRuntSafe(self, runt):
        return all(k.isRuntSafe(runt) for k in self.kids)

    def isRuntSafeAtom(self, runt):
        return True

    def reqRuntSafe(self, runt, mesg):

        todo = collections.deque([self])

        # depth first search for an non-runtsafe atom.
        while todo:

            nkid = todo.popleft()
            if not nkid.isRuntSafeAtom(runt):
                raise nkid.addExcInfo(s_exc.StormRuntimeError(mesg=mesg))

            if nkid.runtopaque:
                continue

            todo.extend(nkid.kids)

    def hasVarName(self, name):
        return any(k.hasVarName(name) for k in self.kids)

class LookList(AstNode): pass

class Query(AstNode):

    def __init__(self, astinfo, kids=()):

        AstNode.__init__(self, astinfo, kids=kids)

        # for options parsed from the query itself
        self.opts = {}
        self.text = self.getAstText()

    async def run(self, runt, genr):

        with s_scope.enter({'runt': runt}):
            async with contextlib.AsyncExitStack() as stack:
                for oper in self.kids:
                    genr = await stack.enter_async_context(contextlib.aclosing(oper.run(runt, genr)))

                async for node, path in genr:
                    runt.tick()
                    yield node, path

    async def iterNodePaths(self, runt, genr=None):

        count = 0

        self.optimize()
        self.validate(runt)

        # turtles all the way down...
        if genr is None:
            genr = runt.getInput()

        async with contextlib.aclosing(self.run(runt, genr)) as agen:
            async for node, path in agen:

                runt.tick()

                yield node, path

                count += 1

                limit = runt.getOpt('limit')
                if limit is not None and count >= limit:
                    break

class Lookup(Query):
    '''
    When storm input mode is "lookup"
    '''
    def __init__(self, astinfo, kids, autoadd=False):
        Query.__init__(self, astinfo, kids=kids)
        self.autoadd = autoadd

    async def run(self, runt, genr):

        if runt.readonly and self.autoadd:
            mesg = 'Autoadd may not be executed in readonly Storm runtime.'
            raise self.addExcInfo(s_exc.IsReadOnly(mesg=mesg))

        async def getnode(form, valu):
            try:
                if self.autoadd:
                    runt.layerConfirm(('node', 'add', form))
                    return await runt.view.addNode(form, valu)
                else:
                    norm, info = runt.model.form(form).type.norm(valu)
                    node = await runt.view.getNodeByNdef((form, norm))
                    if node is None:
                        await runt.bus.fire('look:miss', ndef=(form, norm))
                    return node
            except s_exc.BadTypeValu:
                return None

        async def lookgenr():

            async for item in genr:
                yield item

            tokns = [await kid.compute(runt, None) for kid in self.kids[0]]
            if not tokns:
                return

            for tokn in tokns:
                async for form, valu in s_scrape.scrapeAsync(tokn, first=True):
                    node = await getnode(form, valu)
                    if node is not None:
                        yield node, runt.initPath(node)

        realgenr = lookgenr()
        if len(self.kids) > 1:
            realgenr = self.kids[1].run(runt, realgenr)

        with s_scope.enter({'runt': runt}):
            async for node, path in realgenr:
                yield node, path

class Search(Query):

    async def run(self, runt, genr):

        view = runt.view

        if not view.core.stormiface_search:
            await runt.warn('Storm search interface is not enabled!', log=False)
            return

        async def searchgenr():

            async for item in genr:
                yield item

            tokns = [await kid.compute(runt, None) for kid in self.kids[0]]
            if not tokns:
                return

            async with await s_spooled.Set.anit(dirn=runt.view.core.dirn, cell=runt.view.core) as buidset:

                todo = s_common.todo('search', tokns)
                async for (prio, buid) in view.mergeStormIface('search', todo):
                    if buid in buidset:
                        await asyncio.sleep(0)
                        continue

                    await buidset.add(buid)
                    node = await runt.view.getNodeByBuid(buid)
                    if node is not None:
                        yield node, runt.initPath(node)

        realgenr = searchgenr()
        if len(self.kids) > 1:
            realgenr = self.kids[1].run(runt, realgenr)

        with s_scope.enter({'runt': runt}):
            async for node, path in realgenr:
                yield node, path

class SubGraph:
    '''
    An Oper like object which generates a subgraph.

    Notes:

        The rules format for the subgraph is shaped like the following::

                rules = {

                    'degrees': 1,

                    'edges': True,
                    'edgelimit': 3000,
                    'filterinput': True,
                    'yieldfiltered': False,

                    'filters': [
                        '-(#foo or #bar)',
                        '-(foo:bar or baz:faz)',
                    ],

                    'pivots': [
                        '-> * | limit 100',
                        '<- * | limit 100',
                    ]

                    'forms': {

                        'inet:fqdn':{
                            'filters': [],
                            'pivots': [],
                        }

                        '*': {
                            'filters': [],
                            'pivots': [],
                        },
                    },
                }

        Nodes which were original seeds have path.meta('graph:seed').

        All nodes have path.meta('edges') which is a list of (iden, info) tuples.

    '''

    def __init__(self, rules):

        self.omits = {}
        self.rules = rules

        self.graphnodes = set([s_common.uhex(b) for b in rules.get('graphnodes', ())])
        self.maxsize = min(rules.get('maxsize', 100000), 100000)

        self.rules.setdefault('forms', {})
        self.rules.setdefault('pivots', ())
        self.rules.setdefault('filters', ())
        self.rules.setdefault('existing', ())

        self.rules.setdefault('refs', True)
        self.rules.setdefault('edges', True)
        self.rules.setdefault('degrees', 1)
        self.rules.setdefault('maxsize', 100000)
        self.rules.setdefault('edgelimit', 3000)

        self.rules.setdefault('filterinput', True)
        self.rules.setdefault('yieldfiltered', False)

    async def omit(self, runt, node):

        answ = self.omits.get(node.nid)
        if answ is not None:
            return answ

        for filt in self.rules.get('filters'):
            if await node.filter(runt, filt):
                self.omits[node.nid] = True
                return True

        rules = self.rules['forms'].get(node.form.name)
        if rules is None:
            rules = self.rules['forms'].get('*')

        if rules is None:
            self.omits[node.nid] = False
            return False

        for filt in rules.get('filters', ()):
            if await node.filter(runt, filt):
                self.omits[node.nid] = True
                return True

        self.omits[node.nid] = False
        return False

    async def pivots(self, runt, node, path, existing):

        if self.rules.get('refs'):

            for propname, ndef in node.getNodeRefs():
                pivonode = await node.view.getNodeByNdef(ndef)
                if pivonode is None:  # pragma: no cover
                    await asyncio.sleep(0)
                    continue

                yield (pivonode, path.fork(pivonode), {'type': 'prop', 'prop': propname})

            for iden in existing:
                buid = s_common.uhex(iden)
                othr = await node.view.getNodeByBuid(buid)
                for propname, ndef in othr.getNodeRefs():
                    if ndef == node.ndef:
                        yield (othr, path, {'type': 'prop', 'prop': propname, 'reverse': True})

        for pivq in self.rules.get('pivots'):
            indx = 0
            async for node, path in node.storm(runt, pivq):
                yield node, path, {'type': 'rules', 'scope': 'global', 'index': indx}
                indx += 1

        scope = node.form.name

        rules = self.rules['forms'].get(scope)
        if rules is None:
            scope = '*'
            rules = self.rules['forms'].get(scope)

        if rules is None:
            return

        for pivq in rules.get('pivots', ()):
            indx = 0
            async for n, p in node.storm(runt, pivq):
                yield (n, p, {'type': 'rules', 'scope': scope, 'index': indx})
                indx += 1

    async def _edgefallback(self, runt, results, resultidens, node):
        async for nid01 in results:
            await asyncio.sleep(0)
            iden01 = resultidens.get(nid01)

            async for verb in node.iterEdgeVerbs(nid01):
                await asyncio.sleep(0)
                yield (iden01, {'type': 'edge', 'verb': verb})

            # for existing nodes, we need to add n2 -> n1 edges in reverse
            async for verb in runt.view.iterEdgeVerbs(nid01, node.nid):
                await asyncio.sleep(0)
                yield (iden01, {'type': 'edge', 'verb': verb, 'reverse': True})

    async def run(self, runt, genr):

        # NOTE: this function must agressively yield the ioloop

        edgelimit = self.rules.get('edgelimit')
        doedges = self.rules.get('edges')
        degrees = self.rules.get('degrees')
        maxsize = self.rules.get('maxsize')
        existing = self.rules.get('existing')
        filterinput = self.rules.get('filterinput')
        yieldfiltered = self.rules.get('yieldfiltered')

        self.user = runt.user

        todo = collections.deque()

        async with contextlib.AsyncExitStack() as stack:
            core = runt.view.core

            done = await stack.enter_async_context(await s_spooled.Set.anit(dirn=core.dirn, cell=core))
            intodo = await stack.enter_async_context(await s_spooled.Set.anit(dirn=core.dirn, cell=core))
            results = await stack.enter_async_context(await s_spooled.Set.anit(dirn=core.dirn, cell=core))
            resultsidens = await stack.enter_async_context(await s_spooled.Dict.anit(dirn=core.dirn, cell=core))
            revpivs = await stack.enter_async_context(await s_spooled.Dict.anit(dirn=core.dirn, cell=core))

            revedge = await stack.enter_async_context(await s_spooled.Dict.anit(dirn=core.dirn, cell=core))
            n1delayed = await stack.enter_async_context(await s_spooled.Set.anit(dirn=core.dirn, cell=core))

            # load the existing graph as already done
            for iden in existing:
                nid = runt.view.core.getNidByBuid(s_common.uhex(iden))
                if nid is None:
                    continue

                await results.add(nid)
                await resultsidens.set(nid, iden)

                if doedges:
                    if runt.view.getEdgeCount(nid) > edgelimit:
                        # We've hit a potential death star and need to deal with it specially
                        await n1delayed.add(nid)
                        continue

                    async for verb, n2nid in runt.view.iterNodeEdgesN1(nid):
                        await asyncio.sleep(0)

                        if n2nid in results:
                            continue

                        if (re := revedge.get(n2nid)) is None:
                            re = {nid: [verb]}
                        elif nid not in re:
                            re[nid] = [verb]
                        else:
                            re[nid].append(verb)

                        await revedge.set(n2nid, re)

                        if not resultsidens.get(n2nid):
                            n2iden = s_common.ehex(runt.view.core.getBuidByNid(n2nid))
                            await resultsidens.set(n2nid, n2iden)

            async def todogenr():

                async for node, path in genr:
                    path.meta('graph:seed', True)
                    yield node, path, 0

                while todo:
                    yield todo.popleft()

            count = 0
            async for node, path, dist in todogenr():

                await asyncio.sleep(0)

                nid = node.nid
                if nid in done:
                    continue

                count += 1

                if count > maxsize:
                    await runt.warn(f'Graph projection hit max size {maxsize}. Truncating results.')
                    break

                await done.add(nid)
                intodo.discard(nid)

                omitted = False
                if dist > 0 or filterinput:
                    omitted = await self.omit(runt, node)

                    if omitted and not yieldfiltered:
                        continue

                # we must traverse the pivots for the node *regardless* of degrees
                # due to needing to tie any leaf nodes to nodes that were already yielded

                nodeiden = node.iden()
                edges = list(revpivs.get(nid, defv=()))
                async for pivn, pivp, pinfo in self.pivots(runt, node, path, existing):

                    await asyncio.sleep(0)

                    if results.has(pivn.nid):
                        edges.append((pivn.iden(), pinfo))
                    else:
                        pinfo['reverse'] = True
                        pivedges = revpivs.get(pivn.nid, defv=())
                        await revpivs.set(pivn.nid, pivedges + ((nodeiden, pinfo),))

                    # we dont pivot from omitted nodes
                    if omitted:
                        continue

                    # no need to pivot to nodes we already did
                    if pivn.nid in done:
                        continue

                    # no need to queue up todos that are already in todo
                    if pivn.nid in intodo:
                        continue

                    # no need to pivot to existing nodes
                    if pivn.iden() in existing:
                        continue

                    # do we have room to go another degree out?
                    if degrees is None or dist < degrees:
                        todo.append((pivn, pivp, dist + 1))
                        await intodo.add(pivn.nid)

                if doedges:
                    await results.add(nid)
                    await resultsidens.set(nid, nodeiden)

                    if runt.view.getEdgeCount(nid) > edgelimit:
                        # The current node in the pipeline has too many edges from it, so it's
                        # less prohibitive to just check against the graph
                        await n1delayed.add(nid)
                        async for e in self._edgefallback(runt, results, resultsidens, node):
                            edges.append(e)

                    else:
                        # Try to lift and cache the potential edges for a node so that if we end up
                        # seeing n2 later, we won't have to go back and check for it
                        async for verb, n2nid in runt.view.iterNodeEdgesN1(nid):
                            await asyncio.sleep(0)

                            if (re := revedge.get(n2nid)) is None:
                                re = {nid: [verb]}
                            elif nid not in re:
                                re[nid] = [verb]
                            else:
                                re[nid].append(verb)

                            await revedge.set(n2nid, re)

                            if not resultsidens.get(n2nid):
                                n2iden = s_common.ehex(runt.view.core.getBuidByNid(n2nid))
                                await resultsidens.set(n2nid, n2iden)

                            if n2nid in results:
                                n2iden = resultsidens.get(n2nid)
                                edges.append((n2iden, {'type': 'edge', 'verb': verb}))

                        if revedge.has(nid):
                            for n2nid, verbs in revedge.get(nid).items():
                                n2iden = resultsidens.get(n2nid)

                                for verb in verbs:
                                    await asyncio.sleep(0)
                                    edges.append((n2iden, {'type': 'edge', 'verb': verb, 'reverse': True}))

                        async for n1nid in n1delayed:
                            n1iden = resultsidens.get(n1nid)

                            async for verb in runt.view.iterEdgeVerbs(n1nid, nid):
                                await asyncio.sleep(0)
                                edges.append((n1iden, {'type': 'edge', 'verb': verb, 'reverse': True}))

                path.metadata['edges'] = edges
                yield node, path

class Oper(AstNode):
    pass

class SubQuery(Oper):

    def __init__(self, astinfo, kids=()):
        Oper.__init__(self, astinfo, kids)
        self.hasyield = False
        self.hasretn = self.hasAstClass(Return)

        self.text = ''
        if len(kids):
            self.text = kids[0].getAstText()

    def isRuntSafe(self, runt):
        return True

    async def run(self, runt, genr):

        subq = self.kids[0]

        async for item in genr:

            subp = None

            async for subp in subq.run(runt, s_common.agen(item)):
                if self.hasyield:
                    yield subp

            # dup any path variables from the last yielded
            if subp is not None:
                item[1].vars.update(subp[1].vars)

            yield item

    async def inline(self, runt, genr):
        '''
        Operate subquery as if it were inlined
        '''
        async for item in self.kids[0].run(runt, genr):
            yield item

    async def _compute(self, runt, path, limit):

        retn = []

        async with runt.getSubRuntime(self.kids[0]) as runt:
            async for valunode, valupath in runt.execute():

                retn.append(valunode.ndef[1])

                if len(retn) > limit:
                    query = self.kids[0].text
                    mesg = f'Subquery used as a value yielded too many (>{limit}) nodes. {s_common.trimText(query)}'
                    raise self.addExcInfo(s_exc.BadTypeValu(mesg=mesg, text=query))

        return retn

    async def compute(self, runt, path):
        '''
        Use subquery as a value.  It is error if the subquery used in this way doesn't yield exactly one node or has a
        return statement.

        Its value is the primary property of the node yielded, or the returned value.
        '''
        try:
            retn = await self._compute(runt, path, 1)

        except s_stormctrl.StormReturn as e:
            # a subquery assignment with a return; just use the returned value
            return e.item

        if retn == []:
            return None

        return retn[0]

    async def compute_array(self, runt, path):
        '''
        Use subquery as an array.
        '''
        try:
            return await self._compute(runt, path, 128)
        except s_stormctrl.StormReturn as e:
            # a subquery assignment with a return; just use the returned value
            return e.item


class InitBlock(AstNode):
    '''
    An AST node that runs only once before yielding nodes.

    Example:

        Using a init block::

            init {
                // stuff here runs *once* before the first node yield (even if there are no nodes)
            }

    '''

    async def run(self, runt, genr):

        subq = self.kids[0]
        self.reqRuntSafe(runt, 'Init block query must be runtsafe')

        once = False
        async for item in genr:

            if not once:
                async for innr in subq.run(runt, s_common.agen()):
                    yield innr

                once = True

            yield item

        if not once:
            async for innr in subq.run(runt, s_common.agen()):
                yield innr

class EmptyBlock(AstNode):
    '''
    An AST node that only runs if there are not inbound nodes in the pipeline. It is
    capable of yielding nodes into the pipeline.

    Example:

        Using an empty block::

            empty {
                // the pipeline is empty so this block will execute
            }

            [foo:bar=*]
            empty {
                // there is a node in the pipeline so this block will not run
            }
    '''
    async def run(self, runt, genr):

        subq = self.kids[0]
        self.reqRuntSafe(runt, 'Empty block query must be runtsafe')

        empty = True
        async for item in genr:
            empty = False
            yield item

        if empty:
            async for subn in subq.run(runt, s_common.agen()):
                yield subn

class FiniBlock(AstNode):
    '''
    An AST node that runs only once after all nodes have been consumed.

    Example:

        Using a fini block::

            fini {
               // stuff here runs *once* after the last node yield (even if there are no nodes)
            }

    Notes:
        A fini block must be runtsafe.

    '''

    async def run(self, runt, genr):

        subq = self.kids[0]

        self.reqRuntSafe(runt, 'Fini block query must be runtsafe')

        async for item in genr:
            yield item

        async for innr in subq.run(runt, s_common.agen()):
            yield innr

class TryCatch(AstNode):

    async def run(self, runt, genr):

        count = 0
        async for item in genr:
            count += 1
            try:
                agen = s_common.agen(item)
                async for subi in self.kids[0].run(runt, agen):
                    yield subi

            except s_exc.SynErr as e:
                block = await self.getCatchBlock(e.errname, runt, path=item[1])
                if block is None:
                    raise

                await item[1].setVar(block.errvar(), await self.getErrValu(e))

                agen = s_common.agen(item)
                async for subi in block.run(runt, agen):
                    yield subi

        if count == 0:
            try:
                async for item in self.kids[0].run(runt, genr):
                    yield item

            except s_exc.SynErr as e:
                block = await self.getCatchBlock(e.errname, runt)
                if block is None:
                    raise

                await runt.setVar(block.errvar(), await self.getErrValu(e))
                async for item in block.run(runt, s_common.agen()):
                    yield item

    async def getErrValu(self, e):
        mesg = e.errinfo.pop('mesg', 'No message given.')
        info = await s_stormtypes.toprim(e.errinfo)
        return {'name': e.errname, 'mesg': mesg, 'info': info}

    async def getCatchBlock(self, name, runt, path=None):
        for catchblock in self.kids[1:]:
            if await catchblock.catches(name, runt, path=path):
                return catchblock

class CatchBlock(AstNode):

    async def run(self, runt, genr):
        async for item in self.kids[2].run(runt, genr):
            yield item

    def getRuntVars(self, runt):
        yield (self.errvar(), True)
        yield from self.kids[2].getRuntVars(runt)

    def errvar(self):
        return self.kids[1].value()

    async def catches(self, name, runt, path=None):

        catchvalu = await self.kids[0].compute(runt, path)
        catchvalu = await s_stormtypes.toprim(catchvalu)

        if isinstance(catchvalu, str):
            if catchvalu == '*':
                return True
            return catchvalu == name

        if isinstance(catchvalu, (list, tuple)):
            for catchname in catchvalu:
                if catchname == name:
                    return True
            return False

        etyp = catchvalu.__class__.__name__
        mesg = f'catch block must be a str or list object. {etyp} not allowed.'
        raise self.kids[0].addExcInfo(s_exc.StormRuntimeError(mesg=mesg, type=etyp))

class ForLoop(Oper):

    def getRuntVars(self, runt):

        runtsafe = self.kids[1].isRuntSafe(runt)

        if isinstance(self.kids[0], VarList):
            for name in self.kids[0].value():
                yield name, runtsafe

        else:
            yield self.kids[0].value(), runtsafe

        yield from self.kids[2].getRuntVars(runt)

    async def run(self, runt, genr):

        subq = self.kids[2]
        name = self.kids[0].value()
        node = None

        async for node, path in genr:

            # TODO: remove when storm is all objects
            valu = await self.kids[1].compute(runt, path)

            if isinstance(valu, s_stormtypes.Prim):
                # returns an async genr instance...
                valu = valu.iter()

            if isinstance(valu, dict):
                valu = list(valu.items())

            if valu is None:
                valu = ()

            async with contextlib.aclosing(s_coro.agen(valu)) as agen:
                async for item in agen:

                    if isinstance(name, (list, tuple)):

                        try:
                            numitems = len(item)
                        except TypeError:
                            mesg = f'Number of items to unpack does not match the number of variables: {s_common.trimText(repr(item))}'
                            exc = s_exc.StormVarListError(mesg=mesg, names=name)
                            raise self.kids[1].addExcInfo(exc)

                        if len(name) != numitems:
                            mesg = f'Number of items to unpack does not match the number of variables: {s_common.trimText(repr(item))}'
                            exc = s_exc.StormVarListError(mesg=mesg, names=name, numitems=numitems)
                            raise self.kids[1].addExcInfo(exc)

                        if isinstance(item, s_stormtypes.Prim):
                            item = await item.value()

                        for x, y in itertools.zip_longest(name, item):
                            await path.setVar(x, y)
                            await runt.setVar(x, y)

                    else:
                        # set both so inner subqueries have it in their runtime
                        await path.setVar(name, item)
                        await runt.setVar(name, item)

                    try:

                        # since it's possible to "multiply" the (node, path)
                        # we must make a clone of the path to prevent yield-then-use.
                        newg = s_common.agen((node, path.clone()))
                        async for item in subq.inline(runt, newg):
                            yield item

                    except s_stormctrl.StormBreak as e:
                        if e.item is not None:
                            yield e.item
                        break

                    except s_stormctrl.StormContinue as e:
                        if e.item is not None:
                            yield e.item
                        continue

                    finally:
                        # for loops must yield per item they iterate over
                        await asyncio.sleep(0)

        # no nodes and a runt safe value should execute once
        if node is None and self.kids[1].isRuntSafe(runt):

            valu = await self.kids[1].compute(runt, None)

            if isinstance(valu, s_stormtypes.Prim):
                # returns an async genr instance...
                valu = valu.iter()

            if isinstance(valu, dict):
                valu = list(valu.items())

            if valu is None:
                valu = ()

            async with contextlib.aclosing(s_coro.agen(valu)) as agen:
                async for item in agen:

                    if isinstance(name, (list, tuple)):

                        try:
                            numitems = len(item)
                        except TypeError:
                            mesg = f'Number of items to unpack does not match the number of variables: {s_common.trimText(repr(item))}'
                            exc = s_exc.StormVarListError(mesg=mesg, names=name)
                            raise self.kids[1].addExcInfo(exc)

                        if len(name) != numitems:
                            mesg = f'Number of items to unpack does not match the number of variables: {s_common.trimText(repr(item))}'
                            exc = s_exc.StormVarListError(mesg=mesg, names=name, numitems=numitems)
                            raise self.kids[1].addExcInfo(exc)

                        if isinstance(item, s_stormtypes.Prim):
                            item = await item.value()

                        for x, y in itertools.zip_longest(name, item):
                            await runt.setVar(x, y)

                    else:
                        await runt.setVar(name, item)

                    try:
                        async for jtem in subq.inline(runt, s_common.agen()):
                            yield jtem

                    except s_stormctrl.StormBreak as e:
                        if e.item is not None:
                            yield e.item
                        break

                    except s_stormctrl.StormContinue as e:
                        if e.item is not None:
                            yield e.item
                        continue

                    finally:
                        # for loops must yield per item they iterate over
                        await asyncio.sleep(0)

class WhileLoop(Oper):

    async def run(self, runt, genr):
        subq = self.kids[1]
        node = None

        async for node, path in genr:

            while await tobool(await self.kids[0].compute(runt, path)):
                try:

                    newg = s_common.agen((node, path))
                    async for item in subq.inline(runt, newg):
                        yield item
                        await asyncio.sleep(0)

                except s_stormctrl.StormBreak as e:
                    if e.item is not None:
                        yield e.item
                    break

                except s_stormctrl.StormContinue as e:
                    if e.item is not None:
                        yield e.item
                    continue

                finally:
                    # while loops must yield each time they loop
                    await asyncio.sleep(0)

        # no nodes and a runt safe value should execute once
        if node is None and self.kids[0].isRuntSafe(runt):

            while await tobool(await self.kids[0].compute(runt, None)):

                try:
                    async for jtem in subq.inline(runt, s_common.agen()):
                        yield jtem
                        await asyncio.sleep(0)

                except s_stormctrl.StormBreak as e:
                    if e.item is not None:
                        yield e.item
                    break

                except s_stormctrl.StormContinue as e:
                    if e.item is not None:
                        yield e.item
                    continue

                finally:
                    # while loops must yield each time they loop
                    await asyncio.sleep(0)

async def pullone(genr):
    gotone = None
    async for gotone in genr:
        break

    async def pullgenr():

        if gotone is None:
            return

        yield gotone
        async for item in genr:
            yield item

    return pullgenr(), gotone is None

class CmdOper(Oper):

    async def run(self, runt, genr):

        name = self.kids[0].value()

        ctor = runt.view.core.getStormCmd(name)
        if ctor is None:
            mesg = f'Storm command ({name}) not found.'
            exc = s_exc.NoSuchName(name=name, mesg=mesg)
            raise self.kids[0].addExcInfo(exc)

        runtsafe = self.kids[1].isRuntSafe(runt)

        scmd = ctor(runt, runtsafe)

        if runt.readonly and not scmd.isReadOnly():
            mesg = f'Command ({name}) is not marked safe for readonly use.'
            raise self.addExcInfo(s_exc.IsReadOnly(mesg=mesg))

        async def genx():

            async for node, path in genr:
                argv = await self.kids[1].compute(runt, path)
                if not await scmd.setArgv(argv):
                    raise s_stormctrl.StormExit()

                yield node, path

        # must pull through the genr to get opts set
        # ( many commands expect self.opts is set at run() )
        genr, empty = await pullone(genx())

        try:
            if runtsafe:
                argv = await self.kids[1].compute(runt, None)
                if not await scmd.setArgv(argv):
                    raise s_stormctrl.StormExit()

            if runtsafe or not empty:
                async with contextlib.aclosing(scmd.execStormCmd(runt, genr)) as agen:
                    async for item in agen:
                        yield item

        finally:
            await genr.aclose()

class SetVarOper(Oper):

    async def run(self, runt, genr):

        name = self.kids[0].value()

        vkid = self.kids[1]

        count = 0

        async for node, path in genr:
            count += 1

            valu = await vkid.compute(runt, path)
            if valu is undef:
                await runt.popVar(name)
                # TODO detect which to update here
                await path.popVar(name)

            else:
                await runt.setVar(name, valu)
                # TODO detect which to update here
                await path.setVar(name, valu)

            yield node, path

        if count == 0 and vkid.isRuntSafe(runt):
            valu = await vkid.compute(runt, None)
            if valu is undef:
                await runt.popVar(name)
            else:
                await runt.setVar(name, valu)

    def getRuntVars(self, runt):

        name = self.kids[0].value()
        if runt.runtvars.get(name) is None and self.kids[1].hasVarName(name):
            exc = s_exc.NoSuchVar(mesg=f'Missing variable: {name}', name=name)
            raise self.kids[0].addExcInfo(exc)

        yield name, self.kids[1].isRuntSafe(runt)
        for k in self.kids:
            yield from k.getRuntVars(runt)

class SetItemOper(Oper):
    '''
    $foo.bar = baz
    $foo."bar baz" = faz
    $foo.$bar = baz
    '''
    async def run(self, runt, genr):

        count = 0
        async for node, path in genr:

            count += 1

            item = s_stormtypes.fromprim(await self.kids[0].compute(runt, path), basetypes=False)

            if runt.readonly and not getattr(item.setitem, '_storm_readonly', False):
                mesg = 'Storm runtime is in readonly mode, cannot create or edit nodes and other graph data.'
                raise self.kids[0].addExcInfo(s_exc.IsReadOnly(mesg=mesg))

            name = await self.kids[1].compute(runt, path)
            valu = await self.kids[2].compute(runt, path)

            # TODO: ditch this when storm goes full heavy object
            with s_scope.enter({'runt': runt}):
                await item.setitem(name, valu)

            yield node, path

        if count == 0 and self.isRuntSafe(runt):

            item = s_stormtypes.fromprim(await self.kids[0].compute(runt, None), basetypes=False)

            name = await self.kids[1].compute(runt, None)
            valu = await self.kids[2].compute(runt, None)

            if runt.readonly and not getattr(item.setitem, '_storm_readonly', False):
                mesg = 'Storm runtime is in readonly mode, cannot create or edit nodes and other graph data.'
                raise self.kids[0].addExcInfo(s_exc.IsReadOnly(mesg=mesg))

            # TODO: ditch this when storm goes full heavy object
            with s_scope.enter({'runt': runt}):
                await item.setitem(name, valu)

class VarListSetOper(Oper):

    async def run(self, runt, genr):

        names = self.kids[0].value()
        vkid = self.kids[1]

        async for node, path in genr:

            item = await vkid.compute(runt, path)
            item = [i async for i in s_stormtypes.toiter(item)]

            if len(item) < len(names):
                mesg = f'Attempting to assign more items than we have variables to assign to: {s_common.trimText(repr(item))}'
                exc = s_exc.StormVarListError(mesg=mesg, names=names, numitems=len(item))
                raise self.kids[0].addExcInfo(exc)

            for name, valu in zip(names, item):
                await runt.setVar(name, valu)
                await path.setVar(name, valu)

            yield node, path

        if vkid.isRuntSafe(runt):

            item = await vkid.compute(runt, None)
            item = [i async for i in s_stormtypes.toiter(item)]

            if len(item) < len(names):
                mesg = f'Attempting to assign more items than we have variables to assign to: {s_common.trimText(repr(item))}'
                exc = s_exc.StormVarListError(mesg=mesg, names=names, numitems=len(item))
                raise self.kids[0].addExcInfo(exc)

            for name, valu in zip(names, item):
                await runt.setVar(name, valu)

            async for item in genr:
                yield item

            return

    def getRuntVars(self, runt):
        runtsafe = self.kids[1].isRuntSafe(runt)
        for name in self.kids[0].value():
            yield name, runtsafe

class VarEvalOper(Oper):
    '''
    Facilitate a stand-alone operator that evaluates a var.
    $foo.bar("baz")
    '''
    async def run(self, runt, genr):

        anynodes = False
        async for node, path in genr:
            anynodes = True
            await self.kids[0].compute(runt, path)
            yield node, path

        if not anynodes and self.isRuntSafe(runt):

            valu = await self.kids[0].compute(runt, None)

            if isinstance(valu, types.AsyncGeneratorType):
                async for item in valu:
                    await asyncio.sleep(0)

class SwitchCase(Oper):

    def prepare(self):
        self.cases = {}
        self.defcase = None

        for cent in self.kids[1:]:

            # if they only have one kid, it's a default case.
            if len(cent.kids) == 1:
                self.defcase = cent.kids[0]
                continue

            valu = cent.kids[0].value()
            self.cases[valu] = cent.kids[1]

    async def run(self, runt, genr):
        count = 0
        async for node, path in genr:
            count += 1

            varv = await self.kids[0].compute(runt, path)

            # TODO:  when we have var type system, do type-aware comparison
            subq = self.cases.get(str(varv))
            if subq is None and self.defcase is not None:
                subq = self.defcase

            if subq is None:
                yield (node, path)
            else:
                async for item in subq.inline(runt, s_common.agen((node, path))):
                    yield item

        if count == 0 and self.kids[0].isRuntSafe(runt):
            # no nodes and a runt safe value should execute
            varv = await self.kids[0].compute(runt, None)

            subq = self.cases.get(str(varv))
            if subq is None and self.defcase is not None:
                subq = self.defcase

            if subq is None:
                return

            async for item in subq.inline(runt, s_common.agen()):
                yield item


class CaseEntry(AstNode):
    pass

class LiftOper(Oper):

    def __init__(self, astinfo, kids=()):
        Oper.__init__(self, astinfo, kids=kids)
        self.reverse = False

    def reverseLift(self, astinfo):
        self.astinfo = astinfo
        self.reverse = True

    async def run(self, runt, genr):

        if self.isRuntSafe(runt):

            # runtime safe lift operation
            async for item in genr:
                yield item

            async for node in self.lift(runt, None):
                yield node, runt.initPath(node)

            return

        async for node, path in genr:

            yield node, path

            async for subn in self.lift(runt, path):
                yield subn, path.fork(subn)

    async def lift(self, runt, path):  # pragma: no cover
        raise NotImplementedError('Must define lift(runt, path)')

class YieldValu(Oper):

    async def run(self, runt, genr):

        node = None

        async for node, path in genr:
            valu = await self.kids[0].compute(runt, path)
            async with contextlib.aclosing(self.yieldFromValu(runt, valu)) as agen:
                async for subn in agen:
                    yield subn, runt.initPath(subn)
            yield node, path

        if node is None and self.kids[0].isRuntSafe(runt):
            valu = await self.kids[0].compute(runt, None)
            async with contextlib.aclosing(self.yieldFromValu(runt, valu)) as agen:
                async for subn in agen:
                    yield subn, runt.initPath(subn)

    async def yieldFromValu(self, runt, valu):

        viewiden = runt.view.iden

        # there is nothing in None... ;)
        if valu is None:
            return

        # a little DWIM on what we get back...
        # ( most common case will be stormtypes libs agenr -> iden|buid )
        # buid list -> nodes
        if isinstance(valu, bytes):
            node = await runt.view.getNodeByBuid(valu)
            if node is not None:
                yield node

            return

        # iden list -> nodes
        if isinstance(valu, str):
            try:
                buid = s_common.uhex(valu)
            except binascii.Error:
                mesg = 'Yield string must be iden in hexdecimal. Got: %r' % (valu,)
                raise self.kids[0].addExcInfo(s_exc.BadLiftValu(mesg=mesg))

            node = await runt.view.getNodeByBuid(buid)
            if node is not None:
                yield node

            return

        if isinstance(valu, types.AsyncGeneratorType):
            try:
                async for item in valu:
                    async for node in self.yieldFromValu(runt, item):
                        yield node
            finally:
                await valu.aclose()
            return

        if isinstance(valu, types.GeneratorType):
            try:
                for item in valu:
                    async for node in self.yieldFromValu(runt, item):
                        yield node
            finally:
                valu.close()
            return

        if isinstance(valu, (list, tuple, set)):
            for item in valu:
                async for node in self.yieldFromValu(runt, item):
                    yield node
            return

        if isinstance(valu, s_stormtypes.Node):
            valu = valu.valu
            if valu.view.iden != viewiden:
                mesg = f'Node is not from the current view. Node {valu.iden()} is from {valu.view.iden} expected {viewiden}'
                raise s_exc.BadLiftValu(mesg=mesg)
            yield valu
            return

        if isinstance(valu, s_node.Node):
            if valu.view.iden != viewiden:
                mesg = f'Node is not from the current view. Node {valu.iden()} is from {valu.view.iden} expected {viewiden}'
                raise s_exc.BadLiftValu(mesg=mesg)
            yield valu
            return

        if isinstance(valu, (s_stormtypes.List, s_stormtypes.Set)):
            for item in valu.valu:
                async for node in self.yieldFromValu(runt, item):
                    yield node
            return

        if isinstance(valu, s_stormtypes.Prim):
            async with contextlib.aclosing(valu.nodes()) as genr:
                async for node in genr:
                    if node.view.iden != viewiden:
                        mesg = f'Node is not from the current view. Node {node.iden()} is from {node.view.iden} expected {viewiden}'
                        raise s_exc.BadLiftValu(mesg=mesg)
                    yield node
                return

class LiftTag(LiftOper):

    async def lift(self, runt, path):

        tag = await self.kids[0].compute(runt, path)

        if len(self.kids) == 3:

            cmpr = await self.kids[1].compute(runt, path)
            valu = await toprim(await self.kids[2].compute(runt, path))

            async for node in runt.view.nodesByTagValu(tag, cmpr, valu, reverse=self.reverse):
                yield node

            return

        subtype = None
        if len(self.kids) == 2:
            subtype = await self.kids[1].compute(runt, path)

        async for node in runt.view.nodesByTag(tag, reverse=self.reverse, subtype=subtype):
            yield node

class LiftByArray(LiftOper):
    '''
    :prop*[range=(200, 400)]
    '''
    async def lift(self, runt, path):

        name = await self.kids[0].compute(runt, path)
        cmpr = await self.kids[1].compute(runt, path)
        valu = await s_stormtypes.tostor(await self.kids[2].compute(runt, path))

        prop = runt.model.props.get(name)
        if prop is not None:
            async for node in runt.view.nodesByPropArray(name, cmpr, valu, reverse=self.reverse):
                yield node
            return

        proplist = runt.model.ifaceprops.get(name)
        if proplist is None:
            raise self.kids[0].addExcInfo(s_exc.NoSuchProp.init(name))

        props = []
        for propname in proplist:
            props.append(runt.model.props.get(propname))

        relname = props[0].name
        def cmprkey(node):
            return node.get(relname)

        genrs = []
        for prop in props:
            genrs.append(runt.view.nodesByPropArray(prop.full, cmpr, valu, reverse=self.reverse))

        async for node in s_common.merggenr2(genrs, cmprkey, reverse=self.reverse):
            yield node

class LiftTagProp(LiftOper):
    '''
    #foo.bar:baz [ = x ]
    '''
    async def lift(self, runt, path):

        tag, prop = await self.kids[0].compute(runt, path)

        if len(self.kids) == 3:

            cmpr = await self.kids[1].compute(runt, path)
            valu = await s_stormtypes.tostor(await self.kids[2].compute(runt, path))

            async for node in runt.view.nodesByTagPropValu(None, tag, prop, cmpr, valu, reverse=self.reverse):
                yield node

            return

        subtype = None
        if len(self.kids) == 2:
            subtype = await self.kids[1].compute(runt, path)

        async for node in runt.view.nodesByTagProp(None, tag, prop, reverse=self.reverse, subtype=subtype):
            yield node

class LiftFormTagProp(LiftOper):
    '''
    hehe:haha#foo.bar:baz [ = x ]
    '''

    async def lift(self, runt, path):

        formname, tag, prop = await self.kids[0].compute(runt, path)

        forms = runt.model.reqFormsByLook(formname, self.kids[0].addExcInfo)

        def cmprkey(node):
            return node.getTagProp(tag, prop)

        genrs = []

        if len(self.kids) == 3:

            cmpr = await self.kids[1].compute(runt, path)
            valu = await s_stormtypes.tostor(await self.kids[2].compute(runt, path))

            for form in forms:
                genrs.append(runt.view.nodesByTagPropValu(form, tag, prop, cmpr, valu, reverse=self.reverse))

        elif len(self.kids) == 2:
            subtype = await self.kids[1].compute(runt, path)

            for form in forms:
                genrs.append(runt.view.nodesByTagProp(form, tag, prop, reverse=self.reverse, subtype=subtype))

        else:
            for form in forms:
                genrs.append(runt.view.nodesByTagProp(form, tag, prop, reverse=self.reverse))

        async for node in s_common.merggenr2(genrs, cmprkey, reverse=self.reverse):
            yield node

class LiftTagTag(LiftOper):
    '''
    ##foo.bar
    '''

    async def lift(self, runt, path):

        tagname = await self.kids[0].compute(runt, path)

        node = await runt.view.getNodeByNdef(('syn:tag', tagname))
        if node is None:
            return

        # only apply the lift valu to the top level tag of tags, not to the sub tags
        if len(self.kids) == 3:
            cmpr = await self.kids[1].compute(runt, path)
            valu = await toprim(await self.kids[2].compute(runt, path))
            genr = runt.view.nodesByTagValu(tagname, cmpr, valu, reverse=self.reverse)

        else:

            genr = runt.view.nodesByTag(tagname, reverse=self.reverse)

        done = set([tagname])
        todo = collections.deque([genr])

        while todo:

            genr = todo.popleft()

            async for node in genr:

                if node.form.name == 'syn:tag':

                    tagname = node.ndef[1]
                    if tagname not in done:
                        done.add(tagname)
                        todo.append(runt.view.nodesByTag(tagname, reverse=self.reverse))

                    continue

                yield node


class LiftFormTag(LiftOper):

    async def lift(self, runt, path):

        formname = await self.kids[0].compute(runt, path)

        forms = runt.model.reqFormsByLook(formname, self.kids[0].addExcInfo)

        genrs = []
        tag = await self.kids[1].compute(runt, path)

        if len(self.kids) == 4:

            cmpr = await self.kids[2].compute(runt, path)
            valu = await toprim(await self.kids[3].compute(runt, path))

            for form in forms:
                genrs.append(runt.view.nodesByTagValu(tag, cmpr, valu, form=form, reverse=self.reverse))

            def cmprkey(node):
                return node.getTag(tag, defval=(0, 0))

        elif len(self.kids) == 3:
            ptyp = runt.model.type('ival')
            subtype = await self.kids[2].compute(runt, path)
            if (styp := ptyp.subtypes.get(subtype)) is None:
                raise s_exc.NoSuchType(name=subtype, mesg=f'Invalid subtype {subtype} for tag ival.')
            (ptyp, getr) = styp

            for form in forms:
                genrs.append(runt.view.nodesByTag(tag, form=form, reverse=self.reverse, subtype=subtype))

            def cmprkey(node):
                return getr(node.getTag(tag, defval=(0, 0)))

        else:
            for form in forms:
                genrs.append(runt.view.nodesByTag(tag, form=form, reverse=self.reverse))

            def cmprkey(node):
                return node.getTag(tag, defval=(0, 0))

        async for node in s_common.merggenr2(genrs, cmprkey=cmprkey, reverse=self.reverse):
            yield node

class LiftProp(LiftOper):

    async def lift(self, runt, path):

        name = await tostr(await self.kids[0].compute(runt, path))

        subtype = None
        if len(self.kids) == 2:
            subtype = await self.kids[1].compute(runt, path)

        prop = runt.model.props.get(name)
        if prop is not None:
            async for node in self.proplift(prop, runt, path, subtype=subtype):
                yield node
            return

        proplist = runt.model.reqPropsByLook(name, self.kids[0].addExcInfo)

        props = []
        for propname in proplist:
            props.append(runt.model.props.get(propname))

        if len(props) == 1 or props[0].isform:
            for prop in props:
                async for node in self.proplift(prop, runt, path, subtype=subtype):
                    yield node
            return

        relname = props[0].name
        def cmprkey(node):
            return node.get(relname)

        genrs = []
        for prop in props:
            genrs.append(self.proplift(prop, runt, path))

        async for node in s_common.merggenr2(genrs, cmprkey, reverse=self.reverse):
            yield node

    async def proplift(self, prop, runt, path, subtype=None):

        # check if we can optimize a form lift
        if subtype is None and prop.isform:

            async for hint in self.getRightHints(runt, path):
                if hint[0] == 'tag':
                    tagname = hint[1].get('name')
                    async for node in runt.view.nodesByTag(tagname, form=prop.full, reverse=self.reverse):
                        yield node
                    return

                if hint[0] == 'relprop':
                    relpropname = hint[1].get('name')
                    isuniv = hint[1].get('univ')

                    if isuniv:
                        fullname = ''.join([prop.full, relpropname])
                    else:
                        fullname = ':'.join([prop.full, relpropname])

                    prop = runt.model.prop(fullname)
                    if prop is None:
                        return

                    cmpr = hint[1].get('cmpr')
                    valu = hint[1].get('valu')

                    if cmpr is not None and valu is not None:
                        try:
                            # try lifting by valu but no guarantee a cmpr is available
                            async for node in runt.view.nodesByPropValu(fullname, cmpr, valu, reverse=self.reverse):
                                yield node
                            return
                        except asyncio.CancelledError:  # pragma: no cover
                            raise
                        except:
                            pass

                    async for node in runt.view.nodesByProp(fullname, reverse=self.reverse):
                        yield node
                    return

        async for node in runt.view.nodesByProp(prop.full, reverse=self.reverse, subtype=subtype):
            yield node

    async def getRightHints(self, runt, path):

        for oper in self.iterright():

            # we can skip other lifts but that's it...
            if isinstance(oper, LiftOper):
                continue

            if isinstance(oper, FiltOper):
                for hint in await oper.getLiftHints(runt, path):
                    yield hint
                continue

            return

class LiftPropBy(LiftOper):

    async def lift(self, runt, path):
        name = await self.kids[0].compute(runt, path)
        cmpr = await self.kids[1].compute(runt, path)
        valu = await self.kids[2].compute(runt, path)

        if not isinstance(valu, s_node.Node):
            valu = await s_stormtypes.tostor(valu)

        prop = runt.model.props.get(name)
        if prop is not None:
            props = (prop,)
        else:
            proplist = runt.model.ifaceprops.get(name)
            if proplist is None:
                raise self.kids[0].addExcInfo(s_exc.NoSuchProp.init(name))

            props = []
            for propname in proplist:
                props.append(runt.model.props.get(propname))

        try:
            if len(props) == 1:
                prop = props[0]
                async for node in runt.view.nodesByPropValu(prop.full, cmpr, valu, reverse=self.reverse):
                    yield node
                return

            relname = props[0].name
            def cmprkey(node):
                return node.get(relname)

            genrs = []
            for prop in props:
                genrs.append(runt.view.nodesByPropValu(prop.full, cmpr, valu, reverse=self.reverse))

            async for node in s_common.merggenr2(genrs, cmprkey, reverse=self.reverse):
                yield node

        except s_exc.BadTypeValu as e:
            raise self.kids[2].addExcInfo(e)

        except s_exc.SynErr as e:
            raise self.addExcInfo(e)

class PivotOper(Oper):

    def __init__(self, astinfo, kids=(), isjoin=False):
        Oper.__init__(self, astinfo, kids=kids)
        self.isjoin = isjoin

    def repr(self):
        return f'{self.__class__.__name__}: {self.kids}, isjoin={self.isjoin}'

    def __repr__(self):
        return self.repr()

class RawPivot(PivotOper):
    '''
    -> { <varsfrompath> }
    '''
    async def run(self, runt, genr):
        query = self.kids[0]
        async for node, path in genr:
            async with runt.getSubRuntime(query) as subr:
                async for node, path in subr.execute():
                    yield node, path

class PivotOut(PivotOper):
    '''
    -> *
    '''
    async def run(self, runt, genr):

        async for node, path in genr:

            if self.isjoin:
                yield node, path

            async for item in self.getPivsOut(runt, node, path):
                yield item

    async def getPivsOut(self, runt, node, path):

        # <syn:tag> -> * is "from tags to nodes with tags"
        if node.form.name == 'syn:tag':

            async for pivo in runt.view.nodesByTag(node.ndef[1]):
                yield pivo, path.fork(pivo)

            return

        for name, prop in node.form.props.items():

            valu = node.get(name)
            if valu is None:
                continue

            # if the outbound prop is an ndef...
            if isinstance(prop.type, s_types.Ndef):
                pivo = await runt.view.getNodeByNdef(valu)
                if pivo is None:
                    continue

                yield pivo, path.fork(pivo)
                continue

            if isinstance(prop.type, s_types.Array):
                if isinstance(prop.type.arraytype, s_types.Ndef):
                    for item in valu:
                        if (pivo := await runt.view.getNodeByNdef(item)) is not None:
                            yield pivo, path.fork(pivo)
                    continue

                typename = prop.type.opts.get('type')
                if runt.model.forms.get(typename) is not None:
                    for item in valu:
<<<<<<< HEAD
                        async for pivo in runt.view.nodesByPropValu(typename, '=', item):
=======
                        async for pivo in runt.snap.nodesByPropValu(typename, '=', item, norm=False):
>>>>>>> d8a6a2ef
                            yield pivo, path.fork(pivo)

            form = runt.model.forms.get(prop.type.name)
            if form is None:
                continue

            if prop.isrunt:
                async for pivo in runt.view.nodesByPropValu(form.name, '=', valu):
                    yield pivo, path.fork(pivo)
                continue

            pivo = await runt.view.getNodeByNdef((form.name, valu))
            if pivo is None:  # pragma: no cover
                continue

            # avoid self references
            if pivo.nid == node.nid:
                continue

            yield pivo, path.fork(pivo)

class N1WalkNPivo(PivotOut):

    async def run(self, runt, genr):

        async for node, path in genr:

            if self.isjoin:
                yield node, path

            async for item in self.getPivsOut(runt, node, path):
                yield item

            async for (verb, n2nid) in node.iterEdgesN1():
                wnode = await runt.view.getNodeByNid(n2nid)
                if wnode is not None:
                    yield wnode, path.fork(wnode)

class PivotToTags(PivotOper):
    '''
    -> #                pivot to all leaf tag nodes
    -> #*               pivot to all tag nodes
    -> #cno.*           pivot to all tag nodes which match cno.*
    -> #foo.bar         pivot to the tag node foo.bar if present
    '''
    async def run(self, runt, genr):

        leaf = False

        assert len(self.kids) == 1
        kid = self.kids[0]
        assert isinstance(kid, TagMatch)

        if kid.isconst:

            mval = kid.constval

            if not mval:

                leaf = True

                async def filter(x, path):
                    return True

            elif kid.hasglob():

                # glob matcher...
                async def filter(x, path):
                    return fnmatch.fnmatch(x, mval)

            else:

                async def filter(x, path):
                    return x == mval
        else:  # We have a $var as a segment

            if kid.hasglob():

                async def filter(x, path):
                    valu = await kid.compute(runt, path)
                    return fnmatch.fnmatch(x, valu)

            else:

                async def filter(x, path):
                    valu = await kid.compute(runt, path)
                    return x == valu

        async for node, path in genr:

            if self.isjoin:
                yield node, path

            for name, _ in node.getTags(leaf=leaf):

                if not await filter(name, path):
                    await asyncio.sleep(0)
                    continue

                pivo = await runt.view.getNodeByNdef(('syn:tag', name))
                if pivo is None:
                    continue

                yield pivo, path.fork(pivo)

class PivotIn(PivotOper):
    '''
    <- *
    '''

    async def run(self, runt, genr):

        async for node, path in genr:

            if self.isjoin:
                yield node, path

            async for item in self.getPivsIn(runt, node, path):
                yield item

    async def getPivsIn(self, runt, node, path):

        name, valu = node.ndef

        for prop in runt.model.getPropsByType(name):
<<<<<<< HEAD
            async for pivo in runt.view.nodesByPropValu(prop.full, '=', valu):
                yield pivo, path.fork(pivo)

        for prop in runt.model.getArrayPropsByType(name):
            async for pivo in runt.view.nodesByPropArray(prop.full, '=', valu):
=======
            norm = node.form.typehash is not prop.typehash
            async for pivo in runt.snap.nodesByPropValu(prop.full, '=', valu, norm=norm):
                yield pivo, path.fork(pivo)

        for prop in runt.model.getArrayPropsByType(name):
            norm = node.form.typehash is not prop.arraytypehash
            async for pivo in runt.snap.nodesByPropArray(prop.full, '=', valu, norm=norm):
>>>>>>> d8a6a2ef
                yield pivo, path.fork(pivo)

        async for refsnid in runt.view.getNdefRefs(node.buid):
            pivo = await runt.view.getNodeByNid(refsnid)
            yield pivo, path.fork(pivo)

class N2WalkNPivo(PivotIn):

    async def run(self, runt, genr):

        async for node, path in genr:

            if self.isjoin:
                yield node, path

            async for item in self.getPivsIn(runt, node, path):
                yield item

            async for (verb, n1nid) in node.iterEdgesN2():
                wnode = await runt.view.getNodeByNid(n1nid)
                if wnode is not None:
                    yield wnode, path.fork(wnode)

<<<<<<< HEAD
=======
class PivotInFrom(PivotOper):
    '''
    <- foo:edge
    '''

    async def run(self, runt, genr):

        name = self.kids[0].value()

        form = runt.model.forms.get(name)
        if form is None:
            raise self.kids[0].addExcInfo(s_exc.NoSuchForm.init(name))

        # <- edge
        if isinstance(form.type, s_types.Edge):

            full = form.name + ':n2'

            async for node, path in genr:

                if self.isjoin:
                    yield node, path

                async for pivo in runt.snap.nodesByPropValu(full, '=', node.ndef, norm=False):
                    yield pivo, path.fork(pivo)

            return

        # edge <- form
        async for node, path in genr:

            if self.isjoin:
                yield node, path

            if not isinstance(node.form.type, s_types.Edge):
                mesg = f'Pivot in from a specific form cannot be used with nodes of type {node.form.type.name}'
                raise self.addExcInfo(s_exc.StormRuntimeError(mesg=mesg, name=node.form.type.name))

            # dont bother traversing edges to the wrong form
            if node.get('n1:form') != form.name:
                continue

            n1def = node.get('n1')

            pivo = await runt.snap.getNodeByNdef(n1def)
            if pivo is None:
                continue

            yield pivo, path.fork(pivo)

>>>>>>> d8a6a2ef
class FormPivot(PivotOper):
    '''
    -> foo:bar
    '''

    def pivogenr(self, runt, prop):

        # -> baz:ndef
        if isinstance(prop.type, s_types.Ndef):

            async def pgenr(node, strict=True):
<<<<<<< HEAD
                async for pivo in runt.view.nodesByPropValu(prop.full, '=', node.ndef):
=======
                async for pivo in runt.snap.nodesByPropValu(prop.full, '=', node.ndef, norm=False):
>>>>>>> d8a6a2ef
                    yield pivo

        elif not prop.isform:

            isarray = isinstance(prop.type, s_types.Array)

            # plain old pivot...
            async def pgenr(node, strict=True):
                if isarray:
                    if isinstance(prop.type.arraytype, s_types.Ndef):
<<<<<<< HEAD
                        ngenr = runt.view.nodesByPropArray(prop.full, '=', node.ndef)
                    else:
                        ngenr = runt.view.nodesByPropArray(prop.full, '=', node.ndef[1])
                else:
                    ngenr = runt.view.nodesByPropValu(prop.full, '=', node.ndef[1])
=======
                        ngenr = runt.snap.nodesByPropArray(prop.full, '=', node.ndef, norm=False)
                    else:
                        norm = prop.arraytypehash is not node.form.typehash
                        ngenr = runt.snap.nodesByPropArray(prop.full, '=', node.ndef[1], norm=norm)
                else:
                    norm = prop.typehash is not node.form.typehash
                    ngenr = runt.snap.nodesByPropValu(prop.full, '=', node.ndef[1], norm=norm)
>>>>>>> d8a6a2ef

                async for pivo in ngenr:
                    yield pivo

<<<<<<< HEAD
=======
        # if dest form is a subtype of a graph "edge", use N1 automatically
        elif isinstance(prop.type, s_types.Edge):

            full = prop.name + ':n1'

            async def pgenr(node, strict=True):
                async for pivo in runt.snap.nodesByPropValu(full, '=', node.ndef, norm=False):
                    yield pivo

>>>>>>> d8a6a2ef
        else:
            # form -> form pivot is nonsensical. Lets help out...

            # form name and type name match
            destform = prop

            async def pgenr(node, strict=True):

                # <syn:tag> -> <form> is "from tags to nodes" pivot
                if node.form.name == 'syn:tag' and prop.isform:
                    async for pivo in runt.view.nodesByTag(node.ndef[1], form=prop.name):
                        yield pivo

                    return

                #########################################################################
                # regular "-> form" pivot (ie inet:dns:a -> inet:fqdn)

                found = False   # have we found a ref/pivot?
                refs = node.form.getRefsOut()
                for refsname, refsform in refs.get('prop'):

                    if refsform != destform.name:
                        continue

                    found = True

                    refsvalu = node.get(refsname)
                    if refsvalu is not None:
<<<<<<< HEAD
                        async for pivo in runt.view.nodesByPropValu(refsform, '=', refsvalu):
=======
                        async for pivo in runt.snap.nodesByPropValu(refsform, '=', refsvalu, norm=False):
>>>>>>> d8a6a2ef
                            yield pivo

                for refsname, refsform in refs.get('array'):

                    if refsform != destform.name:
                        continue

                    found = True

                    refsvalu = node.get(refsname)
                    if refsvalu is not None:
                        for refselem in refsvalu:
<<<<<<< HEAD
                            async for pivo in runt.view.nodesByPropValu(destform.name, '=', refselem):
=======
                            async for pivo in runt.snap.nodesByPropValu(destform.name, '=', refselem, norm=False):
>>>>>>> d8a6a2ef
                                yield pivo

                for refsname in refs.get('ndef'):

                    found = True

                    refsvalu = node.get(refsname)
                    if refsvalu is not None and refsvalu[0] == destform.name:
                        pivo = await runt.view.getNodeByNdef(refsvalu)
                        if pivo is not None:
                            yield pivo

                for refsname in refs.get('ndefarray'):

                    found = True

                    if (refsvalu := node.get(refsname)) is not None:
                        for aval in refsvalu:
                            if aval[0] == destform.name:
                                if (pivo := await runt.view.getNodeByNdef(aval)) is not None:
                                    yield pivo

                #########################################################################
                # reverse "-> form" pivots (ie inet:fqdn -> inet:dns:a)
                refs = destform.getRefsOut()

                # "reverse" property references...
                for refsname, refsform in refs.get('prop'):

                    if refsform != node.form.name:
                        continue

                    found = True

                    refsprop = destform.props.get(refsname)
<<<<<<< HEAD
                    async for pivo in runt.view.nodesByPropValu(refsprop.full, '=', node.ndef[1]):
=======
                    async for pivo in runt.snap.nodesByPropValu(refsprop.full, '=', node.ndef[1], norm=False):
>>>>>>> d8a6a2ef
                        yield pivo

                # "reverse" array references...
                for refsname, refsform in refs.get('array'):

                    if refsform != node.form.name:
                        continue

                    found = True

                    destprop = destform.props.get(refsname)
<<<<<<< HEAD
                    async for pivo in runt.view.nodesByPropArray(destprop.full, '=', node.ndef[1]):
=======
                    async for pivo in runt.snap.nodesByPropArray(destprop.full, '=', node.ndef[1], norm=False):
>>>>>>> d8a6a2ef
                        yield pivo

                # "reverse" ndef references...
                for refsname in refs.get('ndef'):

                    found = True

                    refsprop = destform.props.get(refsname)
<<<<<<< HEAD
                    async for pivo in runt.view.nodesByPropValu(refsprop.full, '=', node.ndef):
=======
                    async for pivo in runt.snap.nodesByPropValu(refsprop.full, '=', node.ndef, norm=False):
>>>>>>> d8a6a2ef
                        yield pivo

                for refsname in refs.get('ndefarray'):

                    found = True

                    refsprop = destform.props.get(refsname)
<<<<<<< HEAD
                    async for pivo in runt.view.nodesByPropArray(refsprop.full, '=', node.ndef):
=======
                    async for pivo in runt.snap.nodesByPropArray(refsprop.full, '=', node.ndef, norm=False):
>>>>>>> d8a6a2ef
                        yield pivo

                if strict and not found:
                    mesg = f'No pivot found for {node.form.name} -> {destform.name}.'
                    raise self.addExcInfo(s_exc.NoSuchPivot(n1=node.form.name, n2=destform.name, mesg=mesg))

        return pgenr

    def buildgenr(self, runt, name):

        if isinstance(name, list) or (prop := runt.model.props.get(name)) is None:

            proplist = None
            if isinstance(name, list):
                proplist = name
            else:
                proplist = runt.model.reqPropsByLook(name, extra=self.kids[0].addExcInfo)

            pgenrs = []
            for propname in proplist:
                prop = runt.model.props.get(propname)
                if prop is None:
                    raise self.kids[0].addExcInfo(s_exc.NoSuchProp.init(propname))

                pgenrs.append(self.pivogenr(runt, prop))

            async def listpivot(node):
                for pgenr in pgenrs:
                    async for pivo in pgenr(node, strict=False):
                        yield pivo

            return listpivot

        return self.pivogenr(runt, prop)

    async def run(self, runt, genr):

        pgenr = None
        warned = False

        async for node, path in genr:

            if pgenr is None or not self.kids[0].isconst:
                name = await self.kids[0].compute(runt, None)
                pgenr = self.buildgenr(runt, name)

            if self.isjoin:
                yield node, path

            try:
                async for pivo in pgenr(node):
                    yield pivo, path.fork(pivo)
            except (s_exc.BadTypeValu, s_exc.BadLiftValu) as e:
                if not warned:
                    logger.warning(f'Caught error during pivot: {e.items()}')
                    warned = True
                items = e.items()
                mesg = items.pop('mesg', '')
                mesg = ': '.join((f'{e.__class__.__qualname__} [{repr(node.ndef[1])}] during pivot', mesg))
                await runt.warn(mesg, log=False, **items)

class PropPivotOut(PivotOper):
    '''
    :prop -> *
    '''
    async def run(self, runt, genr):

        warned = False
        async for node, path in genr:

            if self.isjoin:
                yield node, path

            name = await self.kids[0].compute(runt, path)

            prop = node.form.props.get(name)
            if prop is None:
                # all filters must sleep
                await asyncio.sleep(0)
                continue

            valu = node.get(name)
            if valu is None:
                # all filters must sleep
                await asyncio.sleep(0)
                continue

            if prop.type.isarray:
                if isinstance(prop.type.arraytype, s_types.Ndef):
                    for item in valu:
                        if (pivo := await runt.view.getNodeByNdef(item)) is not None:
                            yield pivo, path.fork(pivo)
                    continue

                fname = prop.type.arraytype.name
                if runt.model.forms.get(fname) is None:
                    if not warned:
                        mesg = f'The source property "{name}" array type "{fname}" is not a form. Cannot pivot.'
                        await runt.warn(mesg, log=False)
                        warned = True
                    continue

                for item in valu:
<<<<<<< HEAD
                    async for pivo in runt.view.nodesByPropValu(fname, '=', item):
=======
                    async for pivo in runt.snap.nodesByPropValu(fname, '=', item, norm=False):
>>>>>>> d8a6a2ef
                        yield pivo, path.fork(pivo)

                continue

            # ndef pivot out syntax...
            # :ndef -> *
            if isinstance(prop.type, s_types.Ndef):
                pivo = await runt.view.getNodeByNdef(valu)
                if pivo is None:
                    logger.warning(f'Missing node corresponding to ndef {valu}')
                    continue
                yield pivo, path.fork(pivo)
                continue

            # :prop -> *
            fname = prop.type.name
            if prop.modl.form(fname) is None:
                if warned is False:
                    await runt.warn(f'The source property "{name}" type "{fname}" is not a form. Cannot pivot.', log=False)
                    warned = True
                continue

            ndef = (fname, valu)
            pivo = await runt.view.getNodeByNdef(ndef)
            # A node explicitly deleted in the graph or missing from a underlying layer
            # could cause this lift to return None.
            if pivo:
                yield pivo, path.fork(pivo)


class PropPivot(PivotOper):
    '''
    :foo -> bar:foo
    '''

    def pivogenr(self, runt, prop):

        async def pgenr(node, srctype, valu, strict=True):

            # pivoting from an array prop to a non-array prop needs an extra loop
            if srctype.isarray and not prop.type.isarray:
                if isinstance(srctype.arraytype, s_types.Ndef) and prop.isform:
                    for aval in valu:
                        if aval[0] != prop.form.name:
                            continue

                        if (pivo := await runt.view.getNodeByNdef(aval)) is not None:
                            yield pivo
                    return

                norm = srcprop.arraytypehash is not prop.typehash
                for arrayval in valu:
<<<<<<< HEAD
                    async for pivo in runt.view.nodesByPropValu(prop.full, '=', arrayval):
=======
                    async for pivo in runt.snap.nodesByPropValu(prop.full, '=', arrayval, norm=norm):
>>>>>>> d8a6a2ef
                        yield pivo

                return

            if isinstance(srctype, s_types.Ndef) and prop.isform:
                if valu[0] != prop.form.name:
                    return

                pivo = await runt.view.getNodeByNdef(valu)
                if pivo is None:
                    await runt.warn(f'Missing node corresponding to ndef {valu}', log=False, ndef=valu)
                    return
                yield pivo

                return

<<<<<<< HEAD
            if prop.type.isarray and not srctype.isarray:
                genr = runt.view.nodesByPropArray(prop.full, '=', valu)
            else:
                genr = runt.view.nodesByPropValu(prop.full, '=', valu)
=======
            if prop.type.isarray and not srcprop.type.isarray:
                norm = prop.arraytypehash is not srcprop.typehash
                genr = runt.snap.nodesByPropArray(prop.full, '=', valu, norm=norm)
            else:
                norm = prop.typehash is not srcprop.typehash
                genr = runt.snap.nodesByPropValu(prop.full, '=', valu, norm=norm)
>>>>>>> d8a6a2ef

            async for pivo in genr:
                yield pivo

        return pgenr

    def buildgenr(self, runt, name):

        if isinstance(name, list) or (prop := runt.model.props.get(name)) is None:

            if isinstance(name, list):
                proplist = name
            else:
                proplist = runt.model.ifaceprops.get(name)

            if proplist is None:
                raise self.kids[0].addExcInfo(s_exc.NoSuchProp.init(name))

            pgenrs = []
            for propname in proplist:
                prop = runt.model.props.get(propname)
                if prop is None:
                    raise self.kids[0].addExcInfo(s_exc.NoSuchProp.init(propname))

                pgenrs.append(self.pivogenr(runt, prop))

            async def listpivot(node, srctype, valu):
                for pgenr in pgenrs:
                    async for pivo in pgenr(node, srctype, valu, strict=False):
                        yield pivo

            return listpivot

        return self.pivogenr(runt, prop)

    async def run(self, runt, genr):

        pgenr = None
        warned = False

        async for node, path in genr:

            if pgenr is None or not self.kids[1].isconst:
                name = await self.kids[1].compute(runt, None)
                pgenr = self.buildgenr(runt, name)

            if self.isjoin:
                yield node, path

            srctype, valu = await self.kids[0].getTypeAndValu(runt, path)
            if valu is None:
                # all filters must sleep
                await asyncio.sleep(0)
                continue

            try:
                async for pivo in pgenr(node, srctype, valu):
                    yield pivo, path.fork(pivo)

            except (s_exc.BadTypeValu, s_exc.BadLiftValu) as e:
                if not warned:
                    logger.warning(f'Caught error during pivot: {e.items()}')
                    warned = True
                items = e.items()
                mesg = items.pop('mesg', '')
                mesg = ': '.join((f'{e.__class__.__qualname__} [{repr(valu)}] during pivot', mesg))
                await runt.warn(mesg, log=False, **items)

class Value(AstNode):
    '''
    The base class for all values and value expressions.
    '''

    def __init__(self, astinfo, kids=()):
        AstNode.__init__(self, astinfo, kids=kids)

    def __repr__(self):
        return self.repr()

    def isRuntSafe(self, runt):
        return all(k.isRuntSafe(runt) for k in self.kids)

    async def compute(self, runt, path):  # pragma: no cover
        raise self.addExcInfo(s_exc.NoSuchImpl(name=f'{self.__class__.__name__}.compute()'))

    async def getLiftHints(self, runt, path):
        return []

    async def getCondEval(self, runt):
        '''
        Return a function that may be used to evaluate the boolean truth
        of the value expression using a runtime and optional node path.
        '''
        async def cond(node, path):
            return await tobool(await self.compute(runt, path))

        return cond

class Cond(Value):
    '''
    A condition that is evaluated to filter nodes.
    '''
    # Keeping the distinction of Cond as a subclass of Value
    # due to the fact that Cond instances may always presume
    # they are being evaluated per node.

class SubqCond(Cond):

    def __init__(self, astinfo, kids=()):
        Cond.__init__(self, astinfo, kids=kids)
        self.funcs = {
            '=': self._subqCondEq,
            '>': self._subqCondGt,
            '<': self._subqCondLt,
            '>=': self._subqCondGe,
            '<=': self._subqCondLe,
            '!=': self._subqCondNe,
        }

    async def _runSubQuery(self, runt, node, path):
        size = 1
        genr = s_common.agen((node, path))
        async for item in self.kids[0].run(runt, genr):
            yield size, item
            size += 1

    def _subqCondEq(self, runt):

        async def cond(node, path):

            size = 0
            item = None
            valu = s_stormtypes.intify(await self.kids[2].compute(runt, path))

            async for size, item in self._runSubQuery(runt, node, path):
                if size > valu:
                    path.vars.update(item[1].vars)
                    return False

            if item:
                path.vars.update(item[1].vars)
            return size == valu

        return cond

    def _subqCondGt(self, runt):

        async def cond(node, path):

            item = None
            valu = s_stormtypes.intify(await self.kids[2].compute(runt, path))
            async for size, item in self._runSubQuery(runt, node, path):
                if size > valu:
                    path.vars.update(item[1].vars)
                    return True

            if item:
                path.vars.update(item[1].vars)
            return False

        return cond

    def _subqCondLt(self, runt):

        async def cond(node, path):

            item = None
            valu = s_stormtypes.intify(await self.kids[2].compute(runt, path))
            async for size, item in self._runSubQuery(runt, node, path):
                if size >= valu:
                    path.vars.update(item[1].vars)
                    return False

            if item:
                path.vars.update(item[1].vars)
            return True

        return cond

    def _subqCondGe(self, runt):

        async def cond(node, path):

            item = None
            valu = s_stormtypes.intify(await self.kids[2].compute(runt, path))
            async for size, item in self._runSubQuery(runt, node, path):
                if size >= valu:
                    path.vars.update(item[1].vars)
                    return True

            if item:
                path.vars.update(item[1].vars)
            return False

        return cond

    def _subqCondLe(self, runt):

        async def cond(node, path):

            item = None
            valu = s_stormtypes.intify(await self.kids[2].compute(runt, path))
            async for size, item in self._runSubQuery(runt, node, path):
                if size > valu:
                    path.vars.update(item[1].vars)
                    return False

            if item:
                path.vars.update(item[1].vars)
            return True

        return cond

    def _subqCondNe(self, runt):

        async def cond(node, path):

            size = 0
            item = None
            valu = s_stormtypes.intify(await self.kids[2].compute(runt, path))

            async for size, item in self._runSubQuery(runt, node, path):
                if size > valu:
                    path.vars.update(item[1].vars)
                    return True

            if item:
                path.vars.update(item[1].vars)
            return size != valu

        return cond

    async def getCondEval(self, runt):

        if len(self.kids) == 3:
            cmpr = await self.kids[1].compute(runt, None)
            ctor = self.funcs.get(cmpr)
            if ctor is None:
                raise self.kids[1].addExcInfo(s_exc.NoSuchCmpr(cmpr=cmpr, type='subquery'))

            return ctor(runt)

        subq = self.kids[0]

        async def cond(node, path):
            genr = s_common.agen((node, path))
            async for _, subp in subq.run(runt, genr):
                path.vars.update(subp.vars)
                return True
            return False

        return cond

class OrCond(Cond):
    '''
    <cond> or <cond>
    '''
    async def getCondEval(self, runt):

        cond0 = await self.kids[0].getCondEval(runt)
        cond1 = await self.kids[1].getCondEval(runt)

        async def cond(node, path):

            if await cond0(node, path):
                return True

            return await cond1(node, path)

        return cond

class AndCond(Cond):
    '''
    <cond> and <cond>
    '''
    async def getLiftHints(self, runt, path):
        h0 = await self.kids[0].getLiftHints(runt, path)
        h1 = await self.kids[0].getLiftHints(runt, path)
        return h0 + h1

    async def getCondEval(self, runt):

        cond0 = await self.kids[0].getCondEval(runt)
        cond1 = await self.kids[1].getCondEval(runt)

        async def cond(node, path):

            if not await cond0(node, path):
                return False

            return await cond1(node, path)

        return cond

class NotCond(Cond):
    '''
    not <cond>
    '''

    async def getCondEval(self, runt):

        kidcond = await self.kids[0].getCondEval(runt)

        async def cond(node, path):
            return not await kidcond(node, path)

        return cond

class TagCond(Cond):
    '''
    #foo.bar
    '''
    async def getLiftHints(self, runt, path):

        kid = self.kids[0]

        if not isinstance(kid, TagMatch):
            return []

        if kid.hasglob():
            return []

        if kid.isconst:
            return (
                ('tag', {'name': await kid.compute(None, None)}),
            )

        if kid.isRuntSafe(runt):
            name = await kid.compute(runt, path)
            if name and '*' not in name:
                return (
                    ('tag', {'name': name}),
                )

        return []

    async def getCondEval(self, runt):

        assert len(self.kids) == 1

        # kid is a non-runtsafe VarValue: dynamically evaluate value of variable for each node
        async def cond(node, path):
            name = await self.kids[0].compute(runt, path)
            if name == '*':
                return bool(node.getTagNames())

            if '*' in name:
                reobj = s_cache.getTagGlobRegx(name)
                return any(reobj.fullmatch(p) for p in node.getTagNames())

            return node.getTag(name) is not None

        return cond

class HasRelPropCond(Cond):

    async def getCondEval(self, runt):

        relprop = self.kids[0]
        assert isinstance(relprop, RelProp)

        if relprop.isconst:
            name = await relprop.compute(runt, None)

            async def cond(node, path):
                return await self.hasProp(node, runt, name)

            return cond

        # relprop name itself is variable, so dynamically compute

        async def cond(node, path):
            name = await relprop.compute(runt, path)
            return await self.hasProp(node, runt, name)

        return cond

    async def hasProp(self, node, runt, name):

        ispiv = name.find('::') != -1
        if not ispiv:
            return node.has(name)

        # handle implicit pivot properties
        names = name.split('::')

        imax = len(names) - 1
        for i, part in enumerate(names):

            valu = node.get(part)
            if valu is None:
                return False

            if i >= imax:
                return True

            prop = node.form.props.get(part)
            if prop is None:
                mesg = f'No property named {node.form.name}:{part}'
                exc = s_exc.NoSuchProp(mesg=mesg, name=part, form=node.form.name)
                raise self.kids[0].addExcInfo(exc)

            form = runt.model.forms.get(prop.type.name)
            if form is None:
                mesg = f'No form {prop.type.name}'
                exc = s_exc.NoSuchForm.init(prop.type.name)
                raise self.kids[0].addExcInfo(exc)

            node = await runt.view.getNodeByNdef((form.name, valu))
            if node is None:
                return False

    async def getLiftHints(self, runt, path):

        relprop = self.kids[0]

        name = await relprop.compute(runt, path)
        ispiv = name.find('::') != -1
        if ispiv:
            return (
                ('relprop', {'name': name.split('::')[0]}),
            )

        hint = {
            'name': name,
            'univ': isinstance(relprop, UnivProp),
        }

        return (
            ('relprop', hint),
        )

class HasTagPropCond(Cond):

    async def getCondEval(self, runt):

        async def cond(node, path):
            tag = await self.kids[0].compute(runt, path)
            name = await self.kids[1].compute(runt, path)

            if tag == '*':
                tagprops = node._getTagPropsDict()
                return any(name in props for props in tagprops.values())

            if '*' in tag:
                reobj = s_cache.getTagGlobRegx(tag)
                tagprops = node._getTagPropsDict()
                for tagname, props in tagprops.items():
                    if reobj.fullmatch(tagname) and name in props:
                        return True

            return node.hasTagProp(tag, name)

        return cond

class HasAbsPropCond(Cond):

    async def getCondEval(self, runt):

        name = await self.kids[0].compute(runt, None)

        prop = runt.model.props.get(name)
        if prop is not None:
            if prop.isform:

                async def cond(node, path):
                    return node.form.name == prop.name

                return cond

            async def cond(node, path):
                if node.form.name != prop.form.name:
                    return False

                return node.has(prop.name)

            return cond

        if name.endswith('*'):
            formlist = runt.model.reqFormsByPrefix(name[:-1], extra=self.kids[0].addExcInfo)

            async def cond(node, path):
                return node.form.name in formlist

            return cond

        if (formlist := runt.model.formsbyiface.get(name)) is not None:

            async def cond(node, path):
                return node.form.name in formlist

            return cond

        if (proplist := runt.model.ifaceprops.get(name)) is not None:

            formlist = []
            for propname in proplist:
                prop = runt.model.props.get(propname)
                formlist.append(prop.form.name)
                relname = prop.name

            async def cond(node, path):
                if node.form.name not in formlist:
                    return False

                return node.has(relname)

            return cond

        raise self.kids[0].addExcInfo(s_exc.NoSuchProp.init(name))

class ArrayCond(Cond):

    async def getCondEval(self, runt):

        cmpr = await self.kids[1].compute(runt, None)

        cmprname = None
        if isinstance(self.kids[1], ByNameCmpr):
            cmprname = self.kids[1].getName()
            realcmpr = self.kids[1].getCmpr()

        async def cond(node, path):

            name = await self.kids[0].compute(runt, None)
            prop = node.form.props.get(name)
            if prop is None:
                raise self.kids[0].addExcInfo(s_exc.NoSuchProp.init(name))

            if not prop.type.isarray:
                mesg = f'Array filter syntax is invalid for non-array prop {name}.'
                raise self.kids[1].addExcInfo(s_exc.BadCmprType(mesg=mesg))

            ptyp = prop.type.arraytype

            propcmpr = cmpr
            if (subtype := ptyp.subtypes.get(cmprname)) is not None:
                (ptyp, getr) = subtype
                propcmpr = realcmpr

            ctor = ptyp.getCmprCtor(propcmpr)
            if ctor is None:
                raise self.kids[1].addExcInfo(s_exc.NoSuchCmpr(cmpr=propcmpr, name=ptyp.name))

            items = node.get(name)
            if items is None:
                return False

            val2 = await self.kids[2].compute(runt, path)

            if subtype is not None:
                for item in items:
                    item = getr(item)
                    if ctor(val2)(item):
                        return True
            else:
                for item in items:
                    if ctor(val2)(item):
                        return True
            return False

        return cond

class AbsPropCond(Cond):

    async def getCondEval(self, runt):

        name = await self.kids[0].compute(runt, None)
        cmpr = await self.kids[1].compute(runt, None)

        subtype = None

        prop = runt.model.props.get(name)
        if prop is not None:
            ptyp = prop.type
            if isinstance(self.kids[1], ByNameCmpr):
                cmprname = self.kids[1].getName()
                if (subtype := prop.type.subtypes.get(cmprname)) is not None:
                    (ptyp, getr) = subtype
                    cmpr = self.kids[1].getCmpr()

            ctor = ptyp.getCmprCtor(cmpr)
            if ctor is None:
                raise self.kids[1].addExcInfo(s_exc.NoSuchCmpr(cmpr=cmpr, name=ptyp.name))

            if prop.isform:

                async def cond(node, path):

                    if node.ndef[0] != name:
                        return False

                    val1 = node.ndef[1]
                    if subtype is not None:
                        val1 = getr(val1)

                    val2 = await self.kids[2].compute(runt, path)
                    return ctor(val2)(val1)

                return cond

            async def cond(node, path):
                if node.ndef[0] != prop.form.name:
                    return False

                val1 = node.get(prop.name)
                if val1 is None:
                    return False

                if subtype is not None:
                    val1 = getr(val1)

                val2 = await self.kids[2].compute(runt, path)
                return ctor(val2)(val1)

            return cond

        proplist = runt.model.ifaceprops.get(name)
        if proplist is not None:

            prop = runt.model.props.get(proplist[0])
            relname = prop.name

            ptyp = prop.type
            if isinstance(self.kids[1], ByNameCmpr):
                cmprname = self.kids[1].getName()
                if (subtype := prop.type.subtypes.get(cmprname)) is not None:
                    (ptyp, getr) = subtype
                    cmpr = self.kids[1].getCmpr()

            ctor = ptyp.getCmprCtor(cmpr)
            if ctor is None:
                raise self.kids[1].addExcInfo(s_exc.NoSuchCmpr(cmpr=cmpr, name=ptyp.name))

            async def cond(node, path):
                val1 = node.get(relname)
                if val1 is None:
                    return False

                if subtype is not None:
                    val1 = getr(val1)

                val2 = await self.kids[2].compute(runt, path)
                return ctor(val2)(val1)

            return cond

        raise self.kids[0].addExcInfo(s_exc.NoSuchProp.init(name))

class TagValuCond(Cond):

    async def getCondEval(self, runt):

        lnode, cnode, rnode = self.kids

        cmpr = await cnode.compute(runt, None)

        ptyp = runt.model.type('ival')
        subtype = None

        if isinstance(cnode, ByNameCmpr):
            cmprname = cnode.getName()
            if (subtype := ptyp.subtypes.get(cmprname)) is not None:
                (ptyp, getr) = subtype
                cmpr = cnode.getCmpr()

        cmprctor = ptyp.getCmprCtor(cmpr)
        if cmprctor is None:
            raise cnode.addExcInfo(s_exc.NoSuchCmpr(cmpr=cmpr, name=ptyp.name))

        if isinstance(lnode, VarValue) or not lnode.isconst:
            async def cond(node, path):
                name = await lnode.compute(runt, path)
                if '*' in name:
                    mesg = f'Wildcard tag names may not be used in conjunction with tag value comparison: {name}'
                    raise self.addExcInfo(s_exc.StormRuntimeError(mesg=mesg, name=name))

                valu = await rnode.compute(runt, path)

                tval = node.getTag(name)
                if subtype is not None:
                    tval = getr(tval)

                return cmprctor(valu)(tval)

            return cond

        name = await lnode.compute(runt, None)

        if isinstance(rnode, Const):

            valu = await rnode.compute(runt, None)

            cmpr = cmprctor(valu)

            async def cond(node, path):
                tval = node.getTag(name)
                if subtype is not None:
                    tval = getr(tval)
                return cmpr(tval)

            return cond

        # it's a runtime value...
        async def cond(node, path):
            valu = await rnode.compute(runt, path)

            tval = node.getTag(name)
            if subtype is not None:
                tval = getr(tval)

            return cmprctor(valu)(tval)

        return cond

class RelPropCond(Cond):
    '''
    (:foo:bar or .univ) <cmpr> <value>
    '''
    async def getCondEval(self, runt):

        cmpr = await self.kids[1].compute(runt, None)
        valukid = self.kids[2]

        cmprname = None
        if isinstance(self.kids[1], ByNameCmpr):
            cmprname = self.kids[1].getName()
            realcmpr = self.kids[1].getCmpr()

        async def cond(node, path):

            vtyp, valu = await self.kids[0].getTypeAndValu(runt, path)
            if valu is None:
                return False

            xval = await valukid.compute(runt, path)
            if not isinstance(xval, s_node.Node):
                xval = await s_stormtypes.tostor(xval)

            if xval is None:
                return False

            propcmpr = cmpr
            if cmprname is not None and cmprname in vtyp.subtypes:
                (vtyp, valu) = vtyp.getSubType(cmprname, valu)
                propcmpr = realcmpr

            ctor = vtyp.getCmprCtor(propcmpr)
            if ctor is None:
                raise self.kids[1].addExcInfo(s_exc.NoSuchCmpr(cmpr=propcmpr, name=vtyp.name))

            func = ctor(xval)
            return func(valu)

        return cond

    async def getLiftHints(self, runt, path):

        relprop = self.kids[0].kids[0]

        name = await relprop.compute(runt, path)
        ispiv = name.find('::') != -1
        if ispiv:
            return (
                ('relprop', {'name': name.split('::')[0]}),
            )

        hint = {
            'name': name,
            'univ': isinstance(relprop, UnivProp),
            'cmpr': await self.kids[1].compute(runt, path),
            'valu': await self.kids[2].compute(runt, path),
        }

        return (
            ('relprop', hint),
        )

class TagPropCond(Cond):

    async def getCondEval(self, runt):

        fullcmpr = await self.kids[2].compute(runt, None)

        cmprname = None
        if isinstance(self.kids[2], ByNameCmpr):
            cmprname = self.kids[2].getName()
            subcmpr = self.kids[2].getCmpr()

        async def cond(node, path):

            tag = await self.kids[0].compute(runt, path)
            name = await self.kids[1].compute(runt, path)

            if '*' in tag:
                mesg = f'Wildcard tag names may not be used in conjunction with tagprop value comparison: {tag}'
                raise self.addExcInfo(s_exc.StormRuntimeError(mesg=mesg, name=tag))

            prop = runt.model.getTagProp(name)
            if prop is None:
                mesg = f'No such tag property: {name}'
                raise self.kids[0].addExcInfo(s_exc.NoSuchTagProp(name=name, mesg=mesg))

            curv = node.getTagProp(tag, name)
            if curv is None:
                return False

            # TODO cache on (cmpr, valu) for perf?
            valu = await self.kids[3].compute(runt, path)

            cmpr = fullcmpr
            ptyp = prop.type
            subtype = None

            if cmprname is not None:
                if (subtype := ptyp.subtypes.get(cmprname)) is not None:
                    (ptyp, getr) = subtype
                    cmpr = subcmpr

            ctor = ptyp.getCmprCtor(cmpr)
            if ctor is None:
                raise self.kids[2].addExcInfo(s_exc.NoSuchCmpr(cmpr=cmpr, name=ptyp.name))

            if subtype is not None:
                curv = getr(curv)

            return ctor(valu)(curv)

        return cond

class FiltOper(Oper):

    async def getLiftHints(self, runt, path):

        if await self.kids[0].compute(None, None) != '+':
            return []

        return await self.kids[1].getLiftHints(runt, path)

    async def run(self, runt, genr):

        must = await self.kids[0].compute(None, None) == '+'
        cond = await self.kids[1].getCondEval(runt)

        async for node, path in genr:
            answ = await cond(node, path)
            if (must and answ) or (not must and not answ):
                yield node, path
            else:
                # all filters must sleep
                await asyncio.sleep(0)

class ArgvQuery(Value):

    runtopaque = True

    def isRuntSafe(self, runt):
        # an argv query is really just a string, so it's runtsafe.
        return True

    def validate(self, runt):
        # validation is done by the sub-runtime
        pass

    async def compute(self, runt, path):
        return self.kids[0].text

class PropValue(Value):

    def prepare(self):
        self.isconst = isinstance(self.kids[0], Const)

    def isRuntSafe(self, runt):
        return False

    def isRuntSafeAtom(self, runt):
        return False

    async def getTypeAndValu(self, runt, path):
        if not path:
            return None, None

        propname = await self.kids[0].compute(runt, path)
        name = await tostr(propname)

        subtype = None
        if len(self.kids) > 1:
            subtype = await self.kids[1].compute(runt, path)

        ispiv = name.find('::') != -1
        if not ispiv:

            prop = path.node.form.props.get(name)
            if prop is None:
                if (exc := await s_stormtypes.typeerr(propname, str)) is None:
                    mesg = f'No property named {name}.'
                    exc = s_exc.NoSuchProp(mesg=mesg, name=name, form=path.node.form.name)

                raise self.kids[0].addExcInfo(exc)

            valu = path.node.get(name)
            if subtype is not None:
                return prop.type.getSubType(subtype, valu)

            if isinstance(valu, (dict, list, tuple)):
                # these get special cased because changing them affects the node
                # while it's in the pipeline but the modification doesn't get stored
                valu = s_msgpack.deepcopy(valu)
            return prop.type, valu

        # handle implicit pivot properties
        names = name.split('::')

        node = path.node

        imax = len(names) - 1
        for i, name in enumerate(names):

            valu = node.get(name)
            if valu is None:
                return None, None

            prop = node.form.props.get(name)
            if prop is None:  # pragma: no cover
                if (exc := await s_stormtypes.typeerr(propname, str)) is None:
                    mesg = f'No property named {name}.'
                    exc = s_exc.NoSuchProp(mesg=mesg, name=name, form=node.form.name)

                raise self.kids[0].addExcInfo(exc)

            if i >= imax:
                if subtype is not None:
                    return prop.type.getSubType(subtype, valu)

                if isinstance(valu, (dict, list, tuple)):
                    # these get special cased because changing them affects the node
                    # while it's in the pipeline but the modification doesn't get stored
                    valu = s_msgpack.deepcopy(valu)
                return prop.type, valu

            form = runt.model.forms.get(prop.type.name)
            if form is None:
                raise self.addExcInfo(s_exc.NoSuchForm.init(prop.type.name))

            node = await runt.view.getNodeByNdef((form.name, valu))
            if node is None:
                return None, None

    async def compute(self, runt, path):
        ptyp, valu = await self.getTypeAndValu(runt, path)
        return valu

class RelPropValue(PropValue):
    pass

class UnivPropValue(PropValue):
    pass

class TagValue(Value):

    def isRuntSafe(self, runt):
        return False

    def isRuntSafeAtom(self, runt):
        return False

    async def compute(self, runt, path):
        name = await self.kids[0].compute(runt, path)

        valu = path.node.getTag(name)

        if len(self.kids) > 1:
            subtype = await self.kids[1].compute(runt, path)
            (_, valu) = runt.model.type('ival').getSubType(subtype, valu)

        return valu

class TagProp(Value):

    async def compute(self, runt, path):
        tag = await self.kids[0].compute(runt, path)
        prop = await self.kids[1].compute(runt, path)
        return (tag, prop)

class FormTagProp(Value):

    async def compute(self, runt, path):
        form = await self.kids[0].compute(runt, path)
        tag = await self.kids[1].compute(runt, path)
        prop = await self.kids[2].compute(runt, path)
        return (form, tag, prop)

class TagPropValue(Value):
    async def compute(self, runt, path):
        tag, prop = await self.kids[0].compute(runt, path)

        tprop = runt.model.getTagProp(prop)
        if tprop is None:
            mesg = f'No such tag property: {prop}'
            raise self.kids[0].addExcInfo(s_exc.NoSuchTagProp(name=prop, mesg=mesg))

        valu = path.node.getTagProp(tag, prop)

        if len(self.kids) > 1:
            subtype = await self.kids[1].compute(runt, path)
            (_, valu) = tprop.type.getSubType(subtype, valu)

        return valu

class CallArgs(Value):

    async def compute(self, runt, path):
        return [await k.compute(runt, path) for k in self.kids]

class CallKwarg(CallArgs):
    pass

class CallKwargs(CallArgs):
    pass

class SubProp(Value):
    def prepare(self):
        self.valu = self.kids[0].value()

    async def compute(self, runt, path):
        return self.valu

class VarValue(Value):

    def validate(self, runt):

        if runt.runtvars.get(self.name) is None:
            exc = s_exc.NoSuchVar(mesg=f'Missing variable: {self.name}', name=self.name)
            raise self.addExcInfo(exc)

    def prepare(self):
        assert isinstance(self.kids[0], Const)
        self.name = self.kids[0].value()
        self.isconst = False

    def isRuntSafe(self, runt):
        return runt.isRuntVar(self.name)

    def isRuntSafeAtom(self, runt):
        return runt.isRuntVar(self.name)

    def hasVarName(self, name):
        return self.kids[0].value() == name

    async def compute(self, runt, path):

        if path is not None:
            valu = path.getVar(self.name, defv=s_common.novalu)
            if valu is not s_common.novalu:
                return valu

        valu = runt.getVar(self.name, defv=s_common.novalu)
        if valu is not s_common.novalu:
            return valu

        if runt.isRuntVar(self.name):
            exc = s_exc.NoSuchVar(mesg=f'Runtsafe variable used before assignment: {self.name}',
                                  name=self.name, runtsafe=True)
        else:
            exc = s_exc.NoSuchVar(mesg=f'Non-runtsafe variable used before assignment: {self.name}',
                                  name=self.name, runtsafe=False)

        raise self.addExcInfo(exc)

class VarDeref(Value):

    async def compute(self, runt, path):

        base = await self.kids[0].compute(runt, path)
        # the deref of None is always None
        if base is None:
            return None

        name = await self.kids[1].compute(runt, path)

        valu = s_stormtypes.fromprim(base, path=path)
        with s_scope.enter({'runt': runt}):
            return await valu.deref(name)

class FuncCall(Value):

    async def compute(self, runt, path):

        func = await self.kids[0].compute(runt, path)
        if not callable(func):
            text = self.getAstText()
            styp = await s_stormtypes.totype(func, basetypes=True)
            mesg = f"'{styp}' object is not callable: {text}"
            raise self.addExcInfo(s_exc.StormRuntimeError(mesg=mesg))

        if runt.readonly and not getattr(func, '_storm_readonly', False):
            mesg = f'Function ({func.__name__}) is not marked readonly safe.'
            raise self.kids[0].addExcInfo(s_exc.IsReadOnly(mesg=mesg))

        argv = await self.kids[1].compute(runt, path)
        kwargs = {k: v for (k, v) in await self.kids[2].compute(runt, path)}

        with s_scope.enter({'runt': runt}):
            retn = func(*argv, **kwargs)
            if s_coro.iscoro(retn):
                return await retn
            return retn

class DollarExpr(Value):
    '''
    Top level node for $(...) expressions
    '''
    async def compute(self, runt, path):
        return await self.kids[0].compute(runt, path)

async def expr_add(x, y):
    return await tonumber(x) + await tonumber(y)

async def expr_sub(x, y):
    return await tonumber(x) - await tonumber(y)

async def expr_mod(x, y):
    return await tonumber(x) % await tonumber(y)

async def expr_mul(x, y):
    return await tonumber(x) * await tonumber(y)

async def expr_div(x, y):
    x = await tonumber(x)
    y = await tonumber(y)
    if isinstance(x, int) and isinstance(y, int):
        return x // y
    return x / y

async def expr_pow(x, y):
    return await tonumber(x) ** await tonumber(y)

async def expr_eq(x, y):
    return await tocmprvalu(x) == await tocmprvalu(y)

async def expr_ne(x, y):
    return await tocmprvalu(x) != await tocmprvalu(y)

async def expr_gt(x, y):
    return await tonumber(x) > await tonumber(y)

async def expr_lt(x, y):
    return await tonumber(x) < await tonumber(y)

async def expr_ge(x, y):
    return await tonumber(x) >= await tonumber(y)

async def expr_le(x, y):
    return await tonumber(x) <= await tonumber(y)

async def expr_prefix(x, y):
    x, y = await tostr(x), await tostr(y)
    return x.startswith(y)

async def expr_re(x, y):
    if regex.search(await tostr(y), await tostr(x), flags=regex.I):
        return True
    return False

_ExprFuncMap = {
    '+': expr_add,
    '-': expr_sub,
    '%': expr_mod,
    '*': expr_mul,
    '/': expr_div,
    '**': expr_pow,
    '=': expr_eq,
    '!=': expr_ne,
    '~=': expr_re,
    '>': expr_gt,
    '<': expr_lt,
    '>=': expr_ge,
    '<=': expr_le,
    '^=': expr_prefix,
}

async def expr_not(x):
    return not await tobool(x)

async def expr_neg(x):
    return await tonumber(x) * -1

_UnaryExprFuncMap = {
    '-': expr_neg,
    'not': expr_not,
}

class UnaryExprNode(Value):
    '''
    A unary (i.e. single-argument) expression node
    '''
    def prepare(self):
        assert len(self.kids) == 2
        assert isinstance(self.kids[0], Const)

        oper = self.kids[0].value()
        self._operfunc = _UnaryExprFuncMap[oper]

    async def compute(self, runt, path):
        return await self._operfunc(await self.kids[1].compute(runt, path))

class ExprNode(Value):
    '''
    A binary (i.e. two argument) expression node
    '''
    def prepare(self):

        assert len(self.kids) == 3
        assert isinstance(self.kids[1], Const)

        oper = self.kids[1].value()
        self._operfunc = _ExprFuncMap[oper]

    async def compute(self, runt, path):
        parm1 = await self.kids[0].compute(runt, path)
        parm2 = await self.kids[2].compute(runt, path)
        try:
            return await self._operfunc(parm1, parm2)
        except ZeroDivisionError:
            exc = s_exc.StormRuntimeError(mesg='Cannot divide by zero')
            raise self.kids[2].addExcInfo(exc)
        except decimal.InvalidOperation:
            exc = s_exc.StormRuntimeError(mesg='Invalid operation on a Number')
            raise self.addExcInfo(exc)

class ExprOrNode(Value):
    async def compute(self, runt, path):
        parm1 = await self.kids[0].compute(runt, path)
        if await tobool(parm1):
            return True
        parm2 = await self.kids[2].compute(runt, path)
        return await tobool(parm2)

class ExprAndNode(Value):
    async def compute(self, runt, path):
        parm1 = await self.kids[0].compute(runt, path)
        if not await tobool(parm1):
            return False
        parm2 = await self.kids[2].compute(runt, path)
        return await tobool(parm2)

class TagName(Value):

    def prepare(self):
        self.isconst = not self.kids or all(isinstance(k, Const) for k in self.kids)
        if self.isconst and self.kids:
            self.constval = '.'.join([k.value() for k in self.kids])
        else:
            self.constval = None

    async def compute(self, runt, path):

        if self.isconst:
            return self.constval

        if not isinstance(self.kids[0], Const):
            valu = await self.kids[0].compute(runt, path)
            valu = await s_stormtypes.toprim(valu)

            if not isinstance(valu, str):
                mesg = 'Invalid value type for tag name, tag names must be strings.'
                raise s_exc.BadTypeValu(mesg=mesg)

            normtupl = runt.view.core.getTagNorm(valu)
            return normtupl[0]

        vals = []
        for kid in self.kids:
            part = await kid.compute(runt, path)
            if part is None:
                mesg = f'Null value from var ${kid.name} is not allowed in tag names.'
                raise kid.addExcInfo(s_exc.BadTypeValu(mesg=mesg))

            part = await tostr(part)
            partnorm = runt.view.core.getTagNorm(part)
            vals.append(partnorm[0])

        return '.'.join(vals)

    async def computeTagArray(self, runt, path, excignore=()):

        if self.isconst:
            return (self.constval,)

        if not isinstance(self.kids[0], Const):
            tags = []
            vals = await self.kids[0].compute(runt, path)
            vals = await s_stormtypes.toprim(vals)

            if not isinstance(vals, (tuple, list, set)):
                vals = (vals,)

            for valu in vals:
                try:
                    if not isinstance(valu, str):
                        mesg = 'Invalid value type for tag name, tag names must be strings.'
                        raise s_exc.BadTypeValu(mesg=mesg)

                    normtupl = runt.view.core.getTagNorm(valu)
                    if normtupl is None:
                        continue

                    tags.append(normtupl[0])
                except excignore:
                    pass
            return tags

        vals = []
        for kid in self.kids:
            part = await kid.compute(runt, path)
            if part is None:
                mesg = f'Null value from var ${kid.name} is not allowed in tag names.'
                raise kid.addExcInfo(s_exc.BadTypeValu(mesg=mesg))

            part = await tostr(part)
            partnorm = runt.view.core.getTagNorm(part)
            vals.append(partnorm[0])

        return ('.'.join(vals),)

class TagMatch(TagName):
    '''
    Like TagName, but can have asterisks
    '''
    def hasglob(self):
        assert self.kids
        # TODO support vars with asterisks?
        return any('*' in kid.valu for kid in self.kids if isinstance(kid, Const))

    async def compute(self, runt, path):

        if self.isconst:
            return self.constval

        if not isinstance(self.kids[0], Const):
            valu = await self.kids[0].compute(runt, path)
            valu = await s_stormtypes.toprim(valu)

            if not isinstance(valu, str):
                mesg = 'Invalid value type for tag name, tag names must be strings.'
                raise s_exc.BadTypeValu(mesg=mesg)

            return valu

        vals = []
        for kid in self.kids:
            part = await kid.compute(runt, path)
            if part is None:
                mesg = f'Null value from var ${kid.name} is not allowed in tag names.'
                raise s_exc.BadTypeValu(mesg=mesg)

            vals.append(await tostr(part))

        return '.'.join(vals)

class Const(Value):

    def __init__(self, astinfo, valu, kids=()):
        Value.__init__(self, astinfo, kids=kids)
        self.isconst = True
        self.valu = valu

    def repr(self):
        return f'{self.__class__.__name__}: {self.valu}'

    def isRuntSafe(self, runt):
        return True

    def value(self):
        return self.valu

    async def compute(self, runt, path):
        return self.valu

class ExprDict(Value):

    def prepare(self):
        self.const = None
        if all(isinstance(k, Const) for k in self.kids):
            valu = {}
            for i in range(0, len(self.kids), 2):
                valu[self.kids[i].value()] = self.kids[i + 1].value()
            self.const = s_msgpack.en(valu)

    async def compute(self, runt, path):

        if self.const is not None:
            return s_stormtypes.Dict(s_msgpack.un(self.const))

        valu = {}
        for i in range(0, len(self.kids), 2):

            key = await self.kids[i].compute(runt, path)

            if s_stormtypes.ismutable(key):
                key = await s_stormtypes.torepr(key)
                raise s_exc.BadArg(mesg='Mutable values are not allowed as dictionary keys', name=key)

            key = await toprim(key)

            valu[key] = await self.kids[i + 1].compute(runt, path)

        return s_stormtypes.Dict(valu)

class ExprList(Value):

    def prepare(self):
        self.const = None
        if all(isinstance(k, Const) for k in self.kids):
            self.const = s_msgpack.en([k.value() for k in self.kids])

    async def compute(self, runt, path):
        if self.const is not None:
            return s_stormtypes.List(list(s_msgpack.un(self.const)))
        return s_stormtypes.List([await v.compute(runt, path) for v in self.kids])

class FormatString(Value):

    def prepare(self):
        self.isconst = not self.kids or (len(self.kids) == 1 and isinstance(self.kids[0], Const))
        self.constval = self.kids[0].value() if self.isconst and self.kids else ''

    async def compute(self, runt, path):
        if self.isconst:
            return self.constval
        reprs = [await s_stormtypes.torepr(await k.compute(runt, path), usestr=True) for k in self.kids]
        return ''.join(reprs)

class VarList(Const):
    pass

class Cmpr(Const):
    pass

class ByNameCmpr(Const):
    def getName(self):
        return self.kids[0].valu

    def getCmpr(self):
        return self.kids[1].valu

class Bool(Const):
    pass

class EmbedQuery(Const):
    runtopaque = True

    def validate(self, runt):
        # var scope validation occurs in the sub-runtime
        pass

    def hasVarName(self, name):
        # similar to above, the sub-runtime handles var scoping
        return False

    def getRuntVars(self, runt):
        if 0:
            yield

    async def compute(self, runt, path):

        varz = {}
        varz.update(runt.getScopeVars())

        if path is not None:
            varz.update(path.vars)

        return s_stormtypes.Query(self.valu, varz, runt, path=path)

class List(Value):

    def prepare(self):
        self.isconst = all(isinstance(k, Const) for k in self.kids)

    def repr(self):
        return 'List: %s' % self.kids

    async def compute(self, runt, path):
        return [await k.compute(runt, path) for k in self.kids]

class PropName(Value):

    def prepare(self):
        self.isconst = isinstance(self.kids[0], Const)

    async def compute(self, runt, path):
        return await self.kids[0].compute(runt, path)

class FormName(Value):

    async def compute(self, runt, path):
        return await self.kids[0].compute(runt, path)

class RelProp(PropName):
    pass

class UnivProp(RelProp):
    async def compute(self, runt, path):
        valu = await tostr(await self.kids[0].compute(runt, path))
        if self.isconst:
            return valu
        return '.' + valu

class Edit(Oper):
    pass

class EditParens(Edit):

    async def run(self, runt, genr):

        if runt.readonly:
            mesg = 'Storm runtime is in readonly mode, cannot create or edit nodes and other graph data.'
            raise self.addExcInfo(s_exc.IsReadOnly(mesg=mesg))

        nodeadd = self.kids[0]
        assert isinstance(nodeadd, EditNodeAdd)

        formname = await nodeadd.kids[0].compute(runt, None)

        runt.layerConfirm(('node', 'add', formname))

        # create an isolated generator for the add vs edit
        if nodeadd.isRuntSafe(runt):

            # Luke, let the (node,path) tuples flow through you
            async for item in genr:
                yield item

            # isolated runtime stack...
            genr = s_common.agen()
            for oper in self.kids:
                genr = oper.run(runt, genr)

            async for item in genr:
                yield item

        else:

            # do a little genr-jig.
            async for node, path in genr:

                formname = await nodeadd.kids[0].compute(runt, path)
                form = runt.model.form(formname)

                yield node, path

                async def editgenr():
                    async for item in nodeadd.addFromPath(form, runt, path):
                        yield item

                fullgenr = editgenr()
                for oper in self.kids[1:]:
                    fullgenr = oper.run(runt, fullgenr)

                async for item in fullgenr:
                    yield item

class EditNodeAdd(Edit):

    def prepare(self):

        assert isinstance(self.kids[0], FormName)
        assert isinstance(self.kids[1], Const)

        self.oper = self.kids[1].value()
        self.excignore = (s_exc.BadTypeValu, ) if self.oper == '?=' else ()

    async def addFromPath(self, form, runt, path):
        '''
        Add a node using the context from path.

        NOTE: CALLER MUST CHECK PERMS
        '''
        vals = await self.kids[2].compute(runt, path)

        try:
            if isinstance(form.type, s_types.Guid):
                vals = await s_stormtypes.toprim(vals)

            for valu in form.type.getTypeVals(vals):
                try:
                    newn = await runt.view.addNode(form.name, valu)
                except self.excignore:
                    pass
                else:
                    yield newn, runt.initPath(newn)
        except self.excignore:
            await asyncio.sleep(0)

    async def run(self, runt, genr):

        # the behavior here is a bit complicated...

        # single value add (runtime computed per node )
        # In the cases below, $hehe is input to the storm runtime vars.
        # case 1: [ foo:bar="lols" ]
        # case 2: [ foo:bar=$hehe ]
        # case 2: [ foo:bar=$lib.func(20, $hehe) ]
        # case 3: ($foo, $bar) = $hehe [ foo:bar=($foo, $bar) ]

        # iterative add ( node add is executed once per inbound node )
        # case 1: <query> [ foo:bar=(:baz, 20) ]
        # case 2: <query> [ foo:bar=($node, 20) ]
        # case 2: <query> $blah=:baz [ foo:bar=($blah, 20) ]

        if runt.readonly:
            mesg = 'Storm runtime is in readonly mode, cannot create or edit nodes and other graph data.'
            raise self.addExcInfo(s_exc.IsReadOnly(mesg=mesg))

        runtsafe = self.isRuntSafe(runt)

        async def feedfunc():

            if not runtsafe:

                first = True
                async for node, path in genr:

                    # must reach back first to trigger sudo / etc
                    name = await self.kids[0].compute(runt, path)
                    formname = await tostr(name)
                    runt.layerConfirm(('node', 'add', formname))

                    form = runt.model.form(formname)
                    if form is None:
                        if (exc := await s_stormtypes.typeerr(name, str)) is None:
                            exc = s_exc.NoSuchForm.init(formname)

                        raise self.kids[0].addExcInfo(exc)

                    # must use/resolve all variables from path before yield
                    async for item in self.addFromPath(form, runt, path):
                        yield item

                    yield node, path
                    await asyncio.sleep(0)

            else:

                name = await self.kids[0].compute(runt, None)
                formname = await tostr(name)
                runt.layerConfirm(('node', 'add', formname))

                form = runt.model.form(formname)
                if form is None:
                    if (exc := await s_stormtypes.typeerr(name, str)) is None:
                        exc = s_exc.NoSuchForm.init(formname)

                    raise self.kids[0].addExcInfo(exc)

                valu = await self.kids[2].compute(runt, None)
                valu = await s_stormtypes.tostor(valu)

                try:
                    for valu in form.type.getTypeVals(valu):
                        try:
                            node = await runt.view.addNode(formname, valu)
                        except self.excignore:
                            continue

                        yield node, runt.initPath(node)
                        await asyncio.sleep(0)
                except self.excignore:
                    await asyncio.sleep(0)

        if runtsafe:
            async for node, path in genr:
                yield node, path

        async with contextlib.aclosing(s_base.schedGenr(feedfunc())) as agen:
            async for item in agen:
                yield item

class EditPropSet(Edit):

    async def run(self, runt, genr):

        if runt.readonly:
            mesg = 'Storm runtime is in readonly mode, cannot create or edit nodes and other graph data.'
            raise self.addExcInfo(s_exc.IsReadOnly(mesg=mesg))

        oper = await self.kids[1].compute(runt, None)
        excignore = (s_exc.BadTypeValu,) if oper in ('?=', '?+=', '?-=') else ()

        isadd = oper in ('+=', '?+=')
        issub = oper in ('-=', '?-=')
        rval = self.kids[2]
        expand = True

        async for node, path in genr:

            propname = await self.kids[0].compute(runt, path)
            name = await tostr(propname)

            prop = node.form.props.get(name)
            if prop is None:
                if (exc := await s_stormtypes.typeerr(propname, str)) is None:
                    mesg = f'No property named {name} on form {node.form.name}.'
                    exc = s_exc.NoSuchProp(mesg=mesg, name=name, form=node.form.name)

                raise self.kids[0].addExcInfo(exc)

            if not node.form.isrunt:
                # runt node property permissions are enforced by the callback
                runt.confirmPropSet(prop)

            isarray = isinstance(prop.type, s_types.Array)

            try:
                if isarray and isinstance(rval, SubQuery):
                    valu = await rval.compute_array(runt, path)
                    expand = False

                else:
                    valu = await rval.compute(runt, path)

                valu = await s_stormtypes.tostor(valu)

                if isadd or issub:

                    if not isarray:
                        mesg = f'Property set using ({oper}) is only valid on arrays.'
                        exc = s_exc.StormRuntimeError(mesg)
                        raise self.kids[0].addExcInfo(exc)

                    arry = node.get(name)
                    if arry is None:
                        arry = ()

                    # make arry mutable
                    arry = list(arry)

                    if expand:
                        valu = (valu,)

                    if isadd:
                        arry.extend(valu)

                    else:
                        assert issub
                        # we cant remove something we cant norm...
                        # but that also means it can't be in the array so...
                        for v in valu:
                            norm, info = prop.type.arraytype.norm(v)
                            try:
                                arry.remove(norm)
                            except ValueError:
                                pass

                    valu = arry

                if isinstance(prop.type, s_types.Ival):
                    oldv = node.get(name)
                    if oldv is not None:
                        valu, _ = prop.type.norm(valu)
                        valu = prop.type.merge(oldv, valu)

                if node.form.isrunt:
                    await node.set(name, valu)
                else:
                    async with runt.view.getNodeEditor(node, runt=runt) as protonode:
                        await protonode.set(name, valu)

            except excignore:
                pass

            yield node, path

            await asyncio.sleep(0)

class EditPropDel(Edit):

    async def run(self, runt, genr):

        if runt.readonly:
            mesg = 'Storm runtime is in readonly mode, cannot create or edit nodes and other graph data.'
            raise self.addExcInfo(s_exc.IsReadOnly(mesg=mesg))

        async for node, path in genr:
            propname = await self.kids[0].compute(runt, path)
            name = await tostr(propname)

            prop = node.form.props.get(name)
            if prop is None:
                if (exc := await s_stormtypes.typeerr(propname, str)) is None:
                    mesg = f'No property named {name}.'
                    exc = s_exc.NoSuchProp(mesg=mesg, name=name, form=node.form.name)

                raise self.kids[0].addExcInfo(exc)

            runt.confirmPropDel(prop)

            await node.pop(name)

            yield node, path

            await asyncio.sleep(0)

class EditUnivDel(Edit):

    async def run(self, runt, genr):

        if runt.readonly:
            mesg = 'Storm runtime is in readonly mode, cannot create or edit nodes and other graph data.'
            raise self.addExcInfo(s_exc.IsReadOnly(mesg=mesg))

        univprop = self.kids[0]
        assert isinstance(univprop, UnivProp)
        if univprop.isconst:
            name = await self.kids[0].compute(None, None)

            univ = runt.model.props.get(name)
            if univ is None:
                mesg = f'No property named {name}.'
                exc = s_exc.NoSuchProp(mesg=mesg, name=name)
                raise self.kids[0].addExcInfo(exc)

        async for node, path in genr:
            if not univprop.isconst:
                name = await univprop.compute(runt, path)

                univ = runt.model.props.get(name)
                if univ is None:
                    mesg = f'No property named {name}.'
                    exc = s_exc.NoSuchProp(mesg=mesg, name=name)
                    raise self.kids[0].addExcInfo(exc)

            runt.layerConfirm(('node', 'prop', 'del', name))

            await node.pop(name)
            yield node, path

            await asyncio.sleep(0)

class N1Walk(Oper):

    def __init__(self, astinfo, kids=(), isjoin=False):
        Oper.__init__(self, astinfo, kids=kids)
        self.isjoin = isjoin

    def repr(self):
        return f'{self.__class__.__name__}: {self.kids}, isjoin={self.isjoin}'

    async def walkNodeEdges(self, runt, node, verb=None):
        async for _, nid in node.iterEdgesN1(verb=verb):
            walknode = await runt.view.getNodeByNid(nid)
            if walknode is not None:
                yield walknode

    def buildfilter(self, runt, destforms, cmpr):

        if not isinstance(destforms, (tuple, list)):
            destforms = (destforms,)

        if '*' in destforms:
            if cmpr is not None:
                mesg = 'Wild card walk operations do not support comparison.'
                raise self.addExcInfo(s_exc.StormRuntimeError(mesg=mesg))

            return False

        forms = set()
        formprops = collections.defaultdict(dict)

        for destform in destforms:
            prop = runt.model.prop(destform)
            if prop is not None:
                if prop.isform:
                    forms.add(destform)
                else:
                    formprops[prop.form.name][prop.name] = prop
                continue

            formlist = runt.model.reqFormsByLook(destform, extra=self.kids[0].addExcInfo)
            forms.update(formlist)

        if cmpr is None:
            async def destfilt(node, path, cmprvalu):
                if node.form.full in forms:
                    return True

                props = formprops.get(node.form.full)
                if props is not None:
                    for prop in props:
                        if node.get(prop) is not None:
                            return True

                return False

            return destfilt

        async def destfilt(node, path, cmprvalu):

            if node.form.full in forms:
                return node.form.type.cmpr(node.ndef[1], cmpr, cmprvalu)

            props = formprops.get(node.form.full)
            if props is not None:
                for name, prop in props.items():
                    if (propvalu := node.get(name)) is not None:
                        if prop.type.cmpr(propvalu, cmpr, cmprvalu):
                            return True

            return False

        return destfilt

    async def run(self, runt, genr):

        cmpr = None
        cmprvalu = None
        destfilt = None

        if len(self.kids) == 4:
            cmpr = await self.kids[2].compute(runt, None)

        async for node, path in genr:

            if self.isjoin:
                yield node, path

            verbs = await self.kids[0].compute(runt, path)
            verbs = await s_stormtypes.toprim(verbs)

            if not isinstance(verbs, (str, list, tuple)):
                mesg = f'walk operation expected a string or list.  got: {verbs!r}.'
                raise self.kids[0].addExcInfo(s_exc.StormRuntimeError(mesg=mesg))

            if isinstance(verbs, str):
                verbs = (verbs,)

            if cmpr is not None:
                cmprvalu = await self.kids[3].compute(runt, path)

            if destfilt is None or not self.kids[1].isconst:
                dest = await self.kids[1].compute(runt, path)
                dest = await s_stormtypes.toprim(dest)

                destfilt = self.buildfilter(runt, dest, cmpr)

            for verb in verbs:

                verb = await s_stormtypes.tostr(verb)

                if verb == '*':
                    verb = None

                async for walknode in self.walkNodeEdges(runt, node, verb=verb):

                    if destfilt and not await destfilt(walknode, path, cmprvalu):
                        continue

                    yield walknode, path.fork(walknode)

class N2Walk(N1Walk):

    async def walkNodeEdges(self, runt, node, verb=None):
        async for _, nid in node.iterEdgesN2(verb=verb):
            walknode = await runt.view.getNodeByNid(nid)
            if walknode is not None:
                yield walknode

class EditEdgeAdd(Edit):

    def __init__(self, astinfo, kids=(), n2=False):
        Edit.__init__(self, astinfo, kids=kids)
        self.n2 = n2

    async def run(self, runt, genr):

        if runt.readonly:
            mesg = 'Storm runtime is in readonly mode, cannot create or edit nodes and other graph data.'
            raise self.addExcInfo(s_exc.IsReadOnly(mesg=mesg))

        # SubQuery -> Query
        query = self.kids[1].kids[0]

        hits = set()

        def allowed(x):
            if x in hits:
                return

            runt.layerConfirm(('node', 'edge', 'add', x))
            hits.add(x)

        async for node, path in genr:

            if node.form.isrunt:
                mesg = f'Edges cannot be used with runt nodes: {node.form.full}'
                raise self.addExcInfo(s_exc.IsRuntForm(mesg=mesg, form=node.form.full))

            nid = node.nid
            verb = await tostr(await self.kids[0].compute(runt, path))

            allowed(verb)

            async with runt.getSubRuntime(query) as subr:

                if self.n2:
                    async for subn, subp in subr.execute():
                        if subn.form.isrunt:
                            mesg = f'Edges cannot be used with runt nodes: {subn.form.full}'
                            raise self.addExcInfo(s_exc.IsRuntForm(mesg=mesg, form=subn.form.full))

                        await subn.addEdge(verb, nid)

                else:
                    async with runt.view.getEditor(runt=runt) as editor:
                        proto = editor.loadNode(node)

                        async for subn, subp in subr.execute():
                            if subn.form.isrunt:
                                mesg = f'Edges cannot be used with runt nodes: {subn.form.full}'
                                raise self.addExcInfo(s_exc.IsRuntForm(mesg=mesg, form=subn.form.full))

                            await proto.addEdge(verb, subn.nid)
                            await asyncio.sleep(0)

                            if len(proto.edges) >= 1000:
                                nodeedits = editor.getNodeEdits()
                                if nodeedits:
                                    await runt.view.saveNodeEdits(nodeedits, editor.getEditorMeta())
                                proto.edges.clear()

            yield node, path

class EditEdgeDel(Edit):

    def __init__(self, astinfo, kids=(), n2=False):
        Edit.__init__(self, astinfo, kids=kids)
        self.n2 = n2

    async def run(self, runt, genr):

        if runt.readonly:
            mesg = 'Storm runtime is in readonly mode, cannot create or edit nodes and other graph data.'
            raise self.addExcInfo(s_exc.IsReadOnly(mesg=mesg))

        query = self.kids[1].kids[0]

        hits = set()

        def allowed(x):
            if x in hits:
                return

            runt.layerConfirm(('node', 'edge', 'del', x))
            hits.add(x)

        async for node, path in genr:

            if node.form.isrunt:
                mesg = f'Edges cannot be used with runt nodes: {node.form.full}'
                raise self.addExcInfo(s_exc.IsRuntForm(mesg=mesg, form=node.form.full))

            nid = node.nid
            verb = await tostr(await self.kids[0].compute(runt, path))

            allowed(verb)

            async with runt.getSubRuntime(query) as subr:
                if self.n2:
                    async for subn, subp in subr.execute():
                        if subn.form.isrunt:
                            mesg = f'Edges cannot be used with runt nodes: {subn.form.full}'
                            raise self.addExcInfo(s_exc.IsRuntForm(mesg=mesg, form=subn.form.full))
                        await subn.delEdge(verb, nid)

                else:
                    async with runt.view.getEditor(runt=runt) as editor:
                        proto = editor.loadNode(node)

                        async for subn, subp in subr.execute():
                            if subn.form.isrunt:
                                mesg = f'Edges cannot be used with runt nodes: {subn.form.full}'
                                raise self.addExcInfo(s_exc.IsRuntForm(mesg=mesg, form=subn.form.full))

                            await proto.delEdge(verb, subn.nid)
                            await asyncio.sleep(0)

                            if len(proto.edgedels) >= 1000:
                                nodeedits = editor.getNodeEdits()
                                if nodeedits:
                                    await runt.view.saveNodeEdits(nodeedits, editor.getEditorMeta())
                                proto.edgedels.clear()

            yield node, path

class EditTagAdd(Edit):

    async def run(self, runt, genr):

        if runt.readonly:
            mesg = 'Storm runtime is in readonly mode, cannot create or edit nodes and other graph data.'
            raise self.addExcInfo(s_exc.IsReadOnly(mesg=mesg))

        if len(self.kids) > 1 and isinstance(self.kids[0], Const) and (await self.kids[0].compute(runt, None)) == '?':
            oper_offset = 1
        else:
            oper_offset = 0

        excignore = (s_exc.BadTypeValu,) if oper_offset == 1 else ()

        hasval = len(self.kids) > 2 + oper_offset

        valu = (None, None)

        async for node, path in genr:

            try:
                names = await self.kids[oper_offset].computeTagArray(runt, path, excignore=excignore)
            except excignore:
                yield node, path
                await asyncio.sleep(0)
                continue

            for name in names:

                try:
                    parts = name.split('.')

                    runt.layerConfirm(('node', 'tag', 'add', *parts))

                    if hasval:
                        valu = await self.kids[2 + oper_offset].compute(runt, path)
                        valu = await s_stormtypes.toprim(valu)
                    await node.addTag(name, valu=valu)
                except excignore:
                    pass

            yield node, path

            await asyncio.sleep(0)

class EditTagDel(Edit):

    async def run(self, runt, genr):

        if runt.readonly:
            mesg = 'Storm runtime is in readonly mode, cannot create or edit nodes and other graph data.'
            raise self.addExcInfo(s_exc.IsReadOnly(mesg=mesg))

        async for node, path in genr:

            names = await self.kids[0].computeTagArray(runt, path, excignore=(s_exc.BadTypeValu, s_exc.BadTag))

            for name in names:

                parts = name.split('.')

                runt.layerConfirm(('node', 'tag', 'del', *parts))

                await node.delTag(name)

            yield node, path

            await asyncio.sleep(0)

class EditTagPropSet(Edit):
    '''
    [ #foo.bar:baz=10 ]
    '''
    async def run(self, runt, genr):

        if runt.readonly:
            mesg = 'Storm runtime is in readonly mode, cannot create or edit nodes and other graph data.'
            raise self.addExcInfo(s_exc.IsReadOnly(mesg=mesg))

        oper = await self.kids[1].compute(runt, None)
        excignore = s_exc.BadTypeValu if oper == '?=' else ()

        async for node, path in genr:

            tag, prop = await self.kids[0].compute(runt, path)

            valu = await self.kids[2].compute(runt, path)
            valu = await s_stormtypes.tostor(valu)

            tagparts = tag.split('.')

            # for now, use the tag add perms
            runt.layerConfirm(('node', 'tag', 'add', *tagparts))

            try:
                await node.setTagProp(tag, prop, valu)
            except asyncio.CancelledError:  # pragma: no cover
                raise
            except excignore:
                pass

            yield node, path

            await asyncio.sleep(0)

class EditTagPropDel(Edit):
    '''
    [ -#foo.bar:baz ]
    '''
    async def run(self, runt, genr):

        if runt.readonly:
            mesg = 'Storm runtime is in readonly mode, cannot create or edit nodes and other graph data.'
            raise self.addExcInfo(s_exc.IsReadOnly(mesg=mesg))

        async for node, path in genr:

            tag, prop = await self.kids[0].compute(runt, path)
            tagparts = tag.split('.')

            # for now, use the tag add perms
            runt.layerConfirm(('node', 'tag', 'del', *tagparts))

            await node.delTagProp(tag, prop)

            yield node, path

            await asyncio.sleep(0)

class BreakOper(AstNode):

    async def run(self, runt, genr):

        # we must be a genr...
        for _ in ():
            yield _

        async for node, path in genr:
            raise s_stormctrl.StormBreak(item=(node, path))

        raise s_stormctrl.StormBreak()

class ContinueOper(AstNode):

    async def run(self, runt, genr):

        # we must be a genr...
        for _ in ():
            yield _

        async for node, path in genr:
            raise s_stormctrl.StormContinue(item=(node, path))

        raise s_stormctrl.StormContinue()

class IfClause(AstNode):
    pass

class IfStmt(Oper):

    def prepare(self):
        if isinstance(self.kids[-1], IfClause):
            self.elsequery = None
            self.clauses = self.kids
        else:
            self.elsequery = self.kids[-1]
            self.clauses = self.kids[:-1]

    async def _runtsafe_calc(self, runt):
        '''
        All conditions are runtsafe: figure out which clause wins
        '''
        for clause in self.clauses:
            expr, subq = clause.kids

            exprvalu = await expr.compute(runt, None)
            if await tobool(exprvalu):
                return subq
        else:
            return self.elsequery

    async def run(self, runt, genr):
        count = 0

        allcondsafe = all(clause.kids[0].isRuntSafe(runt) for clause in self.clauses)

        async for node, path in genr:
            count += 1

            for clause in self.clauses:
                expr, subq = clause.kids

                exprvalu = await expr.compute(runt, path)
                if await tobool(exprvalu):
                    break
            else:
                subq = self.elsequery

            if subq:
                assert isinstance(subq, SubQuery)

                async for item in subq.inline(runt, s_common.agen((node, path))):
                    yield item
            else:
                # If none of the if branches were executed and no else present, pass the stream through unaltered
                yield node, path

        if count != 0 or not allcondsafe:
            return

        # no nodes and a runt safe value should execute the winning clause once
        subq = await self._runtsafe_calc(runt)
        if subq:
            async for item in subq.inline(runt, s_common.agen()):
                yield item

class Return(Oper):

    async def run(self, runt, genr):

        # fake out a generator...
        for item in ():
            yield item  # pragma: no cover

        valu = None
        async for node, path in genr:
            if self.kids:
                valu = await self.kids[0].compute(runt, path)

            raise s_stormctrl.StormReturn(valu)

        # no items in pipeline... execute
        if self.isRuntSafe(runt):
            if self.kids:
                valu = await self.kids[0].compute(runt, None)
            raise s_stormctrl.StormReturn(valu)

class Emit(Oper):

    async def run(self, runt, genr):

        count = 0
        async for node, path in genr:
            count += 1
            await runt.emit(await self.kids[0].compute(runt, path))
            yield node, path

        # no items in pipeline and runtsafe. execute once.
        if count == 0 and self.isRuntSafe(runt):
            await runt.emit(await self.kids[0].compute(runt, None))

class Stop(Oper):

    async def run(self, runt, genr):
        for _ in (): yield _
        async for node, path in genr:
            raise s_stormctrl.StormStop()
        raise s_stormctrl.StormStop()

class FuncArgs(AstNode):
    '''
    Represents the function arguments in a function definition
    '''

    async def compute(self, runt, path):
        retn = []

        for kid in self.kids:
            valu = await kid.compute(runt, path)
            if isinstance(kid, CallKwarg):
                if s_stormtypes.ismutable(valu[1]):
                    exc = s_exc.StormRuntimeError(mesg='Mutable default parameter value not allowed')
                    raise kid.addExcInfo(exc)
            else:
                valu = (valu, s_common.novalu)
            retn.append(valu)

        return retn

class Function(AstNode):
    '''
    ( name, args, body )

    // use args/kwargs syntax
    function bar(x, v=$(30)) {
    }

    # we auto-detect the behavior of the target function

    # return a value
    function bar(x, y) { return ($(x + y)) }

    # a function that produces nodes
    function bar(x, y) { [ baz:faz=(x, y) ] }

    $foo = $bar(10, v=20)
    '''
    runtopaque = True
    def prepare(self):
        assert isinstance(self.kids[0], Const)
        self.name = self.kids[0].value()
        self.hasemit = self.hasAstClass(Emit)
        self.hasretn = self.hasAstClass(Return)

    def isRuntSafe(self, runt):
        return True

    async def run(self, runt, genr):
        argskid = self.kids[1]
        if not argskid.isRuntSafe(runt):
            exc = s_exc.StormRuntimeError(mesg='Non-runtsafe default parameter value not allowed')
            raise argskid.addExcInfo(exc)

        async def once():
            argdefs = await argskid.compute(runt, None)

            @s_stormtypes.stormfunc(readonly=True)
            async def realfunc(*args, **kwargs):
                return await self.callfunc(runt, argdefs, args, kwargs)

            await runt.setVar(self.name, realfunc)

        count = 0

        async for node, path in genr:
            count += 1
            if count == 1:
                await once()

            yield node, path

        if count == 0:
            await once()

    def getRuntVars(self, runt):
        yield (self.kids[0].value(), True)

    def validate(self, runt):
        # var scope validation occurs in the sub-runtime
        pass

    async def callfunc(self, runt, argdefs, args, kwargs):
        '''
        Execute a function call using the given runtime.

        This function may return a value / generator / async generator
        '''
        mergargs = {}
        posnames = set()  # Positional argument names

        argcount = len(args) + len(kwargs)
        if argcount > len(argdefs):
            mesg = f'{self.name}() takes {len(argdefs)} arguments but {argcount} were provided'
            raise self.kids[1].addExcInfo(s_exc.StormRuntimeError(mesg=mesg))

        # Fill in the positional arguments
        for pos, argv in enumerate(args):
            name = argdefs[pos][0]
            mergargs[name] = argv
            posnames.add(name)

        # Merge in the rest from kwargs or the default values set at function definition
        for name, defv in argdefs[len(args):]:
            valu = kwargs.pop(name, s_common.novalu)
            if valu is s_common.novalu:
                if defv is s_common.novalu:
                    mesg = f'{self.name}() missing required argument {name}'
                    raise self.kids[1].addExcInfo(s_exc.StormRuntimeError(mesg=mesg))
                valu = defv

            mergargs[name] = valu

        if kwargs:
            # Repeated kwargs are caught at parse time, so query either repeated a positional parameter, or
            # used a kwarg not defined.
            kwkeys = list(kwargs.keys())
            if kwkeys[0] in posnames:
                mesg = f'{self.name}() got multiple values for parameter {kwkeys[0]}'
                raise self.kids[1].addExcInfo(s_exc.StormRuntimeError(mesg=mesg))

            plural = 's' if len(kwargs) > 1 else ''
            mesg = f'{self.name}() got unexpected keyword argument{plural}: {",".join(kwkeys)}'
            raise self.kids[1].addExcInfo(s_exc.StormRuntimeError(mesg=mesg))

        assert len(mergargs) == len(argdefs)

        opts = {'vars': mergargs}

        if (self.hasretn and not self.hasemit):
            async with runt.getSubRuntime(self.kids[2], opts=opts) as subr:

                # inform the sub runtime to use function scope rules
                subr.funcscope = True

                try:
                    async for item in subr.execute():
                        await asyncio.sleep(0)

                    return None

                except s_stormctrl.StormReturn as e:
                    return e.item

        async def genr():
            async with runt.getSubRuntime(self.kids[2], opts=opts) as subr:
                # inform the sub runtime to use function scope rules
                subr.funcscope = True
                try:
                    if self.hasemit:
                        async with contextlib.aclosing(await subr.emitter()) as agen:
                            async for item in agen:
                                yield item
                    else:
                        async with contextlib.aclosing(subr.execute()) as agen:
                            async for node, path in agen:
                                yield node, path
                except s_stormctrl.StormStop:
                    return

        return genr()<|MERGE_RESOLUTION|>--- conflicted
+++ resolved
@@ -1952,11 +1952,7 @@
                 typename = prop.type.opts.get('type')
                 if runt.model.forms.get(typename) is not None:
                     for item in valu:
-<<<<<<< HEAD
-                        async for pivo in runt.view.nodesByPropValu(typename, '=', item):
-=======
-                        async for pivo in runt.snap.nodesByPropValu(typename, '=', item, norm=False):
->>>>>>> d8a6a2ef
+                        async for pivo in runt.view.nodesByPropValu(typename, '=', item, norm=False):
                             yield pivo, path.fork(pivo)
 
             form = runt.model.forms.get(prop.type.name)
@@ -2082,21 +2078,13 @@
         name, valu = node.ndef
 
         for prop in runt.model.getPropsByType(name):
-<<<<<<< HEAD
-            async for pivo in runt.view.nodesByPropValu(prop.full, '=', valu):
-                yield pivo, path.fork(pivo)
-
-        for prop in runt.model.getArrayPropsByType(name):
-            async for pivo in runt.view.nodesByPropArray(prop.full, '=', valu):
-=======
             norm = node.form.typehash is not prop.typehash
-            async for pivo in runt.snap.nodesByPropValu(prop.full, '=', valu, norm=norm):
+            async for pivo in runt.view.nodesByPropValu(prop.full, '=', valu, norm=norm):
                 yield pivo, path.fork(pivo)
 
         for prop in runt.model.getArrayPropsByType(name):
             norm = node.form.typehash is not prop.arraytypehash
-            async for pivo in runt.snap.nodesByPropArray(prop.full, '=', valu, norm=norm):
->>>>>>> d8a6a2ef
+            async for pivo in runt.view.nodesByPropArray(prop.full, '=', valu, norm=norm):
                 yield pivo, path.fork(pivo)
 
         async for refsnid in runt.view.getNdefRefs(node.buid):
@@ -2120,59 +2108,6 @@
                 if wnode is not None:
                     yield wnode, path.fork(wnode)
 
-<<<<<<< HEAD
-=======
-class PivotInFrom(PivotOper):
-    '''
-    <- foo:edge
-    '''
-
-    async def run(self, runt, genr):
-
-        name = self.kids[0].value()
-
-        form = runt.model.forms.get(name)
-        if form is None:
-            raise self.kids[0].addExcInfo(s_exc.NoSuchForm.init(name))
-
-        # <- edge
-        if isinstance(form.type, s_types.Edge):
-
-            full = form.name + ':n2'
-
-            async for node, path in genr:
-
-                if self.isjoin:
-                    yield node, path
-
-                async for pivo in runt.snap.nodesByPropValu(full, '=', node.ndef, norm=False):
-                    yield pivo, path.fork(pivo)
-
-            return
-
-        # edge <- form
-        async for node, path in genr:
-
-            if self.isjoin:
-                yield node, path
-
-            if not isinstance(node.form.type, s_types.Edge):
-                mesg = f'Pivot in from a specific form cannot be used with nodes of type {node.form.type.name}'
-                raise self.addExcInfo(s_exc.StormRuntimeError(mesg=mesg, name=node.form.type.name))
-
-            # dont bother traversing edges to the wrong form
-            if node.get('n1:form') != form.name:
-                continue
-
-            n1def = node.get('n1')
-
-            pivo = await runt.snap.getNodeByNdef(n1def)
-            if pivo is None:
-                continue
-
-            yield pivo, path.fork(pivo)
-
->>>>>>> d8a6a2ef
 class FormPivot(PivotOper):
     '''
     -> foo:bar
@@ -2184,11 +2119,7 @@
         if isinstance(prop.type, s_types.Ndef):
 
             async def pgenr(node, strict=True):
-<<<<<<< HEAD
-                async for pivo in runt.view.nodesByPropValu(prop.full, '=', node.ndef):
-=======
-                async for pivo in runt.snap.nodesByPropValu(prop.full, '=', node.ndef, norm=False):
->>>>>>> d8a6a2ef
+                async for pivo in runt.view.nodesByPropValu(prop.full, '=', node.ndef, norm=False):
                     yield pivo
 
         elif not prop.isform:
@@ -2199,37 +2130,17 @@
             async def pgenr(node, strict=True):
                 if isarray:
                     if isinstance(prop.type.arraytype, s_types.Ndef):
-<<<<<<< HEAD
-                        ngenr = runt.view.nodesByPropArray(prop.full, '=', node.ndef)
-                    else:
-                        ngenr = runt.view.nodesByPropArray(prop.full, '=', node.ndef[1])
-                else:
-                    ngenr = runt.view.nodesByPropValu(prop.full, '=', node.ndef[1])
-=======
-                        ngenr = runt.snap.nodesByPropArray(prop.full, '=', node.ndef, norm=False)
+                        ngenr = runt.view.nodesByPropArray(prop.full, '=', node.ndef, norm=False)
                     else:
                         norm = prop.arraytypehash is not node.form.typehash
-                        ngenr = runt.snap.nodesByPropArray(prop.full, '=', node.ndef[1], norm=norm)
+                        ngenr = runt.view.nodesByPropArray(prop.full, '=', node.ndef[1], norm=norm)
                 else:
                     norm = prop.typehash is not node.form.typehash
-                    ngenr = runt.snap.nodesByPropValu(prop.full, '=', node.ndef[1], norm=norm)
->>>>>>> d8a6a2ef
+                    ngenr = runt.view.nodesByPropValu(prop.full, '=', node.ndef[1], norm=norm)
 
                 async for pivo in ngenr:
                     yield pivo
 
-<<<<<<< HEAD
-=======
-        # if dest form is a subtype of a graph "edge", use N1 automatically
-        elif isinstance(prop.type, s_types.Edge):
-
-            full = prop.name + ':n1'
-
-            async def pgenr(node, strict=True):
-                async for pivo in runt.snap.nodesByPropValu(full, '=', node.ndef, norm=False):
-                    yield pivo
-
->>>>>>> d8a6a2ef
         else:
             # form -> form pivot is nonsensical. Lets help out...
 
@@ -2259,11 +2170,7 @@
 
                     refsvalu = node.get(refsname)
                     if refsvalu is not None:
-<<<<<<< HEAD
-                        async for pivo in runt.view.nodesByPropValu(refsform, '=', refsvalu):
-=======
-                        async for pivo in runt.snap.nodesByPropValu(refsform, '=', refsvalu, norm=False):
->>>>>>> d8a6a2ef
+                        async for pivo in runt.view.nodesByPropValu(refsform, '=', refsvalu, norm=False):
                             yield pivo
 
                 for refsname, refsform in refs.get('array'):
@@ -2276,11 +2183,7 @@
                     refsvalu = node.get(refsname)
                     if refsvalu is not None:
                         for refselem in refsvalu:
-<<<<<<< HEAD
-                            async for pivo in runt.view.nodesByPropValu(destform.name, '=', refselem):
-=======
-                            async for pivo in runt.snap.nodesByPropValu(destform.name, '=', refselem, norm=False):
->>>>>>> d8a6a2ef
+                            async for pivo in runt.view.nodesByPropValu(destform.name, '=', refselem, norm=False):
                                 yield pivo
 
                 for refsname in refs.get('ndef'):
@@ -2316,11 +2219,7 @@
                     found = True
 
                     refsprop = destform.props.get(refsname)
-<<<<<<< HEAD
-                    async for pivo in runt.view.nodesByPropValu(refsprop.full, '=', node.ndef[1]):
-=======
-                    async for pivo in runt.snap.nodesByPropValu(refsprop.full, '=', node.ndef[1], norm=False):
->>>>>>> d8a6a2ef
+                    async for pivo in runt.view.nodesByPropValu(refsprop.full, '=', node.ndef[1], norm=False):
                         yield pivo
 
                 # "reverse" array references...
@@ -2332,11 +2231,7 @@
                     found = True
 
                     destprop = destform.props.get(refsname)
-<<<<<<< HEAD
-                    async for pivo in runt.view.nodesByPropArray(destprop.full, '=', node.ndef[1]):
-=======
-                    async for pivo in runt.snap.nodesByPropArray(destprop.full, '=', node.ndef[1], norm=False):
->>>>>>> d8a6a2ef
+                    async for pivo in runt.view.nodesByPropArray(destprop.full, '=', node.ndef[1], norm=False):
                         yield pivo
 
                 # "reverse" ndef references...
@@ -2345,11 +2240,7 @@
                     found = True
 
                     refsprop = destform.props.get(refsname)
-<<<<<<< HEAD
-                    async for pivo in runt.view.nodesByPropValu(refsprop.full, '=', node.ndef):
-=======
-                    async for pivo in runt.snap.nodesByPropValu(refsprop.full, '=', node.ndef, norm=False):
->>>>>>> d8a6a2ef
+                    async for pivo in runt.view.nodesByPropValu(refsprop.full, '=', node.ndef, norm=False):
                         yield pivo
 
                 for refsname in refs.get('ndefarray'):
@@ -2357,11 +2248,7 @@
                     found = True
 
                     refsprop = destform.props.get(refsname)
-<<<<<<< HEAD
-                    async for pivo in runt.view.nodesByPropArray(refsprop.full, '=', node.ndef):
-=======
-                    async for pivo in runt.snap.nodesByPropArray(refsprop.full, '=', node.ndef, norm=False):
->>>>>>> d8a6a2ef
+                    async for pivo in runt.view.nodesByPropArray(refsprop.full, '=', node.ndef, norm=False):
                         yield pivo
 
                 if strict and not found:
@@ -2465,11 +2352,7 @@
                     continue
 
                 for item in valu:
-<<<<<<< HEAD
-                    async for pivo in runt.view.nodesByPropValu(fname, '=', item):
-=======
-                    async for pivo in runt.snap.nodesByPropValu(fname, '=', item, norm=False):
->>>>>>> d8a6a2ef
+                    async for pivo in runt.view.nodesByPropValu(fname, '=', item, norm=False):
                         yield pivo, path.fork(pivo)
 
                 continue
@@ -2520,13 +2403,9 @@
                             yield pivo
                     return
 
-                norm = srcprop.arraytypehash is not prop.typehash
+                norm = srctype.arraytype.typehash is not prop.typehash
                 for arrayval in valu:
-<<<<<<< HEAD
-                    async for pivo in runt.view.nodesByPropValu(prop.full, '=', arrayval):
-=======
-                    async for pivo in runt.snap.nodesByPropValu(prop.full, '=', arrayval, norm=norm):
->>>>>>> d8a6a2ef
+                    async for pivo in runt.view.nodesByPropValu(prop.full, '=', arrayval, norm=norm):
                         yield pivo
 
                 return
@@ -2543,19 +2422,12 @@
 
                 return
 
-<<<<<<< HEAD
             if prop.type.isarray and not srctype.isarray:
-                genr = runt.view.nodesByPropArray(prop.full, '=', valu)
+                norm = prop.arraytypehash is not srctype.typehash
+                genr = runt.view.nodesByPropArray(prop.full, '=', valu, norm=norm)
             else:
-                genr = runt.view.nodesByPropValu(prop.full, '=', valu)
-=======
-            if prop.type.isarray and not srcprop.type.isarray:
-                norm = prop.arraytypehash is not srcprop.typehash
-                genr = runt.snap.nodesByPropArray(prop.full, '=', valu, norm=norm)
-            else:
-                norm = prop.typehash is not srcprop.typehash
-                genr = runt.snap.nodesByPropValu(prop.full, '=', valu, norm=norm)
->>>>>>> d8a6a2ef
+                norm = prop.typehash is not srctype.typehash
+                genr = runt.view.nodesByPropValu(prop.full, '=', valu, norm=norm)
 
             async for pivo in genr:
                 yield pivo
