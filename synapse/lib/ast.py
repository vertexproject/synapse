import types
import asyncio
import decimal
import fnmatch
import logging
import binascii
import itertools
import contextlib
import collections

import regex

import synapse.exc as s_exc
import synapse.common as s_common

import synapse.lib.base as s_base
import synapse.lib.coro as s_coro
import synapse.lib.node as s_node
import synapse.lib.cache as s_cache
import synapse.lib.scope as s_scope
import synapse.lib.types as s_types
import synapse.lib.scrape as s_scrape
import synapse.lib.msgpack as s_msgpack
import synapse.lib.spooled as s_spooled
import synapse.lib.stormctrl as s_stormctrl
import synapse.lib.stormtypes as s_stormtypes

from synapse.lib.stormtypes import tobool, toint, toprim, tostr, tonumber, tocmprvalu, undef

SET_ALWAYS = 0
SET_UNSET = 1
SET_NEVER = 2

COND_EDIT_SET = {
    'always': SET_ALWAYS,
    'unset': SET_UNSET,
    'never': SET_NEVER,
}

logger = logging.getLogger(__name__)

def parseNumber(x):
    return s_stormtypes.Number(x) if '.' in x else s_stormtypes.intify(x)

class AstNode:
    '''
    Base class for all nodes in the Storm abstract syntax tree.
    '''
    # set to True if recursive runt-safety checks should *not* recurse
    # into children of this node.
    runtopaque = False

    def __init__(self, astinfo, kids=()):
        self.kids = []
        self.astinfo = astinfo
        self.hasast = {}
        [self.addKid(k) for k in kids]

    def getAstText(self):
        return self.astinfo.text[self.astinfo.soff:self.astinfo.eoff]

    def getPosInfo(self):
        return {
            'hash': s_common.queryhash(self.astinfo.text),
            'lines': (self.astinfo.sline, self.astinfo.eline),
            'columns': (self.astinfo.scol, self.astinfo.ecol),
            'offsets': (self.astinfo.soff, self.astinfo.eoff),
        }

    def addExcInfo(self, exc):
        if 'highlight' not in exc.errinfo:
            exc.set('highlight', self.getPosInfo())
        return exc

    def repr(self):
        return f'{self.__class__.__name__}: {self.kids}'

    def __repr__(self):
        return self.repr()

    def addKid(self, astn):

        indx = len(self.kids)
        self.kids.append(astn)

        astn.parent = self
        astn.pindex = indx

    def sibling(self, offs=1):
        '''
        Return sibling node by relative offset from self.
        '''
        indx = self.pindex + offs

        if indx < 0:
            return None

        if indx >= len(self.parent.kids):
            return None

        return self.parent.kids[indx]

    def iterright(self):
        '''
        Yield "rightward" siblings until None.
        '''
        offs = 1
        while True:

            sibl = self.sibling(offs)
            if sibl is None:
                break

            yield sibl
            offs += 1

    def format(self, depth=0):

        yield (depth, self.repr())

        for kid in self.kids:
            for item in kid.format(depth=depth + 1):
                yield item

    def init(self, core):
        [k.init(core) for k in self.kids]
        self.prepare()

    def validate(self, runt):
        [k.validate(runt) for k in self.kids]

    def prepare(self):
        pass

    def hasAstClass(self, clss):
        if (hasast := self.hasast.get(clss)) is not None:
            return hasast

        retn = self._hasAstClass(clss)
        self.hasast[clss] = retn
        return retn

    def _hasAstClass(self, clss):

        for kid in self.kids:

            if isinstance(kid, clss):
                return True

            if isinstance(kid, (Edit, Function, CmdOper, SetVarOper, SetItemOper, VarListSetOper, Value, N1Walk, LiftOper)):
                continue

            if kid.hasAstClass(clss):
                return True

        return False

    def optimize(self):
        [k.optimize() for k in self.kids]

    def __iter__(self):
        for kid in self.kids:
            yield kid

    def getRuntVars(self, runt):
        for kid in self.kids:
            yield from kid.getRuntVars(runt)

    def isRuntSafe(self, runt):
        return all(k.isRuntSafe(runt) for k in self.kids)

    def isRuntSafeAtom(self, runt):
        return True

    def reqRuntSafe(self, runt, mesg):

        todo = collections.deque([self])

        # depth first search for an non-runtsafe atom.
        while todo:

            nkid = todo.popleft()
            if not nkid.isRuntSafeAtom(runt):
                raise nkid.addExcInfo(s_exc.StormRuntimeError(mesg=mesg))

            if nkid.runtopaque:
                continue

            todo.extend(nkid.kids)

    def reqNotReadOnly(self, runt, mesg=None):
        if runt.readonly:
            if mesg is None:
                mesg = 'Storm runtime is in readonly mode, cannot create or edit nodes and other graph data.'
            raise self.addExcInfo(s_exc.IsReadOnly(mesg=mesg))

    def hasVarName(self, name):
        return any(k.hasVarName(name) for k in self.kids)

class LookList(AstNode): pass

class Query(AstNode):

    def __init__(self, astinfo, kids=()):

        AstNode.__init__(self, astinfo, kids=kids)

        # for options parsed from the query itself
        self.opts = {}
        self.text = self.getAstText()

    async def run(self, runt, genr):

        with s_scope.enter({'runt': runt}):
            async with contextlib.AsyncExitStack() as stack:
                for oper in self.kids:
                    genr = await stack.enter_async_context(contextlib.aclosing(oper.run(runt, genr)))

                async for node, path in genr:
                    yield node, path

    async def iterNodePaths(self, runt, genr=None):

        self.optimize()
        self.validate(runt)

        # turtles all the way down...
        if genr is None:
            genr = runt.getInput()

        count = 0
        limit = runt.getOpt('limit')

        async with contextlib.aclosing(self.run(runt, genr)) as agen:
            async for node, path in agen:

                yield node, path

                if limit is not None:
                    count += 1
                    if count >= limit:
                        break

class Lookup(Query):
    '''
    When storm input mode is "lookup"
    '''
    def __init__(self, astinfo, kids, autoadd=False):
        Query.__init__(self, astinfo, kids=kids)
        self.autoadd = autoadd

    async def run(self, runt, genr):

        if self.autoadd:
            self.reqNotReadOnly(runt)

        async def getnode(form, valu):
            try:
                if self.autoadd:
                    runt.layerConfirm(('node', 'add', form))
                    return await runt.view.addNode(form, valu)
                else:
                    norm, info = await runt.model.form(form).type.norm(valu, view=runt.view)
                    node = await runt.view.getNodeByNdef((form, norm))
                    if node is None:
                        await runt.bus.fire('look:miss', ndef=(form, norm))
                    return node
            except s_exc.BadTypeValu:
                return None

        async def lookgenr():

            async for item in genr:
                yield item

            tokns = [await kid.compute(runt, None) for kid in self.kids[0]]
            if not tokns:
                return

            for tokn in tokns:
                async for form, valu in s_scrape.scrapeAsync(tokn, first=True):
                    node = await getnode(form, valu)
                    if node is not None:
                        yield node, runt.initPath(node)

        realgenr = lookgenr()
        if len(self.kids) > 1:
            realgenr = self.kids[1].run(runt, realgenr)

        with s_scope.enter({'runt': runt}):
            async for node, path in realgenr:
                yield node, path

class Search(Query):

    async def run(self, runt, genr):

        view = runt.view

        if not view.core.stormiface_search:
            await runt.warn('Storm search interface is not enabled!', log=False)
            return

        async def searchgenr():

            async for item in genr:
                yield item

            tokns = [await kid.compute(runt, None) for kid in self.kids[0]]
            if not tokns:
                return

            async with await s_spooled.Set.anit(dirn=runt.view.core.dirn, cell=runt.view.core) as buidset:

                todo = s_common.todo('search', tokns)
                async for (prio, buid) in view.mergeStormIface('search', todo):
                    if buid in buidset:
                        await asyncio.sleep(0)
                        continue

                    await buidset.add(buid)
                    node = await runt.view.getNodeByBuid(buid)
                    if node is not None:
                        yield node, runt.initPath(node)

        realgenr = searchgenr()
        if len(self.kids) > 1:
            realgenr = self.kids[1].run(runt, realgenr)

        with s_scope.enter({'runt': runt}):
            async for node, path in realgenr:
                yield node, path

class SubGraph:
    '''
    An Oper like object which generates a subgraph.

    Notes:

        The rules format for the subgraph is shaped like the following::

                rules = {

                    'degrees': 1,

                    'edges': True,
                    'edgelimit': 3000,
                    'filterinput': True,
                    'yieldfiltered': False,

                    'filters': [
                        '-(#foo or #bar)',
                        '-(foo:bar or baz:faz)',
                    ],

                    'pivots': [
                        '-> * | limit 100',
                        '<- * | limit 100',
                    ]

                    'forms': {

                        'inet:fqdn':{
                            'filters': [],
                            'pivots': [],
                        }

                        '*': {
                            'filters': [],
                            'pivots': [],
                        },
                    },
                }

        Nodes which were original seeds have path.meta('graph:seed').

        All nodes have path.meta('edges') which is a list of (nid, info) tuples.

    '''

    def __init__(self, rules):

        self.omits = {}
        self.rules = rules

        self.graphnodes = set([s_common.uhex(b) for b in rules.get('graphnodes', ())])
        self.maxsize = min(rules.get('maxsize', 100000), 100000)

        self.rules.setdefault('forms', {})
        self.rules.setdefault('pivots', ())
        self.rules.setdefault('filters', ())
        self.rules.setdefault('existing', ())

        self.rules.setdefault('refs', True)
        self.rules.setdefault('edges', True)
        self.rules.setdefault('degrees', 1)
        self.rules.setdefault('maxsize', 100000)
        self.rules.setdefault('edgelimit', 3000)

        self.rules.setdefault('filterinput', True)
        self.rules.setdefault('yieldfiltered', False)

    async def omit(self, runt, node):

        answ = self.omits.get(node.nid)
        if answ is not None:
            return answ

        for filt in self.rules.get('filters'):
            if await node.filter(runt, filt):
                self.omits[node.nid] = True
                return True

        for ftyp in node.form.formtypes:
            if (rules := self.rules['forms'].get(ftyp)) is not None:
                break
        else:
            rules = self.rules['forms'].get('*')

        if rules is None:
            self.omits[node.nid] = False
            return False

        for filt in rules.get('filters', ()):
            if await node.filter(runt, filt):
                self.omits[node.nid] = True
                return True

        self.omits[node.nid] = False
        return False

    async def pivots(self, runt, node, path, existing):

        if self.rules.get('refs'):

            for formname, (cmpr, func) in node.form.type.pivs.items():
                valu = node.ndef[1]
                if func is not None:
                    valu = await func(valu)

                link = {'type': 'type'}
                for fname in runt.model.getChildForms(formname):
                    async for pivonode in node.view.nodesByPropValu(fname, cmpr, valu, norm=False):
                        yield pivonode, path.fork(pivonode, link), link

            for propname, ndef in node.getNodeRefs():
                pivonode = await node.view.getNodeByNdef(ndef)
                if pivonode is None:  # pragma: no cover
                    await asyncio.sleep(0)
                    continue

                link = {'type': 'prop', 'prop': propname}
                yield (pivonode, path.fork(pivonode, link), link)

            for nid in existing:
                othr = await node.view.getNodeByNid(s_common.int64en(nid))
                for propname, ndef in othr.getNodeRefs():
                    if ndef == node.ndef:
                        yield (othr, path, {'type': 'prop', 'prop': propname, 'reverse': True})

        for pivq in self.rules.get('pivots'):
            indx = 0
            async for n, p in node.storm(runt, pivq):
                yield n, p, {'type': 'rules', 'scope': 'global', 'index': indx}
                indx += 1

        for scope in node.form.formtypes:
            if (rules := self.rules['forms'].get(scope)) is not None:
                break
        else:
            scope = '*'
            rules = self.rules['forms'].get(scope)

        if rules is None:
            return

        for pivq in rules.get('pivots', ()):
            indx = 0
            async for n, p in node.storm(runt, pivq):
                yield (n, p, {'type': 'rules', 'scope': scope, 'index': indx})
                indx += 1

    async def _edgefallback(self, runt, results, node):
        async for nid1 in results:
            await asyncio.sleep(0)
            intnid1 = s_common.int64un(nid1)

            async for verb in node.iterEdgeVerbs(nid1):
                await asyncio.sleep(0)
                yield (intnid1, {'type': 'edge', 'verb': verb})

            # for existing nodes, we need to add n2 -> n1 edges in reverse
            async for verb in runt.view.iterEdgeVerbs(nid1, node.nid):
                await asyncio.sleep(0)
                yield (intnid1, {'type': 'edge', 'verb': verb, 'reverse': True})

    async def run(self, runt, genr):

        # NOTE: this function must agressively yield the ioloop

        edgelimit = self.rules.get('edgelimit')
        doedges = self.rules.get('edges')
        degrees = self.rules.get('degrees')
        maxsize = self.rules.get('maxsize')
        existing = self.rules.get('existing')
        filterinput = self.rules.get('filterinput')
        yieldfiltered = self.rules.get('yieldfiltered')

        self.user = runt.user

        todo = collections.deque()

        async with contextlib.AsyncExitStack() as stack:
            core = runt.view.core

            done = await stack.enter_async_context(await s_spooled.Set.anit(dirn=core.dirn, cell=core))
            intodo = await stack.enter_async_context(await s_spooled.Set.anit(dirn=core.dirn, cell=core))
            results = await stack.enter_async_context(await s_spooled.Set.anit(dirn=core.dirn, cell=core))
            revpivs = await stack.enter_async_context(await s_spooled.Dict.anit(dirn=core.dirn, cell=core))

            revedge = await stack.enter_async_context(await s_spooled.Dict.anit(dirn=core.dirn, cell=core))
            n1delayed = await stack.enter_async_context(await s_spooled.Set.anit(dirn=core.dirn, cell=core))

            # load the existing graph as already done
            for nid in existing:
                nid = s_common.int64en(nid)
                await results.add(nid)

                if doedges:
                    if runt.view.getEdgeCount(nid) > edgelimit:
                        # We've hit a potential death star and need to deal with it specially
                        await n1delayed.add(nid)
                        continue

                    async for verb, n2nid in runt.view.iterNodeEdgesN1(nid):
                        await asyncio.sleep(0)

                        if n2nid in results:
                            continue

                        if (re := revedge.get(n2nid)) is None:
                            re = {nid: [verb]}
                        elif nid not in re:
                            re[nid] = [verb]
                        else:
                            re[nid].append(verb)

                        await revedge.set(n2nid, re)

            async def todogenr():

                async for node, path in genr:
                    path.meta('graph:seed', True)
                    yield node, path, 0

                while todo:
                    yield todo.popleft()

            count = 0
            async for node, path, dist in todogenr():

                await asyncio.sleep(0)

                nid = node.nid
                if nid in done:
                    continue

                count += 1

                if count > maxsize:
                    await runt.warn(f'Graph projection hit max size {maxsize}. Truncating results.')
                    break

                await done.add(nid)
                intodo.discard(nid)

                omitted = False
                if dist > 0 or filterinput:
                    omitted = await self.omit(runt, node)

                    if omitted and not yieldfiltered:
                        continue

                # we must traverse the pivots for the node *regardless* of degrees
                # due to needing to tie any leaf nodes to nodes that were already yielded

                intnid = s_common.int64un(node.nid)
                edges = list(revpivs.get(nid, defv=()))
                async for pivn, pivp, pinfo in self.pivots(runt, node, path, existing):

                    await asyncio.sleep(0)

                    if results.has(pivn.nid):
                        edges.append((s_common.int64un(pivn.nid), pinfo))
                    else:
                        pinfo['reverse'] = True
                        pivedges = revpivs.get(pivn.nid, defv=())
                        await revpivs.set(pivn.nid, pivedges + ((intnid, pinfo),))

                    # we dont pivot from omitted nodes
                    if omitted:
                        continue

                    # no need to pivot to nodes we already did
                    if pivn.nid in done:
                        continue

                    # no need to queue up todos that are already in todo
                    if pivn.nid in intodo:
                        continue

                    # no need to pivot to existing nodes
                    if s_common.int64un(pivn.nid) in existing:
                        continue

                    # do we have room to go another degree out?
                    if degrees is None or dist < degrees:
                        todo.append((pivn, pivp, dist + 1))
                        await intodo.add(pivn.nid)

                if doedges:
                    await results.add(nid)

                    if runt.view.getEdgeCount(nid) > edgelimit:
                        # The current node in the pipeline has too many edges from it, so it's
                        # less prohibitive to just check against the graph
                        await n1delayed.add(nid)
                        async for e in self._edgefallback(runt, results, node):
                            edges.append(e)

                    else:
                        # Try to lift and cache the potential edges for a node so that if we end up
                        # seeing n2 later, we won't have to go back and check for it
                        async for verb, n2nid in runt.view.iterNodeEdgesN1(nid):
                            await asyncio.sleep(0)

                            if (re := revedge.get(n2nid)) is None:
                                re = {nid: [verb]}
                            elif nid not in re:
                                re[nid] = [verb]
                            else:
                                re[nid].append(verb)

                            await revedge.set(n2nid, re)

                            if n2nid in results:
                                edges.append((s_common.int64un(n2nid), {'type': 'edge', 'verb': verb}))

                        if revedge.has(nid):
                            for n2nid, verbs in revedge.get(nid).items():
                                n2intnid = s_common.int64un(n2nid)

                                for verb in verbs:
                                    await asyncio.sleep(0)
                                    edges.append((n2intnid, {'type': 'edge', 'verb': verb, 'reverse': True}))

                        async for n1nid in n1delayed:
                            n1intnid = s_common.int64un(n1nid)

                            async for verb in runt.view.iterEdgeVerbs(n1nid, nid):
                                await asyncio.sleep(0)
                                edges.append((n1intnid, {'type': 'edge', 'verb': verb, 'reverse': True}))

                path.metadata['edges'] = edges
                yield node, path

class Oper(AstNode):

    async def yieldFromValu(self, runt, valu, vkid):

        viewiden = runt.view.iden

        # there is nothing in None... ;)
        if valu is None:
            return

        # a little DWIM on what we get back...
        # ( most common case will be stormtypes libs agenr -> nid )
        # nid -> node
        if isinstance(valu, int):
            if (node := await runt.view.getNodeByNid(s_common.int64en(valu))) is not None:
                yield node

            return

        # buid list -> nodes
        if isinstance(valu, bytes):
            if (node := await runt.view.getNodeByBuid(valu)) is not None:
                yield node

            return

        # iden list -> nodes
        if isinstance(valu, str):
            try:
                buid = s_common.uhex(valu)
            except binascii.Error:
                mesg = 'Yield string must be iden in hexdecimal. Got: %r' % (valu,)
                raise vkid.addExcInfo(s_exc.BadLiftValu(mesg=mesg))

            node = await runt.view.getNodeByBuid(buid)
            if node is not None:
                yield node

            return

        if isinstance(valu, types.AsyncGeneratorType):
            try:
                async for item in valu:
                    async for node in self.yieldFromValu(runt, item, vkid):
                        yield node
            finally:
                await valu.aclose()
            return

        if isinstance(valu, types.GeneratorType):
            try:
                for item in valu:
                    async for node in self.yieldFromValu(runt, item, vkid):
                        yield node
            finally:
                valu.close()
            return

        if isinstance(valu, (list, tuple, set)):
            for item in valu:
                async for node in self.yieldFromValu(runt, item, vkid):
                    yield node
            return

        if isinstance(valu, s_stormtypes.Node):
            valu = valu.valu
            if valu.view.iden != viewiden:
                mesg = f'Node is not from the current view. Node {valu.iden()} is from {valu.view.iden} expected {viewiden}'
                raise vkid.addExcInfo(s_exc.BadLiftValu(mesg=mesg))
            yield valu
            return

        if isinstance(valu, s_node.Node):
            if valu.view.iden != viewiden:
                mesg = f'Node is not from the current view. Node {valu.iden()} is from {valu.view.iden} expected {viewiden}'
                raise vkid.addExcInfo(s_exc.BadLiftValu(mesg=mesg))
            yield valu
            return

        if isinstance(valu, (s_stormtypes.List, s_stormtypes.Set)):
            for item in valu.valu:
                async for node in self.yieldFromValu(runt, item, vkid):
                    yield node
            return

        if isinstance(valu, s_stormtypes.Prim):
            async with contextlib.aclosing(valu.nodes()) as genr:
                async for node in genr:
                    if node.view.iden != viewiden:
                        mesg = f'Node is not from the current view. Node {node.iden()} is from {node.view.iden} expected {viewiden}'
                        raise vkid.addExcInfo(s_exc.BadLiftValu(mesg=mesg))
                    yield node
                return

class SubQuery(Oper):

    def __init__(self, astinfo, kids=()):
        Oper.__init__(self, astinfo, kids)
        self.hasyield = False
        self.hasretn = self.hasAstClass(Return)

        self.text = ''
        if len(kids):
            self.text = kids[0].getAstText()

    def isRuntSafe(self, runt):
        return True

    async def run(self, runt, genr):

        subq = self.kids[0]

        async for item in genr:

            subp = None

            async for subp in subq.run(runt, s_common.agen(item)):
                if self.hasyield:
                    yield subp

            # dup any path variables from the last yielded
            if subp is not None:
                item[1].vars.update(subp[1].vars)

            yield item

    async def inline(self, runt, genr):
        '''
        Operate subquery as if it were inlined
        '''
        async for item in self.kids[0].run(runt, genr):
            yield item

    async def _compute(self, runt, path, limit):

        retn = []

        async with runt.getSubRuntime(self.kids[0]) as runt:
            async for valunode, valupath in runt.execute():

                retn.append(valunode)

                if len(retn) > limit:
                    query = self.kids[0].text
                    mesg = f'Subquery used as a value yielded too many (>{limit}) nodes. {s_common.trimText(query)}'
                    raise self.addExcInfo(s_exc.BadTypeValu(mesg=mesg, text=query))

        return retn

    async def compute(self, runt, path):
        '''
        Use subquery as a value.  It is error if the subquery used in this way doesn't yield exactly one node or has a
        return statement.

        Its value is the primary property of the node yielded, or the returned value.
        '''
        try:
            retn = await self._compute(runt, path, 1)

        except s_stormctrl.StormReturn as e:
            # a subquery assignment with a return; just use the returned value
            return e.item

        if retn == []:
            return None

        return retn[0]

    async def compute_array(self, runt, path):
        '''
        Use subquery as an array.
        '''
        try:
            return await self._compute(runt, path, 128)
        except s_stormctrl.StormReturn as e:
            # a subquery assignment with a return; just use the returned value
            return e.item


class InitBlock(AstNode):
    '''
    An AST node that runs only once before yielding nodes.

    Example:

        Using a init block::

            init {
                // stuff here runs *once* before the first node yield (even if there are no nodes)
            }

    '''

    async def run(self, runt, genr):

        subq = self.kids[0]

        once = False
        async for item in genr:

            if not once:
                async for innr in subq.run(runt, s_common.agen()):
                    yield innr

                once = True

            yield item

        if not once:
            async for innr in subq.run(runt, s_common.agen()):
                yield innr

class EmptyBlock(AstNode):
    '''
    An AST node that only runs if there are not inbound nodes in the pipeline. It is
    capable of yielding nodes into the pipeline.

    Example:

        Using an empty block::

            empty {
                // the pipeline is empty so this block will execute
            }

            [foo:bar=*]
            empty {
                // there is a node in the pipeline so this block will not run
            }
    '''
    async def run(self, runt, genr):

        subq = self.kids[0]

        empty = True
        async for item in genr:
            empty = False
            yield item

        if empty:
            async for subn in subq.run(runt, s_common.agen()):
                yield subn

class FiniBlock(AstNode):
    '''
    An AST node that runs only once after all nodes have been consumed.

    Example:

        Using a fini block::

            fini {
               // stuff here runs *once* after the last node yield (even if there are no nodes)
            }

    Notes:
        A fini block must be runtsafe.

    '''

    async def run(self, runt, genr):

        subq = self.kids[0]

        async for item in genr:
            yield item

        async for innr in subq.run(runt, s_common.agen()):
            yield innr

class TryCatch(AstNode):

    async def run(self, runt, genr):

        count = 0
        async for item in genr:
            count += 1
            try:
                agen = s_common.agen(item)
                async for subi in self.kids[0].run(runt, agen):
                    yield subi

            except s_exc.SynErr as e:
                block = await self.getCatchBlock(e.errname, runt, path=item[1])
                if block is None:
                    raise

                await item[1].setVar(block.errvar(), await self.getErrValu(e))

                agen = s_common.agen(item)
                async for subi in block.run(runt, agen):
                    yield subi

        if count == 0:
            try:
                async for item in self.kids[0].run(runt, genr):
                    yield item

            except s_exc.SynErr as e:
                block = await self.getCatchBlock(e.errname, runt)
                if block is None:
                    raise

                await runt.setVar(block.errvar(), await self.getErrValu(e))
                async for item in block.run(runt, s_common.agen()):
                    yield item

    async def getErrValu(self, e):
        mesg = e.errinfo.pop('mesg', 'No message given.')
        info = await s_stormtypes.toprim(e.errinfo)
        return {'name': e.errname, 'mesg': mesg, 'info': info}

    async def getCatchBlock(self, name, runt, path=None):
        for catchblock in self.kids[1:]:
            if await catchblock.catches(name, runt, path=path):
                return catchblock

class CatchBlock(AstNode):

    def _hasAstClass(self, clss):
        return self.kids[1].hasAstClass(clss)

    async def run(self, runt, genr):
        async for item in self.kids[2].run(runt, genr):
            yield item

    def getRuntVars(self, runt):
        yield (self.errvar(), True)
        yield from self.kids[2].getRuntVars(runt)

    def errvar(self):
        return self.kids[1].value()

    async def catches(self, name, runt, path=None):

        catchvalu = await self.kids[0].compute(runt, path)
        catchvalu = await s_stormtypes.toprim(catchvalu)

        if isinstance(catchvalu, str):
            if catchvalu == '*':
                return True
            return catchvalu == name

        if isinstance(catchvalu, (list, tuple)):
            for catchname in catchvalu:
                if catchname == name:
                    return True
            return False

        etyp = catchvalu.__class__.__name__
        mesg = f'catch block must be a str or list object. {etyp} not allowed.'
        raise self.kids[0].addExcInfo(s_exc.StormRuntimeError(mesg=mesg, type=etyp))

class ForLoop(Oper):

    def _hasAstClass(self, clss):
        return self.kids[2].hasAstClass(clss)

    def getRuntVars(self, runt):

        runtsafe = self.kids[1].isRuntSafe(runt)

        if isinstance(self.kids[0], VarList):
            for name in self.kids[0].value():
                yield name, runtsafe

        else:
            yield self.kids[0].value(), runtsafe

        yield from self.kids[2].getRuntVars(runt)

    async def run(self, runt, genr):

        subq = self.kids[2]
        name = self.kids[0].value()
        node = None

        async for node, path in genr:

            # TODO: remove when storm is all objects
            valu = await self.kids[1].compute(runt, path)

            if isinstance(valu, s_stormtypes.Prim):
                # returns an async genr instance...
                valu = valu.iter()

            if isinstance(valu, dict):
                valu = list(valu.items())

            if valu is None:
                valu = ()

            with s_scope.enter({'runt': runt}):
                async with contextlib.aclosing(s_coro.agen(valu)) as agen:

                    try:
                        agen, _ = await pullone(agen)
                    except TypeError:
                        styp = await s_stormtypes.totype(valu, basetypes=True)
                        mesg = f"'{styp}' object is not iterable: {s_common.trimText(repr(valu))}"
                        raise self.kids[1].addExcInfo(s_exc.StormRuntimeError(mesg=mesg, type=styp)) from None

                    async for item in agen:

                        if isinstance(name, (list, tuple)):

                            try:
                                numitems = len(item)
                            except TypeError:
                                mesg = f'Number of items to unpack does not match the number of variables: {s_common.trimText(repr(item))}'
                                exc = s_exc.StormVarListError(mesg=mesg, names=name)
                                raise self.kids[1].addExcInfo(exc)

                            if len(name) != numitems:
                                mesg = f'Number of items to unpack does not match the number of variables: {s_common.trimText(repr(item))}'
                                exc = s_exc.StormVarListError(mesg=mesg, names=name, numitems=numitems)
                                raise self.kids[1].addExcInfo(exc)

                            if isinstance(item, s_stormtypes.Prim):
                                item = await item.value()

                            for x, y in itertools.zip_longest(name, item):
                                await path.setVar(x, y)
                                await runt.setVar(x, y)

                        else:
                            # set both so inner subqueries have it in their runtime
                            await path.setVar(name, item)
                            await runt.setVar(name, item)

                        try:

                            # since it's possible to "multiply" the (node, path)
                            # we must make a clone of the path to prevent yield-then-use.
                            newg = s_common.agen((node, path.clone()))
                            async for item in subq.inline(runt, newg):
                                yield item

                        except s_stormctrl.StormBreak as e:
                            if (eitem := e.get('item')) is not None:
                                yield eitem
                            break

                        except s_stormctrl.StormContinue as e:
                            if (eitem := e.get('item')) is not None:
                                yield eitem
                            continue

                        finally:
                            # for loops must yield per item they iterate over
                            await asyncio.sleep(0)

        # no nodes and a runt safe value should execute once
        if node is None and self.kids[1].isRuntSafe(runt):

            valu = await self.kids[1].compute(runt, None)

            if isinstance(valu, s_stormtypes.Prim):
                # returns an async genr instance...
                valu = valu.iter()

            if isinstance(valu, dict):
                valu = list(valu.items())

            if valu is None:
                valu = ()

            with s_scope.enter({'runt': runt}):
                async with contextlib.aclosing(s_coro.agen(valu)) as agen:
                    try:
                        agen, _ = await pullone(agen)
                    except TypeError:
                        styp = await s_stormtypes.totype(valu, basetypes=True)
                        mesg = f"'{styp}' object is not iterable: {s_common.trimText(repr(valu))}"
                        raise self.kids[1].addExcInfo(s_exc.StormRuntimeError(mesg=mesg, type=styp)) from None

                    async for item in agen:

                        if isinstance(name, (list, tuple)):

                            try:
                                numitems = len(item)
                            except TypeError:
                                mesg = f'Number of items to unpack does not match the number of variables: {s_common.trimText(repr(item))}'
                                exc = s_exc.StormVarListError(mesg=mesg, names=name)
                                raise self.kids[1].addExcInfo(exc)

                            if len(name) != numitems:
                                mesg = f'Number of items to unpack does not match the number of variables: {s_common.trimText(repr(item))}'
                                exc = s_exc.StormVarListError(mesg=mesg, names=name, numitems=numitems)
                                raise self.kids[1].addExcInfo(exc)

                            if isinstance(item, s_stormtypes.Prim):
                                item = await item.value()

                            for x, y in itertools.zip_longest(name, item):
                                await runt.setVar(x, y)

                        else:
                            await runt.setVar(name, item)

                        try:
                            async for jtem in subq.inline(runt, s_common.agen()):
                                yield jtem

                        except s_stormctrl.StormBreak as e:
                            if (eitem := e.get('item')) is not None:
                                yield eitem
                            break

                        except s_stormctrl.StormContinue as e:
                            if (eitem := e.get('item')) is not None:
                                yield eitem
                            continue

                        finally:
                            # for loops must yield per item they iterate over
                            await asyncio.sleep(0)

class WhileLoop(Oper):

    def _hasAstClass(self, clss):
        return self.kids[1].hasAstClass(clss)

    async def run(self, runt, genr):
        subq = self.kids[1]
        node = None

        async for node, path in genr:

            while await tobool(await self.kids[0].compute(runt, path)):
                try:

                    newg = s_common.agen((node, path))
                    async for item in subq.inline(runt, newg):
                        yield item
                        await asyncio.sleep(0)

                except s_stormctrl.StormBreak as e:
                    if (eitem := e.get('item')) is not None:
                        yield eitem
                    break

                except s_stormctrl.StormContinue as e:
                    if (eitem := e.get('item')) is not None:
                        yield eitem
                    continue

                finally:
                    # while loops must yield each time they loop
                    await asyncio.sleep(0)

        # no nodes and a runt safe value should execute once
        if node is None and self.kids[0].isRuntSafe(runt):

            while await tobool(await self.kids[0].compute(runt, None)):

                try:
                    async for jtem in subq.inline(runt, s_common.agen()):
                        yield jtem
                        await asyncio.sleep(0)

                except s_stormctrl.StormBreak as e:
                    if (eitem := e.get('item')) is not None:
                        yield eitem
                    break

                except s_stormctrl.StormContinue as e:
                    if (eitem := e.get('item')) is not None:
                        yield eitem
                    continue

                finally:
                    # while loops must yield each time they loop
                    await asyncio.sleep(0)

async def pullone(genr):
    empty = False
    try:
        gotone = await genr.__anext__()
    except StopAsyncIteration:
        empty = True

    async def pullgenr():
        if empty:
            return

        yield gotone
        async for item in genr:
            yield item

    return pullgenr(), empty

class CmdOper(Oper):

    async def run(self, runt, genr):

        name = self.kids[0].value()

        ctor = runt.view.core.getStormCmd(name)
        if ctor is None:
            mesg = f'Storm command ({name}) not found.'
            exc = s_exc.NoSuchName(name=name, mesg=mesg)
            raise self.kids[0].addExcInfo(exc)

        runtsafe = self.kids[1].isRuntSafe(runt)

        scmd = ctor(runt, runtsafe)

        if runt.readonly and not scmd.isReadOnly():
            mesg = f'Command ({name}) is not marked safe for readonly use.'
            raise self.addExcInfo(s_exc.IsReadOnly(mesg=mesg))

        async def genx():

            async for node, path in genr:
                argv = await self.kids[1].compute(runt, path)
                if not await scmd.setArgv(argv):
                    raise s_stormctrl.StormExit()

                yield node, path

        # must pull through the genr to get opts set
        # ( many commands expect self.opts is set at run() )
        genr, empty = await pullone(genx())

        try:
            if runtsafe:
                argv = await self.kids[1].compute(runt, None)
                if not await scmd.setArgv(argv):
                    raise s_stormctrl.StormExit()

            if runtsafe or not empty:
                async with contextlib.aclosing(scmd.execStormCmd(runt, genr)) as agen:
                    async for item in agen:
                        yield item

        finally:
            await genr.aclose()

class SetVarOper(Oper):

    async def run(self, runt, genr):

        name = self.kids[0].value()

        vkid = self.kids[1]

        count = 0

        async for node, path in genr:
            count += 1

            valu = await vkid.compute(runt, path)
            if valu is undef:
                await runt.popVar(name)
                # TODO detect which to update here
                await path.popVar(name)

            else:
                await runt.setVar(name, valu)
                # TODO detect which to update here
                await path.setVar(name, valu)

            yield node, path

        if count == 0 and vkid.isRuntSafe(runt):
            valu = await vkid.compute(runt, None)
            if valu is undef:
                await runt.popVar(name)
            else:
                await runt.setVar(name, valu)

    def getRuntVars(self, runt):

        name = self.kids[0].value()
        if runt.runtvars.get(name) is None and self.kids[1].hasVarName(name):
            exc = s_exc.NoSuchVar(mesg=f'Missing variable: {name}', name=name)
            raise self.kids[0].addExcInfo(exc)

        yield name, self.kids[1].isRuntSafe(runt)
        for k in self.kids:
            yield from k.getRuntVars(runt)

class SetItemOper(Oper):
    '''
    $foo.bar = baz
    $foo."bar baz" = faz
    $foo.$bar = baz
    '''
    async def run(self, runt, genr):

        count = 0
        async for node, path in genr:

            count += 1

            item = s_stormtypes.fromprim(await self.kids[0].compute(runt, path), basetypes=False)

            if runt.readonly and not getattr(item.setitem, '_storm_readonly', False):
                self.kids[0].reqNotReadOnly(runt)

            name = await self.kids[1].compute(runt, path)
            valu = await self.kids[2].compute(runt, path)

            # TODO: ditch this when storm goes full heavy object
            with s_scope.enter({'runt': runt}):
                try:
                    await item.setitem(name, valu)
                except s_exc.SynErr as e:
                    raise self.kids[0].addExcInfo(e)

            yield node, path

        if count == 0 and self.isRuntSafe(runt):

            item = s_stormtypes.fromprim(await self.kids[0].compute(runt, None), basetypes=False)

            name = await self.kids[1].compute(runt, None)
            valu = await self.kids[2].compute(runt, None)

            if runt.readonly and not getattr(item.setitem, '_storm_readonly', False):
                self.kids[0].reqNotReadOnly(runt)

            # TODO: ditch this when storm goes full heavy object
            with s_scope.enter({'runt': runt}):
                try:
                    await item.setitem(name, valu)
                except s_exc.SynErr as e:
                    raise self.kids[0].addExcInfo(e)

class VarListSetOper(Oper):

    async def run(self, runt, genr):

        names = self.kids[0].value()
        vkid = self.kids[1]

        anynodes = False
        async for node, path in genr:
            anynodes = True
            item = await vkid.compute(runt, path)
            item = [i async for i in s_stormtypes.toiter(item)]

            if len(item) < len(names):
                mesg = f'Attempting to assign more items than we have variables to assign to: {s_common.trimText(repr(item))}'
                exc = s_exc.StormVarListError(mesg=mesg, names=names, numitems=len(item))
                raise self.kids[0].addExcInfo(exc)

            for name, valu in zip(names, item):
                await runt.setVar(name, valu)
                await path.setVar(name, valu)

            yield node, path

        if not anynodes and vkid.isRuntSafe(runt):

            item = await vkid.compute(runt, None)
            item = [i async for i in s_stormtypes.toiter(item)]

            if len(item) < len(names):
                mesg = f'Attempting to assign more items than we have variables to assign to: {s_common.trimText(repr(item))}'
                exc = s_exc.StormVarListError(mesg=mesg, names=names, numitems=len(item))
                raise self.kids[0].addExcInfo(exc)

            for name, valu in zip(names, item):
                await runt.setVar(name, valu)

            async for item in genr:
                yield item

            return

    def getRuntVars(self, runt):
        runtsafe = self.kids[1].isRuntSafe(runt)
        for name in self.kids[0].value():
            yield name, runtsafe

class VarEvalOper(Oper):
    '''
    Facilitate a stand-alone operator that evaluates a var.
    $foo.bar("baz")
    '''
    async def run(self, runt, genr):

        anynodes = False
        async for node, path in genr:
            anynodes = True
            valu = await self.kids[0].compute(runt, path)

            if isinstance(valu, types.AsyncGeneratorType):
                mesg = 'Standalone evaluation of a generator does not do anything, they must be yielded or iterated.'
                raise self.addExcInfo(s_exc.StormRuntimeError(mesg=mesg))

            yield node, path

        if not anynodes and self.isRuntSafe(runt):
            valu = await self.kids[0].compute(runt, None)

            if isinstance(valu, types.AsyncGeneratorType):
                mesg = 'Standalone evaluation of a generator does not do anything, they must be yielded or iterated.'
                raise self.addExcInfo(s_exc.StormRuntimeError(mesg=mesg))

class SwitchCase(Oper):

    def _hasAstClass(self, clss):

        for kid in self.kids[1:]:
            if kid.hasAstClass(clss):
                return True

        return False

    def prepare(self):
        self.cases = {}
        self.defcase = None

        for cent in self.kids[1:]:
            *vals, subq = cent.kids

            if cent.defcase:
                self.defcase = subq
                continue

            for valu in vals:
                self.cases[valu.value()] = subq

    async def run(self, runt, genr):
        count = 0
        async for node, path in genr:
            count += 1

            varv = await self.kids[0].compute(runt, path)

            # TODO:  when we have var type system, do type-aware comparison
            subq = self.cases.get(await s_stormtypes.tostr(varv))
            if subq is None and self.defcase is not None:
                subq = self.defcase

            if subq is None:
                yield (node, path)
            else:
                async for item in subq.inline(runt, s_common.agen((node, path))):
                    yield item

        if count == 0 and self.kids[0].isRuntSafe(runt):
            # no nodes and a runt safe value should execute
            varv = await self.kids[0].compute(runt, None)

            subq = self.cases.get(await s_stormtypes.tostr(varv))
            if subq is None and self.defcase is not None:
                subq = self.defcase

            if subq is None:
                return

            async for item in subq.inline(runt, s_common.agen()):
                yield item

class CaseEntry(AstNode):
    def __init__(self, astinfo, kids=(), defcase=False):
        AstNode.__init__(self, astinfo, kids=kids)
        self.defcase = defcase

class LiftOper(Oper):

    def __init__(self, astinfo, kids=()):
        Oper.__init__(self, astinfo, kids=kids)
        self.reverse = False

    def reverseLift(self, astinfo):
        self.astinfo = astinfo
        self.reverse = True

    def getPivLifts(self, runt, props, pivs):
        plist = [prop.full for prop in props]
        virts = []
        pivlifts = []

        ptyp = props[-1].type

        for piv in pivs:
            if isinstance(ptyp, s_types.Ndef):
                return

            if (virt := ptyp.virts.get(piv)) is not None:
                ptyp = virt[0]
                virts.append(piv)
                continue

            pivlifts.append((plist, virts))

            if (pivprop := runt.model.prop(f'{ptyp.name}:{piv}')) is None:
                found = False
                todo = collections.deque([ptyp.name])

                while todo:
                    nextform = todo.popleft()
                    for cform in runt.model.childforms.get(nextform, ()):
                        if (pivprop := runt.model.prop(f'{cform}:{piv}')) is not None:

                            # If we have an ndef prop or a prop is defined in multiple branches of the
                            # inheritance tree, fallback to lift + filter due to potential mixed types
                            if found:
                                return

                            found = True
                        else:
                            todo.append(cform)

                if not found:
                    raise self.kids[0].addExcInfo(s_exc.NoSuchProp.init(f'{ptyp.name}:{piv}'))

            plist = [prop.full for prop in runt.model.getChildProps(pivprop)]
            virts = []

            ptyp = pivprop.type

        pivlifts.append((plist, virts))

        return pivlifts

    async def pivlift(self, runt, pivlifts, genr):

        async def pivvals(props, virts, pivgenr):
            if len(props) == 1:
                async for node in pivgenr:
                    async for pivo in runt.view.nodesByPropValu(props[0], '=', node.ndef[1], reverse=self.reverse, virts=virts):
                        yield pivo
                return

            async for node in pivgenr:
                valu = node.ndef[1]
                for prop in props:
                    async for pivo in runt.view.nodesByPropValu(prop, '=', valu, reverse=self.reverse, virts=virts):
                        yield pivo

        for names, virts in pivlifts[-2::-1]:
            genr = pivvals(names, virts, genr)

        async for node in genr:
            yield node

    async def pivfilter(self, runt, props, pivs, cmpr, valu, array=False, virts=None):

        cmprs = {}
        genrs = []
        relname = props[0].name
        filtprop = pivs[-1]

        for prop in props:
            genrs.append(runt.view.nodesByProp(prop.full, reverse=self.reverse))

        def cmprkey(node):
            return node.get(relname)

        async for node in s_common.merggenr2(genrs, cmprkey, reverse=self.reverse):
            pivo = node

            for piv in pivs[:-1]:
                if (pvalu := pivo.get(piv)) is None:
                    break

                pprop = pivo.form.props.get(piv)

                if isinstance(pprop.type, s_types.Ndef):
                    if (pivo := await runt.view.getNodeByNdef(pvalu)) is None:
                        break
                    continue

                if (pform := runt.model.form(pprop.type.name)) is None:
                    break

                for formname in runt.model.getChildForms(pprop.type.name):
                    if (pivo := await runt.view.getNodeByNdef((formname, pvalu))) is not None:
                        break
                else:
                    break

            else:
                if (pprop := pivo.form.props.get(filtprop)) is not None:
                    if array:
                        if not pprop.type.isarray:
                            continue

                        ptyp = pprop.type.arraytype
                    else:
                        ptyp = pprop.type

                    if virts is not None:
                        (ptyp, getr) = ptyp.getVirtInfo(virts)
                        pvalu = pivo.get(filtprop, virts=getr)
                    else:
                        pvalu = pivo.get(filtprop)

                    if pvalu is None:
                        continue

                    try:
                        if (pcmpr := cmprs.get(ptyp.typehash, s_common.novalu)) is s_common.novalu:
                            if (ctor := ptyp.getCmprCtor(cmpr)) is None:
                                pcmpr = cmprs[ptyp.typehash] = None
                            else:
                                pcmpr = cmprs[ptyp.typehash] = await ctor(valu)

                        if pcmpr is None:
                            continue

                        if not array:
                            if await pcmpr(pvalu):
                                yield node
                        else:
                            for item in pvalu:
                                if await pcmpr(item):
                                    yield node
                                    break

                    except s_exc.BadTypeValu:
                        pass

    async def run(self, runt, genr):

        if self.isRuntSafe(runt):

            # runtime safe lift operation
            async for item in genr:
                yield item

            async for node in self.lift(runt, None):
                yield node, runt.initPath(node)

            return

        link = {'type': 'runtime'}
        async for node, path in genr:

            yield node, path

            async for subn in self.lift(runt, path):
                yield subn, path.fork(subn, link)

    async def lift(self, runt, path):  # pragma: no cover
        raise NotImplementedError('Must define lift(runt, path)')

class YieldValu(Oper):

    async def run(self, runt, genr):

        node = None
        vkid = self.kids[0]

        async for node, path in genr:
            valu = await vkid.compute(runt, path)
            async with contextlib.aclosing(self.yieldFromValu(runt, valu, vkid)) as agen:
                async for subn in agen:
                    yield subn, runt.initPath(subn)
            yield node, path

        if node is None and self.kids[0].isRuntSafe(runt):
            valu = await vkid.compute(runt, None)
            async with contextlib.aclosing(self.yieldFromValu(runt, valu, vkid)) as agen:
                async for subn in agen:
                    yield subn, runt.initPath(subn)

class LiftTag(LiftOper):

    async def lift(self, runt, path):
        tag = await self.kids[0].compute(runt, path)

        async for node in runt.view.nodesByTag(tag, reverse=self.reverse):
            yield node

class LiftTagValu(LiftOper):

    async def lift(self, runt, path):
        tag = await self.kids[0].compute(runt, path)
        cmpr = await self.kids[1].compute(runt, path)
        valu = await toprim(await self.kids[2].compute(runt, path))

        async for node in runt.view.nodesByTagValu(tag, cmpr, valu, reverse=self.reverse):
            yield node

class LiftTagVirt(LiftOper):

    async def lift(self, runt, path):
        tag = await self.kids[0].compute(runt, path)
        virts = await self.kids[1].compute(runt, path)

        async for node in runt.view.nodesByTag(tag, reverse=self.reverse, virts=virts):
            yield node

class LiftTagVirtValu(LiftOper):

    async def lift(self, runt, path):
        tag = await self.kids[0].compute(runt, path)
        virts = await self.kids[1].compute(runt, path)
        cmpr = await self.kids[2].compute(runt, path)
        valu = await toprim(await self.kids[3].compute(runt, path))

        async for node in runt.view.nodesByTagValu(tag, cmpr, valu, reverse=self.reverse, virts=virts):
            yield node

class LiftByArray(LiftOper):
    '''
    :prop*[range=(200, 400)]
    '''
    async def lift(self, runt, path):

        name = await self.kids[0].compute(runt, path)
        cmpr = self.kids[1].value()
        valu = await s_stormtypes.tostor(await self.kids[2].compute(runt, path))

        pivs = None
        if name.find('::') != -1:
            parts = name.split('::')
            name, pivs = parts[0], parts[1:]

        props = runt.model.reqPropList(name, extra=self.kids[0].addExcInfo)
        relname = props[0].name

        try:
            if pivs is not None:
                if (pivlifts := self.getPivLifts(runt, props, pivs)) is None:

                    pivs.insert(0, relname)

                    async for node in self.pivfilter(runt, props, pivs, cmpr, valu, array=True):
                        yield node
                    return

                (plift, virts) = pivlifts[-1]

                if not virts:
                    virts = None

                genrs = []
                for prop in plift:
                    genrs.append(runt.view.nodesByPropArray(prop, cmpr, valu, reverse=self.reverse, virts=virts))

                def cmprkey(node):
                    return node.get(relname)

                genr = s_common.merggenr2(genrs, cmprkey=cmprkey, reverse=self.reverse)

                async for node in self.pivlift(runt, pivlifts, genr):
                    yield node
                return

            if not props[0].type.isarray:
                mesg = f'Array syntax is invalid on non array type: {props[0].type.name}.'
                raise s_exc.BadTypeValu(mesg=mesg)

            genrs = []
            for prop in props:
                genrs.append(runt.view.nodesByPropArray(prop.full, cmpr, valu, reverse=self.reverse))

            if len(genrs) == 1:
                async for node in genrs[0]:
                    yield node
                return

            def cmprkey(node):
                return node.get(relname)

            async for node in s_common.merggenr2(genrs, cmprkey, reverse=self.reverse):
                yield node

        except s_exc.BadTypeValu as e:
            raise self.kids[2].addExcInfo(e)

        except s_exc.SynErr as e:
            raise self.addExcInfo(e)

class LiftByArrayVirt(LiftOper):
    '''
    :prop*[.min*range=(200, 400)]
    '''
    async def lift(self, runt, path):

        name = await self.kids[0].compute(runt, path)
        vnames = await self.kids[1].compute(runt, path)
        cmpr = self.kids[2].value()
        valu = await s_stormtypes.tostor(await self.kids[3].compute(runt, path))

        pivs = None
        if name.find('::') != -1:
            parts = name.split('::')
            name, pivs = parts[0], parts[1:]

        props = runt.model.reqPropList(name, extra=self.kids[0].addExcInfo)
        relname = props[0].name

        try:
            if pivs is not None:
                if (pivlifts := self.getPivLifts(runt, props, pivs)) is None:
                    pivs.insert(0, relname)

                    async for node in self.pivfilter(runt, props, pivs, cmpr, valu, array=True, virts=vnames):
                        yield node
                    return

                (plift, virts) = pivlifts[-1]

                virts += vnames

                genrs = []
                for prop in plift:
                    genrs.append(runt.view.nodesByPropArray(prop, cmpr, valu, reverse=self.reverse, virts=virts))

                def cmprkey(node):
                    return node.get(relname)

                genr = s_common.merggenr2(genrs, cmprkey=cmprkey, reverse=self.reverse)

                async for node in self.pivlift(runt, pivlifts, genr):
                    yield node
                return

            if not props[0].type.isarray:
                mesg = f'Array syntax is invalid on non array type: {props[0].type.name}.'
                raise s_exc.BadTypeValu(mesg=mesg)

            genrs = []
            for prop in props:
                genrs.append(runt.view.nodesByPropArray(prop.full, cmpr, valu, reverse=self.reverse, virts=vnames))

            if len(genrs) == 1:
                async for node in genrs[0]:
                    yield node
                return

            getr = props[0].type.arraytype.getVirtGetr(vnames)

            def cmprkey(node):
                return node.get(relname, virts=getr)

            async for node in s_common.merggenr2(genrs, cmprkey, reverse=self.reverse):
                yield node

        except s_exc.BadTypeValu as e:
            raise self.kids[2].addExcInfo(e)

        except s_exc.SynErr as e:
            raise self.addExcInfo(e)

class LiftTagProp(LiftOper):
    '''
    #foo.bar:baz [ = x ]
    '''
    async def lift(self, runt, path):

        tag, prop = await self.kids[0].compute(runt, path)

        if len(self.kids) == 4:
            virts = await self.kids[1].compute(runt, path)
            cmpr = await self.kids[2].compute(runt, path)
            valu = await s_stormtypes.tostor(await self.kids[3].compute(runt, path))

            async for node in runt.view.nodesByTagPropValu(None, tag, prop, cmpr, valu, reverse=self.reverse, virts=virts):
                yield node

        elif len(self.kids) == 3:

            cmpr = await self.kids[1].compute(runt, path)
            valu = await s_stormtypes.tostor(await self.kids[2].compute(runt, path))

            async for node in runt.view.nodesByTagPropValu(None, tag, prop, cmpr, valu, reverse=self.reverse):
                yield node

        else:
            virts = None
            if len(self.kids) == 2:
                virts = await self.kids[1].compute(runt, path)

            async for node in runt.view.nodesByTagProp(None, tag, prop, reverse=self.reverse, virts=virts):
                yield node

class LiftFormTagProp(LiftOper):
    '''
    hehe:haha#foo.bar:baz [ = x ]
    '''

    async def lift(self, runt, path):

        formname, tag, prop = await self.kids[0].compute(runt, path)

        forms = runt.model.reqFormsByLook(formname, self.kids[0].addExcInfo)

        def cmprkey(node):
            return node.getTagProp(tag, prop)

        genrs = []

        if len(self.kids) == 4:
            virts = await self.kids[1].compute(runt, path)
            cmpr = await self.kids[2].compute(runt, path)
            valu = await s_stormtypes.tostor(await self.kids[3].compute(runt, path))

            for form in forms:
                genrs.append(runt.view.nodesByTagPropValu(form, tag, prop, cmpr, valu, reverse=self.reverse, virts=virts))

        elif len(self.kids) == 3:

            cmpr = await self.kids[1].compute(runt, path)
            valu = await s_stormtypes.tostor(await self.kids[2].compute(runt, path))

            for form in forms:
                genrs.append(runt.view.nodesByTagPropValu(form, tag, prop, cmpr, valu, reverse=self.reverse))

        elif len(self.kids) == 2:
            virts = await self.kids[1].compute(runt, path)

            for form in forms:
                genrs.append(runt.view.nodesByTagProp(form, tag, prop, reverse=self.reverse, virts=virts))

        else:
            for form in forms:
                genrs.append(runt.view.nodesByTagProp(form, tag, prop, reverse=self.reverse))

        async for node in s_common.merggenr2(genrs, cmprkey, reverse=self.reverse):
            yield node

class LiftTagTag(LiftOper):
    '''
    ##foo.bar
    '''

    async def lift(self, runt, path):

        tagname = await self.kids[0].compute(runt, path)

        node = await runt.view.getNodeByNdef(('syn:tag', tagname))
        if node is None:
            return

        # only apply the lift valu to the top level tag of tags, not to the sub tags
        if len(self.kids) == 3:
            cmpr = await self.kids[1].compute(runt, path)
            valu = await toprim(await self.kids[2].compute(runt, path))
            genr = runt.view.nodesByTagValu(tagname, cmpr, valu, reverse=self.reverse)

        else:

            genr = runt.view.nodesByTag(tagname, reverse=self.reverse)

        done = set([tagname])
        todo = collections.deque([genr])

        while todo:

            genr = todo.popleft()

            async for node in genr:

                if node.form.name == 'syn:tag':

                    tagname = node.ndef[1]
                    if tagname not in done:
                        done.add(tagname)
                        todo.append(runt.view.nodesByTag(tagname, reverse=self.reverse))

                    continue

                yield node

class LiftFormTag(LiftOper):

    async def lift(self, runt, path):

        formname = await self.kids[0].compute(runt, path)
        forms = runt.model.reqFormsByLook(formname, self.kids[0].addExcInfo)

        tag = await self.kids[1].compute(runt, path)

        genrs = []
        for form in forms:
            genrs.append(runt.view.nodesByTag(tag, form=form, reverse=self.reverse))

        def cmprkey(node):
            return node.getTag(tag, defval=(0, 0))

        async for node in s_common.merggenr2(genrs, cmprkey=cmprkey, reverse=self.reverse):
            yield node

class LiftFormTagValu(LiftOper):

    async def lift(self, runt, path):

        formname = await self.kids[0].compute(runt, path)
        forms = runt.model.reqFormsByLook(formname, self.kids[0].addExcInfo)

        tag = await self.kids[1].compute(runt, path)
        cmpr = await self.kids[2].compute(runt, path)
        valu = await toprim(await self.kids[3].compute(runt, path))

        genrs = []
        for form in forms:
            genrs.append(runt.view.nodesByTagValu(tag, cmpr, valu, form=form, reverse=self.reverse))

        def cmprkey(node):
            return node.getTag(tag, defval=(0, 0))

        async for node in s_common.merggenr2(genrs, cmprkey=cmprkey, reverse=self.reverse):
            yield node

class LiftFormTagVirt(LiftOper):

    async def lift(self, runt, path):

        formname = await self.kids[0].compute(runt, path)
        forms = runt.model.reqFormsByLook(formname, self.kids[0].addExcInfo)

        tag = await self.kids[1].compute(runt, path)
        virts = await self.kids[2].compute(runt, path)
        getr = runt.model.type('ival').getVirtGetr(virts)

        genrs = []
        for form in forms:
            genrs.append(runt.view.nodesByTag(tag, form=form, reverse=self.reverse, virts=virts))

        def cmprkey(node):
            tagv = node.getTag(tag, defval=(0, 0))
            for func in getr:
                tagv = func(tagv)
            return tagv

        async for node in s_common.merggenr2(genrs, cmprkey=cmprkey, reverse=self.reverse):
            yield node

class LiftFormTagVirtValu(LiftOper):

    async def lift(self, runt, path):

        formname = await self.kids[0].compute(runt, path)
        forms = runt.model.reqFormsByLook(formname, self.kids[0].addExcInfo)

        tag = await self.kids[1].compute(runt, path)
        virts = await self.kids[2].compute(runt, path)
        getr = runt.model.type('ival').getVirtGetr(virts)

        cmpr = await self.kids[3].compute(runt, path)
        valu = await toprim(await self.kids[4].compute(runt, path))

        cmpr = f'{virts[0]}{cmpr}'

        genrs = []
        for form in forms:
            genrs.append(runt.view.nodesByTagValu(tag, cmpr, valu, form=form, reverse=self.reverse))

        def cmprkey(node):
            tagv = node.getTag(tag, defval=(0, 0))
            for func in getr:
                tagv = func(tagv)
            return tagv

        async for node in s_common.merggenr2(genrs, cmprkey=cmprkey, reverse=self.reverse):
            yield node

class LiftMeta(LiftOper):

    async def lift(self, runt, path):

        names = await self.kids[0].compute(runt, path)
        name = await tostr(names[0])

        mtyp = runt.model.reqMetaType(name, extra=self.kids[0].addExcInfo)

        if len(self.kids) == 1:
            async for node in runt.view.nodesByMeta(name, reverse=self.reverse):
                yield node
        else:
            cmpr = self.kids[1].value()
            valu = await self.kids[2].compute(runt, path)

            async for node in runt.view.nodesByMetaValu(name, cmpr, valu, reverse=self.reverse):
                yield node

class LiftProp(LiftOper):

    async def lift(self, runt, path):

        name = await self.kids[0].compute(runt, path)

        props = runt.model.reqPropsByLook(name, self.kids[0].addExcInfo)

        if len(props) == 1 or props[0].isform:
            for prop in props:
                async for node in self.proplift(prop, runt, path):
                    yield node
            return

        relname = props[0].name

        def cmprkey(node):
            return node.get(relname)

        genrs = []
        for prop in props:
            genrs.append(self.proplift(prop, runt, path))

        async for node in s_common.merggenr2(genrs, cmprkey, reverse=self.reverse):
            yield node

    async def proplift(self, prop, runt, path):

        # check if we can optimize a form lift
        if prop.isform:

            async for hint in self.getRightHints(runt, path):
                if hint[0] == 'tag':
                    tagname = hint[1].get('name')
                    async for node in runt.view.nodesByTag(tagname, form=prop.full, reverse=self.reverse):
                        yield node
                    return

                if hint[0] == 'relprop':
                    relpropname = hint[1].get('name')
                    fullname = ':'.join([prop.full, relpropname])

                    prop = runt.model.prop(fullname)
                    if prop is None:
                        return

                    cmpr = hint[1].get('cmpr')
                    valu = hint[1].get('valu')

                    if cmpr is not None and valu is not None:
                        try:
                            # try lifting by valu but no guarantee a cmpr is available
                            async for node in runt.view.nodesByPropValu(fullname, cmpr, valu, reverse=self.reverse):
                                yield node
                            return
                        except asyncio.CancelledError:  # pragma: no cover
                            raise
                        except:
                            pass

                    async for node in runt.view.nodesByProp(fullname, reverse=self.reverse):
                        yield node
                    return

        async for node in runt.view.nodesByProp(prop.full, reverse=self.reverse):
            yield node

    async def getRightHints(self, runt, path):

        for oper in self.iterright():

            # we can skip other lifts but that's it...
            if isinstance(oper, LiftOper):
                continue

            if isinstance(oper, FiltOper):
                for hint in await oper.getLiftHints(runt, path):
                    yield hint
                continue

            return

class LiftPropVirt(LiftProp):

    async def lift(self, runt, path):

        name = await self.kids[0].compute(runt, path)
        virts = await self.kids[1].compute(runt, path)

        props = runt.model.reqPropsByLook(name, extra=self.kids[0].addExcInfo)

        metaname = None
        if props[0].isform and virts[0] in runt.model.metatypes:
            metaname = virts[0]

        genrs = []
        for prop in props:
            if metaname is not None:
                genrs.append(runt.view.nodesByMeta(metaname, form=prop.full, reverse=self.reverse))
            else:
                genrs.append(runt.view.nodesByProp(prop.full, reverse=self.reverse, virts=virts))

        if len(genrs) == 1:
            async for node in genrs[0]:
                yield node
            return

        if metaname is not None:
            def cmprkey(node):
                return node.getMeta(metaname)
        else:
            relname = props[0].name
            vgetr = props[0].type.getVirtGetr(virts)

            def cmprkey(node):
                return node.get(relname, virts=vgetr)

        async for node in s_common.merggenr2(genrs, cmprkey, reverse=self.reverse):
            yield node

class LiftPropBy(LiftOper):

    async def lift(self, runt, path):
        name = await self.kids[0].compute(runt, path)
        cmpr = await self.kids[1].compute(runt, path)
        valu = await self.kids[2].compute(runt, path)
        valu = await s_stormtypes.tostor(valu)

        pivs = None
        if name.find('::') != -1:
            parts = name.split('::')
            name, pivs = parts[0], parts[1:]

        props = runt.model.reqPropList(name, extra=self.kids[0].addExcInfo)
        relname = props[0].name

        try:
            if pivs is not None:
                if (pivlifts := self.getPivLifts(runt, props, pivs)) is None:

                    pivs.insert(0, relname)

                    async for node in self.pivfilter(runt, props, pivs, cmpr, valu):
                        yield node
                    return

                (plift, virts) = pivlifts[-1]

                if not virts:
                    virts = None

                genrs = []
                for prop in plift:
                    genrs.append(runt.view.nodesByPropValu(prop, cmpr, valu, reverse=self.reverse, virts=virts))

                def cmprkey(node):
                    return node.get(relname)

                genr = s_common.merggenr2(genrs, cmprkey=cmprkey, reverse=self.reverse)

                async for node in self.pivlift(runt, pivlifts, genr):
                    yield node
                return

            genrs = []
            for prop in props:
                genrs.append(runt.view.nodesByPropValu(prop.full, cmpr, valu, reverse=self.reverse))

            if len(genrs) == 1:
                async for node in genrs[0]:
                    yield node
                return

            def cmprkey(node):
                return node.get(relname)

            async for node in s_common.merggenr2(genrs, cmprkey, reverse=self.reverse):
                yield node

        except s_exc.BadTypeValu as e:
            raise self.kids[2].addExcInfo(e)

        except s_exc.SynErr as e:
            raise self.addExcInfo(e)

class LiftPropVirtBy(LiftOper):

    async def lift(self, runt, path):
        name = await self.kids[0].compute(runt, path)
        vnames = await self.kids[1].compute(runt, path)
        cmpr = await self.kids[2].compute(runt, path)
        valu = await self.kids[3].compute(runt, path)
        valu = await s_stormtypes.tostor(valu)

        pivs = None
        if name.find('::') != -1:
            parts = name.split('::')
            name, pivs = parts[0], parts[1:]

        props = runt.model.reqPropsByLook(name, extra=self.kids[0].addExcInfo)
        relname = props[0].name

        try:
            if pivs is not None:
                if (pivlifts := self.getPivLifts(runt, props, pivs)) is None:
                    pivs.insert(0, relname)

                    async for node in self.pivfilter(runt, props, pivs, cmpr, valu, virts=vnames):
                        yield node
                    return

                (plift, virts) = pivlifts[-1]

                virts += vnames

                genrs = []
                for prop in plift:
                    genrs.append(runt.view.nodesByPropValu(prop, cmpr, valu, reverse=self.reverse, virts=virts))

                def cmprkey(node):
                    return node.get(relname)

                genr = s_common.merggenr2(genrs, cmprkey=cmprkey, reverse=self.reverse)

                async for node in self.pivlift(runt, pivlifts, genr):
                    yield node
                return

            metaname = None
            if props[0].isform and vnames[0] in runt.model.metatypes:
                metaname = vnames[0]

            genrs = []
            for prop in props:
                if metaname is not None:
                    genrs.append(runt.view.nodesByMetaValu(metaname, cmpr, valu, form=prop.full, reverse=self.reverse))
                else:
                    genrs.append(runt.view.nodesByPropValu(prop.full, cmpr, valu, reverse=self.reverse, virts=vnames))

            if len(genrs) == 1:
                async for node in genrs[0]:
                    yield node
                return

            if metaname is not None:
                def cmprkey(node):
                    return node.getMeta(metaname)
            else:
                vgetr = props[0].type.getVirtGetr(vnames)
                def cmprkey(node):
                    return node.get(relname, virts=vgetr)

            async for node in s_common.merggenr2(genrs, cmprkey, reverse=self.reverse):
                yield node

        except s_exc.BadTypeValu as e:
            raise self.kids[2].addExcInfo(e)

        except s_exc.SynErr as e:
            raise self.addExcInfo(e)

class PivotOper(Oper):

    def __init__(self, astinfo, kids=(), isjoin=False):
        Oper.__init__(self, astinfo, kids=kids)
        self.isjoin = isjoin

    def repr(self):
        return f'{self.__class__.__name__}: {self.kids}, isjoin={self.isjoin}'

    def __repr__(self):
        return self.repr()

class RawPivot(PivotOper):
    '''
    -> { <varsfrompath> }
    '''
    async def run(self, runt, genr):
        query = self.kids[0]
        async for node, path in genr:
            async with runt.getSubRuntime(query) as subr:
                async for node, path in subr.execute():
                    yield node, path

class PivotOut(PivotOper):
    '''
    -> *
    '''
    async def run(self, runt, genr):

        async for node, path in genr:

            if self.isjoin:
                yield node, path

            async for item in self.getPivsOut(runt, node, path):
                yield item

    async def getPivsOut(self, runt, node, path):

        # <syn:tag> -> * is "from tags to nodes with tags"
        if node.form.name == 'syn:tag':

            link = {'type': 'tag', 'tag': node.ndef[1], 'reverse': True}
            async for pivo in runt.view.nodesByTag(node.ndef[1]):
                yield pivo, path.fork(pivo, link)

            return

        for formname, (cmpr, func) in node.form.type.pivs.items():
            valu = node.ndef[1]
            if func is not None:
                valu = await func(valu)

            link = {'type': 'type'}
            for fname in runt.model.getChildForms(formname):
                async for pivo in runt.view.nodesByPropValu(fname, cmpr, valu, norm=False):
                    yield pivo, path.fork(pivo, link)

        refs = node.form.getRefsOut()
        for name, form in refs['prop']:
            if (valu := node.get(name)) is None:
                continue

            prop = node.form.prop(name)
            if prop.isrunt:
                link = {'type': 'prop', 'prop': name}
                async for pivo in runt.view.nodesByPropValu(form, '=', valu):
                    yield pivo, path.fork(pivo, link)
                continue

            for formname in runt.model.getChildForms(form):
                if (pivo := await runt.view.getNodeByNdef((formname, valu))) is not None:
                    break
            else:
                continue

            # avoid self references
            if pivo.nid == node.nid:
                continue

            yield pivo, path.fork(pivo, {'type': 'prop', 'prop': name})

        for name, form in refs['array']:
            if (valu := node.get(name)) is not None:
                link = {'type': 'prop', 'prop': name}
                for aval in valu:
                    for formname in runt.model.getChildForms(form):
                        if (pivo := await runt.view.getNodeByNdef((formname, aval))) is not None:
                            break
                    else:
                        continue

                    if pivo.nid == node.nid:
                        continue

                    yield pivo, path.fork(pivo, link)

        for name in refs['ndef']:
            if (valu := node.get(name)) is not None:
                if (pivo := await runt.view.getNodeByNdef(valu)) is not None:
                    yield pivo, path.fork(pivo, {'type': 'prop', 'prop': name})

        for name in refs['ndefarray']:
            if (valu := node.get(name)) is not None:
                link = {'type': 'prop', 'prop': name}
                for aval in valu:
                    if (pivo := await runt.view.getNodeByNdef(aval)) is not None:
                        yield pivo, path.fork(pivo, link)

        for name in refs['nodeprop']:
            if (valu := node.get(name)) is not None:
                async for pivo in runt.view.nodesByPropValu(valu[0], '=', valu[1]):
                    yield pivo, path.fork(pivo, {'type': 'prop', 'prop': name})

        for name in refs['nodeproparray']:
            if (valu := node.get(name)) is not None:
                link = {'type': 'prop', 'prop': name}
                for aval in valu:
                    async for pivo in runt.view.nodesByPropValu(aval[0], '=', aval[1]):
                        yield pivo, path.fork(pivo, link)

class N1WalkNPivo(PivotOut):

    async def run(self, runt, genr):

        async for node, path in genr:

            if self.isjoin:
                yield node, path

            async for item in self.getPivsOut(runt, node, path):
                yield item

            async for (verb, n2nid) in node.iterEdgesN1():
                wnode = await runt.view.getNodeByNid(n2nid)
                if wnode is not None:
                    yield wnode, path.fork(wnode, {'type': 'edge', 'verb': verb})

class PivotToTags(PivotOper):
    '''
    -> #                pivot to all leaf tag nodes
    -> #*               pivot to all tag nodes
    -> #cno.*           pivot to all tag nodes which match cno.*
    -> #foo.bar         pivot to the tag node foo.bar if present
    '''
    async def run(self, runt, genr):

        leaf = False

        assert len(self.kids) == 1
        kid = self.kids[0]
        assert isinstance(kid, TagMatch)

        if kid.isconst:

            mval = kid.constval

            if not mval:

                leaf = True

                async def filter(x, path):
                    return True

            elif kid.hasglob():

                # glob matcher...
                async def filter(x, path):
                    return fnmatch.fnmatch(x, mval)

            else:

                async def filter(x, path):
                    return x == mval
        else:  # We have a $var as a segment

            if kid.hasglob():

                async def filter(x, path):
                    valu = await kid.compute(runt, path)
                    return fnmatch.fnmatch(x, valu)

            else:

                async def filter(x, path):
                    valu = await kid.compute(runt, path)
                    return x == valu

        async for node, path in genr:

            if self.isjoin:
                yield node, path

            for name, _ in node.getTags(leaf=leaf):

                if not await filter(name, path):
                    await asyncio.sleep(0)
                    continue

                pivo = await runt.view.getNodeByNdef(('syn:tag', name))
                if pivo is None:
                    continue

                yield pivo, path.fork(pivo, {'type': 'tag', 'tag': name})

class PivotIn(PivotOper):
    '''
    <- *
    '''

    async def run(self, runt, genr):

        async for node, path in genr:

            if self.isjoin:
                yield node, path

            async for item in self.getPivsIn(runt, node, path):
                yield item

    async def getPivsIn(self, runt, node, path):

        name, valu = node.ndef

        for formtype in node.form.formtypes:
            for prop in runt.model.getPropsByType(formtype):
                link = {'type': 'prop', 'prop': prop.name, 'reverse': True}
                norm = node.form.typehash is not prop.typehash
                async for pivo in runt.view.nodesByPropValu(prop.full, '=', valu, norm=norm):
                    yield pivo, path.fork(pivo, link)

        for formtype in node.form.formtypes:
            for prop in runt.model.getArrayPropsByType(formtype):
                norm = node.form.typehash is not prop.arraytypehash
                link = {'type': 'prop', 'prop': prop.name, 'reverse': True}
                async for pivo in runt.view.nodesByPropArray(prop.full, '=', valu, norm=norm):
                    yield pivo, path.fork(pivo, link)

        for formtype in node.form.formtypes:
            for prop in runt.model.getTagPropsByType(formtype):
                norm = node.form.typehash is not prop.type.typehash
                async for pivo, link in runt.view.getTagPropRefs(prop.name, valu, norm=norm):
                    yield pivo, path.fork(pivo, link)

        async for pivo, link in runt.view.getNdefRefs(node.ndef):
            yield pivo, path.fork(pivo, link)

        for prop, valu in node.getProps().items():
            pdef = (f'{name}:{prop}', valu)
            async for pivo, link in runt.view.getNodePropRefs(pdef):
                yield pivo, path.fork(pivo, link)

class N2WalkNPivo(PivotIn):

    async def run(self, runt, genr):

        async for node, path in genr:

            if self.isjoin:
                yield node, path

            async for item in self.getPivsIn(runt, node, path):
                yield item

            async for (verb, n1nid) in node.iterEdgesN2():
                wnode = await runt.view.getNodeByNid(n1nid)
                if wnode is not None:
                    yield wnode, path.fork(wnode, {'type': 'edge', 'verb': verb, 'reverse': True})

class FormPivot(PivotOper):
    '''
    -> foo:bar
    '''

    def pivogenr(self, runt, prop, virts=None):

        # -> baz:ndef
        if isinstance(prop.type, s_types.Ndef):

            async def pgenr(node, strict=True):
                link = {'type': 'prop', 'prop': prop.name, 'reverse': True}
                async for pivo in runt.view.nodesByPropValu(prop.full, '=', node.ndef, norm=False, virts=virts):
                    yield pivo, link

        elif not prop.isform or virts is not None:

            # plain old pivot...
            async def pgenr(node, strict=True):
                if prop.type.isarray:
                    if isinstance(prop.type.arraytype, s_types.Ndef):
                        ngenr = runt.view.nodesByPropArray(prop.full, '=', node.ndef, norm=False, virts=virts)
                    else:
                        norm = prop.arraytypehash is not node.form.typehash
                        ngenr = runt.view.nodesByPropArray(prop.full, '=', node.ndef[1], norm=norm, virts=virts)
                else:
                    norm = prop.typehash is not node.form.typehash
                    ngenr = runt.view.nodesByPropValu(prop.full, '=', node.ndef[1], norm=norm, virts=virts)

                link = {'type': 'prop', 'prop': prop.name, 'reverse': True}
                async for pivo in ngenr:
                    yield pivo, link

        else:
            # form -> form pivot is nonsensical. Lets help out...

            # form name and type name match
            destform = prop

            async def pgenr(node, strict=True):

                # <syn:tag> -> <form> is "from tags to nodes" pivot
                if node.form.name == 'syn:tag' and prop.isform:
                    link = {'type': 'tag', 'tag': node.ndef[1], 'reverse': True}
                    async for pivo in runt.view.nodesByTag(node.ndef[1], form=prop.name):
                        yield pivo, link

                    return

                #########################################################################
                # regular "-> form" pivot (ie inet:dns:a -> inet:fqdn)

                found = False   # have we found a ref/pivot?

                if (pivs := node.form.type.pivs):
                    for pform in prop.formtypes:
                        if (tpiv := pivs.get(pform)) is not None:
                            found = True
                            cmpr, func = tpiv
                            valu = node.ndef[1]
                            if func is not None:
                                valu = await func(valu)

                            link = {'type': 'type'}
                            async for pivo in runt.view.nodesByPropValu(prop.full, cmpr, valu, norm=False):
                                yield pivo, link

                refs = node.form.getRefsOut()

                for refsname, refsform in refs.get('prop'):

                    if refsform not in destform.formtypes:
                        continue

                    found = True

                    if (refsvalu := node.get(refsname)) is None:
                        continue

                    link = {'type': 'prop', 'prop': refsname}
                    async for pivo in runt.view.nodesByPropValu(destform.name, '=', refsvalu, norm=False):
                        yield pivo, link

                for refsname, refsform in refs.get('array'):

                    if refsform not in destform.formtypes:
                        continue

                    found = True

                    if (refsvalu := node.get(refsname)) is None:
                        continue

                    link = {'type': 'prop', 'prop': refsname}

                    for refselem in refsvalu:
                        async for pivo in runt.view.nodesByPropValu(destform.name, '=', refselem, norm=False):
                            yield pivo, link

                for refsname in refs.get('ndef'):

                    found = True

                    refsvalu = node.get(refsname)
                    if refsvalu is not None and refsvalu[0] == destform.name:
                        pivo = await runt.view.getNodeByNdef(refsvalu)
                        if pivo is not None:
                            yield pivo, {'type': 'prop', 'prop': refsname}

                for refsname in refs.get('ndefarray'):

                    found = True

                    if (refsvalu := node.get(refsname)) is not None:
                        link = {'type': 'prop', 'prop': refsname}
                        for aval in refsvalu:
                            if aval[0] == destform.name:
                                if (pivo := await runt.view.getNodeByNdef(aval)) is not None:
                                    yield pivo, link

                #########################################################################
                # reverse "-> form" pivots (ie inet:fqdn -> inet:dns:a)
                refs = destform.getRefsOut()

                # "reverse" property references...
                for refsname, refsform in refs.get('prop'):

                    if refsform not in node.form.formtypes:
                        continue

                    found = True

                    refsprop = destform.props.get(refsname)
                    link = {'type': 'prop', 'prop': refsname, 'reverse': True}
                    async for pivo in runt.view.nodesByPropValu(refsprop.full, '=', node.ndef[1], norm=False):
                        yield pivo, link

                # "reverse" array references...
                for refsname, refsform in refs.get('array'):

                    if refsform not in node.form.formtypes:
                        continue

                    found = True

                    destprop = destform.props.get(refsname)
                    link = {'type': 'prop', 'prop': refsname, 'reverse': True}
                    async for pivo in runt.view.nodesByPropArray(destprop.full, '=', node.ndef[1], norm=False):
                        yield pivo, link

                # "reverse" ndef references...
                for refsname in refs.get('ndef'):

                    found = True

                    refsprop = destform.props.get(refsname)
                    link = {'type': 'prop', 'prop': refsname, 'reverse': True}
                    async for pivo in runt.view.nodesByPropValu(refsprop.full, '=', node.ndef, norm=False):
                        yield pivo, link

                for refsname in refs.get('ndefarray'):

                    found = True

                    refsprop = destform.props.get(refsname)
                    link = {'type': 'prop', 'prop': refsname, 'reverse': True}
                    async for pivo in runt.view.nodesByPropArray(refsprop.full, '=', node.ndef, norm=False):
                        yield pivo, link

                if strict and not found:
                    mesg = f'No pivot found for {node.form.name} -> {destform.name}.'
                    raise self.addExcInfo(s_exc.NoSuchPivot(n1=node.form.name, n2=destform.name, mesg=mesg))

        return pgenr

    def buildgenr(self, runt, targets):

        if len(targets) == 1:
            prop, virts = targets[0]
            return self.pivogenr(runt, prop, virts=virts)

        pgenrs = []
        for (prop, virts) in targets:
            pgenrs.append(self.pivogenr(runt, prop, virts=virts))

        async def listpivot(node):
            for pgenr in pgenrs:
                async for item in pgenr(node, strict=False):
                    yield item

        return listpivot

    async def run(self, runt, genr):

        pgenr = None
        warned = False

        async for node, path in genr:

            if pgenr is None or self.kids[0].constval is None:
                targets = await self.kids[0].compute(runt, None)
                pgenr = self.buildgenr(runt, targets)

            if self.isjoin:
                yield node, path

            try:
                async for pivo, link in pgenr(node):
                    yield pivo, path.fork(pivo, link)
            except (s_exc.BadTypeValu, s_exc.BadLiftValu) as e:
                if not warned:
                    logger.warning(f'Caught error during pivot: {e.items()}')
                    warned = True
                items = e.items()
                mesg = items.pop('mesg', '')
                mesg = ': '.join((f'{e.__class__.__qualname__} [{repr(node.ndef[1])}] during pivot', mesg))
                await runt.warn(mesg, log=False, **items)

class PropPivotOut(PivotOper):
    '''
    :prop -> *
    '''
    async def run(self, runt, genr):

        warned = False
        async for node, path in genr:

            if self.isjoin:
                yield node, path

            srctype, valu, srcname = await self.kids[0].getTypeValuProp(runt, path, strict=False)
            if valu is None:
                # all filters must sleep
                await asyncio.sleep(0)
                continue

            link = {'type': 'prop', 'prop': srcname}
            for typename, (cmpr, func) in srctype.pivs.items():
                pivvalu = valu
                if func is not None:
                    pivvalu = await func(pivvalu)

                for fname in runt.model.getChildForms(typename):
                    async for pivo in runt.view.nodesByPropValu(fname, cmpr, pivvalu, norm=False):
                        yield pivo, path.fork(pivo, link)

            if srctype.isarray:
                if isinstance(srctype.arraytype, s_types.Ndef):
                    for item in valu:
                        if (pivo := await runt.view.getNodeByNdef(item)) is not None:
                            yield pivo, path.fork(pivo, link)
                    continue

                if isinstance(srctype.arraytype, s_types.NodeProp):
                    for item in valu:
                        async for pivo in runt.view.nodesByPropValu(item[0], '=', item[1]):
                            yield pivo, path.fork(pivo, link)
                    continue

                fname = srctype.arraytype.name
                if runt.model.forms.get(fname) is None:
                    if not warned:
                        mesg = f'The source property "{srcname}" array type "{fname}" is not a form. Cannot pivot.'
                        await runt.warn(mesg, log=False)
                        warned = True
                    continue

                for item in valu:
                    for formname in runt.model.getChildForms(fname):
                        if (pivo := await runt.view.getNodeByNdef((formname, item))) is not None:
                            yield pivo, path.fork(pivo, link)
                            break
                continue

            # ndef pivot out syntax...
            # :ndef -> *
            if isinstance(srctype, s_types.Ndef):
                pivo = await runt.view.getNodeByNdef(valu)
                if pivo is None:
                    logger.warning(f'Missing node corresponding to ndef {valu}')
                    continue
                yield pivo, path.fork(pivo, link)
                continue

            if isinstance(srctype, s_types.NodeProp):
                async for pivo in runt.view.nodesByPropValu(valu[0], '=', valu[1]):
                    yield pivo, path.fork(pivo, link)
                continue

            # :prop -> *
            fname = srctype.name
            if runt.model.form(fname) is None:
                if warned is False:
                    await runt.warn(f'The source property "{srcname}" type "{fname}" is not a form. Cannot pivot.', log=False)
                    warned = True
                continue

            # A node explicitly deleted in the graph or missing from a underlying layer
            # could cause this lift to return None.
            for formname in runt.model.getChildForms(fname):
                if (pivo := await runt.view.getNodeByNdef((formname, valu))) is not None:
                    yield pivo, path.fork(pivo, link)
                    break

class PropPivot(PivotOper):
    '''
    :foo -> bar:foo
    '''

    def pivogenr(self, runt, prop, virts=None):

        async def pgenr(node, srcname, srctype, valu):

            link = {'type': 'prop', 'prop': srcname}
            if not prop.isform:
                link['dest'] = prop.full

            ptyp = prop.type
            if virts is not None:
                ptyp = ptyp.getVirtType(virts)

            if srctype.pivs:
                for tname in ptyp.types:
                    if (tpiv := srctype.pivs.get(tname)) is not None:
                        cmpr, func = tpiv
                        pivvalu = valu
                        if func is not None:
                            pivvalu = await func(pivvalu)

                        async for pivo in runt.view.nodesByPropValu(prop.full, cmpr, pivvalu, norm=False, virts=virts):
                            yield pivo, link
                        return

            # pivoting from an array prop to a non-array prop needs an extra loop
            if srctype.isarray and not prop.type.isarray:
                if isinstance(srctype.arraytype, s_types.Ndef) and prop.isform:
                    for aval in valu:
                        if aval[0] != prop.form.name:
                            continue

                        if (pivo := await runt.view.getNodeByNdef(aval)) is not None:
                            yield pivo, link
                    return

                norm = srctype.arraytype.typehash is not ptyp.typehash
                for arrayval in valu:
                    async for pivo in runt.view.nodesByPropValu(prop.full, '=', arrayval, norm=norm, virts=virts):
                        yield pivo, link

                return

            if isinstance(srctype, s_types.Ndef) and prop.isform:
                if valu[0] != prop.form.name:
                    return

                pivo = await runt.view.getNodeByNdef(valu)
                if pivo is None:
                    await runt.warn(f'Missing node corresponding to ndef {valu}', log=False, ndef=valu)
                    return
                yield pivo, link

                return

            if prop.type.isarray and not srctype.isarray:
                norm = ptyp.arraytypehash is not srctype.typehash
                genr = runt.view.nodesByPropArray(prop.full, '=', valu, norm=norm, virts=virts)
            else:
                norm = ptyp.typehash is not srctype.typehash
                genr = runt.view.nodesByPropValu(prop.full, '=', valu, norm=norm, virts=virts)

            async for pivo in genr:
                yield pivo, link

        return pgenr

    def buildgenr(self, runt, targets):

        if not isinstance(targets, list):
            prop, virts = targets
            return self.pivogenr(runt, prop, virts=virts)

        pgenrs = []
        for (prop, virts) in targets:
            pgenrs.append(self.pivogenr(runt, prop, virts=virts))

        async def listpivot(node, srcname, srctype, valu):
            for pgenr in pgenrs:
                async for pivo in pgenr(node, srcname, srctype, valu):
                    yield pivo

        return listpivot

    async def run(self, runt, genr):

        pgenr = None
        warned = False

        async for node, path in genr:

            if pgenr is None or self.kids[1].constval is None:
                targets = await self.kids[1].compute(runt, None)
                pgenr = self.buildgenr(runt, targets)

            if self.isjoin:
                yield node, path

            srctype, valu, srcname = await self.kids[0].getTypeValuProp(runt, path)
            if valu is None:
                # all filters must sleep
                await asyncio.sleep(0)
                continue

            try:
                async for pivo, link in pgenr(node, srcname, srctype, valu):
                    yield pivo, path.fork(pivo, link)

            except (s_exc.BadTypeValu, s_exc.BadLiftValu) as e:
                if not warned:
                    logger.warning(f'Caught error during pivot: {e.items()}')
                    warned = True
                items = e.items()
                mesg = items.pop('mesg', '')
                mesg = ': '.join((f'{e.__class__.__qualname__} [{repr(valu)}] during pivot', mesg))
                await runt.warn(mesg, log=False, **items)

class Value(AstNode):
    '''
    The base class for all values and value expressions.
    '''

    def __init__(self, astinfo, kids=()):
        AstNode.__init__(self, astinfo, kids=kids)

    def __repr__(self):
        return self.repr()

    def isRuntSafe(self, runt):
        return all(k.isRuntSafe(runt) for k in self.kids)

    async def compute(self, runt, path):  # pragma: no cover
        raise self.addExcInfo(s_exc.NoSuchImpl(name=f'{self.__class__.__name__}.compute()'))

    async def getLiftHints(self, runt, path):
        return []

    async def getCondEval(self, runt):
        '''
        Return a function that may be used to evaluate the boolean truth
        of the value expression using a runtime and optional node path.
        '''
        async def cond(node, path):
            return await tobool(await self.compute(runt, path))

        return cond

class Cond(Value):
    '''
    A condition that is evaluated to filter nodes.
    '''
    # Keeping the distinction of Cond as a subclass of Value
    # due to the fact that Cond instances may always presume
    # they are being evaluated per node.

class SubqCond(Cond):

    def __init__(self, astinfo, kids=()):
        Cond.__init__(self, astinfo, kids=kids)
        self.funcs = {
            '=': self._subqCondEq,
            '>': self._subqCondGt,
            '<': self._subqCondLt,
            '>=': self._subqCondGe,
            '<=': self._subqCondLe,
            '!=': self._subqCondNe,
        }

    async def _runSubQuery(self, runt, node, path):
        size = 1
        genr = s_common.agen((node, path))
        async for item in self.kids[0].run(runt, genr):
            yield size, item
            size += 1

    def _subqCondEq(self, runt):

        async def cond(node, path):

            size = 0
            item = None
            valu = s_stormtypes.intify(await self.kids[2].compute(runt, path))

            async for size, item in self._runSubQuery(runt, node, path):
                if size > valu:
                    path.vars.update(item[1].vars)
                    return False

            if item:
                path.vars.update(item[1].vars)
            return size == valu

        return cond

    def _subqCondGt(self, runt):

        async def cond(node, path):

            item = None
            valu = s_stormtypes.intify(await self.kids[2].compute(runt, path))
            async for size, item in self._runSubQuery(runt, node, path):
                if size > valu:
                    path.vars.update(item[1].vars)
                    return True

            if item:
                path.vars.update(item[1].vars)
            return False

        return cond

    def _subqCondLt(self, runt):

        async def cond(node, path):

            item = None
            valu = s_stormtypes.intify(await self.kids[2].compute(runt, path))
            async for size, item in self._runSubQuery(runt, node, path):
                if size >= valu:
                    path.vars.update(item[1].vars)
                    return False

            if item:
                path.vars.update(item[1].vars)
            return True

        return cond

    def _subqCondGe(self, runt):

        async def cond(node, path):

            item = None
            valu = s_stormtypes.intify(await self.kids[2].compute(runt, path))
            async for size, item in self._runSubQuery(runt, node, path):
                if size >= valu:
                    path.vars.update(item[1].vars)
                    return True

            if item:
                path.vars.update(item[1].vars)
            return False

        return cond

    def _subqCondLe(self, runt):

        async def cond(node, path):

            item = None
            valu = s_stormtypes.intify(await self.kids[2].compute(runt, path))
            async for size, item in self._runSubQuery(runt, node, path):
                if size > valu:
                    path.vars.update(item[1].vars)
                    return False

            if item:
                path.vars.update(item[1].vars)
            return True

        return cond

    def _subqCondNe(self, runt):

        async def cond(node, path):

            size = 0
            item = None
            valu = s_stormtypes.intify(await self.kids[2].compute(runt, path))

            async for size, item in self._runSubQuery(runt, node, path):
                if size > valu:
                    path.vars.update(item[1].vars)
                    return True

            if item:
                path.vars.update(item[1].vars)
            return size != valu

        return cond

    async def getCondEval(self, runt):

        if len(self.kids) == 3:
            cmpr = await self.kids[1].compute(runt, None)
            ctor = self.funcs.get(cmpr)
            if ctor is None:
                raise self.kids[1].addExcInfo(s_exc.NoSuchCmpr(cmpr=cmpr, type='subquery'))

            return ctor(runt)

        subq = self.kids[0]

        async def cond(node, path):
            genr = s_common.agen((node, path))
            async for _, subp in subq.run(runt, genr):
                path.vars.update(subp.vars)
                return True
            return False

        return cond

class OrCond(Cond):
    '''
    <cond> or <cond>
    '''
    async def getCondEval(self, runt):

        cond0 = await self.kids[0].getCondEval(runt)
        cond1 = await self.kids[1].getCondEval(runt)

        async def cond(node, path):

            if await cond0(node, path):
                return True

            return await cond1(node, path)

        return cond

class AndCond(Cond):
    '''
    <cond> and <cond>
    '''
    async def getLiftHints(self, runt, path):
        h0 = await self.kids[0].getLiftHints(runt, path)
        h1 = await self.kids[0].getLiftHints(runt, path)
        return h0 + h1

    async def getCondEval(self, runt):

        cond0 = await self.kids[0].getCondEval(runt)
        cond1 = await self.kids[1].getCondEval(runt)

        async def cond(node, path):

            if not await cond0(node, path):
                return False

            return await cond1(node, path)

        return cond

class NotCond(Cond):
    '''
    not <cond>
    '''

    async def getCondEval(self, runt):

        kidcond = await self.kids[0].getCondEval(runt)

        async def cond(node, path):
            return not await kidcond(node, path)

        return cond

class TagCond(Cond):
    '''
    #foo.bar
    '''
    async def getLiftHints(self, runt, path):

        kid = self.kids[0]

        if not isinstance(kid, TagMatch):
            return []

        if kid.hasglob():
            return []

        if kid.isconst:
            return (
                ('tag', {'name': await kid.compute(None, None)}),
            )

        if kid.isRuntSafe(runt):
            name = await kid.compute(runt, path)
            if name and '*' not in name:
                return (
                    ('tag', {'name': name}),
                )

        return []

    async def getCondEval(self, runt):

        assert len(self.kids) == 1

        # kid is a non-runtsafe VarValue: dynamically evaluate value of variable for each node
        async def cond(node, path):
            name = await self.kids[0].compute(runt, path)
            if name == '*':
                return bool(node.getTagNames())

            if '*' in name:
                reobj = s_cache.getTagGlobRegx(name)
                return any(reobj.fullmatch(p) for p in node.getTagNames())

            return node.getTag(name) is not None

        return cond

class HasRelPropCond(Cond):

    async def getCondEval(self, runt):

        assert isinstance(self.kids[0], RelProp)

        virts = None
        if len(self.kids) == 2:
            virts = await self.kids[1].compute(runt, None)

        async def cond(node, path):
            return await self.hasProp(node, runt, path, virts=virts)

        return cond

    async def hasProp(self, node, runt, path, virts=None):

        realnode, name, _ = await self.kids[0].resolvePivs(node, runt, path)
        if realnode is None:
            return False

        if (prop := realnode.form.props.get(name)) is None:
            return False

        if virts is None:
            return realnode.has(name)

        try:
            vgetr = prop.type.getVirtGetr(virts)
        except s_exc.NoSuchVirt:
            return False

        return realnode.has(name, virts=vgetr)

    async def getLiftHints(self, runt, path):

        relprop = self.kids[0]

        name = await relprop.compute(runt, path)
        ispiv = name.find('::') != -1
        if ispiv:
            return (
                ('relprop', {'name': name.split('::')[0]}),
            )

        hint = {
            'name': name,
        }

        return (
            ('relprop', hint),
        )

class HasTagPropCond(Cond):

    async def getCondEval(self, runt):

        async def cond(node, path):
            tag = await self.kids[0].compute(runt, path)
            name = await self.kids[1].compute(runt, path)

            if tag == '*':
                tagprops = node._getTagPropsDict()
                return any(name in props for props in tagprops.values())

            if '*' in tag:
                reobj = s_cache.getTagGlobRegx(tag)
                tagprops = node._getTagPropsDict()
                for tagname, props in tagprops.items():
                    if reobj.fullmatch(tagname) and name in props:
                        return True

            return node.hasTagProp(tag, name)

        return cond

class HasAbsPropCond(Cond):

    async def getCondEval(self, runt):

        name = await self.kids[0].compute(runt, None)

        virts = None
        if len(self.kids) == 2:
            virts = await self.kids[1].compute(runt, None)

        prop = runt.model.props.get(name)
        if prop is not None:

            vgetr = None
            if virts:
                vgetr = prop.type.getVirtGetr(virts)

            if prop.isform:
                if virts is None:
                    async def cond(node, path):
                        return prop.name in node.form.formtypes
                else:
                    async def cond(node, path):
                        if prop.name not in node.form.formtypes:
                            return False
                        return node.valu(virts=vgetr) is not None

                return cond

            async def cond(node, path):
                if prop.form.name not in node.form.formtypes:
                    return False

                return node.has(prop.name, virts=vgetr)

            return cond

        if name.endswith('*'):
            formlist = runt.model.reqFormsByPrefix(name[:-1], extra=self.kids[0].addExcInfo)

            async def cond(node, path):
                return node.form.name in formlist

            return cond

        if (formlist := runt.model.formsbyiface.get(name)) is not None:

            async def cond(node, path):
                return node.form.name in formlist

            return cond

        if (proplist := runt.model.ifaceprops.get(name)) is not None:

            formlist = []
            for propname in proplist:
                prop = runt.model.props.get(propname)
                formlist.append(prop.form.name)
                relname = prop.name

            vgetr = None
            if virts:
                vgetr = prop.type.getVirtGetr(virts)

            async def cond(node, path):
                if node.form.name not in formlist:
                    return False

                return node.has(relname, virts=vgetr)

            return cond

        raise self.kids[0].addExcInfo(s_exc.NoSuchProp.init(name))

class HasVirtPropCond(Cond):

    async def getCondEval(self, runt):

        async def cond(node, path):
            virts = await self.kids[0].compute(runt, path)
            if len(virts) == 1 and virts[0] in runt.model.metatypes:
                return node.getMeta(virts[0]) is not None

            getr = node.form.type.getVirtGetr(virts)
            return node.valu(virts=getr) is not None

        return cond

class VirtPropCond(Cond):

    async def getCondEval(self, runt):

        cmpr = self.kids[1].value()

        async def cond(node, path):

            (ptyp, val1) = await self.kids[0].getTypeValu(runt, path)
            if val1 is None:
                return False

            if (ctor := ptyp.getCmprCtor(cmpr)) is None:
                raise self.kids[1].addExcInfo(s_exc.NoSuchCmpr(cmpr=cmpr, name=ptyp.name))

            val2 = await self.kids[2].compute(runt, path)
            return await (await ctor(val2))(val1)

        return cond

class ArrayCond(Cond):

    async def getCondEval(self, runt):

        offs = 0
        virts = None
        if len(self.kids) == 4:
            offs = 1
            virts = self.kids[1]

        relprop = self.kids[0]
        cmpr = self.kids[offs + 1].value()
        valukid = self.kids[offs + 2]

        async def cond(node, path):

            realnode, realprop, _ = await relprop.resolvePivs(node, runt, path)
            if realnode is None:
                return False

            if (prop := realnode.form.props.get(realprop)) is None:
                raise self.kids[0].addExcInfo(s_exc.NoSuchProp.init(realprop))

            if not prop.type.isarray:
                mesg = f'Array filter syntax is invalid for non-array prop {realprop}.'
                raise self.kids[offs + 1].addExcInfo(s_exc.BadCmprType(mesg=mesg))

            ptyp = prop.type.arraytype
            getr = None
            if virts is not None:
                vnames = await virts.compute(runt, path)
                (ptyp, getr) = ptyp.getVirtInfo(vnames)

            if (ctor := ptyp.getCmprCtor(cmpr)) is None:
                raise self.kids[1].addExcInfo(s_exc.NoSuchCmpr(cmpr=cmpr, name=ptyp.name))

            if (items := realnode.get(realprop, virts=getr)) is None:
                return False

            val2 = await valukid.compute(runt, path)
            vcmp = await ctor(val2)

            for item in items:
                if await vcmp(item):
                    return True

            return False

        return cond

class AbsPropCond(Cond):

    async def getCondEval(self, runt):

        name = await self.kids[0].compute(runt, None)
        iface = False

        if (prop := runt.model.props.get(name)) is None:
            if (proplist := runt.model.ifaceprops.get(name)) is not None:
                iface = True
                prop = runt.model.props.get(proplist[0])
                forms = [runt.model.props.get(p).form.name for p in proplist]
            else:
                raise self.kids[0].addExcInfo(s_exc.NoSuchProp.init(name))

        cmpr = await self.kids[1].compute(runt, None)

        if (ctor := prop.type.getCmprCtor(cmpr)) is None:
            raise self.kids[1].addExcInfo(s_exc.NoSuchCmpr(cmpr=cmpr, name=prop.type.name))

        if prop.isform:
            async def cond(node, path):
                if name not in node.form.formtypes:
                    return False

                val1 = node.ndef[1]
                val2 = await self.kids[2].compute(runt, path)
                return await (await ctor(val2))(val1)

            return cond

        async def cond(node, path):
            if iface:
                if node.ndef[0] not in forms:
                    return False

            elif prop.form.name not in node.form.formtypes:
                return False

            if (val1 := node.get(prop.name)) is None:
                return False

            val2 = await self.kids[2].compute(runt, path)
            return await (await ctor(val2))(val1)

        return cond

class AbsVirtPropCond(Cond):

    async def getCondEval(self, runt):

        name = await self.kids[0].compute(runt, None)
        virts = await self.kids[1].compute(runt, None)
        cmpr = await self.kids[2].compute(runt, None)

        props = runt.model.reqPropList(name, extra=self.kids[0].addExcInfo)
        prop = props[0]

        if prop.isform and len(virts) == 1 and (ptyp := runt.model.metatypes.get(virts[0])) is not None:
            if (ctor := ptyp.getCmprCtor(cmpr)) is None:
                raise self.kids[2].addExcInfo(s_exc.NoSuchCmpr(cmpr=cmpr, name=ptyp.name))

            metaname = virts[0]

            async def cond(node, path):
                if name not in node.form.formtypes:
                    return False

                val1 = node.getMeta(metaname)
                val2 = await self.kids[3].compute(runt, path)
                return await (await ctor(val2))(val1)

            return cond

        (ptyp, getr) = prop.type.getVirtInfo(virts)

        if (ctor := ptyp.getCmprCtor(cmpr)) is None:
            raise self.kids[2].addExcInfo(s_exc.NoSuchCmpr(cmpr=cmpr, name=ptyp.name))

        if prop.isform:
            async def cond(node, path):
                if name not in node.form.formtypes:
                    return False

                if (val1 := node.valu(virts=getr)) is None:
                    return False

                val2 = await self.kids[3].compute(runt, path)
                return await (await ctor(val2))(val1)

            return cond

        forms = set([prop.form.name for prop in props])

        async def cond(node, path):
            if node.ndef[0] not in forms:
                return False

            if (val1 := node.get(prop.name, virts=getr)) is None:
                return False

            val2 = await self.kids[3].compute(runt, path)
            return await (await ctor(val2))(val1)

        return cond

class TagValuCond(Cond):

    async def getCondEval(self, runt):

        lval = self.kids[0]
        cmpr = await self.kids[1].compute(runt, None)
        rval = self.kids[2]

        ival = runt.model.type('ival')
        if (cmprctor := ival.getCmprCtor(cmpr)) is None:
            raise self.kids[1].addExcInfo(s_exc.NoSuchCmpr(cmpr=cmpr, name=ival.name))

        if isinstance(lval, VarValue) or not lval.isconst:
            async def cond(node, path):
                name = await lval.compute(runt, path)
                if '*' in name:
                    mesg = f'Wildcard tag names may not be used in conjunction with tag value comparison: {name}'
                    raise self.addExcInfo(s_exc.StormRuntimeError(mesg=mesg, name=name))

                valu = await rval.compute(runt, path)
                return await (await cmprctor(valu))(node.getTag(name))

            return cond

        name = await lval.compute(runt, None)

        if isinstance(rval, Const):
            valu = await rval.compute(runt, None)
            cmpr = await cmprctor(valu)

            async def cond(node, path):
                return await cmpr(node.getTag(name))

            return cond

        # it's a runtime value...
        async def cond(node, path):
            valu = await rval.compute(runt, path)
            return await (await cmprctor(valu))(node.getTag(name))

        return cond

class TagVirtCond(Cond):

    async def getCondEval(self, runt):

        lval = self.kids[0]
        vkid = self.kids[1]
        cmpr = await self.kids[2].compute(runt, None)
        rval = self.kids[3]

        ival = runt.model.type('ival')

        if isinstance(lval, VarValue) or not lval.isconst:
            async def cond(node, path):
                name = await lval.compute(runt, path)
                if '*' in name:
                    mesg = f'Wildcard tag names may not be used in conjunction with tag value comparison: {name}'
                    raise self.addExcInfo(s_exc.StormRuntimeError(mesg=mesg, name=name))

                valu = await rval.compute(runt, path)
                virts = await vkid.compute(runt, path)

                (ptyp, getr) = ival.getVirtInfo(virts)

                if (cmprctor := ptyp.getCmprCtor(cmpr)) is None:
                    raise self.kids[2].addExcInfo(s_exc.NoSuchCmpr(cmpr=cmpr, name=ptyp.name))

                tval = node.getTag(name)
                for func in getr:
                    tval = func(tval)

                return await (await cmprctor(valu))(tval)

            return cond

        name = await lval.compute(runt, None)

        if isinstance(rval, Const):
            valu = await rval.compute(runt, None)
            virts = await vkid.compute(runt, None)

            (ptyp, getr) = ival.getVirtInfo(virts)

            if (cmprctor := ptyp.getCmprCtor(cmpr)) is None:
                raise self.kids[2].addExcInfo(s_exc.NoSuchCmpr(cmpr=cmpr, name=ptyp.name))

            cmpr = await cmprctor(valu)

            async def cond(node, path):
                tval = node.getTag(name)
                for func in getr:
                    tval = func(tval)
                return await cmpr(tval)

            return cond

        # it's a runtime value...
        async def cond(node, path):
            valu = await rval.compute(runt, path)
            virts = await vkid.compute(runt, path)

            (ptyp, getr) = ival.getVirtInfo(virts)

            if (cmprctor := ptyp.getCmprCtor(cmpr)) is None:
                raise self.kids[2].addExcInfo(s_exc.NoSuchCmpr(cmpr=cmpr, name=ptyp.name))

            tval = node.getTag(name)
            for func in getr:
                tval = func(tval)

            return await (await cmprctor(valu))(tval)

        return cond

class RelPropCond(Cond):
    '''
    :foo:bar <cmpr> <value>
    '''
    async def getCondEval(self, runt):

        cmpr = self.kids[1].value()
        valukid = self.kids[2]

        async def cond(node, path):
            ptyp, valu, _ = await self.kids[0].getTypeValuProp(runt, path)

            xval = await valukid.compute(runt, path)
            xval = await s_stormtypes.tostor(xval)

            if xval is None or valu is None:
                return False

            if (ctor := ptyp.getCmprCtor(cmpr)) is None:
                raise self.kids[1].addExcInfo(s_exc.NoSuchCmpr(cmpr=cmpr, name=ptyp.name))

            return await (await ctor(xval))(valu)

        return cond

    async def getLiftHints(self, runt, path):

        relprop = self.kids[0].kids[0]

        name = await relprop.compute(runt, path)
        ispiv = name.find('::') != -1
        if ispiv:
            return (
                ('relprop', {'name': name.split('::')[0]}),
            )

        hint = {
            'name': name,
            'cmpr': await self.kids[1].compute(runt, path),
            'valu': await self.kids[2].compute(runt, path),
        }

        return (
            ('relprop', hint),
        )

class TagPropCond(Cond):

    async def getCondEval(self, runt):

        offs = 0
        virts = None
        if len(self.kids) == 5:
            offs = 1
            virts = await self.kids[2].compute(runt, None)

        cmpr = self.kids[offs + 2].value()
        rval = self.kids[offs + 3]

        async def cond(node, path):

            tag = await self.kids[0].compute(runt, path)
            name = await self.kids[1].compute(runt, path)

            if '*' in tag:
                mesg = f'Wildcard tag names may not be used in conjunction with tagprop value comparison: {tag}'
                raise self.addExcInfo(s_exc.StormRuntimeError(mesg=mesg, name=tag))

            prop = runt.model.reqTagProp(name, extra=self.kids[0].addExcInfo)

            curv = node.getTagProp(tag, name)
            if curv is None:
                return False

            # TODO cache on (cmpr, valu) for perf?
            valu = await rval.compute(runt, path)

            getr = ()
            ptyp = prop.type
            if virts is not None:
                (ptyp, getr) = ptyp.getVirtInfo(virts)

            if (ctor := ptyp.getCmprCtor(cmpr)) is None:
                raise self.kids[2].addExcInfo(s_exc.NoSuchCmpr(cmpr=cmpr, name=ptyp.name))

            for func in getr:
                curv = func(curv)

            return await (await ctor(valu))(curv)

        return cond

class FiltOper(Oper):

    async def getLiftHints(self, runt, path):

        if await self.kids[0].compute(None, None) != '+':
            return []

        return await self.kids[1].getLiftHints(runt, path)

    async def run(self, runt, genr):

        must = await self.kids[0].compute(None, None) == '+'
        cond = await self.kids[1].getCondEval(runt)

        async for node, path in genr:
            answ = await cond(node, path)
            if (must and answ) or (not must and not answ):
                yield node, path
            else:
                # all filters must sleep
                await asyncio.sleep(0)

class ArgvQuery(Value):

    runtopaque = True

    def isRuntSafe(self, runt):
        # an argv query is really just a string, so it's runtsafe.
        return True

    def validate(self, runt):
        # validation is done by the sub-runtime
        pass

    async def compute(self, runt, path):
        return self.kids[0].text

class PropValue(Value):

    def prepare(self):
        self.isconst = isinstance(self.kids[0], Const)

        self.virts = None
        self.constvirts = None

        if len(self.kids) > 1:
            self.virts = self.kids[1]
            if all(isinstance(k, Const) for k in self.virts.kids):
                self.constvirts = [k.value() for k in self.virts.kids]

    def isRuntSafe(self, runt):
        return False

    def isRuntSafeAtom(self, runt):
        return False

    async def getTypeValuProp(self, runt, path, strict=True):
        if not path:
            return None, None, None

        node, realprop, fullname = await self.kids[0].resolvePivs(path.node, runt, path)
        if node is None:
            return None, None, None

        if (prop := node.form.props.get(realprop)) is None:
            propname = await self.kids[0].compute(runt, path)
            if (exc := await s_stormtypes.typeerr(propname, str)) is None:
                if not strict:
                    return None, None, None

                mesg = f'No property named {propname}.'
                exc = s_exc.NoSuchProp(mesg=mesg, name=propname, form=path.node.form.name)

            raise self.kids[0].addExcInfo(exc)

        getr = None
        ptyp = prop.type

        if self.virts is not None:
            if (virts := self.constvirts) is None:
                virts = await self.virts.compute(runt, path)

            (ptyp, getr) = ptyp.getVirtInfo(virts)
            fullname += f".{'.'.join(virts)}"

        if (valu := node.get(realprop, virts=getr)) is None:
            return None, None, None

        return ptyp, valu, fullname

    async def compute(self, runt, path):
        ptyp, valu, fullname = await self.getTypeValuProp(runt, path)

        if ptyp:
            valu = await ptyp.tostorm(valu)

        return valu

class RelPropValue(PropValue):
    pass

class VirtPropValue(PropValue):

    def prepare(self):
        self.const = self.kids[0].const

    async def getTypeValu(self, runt, path):

        node = path.node

        if (virts := self.const) is None:
            virts = await self.kids[0].compute(runt, path)

        if len(virts) == 1 and (mtyp := runt.model.metatypes.get(virts[0])) is not None:
            return mtyp, node.getMeta(virts[0])

        (ptyp, getr) = node.form.type.getVirtInfo(virts)

        if (valu := node.valu(virts=getr)) is None:
            return ptyp, None

        return ptyp, valu

    async def compute(self, runt, path):
        ptyp, valu = await self.getTypeValu(runt, path)

        if ptyp:
            valu = await ptyp.tostorm(valu)

        return valu

class TagValue(Value):

    def isRuntSafe(self, runt):
        return False

    def isRuntSafeAtom(self, runt):
        return False

    async def compute(self, runt, path):
        name = await self.kids[0].compute(runt, path)
        return path.node.getTag(name)

class TagVirtValue(Value):

    def isRuntSafe(self, runt):
        return False

    def isRuntSafeAtom(self, runt):
        return False

    async def compute(self, runt, path):
        name = await self.kids[0].compute(runt, path)
        virts = await self.kids[1].compute(runt, path)

        valu = path.node.getTag(name)
        for getr in runt.model.type('ival').getVirtGetr(virts):
            valu = getr(valu)

        return valu

class TagProp(Value):

    async def compute(self, runt, path):
        tag = await self.kids[0].compute(runt, path)
        prop = await self.kids[1].compute(runt, path)
        prop = await tostr(prop)
        return (tag, prop)

class FormTagProp(Value):

    async def compute(self, runt, path):
        form = await self.kids[0].compute(runt, path)
        tag = await self.kids[1].compute(runt, path)
        prop = await self.kids[2].compute(runt, path)
        prop = await tostr(prop)
        return (form, tag, prop)

class TagPropValue(Value):
    async def compute(self, runt, path):
        tag, prop = await self.kids[0].compute(runt, path)

        tprop = runt.model.reqTagProp(prop, extra=self.kids[0].addExcInfo)
        vgetr = None
        if len(self.kids) > 1:
            virts = await self.kids[1].compute(runt, path)
            vgetr = tprop.type.getVirtGetr(virts)

        return path.node.getTagProp(tag, prop, virts=vgetr)

class CallArgs(Value):

    async def compute(self, runt, path):
        return [await k.compute(runt, path) for k in self.kids]

class CallKwarg(CallArgs):
    pass

class CallKwargs(CallArgs):
    pass

class VirtProps(Value):
    def prepare(self):
        self.const = None
        if all(isinstance(k, Const) for k in self.kids):
            self.const = [k.value() for k in self.kids]

    async def compute(self, runt, path):
        if self.const is not None:
            return self.const
        return [await v.compute(runt, path) for v in self.kids]

class VarValue(Value):

    def validate(self, runt):

        if runt.runtvars.get(self.name) is None:
            exc = s_exc.NoSuchVar(mesg=f'Missing variable: {self.name}', name=self.name)
            raise self.addExcInfo(exc)

    def prepare(self):
        assert isinstance(self.kids[0], Const)
        self.name = self.kids[0].value()
        self.isconst = False

    def isRuntSafe(self, runt):
        return runt.isRuntVar(self.name)

    def isRuntSafeAtom(self, runt):
        return runt.isRuntVar(self.name)

    def hasVarName(self, name):
        return self.kids[0].value() == name

    async def compute(self, runt, path):

        if path is not None:
            valu = path.getVar(self.name, defv=s_common.novalu)
            if valu is not s_common.novalu:
                return valu

        valu = runt.getVar(self.name, defv=s_common.novalu)
        if valu is not s_common.novalu:
            return valu

        if runt.isRuntVar(self.name):
            exc = s_exc.NoSuchVar(mesg=f'Runtsafe variable used before assignment: {self.name}',
                                  name=self.name, runtsafe=True)
        else:
            exc = s_exc.NoSuchVar(mesg=f'Non-runtsafe variable used before assignment: {self.name}',
                                  name=self.name, runtsafe=False)

        raise self.addExcInfo(exc)

class VarDeref(Value):

    async def compute(self, runt, path):

        base = await self.kids[0].compute(runt, path)
        # the deref of None is always None
        if base is None:
            return None

        name = await self.kids[1].compute(runt, path)

        valu = s_stormtypes.fromprim(base, path=path)
        with s_scope.enter({'runt': runt}):
            try:
                return await valu.deref(name)
            except s_exc.SynErr as e:
                raise self.kids[1].addExcInfo(e)

class FuncCall(Value):

    async def compute(self, runt, path):

        func = await self.kids[0].compute(runt, path)
        if not callable(func):
            text = self.getAstText()
            styp = await s_stormtypes.totype(func, basetypes=True)
            mesg = f"'{styp}' object is not callable: {text}"
            raise self.addExcInfo(s_exc.StormRuntimeError(mesg=mesg))

        if runt.readonly and not getattr(func, '_storm_readonly', False):
            funcname = getattr(func, '_storm_funcpath', func.__name__)
            mesg = f'{funcname}() is not marked readonly safe.'
            raise self.kids[0].addExcInfo(s_exc.IsReadOnly(mesg=mesg))

        argv = await self.kids[1].compute(runt, path)
        kwargs = {k: v for (k, v) in await self.kids[2].compute(runt, path)}

        with s_scope.enter({'runt': runt}):
            try:
                retn = func(*argv, **kwargs)
                if s_coro.iscoro(retn):
                    return await retn
                return retn

            except TypeError as e:
                mesg = str(e)
                if (funcpath := getattr(func, '_storm_funcpath', None)) is not None:
                    mesg = f"{funcpath}(){mesg.split(')', 1)[1]}"

                raise self.addExcInfo(s_exc.StormRuntimeError(mesg=mesg))

            except s_exc.SynErr as e:
                if getattr(func, '_storm_runtime_lib_func', None) is not None:
                    e.errinfo.pop('highlight', None)
                raise self.addExcInfo(e)

class DollarExpr(Value):
    '''
    Top level node for $(...) expressions
    '''
    async def compute(self, runt, path):
        return await self.kids[0].compute(runt, path)

async def expr_add(x, y):
    return await tonumber(x) + await tonumber(y)

async def expr_sub(x, y):
    return await tonumber(x) - await tonumber(y)

async def expr_mod(x, y):
    return await tonumber(x) % await tonumber(y)

async def expr_mul(x, y):
    return await tonumber(x) * await tonumber(y)

async def expr_div(x, y):
    x = await tonumber(x)
    y = await tonumber(y)
    if isinstance(x, int) and isinstance(y, int):
        return x // y
    return x / y

async def expr_pow(x, y):
    return await tonumber(x) ** await tonumber(y)

async def expr_eq(x, y):
    return await tocmprvalu(x) == await tocmprvalu(y)

async def expr_ne(x, y):
    return await tocmprvalu(x) != await tocmprvalu(y)

async def expr_gt(x, y):
    return await tonumber(x) > await tonumber(y)

async def expr_lt(x, y):
    return await tonumber(x) < await tonumber(y)

async def expr_ge(x, y):
    return await tonumber(x) >= await tonumber(y)

async def expr_le(x, y):
    return await tonumber(x) <= await tonumber(y)

async def expr_prefix(x, y):
    x, y = await tostr(x), await tostr(y)
    return x.startswith(y)

async def expr_re(x, y):
    if regex.search(await tostr(y), await tostr(x), flags=regex.I):
        return True
    return False

async def expr_in(x, y):
    x = await toprim(x)
    if hasattr(y, '_storm_contains'):
        return await y._storm_contains(x)

    return x in await toprim(y)

async def expr_notin(x, y):
    x = await toprim(x)
    if hasattr(y, '_storm_contains'):
        return not (await y._storm_contains(x))

    return x not in await toprim(y)

_ExprFuncMap = {
    '+': expr_add,
    '-': expr_sub,
    '%': expr_mod,
    '*': expr_mul,
    '/': expr_div,
    '**': expr_pow,
    '=': expr_eq,
    '!=': expr_ne,
    '~=': expr_re,
    '>': expr_gt,
    '<': expr_lt,
    '>=': expr_ge,
    '<=': expr_le,
    '^=': expr_prefix,
    'in': expr_in,
    'not in': expr_notin,
}

async def expr_not(x):
    return not await tobool(x)

async def expr_neg(x):
    return await tonumber(x) * -1

_UnaryExprFuncMap = {
    '-': expr_neg,
    'not': expr_not,
}

class UnaryExprNode(Value):
    '''
    A unary (i.e. single-argument) expression node
    '''
    def prepare(self):
        assert len(self.kids) == 2
        assert isinstance(self.kids[0], Const)

        oper = self.kids[0].value()
        self._operfunc = _UnaryExprFuncMap[oper]

    async def compute(self, runt, path):
        return await self._operfunc(await self.kids[1].compute(runt, path))

class ExprNode(Value):
    '''
    A binary (i.e. two argument) expression node
    '''
    def prepare(self):

        assert len(self.kids) == 3
        assert isinstance(self.kids[1], Const)

        self.oper = self.kids[1].value()
        self._operfunc = _ExprFuncMap[self.oper]

    async def compute(self, runt, path):
        parm1 = await self.kids[0].compute(runt, path)
        parm2 = await self.kids[2].compute(runt, path)
        try:
            return await self._operfunc(parm1, parm2)
        except ZeroDivisionError:
            exc = s_exc.StormRuntimeError(mesg='Cannot divide by zero')
            raise self.kids[2].addExcInfo(exc)
        except decimal.InvalidOperation:
            exc = s_exc.StormRuntimeError(mesg='Invalid operation on a Number')
            raise self.addExcInfo(exc)
        except TypeError as e:
            exc = s_exc.StormRuntimeError(mesg=f'Error evaluating "{self.oper}" operator: {str(e)}')
            raise self.addExcInfo(exc)

class ExprOrNode(Value):
    async def compute(self, runt, path):
        parm1 = await self.kids[0].compute(runt, path)
        if await tobool(parm1):
            return True
        parm2 = await self.kids[2].compute(runt, path)
        return await tobool(parm2)

class ExprAndNode(Value):
    async def compute(self, runt, path):
        parm1 = await self.kids[0].compute(runt, path)
        if not await tobool(parm1):
            return False
        parm2 = await self.kids[2].compute(runt, path)
        return await tobool(parm2)

class TagName(Value):

    def prepare(self):
        self.isconst = not self.kids or all(isinstance(k, Const) for k in self.kids)
        if self.isconst and self.kids:
            self.constval = '.'.join([k.value() for k in self.kids])
        else:
            self.constval = None

    async def compute(self, runt, path):

        if self.isconst:
            return self.constval

        if not isinstance(self.kids[0], Const):
            valu = await self.kids[0].compute(runt, path)
            valu = await s_stormtypes.toprim(valu)

            if not isinstance(valu, str):
                mesg = 'Invalid value type for tag name, tag names must be strings.'
                raise self.addExcInfo(s_exc.BadTypeValu(mesg=mesg))

            normtupl = await runt.view.core.getTagNorm(valu)
            return normtupl[0]

        vals = []
        for kid in self.kids:
            part = await kid.compute(runt, path)
            if part is None:
                mesg = f'Null value from var ${kid.name} is not allowed in tag names.'
                raise kid.addExcInfo(s_exc.BadTypeValu(mesg=mesg))

            part = await tostr(part)
            partnorm = await runt.view.core.getTagNorm(part)
            vals.append(partnorm[0])

        return '.'.join(vals)

    async def computeTagArray(self, runt, path, excignore=()):

        if self.isconst:
            return (self.constval,)

        if not isinstance(self.kids[0], (Const, FormatString)):
            tags = []
            vals = await self.kids[0].compute(runt, path)
            vals = await s_stormtypes.toprim(vals)

            if not isinstance(vals, (tuple, list, set)):
                vals = (vals,)

            for valu in vals:
                try:
                    if not isinstance(valu, str):
                        mesg = 'Invalid value type for tag name, tag names must be strings.'
                        raise s_exc.BadTypeValu(mesg=mesg)

                    normtupl = await runt.view.core.getTagNorm(valu)
                    if normtupl is None:
                        continue

                    tags.append(normtupl[0])
                except excignore:
                    pass

                except (s_exc.BadTypeValu, s_exc.BadTag) as e:
                    raise self.addExcInfo(e)

            return tags

        vals = []
        for kid in self.kids:
            part = await kid.compute(runt, path)
            if part is None:
                mesg = f'Null value from var ${kid.name} is not allowed in tag names.'
                raise kid.addExcInfo(s_exc.BadTypeValu(mesg=mesg))

            part = await tostr(part)
            partnorm = await runt.view.core.getTagNorm(part)
            vals.append(partnorm[0])

        return ('.'.join(vals),)

class TagMatch(TagName):
    '''
    Like TagName, but can have asterisks
    '''
    def hasglob(self):
        assert self.kids
        # TODO support vars with asterisks?
        return any('*' in kid.valu for kid in self.kids if isinstance(kid, Const))

    async def compute(self, runt, path):

        if self.isconst:
            return self.constval

        if not isinstance(self.kids[0], Const):
            valu = await self.kids[0].compute(runt, path)
            valu = await s_stormtypes.toprim(valu)

            if not isinstance(valu, str):
                mesg = 'Invalid value type for tag name, tag names must be strings.'
                raise self.addExcInfo(s_exc.BadTypeValu(mesg=mesg))

            return valu

        vals = []
        for kid in self.kids:
            part = await kid.compute(runt, path)
            if part is None:
                mesg = f'Null value from var ${kid.name} is not allowed in tag names.'
                raise kid.addExcInfo(s_exc.BadTypeValu(mesg=mesg))

            vals.append(await tostr(part))

        return '.'.join(vals)

class Const(Value):

    def __init__(self, astinfo, valu, kids=()):
        Value.__init__(self, astinfo, kids=kids)
        self.isconst = True
        self.valu = valu

    def repr(self):
        return f'{self.__class__.__name__}: {self.valu}'

    def isRuntSafe(self, runt):
        return True

    def value(self):
        return self.valu

    async def compute(self, runt, path):
        return self.valu

class ExprDict(Value):

    def prepare(self):
        self.const = None
        if all(isinstance(k, Const) and not isinstance(k, EmbedQuery) for k in self.kids):
            valu = {}
            for i in range(0, len(self.kids), 2):
                valu[self.kids[i].value()] = self.kids[i + 1].value()
            self.const = s_msgpack.en(valu)

    async def compute(self, runt, path):

        if self.const is not None:
            return s_stormtypes.Dict(s_msgpack.un(self.const))

        valu = {}
        for i in range(0, len(self.kids), 2):

            key = await self.kids[i].compute(runt, path)

            if s_stormtypes.ismutable(key):
                key = await s_stormtypes.torepr(key)
                exc = s_exc.BadArg(mesg='Mutable values are not allowed as dictionary keys', name=key)
                raise self.kids[0].addExcInfo(exc)

            key = await toprim(key)

            valu[key] = await self.kids[i + 1].compute(runt, path)

        return s_stormtypes.Dict(valu)

class ExprList(Value):

    def prepare(self):
        self.const = None
        if all(isinstance(k, Const) and not isinstance(k, EmbedQuery) for k in self.kids):
            self.const = s_msgpack.en([k.value() for k in self.kids])

    async def compute(self, runt, path):
        if self.const is not None:
            return s_stormtypes.List(list(s_msgpack.un(self.const)))
        return s_stormtypes.List([await v.compute(runt, path) for v in self.kids])

class FormatString(Value):

    def prepare(self):
        self.isconst = not self.kids or (len(self.kids) == 1 and isinstance(self.kids[0], Const))
        self.constval = self.kids[0].value() if self.isconst and self.kids else ''

    async def compute(self, runt, path):
        if self.isconst:
            return self.constval
        reprs = [await s_stormtypes.torepr(await k.compute(runt, path), usestr=True) for k in self.kids]
        return ''.join(reprs)

class VarList(Const):
    pass

class Bool(Const):
    pass

class EmbedQuery(Const):
    runtopaque = True

    def validate(self, runt):
        # var scope validation occurs in the sub-runtime
        pass

    def hasVarName(self, name):
        # similar to above, the sub-runtime handles var scoping
        return False

    def getRuntVars(self, runt):
        if 0:
            yield

    async def compute(self, runt, path):

        varz = {}
        varz.update(runt.getScopeVars())

        if path is not None:
            varz.update(path.vars)

        return s_stormtypes.Query(self.valu, varz, runt, path=path)

class List(Value):

    def prepare(self):
        self.isconst = all(isinstance(k, Const) for k in self.kids)

    def repr(self):
        return 'List: %s' % self.kids

    async def compute(self, runt, path):
        return [await k.compute(runt, path) for k in self.kids]

class PropName(Value):

    def prepare(self):
        self.isconst = isinstance(self.kids[0], Const)
        if self.isconst:
            self.name = self.kids[0].value()
            self.pivs = self.name.split('::')

    async def compute(self, runt, path):
        return await self.kids[0].compute(runt, path)

    async def resolvePivs(self, node, runt, path):
        if self.isconst:
            pivs = self.pivs
            name = self.name
        else:
            propname = await self.compute(runt, path)
            name = await tostr(propname)
            pivs = name.split('::')

        realprop = pivs[-1]

        for name in pivs[:-1]:
            if (prop := node.form.props.get(name)) is None:
                return None, None, None

            if (valu := node.get(name)) is None:
                return None, None, None

            if (typename := prop.type.name) == 'ndef':
                ndef = valu
            elif (form := runt.model.forms.get(typename)) is not None:
                ndef = (form.name, valu)
            else:
                raise self.addExcInfo(s_exc.NoSuchForm.init(typename))

            if (node := await runt.view.getNodeByNdef(ndef)) is None:
                return None, None, None

        return node, realprop, name

class FormName(Value):

    async def compute(self, runt, path):
        return await self.kids[0].compute(runt, path)

class PivotTarget(Value):

    def init(self, core):
        [k.init(core) for k in self.kids]

        self.constval = None
        self.constprops = None
        if isinstance(self.kids[0], Const):
            self.constprops = self.getPropList(self.kids[0].value(), core.model)
            self.constval = [(prop, None) for prop in self.constprops]

    def getPropList(self, name, model):
        return model.reqPropsByLook(name, extra=self.kids[0].addExcInfo)

    async def compute(self, runt, path):
        if self.constval is not None:
            return self.constval

        valu = await self.kids[0].compute(runt, path)
        if not isinstance(valu, list):
            props = self.getPropList(valu, runt.model)
        else:
            props = []
            for name in valu:
                props += self.getPropList(name, runt.model)

        return [(prop, None) for prop in props]

class PivotTargetVirt(Value):

    def init(self, core):
        [k.init(core) for k in self.kids]

        self.virts = self.kids[1]
        self.constvirts = None
        if all(isinstance(k, Const) for k in self.virts.kids):
            self.constvirts = [k.value() for k in self.virts.kids]

        self.constprops = None
        if isinstance(self.kids[0], Const):
            self.constprops = core.model.reqPropList(self.kids[0].value(), extra=self.kids[0].addExcInfo)

        self.constval = None
        if self.constprops and self.constvirts:
            self.constval = [(prop, self.constvirts) for prop in self.constprops]

    async def compute(self, runt, path):
        if self.constval is not None:
            return self.constval

        if (virts := self.constvirts) is None:
            virts = await self.virts.compute(runt, path)

        if (props := self.constprops) is None:
            valu = await self.kids[0].compute(runt, path)
            if not isinstance(valu, list):
                props = runt.model.reqPropList(valu, extra=self.kids[0].addExcInfo)
            else:
                props = []
                for name in valu:
                    props += runt.model.reqPropList(name, extra=self.kids[0].addExcInfo)

        return [(prop, virts) for prop in props]

class PivotTargetList(List):

    def prepare(self):
        self.constval = None
        if all(k.constval is not None for k in self.kids):
            self.constval = []
            for kid in self.kids:
                self.constval += kid.constval

    async def compute(self, runt, path):
        if self.constval is not None:
            return self.constval

        targets = []
        for kid in self.kids:
            targets += await kid.compute(runt, path)

        return targets

class DerefProps(Value):
    async def compute(self, runt, path):
        valu = await toprim(await self.kids[0].compute(runt, path))
        if (exc := await s_stormtypes.typeerr(valu, str)) is not None:
            raise self.kids[0].addExcInfo(exc)
        return valu

class RelProp(PropName):
    pass

class Edit(Oper):
    pass

class EditParens(Edit):

    async def run(self, runt, genr):

        self.reqNotReadOnly(runt)

        nodeadd = self.kids[0]
        assert isinstance(nodeadd, EditNodeAdd)

        formname = await nodeadd.kids[0].compute(runt, None)

        runt.layerConfirm(('node', 'add', formname))

        # create an isolated generator for the add vs edit
        if nodeadd.isRuntSafe(runt):

            # Luke, let the (node,path) tuples flow through you
            async for item in genr:
                yield item

            # isolated runtime stack...
            genr = s_common.agen()
            for oper in self.kids:
                genr = oper.run(runt, genr)

            async for item in genr:
                yield item

        else:

            # do a little genr-jig.
            async for node, path in genr:

                formname = await nodeadd.kids[0].compute(runt, path)
                form = runt.model.form(formname)

                yield node, path

                async def editgenr():
                    async for item in nodeadd.addFromPath(form, runt, path):
                        yield item

                fullgenr = editgenr()
                for oper in self.kids[1:]:
                    fullgenr = oper.run(runt, fullgenr)

                async for item in fullgenr:
                    yield item

class EditNodeAdd(Edit):

    def prepare(self):

        assert isinstance(self.kids[0], FormName)
        assert isinstance(self.kids[1], Const)

        self.oper = self.kids[1].value()
        self.excignore = (s_exc.BadTypeValu, ) if self.oper == '?=' else ()

    async def addFromPath(self, form, runt, path):
        '''
        Add a node using the context from path.

        NOTE: CALLER MUST CHECK PERMS
        '''
        vals = await self.kids[2].compute(runt, path)

        try:
            vals = await s_stormtypes.tostor(vals)

            async for valu in form.type.getTypeVals(vals):
                try:
                    newn = await runt.view.addNode(form.name, valu)
                except self.excignore:
                    pass
                else:
                    if newn is not None:
                        yield newn, runt.initPath(newn)

        except self.excignore:
            await asyncio.sleep(0)

        except s_exc.BadTypeValu as e:
            raise self.kids[2].addExcInfo(e)

    async def run(self, runt, genr):

        # the behavior here is a bit complicated...

        # single value add (runtime computed per node )
        # In the cases below, $hehe is input to the storm runtime vars.
        # case 1: [ foo:bar="lols" ]
        # case 2: [ foo:bar=$hehe ]
        # case 2: [ foo:bar=$lib.func(20, $hehe) ]
        # case 3: ($foo, $bar) = $hehe [ foo:bar=($foo, $bar) ]

        # iterative add ( node add is executed once per inbound node )
        # case 1: <query> [ foo:bar=(:baz, 20) ]
        # case 2: <query> [ foo:bar=($node, 20) ]
        # case 2: <query> $blah=:baz [ foo:bar=($blah, 20) ]

        self.reqNotReadOnly(runt)

        runtsafe = self.isRuntSafe(runt)

        async def feedfunc():

            if not runtsafe:

                async for node, path in genr:

                    # must reach back first to trigger sudo / etc
                    name = await self.kids[0].compute(runt, path)
                    formname = await tostr(name)
                    runt.layerConfirm(('node', 'add', formname))

                    form = runt.model.form(formname)
                    if form is None:
                        if (exc := await s_stormtypes.typeerr(name, str)) is None:
                            exc = s_exc.NoSuchForm.init(formname)

                        raise self.kids[0].addExcInfo(exc)

                    # must use/resolve all variables from path before yield
                    async for item in self.addFromPath(form, runt, path):
                        yield item

                    yield node, path
                    await asyncio.sleep(0)

            else:

                name = await self.kids[0].compute(runt, None)
                formname = await tostr(name)
                runt.layerConfirm(('node', 'add', formname))

                form = runt.model.form(formname)
                if form is None:
                    if (exc := await s_stormtypes.typeerr(name, str)) is None:
                        exc = s_exc.NoSuchForm.init(formname)

                    raise self.kids[0].addExcInfo(exc)

                valu = await self.kids[2].compute(runt, None)
                valu = await s_stormtypes.tostor(valu)

                try:
                    async for valu in form.type.getTypeVals(valu):
                        try:
                            node = await runt.view.addNode(formname, valu)
                        except self.excignore:
                            continue

                        if node is not None:
                            yield node, runt.initPath(node)
                        await asyncio.sleep(0)

                except self.excignore:
                    await asyncio.sleep(0)

                except s_exc.BadTypeValu as e:
                    raise self.kids[2].addExcInfo(e)

        if runtsafe:
            async for node, path in genr:
                yield node, path

        async with contextlib.aclosing(s_base.schedGenr(feedfunc())) as agen:
            async for item in agen:
                yield item

class CondSetOper(Oper):
    def __init__(self, astinfo, kids, errok=False):
        Value.__init__(self, astinfo, kids=kids)
        self.errok = errok

    def prepare(self):
        self.isconst = False
        if isinstance(self.kids[0], Const):
            self.isconst = True
            self.valu = COND_EDIT_SET.get(self.kids[0].value())

    async def compute(self, runt, path):
        if self.isconst:
            return self.valu

        valu = await self.kids[0].compute(runt, path)
        if (retn := COND_EDIT_SET.get(valu)) is not None:
            return retn

        mesg = f'Invalid conditional set operator ({valu}).'
        exc = s_exc.StormRuntimeError(mesg=mesg)
        raise self.addExcInfo(exc)

class EditCondPropSet(Edit):

    async def run(self, runt, genr):

        self.reqNotReadOnly(runt)

        excignore = (s_exc.BadTypeValu,) if self.kids[1].errok else ()
        rval = self.kids[2]

        async for node, path in genr:

            propname = await self.kids[0].compute(runt, path)
            name = await tostr(propname)

            prop = node.form.reqProp(name, extra=self.kids[0].addExcInfo)

            oper = await self.kids[1].compute(runt, path)
            if oper == SET_NEVER or (oper == SET_UNSET and (oldv := node.get(name)) is not None):
                yield node, path
                await asyncio.sleep(0)
                continue

            if not node.form.isrunt:
                # runt node property permissions are enforced by the callback
                runt.confirmPropSet(prop)

            try:
                valu = await rval.compute(runt, path)
                valu = await s_stormtypes.tostor(valu)

                if isinstance(prop.type, s_types.Ival) and oldv is not None:
                    valu, _ = await prop.type.norm(valu)
                    valu = prop.type.merge(oldv, valu)

                await node.set(name, valu)

            except excignore:
                pass

            except s_exc.BadTypeValu as e:
                raise rval.addExcInfo(e)

            yield node, path

            await asyncio.sleep(0)

class EditVirtPropSet(Edit):

    async def run(self, runt, genr):

        self.reqNotReadOnly(runt)

        oper = await self.kids[2].compute(runt, None)
        excignore = (s_exc.BadTypeValu,) if oper in ('?=', '?+=', '?-=') else ()

        rval = self.kids[3]

        async for node, path in genr:

            propname = await self.kids[0].compute(runt, path)
            name = await tostr(propname)

            prop = node.form.reqProp(name, extra=self.kids[0].addExcInfo)

            if not node.form.isrunt:
                # runt node property permissions are enforced by the callback
                runt.confirmPropSet(prop)

            virts = await self.kids[1].compute(runt, path)

            try:
                oldv = node.get(name)
                valu = await rval.compute(runt, path)
                newv, norminfo = await prop.type.normVirt(virts[0], oldv, valu)

                await node.set(name, newv, norminfo=norminfo)
            except excignore:
                pass

            except s_exc.BadTypeValu as e:
                raise rval.addExcInfo(e)

            yield node, path
            await asyncio.sleep(0)

class EditPropSet(Edit):

    async def run(self, runt, genr):

        self.reqNotReadOnly(runt)

        oper = await self.kids[1].compute(runt, None)
        excignore = (s_exc.BadTypeValu,) if oper in ('?=', '?+=', '?-=') else ()

        isadd = oper in ('+=', '?+=')
        issub = oper in ('-=', '?-=')
        rval = self.kids[2]
        expand = True

        async for node, path in genr:

            propname = await self.kids[0].compute(runt, path)
            name = await tostr(propname)

            prop = node.form.props.get(name)
            if prop is None:
                if (exc := await s_stormtypes.typeerr(propname, str)) is None:
                    mesg = f'No property named {name} on form {node.form.name}.'
                    exc = s_exc.NoSuchProp(mesg=mesg, name=name, form=node.form.name)

                raise self.kids[0].addExcInfo(exc)

            if not node.form.isrunt:
                # runt node property permissions are enforced by the callback
                runt.confirmPropSet(prop)

            isarray = prop.type.isarray
            norminfo = None

            try:

                if isarray and isinstance(rval, SubQuery):
                    valu = await rval.compute_array(runt, path)
                    expand = False

                else:
                    valu = await rval.compute(runt, path)

                valu = await s_stormtypes.tostor(valu)

                if isadd or issub:

                    if not isarray:
                        mesg = f'Property set using ({oper}) is only valid on arrays.'
                        exc = s_exc.StormRuntimeError(mesg=mesg)
                        raise self.kids[0].addExcInfo(exc)

                    arry = node.get(name)
                    if arry is None:
                        arry = ()

                    # make arry mutable
                    arry = list(arry)

                    if expand:
                        valu = (valu,)

                    newinfos = {}
                    if isadd:
                        for v in valu:
                            norm, info = await prop.type.arraytype.norm(v, view=runt.view)
                            arry.append(norm)
                            newinfos[norm] = info

                    else:
                        assert issub
                        # we cant remove something we cant norm...
                        # but that also means it can't be in the array so...
                        for v in valu:
                            norm, info = await prop.type.arraytype.norm(v, view=runt.view)
                            try:
                                arry.remove(norm)
                            except ValueError:
                                pass

                    valu, norminfo = await prop.type.normSkipAddExisting(arry, newinfos=newinfos, view=runt.view)

                if isinstance(prop.type, s_types.Ival):
                    oldv = node.get(name)
                    if oldv is not None:
                        valu, _ = await prop.type.norm(valu)
                        valu = prop.type.merge(oldv, valu)

                if node.form.isrunt:
                    await node.set(name, valu)
                else:
                    async with runt.view.getNodeEditor(node, runt=runt) as protonode:
                        await protonode.set(name, valu, norminfo=norminfo)

            except excignore:
                pass

            except s_exc.BadTypeValu as e:
                raise rval.addExcInfo(e)

            yield node, path

            await asyncio.sleep(0)

class EditPropSetMulti(Edit):

    async def run(self, runt, genr):

        self.reqNotReadOnly(runt)

        rval = self.kids[2]
        oper = await self.kids[1].compute(runt, None)

        isadd = '+' in oper
        excignore = (s_exc.BadTypeValu,) if '?' in oper else ()

        async for node, path in genr:

            propname = await self.kids[0].compute(runt, path)
            name = await tostr(propname)

            prop = node.form.props.get(name)
            if prop is None:
                if (exc := await s_stormtypes.typeerr(propname, str)) is None:
                    exc = s_exc.NoSuchProp.init(f'{node.form.name}:{name}')

                raise self.kids[0].addExcInfo(exc)

            runt.confirmPropSet(prop)

            if not prop.type.isarray:
                mesg = f'Property set using ({oper}) is only valid on arrays.'
                exc = s_exc.StormRuntimeError(mesg=mesg)
                raise self.kids[0].addExcInfo(exc)

            if isinstance(rval, SubQuery):
                valu = await rval.compute_array(runt, path)
            else:
                valu = await rval.compute(runt, path)

            if valu is None:
                yield node, path
                await asyncio.sleep(0)
                continue

            atyp = prop.type.arraytype
            valu = await s_stormtypes.tostor(valu)

            if (arry := node.get(name)) is None:
                arry = ()

            arry = list(arry)

            try:
                newinfos = {}
                for item in valu:
                    await asyncio.sleep(0)

                    try:
                        norm, info = await atyp.norm(item, view=runt.view)
                    except excignore:
                        continue
                    except s_exc.BadTypeValu as e:
                        raise rval.addExcInfo(e)

                    if isadd:
                        arry.append(norm)
                        newinfos[norm] = info
                    else:
                        try:
                            arry.remove(norm)
                        except ValueError:
                            pass

                valu, norminfo = await prop.type.normSkipAddExisting(arry, newinfos=newinfos, view=runt.view)

            except TypeError:
                styp = await s_stormtypes.totype(valu, basetypes=True)
                mesg = f"'{styp}' object is not iterable: {s_common.trimText(repr(valu))}"
                raise rval.addExcInfo(s_exc.StormRuntimeError(mesg=mesg, type=styp)) from None

            await node.set(name, valu, norminfo=norminfo)

            yield node, path
            await asyncio.sleep(0)

class EditPropDel(Edit):

    async def run(self, runt, genr):

        self.reqNotReadOnly(runt)

        async for node, path in genr:
            propname = await self.kids[0].compute(runt, path)
            name = await tostr(propname)

            prop = node.form.props.get(name)
            if prop is None:
                if (exc := await s_stormtypes.typeerr(propname, str)) is None:
                    mesg = f'No property named {name}.'
                    exc = s_exc.NoSuchProp(mesg=mesg, name=name, form=node.form.name)

                raise self.kids[0].addExcInfo(exc)

            runt.confirmPropDel(prop)

            await node.pop(name)

            yield node, path

            await asyncio.sleep(0)

class N1Walk(Oper):

    def __init__(self, astinfo, kids=(), isjoin=False, reverse=False):
        Oper.__init__(self, astinfo, kids=kids)
        self.isjoin = isjoin
        self.reverse = reverse

    def repr(self):
        return f'{self.__class__.__name__}: {self.kids}, isjoin={self.isjoin}'

    async def walkNodeEdges(self, runt, node, verb=None):
        async for verb, nid in node.iterEdgesN1(verb=verb):
            walknode = await runt.view.getNodeByNid(nid)
            if walknode is not None:
                yield verb, walknode

    def buildfilter(self, runt, destforms, cmpr):

        if '*' in destforms:
            if cmpr is not None:
                mesg = 'Wild card walk operations do not support comparison.'
                raise self.addExcInfo(s_exc.StormRuntimeError(mesg=mesg))

            return False

        forms = set()
        formprops = collections.defaultdict(dict)

        for destform in destforms:
            prop = runt.model.prop(destform)
            if prop is not None:
                if prop.isform:
                    forms.add(destform)
                else:
                    formprops[prop.form.name][prop.name] = prop
                continue

            formlist = runt.model.reqFormsByLook(destform, extra=self.kids[0].addExcInfo)
            forms.update(formlist)

        if cmpr is None:
            async def destfilt(node, path, cmprvalu):
                if node.form.full in forms:
                    return True

                props = formprops.get(node.form.full)
                if props is not None:
                    for prop in props:
                        if node.get(prop) is not None:
                            return True

                return False

            return destfilt

        async def destfilt(node, path, cmprvalu):

            if node.form.full in forms:
                return await node.form.type.cmpr(node.ndef[1], cmpr, cmprvalu)

            props = formprops.get(node.form.full)
            if props is not None:
                for name, prop in props.items():
                    if (propvalu := node.get(name)) is not None:
                        if await prop.type.cmpr(propvalu, cmpr, cmprvalu):
                            return True

            return False

        return destfilt

    async def run(self, runt, genr):

        cmpr = None
        cmprvalu = None
        destfilt = None

        if len(self.kids) == 4:
            cmpr = await self.kids[2].compute(runt, None)

        async for node, path in genr:

            if self.isjoin:
                yield node, path

            verbs = await self.kids[0].compute(runt, path)
            verbs = await s_stormtypes.toprim(verbs)

            if not isinstance(verbs, (str, list, tuple)):
                mesg = f'walk operation expected a string or list.  got: {verbs!r}.'
                raise self.kids[0].addExcInfo(s_exc.StormRuntimeError(mesg=mesg))

            if isinstance(verbs, str):
                verbs = (verbs,)

            if cmpr is not None:
                cmprvalu = await self.kids[3].compute(runt, path)

            if destfilt is None or not self.kids[1].isconst:
                dest = await self.kids[1].compute(runt, path)
                dest = await s_stormtypes.toprim(dest)

                if isinstance(dest, (tuple, list)):
                    dest = [await s_stormtypes.tostr(form) for form in dest]
                else:
                    dest = (await s_stormtypes.tostr(dest),)

                destfilt = self.buildfilter(runt, dest, cmpr)

            for verb in verbs:

                verb = await s_stormtypes.tostr(verb)

                if verb == '*':
                    verb = None

                async for verbname, walknode in self.walkNodeEdges(runt, node, verb=verb):

                    if destfilt and not await destfilt(walknode, path, cmprvalu):
                        continue

                    link = {'type': 'edge', 'verb': verbname}
                    if self.reverse:
                        link['reverse'] = True

                    yield walknode, path.fork(walknode, link)

class N2Walk(N1Walk):

    def __init__(self, astinfo, kids=(), isjoin=False):
        N1Walk.__init__(self, astinfo, kids=kids, isjoin=isjoin, reverse=True)

    async def walkNodeEdges(self, runt, node, verb=None):
        async for verb, nid in node.iterEdgesN2(verb=verb):
            walknode = await runt.view.getNodeByNid(nid)
            if walknode is not None:
                yield verb, walknode

class EditEdgeAdd(Edit):

    def __init__(self, astinfo, kids=(), n2=False):
        Edit.__init__(self, astinfo, kids=kids)
        self.n2 = n2

    async def run(self, runt, genr):

        self.reqNotReadOnly(runt)

        constverb = False
        if self.kids[0].isconst:
            constverb = True
            verb = await tostr(await self.kids[0].compute(runt, None))
            runt.layerConfirm(('node', 'edge', 'add', verb))
        else:
            hits = set()
            def allowed(x):
                if x in hits:
                    return

                runt.layerConfirm(('node', 'edge', 'add', x))
                hits.add(x)

        isvar = False
        vkid = self.kids[1]

        if not isinstance(vkid, SubQuery):
            isvar = True
        else:
            query = vkid.kids[0]

        async for node, path in genr:

            if node.form.isrunt:
                mesg = f'Edges cannot be used with runt nodes: {node.form.full}'
                raise self.addExcInfo(s_exc.IsRuntForm(mesg=mesg, form=node.form.full))

            if not constverb:
                verb = await tostr(await self.kids[0].compute(runt, path))
                allowed(verb)

            if isvar:
                valu = await vkid.compute(runt, path)
                async with contextlib.aclosing(self.yieldFromValu(runt, valu, vkid)) as agen:
                    if self.n2:
                        nid = node.nid
                        form = node.form.name
                        async for subn in agen:
                            await subn.addEdge(verb, nid, n2form=form, extra=self.addExcInfo)
                    else:
                        async with node.view.getEditor() as editor:
                            proto = editor.loadNode(node)
                            async for subn in agen:
                                if subn.form.isrunt:
                                    mesg = f'Edges cannot be used with runt nodes: {subn.form.full}'
                                    raise self.addExcInfo(s_exc.IsRuntForm(mesg=mesg, form=subn.form.full))

                                await proto.addEdge(verb, subn.nid, n2form=subn.form.name)
                                await asyncio.sleep(0)

            else:
                async with runt.getSubRuntime(query) as subr:
                    if self.n2:
                        nid = node.nid
                        form = node.form.name
                        async for subn, subp in subr.execute():
                            await subn.addEdge(verb, nid, n2form=form, extra=self.addExcInfo)
                    else:
                        async with node.view.getEditor() as editor:
                            proto = editor.loadNode(node)
                            async for subn, subp in subr.execute():
                                if subn.form.isrunt:
                                    mesg = f'Edges cannot be used with runt nodes: {subn.form.full}'
                                    raise self.addExcInfo(s_exc.IsRuntForm(mesg=mesg, form=subn.form.full))

                                await proto.addEdge(verb, subn.nid, n2form=subn.form.name)
                                await asyncio.sleep(0)

            yield node, path

class EditEdgeDel(Edit):

    def __init__(self, astinfo, kids=(), n2=False):
        Edit.__init__(self, astinfo, kids=kids)
        self.n2 = n2

    async def run(self, runt, genr):

        self.reqNotReadOnly(runt)

        isvar = False
        vkid = self.kids[1]

        if not isinstance(vkid, SubQuery):
            isvar = True
        else:
            query = vkid.kids[0]

        constverb = False
        if self.kids[0].isconst:
            constverb = True
            verb = await tostr(await self.kids[0].compute(runt, None))
            runt.layerConfirm(('node', 'edge', 'del', verb))
        else:
            hits = set()
            def allowed(x):
                if x in hits:
                    return

                runt.layerConfirm(('node', 'edge', 'del', x))
                hits.add(x)

        async for node, path in genr:

            if node.form.isrunt:
                mesg = f'Edges cannot be used with runt nodes: {node.form.full}'
                raise self.addExcInfo(s_exc.IsRuntForm(mesg=mesg, form=node.form.full))

            if not constverb:
                verb = await tostr(await self.kids[0].compute(runt, path))
                allowed(verb)

            if isvar:
                valu = await vkid.compute(runt, path)
                async with contextlib.aclosing(self.yieldFromValu(runt, valu, vkid)) as agen:
                    if self.n2:
                        nid = node.nid
                        async for subn in agen:
                            await subn.delEdge(verb, nid, extra=self.addExcInfo)
                    else:
                        async with node.view.getEditor() as editor:
                            proto = editor.loadNode(node)
                            async for subn in agen:
                                if subn.form.isrunt:
                                    mesg = f'Edges cannot be used with runt nodes: {subn.form.full}'
                                    raise self.addExcInfo(s_exc.IsRuntForm(mesg=mesg, form=subn.form.full))

                                await proto.delEdge(verb, subn.nid)
                                await asyncio.sleep(0)

            else:
                async with runt.getSubRuntime(query) as subr:
                    if self.n2:
                        nid = node.nid
                        async for subn, subp in subr.execute():
                            await subn.delEdge(verb, nid, extra=self.addExcInfo)
                    else:
                        async with node.view.getEditor() as editor:
                            proto = editor.loadNode(node)
                            async for subn, subp in subr.execute():
                                if subn.form.isrunt:
                                    mesg = f'Edges cannot be used with runt nodes: {subn.form.full}'
                                    raise self.addExcInfo(s_exc.IsRuntForm(mesg=mesg, form=subn.form.full))

                                await proto.delEdge(verb, subn.nid)
                                await asyncio.sleep(0)

            yield node, path

class EditTagAdd(Edit):

    def __init__(self, astinfo, kids=(), istry=False):
        Edit.__init__(self, astinfo, kids=kids)
        self.excignore = ()
        if istry:
            self.excignore = (s_exc.BadTypeValu,)

    async def run(self, runt, genr):

        self.reqNotReadOnly(runt)

        namekid = self.kids[0]

        valu = (None, None, None)
        valukid = None
        if len(self.kids) == 3:
            valukid = self.kids[2]

        tryset_assign = False
        if hasval:
            assign_oper = await self.kids[1 + oper_offset].compute(runt, None)
            if assign_oper == '?=':
                tryset_assign = True

        async for node, path in genr:

            try:
                names = await namekid.computeTagArray(runt, path, excignore=self.excignore)
            except self.excignore:
                yield node, path
                await asyncio.sleep(0)
                continue

<<<<<<< HEAD
            if valukid is not None:
                valu = await valukid.compute(runt, path)
                valu = await s_stormtypes.toprim(valu)

            for name in names:

                try:
                    parts = name.split('.')
                    runt.layerConfirm(('node', 'tag', 'add', *parts))

                    await node.addTag(name, valu=valu)
                except self.excignore:
                    await asyncio.sleep(0)
                    pass
=======
            if node.form.isrunt:
                raise s_exc.IsRuntForm(mesg='Cannot add tags to runt nodes.', form=node.form.full, tag=names[0])

            if hasval:
                valu = await self.kids[2 + oper_offset].compute(runt, path)
                valu = await s_stormtypes.toprim(valu)
                if tryset_assign:
                    try:
                        valu = runt.snap.core.model.type('ival').norm(valu)[0]
                    except s_exc.BadTypeValu:
                        valu = (None, None)

            for name in names:
                parts = name.split('.')
                runt.layerConfirm(('node', 'tag', 'add', *parts))

            async with node.snap.getEditor() as editor:
                proto = editor.loadNode(node)
                for name in names:
                    try:
                        await proto.addTag(name, valu=valu)
                    except excignore:
                        pass
                    await asyncio.sleep(0)
>>>>>>> e14fa8cf

                except s_exc.BadTypeValu as e:
                    if valukid is not None:
                        raise self.addExcInfo(e)
                    raise namekid.addExcInfo(e)

            yield node, path

            await asyncio.sleep(0)

class EditTagVirtSet(Edit):

    def __init__(self, astinfo, kids=(), istry=False):
        Edit.__init__(self, astinfo, kids=kids)
        self.excignore = ()
        if istry:
            self.excignore = (s_exc.BadTypeValu,)

    async def run(self, runt, genr):

        self.reqNotReadOnly(runt)

        namekid = self.kids[0]
        virtkid = self.kids[1]
        valukid = self.kids[3]

        ival = runt.model.type('ival')

        async for node, path in genr:

            try:
                names = await namekid.computeTagArray(runt, path, excignore=self.excignore)
            except self.excignore:
                yield node, path
                await asyncio.sleep(0)
                continue

            valu = await valukid.compute(runt, path)
            valu = await s_stormtypes.toprim(valu)

            virts = await virtkid.compute(runt, path)

            for name in names:

                try:
                    parts = name.split('.')
                    runt.layerConfirm(('node', 'tag', 'add', *parts))

                    oldv = node.getTag(name)
                    newv, norminfo = await ival.normVirt(virts[0], oldv, valu)

                    await node.addTag(name, valu=newv, norminfo=norminfo)

                except self.excignore:
                    await asyncio.sleep(0)
                    pass

                except s_exc.BadTypeValu as e:
                    raise valukid.addExcInfo(e)

            yield node, path
            await asyncio.sleep(0)

class EditTagDel(Edit):

    async def run(self, runt, genr):

        self.reqNotReadOnly(runt)

        async for node, path in genr:

            names = await self.kids[0].computeTagArray(runt, path, excignore=(s_exc.BadTypeValu, s_exc.BadTag))

            for name in names:

                parts = name.split('.')

                runt.layerConfirm(('node', 'tag', 'del', *parts))

                await node.delTag(name)

            yield node, path

            await asyncio.sleep(0)

class EditTagPropSet(Edit):
    '''
    [ +#foo.bar:baz=10 ]
    '''
    async def run(self, runt, genr):

        self.reqNotReadOnly(runt)

        oper = await self.kids[1].compute(runt, None)
        excignore = s_exc.BadTypeValu if oper == '?=' else ()

        async for node, path in genr:

            tag, prop = await self.kids[0].compute(runt, path)

            valu = await self.kids[2].compute(runt, path)
            valu = await s_stormtypes.tostor(valu)

            tagparts = tag.split('.')

            # for now, use the tag add perms
            runt.layerConfirm(('node', 'tag', 'add', *tagparts))

            try:
                await node.setTagProp(tag, prop, valu)
            except excignore:
                pass
            except Exception as e:
                raise self.addExcInfo(e)

            yield node, path

            await asyncio.sleep(0)

class EditTagPropVirtSet(Edit):
    '''
    [ +#foo.bar:baz.precision=day ]
    '''
    async def run(self, runt, genr):

        self.reqNotReadOnly(runt)

        oper = await self.kids[2].compute(runt, None)
        excignore = (s_exc.BadTypeValu,) if oper == '?=' else ()

        rval = self.kids[3]

        async for node, path in genr:

            tag, propname = await self.kids[0].compute(runt, path)

            prop = runt.model.reqTagProp(propname, extra=self.kids[0].addExcInfo)
            virts = await self.kids[1].compute(runt, path)

            try:
                oldv = node.getTagProp(tag, propname)
                valu = await rval.compute(runt, path)
                newv, norminfo = await prop.type.normVirt(virts[0], oldv, valu)

                await node.setTagProp(tag, propname, newv, norminfo=norminfo)
            except excignore:
                pass

            except s_exc.BadTypeValu as e:
                raise rval.addExcInfo(e)

            yield node, path
            await asyncio.sleep(0)

class EditTagPropDel(Edit):
    '''
    [ -#foo.bar:baz ]
    '''
    async def run(self, runt, genr):

        self.reqNotReadOnly(runt)

        async for node, path in genr:

            tag, prop = await self.kids[0].compute(runt, path)
            tagparts = tag.split('.')

            # for now, use the tag add perms
            runt.layerConfirm(('node', 'tag', 'del', *tagparts))

            await node.delTagProp(tag, prop)

            yield node, path

            await asyncio.sleep(0)

class BreakOper(AstNode):

    async def run(self, runt, genr):

        # we must be a genr...
        for _ in ():
            yield _

        async for node, path in genr:
            raise self.addExcInfo(s_stormctrl.StormBreak(item=(node, path)))

        raise self.addExcInfo(s_stormctrl.StormBreak())

class ContinueOper(AstNode):

    async def run(self, runt, genr):

        # we must be a genr...
        for _ in ():
            yield _

        async for node, path in genr:
            raise self.addExcInfo(s_stormctrl.StormContinue(item=(node, path)))

        raise self.addExcInfo(s_stormctrl.StormContinue())

class IfClause(AstNode):
    pass

class IfStmt(Oper):

    def _hasAstClass(self, clss):

        clauses = self.kids

        if not isinstance(clauses[-1], IfClause):
            if clauses[-1].hasAstClass(clss):
                return True

            clauses = clauses[:-1]

        for clause in clauses:
            if clause.kids[1].hasAstClass(clss):
                return True

        return False

    def prepare(self):
        if isinstance(self.kids[-1], IfClause):
            self.elsequery = None
            self.clauses = self.kids
        else:
            self.elsequery = self.kids[-1]
            self.clauses = self.kids[:-1]

    async def _runtsafe_calc(self, runt):
        '''
        All conditions are runtsafe: figure out which clause wins
        '''
        for clause in self.clauses:
            expr, subq = clause.kids

            exprvalu = await expr.compute(runt, None)
            if await tobool(exprvalu):
                return subq
        else:
            return self.elsequery

    async def run(self, runt, genr):
        count = 0

        allcondsafe = all(clause.kids[0].isRuntSafe(runt) for clause in self.clauses)

        async for node, path in genr:
            count += 1

            for clause in self.clauses:
                expr, subq = clause.kids

                exprvalu = await expr.compute(runt, path)
                if await tobool(exprvalu):
                    break
            else:
                subq = self.elsequery

            if subq:
                assert isinstance(subq, SubQuery)

                async for item in subq.inline(runt, s_common.agen((node, path))):
                    yield item
            else:
                # If none of the if branches were executed and no else present, pass the stream through unaltered
                yield node, path

        if count != 0 or not allcondsafe:
            return

        # no nodes and a runt safe value should execute the winning clause once
        subq = await self._runtsafe_calc(runt)
        if subq:
            async for item in subq.inline(runt, s_common.agen()):
                yield item

class Return(Oper):

    async def run(self, runt, genr):

        # fake out a generator...
        for item in ():
            yield item  # pragma: no cover

        valu = None
        async for node, path in genr:
            if self.kids:
                valu = await self.kids[0].compute(runt, path)

            raise s_stormctrl.StormReturn(valu)

        # no items in pipeline... execute
        if self.isRuntSafe(runt):
            if self.kids:
                valu = await self.kids[0].compute(runt, None)
            raise s_stormctrl.StormReturn(valu)

class Emit(Oper):

    async def run(self, runt, genr):

        count = 0
        async for node, path in genr:
            count += 1
            try:
                await runt.emit(await self.kids[0].compute(runt, path))
            except s_exc.StormRuntimeError as e:
                raise self.addExcInfo(e)
            yield node, path

        # no items in pipeline and runtsafe. execute once.
        if count == 0 and self.isRuntSafe(runt):
            try:
                await runt.emit(await self.kids[0].compute(runt, None))
            except s_exc.StormRuntimeError as e:
                raise self.addExcInfo(e)

class Stop(Oper):

    async def run(self, runt, genr):
        for _ in (): yield _
        async for node, path in genr:
            raise self.addExcInfo(s_stormctrl.StormStop())
        raise self.addExcInfo(s_stormctrl.StormStop())

class FuncArgs(AstNode):
    '''
    Represents the function arguments in a function definition
    '''

    async def compute(self, runt, path):
        retn = []

        for kid in self.kids:
            valu = await kid.compute(runt, path)
            if isinstance(kid, CallKwarg):
                if s_stormtypes.ismutable(valu[1]):
                    exc = s_exc.StormRuntimeError(mesg='Mutable default parameter value not allowed')
                    raise kid.addExcInfo(exc)
            else:
                valu = (valu, s_common.novalu)
            retn.append(valu)

        return retn

class Function(AstNode):
    '''
    ( name, args, body )

    // use args/kwargs syntax
    function bar(x, v=$(30)) {
    }

    # we auto-detect the behavior of the target function

    # return a value
    function bar(x, y) { return ($(x + y)) }

    # a function that produces nodes
    function bar(x, y) { [ baz:faz=(x, y) ] }

    $foo = $bar(10, v=20)
    '''
    runtopaque = True
    def prepare(self):
        assert isinstance(self.kids[0], Const)
        self.name = self.kids[0].value()
        self.hasemit = self.hasAstClass(Emit)
        self.hasretn = self.hasAstClass(Return)

    def isRuntSafe(self, runt):
        return True

    async def run(self, runt, genr):
        argskid = self.kids[1]
        if not argskid.isRuntSafe(runt):
            exc = s_exc.StormRuntimeError(mesg='Non-runtsafe default parameter value not allowed')
            raise argskid.addExcInfo(exc)

        async def once():
            argdefs = await argskid.compute(runt, None)

            @s_stormtypes.stormfunc(readonly=True)
            async def realfunc(*args, **kwargs):
                return await self.callfunc(runt, argdefs, args, kwargs, realfunc._storm_funcpath)

            realfunc._storm_funcpath = self.name
            await runt.setVar(self.name, realfunc)

        count = 0

        async for node, path in genr:
            count += 1
            if count == 1:
                await once()

            yield node, path

        if count == 0:
            await once()

    def getRuntVars(self, runt):
        yield (self.kids[0].value(), True)

    def validate(self, runt):
        # var scope validation occurs in the sub-runtime
        pass

    async def callfunc(self, runt, argdefs, args, kwargs, funcpath):
        '''
        Execute a function call using the given runtime.

        This function may return a value / generator / async generator
        '''
        mergargs = {}
        posnames = set()  # Positional argument names

        argcount = len(args) + len(kwargs)
        if argcount > len(argdefs):
            mesg = f'{funcpath}() takes {len(argdefs)} arguments but {argcount} were provided'
            raise self.kids[1].addExcInfo(s_exc.StormRuntimeError(mesg=mesg))

        # Fill in the positional arguments
        for pos, argv in enumerate(args):
            name = argdefs[pos][0]
            mergargs[name] = argv
            posnames.add(name)

        # Merge in the rest from kwargs or the default values set at function definition
        for name, defv in argdefs[len(args):]:
            valu = kwargs.pop(name, s_common.novalu)
            if valu is s_common.novalu:
                if defv is s_common.novalu:
                    mesg = f'{funcpath}() missing required argument {name}'
                    raise self.kids[1].addExcInfo(s_exc.StormRuntimeError(mesg=mesg))
                valu = defv

            mergargs[name] = valu

        if kwargs:
            # Repeated kwargs are caught at parse time, so query either repeated a positional parameter, or
            # used a kwarg not defined.
            kwkeys = list(kwargs.keys())
            if kwkeys[0] in posnames:
                mesg = f'{funcpath}() got multiple values for parameter {kwkeys[0]}'
                raise self.kids[1].addExcInfo(s_exc.StormRuntimeError(mesg=mesg))

            plural = 's' if len(kwargs) > 1 else ''
            mesg = f'{funcpath}() got unexpected keyword argument{plural}: {",".join(kwkeys)}'
            raise self.kids[1].addExcInfo(s_exc.StormRuntimeError(mesg=mesg))

        assert len(mergargs) == len(argdefs)

        opts = {'vars': mergargs}

        if (self.hasretn and not self.hasemit):
            async with runt.getSubRuntime(self.kids[2], opts=opts) as subr:

                # inform the sub runtime to use function scope rules
                subr.funcscope = True

                try:
                    await asyncio.sleep(0)
                    async for item in subr.execute():
                        await asyncio.sleep(0)

                    return None
                except s_stormctrl.StormReturn as e:
                    return e.item
                except s_stormctrl.StormLoopCtrl as e:
                    mesg = f'function {self.name} - Loop control statement "{e.statement}" used outside of a loop.'
                    raise self.addExcInfo(s_exc.StormRuntimeError(mesg=mesg, function=self.name,
                                                                  statement=e.statement)) from e
                except s_stormctrl.StormGenrCtrl as e:
                    mesg = f'function {self.name} - Generator control statement "{e.statement}" used outside of a generator function.'
                    raise self.addExcInfo(s_exc.StormRuntimeError(mesg=mesg, function=self.name,
                                                                  statement=e.statement)) from e

        async def genr():
            async with runt.getSubRuntime(self.kids[2], opts=opts) as subr:
                # inform the sub runtime to use function scope rules
                subr.funcscope = True
                try:
                    if self.hasemit:
                        await asyncio.sleep(0)
                        async with contextlib.aclosing(await subr.emitter()) as agen:
                            async for item in agen:
                                yield item
                                await asyncio.sleep(0)
                    else:
                        await asyncio.sleep(0)
                        async with contextlib.aclosing(subr.execute()) as agen:
                            async for node, path in agen:
                                yield node, path
                except s_stormctrl.StormStop:
                    return
                except s_stormctrl.StormLoopCtrl as e:
                    mesg = f'function {self.name} - Loop control statement "{e.statement}" used outside of a loop.'
                    raise self.addExcInfo(s_exc.StormRuntimeError(mesg=mesg, function=self.name,
                                                                  statement=e.statement)) from e

        return genr()<|MERGE_RESOLUTION|>--- conflicted
+++ resolved
@@ -5569,22 +5569,22 @@
         if istry:
             self.excignore = (s_exc.BadTypeValu,)
 
+        self.tryset_ignore = ()
+        if len(self.kids) == 3 and self.kids[1].value() == '?=':
+            self.tryset_ignore = (s_exc.BadTypeValu,)
+
     async def run(self, runt, genr):
 
         self.reqNotReadOnly(runt)
 
         namekid = self.kids[0]
 
-        valu = (None, None, None)
         valukid = None
         if len(self.kids) == 3:
             valukid = self.kids[2]
 
-        tryset_assign = False
-        if hasval:
-            assign_oper = await self.kids[1 + oper_offset].compute(runt, None)
-            if assign_oper == '?=':
-                tryset_assign = True
+        valu = (None, None, None)
+        norminfo = None
 
         async for node, path in genr:
 
@@ -5595,52 +5595,37 @@
                 await asyncio.sleep(0)
                 continue
 
-<<<<<<< HEAD
+            if node.form.isrunt:
+                raise s_exc.IsRuntForm(mesg='Cannot add tags to runt nodes.', form=node.form.full, tag=names[0])
+
+            for name in names:
+                parts = name.split('.')
+                runt.layerConfirm(('node', 'tag', 'add', *parts))
+
             if valukid is not None:
                 valu = await valukid.compute(runt, path)
                 valu = await s_stormtypes.toprim(valu)
-
-            for name in names:
-
                 try:
-                    parts = name.split('.')
-                    runt.layerConfirm(('node', 'tag', 'add', *parts))
-
-                    await node.addTag(name, valu=valu)
+                    valu, norminfo = await runt.view.core.model.type('ival').norm(valu)
+                except self.tryset_ignore:
+                    valu = (None, None, None)
                 except self.excignore:
+                    yield node, path
                     await asyncio.sleep(0)
-                    pass
-=======
-            if node.form.isrunt:
-                raise s_exc.IsRuntForm(mesg='Cannot add tags to runt nodes.', form=node.form.full, tag=names[0])
-
-            if hasval:
-                valu = await self.kids[2 + oper_offset].compute(runt, path)
-                valu = await s_stormtypes.toprim(valu)
-                if tryset_assign:
-                    try:
-                        valu = runt.snap.core.model.type('ival').norm(valu)[0]
-                    except s_exc.BadTypeValu:
-                        valu = (None, None)
-
-            for name in names:
-                parts = name.split('.')
-                runt.layerConfirm(('node', 'tag', 'add', *parts))
-
-            async with node.snap.getEditor() as editor:
+                    continue
+                except s_exc.BadTypeValu as e:
+                    raise valukid.addExcInfo(e)
+
+            async with node.view.getEditor() as editor:
                 proto = editor.loadNode(node)
                 for name in names:
                     try:
-                        await proto.addTag(name, valu=valu)
-                    except excignore:
+                        await proto.addTag(name, valu=valu, norminfo=norminfo)
+                    except self.excignore:
                         pass
+                    except s_exc.BadTypeValu as e:
+                        raise namekid.addExcInfo(e)
                     await asyncio.sleep(0)
->>>>>>> e14fa8cf
-
-                except s_exc.BadTypeValu as e:
-                    if valukid is not None:
-                        raise self.addExcInfo(e)
-                    raise namekid.addExcInfo(e)
 
             yield node, path
 
@@ -5653,6 +5638,10 @@
         self.excignore = ()
         if istry:
             self.excignore = (s_exc.BadTypeValu,)
+
+        self.tryset_ignore = ()
+        if self.kids[2].value() == '?=':
+            self.tryset_ignore = (s_exc.BadTypeValu,)
 
     async def run(self, runt, genr):
 
@@ -5673,28 +5662,40 @@
                 await asyncio.sleep(0)
                 continue
 
+            if node.form.isrunt:
+                raise s_exc.IsRuntForm(mesg='Cannot add tags to runt nodes.', form=node.form.full, tag=names[0])
+
+            for name in names:
+                parts = name.split('.')
+                runt.layerConfirm(('node', 'tag', 'add', *parts))
+
             valu = await valukid.compute(runt, path)
             valu = await s_stormtypes.toprim(valu)
+            norminfo = None
 
             virts = await virtkid.compute(runt, path)
 
-            for name in names:
-
-                try:
-                    parts = name.split('.')
-                    runt.layerConfirm(('node', 'tag', 'add', *parts))
-
-                    oldv = node.getTag(name)
-                    newv, norminfo = await ival.normVirt(virts[0], oldv, valu)
-
-                    await node.addTag(name, valu=newv, norminfo=norminfo)
-
-                except self.excignore:
+            async with node.view.getEditor() as editor:
+                proto = editor.loadNode(node)
+                for name in names:
                     await asyncio.sleep(0)
-                    pass
-
-                except s_exc.BadTypeValu as e:
-                    raise valukid.addExcInfo(e)
+
+                    try:
+                        oldv = node.getTag(name)
+                        newv, norminfo = await ival.normVirt(virts[0], oldv, valu)
+                    except self.tryset_ignore:
+                        newv = (None, None, None)
+                    except self.excignore:
+                        continue
+                    except s_exc.BadTypeValu as e:
+                        raise valukid.addExcInfo(e)
+
+                    try:
+                        await node.addTag(name, valu=newv, norminfo=norminfo)
+                    except self.excignore:
+                        pass
+                    except s_exc.BadTypeValu as e:
+                        raise namekid.addExcInfo(e)
 
             yield node, path
             await asyncio.sleep(0)
