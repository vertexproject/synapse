--- conflicted
+++ resolved
@@ -1043,7 +1043,6 @@
         if prop is None:
             raise s_exc.NoSuchProp(name=name)
 
-<<<<<<< HEAD
         if len(self.kids) == 1:
 
             # check if we can optimize a form lift with a tag filter...
@@ -1054,13 +1053,6 @@
                         async for node in runt.snap.nodesByTag(tagname, form=name):
                             yield node
                         return
-=======
-        # If its a secondary prop, there's no optimization
-        if runt.model.forms.get(name) is None:
-            async for node in runt.snap.getNodesBy(name, valu=valu, cmpr=cmpr):
-                yield node
-            return
->>>>>>> f3432745
 
             async for node in runt.snap.nodesByProp(prop):
                 yield node
