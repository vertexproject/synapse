import types
import asyncio
import decimal
import fnmatch
import hashlib
import logging
import binascii
import itertools
import contextlib
import collections

import regex

import synapse.exc as s_exc
import synapse.common as s_common

import synapse.lib.base as s_base
import synapse.lib.coro as s_coro
import synapse.lib.node as s_node
import synapse.lib.cache as s_cache
import synapse.lib.scope as s_scope
import synapse.lib.types as s_types
import synapse.lib.scrape as s_scrape
import synapse.lib.msgpack as s_msgpack
import synapse.lib.spooled as s_spooled
import synapse.lib.stormctrl as s_stormctrl
import synapse.lib.provenance as s_provenance
import synapse.lib.stormtypes as s_stormtypes

from synapse.lib.stormtypes import tobool, toint, toprim, tostr, tonumber, tocmprvalu, undef

logger = logging.getLogger(__name__)

def parseNumber(x):
    return s_stormtypes.Number(x) if '.' in x else s_stormtypes.intify(x)

class AstNode:
    '''
    Base class for all nodes in the Storm abstract syntax tree.
    '''
    # set to True if recursive runt-safety checks should *not* recurse
    # into children of this node.
    runtopaque = False

    def __init__(self, astinfo, kids=()):
        self.kids = []
        self.astinfo = astinfo
        self.hasast = {}
        self.optimized = False
        [self.addKid(k) for k in kids]

    def getAstText(self):
        return self.astinfo.text[self.astinfo.soff:self.astinfo.eoff]

    def getPosInfo(self):
        return {
            'hash': hashlib.md5(self.astinfo.text.encode(), usedforsecurity=False).hexdigest(),
            'lines': (self.astinfo.sline, self.astinfo.eline),
            'columns': (self.astinfo.scol, self.astinfo.ecol),
            'offsets': (self.astinfo.soff, self.astinfo.eoff),
        }

    def addExcInfo(self, exc):
        exc.errinfo['highlight'] = self.getPosInfo()
        return exc

    def repr(self):
        return f'{self.__class__.__name__}: {self.kids}'

    def __repr__(self):
        return self.repr()

    def addKid(self, astn):

        indx = len(self.kids)
        self.kids.append(astn)

        astn.parent = self
        astn.pindex = indx

    def sibling(self, offs=1):
        '''
        Return sibling node by relative offset from self.
        '''
        indx = self.pindex + offs

        if indx < 0:
            return None

        if indx >= len(self.parent.kids):
            return None

        return self.parent.kids[indx]

    def iterright(self):
        '''
        Yield "rightward" siblings until None.
        '''
        offs = 1
        while True:

            sibl = self.sibling(offs)
            if sibl is None:
                break

            yield sibl
            offs += 1

    def format(self, depth=0):

        yield (depth, self.repr())

        for kid in self.kids:
            for item in kid.format(depth=depth + 1):
                yield item

    def init(self, core):
        [k.init(core) for k in self.kids]
        self.prepare()

    def validate(self, runt):
        [k.validate(runt) for k in self.kids]

    def prepare(self):
        pass

    def hasAstClass(self, clss):
        hasast = self.hasast.get(clss)
        if hasast is not None:
            return hasast

        retn = False

        for kid in self.kids:

            if isinstance(kid, clss):
                retn = True
                break

            if isinstance(kid, (EditPropSet, Function, CmdOper)):
                continue

            if kid.hasAstClass(clss):
                retn = True
                break

        self.hasast[clss] = retn
        return retn

    def optimize(self):
        if not self.optimized:
            self.optimized = True
            [k.optimize() for k in self.kids]

    def __iter__(self):
        for kid in self.kids:
            yield kid

    def getRuntVars(self, runt):
        for kid in self.kids:
            yield from kid.getRuntVars(runt)

    def isRuntSafe(self, runt):
        return all(k.isRuntSafe(runt) for k in self.kids)

<<<<<<< HEAD
    def isSafeEdit(self):
        return all(k.isSafeEdit() for k in self.kids)
=======
    def isRuntSafeAtom(self, runt):
        return True

    def reqRuntSafe(self, runt, mesg):

        todo = collections.deque([self])

        # depth first search for an non-runtsafe atom.
        while todo:

            nkid = todo.popleft()
            if not nkid.isRuntSafeAtom(runt):
                raise nkid.addExcInfo(s_exc.StormRuntimeError(mesg=mesg))

            if nkid.runtopaque:
                continue

            todo.extend(nkid.kids)
>>>>>>> d112e06c

    def hasVarName(self, name):
        return any(k.hasVarName(name) for k in self.kids)

class LookList(AstNode): pass

class Query(AstNode):

    def __init__(self, astinfo, kids=()):

        AstNode.__init__(self, astinfo, kids=kids)

        # for options parsed from the query itself
        self.opts = {}
        self.text = self.getAstText()

    async def run(self, runt, genr):

        async with contextlib.AsyncExitStack() as stack:
            for oper in self.kids:
                genr = await stack.enter_async_context(contextlib.aclosing(oper.run(runt, genr)))

            async for node, path in genr:
                runt.tick()
                yield node, path

    async def iterNodePaths(self, runt, genr=None):

        count = 0

        if not self.optimized:
            self.optimize()
        self.validate(runt)

        # turtles all the way down...
        if genr is None:
            genr = runt.getInput()

        async with contextlib.aclosing(self.run(runt, genr)) as agen:
            async for node, path in agen:

                runt.tick()

                yield node, path

                count += 1

                limit = runt.getOpt('limit')
                if limit is not None and count >= limit:
                    break

class Lookup(Query):
    '''
    When storm input mode is "lookup"
    '''
    def __init__(self, astinfo, kids, autoadd=False):
        Query.__init__(self, astinfo, kids=kids)
        self.autoadd = autoadd

    async def run(self, runt, genr):

        if runt.readonly and self.autoadd:
            mesg = 'Autoadd may not be executed in readonly Storm runtime.'
            raise self.addExcInfo(s_exc.IsReadOnly(mesg=mesg))

        async def getnode(form, valu):
            try:
                if self.autoadd:
                    runt.layerConfirm(('node', 'add', form))
                    return await runt.snap.addNode(form, valu)
                else:
                    norm, info = runt.model.form(form).type.norm(valu)
                    node = await runt.snap.getNodeByNdef((form, norm))
                    if node is None:
                        await runt.snap.fire('look:miss', ndef=(form, norm))
                    return node
            except s_exc.BadTypeValu:
                return None

        async def lookgenr():

            async for item in genr:
                yield item

            tokns = [await kid.compute(runt, None) for kid in self.kids[0]]
            if not tokns:
                return

            for tokn in tokns:
                async for form, valu in s_scrape.scrapeAsync(tokn, first=True):
                    node = await getnode(form, valu)
                    if node is not None:
                        yield node, runt.initPath(node)

        realgenr = lookgenr()
        if len(self.kids) > 1:
            realgenr = self.kids[1].run(runt, realgenr)

        async for node, path in realgenr:
            yield node, path

class Search(Query):

    async def run(self, runt, genr):

        view = runt.snap.view

        if not view.core.stormiface_search:
            await runt.snap.warn('Storm search interface is not enabled!')
            return

        async def searchgenr():

            async for item in genr:
                yield item

            tokns = [await kid.compute(runt, None) for kid in self.kids[0]]
            if not tokns:
                return

            async with await s_spooled.Set.anit(dirn=runt.snap.core.dirn, cell=runt.snap.core) as buidset:

                todo = s_common.todo('search', tokns)
                async for (prio, buid) in view.mergeStormIface('search', todo):
                    if buid in buidset:
                        await asyncio.sleep(0)
                        continue

                    await buidset.add(buid)
                    node = await runt.snap.getNodeByBuid(buid)
                    if node is not None:
                        yield node, runt.initPath(node)

        realgenr = searchgenr()
        if len(self.kids) > 1:
            realgenr = self.kids[1].run(runt, realgenr)

        async for node, path in realgenr:
            yield node, path

class SubGraph:
    '''
    An Oper like object which generates a subgraph.

    Notes:

        The rules format for the subgraph is shaped like the following::

                rules = {

                    'degrees': 1,

                    'edges': True,
                    'filterinput': True,
                    'yieldfiltered': False,

                    'filters': [
                        '-(#foo or #bar)',
                        '-(foo:bar or baz:faz)',
                    ],

                    'pivots': [
                        '-> * | limit 100',
                        '<- * | limit 100',
                    ]

                    'forms': {

                        'inet:fqdn':{
                            'filters': [],
                            'pivots': [],
                        }

                        '*': {
                            'filters': [],
                            'pivots': [],
                        },
                    },
                }

        Nodes which were original seeds have path.meta('graph:seed').

        All nodes have path.meta('edges') which is a list of (iden, info) tuples.

    '''

    def __init__(self, rules):

        self.omits = {}
        self.rules = rules

        self.graphnodes = set([s_common.uhex(b) for b in rules.get('graphnodes', ())])
        self.maxsize = min(rules.get('maxsize', 100000), 100000)

        self.rules.setdefault('forms', {})
        self.rules.setdefault('pivots', ())
        self.rules.setdefault('filters', ())
        self.rules.setdefault('existing', ())

        self.rules.setdefault('refs', True)
        self.rules.setdefault('edges', True)
        self.rules.setdefault('degrees', 1)
        self.rules.setdefault('maxsize', 100000)

        self.rules.setdefault('filterinput', True)
        self.rules.setdefault('yieldfiltered', False)

    async def omit(self, runt, node):

        answ = self.omits.get(node.buid)
        if answ is not None:
            return answ

        for filt in self.rules.get('filters'):
            if await node.filter(runt, filt):
                self.omits[node.buid] = True
                return True

        rules = self.rules['forms'].get(node.form.name)
        if rules is None:
            rules = self.rules['forms'].get('*')

        if rules is None:
            self.omits[node.buid] = False
            return False

        for filt in rules.get('filters', ()):
            if await node.filter(runt, filt):
                self.omits[node.buid] = True
                return True

        self.omits[node.buid] = False
        return False

    async def pivots(self, runt, node, path):

        if self.rules.get('refs'):

            for propname, ndef in node.getNodeRefs():
                pivonode = await node.snap.getNodeByNdef(ndef)
                if pivonode is None:  # pragma: no cover
                    await asyncio.sleep(0)
                    continue

                yield (pivonode, path.fork(pivonode), {'type': 'prop', 'prop': propname})

        for pivq in self.rules.get('pivots'):
            indx = 0
            async for node, path in node.storm(runt, pivq):
                yield node, path, {'type': 'rules', 'scope': 'global', 'index': indx}
                indx += 1

        scope = node.form.name

        rules = self.rules['forms'].get(scope)
        if rules is None:
            scope = '*'
            rules = self.rules['forms'].get(scope)

        if rules is None:
            return

        for pivq in rules.get('pivots', ()):
            indx = 0
            async for node, path in node.storm(runt, pivq):
                yield (node, path, {'type': 'rules', 'scope': scope, 'index': indx})
                indx += 1

    async def run(self, runt, genr):

        # NOTE: this function must agressively yield the ioloop

        doedges = self.rules.get('edges')
        degrees = self.rules.get('degrees')
        maxsize = self.rules.get('maxsize')
        existing = self.rules.get('existing')
        filterinput = self.rules.get('filterinput')
        yieldfiltered = self.rules.get('yieldfiltered')

        self.user = runt.user

        todo = collections.deque()

        async with contextlib.AsyncExitStack() as stack:
            core = runt.snap.core

            done = await stack.enter_async_context(await s_spooled.Set.anit(dirn=core.dirn, cell=core))
            intodo = await stack.enter_async_context(await s_spooled.Set.anit(dirn=core.dirn, cell=core))
            results = await stack.enter_async_context(await s_spooled.Set.anit(dirn=core.dirn, cell=core))
            revpivs = await stack.enter_async_context(await s_spooled.Dict.anit(dirn=core.dirn, cell=core))

            # load the existing graph as already done
            [await results.add(s_common.uhex(b)) for b in existing]

            async def todogenr():

                async for node, path in genr:
                    path.meta('graph:seed', True)
                    yield node, path, 0

                while todo:
                    yield todo.popleft()

            count = 0
            async for node, path, dist in todogenr():

                await asyncio.sleep(0)

                if node.buid in done:
                    continue

                count += 1

                if count > maxsize:
                    await runt.snap.warn(f'Graph projection hit max size {maxsize}. Truncating results.')
                    break

                await done.add(node.buid)
                intodo.discard(node.buid)

                omitted = False
                if dist > 0 or filterinput:
                    omitted = await self.omit(runt, node)

                if omitted and not yieldfiltered:
                    continue

                # we must traverse the pivots for the node *regardless* of degrees
                # due to needing to tie any leaf nodes to nodes that were already yielded

                edges = list(revpivs.get(node.buid, defv=()))
                async for pivn, pivp, pinfo in self.pivots(runt, node, path):

                    await asyncio.sleep(0)

                    if results.has(pivn.buid):
                        edges.append((pivn.iden(), pinfo))
                    else:
                        pinfo['reverse'] = True
                        pivedges = revpivs.get(pivn.buid, defv=())
                        await revpivs.set(pivn.buid, pivedges + ((node.iden(), pinfo),))

                    # we dont pivot from omitted nodes
                    if omitted:
                        continue

                    # no need to pivot to nodes we already did
                    if pivn.buid in done:
                        continue

                    # no need to queue up todos that are already in todo
                    if pivn.buid in intodo:
                        continue

                    # do we have room to go another degree out?
                    if degrees is None or dist < degrees:
                        todo.append((pivn, pivp, dist + 1))
                        await intodo.add(pivn.buid)

                if doedges:

                    async for buid01 in results:

                        await asyncio.sleep(0)

                        nid01 = runt.snap.core.getNidByBuid(buid01)
                        if nid01 is None:
                            continue

                        iden01 = s_common.ehex(buid01)
                        async for verb in node.iterEdgeVerbs(nid01):
                            await asyncio.sleep(0)
                            edges.append((iden01, {'type': 'edge', 'verb': verb}))

                        # for existing nodes, we need to add n2 -> n1 edges in reverse
                        async for verb in runt.snap.iterEdgeVerbs(nid01, node.nid):
                            await asyncio.sleep(0)
                            edges.append((iden01, {'type': 'edge', 'verb': verb, 'reverse': True}))

                    await results.add(node.buid)

                path.metadata['edges'] = edges
                yield node, path

class Oper(AstNode):
    pass

class SubQuery(Oper):

    def __init__(self, astinfo, kids=()):
        Oper.__init__(self, astinfo, kids)
        self.hasyield = False
        self.hasretn = self.hasAstClass(Return)

<<<<<<< HEAD
    def isSafeEdit(self):
        return False
=======
        self.text = ''
        if len(kids):
            self.text = kids[0].getAstText()
>>>>>>> d112e06c

    async def run(self, runt, genr):

        subq = self.kids[0]

        async for item in genr:

            subp = None

            async for subp in subq.run(runt, s_common.agen(item)):
                if self.hasyield:
                    yield subp

            # dup any path variables from the last yielded
            if subp is not None:
                item[1].vars.update(subp[1].vars)

            yield item

    async def inline(self, runt, genr):
        '''
        Operate subquery as if it were inlined
        '''
        async for item in self.kids[0].run(runt, genr):
            yield item

    async def _compute(self, runt, path, limit):

        retn = []

        opts = {}
        if path is not None:
            opts['vars'] = path.vars.copy()

        async with runt.getSubRuntime(self.kids[0], opts=opts) as runt:
            async for valunode, valupath in runt.execute():

                retn.append(valunode.ndef[1])

                if len(retn) > limit:
                    mesg = f'Subquery used as a value yielded too many (>{limit}) nodes'
                    raise self.addExcInfo(s_exc.BadTypeValu(mesg=mesg))

        return retn

    async def compute(self, runt, path):
        '''
        Use subquery as a value.  It is error if the subquery used in this way doesn't yield exactly one node or has a
        return statement.

        Its value is the primary property of the node yielded, or the returned value.
        '''
        try:
            retn = await self._compute(runt, path, 1)

        except s_stormctrl.StormReturn as e:
            # a subquery assignment with a return; just use the returned value
            return e.item

        if retn == []:
            return None

        return retn[0]

    async def compute_array(self, runt, path):
        '''
        Use subquery as an array.
        '''
        try:
            return await self._compute(runt, path, 128)
        except s_stormctrl.StormReturn as e:
            # a subquery assignment with a return; just use the returned value
            return e.item


class InitBlock(AstNode):
    '''
    An AST node that runs only once before yielding nodes.

    Example:

        Using a init block::

            init {
                // stuff here runs *once* before the first node yield (even if there are no nodes)
            }

    '''

    async def run(self, runt, genr):

        subq = self.kids[0]
        self.reqRuntSafe(runt, 'Init block query must be runtsafe')

        once = False
        async for item in genr:

            if not once:
                async for innr in subq.run(runt, s_common.agen()):
                    yield innr

                once = True

            yield item

        if not once:
            async for innr in subq.run(runt, s_common.agen()):
                yield innr

class FiniBlock(AstNode):
    '''
    An AST node that runs only once after all nodes have been consumed.

    Example:

        Using a fini block::

            fini {
               // stuff here runs *once* after the last node yield (even if there are no nodes)
            }

    Notes:
        A fini block must be runtsafe.

    '''

    async def run(self, runt, genr):

        subq = self.kids[0]

        self.reqRuntSafe(runt, 'Fini block query must be runtsafe')

        async for item in genr:
            yield item

        async for innr in subq.run(runt, s_common.agen()):
            yield innr

class TryCatch(AstNode):

    async def run(self, runt, genr):

        count = 0
        async for item in genr:
            count += 1
            try:
                agen = s_common.agen(item)
                async for subi in self.kids[0].run(runt, agen):
                    yield subi

            except s_exc.SynErr as e:
                block = await self.getCatchBlock(e.errname, runt, path=item[1])
                if block is None:
                    raise

                await item[1].setVar(block.errvar(), await self.getErrValu(e))

                agen = s_common.agen(item)
                async for subi in block.run(runt, agen):
                    yield subi

        if count == 0 and self.isRuntSafe(runt):
            try:
                async for item in self.kids[0].run(runt, genr):
                    yield item

            except s_exc.SynErr as e:
                block = await self.getCatchBlock(e.errname, runt)
                if block is None:
                    raise

                await runt.setVar(block.errvar(), await self.getErrValu(e))
                async for item in block.run(runt, s_common.agen()):
                    yield item

    async def getErrValu(self, e):
        mesg = e.errinfo.pop('mesg', 'No message given.')
        info = await s_stormtypes.toprim(e.errinfo)
        return {'name': e.errname, 'mesg': mesg, 'info': info}

    async def getCatchBlock(self, name, runt, path=None):
        for catchblock in self.kids[1:]:
            if await catchblock.catches(name, runt, path=path):
                return catchblock

class CatchBlock(AstNode):

    async def run(self, runt, genr):
        async for item in self.kids[2].run(runt, genr):
            yield item

    def getRuntVars(self, runt):
        yield (self.errvar(), True)
        yield from self.kids[2].getRuntVars(runt)

    def errvar(self):
        return self.kids[1].value()

    async def catches(self, name, runt, path=None):

        catchvalu = await self.kids[0].compute(runt, path)
        catchvalu = await s_stormtypes.toprim(catchvalu)

        if isinstance(catchvalu, str):
            if catchvalu == '*':
                return True
            return catchvalu == name

        if isinstance(catchvalu, (list, tuple)):
            for catchname in catchvalu:
                if catchname == name:
                    return True
            return False

        etyp = catchvalu.__class__.__name__
        mesg = f'catch block must be a str or list object. {etyp} not allowed.'
        raise self.kids[0].addExcInfo(s_exc.StormRuntimeError(mesg=mesg, type=etyp))

class ForLoop(Oper):

    def getRuntVars(self, runt):

        runtsafe = self.kids[1].isRuntSafe(runt)

        if isinstance(self.kids[0], VarList):
            for name in self.kids[0].value():
                yield name, runtsafe

        else:
            yield self.kids[0].value(), runtsafe

        yield from self.kids[2].getRuntVars(runt)

    async def run(self, runt, genr):

        subq = self.kids[2]
        name = self.kids[0].value()
        node = None

        async for node, path in genr:

            # TODO: remove when storm is all objects
            valu = await self.kids[1].compute(runt, path)

            if isinstance(valu, s_stormtypes.Prim):
                # returns an async genr instance...
                valu = valu.iter()

            if isinstance(valu, dict):
                valu = list(valu.items())

            if valu is None:
                valu = ()

            async with contextlib.aclosing(s_coro.agen(valu)) as agen:
                async for item in agen:

                    if isinstance(name, (list, tuple)):

                        try:
                            numitems = len(item)
                        except TypeError:
                            mesg = f'Number of items to unpack does not match the number of variables: {repr(item)[:256]}'
                            exc = s_exc.StormVarListError(mesg=mesg, names=name)
                            raise self.kids[1].addExcInfo(exc)

                        if len(name) != numitems:
                            mesg = f'Number of items to unpack does not match the number of variables: {repr(item)[:256]}'
                            exc = s_exc.StormVarListError(mesg=mesg, names=name, numitems=numitems)
                            raise self.kids[1].addExcInfo(exc)

                        if isinstance(item, s_stormtypes.Prim):
                            item = await item.value()

                        for x, y in itertools.zip_longest(name, item):
                            await path.setVar(x, y)
                            await runt.setVar(x, y)

                    else:
                        # set both so inner subqueries have it in their runtime
                        await path.setVar(name, item)
                        await runt.setVar(name, item)

                    try:

                        # since it's possible to "multiply" the (node, path)
                        # we must make a clone of the path to prevent yield-then-use.
                        newg = s_common.agen((node, path.clone()))
                        async for item in subq.inline(runt, newg):
                            yield item

                    except s_stormctrl.StormBreak as e:
                        if e.item is not None:
                            yield e.item
                        break

                    except s_stormctrl.StormContinue as e:
                        if e.item is not None:
                            yield e.item
                        continue

                    finally:
                        # for loops must yield per item they iterate over
                        await asyncio.sleep(0)

        # no nodes and a runt safe value should execute once
        if node is None and self.kids[1].isRuntSafe(runt):

            valu = await self.kids[1].compute(runt, None)

            if isinstance(valu, s_stormtypes.Prim):
                # returns an async genr instance...
                valu = valu.iter()

            if isinstance(valu, dict):
                valu = list(valu.items())

            if valu is None:
                valu = ()

            async with contextlib.aclosing(s_coro.agen(valu)) as agen:
                async for item in agen:

                    if isinstance(name, (list, tuple)):

                        try:
                            numitems = len(item)
                        except TypeError:
                            mesg = f'Number of items to unpack does not match the number of variables: {repr(item)[:256]}'
                            exc = s_exc.StormVarListError(mesg=mesg, names=name)
                            raise self.kids[1].addExcInfo(exc)

                        if len(name) != numitems:
                            mesg = f'Number of items to unpack does not match the number of variables: {repr(item)[:256]}'
                            exc = s_exc.StormVarListError(mesg=mesg, names=name, numitems=numitems)
                            raise self.kids[1].addExcInfo(exc)

                        if isinstance(item, s_stormtypes.Prim):
                            item = await item.value()

                        for x, y in itertools.zip_longest(name, item):
                            await runt.setVar(x, y)

                    else:
                        await runt.setVar(name, item)

                    try:
                        async for jtem in subq.inline(runt, s_common.agen()):
                            yield jtem

                    except s_stormctrl.StormBreak as e:
                        if e.item is not None:
                            yield e.item
                        break

                    except s_stormctrl.StormContinue as e:
                        if e.item is not None:
                            yield e.item
                        continue

                    finally:
                        # for loops must yield per item they iterate over
                        await asyncio.sleep(0)

class WhileLoop(Oper):

    async def run(self, runt, genr):
        subq = self.kids[1]
        node = None

        async for node, path in genr:

            while await tobool(await self.kids[0].compute(runt, path)):
                try:

                    newg = s_common.agen((node, path))
                    async for item in subq.inline(runt, newg):
                        yield item
                        await asyncio.sleep(0)

                except s_stormctrl.StormBreak as e:
                    if e.item is not None:
                        yield e.item
                    break

                except s_stormctrl.StormContinue as e:
                    if e.item is not None:
                        yield e.item
                    continue

                finally:
                    # while loops must yield each time they loop
                    await asyncio.sleep(0)

        # no nodes and a runt safe value should execute once
        if node is None and self.kids[0].isRuntSafe(runt):

            while await tobool(await self.kids[0].compute(runt, None)):

                try:
                    async for jtem in subq.inline(runt, s_common.agen()):
                        yield jtem
                        await asyncio.sleep(0)

                except s_stormctrl.StormBreak as e:
                    if e.item is not None:
                        yield e.item
                    break

                except s_stormctrl.StormContinue as e:
                    if e.item is not None:
                        yield e.item
                    continue

                finally:
                    # while loops must yield each time they loop
                    await asyncio.sleep(0)

async def pullone(genr):
    gotone = None
    async for gotone in genr:
        break

    async def pullgenr():

        if gotone is None:
            return

        yield gotone
        async for item in genr:
            yield item

    return pullgenr(), gotone is None

class CmdOper(Oper):

    async def run(self, runt, genr):

        name = self.kids[0].value()

        ctor = runt.snap.core.getStormCmd(name)
        if ctor is None:
            mesg = f'Storm command ({name}) not found.'
            exc = s_exc.NoSuchName(name=name, mesg=mesg)
            raise self.kids[0].addExcInfo(exc)

        runtsafe = self.kids[1].isRuntSafe(runt)

        scmd = ctor(runt, runtsafe)

        if runt.readonly and not scmd.isReadOnly():
            mesg = f'Command ({name}) is not marked safe for readonly use.'
            raise self.addExcInfo(s_exc.IsReadOnly(mesg=mesg))

        with s_provenance.claim('stormcmd', name=name):
            async def genx():

                async for node, path in genr:
                    argv = await self.kids[1].compute(runt, path)
                    if not await scmd.setArgv(argv):
                        raise s_stormctrl.StormExit()

                    yield node, path

            # must pull through the genr to get opts set
            # ( many commands expect self.opts is set at run() )
            genr, empty = await pullone(genx())

            try:
                if runtsafe:
                    argv = await self.kids[1].compute(runt, None)
                    if not await scmd.setArgv(argv):
                        raise s_stormctrl.StormExit()

                if runtsafe or not empty:
                    async with contextlib.aclosing(scmd.execStormCmd(runt, genr)) as agen:
                        async for item in agen:
                            yield item

            finally:
                await genr.aclose()

class SetVarOper(Oper):

    async def run(self, runt, genr):

        name = self.kids[0].value()

        vkid = self.kids[1]

        count = 0

        async for node, path in genr:
            count += 1

            valu = await vkid.compute(runt, path)
            if valu is undef:
                await runt.popVar(name)
                # TODO detect which to update here
                await path.popVar(name)

            else:
                await runt.setVar(name, valu)
                # TODO detect which to update here
                await path.setVar(name, valu)

            yield node, path

        if count == 0 and vkid.isRuntSafe(runt):
            valu = await vkid.compute(runt, None)
            if valu is undef:
                await runt.popVar(name)
            else:
                await runt.setVar(name, valu)

    def getRuntVars(self, runt):

        name = self.kids[0].value()
        if runt.runtvars.get(name) is None and self.kids[1].hasVarName(name):
            exc = s_exc.NoSuchVar(mesg=f'Missing variable: {name}', name=name)
            raise self.kids[0].addExcInfo(exc)

        yield name, self.kids[1].isRuntSafe(runt)
        for k in self.kids:
            yield from k.getRuntVars(runt)

class SetItemOper(Oper):
    '''
    $foo.bar = baz
    $foo."bar baz" = faz
    $foo.$bar = baz
    '''
    async def run(self, runt, genr):

        count = 0
        async for node, path in genr:

            count += 1

            item = s_stormtypes.fromprim(await self.kids[0].compute(runt, path), basetypes=False)

            if runt.readonly and not getattr(item.setitem, '_storm_readonly', False):
                mesg = 'Storm runtime is in readonly mode, cannot create or edit nodes and other graph data.'
                raise self.kids[0].addExcInfo(s_exc.IsReadOnly(mesg=mesg))

            name = await self.kids[1].compute(runt, path)
            valu = await self.kids[2].compute(runt, path)

            # TODO: ditch this when storm goes full heavy object
            with s_scope.enter({'runt': runt}):
                await item.setitem(name, valu)

            yield node, path

        if count == 0 and self.isRuntSafe(runt):

            item = s_stormtypes.fromprim(await self.kids[0].compute(runt, None), basetypes=False)

            name = await self.kids[1].compute(runt, None)
            valu = await self.kids[2].compute(runt, None)

            if runt.readonly and not getattr(item.setitem, '_storm_readonly', False):
                mesg = 'Storm runtime is in readonly mode, cannot create or edit nodes and other graph data.'
                raise self.kids[0].addExcInfo(s_exc.IsReadOnly(mesg=mesg))

            # TODO: ditch this when storm goes full heavy object
            with s_scope.enter({'runt': runt}):
                await item.setitem(name, valu)

class VarListSetOper(Oper):

    async def run(self, runt, genr):

        names = self.kids[0].value()
        vkid = self.kids[1]

        async for node, path in genr:

            item = await vkid.compute(runt, path)
            item = [i async for i in s_stormtypes.toiter(item)]

            if len(item) < len(names):
                mesg = f'Attempting to assign more items than we have variables to assign to: {repr(item)[:256]}'
                exc = s_exc.StormVarListError(mesg=mesg, names=names, numitems=len(item))
                raise self.kids[0].addExcInfo(exc)

            for name, valu in zip(names, item):
                await runt.setVar(name, valu)
                await path.setVar(name, valu)

            yield node, path

        if vkid.isRuntSafe(runt):

            item = await vkid.compute(runt, None)
            item = [i async for i in s_stormtypes.toiter(item)]

            if len(item) < len(names):
                mesg = f'Attempting to assign more items than we have variables to assign to: {repr(item)[:256]}'
                exc = s_exc.StormVarListError(mesg=mesg, names=names, numitems=len(item))
                raise self.kids[0].addExcInfo(exc)

            for name, valu in zip(names, item):
                await runt.setVar(name, valu)

            async for item in genr:
                yield item

            return

    def getRuntVars(self, runt):
        runtsafe = self.kids[1].isRuntSafe(runt)
        for name in self.kids[0].value():
            yield name, runtsafe

class VarEvalOper(Oper):
    '''
    Facilitate a stand-alone operator that evaluates a var.
    $foo.bar("baz")
    '''
    async def run(self, runt, genr):

        anynodes = False
        async for node, path in genr:
            anynodes = True
            await self.kids[0].compute(runt, path)
            yield node, path

        if not anynodes and self.isRuntSafe(runt):

            valu = await self.kids[0].compute(runt, None)

            if isinstance(valu, types.AsyncGeneratorType):
                async for item in valu:
                    await asyncio.sleep(0)

class SwitchCase(Oper):

    def prepare(self):
        self.cases = {}
        self.defcase = None

        for cent in self.kids[1:]:

            # if they only have one kid, it's a default case.
            if len(cent.kids) == 1:
                self.defcase = cent.kids[0]
                continue

            valu = cent.kids[0].value()
            self.cases[valu] = cent.kids[1]

    async def run(self, runt, genr):
        count = 0
        async for node, path in genr:
            count += 1

            varv = await self.kids[0].compute(runt, path)

            # TODO:  when we have var type system, do type-aware comparison
            subq = self.cases.get(str(varv))
            if subq is None and self.defcase is not None:
                subq = self.defcase

            if subq is None:
                yield (node, path)
            else:
                async for item in subq.inline(runt, s_common.agen((node, path))):
                    yield item

        if count == 0 and self.kids[0].isRuntSafe(runt):
            # no nodes and a runt safe value should execute
            varv = await self.kids[0].compute(runt, None)

            subq = self.cases.get(str(varv))
            if subq is None and self.defcase is not None:
                subq = self.defcase

            if subq is None:
                return

            async for item in subq.inline(runt, s_common.agen()):
                yield item


class CaseEntry(AstNode):
    pass

class LiftOper(Oper):

    def __init__(self, astinfo, kids=()):
        Oper.__init__(self, astinfo, kids=kids)
        self.reverse = False

    def reverseLift(self, astinfo):
        self.astinfo = astinfo
        self.reverse = True

    async def run(self, runt, genr):

        if self.isRuntSafe(runt):

            # runtime safe lift operation
            async for item in genr:
                yield item

            async for node in self.lift(runt, None):
                yield node, runt.initPath(node)

            return

        async for node, path in genr:

            yield node, path

            async for subn in self.lift(runt, path):
                yield subn, path.fork(subn)

    async def lift(self, runt, path):  # pragma: no cover
        raise NotImplementedError('Must define lift(runt, path)')

class YieldValu(Oper):

    async def run(self, runt, genr):

        node = None

        async for node, path in genr:
            valu = await self.kids[0].compute(runt, path)
            async with contextlib.aclosing(self.yieldFromValu(runt, valu)) as agen:
                async for subn in agen:
                    yield subn, runt.initPath(subn)
            yield node, path

        if node is None and self.kids[0].isRuntSafe(runt):
            valu = await self.kids[0].compute(runt, None)
            async with contextlib.aclosing(self.yieldFromValu(runt, valu)) as agen:
                async for subn in agen:
                    yield subn, runt.initPath(subn)

    async def yieldFromValu(self, runt, valu):

        viewiden = runt.snap.view.iden

        # there is nothing in None... ;)
        if valu is None:
            return

        # a little DWIM on what we get back...
        # ( most common case will be stormtypes libs agenr -> iden|buid )
        # buid list -> nodes
        if isinstance(valu, bytes):
            node = await runt.snap.getNodeByBuid(valu)
            if node is not None:
                yield node

            return

        # iden list -> nodes
        if isinstance(valu, str):
            try:
                buid = s_common.uhex(valu)
            except binascii.Error:
                mesg = 'Yield string must be iden in hexdecimal. Got: %r' % (valu,)
                raise self.kids[0].addExcInfo(s_exc.BadLiftValu(mesg=mesg))

            node = await runt.snap.getNodeByBuid(buid)
            if node is not None:
                yield node

            return

        if isinstance(valu, types.AsyncGeneratorType):
            try:
                async for item in valu:
                    async for node in self.yieldFromValu(runt, item):
                        yield node
            finally:
                await valu.aclose()
            return

        if isinstance(valu, types.GeneratorType):
            try:
                for item in valu:
                    async for node in self.yieldFromValu(runt, item):
                        yield node
            finally:
                valu.close()
            return

        if isinstance(valu, (list, tuple, set)):
            for item in valu:
                async for node in self.yieldFromValu(runt, item):
                    yield node
            return

        if isinstance(valu, s_stormtypes.Node):
            valu = valu.valu
            if valu.snap.view.iden != viewiden:
                mesg = f'Node is not from the current view. Node {valu.iden()} is from {valu.snap.view.iden} expected {viewiden}'
                raise s_exc.BadLiftValu(mesg=mesg)
            yield valu
            return

        if isinstance(valu, s_node.Node):
            if valu.snap.view.iden != viewiden:
                mesg = f'Node is not from the current view. Node {valu.iden()} is from {valu.snap.view.iden} expected {viewiden}'
                raise s_exc.BadLiftValu(mesg=mesg)
            yield valu
            return

        if isinstance(valu, (s_stormtypes.List, s_stormtypes.Set)):
            for item in valu.valu:
                async for node in self.yieldFromValu(runt, item):
                    yield node
            return

        if isinstance(valu, s_stormtypes.Prim):
            async with contextlib.aclosing(valu.nodes()) as genr:
                async for node in genr:
                    if node.snap.view.iden != viewiden:
                        mesg = f'Node is not from the current view. Node {node.iden()} is from {node.snap.view.iden} expected {viewiden}'
                        raise s_exc.BadLiftValu(mesg=mesg)
                    yield node
                return

class LiftTag(LiftOper):

    async def lift(self, runt, path):

        tag = await self.kids[0].compute(runt, path)

        if len(self.kids) == 3:

            cmpr = await self.kids[1].compute(runt, path)
            valu = await toprim(await self.kids[2].compute(runt, path))

            async for node in runt.snap.nodesByTagValu(tag, cmpr, valu, reverse=self.reverse):
                yield node

            return

        async for node in runt.snap.nodesByTag(tag, reverse=self.reverse):
            yield node

class LiftByArray(LiftOper):
    '''
    :prop*[range=(200, 400)]
    '''
    async def lift(self, runt, path):

        name = await self.kids[0].compute(runt, path)
        cmpr = await self.kids[1].compute(runt, path)
        valu = await s_stormtypes.tostor(await self.kids[2].compute(runt, path))

        async for node in runt.snap.nodesByPropArray(name, cmpr, valu, reverse=self.reverse):
            yield node

class LiftTagProp(LiftOper):
    '''
    #foo.bar:baz [ = x ]
    '''
    async def lift(self, runt, path):

        tag, prop = await self.kids[0].compute(runt, path)

        if len(self.kids) == 3:

            cmpr = await self.kids[1].compute(runt, path)
            valu = await s_stormtypes.tostor(await self.kids[2].compute(runt, path))

            async for node in runt.snap.nodesByTagPropValu(None, tag, prop, cmpr, valu, reverse=self.reverse):
                yield node

            return

        async for node in runt.snap.nodesByTagProp(None, tag, prop, reverse=self.reverse):
            yield node

class LiftFormTagProp(LiftOper):
    '''
    hehe:haha#foo.bar:baz [ = x ]
    '''

    async def lift(self, runt, path):

        form, tag, prop = await self.kids[0].compute(runt, path)

        if not runt.model.form(form):
            raise self.kids[0].kids[0].addExcInfo(s_exc.NoSuchForm.init(form))

        if len(self.kids) == 3:

            cmpr = await self.kids[1].compute(runt, path)
            valu = await s_stormtypes.tostor(await self.kids[2].compute(runt, path))

            async for node in runt.snap.nodesByTagPropValu(form, tag, prop, cmpr, valu, reverse=self.reverse):
                yield node

            return

        async for node in runt.snap.nodesByTagProp(form, tag, prop, reverse=self.reverse):
            yield node

class LiftTagTag(LiftOper):
    '''
    ##foo.bar
    '''

    async def lift(self, runt, path):

        tagname = await self.kids[0].compute(runt, path)

        node = await runt.snap.getNodeByNdef(('syn:tag', tagname))
        if node is None:
            return

        # only apply the lift valu to the top level tag of tags, not to the sub tags
        if len(self.kids) == 3:
            cmpr = await self.kids[1].compute(runt, path)
            valu = await toprim(await self.kids[2].compute(runt, path))
            genr = runt.snap.nodesByTagValu(tagname, cmpr, valu, reverse=self.reverse)

        else:

            genr = runt.snap.nodesByTag(tagname, reverse=self.reverse)

        done = set([tagname])
        todo = collections.deque([genr])

        while todo:

            genr = todo.popleft()

            async for node in genr:

                if node.form.name == 'syn:tag':

                    tagname = node.ndef[1]
                    if tagname not in done:
                        done.add(tagname)
                        todo.append(runt.snap.nodesByTag(tagname, reverse=self.reverse))

                    continue

                yield node


class LiftFormTag(LiftOper):

    async def lift(self, runt, path):

        form = await self.kids[0].compute(runt, path)
        if not runt.model.form(form):
            raise self.kids[0].addExcInfo(s_exc.NoSuchForm.init(form))

        tag = await self.kids[1].compute(runt, path)

        if len(self.kids) == 4:

            cmpr = await self.kids[2].compute(runt, path)
            valu = await toprim(await self.kids[3].compute(runt, path))

            async for node in runt.snap.nodesByTagValu(tag, cmpr, valu, form=form, reverse=self.reverse):
                yield node

            return

        async for node in runt.snap.nodesByTag(tag, form=form, reverse=self.reverse):
            yield node

class LiftProp(LiftOper):

    async def lift(self, runt, path):

        name = await tostr(await self.kids[0].compute(runt, path))

        prop = runt.model.prop(name)
        if prop is None:
            mesg = f'No property named {name}.'
            raise self.kids[0].addExcInfo(s_exc.NoSuchProp(mesg=mesg, name=name))

        assert len(self.kids) == 1

        # check if we can optimize a form lift
        if prop.isform:
            async for hint in self.getRightHints(runt, path):
                if hint[0] == 'tag':
                    tagname = hint[1].get('name')
                    async for node in runt.snap.nodesByTag(tagname, form=name, reverse=self.reverse):
                        yield node
                    return

                if hint[0] == 'relprop':
                    relpropname = hint[1].get('name')
                    isuniv = hint[1].get('univ')

                    if isuniv:
                        fullname = ''.join([name, relpropname])
                    else:
                        fullname = ':'.join([name, relpropname])

                    prop = runt.model.prop(fullname)
                    if prop is None:
                        continue

                    cmpr = hint[1].get('cmpr')
                    valu = hint[1].get('valu')

                    if cmpr is not None and valu is not None:
                        try:
                            # try lifting by valu but no guarantee a cmpr is available
                            async for node in runt.snap.nodesByPropValu(fullname, cmpr, valu, reverse=self.reverse):
                                yield node
                            return
                        except asyncio.CancelledError:  # pragma: no cover
                            raise
                        except:
                            pass

                    async for node in runt.snap.nodesByProp(fullname, reverse=self.reverse):
                        yield node
                    return

        async for node in runt.snap.nodesByProp(name, reverse=self.reverse):
            yield node

    async def getRightHints(self, runt, path):

        for oper in self.iterright():

            # we can skip other lifts but that's it...
            if isinstance(oper, LiftOper):
                continue

            if isinstance(oper, FiltOper):
                for hint in await oper.getLiftHints(runt, path):
                    yield hint
                continue

            return

class LiftPropBy(LiftOper):

    async def lift(self, runt, path):
        name = await self.kids[0].compute(runt, path)
        cmpr = await self.kids[1].compute(runt, path)
        valukid = self.kids[2]

        valu = await valukid.compute(runt, path)
        if not isinstance(valu, s_node.Node):
            valu = await s_stormtypes.tostor(valu)

        if runt.model.props.get(name) is None:
            raise self.kids[0].addExcInfo(s_exc.NoSuchProp.init(name))

        try:
            async for node in runt.snap.nodesByPropValu(name, cmpr, valu, reverse=self.reverse):
                yield node

        except s_exc.BadTypeValu as e:
            raise self.kids[2].addExcInfo(e)

        except s_exc.SynErr as e:
            raise self.addExcInfo(e)

class PivotOper(Oper):

    def __init__(self, astinfo, kids=(), isjoin=False):
        Oper.__init__(self, astinfo, kids=kids)
        self.isjoin = isjoin

    def repr(self):
        return f'{self.__class__.__name__}: {self.kids}, isjoin={self.isjoin}'

    def __repr__(self):
        return self.repr()

class RawPivot(PivotOper):
    '''
    -> { <varsfrompath> }
    '''
    async def run(self, runt, genr):
        query = self.kids[0]
        async for node, path in genr:
            opts = {'vars': path.vars.copy()}
            async with runt.getSubRuntime(query, opts=opts) as subr:
                async for node, path in subr.execute():
                    yield node, path

class PivotOut(PivotOper):
    '''
    -> *
    '''
    async def run(self, runt, genr):

        async for node, path in genr:

            if self.isjoin:
                yield node, path

            async for item in self.getPivsOut(runt, node, path):
                yield item

    async def getPivsOut(self, runt, node, path):

        # <syn:tag> -> * is "from tags to nodes with tags"
        if node.form.name == 'syn:tag':

            async for pivo in runt.snap.nodesByTag(node.ndef[1]):
                yield pivo, path.fork(pivo)

            return

        if isinstance(node.form.type, s_types.Edge):
            n2def = node.get('n2')
            pivo = await runt.snap.getNodeByNdef(n2def)
            if pivo is None:  # pragma: no cover
                logger.warning(f'Missing node corresponding to ndef {n2def} on edge')
                return

            yield pivo, path.fork(pivo)
            return

        for name, prop in node.form.props.items():

            valu = node.get(name)
            if valu is None:
                continue

            # if the outbound prop is an ndef...
            if isinstance(prop.type, s_types.Ndef):
                pivo = await runt.snap.getNodeByNdef(valu)
                if pivo is None:
                    continue

                yield pivo, path.fork(pivo)
                continue

            if isinstance(prop.type, s_types.Array):
                typename = prop.type.opts.get('type')
                if runt.model.forms.get(typename) is not None:
                    for item in valu:
                        async for pivo in runt.snap.nodesByPropValu(typename, '=', item):
                            yield pivo, path.fork(pivo)

            form = runt.model.forms.get(prop.type.name)
            if form is None:
                continue

            if prop.isrunt:
                async for pivo in runt.snap.nodesByPropValu(form.name, '=', valu):
                    yield pivo, path.fork(pivo)
                continue

            pivo = await runt.snap.getNodeByNdef((form.name, valu))
            if pivo is None:  # pragma: no cover
                continue

            # avoid self references
            if pivo.buid == node.buid:
                continue

            yield pivo, path.fork(pivo)

class N1WalkNPivo(PivotOut):

    async def run(self, runt, genr):

        async for node, path in genr:

            async for item in self.getPivsOut(runt, node, path):
                yield item

            async for (verb, n2nid) in node.iterEdgesN1():
                wnode = await runt.snap.getNodeByNid(n2nid)
                if wnode is not None:
                    yield wnode, path.fork(wnode)

class PivotToTags(PivotOper):
    '''
    -> #                pivot to all leaf tag nodes
    -> #*               pivot to all tag nodes
    -> #cno.*           pivot to all tag nodes which match cno.*
    -> #foo.bar         pivot to the tag node foo.bar if present
    '''
    async def run(self, runt, genr):

        leaf = False

        assert len(self.kids) == 1
        kid = self.kids[0]
        assert isinstance(kid, TagMatch)

        if kid.isconst:

            mval = kid.constval

            if not mval:

                leaf = True

                async def filter(x, path):
                    return True

            elif kid.hasglob():

                # glob matcher...
                async def filter(x, path):
                    return fnmatch.fnmatch(x, mval)

            else:

                async def filter(x, path):
                    return x == mval
        else:  # We have a $var as a segment

            if kid.hasglob():

                async def filter(x, path):
                    valu = await kid.compute(runt, path)
                    return fnmatch.fnmatch(x, valu)

            else:

                async def filter(x, path):
                    valu = await kid.compute(runt, path)
                    return x == valu

        async for node, path in genr:

            if self.isjoin:
                yield node, path

            for name, _ in node.getTags(leaf=leaf):

                if not await filter(name, path):
                    await asyncio.sleep(0)
                    continue

                pivo = await runt.snap.getNodeByNdef(('syn:tag', name))
                if pivo is None:
                    continue

                yield pivo, path.fork(pivo)

class PivotIn(PivotOper):
    '''
    <- *
    '''

    async def run(self, runt, genr):

        async for node, path in genr:

            if self.isjoin:
                yield node, path

            async for item in self.getPivsIn(runt, node, path):
                yield item

    async def getPivsIn(self, runt, node, path):

        # if it's a graph edge, use :n1
        if isinstance(node.form.type, s_types.Edge):

            ndef = node.get('n1')

            pivo = await runt.snap.getNodeByNdef(ndef)
            if pivo is not None:
                yield pivo, path.fork(pivo)

            return

        name, valu = node.ndef

        for prop in runt.model.getPropsByType(name):
            async for pivo in runt.snap.nodesByPropValu(prop.full, '=', valu):
                yield pivo, path.fork(pivo)

        for prop in runt.model.getArrayPropsByType(name):
            async for pivo in runt.snap.nodesByPropArray(prop.full, '=', valu):
                yield pivo, path.fork(pivo)

class N2WalkNPivo(PivotIn):

    async def run(self, runt, genr):

        async for node, path in genr:

            async for item in self.getPivsIn(runt, node, path):
                yield item

            async for (verb, n1nid) in node.iterEdgesN2():
                wnode = await runt.snap.getNodeByNid(n1nid)
                if wnode is not None:
                    yield wnode, path.fork(wnode)

class PivotInFrom(PivotOper):
    '''
    <- foo:edge
    '''

    async def run(self, runt, genr):

        name = self.kids[0].value()

        form = runt.model.forms.get(name)
        if form is None:
            raise self.kids[0].addExcInfo(s_exc.NoSuchForm.init(name))

        # <- edge
        if isinstance(form.type, s_types.Edge):

            full = form.name + ':n2'

            async for node, path in genr:

                if self.isjoin:
                    yield node, path

                async for pivo in runt.snap.nodesByPropValu(full, '=', node.ndef):
                    yield pivo, path.fork(pivo)

            return

        # edge <- form
        async for node, path in genr:

            if self.isjoin:
                yield node, path

            if not isinstance(node.form.type, s_types.Edge):
                continue

            # dont bother traversing edges to the wrong form
            if node.get('n1:form') != form.name:
                continue

            n1def = node.get('n1')

            pivo = await runt.snap.getNodeByNdef(n1def)
            if pivo is None:
                continue

            yield pivo, path.fork(pivo)

class FormPivot(PivotOper):
    '''
    -> foo:bar
    '''

    async def run(self, runt, genr):
        warned = False

        name = self.kids[0].value()

        prop = runt.model.props.get(name)
        if prop is None:
            mesg = f'No property named {name}.'
            raise self.kids[0].addExcInfo(s_exc.NoSuchProp(mesg=mesg, name=name))

        # -> baz:ndef
        if isinstance(prop.type, s_types.Ndef):

            async for node, path in genr:

                if self.isjoin:
                    yield node, path

                async for pivo in runt.snap.nodesByPropValu(prop.full, '=', node.ndef):
                    yield pivo, path.fork(pivo)

            return

        if not prop.isform:

            isarray = isinstance(prop.type, s_types.Array)

            # plain old pivot...
            async for node, path in genr:

                if self.isjoin:
                    yield node, path

                valu = node.ndef[1]

                if isarray:
                    genr = runt.snap.nodesByPropArray(prop.full, '=', valu)
                else:
                    genr = runt.snap.nodesByPropValu(prop.full, '=', valu)

                # TODO cache/bypass normalization in loop!
                try:
                    async for pivo in genr:
                        yield pivo, path.fork(pivo)
                except (s_exc.BadTypeValu, s_exc.BadLiftValu) as e:
                    if not warned:
                        logger.warning(f'Caught error during pivot: {e.items()}')
                        warned = True
                    items = e.items()
                    mesg = items.pop('mesg', '')
                    mesg = ': '.join((f'{e.__class__.__qualname__} [{repr(valu)}] during pivot', mesg))
                    await runt.snap.fire('warn', mesg=mesg, **items)

            return

        # if dest form is a subtype of a graph "edge", use N1 automatically
        if isinstance(prop.type, s_types.Edge):

            full = prop.name + ':n1'

            async for node, path in genr:

                if self.isjoin:
                    yield node, path

                async for pivo in runt.snap.nodesByPropValu(full, '=', node.ndef):
                    yield pivo, path.fork(pivo)

            return

        # form -> form pivot is nonsensical. Lets help out...

        # form name and type name match
        destform = prop

        async for node, path in genr:

            if self.isjoin:
                yield node, path

            # <syn:tag> -> <form> is "from tags to nodes" pivot
            if node.form.name == 'syn:tag' and prop.isform:
                async for pivo in runt.snap.nodesByTag(node.ndef[1], form=prop.name):
                    yield pivo, path.fork(pivo)

                continue

            # if the source node is a graph edge, use n2
            if isinstance(node.form.type, s_types.Edge):

                n2def = node.get('n2')
                if n2def[0] != destform.name:
                    continue

                pivo = await runt.snap.getNodeByNdef(node.get('n2'))
                if pivo:
                    yield pivo, path.fork(pivo)

                continue

            #########################################################################
            # regular "-> form" pivot (ie inet:dns:a -> inet:fqdn)

            found = False   # have we found a ref/pivot?
            refs = node.form.getRefsOut()
            for refsname, refsform in refs.get('prop'):

                if refsform != destform.name:
                    continue

                found = True

                refsvalu = node.get(refsname)
                if refsvalu is not None:
                    async for pivo in runt.snap.nodesByPropValu(refsform, '=', refsvalu):
                        yield pivo, path.fork(pivo)

            for refsname, refsform in refs.get('array'):

                if refsform != destform.name:
                    continue

                found = True

                refsvalu = node.get(refsname)
                if refsvalu is not None:
                    for refselem in refsvalu:
                        async for pivo in runt.snap.nodesByPropValu(destform.name, '=', refselem):
                            yield pivo, path.fork(pivo)

            for refsname in refs.get('ndef'):

                found = True

                refsvalu = node.get(refsname)
                if refsvalu is not None and refsvalu[0] == destform.name:
                    pivo = await runt.snap.getNodeByNdef(refsvalu)
                    if pivo is not None:
                        yield pivo, path.fork(pivo)

            #########################################################################
            # reverse "-> form" pivots (ie inet:fqdn -> inet:dns:a)
            refs = destform.getRefsOut()

            # "reverse" property references...
            for refsname, refsform in refs.get('prop'):

                if refsform != node.form.name:
                    continue

                found = True

                refsprop = destform.props.get(refsname)
                async for pivo in runt.snap.nodesByPropValu(refsprop.full, '=', node.ndef[1]):
                    yield pivo, path.fork(pivo)

            # "reverse" array references...
            for refsname, refsform in refs.get('array'):

                if refsform != node.form.name:
                    continue

                found = True

                destprop = destform.props.get(refsname)
                async for pivo in runt.snap.nodesByPropArray(destprop.full, '=', node.ndef[1]):
                    yield pivo, path.fork(pivo)

            # "reverse" ndef references...
            for refsname in refs.get('ndef'):

                found = True

                refsprop = destform.props.get(refsname)
                async for pivo in runt.snap.nodesByPropValu(refsprop.full, '=', node.ndef):
                    yield pivo, path.fork(pivo)

            if not found:
                mesg = f'No pivot found for {node.form.name} -> {destform.name}.'
                raise self.addExcInfo(s_exc.NoSuchPivot(n1=node.form.name, n2=destform.name, mesg=mesg))

class PropPivotOut(PivotOper):
    '''
    :prop -> *
    '''
    async def run(self, runt, genr):

        warned = False
        async for node, path in genr:

            if self.isjoin:
                yield node, path

            name = await self.kids[0].compute(runt, path)

            prop = node.form.props.get(name)
            if prop is None:
                # all filters must sleep
                await asyncio.sleep(0)
                continue

            valu = node.get(name)
            if valu is None:
                # all filters must sleep
                await asyncio.sleep(0)
                continue

            if prop.type.isarray:
                fname = prop.type.arraytype.name
                if runt.model.forms.get(fname) is None:
                    if not warned:
                        mesg = f'The source property "{name}" array type "{fname}" is not a form. Cannot pivot.'
                        await runt.snap.warn(mesg)
                        warned = True
                    continue

                for item in valu:
                    async for pivo in runt.snap.nodesByPropValu(fname, '=', item):
                        yield pivo, path.fork(pivo)

                continue

            # ndef pivot out syntax...
            # :ndef -> *
            if isinstance(prop.type, s_types.Ndef):
                pivo = await runt.snap.getNodeByNdef(valu)
                if pivo is None:
                    logger.warning(f'Missing node corresponding to ndef {valu}')
                    continue
                yield pivo, path.fork(pivo)
                continue

            # :prop -> *
            fname = prop.type.name
            if prop.modl.form(fname) is None:
                if warned is False:
                    await runt.snap.warn(f'The source property "{name}" type "{fname}" is not a form. Cannot pivot.')
                    warned = True
                continue

            ndef = (fname, valu)
            pivo = await runt.snap.getNodeByNdef(ndef)
            # A node explicitly deleted in the graph or missing from a underlying layer
            # could cause this lift to return None.
            if pivo:
                yield pivo, path.fork(pivo)


class PropPivot(PivotOper):
    '''
    :foo -> bar:foo
    '''

    async def run(self, runt, genr):
        warned = False
        name = self.kids[1].value()

        prop = runt.model.props.get(name)
        if prop is None:
            mesg = f'No property named {name}.'
            raise self.kids[1].addExcInfo(s_exc.NoSuchProp(mesg=mesg, name=name))

        # TODO if we are pivoting to a form, use ndef!

        async for node, path in genr:

            if self.isjoin:
                yield node, path

            srcprop, valu = await self.kids[0].getPropAndValu(runt, path)
            if valu is None:
                # all filters must sleep
                await asyncio.sleep(0)
                continue

            # TODO cache/bypass normalization in loop!
            try:
                # pivoting from an array prop to a non-array prop needs an extra loop
                if srcprop.type.isarray and not prop.type.isarray:

                    for arrayval in valu:
                        async for pivo in runt.snap.nodesByPropValu(prop.full, '=', arrayval):
                            yield pivo, path.fork(pivo)

                    continue

                if prop.type.isarray and not srcprop.type.isarray:
                    genr = runt.snap.nodesByPropArray(prop.full, '=', valu)
                else:
                    genr = runt.snap.nodesByPropValu(prop.full, '=', valu)

                async for pivo in genr:
                    yield pivo, path.fork(pivo)

            except (s_exc.BadTypeValu, s_exc.BadLiftValu) as e:
                if not warned:
                    logger.warning(f'Caught error during pivot: {e.items()}')
                    warned = True
                items = e.items()
                mesg = items.pop('mesg', '')
                mesg = ': '.join((f'{e.__class__.__qualname__} [{repr(valu)}] during pivot', mesg))
                await runt.snap.fire('warn', mesg=mesg, **items)

class Value(AstNode):
    '''
    The base class for all values and value expressions.
    '''

    def __init__(self, astinfo, kids=()):
        AstNode.__init__(self, astinfo, kids=kids)

    def __repr__(self):
        return self.repr()

    def isRuntSafe(self, runt):
        return all(k.isRuntSafe(runt) for k in self.kids)

    async def compute(self, runt, path):  # pragma: no cover
        raise self.addExcInfo(s_exc.NoSuchImpl(name=f'{self.__class__.__name__}.compute()'))

    async def getLiftHints(self, runt, path):
        return []

    async def getCondEval(self, runt):
        '''
        Return a function that may be used to evaluate the boolean truth
        of the value expression using a runtime and optional node path.
        '''
        async def cond(node, path):
            return await tobool(await self.compute(runt, path))

        return cond

class Cond(Value):
    '''
    A condition that is evaluated to filter nodes.
    '''
    # Keeping the distinction of Cond as a subclass of Value
    # due to the fact that Cond instances may always presume
    # they are being evaluated per node.

class SubqCond(Cond):

    def __init__(self, astinfo, kids=()):
        Cond.__init__(self, astinfo, kids=kids)
        self.funcs = {
            '=': self._subqCondEq,
            '>': self._subqCondGt,
            '<': self._subqCondLt,
            '>=': self._subqCondGe,
            '<=': self._subqCondLe,
            '!=': self._subqCondNe,
        }

    async def _runSubQuery(self, runt, node, path):
        size = 1
        genr = s_common.agen((node, path))
        async for item in self.kids[0].run(runt, genr):
            yield size, item
            size += 1

    def _subqCondEq(self, runt):

        async def cond(node, path):

            size = 0
            item = None
            valu = s_stormtypes.intify(await self.kids[2].compute(runt, path))

            async for size, item in self._runSubQuery(runt, node, path):
                if size > valu:
                    path.vars.update(item[1].vars)
                    return False

            if item:
                path.vars.update(item[1].vars)
            return size == valu

        return cond

    def _subqCondGt(self, runt):

        async def cond(node, path):

            item = None
            valu = s_stormtypes.intify(await self.kids[2].compute(runt, path))
            async for size, item in self._runSubQuery(runt, node, path):
                if size > valu:
                    path.vars.update(item[1].vars)
                    return True

            if item:
                path.vars.update(item[1].vars)
            return False

        return cond

    def _subqCondLt(self, runt):

        async def cond(node, path):

            item = None
            valu = s_stormtypes.intify(await self.kids[2].compute(runt, path))
            async for size, item in self._runSubQuery(runt, node, path):
                if size >= valu:
                    path.vars.update(item[1].vars)
                    return False

            if item:
                path.vars.update(item[1].vars)
            return True

        return cond

    def _subqCondGe(self, runt):

        async def cond(node, path):

            item = None
            valu = s_stormtypes.intify(await self.kids[2].compute(runt, path))
            async for size, item in self._runSubQuery(runt, node, path):
                if size >= valu:
                    path.vars.update(item[1].vars)
                    return True

            if item:
                path.vars.update(item[1].vars)
            return False

        return cond

    def _subqCondLe(self, runt):

        async def cond(node, path):

            item = None
            valu = s_stormtypes.intify(await self.kids[2].compute(runt, path))
            async for size, item in self._runSubQuery(runt, node, path):
                if size > valu:
                    path.vars.update(item[1].vars)
                    return False

            if item:
                path.vars.update(item[1].vars)
            return True

        return cond

    def _subqCondNe(self, runt):

        async def cond(node, path):

            size = 0
            item = None
            valu = s_stormtypes.intify(await self.kids[2].compute(runt, path))

            async for size, item in self._runSubQuery(runt, node, path):
                if size > valu:
                    path.vars.update(item[1].vars)
                    return True

            if item:
                path.vars.update(item[1].vars)
            return size != valu

        return cond

    async def getCondEval(self, runt):

        if len(self.kids) == 3:
            cmpr = await self.kids[1].compute(runt, None)
            ctor = self.funcs.get(cmpr)
            if ctor is None:
                raise self.kids[1].addExcInfo(s_exc.NoSuchCmpr(cmpr=cmpr, type='subquery'))

            return ctor(runt)

        subq = self.kids[0]

        async def cond(node, path):
            genr = s_common.agen((node, path))
            async for _, subp in subq.run(runt, genr):
                path.vars.update(subp.vars)
                return True
            return False

        return cond

class OrCond(Cond):
    '''
    <cond> or <cond>
    '''
    async def getCondEval(self, runt):

        cond0 = await self.kids[0].getCondEval(runt)
        cond1 = await self.kids[1].getCondEval(runt)

        async def cond(node, path):

            if await cond0(node, path):
                return True

            return await cond1(node, path)

        return cond

class AndCond(Cond):
    '''
    <cond> and <cond>
    '''
    async def getLiftHints(self, runt, path):
        h0 = await self.kids[0].getLiftHints(runt, path)
        h1 = await self.kids[0].getLiftHints(runt, path)
        return h0 + h1

    async def getCondEval(self, runt):

        cond0 = await self.kids[0].getCondEval(runt)
        cond1 = await self.kids[1].getCondEval(runt)

        async def cond(node, path):

            if not await cond0(node, path):
                return False

            return await cond1(node, path)

        return cond

class NotCond(Cond):
    '''
    not <cond>
    '''

    async def getCondEval(self, runt):

        kidcond = await self.kids[0].getCondEval(runt)

        async def cond(node, path):
            return not await kidcond(node, path)

        return cond

class TagCond(Cond):
    '''
    #foo.bar
    '''
    async def getLiftHints(self, runt, path):

        kid = self.kids[0]

        if not isinstance(kid, TagMatch):
            # TODO:  we might hint based on variable value
            return []

        if not kid.isconst or kid.hasglob():
            return []

        return (
            ('tag', {'name': await kid.compute(None, None)}),
        )

    async def getCondEval(self, runt):

        assert len(self.kids) == 1

        # kid is a non-runtsafe VarValue: dynamically evaluate value of variable for each node
        async def cond(node, path):
            name = await self.kids[0].compute(runt, path)
            if name == '*':
                return bool(node.getTagNames())

            if '*' in name:
                reobj = s_cache.getTagGlobRegx(name)
                return any(reobj.fullmatch(p) for p in node.getTagNames())

            return node.getTag(name) is not None

        return cond

class HasRelPropCond(Cond):

    async def getCondEval(self, runt):

        relprop = self.kids[0]
        assert isinstance(relprop, RelProp)

        if relprop.isconst:
            name = await relprop.compute(runt, None)

            async def cond(node, path):
                return await self.hasProp(node, runt, name)

            return cond

        # relprop name itself is variable, so dynamically compute

        async def cond(node, path):
            name = await relprop.compute(runt, path)
            return await self.hasProp(node, runt, name)

        return cond

    async def hasProp(self, node, runt, name):

        ispiv = name.find('::') != -1
        if not ispiv:
            return node.has(name)

        # handle implicit pivot properties
        names = name.split('::')

        imax = len(names) - 1
        for i, part in enumerate(names):

            valu = node.get(part)
            if valu is None:
                return False

            if i >= imax:
                return True

            prop = node.form.props.get(part)
            if prop is None:
                mesg = f'No property named {node.form.name}:{part}'
                exc = s_exc.NoSuchProp(mesg=mesg, name=part, form=node.form.name)
                raise self.kids[0].addExcInfo(exc)

            form = runt.model.forms.get(prop.type.name)
            if form is None:
                mesg = f'No form {prop.type.name}'
                exc = s_exc.NoSuchForm.init(prop.type.name)
                raise self.kids[0].addExcInfo(exc)

            node = await runt.snap.getNodeByNdef((form.name, valu))
            if node is None:
                return False

    async def getLiftHints(self, runt, path):

        relprop = self.kids[0]

        name = await relprop.compute(runt, path)
        ispiv = name.find('::') != -1
        if ispiv:
            return (
                ('relprop', {'name': name.split('::')[0]}),
            )

        hint = {
            'name': name,
            'univ': isinstance(relprop, UnivProp),
        }

        return (
            ('relprop', hint),
        )

class HasTagPropCond(Cond):

    async def getCondEval(self, runt):

        async def cond(node, path):
            tag = await self.kids[0].compute(runt, path)
            name = await self.kids[1].compute(runt, path)

            if tag == '*':
                tagprops = node._getTagPropsDict()
                return any(name in props for props in tagprops.values())

            if '*' in tag:
                reobj = s_cache.getTagGlobRegx(tag)
                tagprops = node._getTagPropsDict()
                for tagname, props in tagprops.items():
                    if reobj.fullmatch(tagname) and name in props:
                        return True

            return node.hasTagProp(tag, name)

        return cond

class HasAbsPropCond(Cond):

    async def getCondEval(self, runt):

        name = await self.kids[0].compute(runt, None)

        prop = runt.model.props.get(name)
        if prop is None:
            mesg = f'No property named {name}.'
            raise self.kids[0].addExcInfo(s_exc.NoSuchProp(mesg=mesg, name=name))

        if prop.isform:

            async def cond(node, path):
                return node.form.name == prop.name

            return cond

        async def cond(node, path):

            if node.form.name != prop.form.name:
                return False

            return node.has(prop.name)

        return cond

class ArrayCond(Cond):

    async def getCondEval(self, runt):

        name = await self.kids[0].compute(runt, None)
        cmpr = await self.kids[1].compute(runt, None)

        async def cond(node, path):

            prop = node.form.props.get(name)
            if prop is None:
                mesg = f'No property named {name}.'
                raise self.kids[0].addExcInfo(s_exc.NoSuchProp(mesg=mesg, name=name))

            if not prop.type.isarray:
                mesg = f'Array filter syntax is invalid for non-array prop {name}.'
                raise self.kids[1].addExcInfo(s_exc.BadCmprType(mesg=mesg))

            ctor = prop.type.arraytype.getCmprCtor(cmpr)

            items = node.get(name)
            if items is None:
                return False

            val2 = await self.kids[2].compute(runt, path)
            for item in items:
                if ctor(val2)(item):
                    return True

            return False

        return cond

class AbsPropCond(Cond):

    async def getCondEval(self, runt):

        name = await self.kids[0].compute(runt, None)
        cmpr = await self.kids[1].compute(runt, None)

        prop = runt.model.props.get(name)
        if prop is None:
            mesg = f'No property named {name}.'
            raise self.kids[0].addExcInfo(s_exc.NoSuchProp(mesg=mesg, name=name))

        ctor = prop.type.getCmprCtor(cmpr)
        if ctor is None:
            raise self.kids[1].addExcInfo(s_exc.NoSuchCmpr(cmpr=cmpr, name=prop.type.name))

        if prop.isform:

            async def cond(node, path):

                if node.ndef[0] != name:
                    return False

                val1 = node.ndef[1]
                val2 = await self.kids[2].compute(runt, path)

                return ctor(val2)(val1)

            return cond

        async def cond(node, path):
            val1 = node.get(prop.name)
            if val1 is None:
                return False

            val2 = await self.kids[2].compute(runt, path)
            return ctor(val2)(val1)

        return cond

class TagValuCond(Cond):

    async def getCondEval(self, runt):

        lnode, cnode, rnode = self.kids

        ival = runt.model.type('ival')

        cmpr = await cnode.compute(runt, None)
        cmprctor = ival.getCmprCtor(cmpr)
        if cmprctor is None:
            raise cnode.addExcInfo(s_exc.NoSuchCmpr(cmpr=cmpr, name=ival.name))

        if isinstance(lnode, VarValue) or not lnode.isconst:
            async def cond(node, path):
                name = await lnode.compute(runt, path)
                if '*' in name:
                    mesg = f'Wildcard tag names may not be used in conjunction with tag value comparison: {name}'
                    raise self.addExcInfo(s_exc.StormRuntimeError(mesg=mesg, name=name))

                valu = await rnode.compute(runt, path)
                return cmprctor(valu)(node.getTag(name))

            return cond

        name = await lnode.compute(runt, None)

        if isinstance(rnode, Const):

            valu = await rnode.compute(runt, None)

            cmpr = cmprctor(valu)

            async def cond(node, path):
                return cmpr(node.getTag(name))

            return cond

        # it's a runtime value...
        async def cond(node, path):
            valu = await self.kids[2].compute(runt, path)
            return cmprctor(valu)(node.getTag(name))

        return cond

class RelPropCond(Cond):
    '''
    (:foo:bar or .univ) <cmpr> <value>
    '''
    async def getCondEval(self, runt):

        cmpr = await self.kids[1].compute(runt, None)
        valukid = self.kids[2]

        async def cond(node, path):

            prop, valu = await self.kids[0].getPropAndValu(runt, path)
            if valu is None:
                return False

            xval = await valukid.compute(runt, path)
            if not isinstance(xval, s_node.Node):
                xval = await s_stormtypes.tostor(xval)

            ctor = prop.type.getCmprCtor(cmpr)
            if ctor is None:
                raise self.kids[1].addExcInfo(s_exc.NoSuchCmpr(cmpr=cmpr, name=prop.type.name))

            func = ctor(xval)
            return func(valu)

        return cond

    async def getLiftHints(self, runt, path):

        relprop = self.kids[0].kids[0]

        name = await relprop.compute(runt, path)
        ispiv = name.find('::') != -1
        if ispiv:
            return (
                ('relprop', {'name': name.split('::')[0]}),
            )

        hint = {
            'name': name,
            'univ': isinstance(relprop, UnivProp),
            'cmpr': await self.kids[1].compute(runt, path),
            'valu': await self.kids[2].compute(runt, path),
        }

        return (
            ('relprop', hint),
        )

class TagPropCond(Cond):

    async def getCondEval(self, runt):

        cmpr = await self.kids[2].compute(runt, None)

        async def cond(node, path):

            tag = await self.kids[0].compute(runt, path)
            name = await self.kids[1].compute(runt, path)

            if '*' in tag:
                mesg = f'Wildcard tag names may not be used in conjunction with tagprop value comparison: {tag}'
                raise self.addExcInfo(s_exc.StormRuntimeError(mesg=mesg, name=tag))

            prop = runt.model.getTagProp(name)
            if prop is None:
                mesg = f'No such tag property: {name}'
                raise self.kids[0].addExcInfo(s_exc.NoSuchTagProp(name=name, mesg=mesg))

            # TODO cache on (cmpr, valu) for perf?
            valu = await self.kids[3].compute(runt, path)

            ctor = prop.type.getCmprCtor(cmpr)
            if ctor is None:
                raise self.kids[1].addExcInfo(s_exc.NoSuchCmpr(cmpr=cmpr, name=prop.type.name))

            curv = node.getTagProp(tag, name)
            if curv is None:
                return False
            return ctor(valu)(curv)

        return cond

class FiltOper(Oper):

    async def getLiftHints(self, runt, path):

        if await self.kids[0].compute(None, None) != '+':
            return []

        return await self.kids[1].getLiftHints(runt, path)

    async def run(self, runt, genr):

        must = await self.kids[0].compute(None, None) == '+'
        cond = await self.kids[1].getCondEval(runt)

        async for node, path in genr:
            answ = await cond(node, path)
            if (must and answ) or (not must and not answ):
                yield node, path
            else:
                # all filters must sleep
                await asyncio.sleep(0)

class FiltByArray(FiltOper):
    '''
    +:foo*[^=visi]
    '''

class ArgvQuery(Value):

    runtopaque = True

    def isRuntSafe(self, runt):
        # an argv query is really just a string, so it's runtsafe.
        return True

    def validate(self, runt):
        # validation is done by the sub-runtime
        pass

    async def compute(self, runt, path):
        return self.kids[0].text

class PropValue(Value):

    def prepare(self):
        self.isconst = isinstance(self.kids[0], Const)

    def isRuntSafe(self, runt):
        return False

    def isRuntSafeAtom(self, runt):
        return False

    async def getPropAndValu(self, runt, path):

        name = await self.kids[0].compute(runt, path)

        ispiv = name.find('::') != -1
        if not ispiv:

            prop = path.node.form.props.get(name)
            if prop is None:
                mesg = f'No property named {name}.'
                raise self.kids[0].addExcInfo(s_exc.NoSuchProp(mesg=mesg,
                                                    name=name, form=path.node.form.name))

            valu = path.node.get(name)
            return prop, valu

        # handle implicit pivot properties
        names = name.split('::')

        node = path.node

        imax = len(names) - 1
        for i, name in enumerate(names):

            valu = node.get(name)
            if valu is None:
                return None, None

            prop = node.form.props.get(name)
            if prop is None:  # pragma: no cover
                mesg = f'No property named {name}.'
                raise self.kids[0].addExcInfo(s_exc.NoSuchProp(mesg=mesg,
                                                name=name, form=node.form.name))

            if i >= imax:
                return prop, valu

            form = runt.model.forms.get(prop.type.name)
            if form is None:
                raise self.addExcInfo(s_exc.NoSuchForm.init(prop.type.name))

            node = await runt.snap.getNodeByNdef((form.name, valu))
            if node is None:
                return None, None

    async def compute(self, runt, path):
        prop, valu = await self.getPropAndValu(runt, path)
        return valu

class RelPropValue(PropValue):
    pass

class UnivPropValue(PropValue):
    pass

class TagValue(Value):

    def isRuntSafe(self, runt):
        return False

    def isRuntSafeAtom(self, runt):
        return False

    async def compute(self, runt, path):
        valu = await self.kids[0].compute(runt, path)
        return path.node.getTag(valu)

class TagProp(Value):

    async def compute(self, runt, path):
        tag = await self.kids[0].compute(runt, path)
        prop = await self.kids[1].compute(runt, path)
        return (tag, prop)

class FormTagProp(Value):

    async def compute(self, runt, path):
        form = await self.kids[0].compute(runt, path)
        tag = await self.kids[1].compute(runt, path)
        prop = await self.kids[2].compute(runt, path)
        return (form, tag, prop)

class TagPropValue(Value):
    async def compute(self, runt, path):
        tag, prop = await self.kids[0].compute(runt, path)
        return path.node.getTagProp(tag, prop)

class CallArgs(Value):

    async def compute(self, runt, path):
        return [await k.compute(runt, path) for k in self.kids]

class CallKwarg(CallArgs):
    pass

class CallKwargs(CallArgs):
    pass

class VarValue(Value):

    def validate(self, runt):

        if runt.runtvars.get(self.name) is None:
            exc = s_exc.NoSuchVar(mesg=f'Missing variable: {self.name}', name=self.name)
            raise self.addExcInfo(exc)

    def prepare(self):
        assert isinstance(self.kids[0], Const)
        self.name = self.kids[0].value()

    def isRuntSafe(self, runt):
        return runt.isRuntVar(self.name)

    def isRuntSafeAtom(self, runt):
        return runt.isRuntVar(self.name)

    def hasVarName(self, name):
        return self.kids[0].value() == name

    async def compute(self, runt, path):

        if path is not None:
            valu = path.getVar(self.name, defv=s_common.novalu)
            if valu is not s_common.novalu:
                return valu

        valu = runt.getVar(self.name, defv=s_common.novalu)
        if valu is not s_common.novalu:
            return valu

        if runt.isRuntVar(self.name):
            exc = s_exc.NoSuchVar(mesg=f'Runtsafe variable used before assignment: {self.name}',
                                  name=self.name, runtsafe=True)
        else:
            exc = s_exc.NoSuchVar(mesg=f'Non-runtsafe variable used before assignment: {self.name}',
                                  name=self.name, runtsafe=False)

        raise self.addExcInfo(exc)

class VarDeref(Value):

    async def compute(self, runt, path):

        base = await self.kids[0].compute(runt, path)
        # the deref of None is always None
        if base is None:
            return None

        name = await self.kids[1].compute(runt, path)

        valu = s_stormtypes.fromprim(base, path=path)
        with s_scope.enter({'runt': runt}):
            return await valu.deref(name)

class FuncCall(Value):

    def isSafeEdit(self):
        return False

    async def compute(self, runt, path):

        func = await self.kids[0].compute(runt, path)
        if not callable(func):
            text = self.getAstText()
            styp = await s_stormtypes.totype(func, basetypes=True)
            mesg = f"'{styp}' object is not callable: {text}"
            raise self.addExcInfo(s_exc.StormRuntimeError(mesg=mesg))

        if runt.readonly and not getattr(func, '_storm_readonly', False):
            mesg = f'Function ({func.__name__}) is not marked readonly safe.'
            raise self.kids[0].addExcInfo(s_exc.IsReadOnly(mesg=mesg))

        argv = await self.kids[1].compute(runt, path)
        kwargs = {k: v for (k, v) in await self.kids[2].compute(runt, path)}

        with s_scope.enter({'runt': runt}):
            retn = func(*argv, **kwargs)
            if s_coro.iscoro(retn):
                return await retn
            return retn

class DollarExpr(Value):
    '''
    Top level node for $(...) expressions
    '''
    async def compute(self, runt, path):
        return await self.kids[0].compute(runt, path)

async def expr_add(x, y):
    return await tonumber(x) + await tonumber(y)

async def expr_sub(x, y):
    return await tonumber(x) - await tonumber(y)

async def expr_mod(x, y):
    return await tonumber(x) % await tonumber(y)

async def expr_mul(x, y):
    return await tonumber(x) * await tonumber(y)

async def expr_div(x, y):
    x = await tonumber(x)
    y = await tonumber(y)
    if isinstance(x, int) and isinstance(y, int):
        return x // y
    return x / y

async def expr_pow(x, y):
    return await tonumber(x) ** await tonumber(y)

async def expr_eq(x, y):
    return await tocmprvalu(x) == await tocmprvalu(y)

async def expr_ne(x, y):
    return await tocmprvalu(x) != await tocmprvalu(y)

async def expr_gt(x, y):
    return await tonumber(x) > await tonumber(y)

async def expr_lt(x, y):
    return await tonumber(x) < await tonumber(y)

async def expr_ge(x, y):
    return await tonumber(x) >= await tonumber(y)

async def expr_le(x, y):
    return await tonumber(x) <= await tonumber(y)

async def expr_prefix(x, y):
    x, y = await tostr(x), await tostr(y)
    return x.startswith(y)

async def expr_re(x, y):
    if regex.search(await tostr(y), await tostr(x), flags=regex.I):
        return True
    return False

_ExprFuncMap = {
    '+': expr_add,
    '-': expr_sub,
    '%': expr_mod,
    '*': expr_mul,
    '/': expr_div,
    '**': expr_pow,
    '=': expr_eq,
    '!=': expr_ne,
    '~=': expr_re,
    '>': expr_gt,
    '<': expr_lt,
    '>=': expr_ge,
    '<=': expr_le,
    '^=': expr_prefix,
}

async def expr_not(x):
    return not await tobool(x)

async def expr_neg(x):
    return await tonumber(x) * -1

_UnaryExprFuncMap = {
    '-': expr_neg,
    'not': expr_not,
}

class UnaryExprNode(Value):
    '''
    A unary (i.e. single-argument) expression node
    '''
    def prepare(self):
        assert len(self.kids) == 2
        assert isinstance(self.kids[0], Const)

        oper = self.kids[0].value()
        self._operfunc = _UnaryExprFuncMap[oper]

    async def compute(self, runt, path):
        return await self._operfunc(await self.kids[1].compute(runt, path))

class ExprNode(Value):
    '''
    A binary (i.e. two argument) expression node
    '''
    def prepare(self):

        assert len(self.kids) == 3
        assert isinstance(self.kids[1], Const)

        oper = self.kids[1].value()
        self._operfunc = _ExprFuncMap[oper]

    async def compute(self, runt, path):
        parm1 = await self.kids[0].compute(runt, path)
        parm2 = await self.kids[2].compute(runt, path)
        try:
            return await self._operfunc(parm1, parm2)
        except ZeroDivisionError:
            exc = s_exc.StormRuntimeError(mesg='Cannot divide by zero')
            raise self.kids[2].addExcInfo(exc)
        except decimal.InvalidOperation:
            exc = s_exc.StormRuntimeError(mesg='Invalid operation on a Number')
            raise self.addExcInfo(exc)

class ExprOrNode(Value):
    async def compute(self, runt, path):
        parm1 = await self.kids[0].compute(runt, path)
        if await tobool(parm1):
            return True
        parm2 = await self.kids[2].compute(runt, path)
        return await tobool(parm2)

class ExprAndNode(Value):
    async def compute(self, runt, path):
        parm1 = await self.kids[0].compute(runt, path)
        if not await tobool(parm1):
            return False
        parm2 = await self.kids[2].compute(runt, path)
        return await tobool(parm2)

class TagName(Value):

    def prepare(self):
        self.isconst = not self.kids or all(isinstance(k, Const) for k in self.kids)
        if self.isconst and self.kids:
            self.constval = '.'.join([k.value() for k in self.kids])
        else:
            self.constval = None

    async def compute(self, runt, path):

        if self.isconst:
            return self.constval

        if not isinstance(self.kids[0], Const):
            valu = await self.kids[0].compute(runt, path)
            valu = await s_stormtypes.toprim(valu)

            if not isinstance(valu, str):
                mesg = 'Invalid value type for tag name, tag names must be strings.'
                raise s_exc.BadTypeValu(mesg=mesg)

            normtupl = await runt.snap.getTagNorm(valu)
            return normtupl[0]

        vals = []
        for kid in self.kids:
            part = await kid.compute(runt, path)
            if part is None:
                mesg = f'Null value from var ${kid.name} is not allowed in tag names.'
                raise kid.addExcInfo(s_exc.BadTypeValu(mesg=mesg))

            part = await tostr(part)
            partnorm = await runt.snap.getTagNorm(part)
            vals.append(partnorm[0])

        return '.'.join(vals)

    async def computeTagArray(self, runt, path, excignore=()):

        if self.isconst:
            return (self.constval,)

        if not isinstance(self.kids[0], Const):
            tags = []
            vals = await self.kids[0].compute(runt, path)
            vals = await s_stormtypes.toprim(vals)

            if not isinstance(vals, (tuple, list, set)):
                vals = (vals,)

            for valu in vals:
                try:
                    if not isinstance(valu, str):
                        mesg = 'Invalid value type for tag name, tag names must be strings.'
                        raise s_exc.BadTypeValu(mesg=mesg)

                    normtupl = await runt.snap.getTagNorm(valu)
                    if normtupl is None:
                        continue

                    tags.append(normtupl[0])
                except excignore:
                    pass
            return tags

        vals = []
        for kid in self.kids:
            part = await kid.compute(runt, path)
            if part is None:
                mesg = f'Null value from var ${kid.name} is not allowed in tag names.'
                raise kid.addExcInfo(s_exc.BadTypeValu(mesg=mesg))

            part = await tostr(part)
            partnorm = await runt.snap.getTagNorm(part)
            vals.append(partnorm[0])

        return ('.'.join(vals),)

class TagMatch(TagName):
    '''
    Like TagName, but can have asterisks
    '''
    def hasglob(self):
        assert self.kids
        # TODO support vars with asterisks?
        return any('*' in kid.valu for kid in self.kids if isinstance(kid, Const))

    async def compute(self, runt, path):

        if self.isconst:
            return self.constval

        if not isinstance(self.kids[0], Const):
            valu = await self.kids[0].compute(runt, path)
            valu = await s_stormtypes.toprim(valu)

            if not isinstance(valu, str):
                mesg = 'Invalid value type for tag name, tag names must be strings.'
                raise s_exc.BadTypeValu(mesg=mesg)

            return valu

        vals = []
        for kid in self.kids:
            part = await kid.compute(runt, path)
            if part is None:
                mesg = f'Null value from var ${kid.name} is not allowed in tag names.'
                raise s_exc.BadTypeValu(mesg=mesg)

            vals.append(await tostr(part))

        return '.'.join(vals)

class Const(Value):

    def __init__(self, astinfo, valu, kids=()):
        Value.__init__(self, astinfo, kids=kids)
        self.valu = valu

    def repr(self):
        return f'{self.__class__.__name__}: {self.valu}'

    def isRuntSafe(self, runt):
        return True

    def value(self):
        return self.valu

    async def compute(self, runt, path):
        return self.valu

class ExprDict(Value):

    def prepare(self):
        self.const = None
        if all(isinstance(k, Const) for k in self.kids):
            valu = {}
            for i in range(0, len(self.kids), 2):
                valu[self.kids[i].value()] = self.kids[i + 1].value()
            self.const = s_msgpack.en(valu)

    async def compute(self, runt, path):

        if self.const is not None:
            return s_stormtypes.Dict(s_msgpack.un(self.const))

        valu = {}
        for i in range(0, len(self.kids), 2):

            key = await self.kids[i].compute(runt, path)

            if s_stormtypes.ismutable(key):
                key = await s_stormtypes.torepr(key)
                raise s_exc.BadArg(mesg='Mutable values are not allowed as dictionary keys', name=key)

            key = await toprim(key)

            valu[key] = await self.kids[i + 1].compute(runt, path)

        return s_stormtypes.Dict(valu)

class ExprList(Value):

    def prepare(self):
        self.const = None
        if all(isinstance(k, Const) for k in self.kids):
            self.const = s_msgpack.en([k.value() for k in self.kids])

    async def compute(self, runt, path):
        if self.const is not None:
            return s_stormtypes.List(list(s_msgpack.un(self.const)))
        return s_stormtypes.List([await v.compute(runt, path) for v in self.kids])

class FormatString(Value):

    def prepare(self):
        self.isconst = not self.kids or (len(self.kids) == 1 and isinstance(self.kids[0], Const))
        self.constval = self.kids[0].value() if self.isconst and self.kids else ''

    async def compute(self, runt, path):
        if self.isconst:
            return self.constval
        reprs = [await s_stormtypes.torepr(await k.compute(runt, path), usestr=True) for k in self.kids]
        return ''.join(reprs)

class VarList(Const):
    pass

class Cmpr(Const):
    pass

class Bool(Const):
    pass

class EmbedQuery(Const):

<<<<<<< HEAD
    def isSafeEdit(self):
        return False
=======
    runtopaque = True
>>>>>>> d112e06c

    def validate(self, runt):
        # var scope validation occurs in the sub-runtime
        pass

    def hasVarName(self, name):
        # similar to above, the sub-runtime handles var scoping
        return False

    def getRuntVars(self, runt):
        if 0:
            yield

    async def compute(self, runt, path):

        varz = {}
        varz.update(runt.vars)

        if path is not None:
            varz.update(path.vars)

        return s_stormtypes.Query(self.valu, varz, runt, path=path)

class List(Value):

    def repr(self):
        return 'List: %s' % self.kids

    async def compute(self, runt, path):
        return [await k.compute(runt, path) for k in self.kids]

class PropName(Value):

    def prepare(self):
        self.isconst = isinstance(self.kids[0], Const)

    async def compute(self, runt, path):
        return await self.kids[0].compute(runt, path)

class FormName(Value):

    async def compute(self, runt, path):
        return await self.kids[0].compute(runt, path)

class RelProp(PropName):
    pass

class UnivProp(RelProp):
    async def compute(self, runt, path):
        valu = await self.kids[0].compute(runt, path)
        if self.isconst:
            return valu
        return '.' + valu

class AbsProp(Const):
    pass

class Edit(Oper):

    def optimize(self):

        if self.optimized:
            return

        self.gops = [self]
        self.optimized = True
        [k.optimize() for k in self.kids]

        # TODO: add deletes to protonode so we can eat those too
        if isinstance(self, (EditNodeAdd, EditParens)) or not self.isSafeEdit():
            return

        offs = self.pindex + 1
        while offs < len(self.parent.kids):
            kid = self.parent.kids[offs]
            if not isinstance(kid, Edit) or isinstance(kid, (EditNodeAdd, EditParens)) or not kid.isSafeEdit():
                break
            self.gops.append(self.parent.kids.pop(offs))

        if len(self.gops) > 1:
            for oper in self.iterright():
                oper.pindex = offs
                offs += 1

    async def run(self, runt, genr):

        if runt.readonly:
            mesg = 'Storm runtime is in readonly mode, cannot create or edit nodes and other graph data.'
            raise s_exc.IsReadOnly(mesg=mesg)

        if len(self.gops) > 1:
            async for node, path in genr:
                if not node.form.isrunt:
                    async with runt.snap.getNodeEditor(node) as pnode:
                        path.node = pnode
                        for gopr in self.gops:
                            pnode, path = await gopr.runEdit(runt, pnode, path)
                            await asyncio.sleep(0)

                    path.node = node

                    yield node, path
                    await asyncio.sleep(0)
                else:
                    for gopr in self.gops:
                        node, path = await gopr.runEdit(runt, node, path)
                        await asyncio.sleep(0)

                    yield node, path
                    await asyncio.sleep(0)

        else:
            async for node, path in genr:
                yield await self.runEdit(runt, node, path)
                await asyncio.sleep(0)

class EditParens(Edit):

    async def run(self, runt, genr):

        if runt.readonly:
            mesg = 'Storm runtime is in readonly mode, cannot create or edit nodes and other graph data.'
            raise self.addExcInfo(s_exc.IsReadOnly(mesg=mesg))

        nodeadd = self.kids[0]
        assert isinstance(nodeadd, EditNodeAdd)

        formname = await nodeadd.kids[0].compute(runt, None)

        runt.layerConfirm(('node', 'add', formname))

        # create an isolated generator for the add vs edit
        if nodeadd.isRuntSafe(runt):

            # Luke, let the (node,path) tuples flow through you
            async for item in genr:
                yield item

            # isolated runtime stack...
            genr = s_common.agen()
            for oper in self.kids:
                genr = oper.run(runt, genr)

            async for item in genr:
                yield item

        else:

            # do a little genr-jig.
            async for node, path in genr:

                formname = await nodeadd.kids[0].compute(runt, path)
                form = runt.model.form(formname)

                yield node, path

                async def editgenr():
                    async for item in nodeadd.addFromPath(form, runt, path):
                        yield item

                fullgenr = editgenr()
                for oper in self.kids[1:]:
                    fullgenr = oper.run(runt, fullgenr)

                async for item in fullgenr:
                    yield item

class EditNodeAdd(Edit):

    def prepare(self):

        assert isinstance(self.kids[0], FormName)
        assert isinstance(self.kids[1], Const)

        self.oper = self.kids[1].value()
        self.excignore = (s_exc.BadTypeValu, ) if self.oper == '?=' else ()

    async def addFromPath(self, form, runt, path):
        '''
        Add a node using the context from path.

        NOTE: CALLER MUST CHECK PERMS
        '''
        vals = await self.kids[2].compute(runt, path)

        try:
            if isinstance(form.type, s_types.Guid):
                vals = await s_stormtypes.toprim(vals)

            for valu in form.type.getTypeVals(vals):
                try:
                    newn = await runt.snap.addNode(form.name, valu)
                except self.excignore:
                    pass
                else:
                    yield newn, runt.initPath(newn)
        except self.excignore:
            await asyncio.sleep(0)

    async def run(self, runt, genr):

        # the behavior here is a bit complicated...

        # single value add (runtime computed per node )
        # In the cases below, $hehe is input to the storm runtime vars.
        # case 1: [ foo:bar="lols" ]
        # case 2: [ foo:bar=$hehe ]
        # case 2: [ foo:bar=$lib.func(20, $hehe) ]
        # case 3: ($foo, $bar) = $hehe [ foo:bar=($foo, $bar) ]

        # iterative add ( node add is executed once per inbound node )
        # case 1: <query> [ foo:bar=(:baz, 20) ]
        # case 2: <query> [ foo:bar=($node, 20) ]
        # case 2: <query> $blah=:baz [ foo:bar=($blah, 20) ]

        if runt.readonly:
            mesg = 'Storm runtime is in readonly mode, cannot create or edit nodes and other graph data.'
            raise self.addExcInfo(s_exc.IsReadOnly(mesg=mesg))

        runtsafe = self.isRuntSafe(runt)

        async def feedfunc():

            if not runtsafe:

                first = True
                async for node, path in genr:

                    # must reach back first to trigger sudo / etc
                    formname = await self.kids[0].compute(runt, path)
                    runt.layerConfirm(('node', 'add', formname))

                    form = runt.model.form(formname)
                    if form is None:
                        raise self.kids[0].addExcInfo(s_exc.NoSuchForm.init(formname))

                    # must use/resolve all variables from path before yield
                    async for item in self.addFromPath(form, runt, path):
                        yield item

                    yield node, path
                    await asyncio.sleep(0)

            else:

                formname = await self.kids[0].compute(runt, None)
                runt.layerConfirm(('node', 'add', formname))

                form = runt.model.form(formname)
                if form is None:
                    raise self.kids[0].addExcInfo(s_exc.NoSuchForm.init(formname))

                valu = await self.kids[2].compute(runt, None)
                valu = await s_stormtypes.tostor(valu)

                try:
                    for valu in form.type.getTypeVals(valu):
                        try:
                            node = await runt.snap.addNode(formname, valu)
                        except self.excignore:
                            continue

                        yield node, runt.initPath(node)
                        await asyncio.sleep(0)
                except self.excignore:
                    await asyncio.sleep(0)

        if runtsafe:
            async for node, path in genr:
                yield node, path

        async with contextlib.aclosing(s_base.schedGenr(feedfunc())) as agen:
            async for item in agen:
                yield item

class EditPropSet(Edit):

    def prepare(self):

<<<<<<< HEAD
        self.oper = self.kids[1].value()
        self.excignore = (s_exc.BadTypeValu,) if self.oper in ('?=', '?+=', '?-=') else ()
=======
        if runt.readonly:
            mesg = 'Storm runtime is in readonly mode, cannot create or edit nodes and other graph data.'
            raise self.addExcInfo(s_exc.IsReadOnly(mesg=mesg))
>>>>>>> d112e06c

        self.isadd = self.oper in ('+=', '?+=')
        self.issub = self.oper in ('-=', '?-=')

    async def runEdit(self, runt, node, path):

        expand = True
        name = await self.kids[0].compute(runt, path)

        prop = node.form.props.get(name)
        if prop is None:
            mesg = f'No property named {name}.'
            raise s_exc.NoSuchProp(mesg=mesg, name=name, form=node.form.name)

        if not node.form.isrunt:
            # runt node property permissions are enforced by the callback
            runt.layerConfirm(('node', 'prop', 'set', prop.full))

<<<<<<< HEAD
        isarray = isinstance(prop.type, s_types.Array)
=======
            prop = node.form.props.get(name)
            if prop is None:
                mesg = f'No property named {name} on form {node.form.name}.'
                exc = s_exc.NoSuchProp(mesg=mesg, name=name, form=node.form.name)
                raise self.kids[0].addExcInfo(exc)
>>>>>>> d112e06c

        try:
            if isarray and isinstance(self.kids[2], SubQuery):
                valu = await self.kids[2].compute_array(runt, path)
                expand = False

            else:
                valu = await self.kids[2].compute(runt, path)

            valu = await s_stormtypes.tostor(valu)

            if self.isadd or self.issub:

                if not isarray:
                    mesg = f'Property set using ({self.oper}) is only valid on arrays.'
                    raise s_exc.StormRuntimeError(mesg)

                arry = node.get(name)
                if arry is None:
                    arry = ()

<<<<<<< HEAD
                # make arry mutable
                arry = list(arry)
=======
                    if not isarray:
                        mesg = f'Property set using ({oper}) is only valid on arrays.'
                        exc = s_exc.StormRuntimeError(mesg)
                        raise self.kids[0].addExcInfo(exc)
>>>>>>> d112e06c

                if expand:
                    valu = (valu,)

                if self.isadd:
                    arry.extend(valu)

                else:
                    assert self.issub
                    # we cant remove something we cant norm...
                    # but that also means it can't be in the array so...
                    for v in valu:
                        norm, info = prop.type.arraytype.norm(v)
                        try:
                            arry.remove(norm)
                        except ValueError:
                            pass

                valu = arry

            if isinstance(prop.type, s_types.Ival):
                oldv = node.get(name)
                if oldv is not None:
                    valu, _ = prop.type.norm(valu)
                    valu = prop.type.merge(oldv, valu)

            await node.set(name, valu)

        except self.excignore:
            pass

        return node, path

class EditPropDel(Edit):

    async def runEdit(self, runt, node, path):

<<<<<<< HEAD
        name = await self.kids[0].compute(runt, path)
=======
        if runt.readonly:
            mesg = 'Storm runtime is in readonly mode, cannot create or edit nodes and other graph data.'
            raise self.addExcInfo(s_exc.IsReadOnly(mesg=mesg))
>>>>>>> d112e06c

        prop = node.form.props.get(name)
        if prop is None:
            mesg = f'No property named {name}.'
            raise s_exc.NoSuchProp(mesg=mesg, name=name, form=node.form.name)

<<<<<<< HEAD
        runt.layerConfirm(('node', 'prop', 'del', prop.full))
=======
            prop = node.form.props.get(name)
            if prop is None:
                mesg = f'No property named {name}.'
                exc = s_exc.NoSuchProp(mesg=mesg, name=name, form=node.form.name)
                raise self.kids[0].addExcInfo(exc)
>>>>>>> d112e06c

        await node.pop(name)

        return node, path

class EditUnivDel(Edit):

    def prepare(self):

        self.univprop = self.kids[0]
        assert isinstance(self.univprop, UnivProp)

        if self.univprop.isconst:
            self.validname = None

<<<<<<< HEAD
    async def runEdit(self, runt, node, path):
=======
        if runt.readonly:
            mesg = 'Storm runtime is in readonly mode, cannot create or edit nodes and other graph data.'
            raise self.addExcInfo(s_exc.IsReadOnly(mesg=mesg))
>>>>>>> d112e06c

        name = await self.univprop.compute(runt, path)

        if not self.univprop.isconst:
            univ = runt.model.props.get(name)
            if univ is None:
                mesg = f'No property named {name}.'
                exc = s_exc.NoSuchProp(mesg=mesg, name=name)
                raise self.kids[0].addExcInfo(exc)

            runt.layerConfirm(('node', 'prop', 'del', name))
        else:
            if self.validname is None:
                univ = runt.model.props.get(name)
                if univ is None:
                    mesg = f'No property named {name}.'
                    exc = s_exc.NoSuchProp(mesg=mesg, name=name)
                    raise self.kids[0].addExcInfo(exc)

                runt.layerConfirm(('node', 'prop', 'del', name))
                self.validname = True

        await node.pop(name)

        return node, path

class N1Walk(Oper):

    async def walkNodeEdges(self, runt, node, verb=None):
        async for _, nid in node.iterEdgesN1(verb=verb):
            walknode = await runt.snap.getNodeByNid(nid)
            if walknode is not None:
                yield walknode

    async def run(self, runt, genr):

        cmpr = None
        if len(self.kids) == 4:
            cmpr = await self.kids[2].compute(runt, None)

        async def destfilt(destforms, node, path):

            if not isinstance(destforms, (tuple, list)):
                destforms = (destforms, )

            for destform in destforms:

                if destform == '*':
                    if cmpr is not None:
                        mesg = 'Wild card walk operations do not support comparison.'
                        raise self.addExcInfo(s_exc.StormRuntimeError(mesg=mesg))
                    return True

                prop = runt.model.prop(destform)
                if prop is None:
                    mesg = f'walk operation expects dest to be a prop got: {destform!r}'
                    raise self.addExcInfo(s_exc.StormRuntimeError(mesg=mesg))

                if prop.form.full != node.form.full:
                    continue

                if cmpr is None:

                    if prop.isform:
                        return True

                    if node.get(prop.name) is not None:
                        return True

                    return False

                if prop.isform:
                    nodevalu = node.ndef[1]
                else:
                    nodevalu = node.get(prop.name)

                cmprvalu = await self.kids[3].compute(runt, path)

                if prop.type.cmpr(nodevalu, cmpr, cmprvalu):
                    return True

            return False

        async for node, path in genr:

            verbs = await self.kids[0].compute(runt, path)
            verbs = await s_stormtypes.toprim(verbs)

            dest = await self.kids[1].compute(runt, path)
            dest = await s_stormtypes.toprim(dest)

            if not isinstance(verbs, (str, list, tuple)):
                mesg = f'walk operation expected a string or list.  got: {verbs!r}.'
                raise self.kids[0].addExcInfo(s_exc.StormRuntimeError(mesg=mesg))

            if isinstance(verbs, str):
                verbs = (verbs,)

            for verb in verbs:

                verb = await s_stormtypes.tostr(verb)

                if verb == '*':
                    verb = None

                async for walknode in self.walkNodeEdges(runt, node, verb=verb):

                    if not await destfilt(dest, walknode, path):
                        await asyncio.sleep(0)
                        continue

                    yield walknode, path.fork(walknode)

class N2Walk(N1Walk):

    async def walkNodeEdges(self, runt, node, verb=None):
        async for _, nid in node.iterEdgesN2(verb=verb):
            walknode = await runt.snap.getNodeByNid(nid)
            if walknode is not None:
                yield walknode

class EditEdgeAdd(Edit):

    def __init__(self, astinfo, kids=(), n2=False):
        Edit.__init__(self, astinfo, kids=kids)
        self.n2 = n2

<<<<<<< HEAD
    def prepare(self):
=======
    async def run(self, runt, genr):

        if runt.readonly:
            mesg = 'Storm runtime is in readonly mode, cannot create or edit nodes and other graph data.'
            raise self.addExcInfo(s_exc.IsReadOnly(mesg=mesg))
>>>>>>> d112e06c

        # SubQuery -> Query
        self.query = self.kids[1].kids[0]

        hits = set()

        def allowed(runt, x):
            if x in hits:
                return

            runt.layerConfirm(('node', 'edge', 'add', x))
            hits.add(x)

        self.allowed = allowed

<<<<<<< HEAD
    async def runEdit(self, runt, node, path):
=======
            if node.form.isrunt:
                mesg = f'Edges cannot be used with runt nodes: {node.form.full}'
                raise self.addExcInfo(s_exc.IsRuntForm(mesg=mesg, form=node.form.full))
>>>>>>> d112e06c

        if node.form.isrunt:
            mesg = f'Edges cannot be used with runt nodes: {node.form.full}'
            raise s_exc.IsRuntForm(mesg=mesg, form=node.form.full)

        iden = node.iden()
        verb = await tostr(await self.kids[0].compute(runt, path))

<<<<<<< HEAD
        self.allowed(runt, verb)

        opts = {'vars': path.vars.copy()}
        async with runt.getSubRuntime(self.query, opts=opts) as subr:
            async for subn, subp in subr.execute():
                if subn.form.isrunt:
                    mesg = f'Edges cannot be used with runt nodes: {node.form.full}'
                    raise s_exc.IsRuntForm(mesg=mesg, form=subn.form.full)
=======
            opts = {'vars': path.vars.copy()}
            async with runt.getSubRuntime(query, opts=opts) as subr:

                if self.n2:
                    async for subn, subp in subr.execute():
                        if subn.form.isrunt:
                            mesg = f'Edges cannot be used with runt nodes: {subn.form.full}'
                            raise self.addExcInfo(s_exc.IsRuntForm(mesg=mesg, form=subn.form.full))

                        await subn.addEdge(verb, iden)

                else:
                    async with node.snap.getEditor() as editor:
                        proto = editor.loadNode(node)

                        async for subn, subp in subr.execute():
                            if subn.form.isrunt:
                                mesg = f'Edges cannot be used with runt nodes: {subn.form.full}'
                                raise self.addExcInfo(s_exc.IsRuntForm(mesg=mesg, form=subn.form.full))

                            await proto.addEdge(verb, subn.iden())
                            await asyncio.sleep(0)

                            if len(proto.edges) >= 1000:
                                nodeedits = editor.getNodeEdits()
                                if nodeedits:
                                    await node.snap.saveNodeEdits(nodeedits)
                                proto.edges.clear()
>>>>>>> d112e06c

                if self.n2:
                    await subn.addEdge(verb, iden)
                else:
                    await node.addEdge(verb, subn.iden())

        return node, path

class EditEdgeDel(Edit):

    def __init__(self, astinfo, kids=(), n2=False):
        Edit.__init__(self, astinfo, kids=kids)
        self.n2 = n2

<<<<<<< HEAD
    def prepare(self):
=======
    async def run(self, runt, genr):

        if runt.readonly:
            mesg = 'Storm runtime is in readonly mode, cannot create or edit nodes and other graph data.'
            raise self.addExcInfo(s_exc.IsReadOnly(mesg=mesg))
>>>>>>> d112e06c

        # SubQuery -> Query
        self.query = self.kids[1].kids[0]

        hits = set()

        def allowed(runt, x):
            if x in hits:
                return

            runt.layerConfirm(('node', 'edge', 'del', x))
            hits.add(x)

        self.allowed = allowed

<<<<<<< HEAD
    async def runEdit(self, runt, node, path):
=======
            if node.form.isrunt:
                mesg = f'Edges cannot be used with runt nodes: {node.form.full}'
                raise self.addExcInfo(s_exc.IsRuntForm(mesg=mesg, form=node.form.full))

            iden = node.iden()
            verb = await tostr(await self.kids[0].compute(runt, path))
>>>>>>> d112e06c

        iden = node.iden()
        verb = await self.kids[0].compute(runt, path)
        # TODO this will need a toprim once Str is in play

<<<<<<< HEAD
        self.allowed(runt, verb)
=======
            opts = {'vars': path.vars.copy()}
            async with runt.getSubRuntime(query, opts=opts) as subr:
                if self.n2:
                    async for subn, subp in subr.execute():
                        if subn.form.isrunt:
                            mesg = f'Edges cannot be used with runt nodes: {subn.form.full}'
                            raise self.addExcInfo(s_exc.IsRuntForm(mesg=mesg, form=subn.form.full))
                        await subn.delEdge(verb, iden)

                else:
                    async with node.snap.getEditor() as editor:
                        proto = editor.loadNode(node)

                        async for subn, subp in subr.execute():
                            if subn.form.isrunt:
                                mesg = f'Edges cannot be used with runt nodes: {subn.form.full}'
                                raise self.addExcInfo(s_exc.IsRuntForm(mesg=mesg, form=subn.form.full))

                            await proto.delEdge(verb, subn.iden())
                            await asyncio.sleep(0)

                            if len(proto.edgedels) >= 1000:
                                nodeedits = editor.getNodeEdits()
                                if nodeedits:
                                    await node.snap.saveNodeEdits(nodeedits)
                                proto.edgedels.clear()
>>>>>>> d112e06c

        opts = {'vars': path.vars.copy()}
        async with runt.getSubRuntime(self.query, opts=opts) as subr:
            async for subn, subp in subr.execute():
                if self.n2:
                    await subn.delEdge(verb, iden)
                else:
                    await node.delEdge(verb, subn.iden())

        return node, path

class EditTagAdd(Edit):

<<<<<<< HEAD
    def prepare(self):
=======
        if runt.readonly:
            mesg = 'Storm runtime is in readonly mode, cannot create or edit nodes and other graph data.'
            raise self.addExcInfo(s_exc.IsReadOnly(mesg=mesg))
>>>>>>> d112e06c

        if len(self.kids) > 1 and isinstance(self.kids[0], Const) and self.kids[0].value() == '?':
            self.oper_offset = 1
        else:
            self.oper_offset = 0

        self.excignore = (s_exc.BadTypeValu,) if self.oper_offset == 1 else ()

        self.hasval = len(self.kids) > 2 + self.oper_offset

    async def runEdit(self, runt, node, path):

<<<<<<< HEAD
        valu = (None, None)

        try:
            names = await self.kids[self.oper_offset].compute(runt, path)
            names = await s_stormtypes.toprim(names)
        except self.excignore:
            return node, path

        if not isinstance(names, tuple):
            names = (names,)

        for name in names:

            try:
                if name is None:
                    raise s_exc.BadTypeValu(mesg='Null tag names are not allowed.')

                normtupl = await runt.snap.getTagNorm(name)
                if normtupl is None:
                    continue
=======
        async for node, path in genr:

            try:
                names = await self.kids[oper_offset].computeTagArray(runt, path, excignore=excignore)
            except excignore:
                yield node, path
                await asyncio.sleep(0)
                continue

            for name in names:

                try:
                    parts = name.split('.')
>>>>>>> d112e06c

                name, info = normtupl
                parts = name.split('.')

                runt.layerConfirm(('node', 'tag', 'add', *parts))

                if self.hasval:
                    valu = await self.kids[2 + self.oper_offset].compute(runt, path)
                    valu = await s_stormtypes.toprim(valu)
                await node.addTag(name, valu=valu)
            except self.excignore:
                pass

        return node, path

class EditTagDel(Edit):

    async def runEdit(self, runt, node, path):

<<<<<<< HEAD
        names = await self.kids[0].compute(runt, path)
        names = await s_stormtypes.toprim(names)

        if not isinstance(names, tuple):
            names = (names,)
=======
        if runt.readonly:
            mesg = 'Storm runtime is in readonly mode, cannot create or edit nodes and other graph data.'
            raise self.addExcInfo(s_exc.IsReadOnly(mesg=mesg))

        async for node, path in genr:

            names = await self.kids[0].computeTagArray(runt, path, excignore=(s_exc.BadTypeValu,))
>>>>>>> d112e06c

        for name in names:

<<<<<<< HEAD
            # special case for backward compatibility
            if name:
                normtupl = await runt.snap.getTagNorm(name)
                if normtupl is None:
                    continue

                name, info = normtupl
                parts = name.split('.')

                runt.layerConfirm(('node', 'tag', 'del', *parts))
=======
                parts = name.split('.')

                runt.layerConfirm(('node', 'tag', 'del', *parts))

                await node.delTag(name)
>>>>>>> d112e06c

                await node.delTag(name)

        return node, path

class EditTagPropSet(Edit):
    '''
    [ #foo.bar:baz=10 ]
    '''
<<<<<<< HEAD
    def prepare(self):
=======
    async def run(self, runt, genr):

        if runt.readonly:
            mesg = 'Storm runtime is in readonly mode, cannot create or edit nodes and other graph data.'
            raise self.addExcInfo(s_exc.IsReadOnly(mesg=mesg))

        oper = await self.kids[1].compute(runt, None)
        excignore = s_exc.BadTypeValu if oper == '?=' else ()
>>>>>>> d112e06c

        oper = self.kids[1].value()
        self.excignore = s_exc.BadTypeValu if oper == '?=' else ()

    async def runEdit(self, runt, node, path):

        tag, prop = await self.kids[0].compute(runt, path)

<<<<<<< HEAD
        valu = await self.kids[2].compute(runt, path)
        valu = await s_stormtypes.tostor(valu)

        normtupl = await runt.snap.getTagNorm(tag)
        if normtupl is None:
            return node, path
=======
            tagparts = tag.split('.')
>>>>>>> d112e06c

        tag, info = normtupl
        tagparts = tag.split('.')

        # for now, use the tag add perms
        runt.layerConfirm(('node', 'tag', 'add', *tagparts))

        try:
            await node.setTagProp(tag, prop, valu)
        except asyncio.CancelledError:  # pragma: no cover
            raise
        except self.excignore:
            pass

        return node, path

class EditTagPropDel(Edit):
    '''
    [ -#foo.bar:baz ]
    '''
<<<<<<< HEAD
    async def runEdit(self, runt, node, path):

        tag, prop = await self.kids[0].compute(runt, path)

        normtupl = await runt.snap.getTagNorm(tag)
        if normtupl is None:
            return node, path

        tag, info = normtupl
=======
    async def run(self, runt, genr):

        if runt.readonly:
            mesg = 'Storm runtime is in readonly mode, cannot create or edit nodes and other graph data.'
            raise self.addExcInfo(s_exc.IsReadOnly(mesg=mesg))

        async for node, path in genr:

            tag, prop = await self.kids[0].compute(runt, path)
            tagparts = tag.split('.')
>>>>>>> d112e06c

        tagparts = tag.split('.')

        # for now, use the tag add perms
        runt.layerConfirm(('node', 'tag', 'del', *tagparts))

        await node.delTagProp(tag, prop)

        return node, path

class BreakOper(AstNode):

    async def run(self, runt, genr):

        # we must be a genr...
        for _ in ():
            yield _

        async for node, path in genr:
            raise s_stormctrl.StormBreak(item=(node, path))

        raise s_stormctrl.StormBreak()

class ContinueOper(AstNode):

    async def run(self, runt, genr):

        # we must be a genr...
        for _ in ():
            yield _

        async for node, path in genr:
            raise s_stormctrl.StormContinue(item=(node, path))

        raise s_stormctrl.StormContinue()

class IfClause(AstNode):
    pass

class IfStmt(Oper):

    def prepare(self):
        if isinstance(self.kids[-1], IfClause):
            self.elsequery = None
            self.clauses = self.kids
        else:
            self.elsequery = self.kids[-1]
            self.clauses = self.kids[:-1]

    async def _runtsafe_calc(self, runt):
        '''
        All conditions are runtsafe: figure out which clause wins
        '''
        for clause in self.clauses:
            expr, subq = clause.kids

            exprvalu = await expr.compute(runt, None)
            if await tobool(exprvalu):
                return subq
        else:
            return self.elsequery

    async def run(self, runt, genr):
        count = 0

        allcondsafe = all(clause.kids[0].isRuntSafe(runt) for clause in self.clauses)

        async for node, path in genr:
            count += 1

            for clause in self.clauses:
                expr, subq = clause.kids

                exprvalu = await expr.compute(runt, path)
                if await tobool(exprvalu):
                    break
            else:
                subq = self.elsequery

            if subq:
                assert isinstance(subq, SubQuery)

                async for item in subq.inline(runt, s_common.agen((node, path))):
                    yield item
            else:
                # If none of the if branches were executed and no else present, pass the stream through unaltered
                yield node, path

        if count != 0 or not allcondsafe:
            return

        # no nodes and a runt safe value should execute the winning clause once
        subq = await self._runtsafe_calc(runt)
        if subq:
            async for item in subq.inline(runt, s_common.agen()):
                yield item

class Return(Oper):

    async def run(self, runt, genr):

        # fake out a generator...
        for item in ():
            yield item  # pragma: no cover

        valu = None
        async for node, path in genr:
            if self.kids:
                valu = await self.kids[0].compute(runt, path)

            raise s_stormctrl.StormReturn(valu)

        # no items in pipeline... execute
        if self.isRuntSafe(runt):
            if self.kids:
                valu = await self.kids[0].compute(runt, None)
            raise s_stormctrl.StormReturn(valu)

class Emit(Oper):

    async def run(self, runt, genr):

        count = 0
        async for node, path in genr:
            count += 1
            await runt.emit(await self.kids[0].compute(runt, path))
            yield node, path

        # no items in pipeline and runtsafe. execute once.
        if count == 0 and self.isRuntSafe(runt):
            await runt.emit(await self.kids[0].compute(runt, None))

class Stop(Oper):

    async def run(self, runt, genr):
        for _ in (): yield _
        async for node, path in genr:
            raise s_stormctrl.StormStop()
        raise s_stormctrl.StormStop()

class FuncArgs(AstNode):
    '''
    Represents the function arguments in a function definition
    '''

    async def compute(self, runt, path):
        retn = []

        for kid in self.kids:
            valu = await kid.compute(runt, path)
            if isinstance(kid, CallKwarg):
                if s_stormtypes.ismutable(valu[1]):
                    exc = s_exc.StormRuntimeError(mesg='Mutable default parameter value not allowed')
                    raise kid.addExcInfo(exc)
            else:
                valu = (valu, s_common.novalu)
            retn.append(valu)

        return retn

class Function(AstNode):
    '''
    ( name, args, body )

    // use args/kwargs syntax
    function bar(x, v=$(30)) {
    }

    # we auto-detect the behavior of the target function

    # return a value
    function bar(x, y) { return ($(x + y)) }

    # a function that produces nodes
    function bar(x, y) { [ baz:faz=(x, y) ] }

    $foo = $bar(10, v=20)
    '''
    runtopaque = True
    def prepare(self):
        assert isinstance(self.kids[0], Const)
        self.name = self.kids[0].value()
        self.hasemit = self.hasAstClass(Emit)
        self.hasretn = self.hasAstClass(Return)

    def isRuntSafe(self, runt):
        return True

    async def run(self, runt, genr):
        argskid = self.kids[1]
        if not argskid.isRuntSafe(runt):
            exc = s_exc.StormRuntimeError(mesg='Non-runtsafe default parameter value not allowed')
            raise argskid.addExcInfo(exc)

        async def once():
            argdefs = await argskid.compute(runt, None)

            @s_stormtypes.stormfunc(readonly=True)
            async def realfunc(*args, **kwargs):
                return await self.callfunc(runt, argdefs, args, kwargs)

            await runt.setVar(self.name, realfunc)

        count = 0

        async for node, path in genr:
            count += 1
            if count == 1:
                await once()

            yield node, path

        if count == 0:
            await once()

    def getRuntVars(self, runt):
        yield (self.kids[0].value(), True)

    def validate(self, runt):
        # var scope validation occurs in the sub-runtime
        pass

    async def callfunc(self, runt, argdefs, args, kwargs):
        '''
        Execute a function call using the given runtime.

        This function may return a value / generator / async generator
        '''
        mergargs = {}
        posnames = set()  # Positional argument names

        argcount = len(args) + len(kwargs)
        if argcount > len(argdefs):
            mesg = f'{self.name}() takes {len(argdefs)} arguments but {argcount} were provided'
            raise self.kids[1].addExcInfo(s_exc.StormRuntimeError(mesg=mesg))

        # Fill in the positional arguments
        for pos, argv in enumerate(args):
            name = argdefs[pos][0]
            mergargs[name] = argv
            posnames.add(name)

        # Merge in the rest from kwargs or the default values set at function definition
        for name, defv in argdefs[len(args):]:
            valu = kwargs.pop(name, s_common.novalu)
            if valu is s_common.novalu:
                if defv is s_common.novalu:
                    mesg = f'{self.name}() missing required argument {name}'
                    raise self.kids[1].addExcInfo(s_exc.StormRuntimeError(mesg=mesg))
                valu = defv

            mergargs[name] = valu

        if kwargs:
            # Repeated kwargs are caught at parse time, so query either repeated a positional parameter, or
            # used a kwarg not defined.
            kwkeys = list(kwargs.keys())
            if kwkeys[0] in posnames:
                mesg = f'{self.name}() got multiple values for parameter {kwkeys[0]}'
                raise self.kids[1].addExcInfo(s_exc.StormRuntimeError(mesg=mesg))

            plural = 's' if len(kwargs) > 1 else ''
            mesg = f'{self.name}() got unexpected keyword argument{plural}: {",".join(kwkeys)}'
            raise self.kids[1].addExcInfo(s_exc.StormRuntimeError(mesg=mesg))

        assert len(mergargs) == len(argdefs)

        opts = {'vars': mergargs}

        if (self.hasretn and not self.hasemit):
            async with runt.getSubRuntime(self.kids[2], opts=opts) as subr:

                # inform the sub runtime to use function scope rules
                subr.funcscope = True

                try:
                    async for item in subr.execute():
                        await asyncio.sleep(0)

                    return None

                except s_stormctrl.StormReturn as e:
                    return e.item

        async def genr():
            async with runt.getSubRuntime(self.kids[2], opts=opts) as subr:
                # inform the sub runtime to use function scope rules
                subr.funcscope = True
                try:
                    if self.hasemit:
                        async with contextlib.aclosing(await subr.emitter()) as agen:
                            async for item in agen:
                                yield item
                    else:
                        async with contextlib.aclosing(subr.execute()) as agen:
                            async for node, path in agen:
                                yield node, path
                except s_stormctrl.StormStop:
                    return

        return genr()<|MERGE_RESOLUTION|>--- conflicted
+++ resolved
@@ -163,10 +163,9 @@
     def isRuntSafe(self, runt):
         return all(k.isRuntSafe(runt) for k in self.kids)
 
-<<<<<<< HEAD
     def isSafeEdit(self):
         return all(k.isSafeEdit() for k in self.kids)
-=======
+
     def isRuntSafeAtom(self, runt):
         return True
 
@@ -185,7 +184,6 @@
                 continue
 
             todo.extend(nkid.kids)
->>>>>>> d112e06c
 
     def hasVarName(self, name):
         return any(k.hasVarName(name) for k in self.kids)
@@ -580,14 +578,12 @@
         self.hasyield = False
         self.hasretn = self.hasAstClass(Return)
 
-<<<<<<< HEAD
-    def isSafeEdit(self):
-        return False
-=======
         self.text = ''
         if len(kids):
             self.text = kids[0].getAstText()
->>>>>>> d112e06c
+            
+    def isSafeEdit(self):
+        return False
 
     async def run(self, runt, genr):
 
@@ -3418,13 +3414,10 @@
     pass
 
 class EmbedQuery(Const):
-
-<<<<<<< HEAD
+    runtopaque = True
+
     def isSafeEdit(self):
         return False
-=======
-    runtopaque = True
->>>>>>> d112e06c
 
     def validate(self, runt):
         # var scope validation occurs in the sub-runtime
@@ -3493,7 +3486,6 @@
         self.optimized = True
         [k.optimize() for k in self.kids]
 
-        # TODO: add deletes to protonode so we can eat those too
         if isinstance(self, (EditNodeAdd, EditParens)) or not self.isSafeEdit():
             return
 
@@ -3703,15 +3695,9 @@
 class EditPropSet(Edit):
 
     def prepare(self):
-
-<<<<<<< HEAD
+            
         self.oper = self.kids[1].value()
         self.excignore = (s_exc.BadTypeValu,) if self.oper in ('?=', '?+=', '?-=') else ()
-=======
-        if runt.readonly:
-            mesg = 'Storm runtime is in readonly mode, cannot create or edit nodes and other graph data.'
-            raise self.addExcInfo(s_exc.IsReadOnly(mesg=mesg))
->>>>>>> d112e06c
 
         self.isadd = self.oper in ('+=', '?+=')
         self.issub = self.oper in ('-=', '?-=')
@@ -3723,22 +3709,15 @@
 
         prop = node.form.props.get(name)
         if prop is None:
-            mesg = f'No property named {name}.'
-            raise s_exc.NoSuchProp(mesg=mesg, name=name, form=node.form.name)
+            mesg = f'No property named {name} on form {node.form.name}.'
+            exc = s_exc.NoSuchProp(mesg=mesg, name=name, form=node.form.name)
+            raise self.kids[0].addExcInfo(exc)
 
         if not node.form.isrunt:
             # runt node property permissions are enforced by the callback
             runt.layerConfirm(('node', 'prop', 'set', prop.full))
 
-<<<<<<< HEAD
         isarray = isinstance(prop.type, s_types.Array)
-=======
-            prop = node.form.props.get(name)
-            if prop is None:
-                mesg = f'No property named {name} on form {node.form.name}.'
-                exc = s_exc.NoSuchProp(mesg=mesg, name=name, form=node.form.name)
-                raise self.kids[0].addExcInfo(exc)
->>>>>>> d112e06c
 
         try:
             if isarray and isinstance(self.kids[2], SubQuery):
@@ -3753,22 +3732,16 @@
             if self.isadd or self.issub:
 
                 if not isarray:
-                    mesg = f'Property set using ({self.oper}) is only valid on arrays.'
-                    raise s_exc.StormRuntimeError(mesg)
+                    mesg = f'Property set using ({self.oper}) is only valid on arrays.'                    
+                    exc = s_exc.StormRuntimeError(mesg)
+                    raise self.kids[0].addExcInfo(exc)
 
                 arry = node.get(name)
                 if arry is None:
-                    arry = ()
-
-<<<<<<< HEAD
-                # make arry mutable
-                arry = list(arry)
-=======
-                    if not isarray:
-                        mesg = f'Property set using ({oper}) is only valid on arrays.'
-                        exc = s_exc.StormRuntimeError(mesg)
-                        raise self.kids[0].addExcInfo(exc)
->>>>>>> d112e06c
+                    arry = []
+                else:
+                    # make arry mutable
+                    arry = list(arry)
 
                 if expand:
                     valu = (valu,)
@@ -3806,28 +3779,15 @@
 
     async def runEdit(self, runt, node, path):
 
-<<<<<<< HEAD
         name = await self.kids[0].compute(runt, path)
-=======
-        if runt.readonly:
-            mesg = 'Storm runtime is in readonly mode, cannot create or edit nodes and other graph data.'
-            raise self.addExcInfo(s_exc.IsReadOnly(mesg=mesg))
->>>>>>> d112e06c
 
         prop = node.form.props.get(name)
         if prop is None:
-            mesg = f'No property named {name}.'
-            raise s_exc.NoSuchProp(mesg=mesg, name=name, form=node.form.name)
-
-<<<<<<< HEAD
+            mesg = f'No property named {name}.'            
+            exc = s_exc.NoSuchProp(mesg=mesg, name=name, form=node.form.name)
+            raise self.kids[0].addExcInfo(exc)
+
         runt.layerConfirm(('node', 'prop', 'del', prop.full))
-=======
-            prop = node.form.props.get(name)
-            if prop is None:
-                mesg = f'No property named {name}.'
-                exc = s_exc.NoSuchProp(mesg=mesg, name=name, form=node.form.name)
-                raise self.kids[0].addExcInfo(exc)
->>>>>>> d112e06c
 
         await node.pop(name)
 
@@ -3843,13 +3803,7 @@
         if self.univprop.isconst:
             self.validname = None
 
-<<<<<<< HEAD
     async def runEdit(self, runt, node, path):
-=======
-        if runt.readonly:
-            mesg = 'Storm runtime is in readonly mode, cannot create or edit nodes and other graph data.'
-            raise self.addExcInfo(s_exc.IsReadOnly(mesg=mesg))
->>>>>>> d112e06c
 
         name = await self.univprop.compute(runt, path)
 
@@ -3977,15 +3931,7 @@
         Edit.__init__(self, astinfo, kids=kids)
         self.n2 = n2
 
-<<<<<<< HEAD
     def prepare(self):
-=======
-    async def run(self, runt, genr):
-
-        if runt.readonly:
-            mesg = 'Storm runtime is in readonly mode, cannot create or edit nodes and other graph data.'
-            raise self.addExcInfo(s_exc.IsReadOnly(mesg=mesg))
->>>>>>> d112e06c
 
         # SubQuery -> Query
         self.query = self.kids[1].kids[0]
@@ -4001,65 +3947,34 @@
 
         self.allowed = allowed
 
-<<<<<<< HEAD
     async def runEdit(self, runt, node, path):
-=======
-            if node.form.isrunt:
-                mesg = f'Edges cannot be used with runt nodes: {node.form.full}'
-                raise self.addExcInfo(s_exc.IsRuntForm(mesg=mesg, form=node.form.full))
->>>>>>> d112e06c
 
         if node.form.isrunt:
             mesg = f'Edges cannot be used with runt nodes: {node.form.full}'
-            raise s_exc.IsRuntForm(mesg=mesg, form=node.form.full)
+            raise self.addExcInfo(s_exc.IsRuntForm(mesg=mesg, form=node.form.full))
 
         iden = node.iden()
         verb = await tostr(await self.kids[0].compute(runt, path))
 
-<<<<<<< HEAD
         self.allowed(runt, verb)
 
         opts = {'vars': path.vars.copy()}
         async with runt.getSubRuntime(self.query, opts=opts) as subr:
             async for subn, subp in subr.execute():
                 if subn.form.isrunt:
-                    mesg = f'Edges cannot be used with runt nodes: {node.form.full}'
-                    raise s_exc.IsRuntForm(mesg=mesg, form=subn.form.full)
-=======
-            opts = {'vars': path.vars.copy()}
-            async with runt.getSubRuntime(query, opts=opts) as subr:
-
-                if self.n2:
-                    async for subn, subp in subr.execute():
-                        if subn.form.isrunt:
-                            mesg = f'Edges cannot be used with runt nodes: {subn.form.full}'
-                            raise self.addExcInfo(s_exc.IsRuntForm(mesg=mesg, form=subn.form.full))
-
-                        await subn.addEdge(verb, iden)
-
-                else:
-                    async with node.snap.getEditor() as editor:
-                        proto = editor.loadNode(node)
-
-                        async for subn, subp in subr.execute():
-                            if subn.form.isrunt:
-                                mesg = f'Edges cannot be used with runt nodes: {subn.form.full}'
-                                raise self.addExcInfo(s_exc.IsRuntForm(mesg=mesg, form=subn.form.full))
-
-                            await proto.addEdge(verb, subn.iden())
-                            await asyncio.sleep(0)
-
-                            if len(proto.edges) >= 1000:
-                                nodeedits = editor.getNodeEdits()
-                                if nodeedits:
-                                    await node.snap.saveNodeEdits(nodeedits)
-                                proto.edges.clear()
->>>>>>> d112e06c
+                    mesg = f'Edges cannot be used with runt nodes: {subn.form.full}'
+                    raise self.addExcInfo(s_exc.IsRuntForm(mesg=mesg, form=subn.form.full))
 
                 if self.n2:
                     await subn.addEdge(verb, iden)
                 else:
                     await node.addEdge(verb, subn.iden())
+            
+                    if len(proto.edges) >= 1000:
+                        nodeedits = editor.getNodeEdits()
+                        if nodeedits:
+                            await node.snap.saveNodeEdits(nodeedits)
+                            proto.edges.clear()
 
         return node, path
 
@@ -4069,15 +3984,7 @@
         Edit.__init__(self, astinfo, kids=kids)
         self.n2 = n2
 
-<<<<<<< HEAD
     def prepare(self):
-=======
-    async def run(self, runt, genr):
-
-        if runt.readonly:
-            mesg = 'Storm runtime is in readonly mode, cannot create or edit nodes and other graph data.'
-            raise self.addExcInfo(s_exc.IsReadOnly(mesg=mesg))
->>>>>>> d112e06c
 
         # SubQuery -> Query
         self.query = self.kids[1].kids[0]
@@ -4093,71 +4000,40 @@
 
         self.allowed = allowed
 
-<<<<<<< HEAD
     async def runEdit(self, runt, node, path):
-=======
-            if node.form.isrunt:
-                mesg = f'Edges cannot be used with runt nodes: {node.form.full}'
-                raise self.addExcInfo(s_exc.IsRuntForm(mesg=mesg, form=node.form.full))
-
-            iden = node.iden()
-            verb = await tostr(await self.kids[0].compute(runt, path))
->>>>>>> d112e06c
+
+        if node.form.isrunt:
+            mesg = f'Edges cannot be used with runt nodes: {node.form.full}'
+            raise self.addExcInfo(s_exc.IsRuntForm(mesg=mesg, form=node.form.full))
 
         iden = node.iden()
-        verb = await self.kids[0].compute(runt, path)
-        # TODO this will need a toprim once Str is in play
-
-<<<<<<< HEAD
+        verb = await tostr(await self.kids[0].compute(runt, path))
+
         self.allowed(runt, verb)
-=======
-            opts = {'vars': path.vars.copy()}
-            async with runt.getSubRuntime(query, opts=opts) as subr:
-                if self.n2:
-                    async for subn, subp in subr.execute():
-                        if subn.form.isrunt:
-                            mesg = f'Edges cannot be used with runt nodes: {subn.form.full}'
-                            raise self.addExcInfo(s_exc.IsRuntForm(mesg=mesg, form=subn.form.full))
-                        await subn.delEdge(verb, iden)
-
-                else:
-                    async with node.snap.getEditor() as editor:
-                        proto = editor.loadNode(node)
-
-                        async for subn, subp in subr.execute():
-                            if subn.form.isrunt:
-                                mesg = f'Edges cannot be used with runt nodes: {subn.form.full}'
-                                raise self.addExcInfo(s_exc.IsRuntForm(mesg=mesg, form=subn.form.full))
-
-                            await proto.delEdge(verb, subn.iden())
-                            await asyncio.sleep(0)
-
-                            if len(proto.edgedels) >= 1000:
-                                nodeedits = editor.getNodeEdits()
-                                if nodeedits:
-                                    await node.snap.saveNodeEdits(nodeedits)
-                                proto.edgedels.clear()
->>>>>>> d112e06c
 
         opts = {'vars': path.vars.copy()}
         async with runt.getSubRuntime(self.query, opts=opts) as subr:
             async for subn, subp in subr.execute():
+                if subn.form.isrunt:
+                    mesg = f'Edges cannot be used with runt nodes: {subn.form.full}'
+                    raise self.addExcInfo(s_exc.IsRuntForm(mesg=mesg, form=subn.form.full))
+                  
                 if self.n2:
                     await subn.delEdge(verb, iden)
                 else:
                     await node.delEdge(verb, subn.iden())
+                    
+                    if len(node.edgedels) >= 1000:
+                        nodeedits = editor.getNodeEdits()
+                        if nodeedits:
+                            await node.snap.applyNodeEdits(nodeedits)
+                        proto.edgedels.clear()
 
         return node, path
 
 class EditTagAdd(Edit):
 
-<<<<<<< HEAD
     def prepare(self):
-=======
-        if runt.readonly:
-            mesg = 'Storm runtime is in readonly mode, cannot create or edit nodes and other graph data.'
-            raise self.addExcInfo(s_exc.IsReadOnly(mesg=mesg))
->>>>>>> d112e06c
 
         if len(self.kids) > 1 and isinstance(self.kids[0], Const) and self.kids[0].value() == '?':
             self.oper_offset = 1
@@ -4170,53 +4046,25 @@
 
     async def runEdit(self, runt, node, path):
 
-<<<<<<< HEAD
         valu = (None, None)
 
         try:
-            names = await self.kids[self.oper_offset].compute(runt, path)
-            names = await s_stormtypes.toprim(names)
+            names = await self.kids[oper_offset].computeTagArray(runt, path, excignore=self.excignore)
         except self.excignore:
             return node, path
 
-        if not isinstance(names, tuple):
-            names = (names,)
-
         for name in names:
 
             try:
-                if name is None:
-                    raise s_exc.BadTypeValu(mesg='Null tag names are not allowed.')
-
-                normtupl = await runt.snap.getTagNorm(name)
-                if normtupl is None:
-                    continue
-=======
-        async for node, path in genr:
-
-            try:
-                names = await self.kids[oper_offset].computeTagArray(runt, path, excignore=excignore)
-            except excignore:
-                yield node, path
-                await asyncio.sleep(0)
-                continue
-
-            for name in names:
-
-                try:
-                    parts = name.split('.')
->>>>>>> d112e06c
-
-                name, info = normtupl
                 parts = name.split('.')
 
                 runt.layerConfirm(('node', 'tag', 'add', *parts))
 
-                if self.hasval:
-                    valu = await self.kids[2 + self.oper_offset].compute(runt, path)
+                if hasval:
+                    valu = await self.kids[2 + oper_offset].compute(runt, path)
                     valu = await s_stormtypes.toprim(valu)
                 await node.addTag(name, valu=valu)
-            except self.excignore:
+            except excignore:
                 pass
 
         return node, path
@@ -4225,44 +4073,15 @@
 
     async def runEdit(self, runt, node, path):
 
-<<<<<<< HEAD
-        names = await self.kids[0].compute(runt, path)
-        names = await s_stormtypes.toprim(names)
-
-        if not isinstance(names, tuple):
-            names = (names,)
-=======
-        if runt.readonly:
-            mesg = 'Storm runtime is in readonly mode, cannot create or edit nodes and other graph data.'
-            raise self.addExcInfo(s_exc.IsReadOnly(mesg=mesg))
-
-        async for node, path in genr:
-
-            names = await self.kids[0].computeTagArray(runt, path, excignore=(s_exc.BadTypeValu,))
->>>>>>> d112e06c
+        names = await self.kids[0].computeTagArray(runt, path, excignore=(s_exc.BadTypeValu,))
 
         for name in names:
 
-<<<<<<< HEAD
-            # special case for backward compatibility
-            if name:
-                normtupl = await runt.snap.getTagNorm(name)
-                if normtupl is None:
-                    continue
-
-                name, info = normtupl
-                parts = name.split('.')
-
-                runt.layerConfirm(('node', 'tag', 'del', *parts))
-=======
-                parts = name.split('.')
-
-                runt.layerConfirm(('node', 'tag', 'del', *parts))
-
-                await node.delTag(name)
->>>>>>> d112e06c
-
-                await node.delTag(name)
+            parts = name.split('.')
+
+            runt.layerConfirm(('node', 'tag', 'del', *parts))
+
+            await node.delTag(name)
 
         return node, path
 
@@ -4270,19 +4089,8 @@
     '''
     [ #foo.bar:baz=10 ]
     '''
-<<<<<<< HEAD
     def prepare(self):
-=======
-    async def run(self, runt, genr):
-
-        if runt.readonly:
-            mesg = 'Storm runtime is in readonly mode, cannot create or edit nodes and other graph data.'
-            raise self.addExcInfo(s_exc.IsReadOnly(mesg=mesg))
-
-        oper = await self.kids[1].compute(runt, None)
-        excignore = s_exc.BadTypeValu if oper == '?=' else ()
->>>>>>> d112e06c
-
+      
         oper = self.kids[1].value()
         self.excignore = s_exc.BadTypeValu if oper == '?=' else ()
 
@@ -4290,16 +4098,12 @@
 
         tag, prop = await self.kids[0].compute(runt, path)
 
-<<<<<<< HEAD
         valu = await self.kids[2].compute(runt, path)
         valu = await s_stormtypes.tostor(valu)
 
         normtupl = await runt.snap.getTagNorm(tag)
         if normtupl is None:
             return node, path
-=======
-            tagparts = tag.split('.')
->>>>>>> d112e06c
 
         tag, info = normtupl
         tagparts = tag.split('.')
@@ -4320,7 +4124,6 @@
     '''
     [ -#foo.bar:baz ]
     '''
-<<<<<<< HEAD
     async def runEdit(self, runt, node, path):
 
         tag, prop = await self.kids[0].compute(runt, path)
@@ -4330,18 +4133,6 @@
             return node, path
 
         tag, info = normtupl
-=======
-    async def run(self, runt, genr):
-
-        if runt.readonly:
-            mesg = 'Storm runtime is in readonly mode, cannot create or edit nodes and other graph data.'
-            raise self.addExcInfo(s_exc.IsReadOnly(mesg=mesg))
-
-        async for node, path in genr:
-
-            tag, prop = await self.kids[0].compute(runt, path)
-            tagparts = tag.split('.')
->>>>>>> d112e06c
 
         tagparts = tag.split('.')
 
