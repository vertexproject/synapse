--- conflicted
+++ resolved
@@ -2667,14 +2667,10 @@
     async def run(self, runt, genr):
 
         oper = self.kids[1].value()
-<<<<<<< HEAD
-        excignore = (s_exc.BadTypeValu, s_exc.BadTypeValu) if oper == '?=' else ()
-=======
         excignore = (s_exc.BadTypeValu, s_exc.BadPropValu) if oper in ('?=', '?+=', '?-=') else ()
 
         isadd = oper in ('+=', '?+=')
         issub = oper in ('-=', '?-=')
->>>>>>> b6a8455f
 
         async for node, path in genr:
             name = await self.kids[0].compute(path)
