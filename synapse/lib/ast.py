--- conflicted
+++ resolved
@@ -734,13 +734,11 @@
         if len(kids):
             self.text = kids[0].getAstText()
 
-<<<<<<< HEAD
     def isSafeEdit(self):
         return False
-=======
+
     def isRuntSafe(self, runt):
         return True
->>>>>>> ccd834f1
 
     async def run(self, runt, genr):
 
