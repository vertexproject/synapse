import logging

import synapse.exc as s_exc
import synapse.glob as s_glob
import synapse.common as s_common

import synapse.lib.node as s_node
import synapse.lib.cache as s_cache
import synapse.lib.types as s_types

logger = logging.getLogger(__name__)

import synapse.lib.queue as s_queue

class AstNode:
    '''
    Base class for all nodes in the STORM abstract syntax tree.
    '''

    def __init__(self, kids=()):
        self.kids = []
        [self.addKid(k) for k in kids]

    def addKid(self, astn):

        indx = len(self.kids)
        self.kids.append(astn)

        astn.parent = self
        astn.pindex = indx

    def setKid(self, indx, astn):

        self.kids[indx] = astn

        astn.parent = self
        astn.pindex = indx

    def replace(self, astn):
        self.parent.setKid(self.pindex, astn)

    def sibling(self, offs=1):
        '''
        Return sibling node by relative offset from self.
        '''
        indx = self.pindex + offs

        if indx < 0:
            return None

        if indx >= len(self.parent.kids):
            return None

        return self.parent.kids[indx]

    def iterright(self):
        '''
        Yield "rightward" siblings until None.
        '''
        offs = 1
        while True:

            sibl = self.sibling(offs)
            if sibl is None:
                break

            yield sibl
            offs += 1

    def format(self, depth=0):

        yield (depth, self.repr())

        for kid in self.kids:
            for item in kid.format(depth=depth + 1):
                yield item

    def repr(self):
        return self.__class__.__name__

    def init(self, core):
        self.core = core
        [k.init(core) for k in self.kids]
        self.prepare()

    def prepare(self):
        pass

    def optimize(self):
        [k.optimize() for k in self.kids]

class Query(AstNode):

    def __init__(self, core, kids=()):

        AstNode.__init__(self, kids=kids)

        self.core = core
        self.text = ''

        # for options parsed from the query itself
        self.opts = {}

    def _finiGraph(self, runt):

        # gather up any remaining todo nodes
        while runt._graph_want:

            ndef = runt._graph_want.popleft()

            if runt._graph_done.get(ndef):
                continue

            node = runt.snap.getNodeByNdef(ndef)
            if node is None:
                continue

            path = runt.initPath(node)

            self._iterGraph(runt, node, path)

            yield node, path

    def _iterGraph(self, runt, node, path):

        runt._graph_done[node.ndef] = True

        done = {}
        edges = []

        for name, ndef in node.getNodeRefs():

            if done.get(ndef):
                continue

            done[ndef] = True

            iden = s_common.ehex(s_common.buid(ndef))

            edges.append((iden, {}))

            if not runt._graph_done.get(ndef):
                runt._graph_want.append(ndef)

        path.meta('edges', edges)

    def iterNodePaths(self, runt):

        self.core._logStormQuery(self.text, runt.user)

        count = 0

        graph = runt.getOpt('graph')

        self.optimize()

        # turtles all the way down...
        genr = runt.getInput()

        for oper in self.kids:
            genr = oper.run(runt, genr)

        for node, path in genr:

            runt.tick()

            if graph:
                self._iterGraph(runt, node, path)

            yield node, path

            count += 1

            limit = runt.getOpt('limit')
            if limit is not None and count >= limit:
                runt.printf('limit reached: %d' % (limit,))
                break

        if graph:
<<<<<<< HEAD
            yield from self._finiGraph(runt)
=======
            yield from self._finiGraph()

    def _getQuerySnap(self):
        write = self.isWrite()
        snap = self.view.snap()
        snap.setUser(self.user)
        return snap

    @s_glob.inpool
    def _runQueryThread(self, chan):

        count = 0

        dopath = self.opts.get('path')
        dorepr = self.opts.get('repr')

        tick = s_common.now()

        try:

            with self._getQuerySnap() as snap:

                chan.put(('init', {'tick': tick}))

                snap.link(chan.put)

                for node, path in self._runQueryLoop(snap):
                    pode = node.pack(dorepr=dorepr)
                    pode[1].update(path.pack(path=dopath))
                    chan.put(('node', pode))
                    count += 1

        except Exception as e:
            logger.exception('error in storm execution')
            chan.put(('err', s_common.err(e)))

        finally:
            tock = s_common.now()
            took = tock - tick
            chan.put(('fini', {'tock': tock, 'took': took, 'count': count}))
            chan.done()
>>>>>>> a586e00c

class Oper(AstNode):
    pass

class SubQuery(Oper):
    pass

class CmdOper(Oper):

    def run(self, runt, genr):

        name = self.kids[0].value()
        text = self.kids[1].value()

        ctor = runt.snap.core.getStormCmd(name)
        if ctor is None:
            mesg = 'Storm command not found.'
            raise s_exc.NoSuchName(name=name, mesg=mesg)

        scmd = ctor(text)
        scmd.reqValidOpts(runt.snap)

        yield from scmd.execStormCmd(runt, genr)

class VarSetOper(Oper):

    def run(self, runt, genr):

        name = self.kids[0].value()

        if isinstance(self.kids[1], Value):
            valu = self.kids[1].value()
            runt.vars[name] = valu

        for node, path in genr:
            valu = self.kids[1].compute(runt, node, path)
            path.set(name, valu)
            runt.vars[name] = valu
            yield node, path

class LiftOper(Oper):

    def run(self, runt, genr):

        yield from genr

        for node in self.lift(runt):
            yield node, runt.initPath(node)

class LiftTag(LiftOper):

    def lift(self, runt):
        tag = self.kids[0].value()
        yield from runt.snap._getNodesByTag(tag)

class LiftFormTag(LiftOper):

    def lift(self, runt):

        form = self.kids[0].value()
        tag = self.kids[1].value()

        cmpr = None
        valu = None

        if len(self.kids) == 4:
            cmpr = self.kids[2].value()
            valu = self.kids[3].runtval(runt)

        yield from runt.snap._getNodesByFormTag(form, tag, valu=valu, cmpr=cmpr)

class LiftProp(LiftOper):

    def lift(self, runt):

        name = self.kids[0].value()

        cmpr = None
        valu = None

        if len(self.kids) == 3:
            cmpr = self.kids[1].value()
            valu = self.kids[2].runtval(runt)

        # If its a secondary prop, there's no optimization
        if runt.snap.model.forms.get(name) is None:
            yield from runt.snap.getNodesBy(name, valu=valu, cmpr=cmpr)
            return

        if cmpr is not None:
            yield from runt.snap.getNodesBy(name, valu=valu, cmpr=cmpr)
            return

        # lifting by a form only is pretty bad, maybe
        # we can pick up a near by filter based hint...
        for oper in self.iterright():

            if isinstance(oper, FiltOper):

                for hint in oper.getLiftHints():

                    if hint[0] == 'tag':
                        tagname = hint[1].get('name')
                        yield from runt.snap._getNodesByFormTag(name, tagname)
                        return

            # we can skip other lifts but that's it...
            if isinstance(oper, LiftOper):
                continue

            break

        yield from runt.snap.getNodesBy(name, valu=valu, cmpr=cmpr)

class LiftPropBy(LiftOper):

    def lift(self, runt):

        name = self.kids[0].value()
        cmpr = self.kids[1].value()

        valu = self.kids[2].runtval(runt)

        yield from runt.snap.getNodesBy(name, valu, cmpr=cmpr)

class PivotOper(Oper):

    def __init__(self, kids=(), isjoin=False):
        Oper.__init__(self, kids=kids)
        self.isjoin = isjoin

class PivotOut(PivotOper):
    '''
    -> *
    '''
    def run(self, runt, genr):

        for node, path in genr:

            if self.isjoin:
                yield node, path

            if isinstance(node.form.type, s_types.Edge):
                n2def = node.get('n2')
                pivo = runt.snap.getNodeByNdef(n2def)
                yield pivo, path.fork(pivo)
                continue

            for name, valu in node.props.items():

                prop = node.form.props.get(name)

                if prop is None:
                    # this should be impossible
                    logger.warning(f'node prop is not form prop: {node.form.name} {name}')
                    continue

                # if the outbound prop is an ndef...
                if isinstance(prop.type, s_types.Ndef):
                    pivo = runt.snap.getNodeByNdef(valu)
                    if pivo is None:
                        continue

                    yield pivo, path.fork(pivo)
                    continue

                form = runt.snap.model.forms.get(prop.type.name)
                if form is None:
                    continue

                pivo = runt.snap.getNodeByNdef((form.name, valu))
                if pivo is None:
                    continue

                yield pivo, path.fork(pivo)

class PivotIn(PivotOper):
    '''
    <- *
    '''

    def run(self, runt, genr):

        for node, path in genr:

            if self.isjoin:
                yield node, path

            # if it's a graph edge, use :n2
            if isinstance(node.form.type, s_types.Edge):

                ndef = node.get('n1')

                pivo = runt.snap.getNodeByNdef(ndef)
                if pivo is None:
                    continue

                yield pivo, path.fork(pivo)

                continue

            name, valu = node.ndef

            for prop in runt.snap.model.propsbytype.get(name, ()):
                for pivo in runt.snap.getNodesBy(prop.full, valu):
                    yield pivo, path.fork(pivo)

class PivotInFrom(PivotOper):

    def run(self, runt, genr):

        name = self.kids[0].value()

        form = runt.snap.model.forms.get(name)
        if form is None:
            raise s_exc.NoSuchForm(name=name)

        # <- edge
        if isinstance(form.type, s_types.Edge):

            full = form.name + ':n2'

            for node, path in genr:

                if self.isjoin:
                    yield node, path

                for pivo in runt.snap.getNodesBy(full, node.ndef):
                    yield pivo, path.fork(pivo)

            return

        # edge <- form
        for node, path in genr:

            if self.isjoin:
                yield node, path

            if not isinstance(node.form.type, s_types.Edge):
                continue

            # dont bother traversing edges to the wrong form
            if node.get('n1:form') != form.name:
                continue

            n1def = node.get('n1')

            pivo = runt.snap.getNodeByNdef(n1def)
            if pivo is None:
                continue

            yield pivo, path.fork(pivo)

class FormPivot(PivotOper):

    def run(self, runt, genr):

        name = self.kids[0].value()

        prop = runt.snap.model.props.get(name)
        if prop is None:
            raise s_exc.NoSuchProp(name=name)

        # -> baz:ndef
        if isinstance(prop.type, s_types.Ndef):

            for node, path in genr:

                if self.isjoin:
                    yield node, path

                for pivo in runt.snap.getNodesBy(prop.full, node.ndef):
                    yield pivo, path.fork()

            return

        if not prop.isform:

            # plain old pivot...
            for node, path in genr:

                if self.isjoin:
                    yield node, path

                valu = node.ndef[1]

                # TODO cache/bypass normalization in loop!
                for pivo in runt.snap.getNodesBy(prop.full, valu):
                    yield pivo, path.fork(pivo)

        # form -> form pivot is nonsensical. Lets help out...

        # if dest form is a subtype of a graph "edge", use N1 automatically
        if isinstance(prop.type, s_types.Edge):

            full = prop.name + ':n1'

            for node, path in genr:

                if self.isjoin:
                    yield node, path

                for pivo in runt.snap.getNodesBy(full, node.ndef):
                    yield pivo, path.fork(pivo)

            return

        # form name and type name match
        destform = prop.name

        @s_cache.memoize()
        def getsrc(form):
            for name, prop in form.props.items():
                if prop.type.name == destform:
                    return name

        for node, path in genr:

            if self.isjoin:
                yield node, path

            # if the source node is a graph edge, use n2
            if isinstance(node.form.type, s_types.Edge):

                n2def = node.get('n2')
                if n2def[0] != destform:
                    continue

                pivo = runt.snap.getNodeByNdef(node.get('n2'))
                yield pivo, path.fork(pivo)

                continue

            name = getsrc(node.form)
            if name is None:
                continue

            # TODO: bypass normalization
            valu = node.get(name)

            for pivo in runt.snap.getNodesBy(prop.name, valu):
                yield pivo, path.fork(pivo)

class PropPivotOut(PivotOper):

    def run(self, runt, genr):

        name = self.kids[0].value()

        for node, path in genr:

            prop = node.form.props.get(name)
            if prop is None:
                continue

            valu = node.get(name)
            if valu is None:
                continue

            # ndef pivot out syntax...
            # :ndef -> *
            if isinstance(prop.type, s_types.Ndef):
                pivo = runt.snap.getNodeByNdef(valu)
                yield pivo, path.fork(pivo)
                continue

            # :ipv4 -> *
            ndef = (prop.type.name, valu)
            pivo = runt.snap.getNodeByNdef(ndef)
            yield pivo, path.fork(pivo)

class PropPivot(PivotOper):

    def run(self, runt, genr):

        name = self.kids[1].value()

        prop = runt.snap.model.props.get(name)
        if prop is None:
            raise s_exc.NoSuchProp(name=name)

        # TODO if we are pivoting to a form, use ndef!

        for node, path in genr:

            if self.isjoin:
                yield node, path

            valu = self.kids[0].compute(runt, node, path)
            if valu is None:
                continue

            # TODO cache/bypass normalization in loop!
            try:
                for pivo in runt.snap.getNodesBy(prop.full, valu):
                    yield pivo, path.fork(pivo)
            except (s_exc.BadTypeValu, s_exc.BadLiftValu) as e:
                logger.warning('Caught error during pivot', exc_info=e)
                items = e.items()
                mesg = items.pop('mesg', '')
                mesg = ': '.join((f'{e.__class__.__qualname__} [{repr(valu)}] during pivot', mesg))
                runt.snap.warn(mesg, **items)

class Cond(AstNode):

    def getLiftHints(self):
        return ()

    def getCondEval(self, runt):
        raise s_exc.NoSuchImpl(name=f'{self.__class__.__name__}.evaluate()')

class OrCond(Cond):
    '''
    <cond> or <cond>
    '''
    def getCondEval(self, runt):

        cond0 = self.kids[0].getCondEval(runt)
        cond1 = self.kids[1].getCondEval(runt)

        def cond(node, path):

            if cond0(node, path):
                return True

            return cond1(node, path)

        return cond

class AndCond(Cond):
    '''
    <cond> and <cond>
    '''
    def getLiftHints(self):
        h0 = self.kids[0].getLiftHints()
        h1 = self.kids[1].getLiftHints()
        return h0 + h1

    def getCondEval(self, runt):

        cond0 = self.kids[0].getCondEval(runt)
        cond1 = self.kids[1].getCondEval(runt)

        def cond(node, path):

            if not cond0(node, path):
                return False

            return cond1(node, path)

        return cond

class NotCond(Cond):
    '''
    not <cond>
    '''

    def getCondEval(self, runt):

        kidcond = self.kids[0].getCondEval(runt)

        def cond(node, path):
            return not kidcond(node, path)

        return cond

class TagCond(Cond):
    '''
    #foo.bar
    '''
    def getLiftHints(self):
        name = self.kids[0].value()
        return (
            ('tag', {'name': name}),
        )

    def getCondEval(self, runt):

        name = self.kids[0].value()

        def cond(node, path):
            return node.tags.get(name) is not None

        return cond

class HasRelPropCond(Cond):

    def getCondEval(self, runt):

        name = self.kids[0].value()

        def cond(node, path):
            return node.has(name)

        return cond

class HasAbsPropCond(Cond):

    def getCondEval(self, runt):

        name = self.kids[0].value()

        prop = runt.snap.model.props.get(name)
        if prop is None:
            raise s_exc.NoSuchProp(name=name)

        if prop.isform:

            def cond(node, path):
                return node.form.name == prop.name

            return cond

        def cond(node, path):

            if node.form.name != prop.form.name:
                return False

            return node.has(prop.name)

        return cond

class AbsPropCond(Cond):

    def getCondEval(self, runt):

        name = self.kids[0].value()
        cmpr = self.kids[1].value()

        prop = runt.snap.model.props.get(name)
        if prop is None:
            raise s_exc.NoSuchProp(name=name)

        ctor = prop.type.getCmprCtor(cmpr)
        if ctor is None:
            raise s_exc.NoSuchCmpr(name=cmpr, type=prop.type.name)

        if prop.isform:

            def cond(node, path):

                if node.ndef[0] != name:
                    return False

                val1 = node.ndef[1]
                val2 = self.kids[2].compute(runt, node, path)

                return ctor(val2)(val1)

            return cond

        def cond(node, path):
            val1 = node.get(prop.name)
            val2 = self.kids[2].compute(runt, node, path)
            return ctor(val2)(val1)

        return cond

class TagValuCond(Cond):

    def getCondEval(self, runt):

        name = self.kids[0].value()
        cmpr = self.kids[1].value()

        ival = runt.snap.model.type('ival')

        cmprctor = ival.getCmprCtor(cmpr)
        if cmprctor is None:
            raise s_exc.NoSuchCmpr(name=cmpr, type=prop.type.name)

        if isinstance(self.kids[2], Const):

            valu = self.kids[2].value()

            cmpr = cmprctor(valu)

            def cond(node, path):
                return cmpr(node.tags.get(name))

            return cond

        # it's a runtime value...
        def cond(node, path):
            valu = self.kids[2].compute(runt, node, path)
            return cmprctor(valu)(node.tags.get(name))

        return cond

class RelPropCond(Cond):
    '''
    :foo:bar <cmpr> <value>
    '''
    def getCondEval(self, runt):

        name = self.kids[0].value()
        cmpr = self.kids[1].value()

        def cond(node, path):

            prop = node.form.props.get(name)
            if prop is None:
                return False

            valu = node.get(prop.name)
            if valu is None:
                return False

            xval = self.kids[2].compute(runt, node, path)
            func = prop.type.getCmprCtor(cmpr)(xval)

            return func(valu)

        return cond

class FiltOper(Oper):

    def getLiftHints(self):

        if self.kids[0].value() != '+':
            return ()

        return self.kids[1].getLiftHints()

    def run(self, runt, genr):

        must = self.kids[0].value() == '+'
        func = self.kids[1].getCondEval(runt)

        for node, path in genr:
            answ = func(node, path)
            if (must and answ) or (not must and not answ):
                yield node, path

class CompValue(AstNode):

    def compute(self, runt, node, path):
        raise s_exc.NoSuchImpl(name=f'{self.__class__.__name__}.compute()')

class RunValue(AstNode):

    def runtval(self, runt):
        return self.value()

    def compute(self, runt, node, path):
        return self.runtval(runt)

class RelPropValue(CompValue):

    def prepare(self):
        self.name = self.kids[0].value()

    def compute(self, runt, node, path):
        return node.get(self.name)

class TagPropValue(CompValue):

    def prepare(self):
        self.name = self.kids[0].value()

    def compute(self, runt, node, path):
        return node.getTag(self.name)

class VarValue(RunValue):

    def prepare(self):
        self.name = self.kids[0].value()

    def runtval(self, runt):
        return runt.vars.get(self.name)

    def compute(self, runt, node, path):
        valu = path.get(self.name, s_common.novalu)
        if valu is s_common.novalu:
            raise s_exc.NoSuchVar(name=self.name)
        return valu

class Value(RunValue):

    def __init__(self, valu, kids=()):
        RunValue.__init__(self, kids=kids)
        self.valu = valu

    def runtval(self, runt):
        return self.value()

    def compute(self, runt, node, path):
        return self.value()

    def value(self):
        return self.valu

class Cmpr(Value):

    def repr(self):
        return 'Cmpr: %r' % (self.text,)

class Const(Value):

    def repr(self):
        return 'Const: %s' % (self.valu,)

class List(Value):

    def repr(self):
        return 'List: %s' % (self.valu,)

    def runtval(self, runt):
        return [k.runtval(runt) for k in self.kids]

    def compute(self, runt, node, path):
        return [k.compute(runt, node, path) for k in self.kids]

    def value(self):
        return [k.value() for k in self.kids]

class Tag(Value):

    def repr(self):
        return 'Tag: #%s' % (self.valu,)

class RelProp(Value):

    def repr(self):
        return 'RelProp: %r' % (self.valu,)

class AbsProp(Value):

    def repr(self):
        return f'AbsProp: {self.valu}'

class Edit(Oper):
    pass

class EditNodeAdd(Edit):

    def run(self, runt, genr):

        name = self.kids[0].value()
        formtype = runt.snap.model.types.get(name)

        yield from genr

        runt.allowed('node:add', name)

        kval = self.kids[1].runtval(runt)

        for valu in formtype.getTypeVals(kval):
            node = runt.snap.addNode(name, valu)
            yield node, runt.initPath(node)

class EditPropSet(Edit):

    def run(self, runt, genr):

        name = self.kids[0].value()

        for node, path in genr:

            valu = self.kids[1].compute(runt, node, path)

            prop = node.form.props.get(name)
            if prop is None:
                raise s_exc.NoSuchProp(name=name, form=node.form.name)

            runt.allowed('prop:set', prop.full)

            node.set(name, valu)

            yield node, path

class EditPropDel(Edit):

    def run(self, runt, genr):

        name = self.kids[0].value()

        for node, path in genr:

            prop = node.form.props.get(name)
            if prop is None:
                raise s_exc.NoSuchProp(name=name, form=node.form.name)

            runt.allowed('prop:del', prop.full)

            node.pop(name)

            yield node, path

class EditUnivDel(Edit):

    def run(self, runt, genr):

        name = self.kids[0].value()

        univ = runt.snap.model.props.get(name)
        if univ is None:
            raise s_exc.NoSuchProp(name=name)

        runt.allowed('prop:del', name)

        for node, path in genr:
            node.pop(name)
            yield node, path

class EditTagAdd(Edit):

    def run(self, runt, genr):

        name = self.kids[0].value()
        hasval = len(self.kids) > 1

        valu = (None, None)

        parts = name.split('.')

        for node, path in genr:

            runt.allowed('tag:add', *parts)

            if hasval:
                valu = self.kids[1].compute(runt, node, path)

            node.addTag(name, valu=valu)

            yield node, path

class EditTagDel(Edit):

    def run(self, runt, genr):

        name = self.kids[0].value()
        parts = name.split('.')

        for node, path in genr:

            runt.allowed('tag:del', *parts)

            node.delTag(name)

            yield node, path<|MERGE_RESOLUTION|>--- conflicted
+++ resolved
@@ -10,7 +10,6 @@
 
 logger = logging.getLogger(__name__)
 
-import synapse.lib.queue as s_queue
 
 class AstNode:
     '''
@@ -177,51 +176,7 @@
                 break
 
         if graph:
-<<<<<<< HEAD
             yield from self._finiGraph(runt)
-=======
-            yield from self._finiGraph()
-
-    def _getQuerySnap(self):
-        write = self.isWrite()
-        snap = self.view.snap()
-        snap.setUser(self.user)
-        return snap
-
-    @s_glob.inpool
-    def _runQueryThread(self, chan):
-
-        count = 0
-
-        dopath = self.opts.get('path')
-        dorepr = self.opts.get('repr')
-
-        tick = s_common.now()
-
-        try:
-
-            with self._getQuerySnap() as snap:
-
-                chan.put(('init', {'tick': tick}))
-
-                snap.link(chan.put)
-
-                for node, path in self._runQueryLoop(snap):
-                    pode = node.pack(dorepr=dorepr)
-                    pode[1].update(path.pack(path=dopath))
-                    chan.put(('node', pode))
-                    count += 1
-
-        except Exception as e:
-            logger.exception('error in storm execution')
-            chan.put(('err', s_common.err(e)))
-
-        finally:
-            tock = s_common.now()
-            took = tock - tick
-            chan.put(('fini', {'tock': tock, 'took': took, 'count': count}))
-            chan.done()
->>>>>>> a586e00c
 
 class Oper(AstNode):
     pass
