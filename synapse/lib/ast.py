--- conflicted
+++ resolved
@@ -4031,28 +4031,6 @@
 
 class Edit(Oper):
 
-<<<<<<< HEAD
-    def optimize(self):
-
-        if self.optimized:
-            return
-
-        self.gops = [self]
-        self.optimized = True
-        [k.optimize() for k in self.kids]
-
-        if isinstance(self, (EditNodeAdd, EditParens)) or not self.isSafeEdit():
-            return
-
-        offs = self.pindex + 1
-        while offs < len(self.parent.kids):
-            kid = self.parent.kids[offs]
-            if not isinstance(kid, Edit) or isinstance(kid, (EditNodeAdd, EditParens)) or not kid.isSafeEdit():
-                break
-            self.gops.append(self.parent.kids.pop(offs))
-
-        if len(self.gops) > 1:
-=======
     def __init__(self, astinfo, kids=()):
         AstNode.__init__(self, astinfo, kids=kids)
         self.gops = []
@@ -4082,19 +4060,15 @@
             self.gops.append(self.parent.kids.pop(offs))
 
         if self.gops:
->>>>>>> ca57b427
             for oper in self.iterright():
                 oper.pindex = offs
                 offs += 1
 
-<<<<<<< HEAD
-=======
     async def runEditGroup(self, runt, node, path):
         for gopr in self.gops:
             await gopr.runEdit(runt, node, path)
             await asyncio.sleep(0)
 
->>>>>>> ca57b427
     async def run(self, runt, genr):
 
         if runt.readonly:
@@ -4104,21 +4078,6 @@
         async for node, path in genr:
             if not node.form.isrunt:
                 async with runt.snap.getNodeEditor(node) as pnode:
-<<<<<<< HEAD
-                    path.node = pnode
-                    for gopr in self.gops:
-                        pnode, path = await gopr.runEdit(runt, pnode, path)
-                        await asyncio.sleep(0)
-
-                path.node = node
-
-                yield node, path
-                await asyncio.sleep(0)
-            else:
-                for gopr in self.gops:
-                    node, path = await gopr.runEdit(runt, node, path)
-                    await asyncio.sleep(0)
-=======
                     path.setNode(pnode)
 
                     await self.runEdit(runt, pnode, path)
@@ -4132,7 +4091,6 @@
             else:
                 await self.runEdit(runt, node, path)
                 await self.runEditGroup(runt, node, path)
->>>>>>> ca57b427
 
                 yield node, path
                 await asyncio.sleep(0)
@@ -4330,7 +4288,31 @@
                         path.setNode(node)
                         yield node, path
 
-<<<<<<< HEAD
+                async with contextlib.aclosing(s_base.schedGenr(feedfunc(editor))) as agen:
+                    async for node, path in agen:
+                        if isinstance(node, s_node.Node):
+                            node = editor.loadNode(node)
+                            path.setNode(node)
+
+                        await self.runEditGroup(runt, node, path)
+
+                        await editor.saveProtoNodes()
+                        node = await runt.snap.getNodeByBuid(node.buid)
+                        path.setNode(node)
+
+                        yield node, path
+
+        else:
+            if runtsafe:
+                async for node, path in genr:
+                    yield node, path
+
+            async with contextlib.aclosing(s_base.schedGenr(feedfunc(runt.snap))) as agen:
+                async for item in agen:
+                    yield item
+
+class EditPropSet(Edit):
+
     def prepare(self):
 
         self.oper = self.kids[1].value()
@@ -4342,12 +4324,15 @@
     async def runEdit(self, runt, node, path):
 
         expand = True
-        name = await self.kids[0].compute(runt, path)
+        propname = await self.kids[0].compute(runt, path)
+        name = await tostr(propname)
 
         prop = node.form.props.get(name)
         if prop is None:
-            mesg = f'No property named {name} on form {node.form.name}.'
-            exc = s_exc.NoSuchProp(mesg=mesg, name=name, form=node.form.name)
+            if (exc := await s_stormtypes.typeerr(propname, str)) is None:
+                mesg = f'No property named {name} on form {node.form.name}.'
+                exc = s_exc.NoSuchProp(mesg=mesg, name=name, form=node.form.name)
+
             raise self.kids[0].addExcInfo(exc)
 
         if not node.form.isrunt:
@@ -4410,137 +4395,6 @@
         except self.excignore:
             pass
 
-        return node, path
-=======
-                async with contextlib.aclosing(s_base.schedGenr(feedfunc(editor))) as agen:
-                    async for node, path in agen:
-                        if isinstance(node, s_node.Node):
-                            node = editor.loadNode(node)
-                            path.setNode(node)
-
-                        await self.runEditGroup(runt, node, path)
-
-                        await editor.saveProtoNodes()
-                        node = await runt.snap.getNodeByBuid(node.buid)
-                        path.setNode(node)
-
-                        yield node, path
-
-        else:
-            if runtsafe:
-                async for node, path in genr:
-                    yield node, path
-
-            async with contextlib.aclosing(s_base.schedGenr(feedfunc(runt.snap))) as agen:
-                async for item in agen:
-                    yield item
-
-class EditPropSet(Edit):
-
-    def prepare(self):
-
-        self.oper = self.kids[1].value()
-        self.excignore = (s_exc.BadTypeValu,) if self.oper in ('?=', '?+=', '?-=') else ()
-
-        self.isadd = self.oper in ('+=', '?+=')
-        self.issub = self.oper in ('-=', '?-=')
-
-    async def runEdit(self, runt, node, path):
-
-        expand = True
-        propname = await self.kids[0].compute(runt, path)
-        name = await tostr(propname)
-
-        prop = node.form.props.get(name)
-        if prop is None:
-            if (exc := await s_stormtypes.typeerr(propname, str)) is None:
-                mesg = f'No property named {name} on form {node.form.name}.'
-                exc = s_exc.NoSuchProp(mesg=mesg, name=name, form=node.form.name)
-
-            raise self.kids[0].addExcInfo(exc)
-
-        if not node.form.isrunt:
-            # runt node property permissions are enforced by the callback
-            runt.confirmPropSet(prop)
-
-        isarray = isinstance(prop.type, s_types.Array)
-
-        try:
-            if isarray and isinstance(self.kids[2], SubQuery):
-                valu = await self.kids[2].compute_array(runt, path)
-                expand = False
-
-            else:
-                valu = await self.kids[2].compute(runt, path)
-
-            valu = await s_stormtypes.tostor(valu)
-
-            if self.isadd or self.issub:
-
-                if not isarray:
-                    mesg = f'Property set using ({self.oper}) is only valid on arrays.'
-                    exc = s_exc.StormRuntimeError(mesg)
-                    raise self.kids[0].addExcInfo(exc)
-
-                arry = node.get(name)
-                if arry is None:
-                    arry = []
-                else:
-                    # make arry mutable
-                    arry = list(arry)
-
-                if expand:
-                    valu = (valu,)
-
-                if self.isadd:
-                    arry.extend(valu)
-
-                else:
-                    assert self.issub
-                    # we cant remove something we cant norm...
-                    # but that also means it can't be in the array so...
-                    for v in valu:
-                        norm, info = prop.type.arraytype.norm(v)
-                        try:
-                            arry.remove(norm)
-                        except ValueError:
-                            pass
-
-                valu = arry
-
-            if isinstance(prop.type, s_types.Ival):
-                oldv = node.get(name)
-                if oldv is not None:
-                    valu, _ = prop.type.norm(valu)
-                    valu = prop.type.merge(oldv, valu)
->>>>>>> ca57b427
-
-            await node.set(name, valu)
-
-<<<<<<< HEAD
-    async def runEdit(self, runt, node, path):
-
-        name = await self.kids[0].compute(runt, path)
-
-        prop = node.form.props.get(name)
-        if prop is None:
-            mesg = f'No property named {name}.'
-            exc = s_exc.NoSuchProp(mesg=mesg, name=name, form=node.form.name)
-            raise self.kids[0].addExcInfo(exc)
-
-        runt.confirmPropDel(prop)
-
-        await node.pop(name)
-
-        return node, path
-
-class EditUnivDel(Edit):
-
-    def prepare(self):
-=======
-        except self.excignore:
-            pass
-
 class EditPropDel(Edit):
 
     async def runEdit(self, runt, node, path):
@@ -4559,12 +4413,15 @@
         runt.confirmPropDel(prop)
 
         await node.pop(name)
->>>>>>> ca57b427
 
         self.univprop = self.kids[0]
         assert isinstance(self.univprop, UnivProp)
 
-<<<<<<< HEAD
+    def prepare(self):
+
+        self.univprop = self.kids[0]
+        assert isinstance(self.univprop, UnivProp)
+
         if self.univprop.isconst:
             self.validname = None
 
@@ -4572,20 +4429,6 @@
 
         name = await self.univprop.compute(runt, path)
 
-=======
-    def prepare(self):
-
-        self.univprop = self.kids[0]
-        assert isinstance(self.univprop, UnivProp)
-
-        if self.univprop.isconst:
-            self.validname = None
-
-    async def runEdit(self, runt, node, path):
-
-        name = await self.univprop.compute(runt, path)
-
->>>>>>> ca57b427
         if not self.univprop.isconst:
             univ = runt.model.props.get(name)
             if univ is None:
@@ -4604,15 +4447,8 @@
 
                 runt.layerConfirm(('node', 'prop', 'del', name))
                 self.validname = True
-<<<<<<< HEAD
 
         await node.pop(name)
-
-        return node, path
-=======
-
-        await node.pop(name)
->>>>>>> ca57b427
 
 class N1Walk(Oper):
 
@@ -4763,7 +4599,6 @@
             hits.add(x)
 
         self.allowed = allowed
-<<<<<<< HEAD
 
     async def runEdit(self, runt, node, path):
 
@@ -4774,18 +4609,6 @@
         nid = node.nid
         verb = await tostr(await self.kids[0].compute(runt, path))
 
-=======
-
-    async def runEdit(self, runt, node, path):
-
-        if node.form.isrunt:
-            mesg = f'Edges cannot be used with runt nodes: {node.form.full}'
-            raise self.addExcInfo(s_exc.IsRuntForm(mesg=mesg, form=node.form.full))
-
-        nid = node.nid
-        verb = await tostr(await self.kids[0].compute(runt, path))
-
->>>>>>> ca57b427
         self.allowed(runt, verb)
 
         async with runt.getSubRuntime(self.query) as subr:
@@ -4804,11 +4627,6 @@
                         if nodeedits:
                             await runt.snap.saveNodeEdits([nodeedits])
                         node.edges.clear()
-<<<<<<< HEAD
-
-        return node, path
-=======
->>>>>>> ca57b427
 
 class EditEdgeDel(Edit):
 
@@ -4831,7 +4649,6 @@
             hits.add(x)
 
         self.allowed = allowed
-<<<<<<< HEAD
 
     async def runEdit(self, runt, node, path):
 
@@ -4860,39 +4677,6 @@
                         if nodeedits:
                             await runt.snap.saveNodeEdits([nodeedits])
                         node.edgedels.clear()
-                        node.edgetombs.clear()
-
-        return node, path
-=======
-
-    async def runEdit(self, runt, node, path):
-
-        if node.form.isrunt:
-            mesg = f'Edges cannot be used with runt nodes: {node.form.full}'
-            raise self.addExcInfo(s_exc.IsRuntForm(mesg=mesg, form=node.form.full))
-
-        nid = node.nid
-        verb = await tostr(await self.kids[0].compute(runt, path))
-
-        self.allowed(runt, verb)
-
-        async with runt.getSubRuntime(self.query) as subr:
-            async for subn, subp in subr.execute():
-                if subn.form.isrunt:
-                    mesg = f'Edges cannot be used with runt nodes: {subn.form.full}'
-                    raise self.addExcInfo(s_exc.IsRuntForm(mesg=mesg, form=subn.form.full))
-
-                if self.n2:
-                    await subn.delEdge(verb, nid)
-                else:
-                    await node.delEdge(verb, subn.nid)
-
-                    if len(node.edgedels) >= 1000:
-                        nodeedits = node.getNodeEdit()
-                        if nodeedits:
-                            await runt.snap.saveNodeEdits([nodeedits])
-                        node.edgedels.clear()
->>>>>>> ca57b427
 
 class EditTagAdd(Edit):
 
@@ -4902,7 +4686,6 @@
             self.oper_offset = 1
         else:
             self.oper_offset = 0
-<<<<<<< HEAD
 
         self.excignore = (s_exc.BadTypeValu,) if self.oper_offset == 1 else ()
 
@@ -4915,7 +4698,7 @@
         try:
             names = await self.kids[self.oper_offset].computeTagArray(runt, path, excignore=self.excignore)
         except self.excignore:
-            return node, path
+            return
 
         for name in names:
 
@@ -4931,102 +4714,25 @@
             except self.excignore:
                 pass
 
-        return node, path
-=======
-
-        self.excignore = (s_exc.BadTypeValu,) if self.oper_offset == 1 else ()
-
-        self.hasval = len(self.kids) > 2 + self.oper_offset
+class EditTagDel(Edit):
 
     async def runEdit(self, runt, node, path):
 
-        valu = (None, None)
-
-        try:
-            names = await self.kids[self.oper_offset].computeTagArray(runt, path, excignore=self.excignore)
-        except self.excignore:
-            return
+        names = await self.kids[0].computeTagArray(runt, path, excignore=(s_exc.BadTypeValu,))
 
         for name in names:
 
-            try:
-                parts = name.split('.')
-
-                runt.layerConfirm(('node', 'tag', 'add', *parts))
-
-                if self.hasval:
-                    valu = await self.kids[2 + self.oper_offset].compute(runt, path)
-                    valu = await s_stormtypes.toprim(valu)
-                await node.addTag(name, valu=valu)
-            except self.excignore:
-                pass
->>>>>>> ca57b427
-
-class EditTagDel(Edit):
-
-    async def runEdit(self, runt, node, path):
-<<<<<<< HEAD
-
-        names = await self.kids[0].computeTagArray(runt, path, excignore=(s_exc.BadTypeValu,))
-
-        for name in names:
-
             parts = name.split('.')
 
             runt.layerConfirm(('node', 'tag', 'del', *parts))
 
             await node.delTag(name)
 
-        return node, path
-=======
-
-        names = await self.kids[0].computeTagArray(runt, path, excignore=(s_exc.BadTypeValu,))
-
-        for name in names:
-
-            parts = name.split('.')
-
-            runt.layerConfirm(('node', 'tag', 'del', *parts))
-
-            await node.delTag(name)
->>>>>>> ca57b427
-
 class EditTagPropSet(Edit):
     '''
     [ #foo.bar:baz=10 ]
     '''
     def prepare(self):
-<<<<<<< HEAD
-
-        oper = self.kids[1].value()
-        self.excignore = s_exc.BadTypeValu if oper == '?=' else ()
-
-    async def runEdit(self, runt, node, path):
-
-        tag, prop = await self.kids[0].compute(runt, path)
-
-        valu = await self.kids[2].compute(runt, path)
-        valu = await s_stormtypes.tostor(valu)
-
-        normtupl = await runt.snap.getTagNorm(tag)
-        if normtupl is None:
-            return node, path
-
-        tag, info = normtupl
-        tagparts = tag.split('.')
-
-        # for now, use the tag add perms
-        runt.layerConfirm(('node', 'tag', 'add', *tagparts))
-
-        try:
-            await node.setTagProp(tag, prop, valu)
-        except asyncio.CancelledError:  # pragma: no cover
-            raise
-        except self.excignore:
-            pass
-
-        return node, path
-=======
 
         oper = self.kids[1].value()
         self.excignore = s_exc.BadTypeValu if oper == '?=' else ()
@@ -5048,43 +4754,22 @@
             await node.setTagProp(tag, prop, valu)
         except self.excignore:
             pass
->>>>>>> ca57b427
 
 class EditTagPropDel(Edit):
     '''
     [ -#foo.bar:baz ]
     '''
     async def runEdit(self, runt, node, path):
-<<<<<<< HEAD
 
         tag, prop = await self.kids[0].compute(runt, path)
 
-        normtupl = await runt.snap.getTagNorm(tag)
-        if normtupl is None:
-            return node, path
-
-        tag, info = normtupl
-
+        tag, info = await runt.snap.getTagNorm(tag)
         tagparts = tag.split('.')
 
         # for now, use the tag add perms
         runt.layerConfirm(('node', 'tag', 'del', *tagparts))
 
         await node.delTagProp(tag, prop)
-
-        return node, path
-=======
-
-        tag, prop = await self.kids[0].compute(runt, path)
-
-        tag, info = await runt.snap.getTagNorm(tag)
-        tagparts = tag.split('.')
-
-        # for now, use the tag add perms
-        runt.layerConfirm(('node', 'tag', 'del', *tagparts))
-
-        await node.delTagProp(tag, prop)
->>>>>>> ca57b427
 
 class BreakOper(AstNode):
 
