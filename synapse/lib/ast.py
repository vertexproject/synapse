import fnmatch
import logging
import itertools
import collections

import synapse.exc as s_exc
import synapse.common as s_common

import synapse.lib.cache as s_cache
import synapse.lib.types as s_types
import synapse.lib.provenance as s_provenance
import synapse.lib.stormtypes as s_stormtypes

logger = logging.getLogger(__name__)

async def agen(*items):
    for item in items:
        yield item

class StormCtrlFlow(Exception):
    def __init__(self, item=None):
        self.item = item

class StormBreak(StormCtrlFlow):
    pass

class StormContinue(StormCtrlFlow):
    pass

class AstNode:
    '''
    Base class for all nodes in the STORM abstract syntax tree.
    '''

    def __init__(self, kids=()):
        self.kids = []
        [self.addKid(k) for k in kids]

    def repr(self):
        return f'{self.__class__.__name__}: {self.kids}'

    def __repr__(self):
        return self.repr()

    def addKid(self, astn):

        indx = len(self.kids)
        self.kids.append(astn)

        astn.parent = self
        astn.pindex = indx

    def setKid(self, indx, astn):

        self.kids[indx] = astn

        astn.parent = self
        astn.pindex = indx

    def replace(self, astn):
        self.parent.setKid(self.pindex, astn)

    def sibling(self, offs=1):
        '''
        Return sibling node by relative offset from self.
        '''
        indx = self.pindex + offs

        if indx < 0:
            return None

        if indx >= len(self.parent.kids):
            return None

        return self.parent.kids[indx]

    def iterright(self):
        '''
        Yield "rightward" siblings until None.
        '''
        offs = 1
        while True:

            sibl = self.sibling(offs)
            if sibl is None:
                break

            yield sibl
            offs += 1

    def format(self, depth=0):

        yield (depth, self.repr())

        for kid in self.kids:
            for item in kid.format(depth=depth + 1):
                yield item

    def init(self, core):
        self.core = core
        [k.init(core) for k in self.kids]
        self.prepare()

    def prepare(self):
        pass

    def optimize(self):
        [k.optimize() for k in self.kids]

    def __iter__(self):
        for kid in self.kids:
            yield kid

    def getRuntVars(self, runt):
        for kid in self.kids:
            for name in kid.getRuntVars(runt):
                yield name

    def isRuntSafe(self, runt):
        return all(k.isRuntSafe(runt) for k in self.kids)

class Query(AstNode):

    def __init__(self, kids=()):

        AstNode.__init__(self, kids=kids)

        self.text = ''

        # for options parsed from the query itself
        self.opts = {}

    async def run(self, runt, genr):

        for oper in self.kids:
            genr = oper.run(runt, genr)

        async for node, path in genr:

            runt.tick()

            yield node, path

    async def iterNodePaths(self, runt):

        count = 0
        subgraph = None

        rules = runt.getOpt('graph')

        if rules not in (False, None):
            if rules is True:
                rules = {'degrees': None, 'pivots': ('-> *',)}

            subgraph = SubGraph(rules)

        self.optimize()

        # turtles all the way down...
        genr = runt.getInput()

        for oper in self.kids:
            genr = oper.run(runt, genr)

        if subgraph is not None:
            genr = subgraph.run(runt, genr)

        async for node, path in genr:

            runt.tick()

            yield node, path

            count += 1

            limit = runt.getOpt('limit')
            if limit is not None and count >= limit:
                await runt.printf('limit reached: %d' % (limit,))
                break

class SubGraph:
    '''
    An Oper like object which generates a subgraph.

    Notes:

        The rules format for the subgraph is shaped like the following::

                rules = {

                    'degrees': 1,

                    'filters': [
                        '-(#foo or #bar)',
                        '-(foo:bar or baz:faz)',
                    ],

                    'pivots': [
                        '-> * | limit 100',
                        '<- * | limit 100',
                    ]

                    'forms': {

                        'inet:fqdn':{
                            'filters': [],
                            'pivots': [],
                        }

                        '*': {
                            'filters': [],
                            'pivots': [],
                        },
                    },
                }

        Nodes which were original seeds have path.meta('graph:seed').

        All nodes have path.meta('edges') which is a list of (iden, info) tuples.

    '''

    def __init__(self, rules):

        self.omits = {}
        self.rules = rules

        self.rules.setdefault('forms', {})
        self.rules.setdefault('pivots', ())
        self.rules.setdefault('filters', ())
        self.rules.setdefault('degrees', 1)

    async def omit(self, node):

        answ = self.omits.get(node.buid)
        if answ is not None:
            return answ

        for filt in self.rules.get('filters'):
            if await node.filter(filt, user=self.user):
                self.omits[node.buid] = True
                return True

        rules = self.rules['forms'].get(node.form.name)
        if rules is None:
            rules = self.rules['forms'].get('*')

        if rules is None:
            self.omits[node.buid] = False
            return False

        for filt in rules.get('filters', ()):
            if await node.filter(filt, user=self.user):
                self.omits[node.buid] = True
                return True

        self.omits[node.buid] = False
        return False

    async def pivots(self, node):

        for pivq in self.rules.get('pivots'):

            async for pivo in node.storm(pivq, user=self.user):
                yield pivo

        rules = self.rules['forms'].get(node.form.name)
        if rules is None:
            rules = self.rules['forms'].get('*')

        if rules is None:
            return

        for pivq in rules.get('pivots', ()):
            async for pivo in node.storm(pivq, user=self.user):
                yield pivo

    async def run(self, runt, genr):

        done = {}
        degrees = self.rules.get('degrees')

        self.user = runt.user

        async for node, path in genr:

            if await self.omit(node):
                continue

            path.meta('graph:seed', True)

            todo = collections.deque([(node, path, 0)])

            while todo:

                tnode, tpath, tdist = todo.popleft()

                # filter out nodes that we've already done at
                # the given distance or less... (best possible)
                donedist = done.get(tnode.buid)
                if donedist is not None and donedist <= tdist:
                    continue

                done[tnode.buid] = tdist

                edges = set()
                ndist = tdist + 1

                async for pivn, pivp in self.pivots(tnode):

                    if await self.omit(pivn):
                        continue

                    edges.add(pivn.iden())

                    if degrees is not None and ndist > degrees:
                        continue

                    todo.append((pivn, pivp, ndist))

                edgelist = [(iden, {}) for iden in edges]
                tpath.meta('edges', edgelist)

                if donedist is None:
                    yield tnode, tpath

class Oper(AstNode):
    pass

class SubQuery(Oper):

    async def run(self, runt, genr):

        subq = self.kids[0]

        async for item in genr:

            await s_common.aspin(subq.run(runt, agen(item)))

            yield item

    async def inline(self, runt, genr):
        '''
        Operate subquery as if it were inlined
        '''
        async for item in self.kids[0].run(runt, genr):
            yield item

class ForLoop(Oper):

    def getRuntVars(self, runt):

        if not self.kids[1].isRuntSafe(runt):
            return

        if isinstance(self.kids[0], VarList):
            for name in self.kids[0].value():
                yield name

        else:
            yield self.kids[0].value()

        for name in self.kids[2].getRuntVars(runt):
            yield name

    async def run(self, runt, genr):

        subq = self.kids[2]
        name = self.kids[0].value()

        count = 0
        async for node, path in genr:

            count += 1

            for item in await self.kids[1].compute(path):

                if isinstance(name, (list, tuple)):

                    if len(name) != len(item):
                        raise s_exc.StormVarListError(names=name, vals=item)

                    for x, y in itertools.zip_longest(name, item):
                        path.setVar(x, y)
                        runt.setVar(x, y)

                else:
                    # set both so inner subqueries have it in their runtime
                    path.setVar(name, item)
                    runt.setVar(name, item)

                try:

                    newg = agen((node, path))
                    await s_common.aspin(subq.inline(runt, newg))

                except StormBreak:
                    break

                except StormContinue:
                    continue

            yield node, path

        # no nodes and a runt safe value should execute once
        if count == 0 and self.kids[1].isRuntSafe(runt):

            for item in await self.kids[1].runtval(runt):

                if isinstance(name, (list, tuple)):

                    if len(name) != len(item):
                        raise s_exc.StormVarListError(names=name, vals=item)

                    for x, y in itertools.zip_longest(name, item):
                        runt.setVar(x, y)

                else:
                    runt.setVar(name, item)

                try:
                    async for jtem in subq.inline(runt, agen()):
                        yield jtem

                except StormBreak:
                    break

                except StormContinue:
                    continue

class CmdOper(Oper):

    async def run(self, runt, genr):

        name = self.kids[0].value()
        argv = self.kids[1].value()

        ctor = runt.snap.core.getStormCmd(name)
        if ctor is None:
            mesg = 'Storm command not found.'
            raise s_exc.NoSuchName(name=name, mesg=mesg)

        scmd = ctor(argv)

        if not await scmd.hasValidOpts(runt.snap):
            return

        with s_provenance.claim('stormcmd', name=name, argv=argv):

            async for item in scmd.execStormCmd(runt, genr):
                yield item

class VarSetOper(Oper):

    async def run(self, runt, genr):

        name = self.kids[0].value()
        vkid = self.kids[1]

        async for node, path in genr:
            valu = await vkid.compute(path)
            path.setVar(name, valu)
            runt.setVar(name, valu)
            yield node, path

        if vkid.isRuntSafe(runt):

            valu = await vkid.runtval(runt)
            runt.setVar(name, valu)

    def getRuntVars(self, runt):
        if not self.kids[1].isRuntSafe(runt):
            return
        yield self.kids[0].value()

class VarListSetOper(Oper):

    async def run(self, runt, genr):

        names = self.kids[0].value()
        vkid = self.kids[1]

        async for node, path in genr:

            item = await vkid.compute(path)
            if len(item) < len(names):
                raise s_exc.StormVarListError(names=names, vals=item)

            for name, valu in zip(names, item):
                runt.setVar(name, valu)
                path.setVar(name, valu)

            yield node, path

        if vkid.isRuntSafe(runt):

            item = await vkid.runtval(runt)
            if len(item) < len(names):
                raise s_exc.StormVarListError(names=names, vals=item)

            for name, valu in zip(names, item):
                runt.setVar(name, valu)

            async for item in genr:
                yield item

            return

    def getRuntVars(self, runt):

        if not self.kids[1].isRuntSafe(runt):
            return

        for name in self.kids[0].value():
            yield name

class VarEvalOper(Oper):
    '''
    Facilitate a stand-alone operator that evaluates a var.
    $foo.bar("baz")
    '''
    async def run(self, runt, genr):

        if self.isRuntSafe(runt):

            async for item in genr:
                yield item

            await self.kids[0].runtval(runt)

        else:
            async for node, path in genr:
                await self.kids[0].compute(path)
                yield node, path

class SwitchCase(Oper):

    def prepare(self):
        self.cases = {}
        self.defcase = None

        for cent in self.kids[1:]:

            # if they only have one kid, it's a default case.
            if len(cent.kids) == 1:
                self.defcase = cent.kids[0]
                continue

            valu = cent.kids[0].value()
            self.cases[valu] = cent.kids[1]

    async def run(self, runt, genr):

        varv = await self.kids[0].runtval(runt)
        if varv is None:
            raise s_exc.NoSuchVar()

        subq = self.cases.get(varv)
        if subq is None and self.defcase is not None:
            subq = self.defcase

        if subq is None:
            async for item in genr:
                yield item
            return

        async for item in subq.inline(runt, genr):
            yield item

class CaseEntry(AstNode):
    pass

class LiftOper(Oper):

    async def run(self, runt, genr):

        if self.isRuntSafe(runt):

            # runtime safe lift operation
            async for item in genr:
                yield item

            async for node in self.lift(runt):
                yield node, runt.initPath(node)

            return

        # TODO unify runtval() / compute() methods
        async for node, path in genr:

            yield node, path

            async for subn in self.lift(path):
                yield subn, path.fork(subn)

class LiftTag(LiftOper):

    async def lift(self, runt):
        cmpr = '='
        valu = None
        tag = await self.kids[0].compute(runt)
        if len(self.kids) == 3:
            cmpr = await self.kids[1].compute(runt)
            valu = await self.kids[2].compute(runt)
        async for node in runt.snap._getNodesByTag(tag, valu=valu, cmpr=cmpr):
            yield node

class LiftTagTag(LiftOper):
    '''
    ##foo.bar
    '''

    async def lift(self, runt):

        todo = collections.deque()
        cmpr = '='
        valu = None

        tag = await self.kids[0].compute(runt)
        if len(self.kids) == 3:
            cmpr = await self.kids[1].compute(runt)
            valu = await self.kids[2].compute(runt)

        node = await runt.snap.getNodeByNdef(('syn:tag', tag))
        if node is None:
            return

        # only apply the lift valu to the top level tag of tags, not to the sub tags
        # or non-tag nodes
        todo.append((node, valu, cmpr))

        done = set()
        while todo:

            node, valu, cmpr = todo.popleft()

            tagname = node.ndef[1]
            if tagname in done:
                continue

            done.add(tagname)
            async for node in runt.snap._getNodesByTag(tagname, valu=valu, cmpr=cmpr):
                if node.form.name == 'syn:tag':
                    todo.append((node, None, '='))
                    continue

                yield node

class LiftFormTag(LiftOper):

    async def lift(self, runt):

        form = self.kids[0].value()
        tag = await self.kids[1].compute(runt)

        cmpr = None
        valu = None

        if len(self.kids) == 4:
            cmpr = self.kids[2].value()
            valu = await self.kids[3].compute(runt)

        async for node in runt.snap._getNodesByFormTag(form, tag, valu=valu, cmpr=cmpr):
            yield node

class LiftProp(LiftOper):

    async def lift(self, runt):

        name = self.kids[0].value()

        cmpr = None
        valu = None

        if len(self.kids) == 3:
            cmpr = self.kids[1].value()
            valu = await self.kids[2].compute(runt)

        # If its a secondary prop, there's no optimization
        if runt.snap.model.forms.get(name) is None:
            async for node in runt.snap.getNodesBy(name, valu=valu, cmpr=cmpr):
                yield node
            return

        if cmpr is not None:
            async for node in runt.snap.getNodesBy(name, valu=valu, cmpr=cmpr):
                yield node
            return

        # lifting by a form only is pretty bad, maybe
        # we can pick up a near by filter based hint...
        for oper in self.iterright():

            if isinstance(oper, FiltOper):

                for hint in oper.getLiftHints():

                    if hint[0] == 'tag':
                        tagname = hint[1].get('name')
                        async for node in runt.snap._getNodesByFormTag(name, tagname):
                            yield node
                        return

            # we can skip other lifts but that's it...
            if isinstance(oper, LiftOper):
                continue

            break

        async for node in runt.snap.getNodesBy(name, valu=valu, cmpr=cmpr):
            yield node

class LiftPropBy(LiftOper):

    async def lift(self, runt):

        name = self.kids[0].value()
        cmpr = self.kids[1].value()

        valu = await self.kids[2].compute(runt)

        async for node in runt.snap.getNodesBy(name, valu, cmpr=cmpr):
            yield node

class PivotOper(Oper):

    def __init__(self, kids=(), isjoin=False):
        Oper.__init__(self, kids=kids)
        self.isjoin = isjoin

    def repr(self):
        return f'{self.__class__.__name__}: {self.kids}, isjoin={self.isjoin}'

    def __repr__(self):
        return self.repr()

class PivotOut(PivotOper):
    '''
    -> *
    '''
    async def run(self, runt, genr):

        async for node, path in genr:

            if self.isjoin:
                yield node, path

            # <syn:tag> -> * is "from tags to nodes with tags"
            if node.form.name == 'syn:tag':

                async for pivo in runt.snap._getNodesByTag(node.ndef[1]):
                    yield pivo, path.fork(pivo)

                continue

            if isinstance(node.form.type, s_types.Edge):
                n2def = node.get('n2')
                pivo = await runt.snap.getNodeByNdef(n2def)
                if pivo is None:
                    logger.warning(f'Missing node corresponding to ndef {n2def} on edge')
                    continue
                yield pivo, path.fork(pivo)
                continue

            for name, prop in node.form.props.items():

                valu = node.get(name)
                if valu is None:
                    continue

                # if the outbound prop is an ndef...
                if isinstance(prop.type, s_types.Ndef):
                    pivo = await runt.snap.getNodeByNdef(valu)
                    if pivo is None:
                        continue

                    yield pivo, path.fork(pivo)
                    continue

                form = runt.snap.model.forms.get(prop.type.name)
                if form is None:
                    continue

                pivo = await runt.snap.getNodeByNdef((form.name, valu))
                if pivo is None:
                    continue

                # avoid self references
                if pivo.buid == node.buid:
                    continue

                yield pivo, path.fork(pivo)

class PivotToTags(PivotOper):
    '''
    -> #                pivot to all leaf tag nodes
    -> #*               pivot to all tag nodes
    -> #cno.*           pivot to all tag nodes which match cno.*
    -> #foo.bar         pivot to the tag node foo.bar if present
    '''
    async def run(self, runt, genr):

        leaf = False
        mval = self.kids[0].value()

        if not mval:

            leaf = True

            def filter(x):
                return True

        elif mval.find('*') != -1:

            # glob matcher...
            def filter(x):
                return fnmatch.fnmatch(x, mval)

        else:

            def filter(x):
                return x == mval

        async for node, path in genr:

            if self.isjoin:
                yield node, path

            for name, valu in node.getTags(leaf=leaf):

                if not filter(name):
                    continue

                pivo = await runt.snap.getNodeByNdef(('syn:tag', name))
                if pivo is None:
                    continue

                yield pivo, path.fork(pivo)

class PivotIn(PivotOper):
    '''
    <- *
    '''

    async def run(self, runt, genr):

        async for node, path in genr:

            if self.isjoin:
                yield node, path

            # if it's a graph edge, use :n2
            if isinstance(node.form.type, s_types.Edge):

                ndef = node.get('n1')

                pivo = await runt.snap.getNodeByNdef(ndef)
                if pivo is None:
                    continue

                yield pivo, path.fork(pivo)

                continue

            name, valu = node.ndef

            for prop in runt.snap.model.propsbytype.get(name, ()):
                async for pivo in runt.snap.getNodesBy(prop.full, valu):
                    yield pivo, path.fork(pivo)

class PivotInFrom(PivotOper):

    async def run(self, runt, genr):

        name = self.kids[0].value()

        form = runt.snap.model.forms.get(name)
        if form is None:
            raise s_exc.NoSuchForm(name=name)

        # <- edge
        if isinstance(form.type, s_types.Edge):

            full = form.name + ':n2'

            async for node, path in genr:

                if self.isjoin:
                    yield node, path

                async for pivo in runt.snap.getNodesBy(full, node.ndef):
                    yield pivo, path.fork(pivo)

            return

        # edge <- form
        async for node, path in genr:

            if self.isjoin:
                yield node, path

            if not isinstance(node.form.type, s_types.Edge):
                continue

            # dont bother traversing edges to the wrong form
            if node.get('n1:form') != form.name:
                continue

            n1def = node.get('n1')

            pivo = await runt.snap.getNodeByNdef(n1def)
            if pivo is None:
                continue

            yield pivo, path.fork(pivo)

class FormPivot(PivotOper):

    async def run(self, runt, genr):
        warned = False
        name = self.kids[0].value()

        prop = runt.snap.model.props.get(name)
        if prop is None:
            raise s_exc.NoSuchProp(name=name)

        # -> baz:ndef
        if isinstance(prop.type, s_types.Ndef):

            async for node, path in genr:

                if self.isjoin:
                    yield node, path

                async for pivo in runt.snap.getNodesBy(prop.full, node.ndef):
                    yield pivo, path.fork(pivo)

            return

        if not prop.isform:

            # plain old pivot...
            async for node, path in genr:

                if self.isjoin:
                    yield node, path

                valu = node.ndef[1]

                # TODO cache/bypass normalization in loop!
                try:
                    async for pivo in runt.snap.getNodesBy(prop.full, valu):
                        yield pivo, path.fork(pivo)
                except (s_exc.BadTypeValu, s_exc.BadLiftValu) as e:
                    if not warned:
                        logger.warning(f'Caught error during pivot: {e.items()}')
                        warned = True
                    items = e.items()
                    mesg = items.pop('mesg', '')
                    mesg = ': '.join((f'{e.__class__.__qualname__} [{repr(valu)}] during pivot', mesg))
                    await runt.snap.fire('warn', mesg=mesg, **items)

        # form -> form pivot is nonsensical. Lets help out...

        # if dest form is a subtype of a graph "edge", use N1 automatically
        if isinstance(prop.type, s_types.Edge):

            full = prop.name + ':n1'

            async for node, path in genr:

                if self.isjoin:
                    yield node, path

                async for pivo in runt.snap.getNodesBy(full, node.ndef):
                    yield pivo, path.fork(pivo)

            return

        # form name and type name match
        formprop = prop
        destform = prop.name

        # TODO: both of these should be precomputed in the model

        @s_cache.memoize()
        def getsrc(form):
            names = []
            for name, prop in form.props.items():
                if prop.type.name == destform:
                    names.append(name)
            return names

        @s_cache.memoize()
        def getdst(form):
            # formprop is really a form here...
            names = []
            for name, prop in formprop.props.items():
                if prop.type.name == form.type.name:
                    names.append(prop.full)
            return names

        async for node, path in genr:

            if self.isjoin:
                yield node, path

            # <syn:tag> -> <form> is "from tags to nodes" pivot
            if node.form.name == 'syn:tag' and prop.isform:
                async for pivo in runt.snap.getNodesBy(f'{prop.name}#{node.ndef[1]}'):
                    yield pivo, path.fork(pivo)

                continue

            # if the source node is a graph edge, use n2
            if isinstance(node.form.type, s_types.Edge):

                n2def = node.get('n2')
                if n2def[0] != destform:
                    continue

                pivo = await runt.snap.getNodeByNdef(node.get('n2'))
                if pivo:
                    yield pivo, path.fork(pivo)

                continue

            names = getsrc(node.form)
            if names:
                for name in names:

                    valu = node.get(name)
                    if valu is None:
                        continue

                    async for pivo in runt.snap.getNodesBy(prop.name, valu):
                        yield pivo, path.fork(pivo)

                continue

            names = getdst(node.form)
            if names:
                for name in names:
                    valu = node.ndef[1]
                    async for pivo in runt.snap.getNodesBy(name, valu):
                        yield pivo, path.fork(pivo)

                continue

            raise s_exc.NoSuchPivot(n1=node.form.name, n2=destform)

class PropPivotOut(PivotOper):

    async def run(self, runt, genr):

        name = self.kids[0].value()
        warned = False
        async for node, path in genr:

            prop = node.form.props.get(name)
            if prop is None:
                continue

            valu = node.get(name)
            if valu is None:
                continue

            # ndef pivot out syntax...
            # :ndef -> *
            if isinstance(prop.type, s_types.Ndef):
                pivo = await runt.snap.getNodeByNdef(valu)
                if pivo is None:
                    logger.warning(f'Missing node corresponding to ndef {valu}')
                    continue
                yield pivo, path.fork(pivo)
                continue

            # :prop -> *
            fname = prop.type.name
            if prop.modl.form(fname) is None:
                if warned is False:
                    await runt.snap.warn(f'The source property "{name}" type "{fname}" is not a form. Cannot pivot.')
                    warned = True
                continue

            ndef = (fname, valu)
            pivo = await runt.snap.getNodeByNdef(ndef)
            # A node explicitly deleted in the graph or missing from a underlying layer
            # could cause this lift to return None.
            if pivo:
                yield pivo, path.fork(pivo)


class PropPivot(PivotOper):

    async def run(self, runt, genr):
        warned = False
        name = self.kids[1].value()

        prop = runt.snap.model.props.get(name)
        if prop is None:
            raise s_exc.NoSuchProp(name=name)

        # TODO if we are pivoting to a form, use ndef!

        async for node, path in genr:

            if self.isjoin:
                yield node, path

            valu = await self.kids[0].compute(path)
            if valu is None:
                continue

            # TODO cache/bypass normalization in loop!
            try:
                async for pivo in runt.snap.getNodesBy(prop.full, valu):
                    yield pivo, path.fork(pivo)
            except (s_exc.BadTypeValu, s_exc.BadLiftValu) as e:
                if not warned:
                    logger.warning(f'Caught error during pivot: {e.items()}')
                    warned = True
                items = e.items()
                mesg = items.pop('mesg', '')
                mesg = ': '.join((f'{e.__class__.__qualname__} [{repr(valu)}] during pivot', mesg))
                await runt.snap.fire('warn', mesg=mesg, **items)

class Cond(AstNode):

    def getLiftHints(self):
        return ()

    async def getCondEval(self, runt): # pragma: no cover
        raise s_exc.NoSuchImpl(name=f'{self.__class__.__name__}.evaluate()')

class SubqCond(Cond):

    def __init__(self, kids=()):
        Cond.__init__(self, kids=kids)
        self.funcs = {
            '=': self._subqCondEq,
            '>': self._subqCondGt,
            '<': self._subqCondLt,
            '>=': self._subqCondGe,
            '<=': self._subqCondLe,
            '!=': self._subqCondNe,
        }

    async def _runSubQuery(self, runt, node, path):
        size = 1
        genr = agen((node, path))
        async for item in self.kids[0].run(runt, genr):
            yield size, item
            size += 1

    def _subqCondEq(self, runt):

        async def cond(node, path):

            size = 0
            valu = int(await self.kids[2].compute(path))

            async for size, item in self._runSubQuery(runt, node, path):
                if size > valu:
                    return False

            return size == valu

        return cond

    def _subqCondGt(self, runt):

        async def cond(node, path):

            valu = int(await self.kids[2].compute(path))
            async for size, item in self._runSubQuery(runt, node, path):
                if size > valu:
                    return True

            return False

        return cond

    def _subqCondLt(self, runt):

        async def cond(node, path):

            valu = int(await self.kids[2].compute(path))
            async for size, item in self._runSubQuery(runt, node, path):
                if size >= valu:
                    return False

            return True

        return cond

    def _subqCondGe(self, runt):

        async def cond(node, path):

            valu = int(await self.kids[2].compute(path))
            async for size, item in self._runSubQuery(runt, node, path):
                if size >= valu:
                    return True

            return False

        return cond

    def _subqCondLe(self, runt):

        async def cond(node, path):

            valu = int(await self.kids[2].compute(path))
            async for size, item in self._runSubQuery(runt, node, path):
                if size > valu:
                    return False

            return True

        return cond

    def _subqCondNe(self, runt):

        async def cond(node, path):

            size = 0
            valu = int(await self.kids[2].compute(path))

            async for size, item in self._runSubQuery(runt, node, path):
                if size > valu:
                    return True

            return size != valu

        return cond

    async def getCondEval(self, runt):

        if len(self.kids) == 3:
            cmpr = self.kids[1].value()
            ctor = self.funcs.get(cmpr)
            if ctor is None:
                raise s_exc.NoSuchCmpr(cmpr=cmpr, type='subquery')

            return ctor(runt)

        subq = self.kids[0]

        async def cond(node, path):
            genr = agen((node, path))
            async for _ in subq.run(runt, genr):
                return True
            return False

        return cond

class OrCond(Cond):
    '''
    <cond> or <cond>
    '''
    async def getCondEval(self, runt):

        cond0 = await self.kids[0].getCondEval(runt)
        cond1 = await self.kids[1].getCondEval(runt)

        async def cond(node, path):

            if await cond0(node, path):
                return True

            return await cond1(node, path)

        return cond

class AndCond(Cond):
    '''
    <cond> and <cond>
    '''
    def getLiftHints(self):
        h0 = self.kids[0].getLiftHints()
        h1 = self.kids[1].getLiftHints()
        return h0 + h1

    async def getCondEval(self, runt):

        cond0 = await self.kids[0].getCondEval(runt)
        cond1 = await self.kids[1].getCondEval(runt)

        async def cond(node, path):

            if not await cond0(node, path):
                return False

            return await cond1(node, path)

        return cond

class NotCond(Cond):
    '''
    not <cond>
    '''

    async def getCondEval(self, runt):

        kidcond = await self.kids[0].getCondEval(runt)

        async def cond(node, path):
            return not await kidcond(node, path)

        return cond

class TagCond(Cond):
    '''
    #foo.bar
    '''
    def getLiftHints(self):

        kid = self.kids[0]

        if not isinstance(kid, TagMatch):
            # TODO:  we might hint based on variable value
            return ()

        name = kid.value()
        if '*' in name:
            return ()
        return (
            ('tag', {'name': name}),
        )

    async def getCondEval(self, runt):

        assert len(self.kids) == 1
        kid = self.kids[0]
        if isinstance(kid, TagMatch):
            name = self.kids[0].value()
        else:
            # TODO:  enable runtval calc here (variable nodes haven't been evaluated yet)
            # if kid.isRuntSafe(runt):
            #     name = await kid.runtval(runt)
            name = None

        if name is not None:

            # Allow for a user to ask for #* to signify "any tags on this node"
            if name == '*':
                async def cond(node, path):
                    # Check if the tags dictionary has any members
                    return bool(node.tags)
                return cond

            # Allow a user to use tag globbing to do regex matching of a node.
            if '*' in name:
                reobj = s_cache.getTagGlobRegx(name)

                def getIsHit(tag):
                    return reobj.fullmatch(tag)

                # This cache persists per-query
                cache = s_cache.FixedCache(getIsHit)

                async def cond(node, path):
                    return any((cache.get(p) for p in node.tags))

                return cond

            # Default exact match
            async def cond(node, path):
                return node.tags.get(name) is not None

            return cond

        # kid is a non-runtsafe VarValue: dynamically evaluate value of variable for each node
        async def cond(node, path):
            name = await kid.compute(path)

            if name == '*':
                return bool(node.tags)

            if '*' in name:
                reobj = s_cache.getTagGlobRegx(name)
                return any(reobj.fullmatch(p) for p in node.tags)

            return node.tags.get(name) is not None

        return cond

class HasRelPropCond(Cond):

    async def getCondEval(self, runt):

        name = self.kids[0].value()

        async def cond(node, path):
            return node.has(name)

        return cond

class HasAbsPropCond(Cond):

    async def getCondEval(self, runt):

        name = self.kids[0].value()

        prop = runt.snap.model.props.get(name)
        if prop is None:
            raise s_exc.NoSuchProp(name=name)

        if prop.isform:

            async def cond(node, path):
                return node.form.name == prop.name

            return cond

        async def cond(node, path):

            if node.form.name != prop.form.name:
                return False

            return node.has(prop.name)

        return cond

class AbsPropCond(Cond):

    async def getCondEval(self, runt):

        name = self.kids[0].value()
        cmpr = self.kids[1].value()

        prop = runt.snap.model.props.get(name)
        if prop is None:
            raise s_exc.NoSuchProp(name=name)

        ctor = prop.type.getCmprCtor(cmpr)
        if ctor is None:
            raise s_exc.NoSuchCmpr(cmpr=cmpr, name=prop.type.name)

        if prop.isform:

            async def cond(node, path):

                if node.ndef[0] != name:
                    return False

                val1 = node.ndef[1]
                val2 = await self.kids[2].compute(path)

                return ctor(val2)(val1)

            return cond

        async def cond(node, path):
            val1 = node.get(prop.name)
            if val1 is None:
                return False

            val2 = await self.kids[2].compute(path)
            return ctor(val2)(val1)

        return cond

class TagValuCond(Cond):

    async def getCondEval(self, runt):

        name = self.kids[0].value()
        cmpr = self.kids[1].value()

        ival = runt.snap.model.type('ival')

        cmprctor = ival.getCmprCtor(cmpr)
        if cmprctor is None:
            raise s_exc.NoSuchCmpr(cmpr=cmpr, name=ival.name)

        if isinstance(self.kids[2], Const):

            valu = self.kids[2].value()

            cmpr = cmprctor(valu)

            async def cond(node, path):
                return cmpr(node.tags.get(name))

            return cond

        # it's a runtime value...
        async def cond(node, path):
            valu = await self.kids[2].compute(path)
            return cmprctor(valu)(node.tags.get(name))

        return cond

class RelPropCond(Cond):
    '''
    :foo:bar <cmpr> <value>
    '''
    async def getCondEval(self, runt):

        cmpr = self.kids[1].value()

        async def cond(node, path):

            prop, valu = await self.kids[0].getPropAndValu(path)
            if valu is None:
                return False

            xval = await self.kids[2].compute(path)
            ctor = prop.type.getCmprCtor(cmpr)
            if ctor is None:
                raise s_exc.NoSuchCmpr(cmpr=cmpr, name=prop.type.name)
            func = ctor(xval)

            return func(valu)

        return cond

class FiltOper(Oper):

    def getLiftHints(self):

        if self.kids[0].value() != '+':
            return ()

        return self.kids[1].getLiftHints()

    async def run(self, runt, genr):

        must = self.kids[0].value() == '+'
        cond = await self.kids[1].getCondEval(runt)

        async for node, path in genr:
            answ = await cond(node, path)
            if (must and answ) or (not must and not answ):
                yield node, path

class CompValue(AstNode):
    '''
    A computed value which requires a runtime, node, and path.
    '''
    async def compute(self, path): # pragma: no cover
        raise s_exc.NoSuchImpl(name=f'{self.__class__.__name__}.compute()')

    def isRuntSafe(self, runt):
        return False

class RunValue(CompValue):
    '''
    A computed value that requires a runtime.
    '''

    async def runtval(self, runt):
        return self.value()

    async def compute(self, path):
        return await self.runtval(path.runt)

    def isRuntSafe(self, runt):
        return all(k.isRuntSafe(runt) for k in self.kids)

class Value(RunValue):

    '''
    A fixed/constant value.
    '''
    def __init__(self, valu, kids=()):
        RunValue.__init__(self, kids=kids)
        self.valu = valu

    def repr(self):
        if self.kids:
            return f'{self.__class__.__name__}: {self.valu}, kids={self.kids}'
        else:
            return f'{self.__class__.__name__}: {self.valu}'

    def __repr__(self):
        return self.repr()

    async def runtval(self, runt):
        return self.value()

    async def compute(self, path):
        return self.value()

    def value(self):
        return self.valu

class PropValue(CompValue):

    def prepare(self):
        self.name = self.kids[0].value()
        self.ispiv = self.name.find('::') != -1

    async def getPropAndValu(self, path):

        if not self.ispiv:

            prop = path.node.form.props.get(self.name)
            if prop is None:
                raise s_exc.NoSuchProp(name=self.name)

            valu = path.node.get(self.name)
            return prop, valu

        # handle implicit pivot properties
        names = self.name.split('::')

        node = path.node

        imax = len(names) - 1
        for i, name in enumerate(names):

            valu = node.get(name)
            if valu is None:
                return None, None

            prop = node.form.props.get(name)
            if prop is None:
                raise s_exc.NoSuchProp(name=name)

            if i >= imax:
                return prop, valu

            form = path.runt.snap.model.forms.get(prop.type.name)
            if form is None:
                raise s_exc.NoSuchForm(name=prop.type.name)

            node = await path.runt.snap.getNodeByNdef((form.name, valu))
            if node is None:
                return None, None

    async def compute(self, path):
        prop, valu = await self.getPropAndValu(path)
        return valu

class RelPropValue(PropValue): pass
class UnivPropValue(PropValue): pass

class TagPropValue(CompValue):

    async def compute(self, path):
        valu = await self.kids[0].compute(path)
        return path.node.getTag(valu)

class CallArgs(RunValue):

    async def compute(self, path):
        return [await k.compute(path) for k in self.kids]

    async def runtval(self, runt):
        return [await k.runtval(runt) for k in self.kids]

class CallKwarg(CallArgs): pass
class CallKwargs(CallArgs): pass

class VarValue(RunValue):

    def prepare(self):
        self.name = self.kids[0].value()

    def isRuntSafe(self, runt):
        return runt.isRuntVar(self.name)

    async def runtval(self, runt):

        valu = runt.getVar(self.name, defv=s_common.novalu)
        if valu is s_common.novalu:
            raise s_exc.NoSuchVar(name=self.name)

        return valu

    async def compute(self, path):

        valu = path.getVar(self.name, defv=s_common.novalu)
        if valu is s_common.novalu:
            raise s_exc.NoSuchVar(name=self.name)

        return valu

class VarDeref(RunValue):

    async def compute(self, path):
        valu = await self.kids[0].compute(path)
        name = await self.kids[1].compute(path)
        valu = s_stormtypes.fromprim(valu, path=path)
        return valu.deref(name)

    async def runtval(self, runt):
        valu = await self.kids[0].runtval(runt)
        name = await self.kids[1].runtval(runt)
        valu = s_stormtypes.fromprim(valu)
        return valu.deref(name)

class FuncCall(RunValue):

    async def compute(self, path):
        func = await self.kids[0].compute(path)
        argv = await self.kids[1].compute(path)
        kwlist = await self.kids[2].compute(path)
        kwargs = dict(kwlist)
        return await func(*argv, **kwargs)

    async def runtval(self, runt):
        func = await self.kids[0].runtval(runt)
        argv = await self.kids[1].runtval(runt)
        kwlist = await self.kids[2].compute(runt)
        kwargs = dict(kwlist)
        return await func(*argv, **kwargs)

class DollarExpr(RunValue):
    '''
    Top level node for $(...) expressions
    '''
    async def compute(self, path):
        assert len(self.kids) == 1
        return int(await self.kids[0].compute(path))

    async def runtval(self, runt):
        assert len(self.kids) == 1
        return int(await self.kids[0].runtval(runt))

_ExprFuncMap = {
    '*': lambda x, y: int(x) * int(y),
    '/': lambda x, y: int(x) // int(y),
    '+': lambda x, y: int(x) + int(y),
    '-': lambda x, y: int(x) - int(y),
<<<<<<< HEAD
    '>': lambda x, y: int(x) > int(y),
    '<': lambda x, y: int(x) < int(y),
    '>=': lambda x, y: int(x) >= int(y),
    '<=': lambda x, y: int(x) <= int(y),
    'and': lambda x, y: int(x) and int(y),
    'or': lambda x, y: int(x) or int(y),
    'not': lambda x: not int(x),
}
_UnaryExprFuncMap = {
    'not': lambda x: not int(x),
=======
    '>': lambda x, y: int(int(x) > int(y)),
    '<': lambda x, y: int(int(x) < int(y)),
    '>=': lambda x, y: int(int(x) >= int(y)),
    '<=': lambda x, y: int(int(x) <= int(y)),
    '==': lambda x, y: int(x == y),
    '!=': lambda x, y: int(x != y),
>>>>>>> bbffc7b5
}

class UnaryExprNode(RunValue):
    '''
    A unary (i.e. single-argument) expression node
    '''
    def prepare(self):
        assert len(self.kids) == 2
        assert isinstance(self.kids[0], Const)
        oper = self.kids[0].value()
        self._operfunc = _ExprFuncMap[oper]

    async def compute(self, path):
        return self._operfunc(await self.kids[1].compute(path))

    async def runtval(self, runt):
        return self._operfunc(await self.kids[1].runtval(runt))

class ExprNode(RunValue):
    '''
    A binary (i.e. two argument) expression node
    '''
    def prepare(self):
        # TODO: constant folding
        assert len(self.kids) == 3
        assert isinstance(self.kids[1], Const)
        oper = self.kids[1].value()
        self._operfunc = _ExprFuncMap[oper]

    async def compute(self, path):
        return int(self._operfunc(await self.kids[0].compute(path), await self.kids[2].compute(path)))

    async def runtval(self, runt):
        return int(self._operfunc(await self.kids[0].runtval(runt), await self.kids[2].runtval(runt)))

class VarList(Value):
    pass

class TagName(Value):
    pass

class TagMatch(Value):
    pass

class Cmpr(Value):
    pass

class Const(Value):
    pass

class List(Value):

    def repr(self):
        return 'List: %s' % self.kids

    async def runtval(self, runt):
        return [await k.runtval(runt) for k in self.kids]

    async def compute(self, path):
        return [await k.compute(path) for k in self.kids]

    def value(self):
        return [k.value() for k in self.kids]

class RelProp(Value):
    pass

class UnivProp(Value):
    pass

class AbsProp(Value):
    pass

class Edit(Oper):
    pass

class EditNodeAdd(Edit):

    async def run(self, runt, genr):

        name = self.kids[0].value()

        form = runt.snap.model.forms.get(name)
        if form is None:
            raise s_exc.NoSuchForm(name=name)

        # the behavior here is a bit complicated...

        # single value add (runtime computed per node )
        # In the cases below, $hehe is input to the storm runtime vars.
        # case 1: [ foo:bar="lols" ]
        # case 2: [ foo:bar=$hehe ]
        # case 2: [ foo:bar=$lib.func(20, $hehe) ]
        # case 3: ($foo, $bar) = $hehe [ foo:bar=($foo, $bar) ]

        # iterative add ( node add is executed once per inbound node )
        # case 1: <query> [ foo:bar=(:baz, 20) ]
        # case 2: <query> [ foo:bar=($node, 20) ]
        # case 2: <query> $blah=:baz [ foo:bar=($blah, 20) ]

        if not self.kids[1].isRuntSafe(runt):

            first = True
            async for node, path in genr:

                # must reach back first to trigger sudo / etc
                if first:
                    runt.allowed('node:add', name)
                    first = False

                yield node, path

                valu = await self.kids[1].compute(path)

                for valu in form.type.getTypeVals(valu):
                    newn = await runt.snap.addNode(name, valu)
                    yield newn, runt.initPath(newn)

        else:

            async for node, path in genr:
                yield node, path

            runt.allowed('node:add', name)

            valu = await self.kids[1].runtval(runt)

            for valu in form.type.getTypeVals(valu):
                node = await runt.snap.addNode(name, valu)
                yield node, runt.initPath(node)

class EditPropSet(Edit):

    async def run(self, runt, genr):

        name = self.kids[0].value()

        async for node, path in genr:

            valu = await self.kids[1].compute(path)

            prop = node.form.props.get(name)
            if prop is None:
                raise s_exc.NoSuchProp(name=name, form=node.form.name)

            runt.allowed('prop:set', prop.full)

            await node.set(name, valu)

            yield node, path

class EditPropDel(Edit):

    async def run(self, runt, genr):

        name = self.kids[0].value()

        async for node, path in genr:

            prop = node.form.props.get(name)
            if prop is None:
                raise s_exc.NoSuchProp(name=name, form=node.form.name)

            runt.allowed('prop:del', prop.full)

            await node.pop(name)

            yield node, path

class EditUnivDel(Edit):

    async def run(self, runt, genr):

        name = self.kids[0].value()

        univ = runt.snap.model.props.get(name)
        if univ is None:
            raise s_exc.NoSuchProp(name=name)

        async for node, path in genr:

            runt.allowed('prop:del', name)

            await node.pop(name)
            yield node, path

class EditTagAdd(Edit):

    async def run(self, runt, genr):

        hasval = len(self.kids) > 1

        valu = (None, None)

        async for node, path in genr:

            name = await self.kids[0].compute(path)
            parts = name.split('.')

            runt.allowed('tag:add', *parts)

            if hasval:
                valu = await self.kids[1].compute(path)

            await node.addTag(name, valu=valu)

            yield node, path

class EditTagDel(Edit):

    async def run(self, runt, genr):

        async for node, path in genr:

            name = await self.kids[0].compute(path)
            parts = name.split('.')

            runt.allowed('tag:del', *parts)

            await node.delTag(name)

            yield node, path

class BreakOper(AstNode):

    async def run(self, runt, genr):

        # we must be a genr...
        for _ in ():
            yield _

        async for node, path in genr:
            raise StormBreak(item=(node, path))

        raise StormBreak()

class ContinueOper(AstNode):

    async def run(self, runt, genr):

        # we must be a genr...
        for _ in ():
            yield _

        async for node, path in genr:
            raise StormContinue(item=(node, path))

        raise StormContinue()

class IfClause(AstNode):
    pass

class IfStmt(Oper):

    def prepare(self):
        if isinstance(self.kids[-1], IfClause):
            self.elsequery = None
            self.clauses = self.kids
        else:
            self.elsequery = self.kids[-1]
            self.clauses = self.kids[:-1]

        # TODO: partial runtsafe: if all clause's exprs are runtsafe, can chop off

    async def compute(self, path):
        breakpoint()

    async def _precalc_winner(self, runt):
        '''
        All conditions are runtsafe: determine which of several if branches wins and make that the only clause
        '''
        for clause in self.clauses:
            expr, subq = clause.kids

            exprvalu = await expr.runtval(runt)
            if exprvalu:
                # Make it look like there are no clauses and the winner is in the else clause
                self.clauses = []
                self.elsequery = subq
                break
        else:
            self.clauses = []

    async def run(self, runt, genr):
        count = 0

        allcondsafe = all(clause.kids[0].isRuntSafe(runt) for clause in self.clauses)

        async for node, path in genr:
            count += 1

            if allcondsafe:
                # All conditions are runtsafe: determine which clause wins up front
                await self._precalc_winner(runt)

            for clause in self.clauses:
                expr, subq = clause.kids

                # Evaluate the expression for 'if' or 'elif'
                exprvalu = await expr.compute(path)
                if exprvalu:
                    break
            else:
                subq = self.elsequery

            if subq:
                assert isinstance(subq, SubQuery)

                async for item in subq.inline(runt, agen((node, path))):
                    yield item
            else:
                # If none of the if branches were executed and no else present, pass the stream through unaltered
                yield node, path

        if count != 0 or not allcondsafe:
            return
        # no nodes and a runt safe value should execute the winning clause once
        await self._precalc_winner(runt)

        if self.elsequery:
            async for item in self.elsequery.inline(runt, agen()):
                yield item<|MERGE_RESOLUTION|>--- conflicted
+++ resolved
@@ -1726,25 +1726,16 @@
     '/': lambda x, y: int(x) // int(y),
     '+': lambda x, y: int(x) + int(y),
     '-': lambda x, y: int(x) - int(y),
-<<<<<<< HEAD
     '>': lambda x, y: int(x) > int(y),
     '<': lambda x, y: int(x) < int(y),
     '>=': lambda x, y: int(x) >= int(y),
     '<=': lambda x, y: int(x) <= int(y),
     'and': lambda x, y: int(x) and int(y),
     'or': lambda x, y: int(x) or int(y),
-    'not': lambda x: not int(x),
 }
+
 _UnaryExprFuncMap = {
     'not': lambda x: not int(x),
-=======
-    '>': lambda x, y: int(int(x) > int(y)),
-    '<': lambda x, y: int(int(x) < int(y)),
-    '>=': lambda x, y: int(int(x) >= int(y)),
-    '<=': lambda x, y: int(int(x) <= int(y)),
-    '==': lambda x, y: int(x == y),
-    '!=': lambda x, y: int(x != y),
->>>>>>> bbffc7b5
 }
 
 class UnaryExprNode(RunValue):
