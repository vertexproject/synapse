--- conflicted
+++ resolved
@@ -1284,7 +1284,8 @@
                 fname = prop.type.arraytype.name
                 if runt.snap.model.forms.get(fname) is None:
                     if not warned:
-                        await runt.snap.warn(f'The source property "{name}" array type "{fname}" is not a form. Cannot pivot.')
+                        await runt.snap.warn(
+                            f'The source property "{name}" array type "{fname}" is not a form. Cannot pivot.')
                         warned = True
                     continue
 
@@ -2387,13 +2388,9 @@
             if prop is None:
                 raise s_exc.NoSuchProp(name=name, form=node.form.name)
 
-<<<<<<< HEAD
-            runt.reqLayerAllowed(('prop:set', prop.full))
-=======
-            # runt node property permissions are enforced by the callback
             if not node.isrunt:
-                runt.allowed('prop:set', prop.full)
->>>>>>> 209bb968
+                # runt node property permissions are enforced by the callback
+                runt.reqLayerAllowed(('prop:set', prop.full))
 
             try:
                 await node.set(name, valu)
