import types
import asyncio
import decimal
import fnmatch
import logging
import binascii
import itertools
import contextlib
import collections

import regex

import synapse.exc as s_exc
import synapse.common as s_common

import synapse.lib.base as s_base
import synapse.lib.coro as s_coro
import synapse.lib.node as s_node
import synapse.lib.cache as s_cache
import synapse.lib.scope as s_scope
import synapse.lib.types as s_types
import synapse.lib.scrape as s_scrape
import synapse.lib.msgpack as s_msgpack
import synapse.lib.spooled as s_spooled
import synapse.lib.stormctrl as s_stormctrl
import synapse.lib.stormtypes as s_stormtypes

from synapse.lib.stormtypes import tobool, toint, toprim, tostr, tonumber, tocmprvalu, undef

SET_ALWAYS = 0
SET_UNSET = 1
SET_NEVER = 2

COND_EDIT_SET = {
    'always': SET_ALWAYS,
    'unset': SET_UNSET,
    'never': SET_NEVER,
}

logger = logging.getLogger(__name__)

def parseNumber(x):
    return s_stormtypes.Number(x) if '.' in x else s_stormtypes.intify(x)

class AstNode:
    '''
    Base class for all nodes in the Storm abstract syntax tree.
    '''
    # set to True if recursive runt-safety checks should *not* recurse
    # into children of this node.
    runtopaque = False

    def __init__(self, astinfo, kids=()):
        self.kids = []
        self.astinfo = astinfo
        self.hasast = {}
        [self.addKid(k) for k in kids]

    def getAstText(self):
        return self.astinfo.text[self.astinfo.soff:self.astinfo.eoff]

    def getPosInfo(self):
        return {
            'hash': s_common.queryhash(self.astinfo.text),
            'lines': (self.astinfo.sline, self.astinfo.eline),
            'columns': (self.astinfo.scol, self.astinfo.ecol),
            'offsets': (self.astinfo.soff, self.astinfo.eoff),
        }

    def addExcInfo(self, exc):
        if 'highlight' not in exc.errinfo:
            exc.set('highlight', self.getPosInfo())
        return exc

    def repr(self):
        return f'{self.__class__.__name__}: {self.kids}'

    def __repr__(self):
        return self.repr()

    def addKid(self, astn):

        indx = len(self.kids)
        self.kids.append(astn)

        astn.parent = self
        astn.pindex = indx

    def sibling(self, offs=1):
        '''
        Return sibling node by relative offset from self.
        '''
        indx = self.pindex + offs

        if indx < 0:
            return None

        if indx >= len(self.parent.kids):
            return None

        return self.parent.kids[indx]

    def iterright(self):
        '''
        Yield "rightward" siblings until None.
        '''
        offs = 1
        while True:

            sibl = self.sibling(offs)
            if sibl is None:
                break

            yield sibl
            offs += 1

    def format(self, depth=0):

        yield (depth, self.repr())

        for kid in self.kids:
            for item in kid.format(depth=depth + 1):
                yield item

    def init(self, core):
        [k.init(core) for k in self.kids]
        self.prepare()

    def validate(self, runt):
        [k.validate(runt) for k in self.kids]

    def prepare(self):
        pass

    def hasAstClass(self, clss):
        if (hasast := self.hasast.get(clss)) is not None:
            return hasast

        retn = self._hasAstClass(clss)
        self.hasast[clss] = retn
        return retn

    def _hasAstClass(self, clss):

        for kid in self.kids:

            if isinstance(kid, clss):
                return True

            if isinstance(kid, (Edit, Function, CmdOper, SetVarOper, SetItemOper, VarListSetOper, Value, N1Walk, LiftOper)):
                continue

            if kid.hasAstClass(clss):
                return True

        return False

    def optimize(self):
        [k.optimize() for k in self.kids]

    def __iter__(self):
        for kid in self.kids:
            yield kid

    def getRuntVars(self, runt):
        for kid in self.kids:
            yield from kid.getRuntVars(runt)

    def isRuntSafe(self, runt):
        return all(k.isRuntSafe(runt) for k in self.kids)

    def isRuntSafeAtom(self, runt):
        return True

    def reqRuntSafe(self, runt, mesg):

        todo = collections.deque([self])

        # depth first search for an non-runtsafe atom.
        while todo:

            nkid = todo.popleft()
            if not nkid.isRuntSafeAtom(runt):
                raise nkid.addExcInfo(s_exc.StormRuntimeError(mesg=mesg))

            if nkid.runtopaque:
                continue

            todo.extend(nkid.kids)

    def reqNotReadOnly(self, runt, mesg=None):
        if runt.readonly:
            if mesg is None:
                mesg = 'Storm runtime is in readonly mode, cannot create or edit nodes and other graph data.'
            raise self.addExcInfo(s_exc.IsReadOnly(mesg=mesg))

    def hasVarName(self, name):
        return any(k.hasVarName(name) for k in self.kids)

class LookList(AstNode): pass

class Query(AstNode):

    def __init__(self, astinfo, kids=()):

        AstNode.__init__(self, astinfo, kids=kids)

        # for options parsed from the query itself
        self.opts = {}
        self.text = self.getAstText()

    async def run(self, runt, genr):

        with s_scope.enter({'runt': runt}):
            async with contextlib.AsyncExitStack() as stack:
                for oper in self.kids:
                    genr = await stack.enter_async_context(contextlib.aclosing(oper.run(runt, genr)))

                async for node, path in genr:
                    yield node, path

    async def iterNodePaths(self, runt, genr=None):

        self.optimize()
        self.validate(runt)

        # turtles all the way down...
        if genr is None:
            genr = runt.getInput()

        count = 0
        limit = runt.getOpt('limit')

        async with contextlib.aclosing(self.run(runt, genr)) as agen:
            async for node, path in agen:

                yield node, path

                if limit is not None:
                    count += 1
                    if count >= limit:
                        break

class Lookup(Query):
    '''
    When storm input mode is "lookup"
    '''
    def __init__(self, astinfo, kids, autoadd=False):
        Query.__init__(self, astinfo, kids=kids)
        self.autoadd = autoadd

    async def run(self, runt, genr):

        if self.autoadd:
            self.reqNotReadOnly(runt)

        async def getnode(form, valu):
            try:
                if self.autoadd:
                    runt.layerConfirm(('node', 'add', form))
                    return await runt.view.addNode(form, valu)
                else:
                    norm, info = await runt.model.form(form).type.norm(valu, view=runt.view)
                    node = await runt.view.getNodeByNdef((form, norm))
                    if node is None:
                        await runt.bus.fire('look:miss', ndef=(form, norm))
                    return node
            except s_exc.BadTypeValu:
                return None

        async def lookgenr():

            async for item in genr:
                yield item

            tokns = [await kid.compute(runt, None) for kid in self.kids[0]]
            if not tokns:
                return

            for tokn in tokns:
                async for form, valu in s_scrape.scrapeAsync(tokn, first=True):
                    node = await getnode(form, valu)
                    if node is not None:
                        yield node, runt.initPath(node)

        realgenr = lookgenr()
        if len(self.kids) > 1:
            realgenr = self.kids[1].run(runt, realgenr)

        with s_scope.enter({'runt': runt}):
            async for node, path in realgenr:
                yield node, path

class Search(Query):

    async def run(self, runt, genr):

        view = runt.view

        if not view.core.stormiface_search:
            await runt.warn('Storm search interface is not enabled!', log=False)
            return

        async def searchgenr():

            async for item in genr:
                yield item

            tokns = [await kid.compute(runt, None) for kid in self.kids[0]]
            if not tokns:
                return

            async with await s_spooled.Set.anit(dirn=runt.view.core.dirn, cell=runt.view.core) as buidset:

                todo = s_common.todo('search', tokns)
                async for (prio, buid) in view.mergeStormIface('search', todo):
                    if buid in buidset:
                        await asyncio.sleep(0)
                        continue

                    await buidset.add(buid)
                    node = await runt.view.getNodeByBuid(buid)
                    if node is not None:
                        yield node, runt.initPath(node)

        realgenr = searchgenr()
        if len(self.kids) > 1:
            realgenr = self.kids[1].run(runt, realgenr)

        with s_scope.enter({'runt': runt}):
            async for node, path in realgenr:
                yield node, path

class SubGraph:
    '''
    An Oper like object which generates a subgraph.

    Notes:

        The rules format for the subgraph is shaped like the following::

                rules = {

                    'degrees': 1,

                    'edges': True,
                    'edgelimit': 3000,
                    'filterinput': True,
                    'yieldfiltered': False,

                    'filters': [
                        '-(#foo or #bar)',
                        '-(foo:bar or baz:faz)',
                    ],

                    'pivots': [
                        '-> * | limit 100',
                        '<- * | limit 100',
                    ]

                    'forms': {

                        'inet:fqdn':{
                            'filters': [],
                            'pivots': [],
                        }

                        '*': {
                            'filters': [],
                            'pivots': [],
                        },
                    },
                }

        Nodes which were original seeds have path.meta('graph:seed').

        All nodes have path.meta('edges') which is a list of (nid, info) tuples.

    '''

    def __init__(self, rules):

        self.omits = {}
        self.rules = rules

        self.graphnodes = set([s_common.uhex(b) for b in rules.get('graphnodes', ())])
        self.maxsize = min(rules.get('maxsize', 100000), 100000)

        self.rules.setdefault('forms', {})
        self.rules.setdefault('pivots', ())
        self.rules.setdefault('filters', ())
        self.rules.setdefault('existing', ())

        self.rules.setdefault('refs', True)
        self.rules.setdefault('edges', True)
        self.rules.setdefault('degrees', 1)
        self.rules.setdefault('maxsize', 100000)
        self.rules.setdefault('edgelimit', 3000)

        self.rules.setdefault('filterinput', True)
        self.rules.setdefault('yieldfiltered', False)

    async def omit(self, runt, node):

        answ = self.omits.get(node.nid)
        if answ is not None:
            return answ

        for filt in self.rules.get('filters'):
            if await node.filter(runt, filt):
                self.omits[node.nid] = True
                return True

        rules = self.rules['forms'].get(node.form.name)
        if rules is None:
            rules = self.rules['forms'].get('*')

        if rules is None:
            self.omits[node.nid] = False
            return False

        for filt in rules.get('filters', ()):
            if await node.filter(runt, filt):
                self.omits[node.nid] = True
                return True

        self.omits[node.nid] = False
        return False

    async def pivots(self, runt, node, path, existing):

        if self.rules.get('refs'):

            for formname, (cmpr, func) in node.form.type.pivs.items():
                valu = node.ndef[1]
                if func is not None:
                    valu = await func(valu)

                link = {'type': 'type'}
                async for pivonode in node.view.nodesByPropValu(formname, cmpr, valu, norm=False):
                    yield pivonode, path.fork(pivonode, link), link

            for propname, ndef in node.getNodeRefs():
                pivonode = await node.view.getNodeByNdef(ndef)
                if pivonode is None:  # pragma: no cover
                    await asyncio.sleep(0)
                    continue

                link = {'type': 'prop', 'prop': propname}
                yield (pivonode, path.fork(pivonode, link), link)

            for nid in existing:
                othr = await node.view.getNodeByNid(s_common.int64en(nid))
                for propname, ndef in othr.getNodeRefs():
                    if ndef == node.ndef:
                        yield (othr, path, {'type': 'prop', 'prop': propname, 'reverse': True})

        for pivq in self.rules.get('pivots'):
            indx = 0
            async for n, p in node.storm(runt, pivq):
                yield n, p, {'type': 'rules', 'scope': 'global', 'index': indx}
                indx += 1

        scope = node.form.name

        rules = self.rules['forms'].get(scope)
        if rules is None:
            scope = '*'
            rules = self.rules['forms'].get(scope)

        if rules is None:
            return

        for pivq in rules.get('pivots', ()):
            indx = 0
            async for n, p in node.storm(runt, pivq):
                yield (n, p, {'type': 'rules', 'scope': scope, 'index': indx})
                indx += 1

    async def _edgefallback(self, runt, results, node):
        async for nid1 in results:
            await asyncio.sleep(0)
            intnid1 = s_common.int64un(nid1)

            async for verb in node.iterEdgeVerbs(nid1):
                await asyncio.sleep(0)
                yield (intnid1, {'type': 'edge', 'verb': verb})

            # for existing nodes, we need to add n2 -> n1 edges in reverse
            async for verb in runt.view.iterEdgeVerbs(nid1, node.nid):
                await asyncio.sleep(0)
                yield (intnid1, {'type': 'edge', 'verb': verb, 'reverse': True})

    async def run(self, runt, genr):

        # NOTE: this function must agressively yield the ioloop

        edgelimit = self.rules.get('edgelimit')
        doedges = self.rules.get('edges')
        degrees = self.rules.get('degrees')
        maxsize = self.rules.get('maxsize')
        existing = self.rules.get('existing')
        filterinput = self.rules.get('filterinput')
        yieldfiltered = self.rules.get('yieldfiltered')

        self.user = runt.user

        todo = collections.deque()

        async with contextlib.AsyncExitStack() as stack:
            core = runt.view.core

            done = await stack.enter_async_context(await s_spooled.Set.anit(dirn=core.dirn, cell=core))
            intodo = await stack.enter_async_context(await s_spooled.Set.anit(dirn=core.dirn, cell=core))
            results = await stack.enter_async_context(await s_spooled.Set.anit(dirn=core.dirn, cell=core))
            revpivs = await stack.enter_async_context(await s_spooled.Dict.anit(dirn=core.dirn, cell=core))

            revedge = await stack.enter_async_context(await s_spooled.Dict.anit(dirn=core.dirn, cell=core))
            n1delayed = await stack.enter_async_context(await s_spooled.Set.anit(dirn=core.dirn, cell=core))

            # load the existing graph as already done
            for nid in existing:
                nid = s_common.int64en(nid)
                await results.add(nid)

                if doedges:
                    if runt.view.getEdgeCount(nid) > edgelimit:
                        # We've hit a potential death star and need to deal with it specially
                        await n1delayed.add(nid)
                        continue

                    async for verb, n2nid in runt.view.iterNodeEdgesN1(nid):
                        await asyncio.sleep(0)

                        if n2nid in results:
                            continue

                        if (re := revedge.get(n2nid)) is None:
                            re = {nid: [verb]}
                        elif nid not in re:
                            re[nid] = [verb]
                        else:
                            re[nid].append(verb)

                        await revedge.set(n2nid, re)

            async def todogenr():

                async for node, path in genr:
                    path.meta('graph:seed', True)
                    yield node, path, 0

                while todo:
                    yield todo.popleft()

            count = 0
            async for node, path, dist in todogenr():

                await asyncio.sleep(0)

                nid = node.nid
                if nid in done:
                    continue

                count += 1

                if count > maxsize:
                    await runt.warn(f'Graph projection hit max size {maxsize}. Truncating results.')
                    break

                await done.add(nid)
                intodo.discard(nid)

                omitted = False
                if dist > 0 or filterinput:
                    omitted = await self.omit(runt, node)

                    if omitted and not yieldfiltered:
                        continue

                # we must traverse the pivots for the node *regardless* of degrees
                # due to needing to tie any leaf nodes to nodes that were already yielded

                intnid = s_common.int64un(node.nid)
                edges = list(revpivs.get(nid, defv=()))
                async for pivn, pivp, pinfo in self.pivots(runt, node, path, existing):

                    await asyncio.sleep(0)

                    if results.has(pivn.nid):
                        edges.append((s_common.int64un(pivn.nid), pinfo))
                    else:
                        pinfo['reverse'] = True
                        pivedges = revpivs.get(pivn.nid, defv=())
                        await revpivs.set(pivn.nid, pivedges + ((intnid, pinfo),))

                    # we dont pivot from omitted nodes
                    if omitted:
                        continue

                    # no need to pivot to nodes we already did
                    if pivn.nid in done:
                        continue

                    # no need to queue up todos that are already in todo
                    if pivn.nid in intodo:
                        continue

                    # no need to pivot to existing nodes
                    if s_common.int64un(pivn.nid) in existing:
                        continue

                    # do we have room to go another degree out?
                    if degrees is None or dist < degrees:
                        todo.append((pivn, pivp, dist + 1))
                        await intodo.add(pivn.nid)

                if doedges:
                    await results.add(nid)

                    if runt.view.getEdgeCount(nid) > edgelimit:
                        # The current node in the pipeline has too many edges from it, so it's
                        # less prohibitive to just check against the graph
                        await n1delayed.add(nid)
                        async for e in self._edgefallback(runt, results, node):
                            edges.append(e)

                    else:
                        # Try to lift and cache the potential edges for a node so that if we end up
                        # seeing n2 later, we won't have to go back and check for it
                        async for verb, n2nid in runt.view.iterNodeEdgesN1(nid):
                            await asyncio.sleep(0)

                            if (re := revedge.get(n2nid)) is None:
                                re = {nid: [verb]}
                            elif nid not in re:
                                re[nid] = [verb]
                            else:
                                re[nid].append(verb)

                            await revedge.set(n2nid, re)

                            if n2nid in results:
                                edges.append((s_common.int64un(n2nid), {'type': 'edge', 'verb': verb}))

                        if revedge.has(nid):
                            for n2nid, verbs in revedge.get(nid).items():
                                n2intnid = s_common.int64un(n2nid)

                                for verb in verbs:
                                    await asyncio.sleep(0)
                                    edges.append((n2intnid, {'type': 'edge', 'verb': verb, 'reverse': True}))

                        async for n1nid in n1delayed:
                            n1intnid = s_common.int64un(n1nid)

                            async for verb in runt.view.iterEdgeVerbs(n1nid, nid):
                                await asyncio.sleep(0)
                                edges.append((n1intnid, {'type': 'edge', 'verb': verb, 'reverse': True}))

                path.metadata['edges'] = edges
                yield node, path

class Oper(AstNode):

    async def yieldFromValu(self, runt, valu, vkid):

        viewiden = runt.view.iden

        # there is nothing in None... ;)
        if valu is None:
            return

        # a little DWIM on what we get back...
        # ( most common case will be stormtypes libs agenr -> nid )
        # nid -> node
        if isinstance(valu, int):
            if (node := await runt.view.getNodeByNid(s_common.int64en(valu))) is not None:
                yield node

            return

        # buid list -> nodes
        if isinstance(valu, bytes):
            if (node := await runt.view.getNodeByBuid(valu)) is not None:
                yield node

            return

        # iden list -> nodes
        if isinstance(valu, str):
            try:
                buid = s_common.uhex(valu)
            except binascii.Error:
                mesg = 'Yield string must be iden in hexdecimal. Got: %r' % (valu,)
                raise vkid.addExcInfo(s_exc.BadLiftValu(mesg=mesg))

            node = await runt.view.getNodeByBuid(buid)
            if node is not None:
                yield node

            return

        if isinstance(valu, types.AsyncGeneratorType):
            try:
                async for item in valu:
                    async for node in self.yieldFromValu(runt, item, vkid):
                        yield node
            finally:
                await valu.aclose()
            return

        if isinstance(valu, types.GeneratorType):
            try:
                for item in valu:
                    async for node in self.yieldFromValu(runt, item, vkid):
                        yield node
            finally:
                valu.close()
            return

        if isinstance(valu, (list, tuple, set)):
            for item in valu:
                async for node in self.yieldFromValu(runt, item, vkid):
                    yield node
            return

        if isinstance(valu, s_stormtypes.Node):
            valu = valu.valu
            if valu.view.iden != viewiden:
                mesg = f'Node is not from the current view. Node {valu.iden()} is from {valu.view.iden} expected {viewiden}'
                raise vkid.addExcInfo(s_exc.BadLiftValu(mesg=mesg))
            yield valu
            return

        if isinstance(valu, s_node.Node):
            if valu.view.iden != viewiden:
                mesg = f'Node is not from the current view. Node {valu.iden()} is from {valu.view.iden} expected {viewiden}'
                raise vkid.addExcInfo(s_exc.BadLiftValu(mesg=mesg))
            yield valu
            return

        if isinstance(valu, (s_stormtypes.List, s_stormtypes.Set)):
            for item in valu.valu:
                async for node in self.yieldFromValu(runt, item, vkid):
                    yield node
            return

        if isinstance(valu, s_stormtypes.Prim):
            async with contextlib.aclosing(valu.nodes()) as genr:
                async for node in genr:
                    if node.view.iden != viewiden:
                        mesg = f'Node is not from the current view. Node {node.iden()} is from {node.view.iden} expected {viewiden}'
                        raise vkid.addExcInfo(s_exc.BadLiftValu(mesg=mesg))
                    yield node
                return

class SubQuery(Oper):

    def __init__(self, astinfo, kids=()):
        Oper.__init__(self, astinfo, kids)
        self.hasyield = False
        self.hasretn = self.hasAstClass(Return)

        self.text = ''
        if len(kids):
            self.text = kids[0].getAstText()

    def isRuntSafe(self, runt):
        return True

    async def run(self, runt, genr):

        subq = self.kids[0]

        async for item in genr:

            subp = None

            async for subp in subq.run(runt, s_common.agen(item)):
                if self.hasyield:
                    yield subp

            # dup any path variables from the last yielded
            if subp is not None:
                item[1].vars.update(subp[1].vars)

            yield item

    async def inline(self, runt, genr):
        '''
        Operate subquery as if it were inlined
        '''
        async for item in self.kids[0].run(runt, genr):
            yield item

    async def _compute(self, runt, path, limit):

        retn = []

        async with runt.getSubRuntime(self.kids[0]) as runt:
            async for valunode, valupath in runt.execute():

                retn.append(valunode)

                if len(retn) > limit:
                    query = self.kids[0].text
                    mesg = f'Subquery used as a value yielded too many (>{limit}) nodes. {s_common.trimText(query)}'
                    raise self.addExcInfo(s_exc.BadTypeValu(mesg=mesg, text=query))

        return retn

    async def compute(self, runt, path):
        '''
        Use subquery as a value.  It is error if the subquery used in this way doesn't yield exactly one node or has a
        return statement.

        Its value is the primary property of the node yielded, or the returned value.
        '''
        try:
            retn = await self._compute(runt, path, 1)

        except s_stormctrl.StormReturn as e:
            # a subquery assignment with a return; just use the returned value
            return e.item

        if retn == []:
            return None

        return retn[0]

    async def compute_array(self, runt, path):
        '''
        Use subquery as an array.
        '''
        try:
            return await self._compute(runt, path, 128)
        except s_stormctrl.StormReturn as e:
            # a subquery assignment with a return; just use the returned value
            return e.item


class InitBlock(AstNode):
    '''
    An AST node that runs only once before yielding nodes.

    Example:

        Using a init block::

            init {
                // stuff here runs *once* before the first node yield (even if there are no nodes)
            }

    '''

    async def run(self, runt, genr):

        subq = self.kids[0]

        once = False
        async for item in genr:

            if not once:
                async for innr in subq.run(runt, s_common.agen()):
                    yield innr

                once = True

            yield item

        if not once:
            async for innr in subq.run(runt, s_common.agen()):
                yield innr

class EmptyBlock(AstNode):
    '''
    An AST node that only runs if there are not inbound nodes in the pipeline. It is
    capable of yielding nodes into the pipeline.

    Example:

        Using an empty block::

            empty {
                // the pipeline is empty so this block will execute
            }

            [foo:bar=*]
            empty {
                // there is a node in the pipeline so this block will not run
            }
    '''
    async def run(self, runt, genr):

        subq = self.kids[0]

        empty = True
        async for item in genr:
            empty = False
            yield item

        if empty:
            async for subn in subq.run(runt, s_common.agen()):
                yield subn

class FiniBlock(AstNode):
    '''
    An AST node that runs only once after all nodes have been consumed.

    Example:

        Using a fini block::

            fini {
               // stuff here runs *once* after the last node yield (even if there are no nodes)
            }

    Notes:
        A fini block must be runtsafe.

    '''

    async def run(self, runt, genr):

        subq = self.kids[0]

        async for item in genr:
            yield item

        async for innr in subq.run(runt, s_common.agen()):
            yield innr

class TryCatch(AstNode):

    async def run(self, runt, genr):

        count = 0
        async for item in genr:
            count += 1
            try:
                agen = s_common.agen(item)
                async for subi in self.kids[0].run(runt, agen):
                    yield subi

            except s_exc.SynErr as e:
                block = await self.getCatchBlock(e.errname, runt, path=item[1])
                if block is None:
                    raise

                await item[1].setVar(block.errvar(), await self.getErrValu(e))

                agen = s_common.agen(item)
                async for subi in block.run(runt, agen):
                    yield subi

        if count == 0:
            try:
                async for item in self.kids[0].run(runt, genr):
                    yield item

            except s_exc.SynErr as e:
                block = await self.getCatchBlock(e.errname, runt)
                if block is None:
                    raise

                await runt.setVar(block.errvar(), await self.getErrValu(e))
                async for item in block.run(runt, s_common.agen()):
                    yield item

    async def getErrValu(self, e):
        mesg = e.errinfo.pop('mesg', 'No message given.')
        info = await s_stormtypes.toprim(e.errinfo)
        return {'name': e.errname, 'mesg': mesg, 'info': info}

    async def getCatchBlock(self, name, runt, path=None):
        for catchblock in self.kids[1:]:
            if await catchblock.catches(name, runt, path=path):
                return catchblock

class CatchBlock(AstNode):

    def _hasAstClass(self, clss):
        return self.kids[1].hasAstClass(clss)

    async def run(self, runt, genr):
        async for item in self.kids[2].run(runt, genr):
            yield item

    def getRuntVars(self, runt):
        yield (self.errvar(), True)
        yield from self.kids[2].getRuntVars(runt)

    def errvar(self):
        return self.kids[1].value()

    async def catches(self, name, runt, path=None):

        catchvalu = await self.kids[0].compute(runt, path)
        catchvalu = await s_stormtypes.toprim(catchvalu)

        if isinstance(catchvalu, str):
            if catchvalu == '*':
                return True
            return catchvalu == name

        if isinstance(catchvalu, (list, tuple)):
            for catchname in catchvalu:
                if catchname == name:
                    return True
            return False

        etyp = catchvalu.__class__.__name__
        mesg = f'catch block must be a str or list object. {etyp} not allowed.'
        raise self.kids[0].addExcInfo(s_exc.StormRuntimeError(mesg=mesg, type=etyp))

class ForLoop(Oper):

    def _hasAstClass(self, clss):
        return self.kids[2].hasAstClass(clss)

    def getRuntVars(self, runt):

        runtsafe = self.kids[1].isRuntSafe(runt)

        if isinstance(self.kids[0], VarList):
            for name in self.kids[0].value():
                yield name, runtsafe

        else:
            yield self.kids[0].value(), runtsafe

        yield from self.kids[2].getRuntVars(runt)

    async def run(self, runt, genr):

        subq = self.kids[2]
        name = self.kids[0].value()
        node = None

        async for node, path in genr:

            # TODO: remove when storm is all objects
            valu = await self.kids[1].compute(runt, path)

            if isinstance(valu, s_stormtypes.Prim):
                # returns an async genr instance...
                valu = valu.iter()

            if isinstance(valu, dict):
                valu = list(valu.items())

            if valu is None:
                valu = ()

            with s_scope.enter({'runt': runt}):
                async with contextlib.aclosing(s_coro.agen(valu)) as agen:

                    try:
                        agen, _ = await pullone(agen)
                    except TypeError:
                        styp = await s_stormtypes.totype(valu, basetypes=True)
                        mesg = f"'{styp}' object is not iterable: {s_common.trimText(repr(valu))}"
                        raise self.kids[1].addExcInfo(s_exc.StormRuntimeError(mesg=mesg, type=styp)) from None

                    async for item in agen:

                        if isinstance(name, (list, tuple)):

                            try:
                                numitems = len(item)
                            except TypeError:
                                mesg = f'Number of items to unpack does not match the number of variables: {s_common.trimText(repr(item))}'
                                exc = s_exc.StormVarListError(mesg=mesg, names=name)
                                raise self.kids[1].addExcInfo(exc)

                            if len(name) != numitems:
                                mesg = f'Number of items to unpack does not match the number of variables: {s_common.trimText(repr(item))}'
                                exc = s_exc.StormVarListError(mesg=mesg, names=name, numitems=numitems)
                                raise self.kids[1].addExcInfo(exc)

                            if isinstance(item, s_stormtypes.Prim):
                                item = await item.value()

                            for x, y in itertools.zip_longest(name, item):
                                await path.setVar(x, y)
                                await runt.setVar(x, y)

                        else:
                            # set both so inner subqueries have it in their runtime
                            await path.setVar(name, item)
                            await runt.setVar(name, item)

                        try:

                            # since it's possible to "multiply" the (node, path)
                            # we must make a clone of the path to prevent yield-then-use.
                            newg = s_common.agen((node, path.clone()))
                            async for item in subq.inline(runt, newg):
                                yield item

                        except s_stormctrl.StormBreak as e:
                            if (eitem := e.get('item')) is not None:
                                yield eitem
                            break

                        except s_stormctrl.StormContinue as e:
                            if (eitem := e.get('item')) is not None:
                                yield eitem
                            continue

                        finally:
                            # for loops must yield per item they iterate over
                            await asyncio.sleep(0)

        # no nodes and a runt safe value should execute once
        if node is None and self.kids[1].isRuntSafe(runt):

            valu = await self.kids[1].compute(runt, None)

            if isinstance(valu, s_stormtypes.Prim):
                # returns an async genr instance...
                valu = valu.iter()

            if isinstance(valu, dict):
                valu = list(valu.items())

            if valu is None:
                valu = ()

            with s_scope.enter({'runt': runt}):
                async with contextlib.aclosing(s_coro.agen(valu)) as agen:
                    try:
                        agen, _ = await pullone(agen)
                    except TypeError:
                        styp = await s_stormtypes.totype(valu, basetypes=True)
                        mesg = f"'{styp}' object is not iterable: {s_common.trimText(repr(valu))}"
                        raise self.kids[1].addExcInfo(s_exc.StormRuntimeError(mesg=mesg, type=styp)) from None

                    async for item in agen:

                        if isinstance(name, (list, tuple)):

                            try:
                                numitems = len(item)
                            except TypeError:
                                mesg = f'Number of items to unpack does not match the number of variables: {s_common.trimText(repr(item))}'
                                exc = s_exc.StormVarListError(mesg=mesg, names=name)
                                raise self.kids[1].addExcInfo(exc)

                            if len(name) != numitems:
                                mesg = f'Number of items to unpack does not match the number of variables: {s_common.trimText(repr(item))}'
                                exc = s_exc.StormVarListError(mesg=mesg, names=name, numitems=numitems)
                                raise self.kids[1].addExcInfo(exc)

                            if isinstance(item, s_stormtypes.Prim):
                                item = await item.value()

                            for x, y in itertools.zip_longest(name, item):
                                await runt.setVar(x, y)

                        else:
                            await runt.setVar(name, item)

                        try:
                            async for jtem in subq.inline(runt, s_common.agen()):
                                yield jtem

                        except s_stormctrl.StormBreak as e:
                            if (eitem := e.get('item')) is not None:
                                yield eitem
                            break

                        except s_stormctrl.StormContinue as e:
                            if (eitem := e.get('item')) is not None:
                                yield eitem
                            continue

                        finally:
                            # for loops must yield per item they iterate over
                            await asyncio.sleep(0)

class WhileLoop(Oper):

    def _hasAstClass(self, clss):
        return self.kids[1].hasAstClass(clss)

    async def run(self, runt, genr):
        subq = self.kids[1]
        node = None

        async for node, path in genr:

            while await tobool(await self.kids[0].compute(runt, path)):
                try:

                    newg = s_common.agen((node, path))
                    async for item in subq.inline(runt, newg):
                        yield item
                        await asyncio.sleep(0)

                except s_stormctrl.StormBreak as e:
                    if (eitem := e.get('item')) is not None:
                        yield eitem
                    break

                except s_stormctrl.StormContinue as e:
                    if (eitem := e.get('item')) is not None:
                        yield eitem
                    continue

                finally:
                    # while loops must yield each time they loop
                    await asyncio.sleep(0)

        # no nodes and a runt safe value should execute once
        if node is None and self.kids[0].isRuntSafe(runt):

            while await tobool(await self.kids[0].compute(runt, None)):

                try:
                    async for jtem in subq.inline(runt, s_common.agen()):
                        yield jtem
                        await asyncio.sleep(0)

                except s_stormctrl.StormBreak as e:
                    if (eitem := e.get('item')) is not None:
                        yield eitem
                    break

                except s_stormctrl.StormContinue as e:
                    if (eitem := e.get('item')) is not None:
                        yield eitem
                    continue

                finally:
                    # while loops must yield each time they loop
                    await asyncio.sleep(0)

async def pullone(genr):
    empty = False
    try:
        gotone = await genr.__anext__()
    except StopAsyncIteration:
        empty = True

    async def pullgenr():
        if empty:
            return

        yield gotone
        async for item in genr:
            yield item

    return pullgenr(), empty

class CmdOper(Oper):

    async def run(self, runt, genr):

        name = self.kids[0].value()

        ctor = runt.view.core.getStormCmd(name)
        if ctor is None:
            mesg = f'Storm command ({name}) not found.'
            exc = s_exc.NoSuchName(name=name, mesg=mesg)
            raise self.kids[0].addExcInfo(exc)

        runtsafe = self.kids[1].isRuntSafe(runt)

        scmd = ctor(runt, runtsafe)

        if runt.readonly and not scmd.isReadOnly():
            mesg = f'Command ({name}) is not marked safe for readonly use.'
            raise self.addExcInfo(s_exc.IsReadOnly(mesg=mesg))

        async def genx():

            async for node, path in genr:
                argv = await self.kids[1].compute(runt, path)
                if not await scmd.setArgv(argv):
                    raise s_stormctrl.StormExit()

                yield node, path

        # must pull through the genr to get opts set
        # ( many commands expect self.opts is set at run() )
        genr, empty = await pullone(genx())

        try:
            if runtsafe:
                argv = await self.kids[1].compute(runt, None)
                if not await scmd.setArgv(argv):
                    raise s_stormctrl.StormExit()

            if runtsafe or not empty:
                async with contextlib.aclosing(scmd.execStormCmd(runt, genr)) as agen:
                    async for item in agen:
                        yield item

        finally:
            await genr.aclose()

class SetVarOper(Oper):

    async def run(self, runt, genr):

        name = self.kids[0].value()

        vkid = self.kids[1]

        count = 0

        async for node, path in genr:
            count += 1

            valu = await vkid.compute(runt, path)
            if valu is undef:
                await runt.popVar(name)
                # TODO detect which to update here
                await path.popVar(name)

            else:
                await runt.setVar(name, valu)
                # TODO detect which to update here
                await path.setVar(name, valu)

            yield node, path

        if count == 0 and vkid.isRuntSafe(runt):
            valu = await vkid.compute(runt, None)
            if valu is undef:
                await runt.popVar(name)
            else:
                await runt.setVar(name, valu)

    def getRuntVars(self, runt):

        name = self.kids[0].value()
        if runt.runtvars.get(name) is None and self.kids[1].hasVarName(name):
            exc = s_exc.NoSuchVar(mesg=f'Missing variable: {name}', name=name)
            raise self.kids[0].addExcInfo(exc)

        yield name, self.kids[1].isRuntSafe(runt)
        for k in self.kids:
            yield from k.getRuntVars(runt)

class SetItemOper(Oper):
    '''
    $foo.bar = baz
    $foo."bar baz" = faz
    $foo.$bar = baz
    '''
    async def run(self, runt, genr):

        count = 0
        async for node, path in genr:

            count += 1

            item = s_stormtypes.fromprim(await self.kids[0].compute(runt, path), basetypes=False)

            if runt.readonly and not getattr(item.setitem, '_storm_readonly', False):
                self.kids[0].reqNotReadOnly(runt)

            name = await self.kids[1].compute(runt, path)
            valu = await self.kids[2].compute(runt, path)

            # TODO: ditch this when storm goes full heavy object
            with s_scope.enter({'runt': runt}):
                try:
                    await item.setitem(name, valu)
                except s_exc.SynErr as e:
                    raise self.kids[0].addExcInfo(e)

            yield node, path

        if count == 0 and self.isRuntSafe(runt):

            item = s_stormtypes.fromprim(await self.kids[0].compute(runt, None), basetypes=False)

            name = await self.kids[1].compute(runt, None)
            valu = await self.kids[2].compute(runt, None)

            if runt.readonly and not getattr(item.setitem, '_storm_readonly', False):
                self.kids[0].reqNotReadOnly(runt)

            # TODO: ditch this when storm goes full heavy object
            with s_scope.enter({'runt': runt}):
                try:
                    await item.setitem(name, valu)
                except s_exc.SynErr as e:
                    raise self.kids[0].addExcInfo(e)

class VarListSetOper(Oper):

    async def run(self, runt, genr):

        names = self.kids[0].value()
        vkid = self.kids[1]

        anynodes = False
        async for node, path in genr:
            anynodes = True
            item = await vkid.compute(runt, path)
            item = [i async for i in s_stormtypes.toiter(item)]

            if len(item) < len(names):
                mesg = f'Attempting to assign more items than we have variables to assign to: {s_common.trimText(repr(item))}'
                exc = s_exc.StormVarListError(mesg=mesg, names=names, numitems=len(item))
                raise self.kids[0].addExcInfo(exc)

            for name, valu in zip(names, item):
                await runt.setVar(name, valu)
                await path.setVar(name, valu)

            yield node, path

        if not anynodes and vkid.isRuntSafe(runt):

            item = await vkid.compute(runt, None)
            item = [i async for i in s_stormtypes.toiter(item)]

            if len(item) < len(names):
                mesg = f'Attempting to assign more items than we have variables to assign to: {s_common.trimText(repr(item))}'
                exc = s_exc.StormVarListError(mesg=mesg, names=names, numitems=len(item))
                raise self.kids[0].addExcInfo(exc)

            for name, valu in zip(names, item):
                await runt.setVar(name, valu)

            async for item in genr:
                yield item

            return

    def getRuntVars(self, runt):
        runtsafe = self.kids[1].isRuntSafe(runt)
        for name in self.kids[0].value():
            yield name, runtsafe

class VarEvalOper(Oper):
    '''
    Facilitate a stand-alone operator that evaluates a var.
    $foo.bar("baz")
    '''
    async def run(self, runt, genr):

        anynodes = False
        async for node, path in genr:
            anynodes = True
            valu = await self.kids[0].compute(runt, path)

            if isinstance(valu, types.AsyncGeneratorType):
                mesg = 'Standalone evaluation of a generator does not do anything, they must be yielded or iterated.'
                raise self.addExcInfo(s_exc.StormRuntimeError(mesg=mesg))

            yield node, path

        if not anynodes and self.isRuntSafe(runt):
            valu = await self.kids[0].compute(runt, None)

            if isinstance(valu, types.AsyncGeneratorType):
                mesg = 'Standalone evaluation of a generator does not do anything, they must be yielded or iterated.'
                raise self.addExcInfo(s_exc.StormRuntimeError(mesg=mesg))

class SwitchCase(Oper):

    def _hasAstClass(self, clss):

        for kid in self.kids[1:]:
            if kid.hasAstClass(clss):
                return True

        return False

    def prepare(self):
        self.cases = {}
        self.defcase = None

        for cent in self.kids[1:]:
            *vals, subq = cent.kids

            if cent.defcase:
                self.defcase = subq
                continue

            for valu in vals:
                self.cases[valu.value()] = subq

    async def run(self, runt, genr):
        count = 0
        async for node, path in genr:
            count += 1

            varv = await self.kids[0].compute(runt, path)

            # TODO:  when we have var type system, do type-aware comparison
            subq = self.cases.get(await s_stormtypes.tostr(varv))
            if subq is None and self.defcase is not None:
                subq = self.defcase

            if subq is None:
                yield (node, path)
            else:
                async for item in subq.inline(runt, s_common.agen((node, path))):
                    yield item

        if count == 0 and self.kids[0].isRuntSafe(runt):
            # no nodes and a runt safe value should execute
            varv = await self.kids[0].compute(runt, None)

            subq = self.cases.get(await s_stormtypes.tostr(varv))
            if subq is None and self.defcase is not None:
                subq = self.defcase

            if subq is None:
                return

            async for item in subq.inline(runt, s_common.agen()):
                yield item

class CaseEntry(AstNode):
    def __init__(self, astinfo, kids=(), defcase=False):
        AstNode.__init__(self, astinfo, kids=kids)
        self.defcase = defcase

class LiftOper(Oper):

    def __init__(self, astinfo, kids=()):
        Oper.__init__(self, astinfo, kids=kids)
        self.reverse = False

    def reverseLift(self, astinfo):
        self.astinfo = astinfo
        self.reverse = True

    def getPivLifts(self, runt, props, pivs):
        plist = props
        virts = []
        pivlifts = []

        ptyp = props[0].type

        for piv in pivs:
            if (virt := ptyp.virts.get(piv)) is not None:
                ptyp = virt[0]
                virts.append(piv)
                continue

            pivlifts.append((plist, virts))

            pivprop = runt.model.reqProp(f'{ptyp.name}:{piv}', extra=self.kids[0].addExcInfo)
            plist = (pivprop,)
            virts = []

            ptyp = pivprop.type

        pivlifts.append((plist, virts))

        return pivlifts, ptyp

    async def pivlift(self, runt, pivlifts, genr):

        async def pivvals(props, virts, pivgenr):
            if len(props) == 1:
                prop = props[0].full
                async for node in pivgenr:
                    async for pivo in runt.view.nodesByPropValu(prop, '=', node.ndef[1], reverse=self.reverse, virts=virts):
                        yield pivo
                return

            names = [prop.full for prop in props]
            async for node in pivgenr:
                valu = node.ndef[1]
                for prop in names:
                    async for pivo in runt.view.nodesByPropValu(prop, '=', valu, reverse=self.reverse, virts=virts):
                        yield pivo

        for names, virts in pivlifts[-2::-1]:
            genr = pivvals(names, virts, genr)

        async for node in genr:
            yield node

    async def run(self, runt, genr):

        if self.isRuntSafe(runt):

            # runtime safe lift operation
            async for item in genr:
                yield item

            async for node in self.lift(runt, None):
                yield node, runt.initPath(node)

            return

        link = {'type': 'runtime'}
        async for node, path in genr:

            yield node, path

            async for subn in self.lift(runt, path):
                yield subn, path.fork(subn, link)

    async def lift(self, runt, path):  # pragma: no cover
        raise NotImplementedError('Must define lift(runt, path)')

class YieldValu(Oper):

    async def run(self, runt, genr):

        node = None
        vkid = self.kids[0]

        async for node, path in genr:
            valu = await vkid.compute(runt, path)
            async with contextlib.aclosing(self.yieldFromValu(runt, valu, vkid)) as agen:
                async for subn in agen:
                    yield subn, runt.initPath(subn)
            yield node, path

        if node is None and self.kids[0].isRuntSafe(runt):
            valu = await vkid.compute(runt, None)
            async with contextlib.aclosing(self.yieldFromValu(runt, valu, vkid)) as agen:
                async for subn in agen:
                    yield subn, runt.initPath(subn)

class LiftTag(LiftOper):

    async def lift(self, runt, path):
        tag = await self.kids[0].compute(runt, path)

        async for node in runt.view.nodesByTag(tag, reverse=self.reverse):
            yield node

class LiftTagValu(LiftOper):

    async def lift(self, runt, path):
        tag = await self.kids[0].compute(runt, path)
        cmpr = await self.kids[1].compute(runt, path)
        valu = await toprim(await self.kids[2].compute(runt, path))

        async for node in runt.view.nodesByTagValu(tag, cmpr, valu, reverse=self.reverse):
            yield node

class LiftTagVirt(LiftOper):

    async def lift(self, runt, path):
        tag = await self.kids[0].compute(runt, path)
        virts = await self.kids[1].compute(runt, path)

        async for node in runt.view.nodesByTag(tag, reverse=self.reverse, virts=virts):
            yield node

class LiftTagVirtValu(LiftOper):

    async def lift(self, runt, path):
        tag = await self.kids[0].compute(runt, path)
        virts = await self.kids[1].compute(runt, path)
        cmpr = await self.kids[2].compute(runt, path)
        valu = await toprim(await self.kids[3].compute(runt, path))

        async for node in runt.view.nodesByTagValu(tag, cmpr, valu, reverse=self.reverse, virts=virts):
            yield node

class LiftByArray(LiftOper):
    '''
    :prop*[range=(200, 400)]
    '''
    async def lift(self, runt, path):

        name = await self.kids[0].compute(runt, path)
        cmpr = self.kids[1].value()
        valu = await s_stormtypes.tostor(await self.kids[2].compute(runt, path))

        pivs = None
        if name.find('::') != -1:
            parts = name.split('::')
            name, pivs = parts[0], parts[1:]

        props = runt.model.reqPropList(name, extra=self.kids[0].addExcInfo)

        try:
            if pivs is not None:
                pivlifts, ptyp = self.getPivLifts(runt, props, pivs)
                (plift, virts) = pivlifts[-1]

                if not virts:
                    virts = None

                prop = plift[0]
                genr = runt.view.nodesByPropArray(prop.full, cmpr, valu, reverse=self.reverse, virts=virts)

                async for node in self.pivlift(runt, pivlifts, genr):
                    yield node
                return

            if not props[0].type.isarray:
                mesg = f'Array syntax is invalid on non array type: {props[0].type.name}.'
                raise s_exc.BadTypeValu(mesg=mesg)

            genrs = []
            for prop in props:
                genrs.append(runt.view.nodesByPropArray(prop.full, cmpr, valu, reverse=self.reverse))

            if len(genrs) == 1:
                async for node in genrs[0]:
                    yield node
                return

            relname = props[0].name

            def cmprkey(node):
                return node.get(relname)

            async for node in s_common.merggenr2(genrs, cmprkey, reverse=self.reverse):
                yield node

        except s_exc.BadTypeValu as e:
            raise self.kids[2].addExcInfo(e)

        except s_exc.SynErr as e:
            raise self.addExcInfo(e)

class LiftByArrayVirt(LiftOper):
    '''
    :prop*[.min*range=(200, 400)]
    '''
    async def lift(self, runt, path):

        name = await self.kids[0].compute(runt, path)
        vnames = await self.kids[1].compute(runt, path)
        cmpr = self.kids[2].value()
        valu = await s_stormtypes.tostor(await self.kids[3].compute(runt, path))

        pivs = None
        if name.find('::') != -1:
            parts = name.split('::')
            name, pivs = parts[0], parts[1:]

        props = runt.model.reqPropList(name, extra=self.kids[0].addExcInfo)

        try:
            if pivs is not None:
                pivlifts, ptyp = self.getPivLifts(runt, props, pivs)
                (plift, virts) = pivlifts[-1]

                virts += vnames

                prop = plift[0]
                genr = runt.view.nodesByPropArray(prop.full, cmpr, valu, reverse=self.reverse, virts=virts)

                async for node in self.pivlift(runt, pivlifts, genr):
                    yield node
                return

            if not props[0].type.isarray:
                mesg = f'Array syntax is invalid on non array type: {props[0].type.name}.'
                raise s_exc.BadTypeValu(mesg=mesg)

            genrs = []
            for prop in props:
                genrs.append(runt.view.nodesByPropArray(prop.full, cmpr, valu, reverse=self.reverse, virts=vnames))

            if len(genrs) == 1:
                async for node in genrs[0]:
                    yield node
                return

            relname = props[0].name
            getr = props[0].type.arraytype.getVirtGetr(vnames)

            def cmprkey(node):
                return node.get(relname, virts=getr)

            async for node in s_common.merggenr2(genrs, cmprkey, reverse=self.reverse):
                yield node

        except s_exc.BadTypeValu as e:
            raise self.kids[2].addExcInfo(e)

        except s_exc.SynErr as e:
            raise self.addExcInfo(e)

class LiftTagProp(LiftOper):
    '''
    #foo.bar:baz [ = x ]
    '''
    async def lift(self, runt, path):

        tag, prop = await self.kids[0].compute(runt, path)

        if len(self.kids) == 4:
            virts = await self.kids[1].compute(runt, path)
            cmpr = await self.kids[2].compute(runt, path)
            valu = await s_stormtypes.tostor(await self.kids[3].compute(runt, path))

            async for node in runt.view.nodesByTagPropValu(None, tag, prop, cmpr, valu, reverse=self.reverse, virts=virts):
                yield node

        elif len(self.kids) == 3:

            cmpr = await self.kids[1].compute(runt, path)
            valu = await s_stormtypes.tostor(await self.kids[2].compute(runt, path))

            async for node in runt.view.nodesByTagPropValu(None, tag, prop, cmpr, valu, reverse=self.reverse):
                yield node

        else:
            virts = None
            if len(self.kids) == 2:
                virts = await self.kids[1].compute(runt, path)

            async for node in runt.view.nodesByTagProp(None, tag, prop, reverse=self.reverse, virts=virts):
                yield node

class LiftFormTagProp(LiftOper):
    '''
    hehe:haha#foo.bar:baz [ = x ]
    '''

    async def lift(self, runt, path):

        formname, tag, prop = await self.kids[0].compute(runt, path)

        forms = runt.model.reqFormsByLook(formname, self.kids[0].addExcInfo)

        def cmprkey(node):
            return node.getTagProp(tag, prop)

        genrs = []

        if len(self.kids) == 4:
            virts = await self.kids[1].compute(runt, path)
            cmpr = await self.kids[2].compute(runt, path)
            valu = await s_stormtypes.tostor(await self.kids[3].compute(runt, path))

            for form in forms:
                genrs.append(runt.view.nodesByTagPropValu(form, tag, prop, cmpr, valu, reverse=self.reverse, virts=virts))

        elif len(self.kids) == 3:

            cmpr = await self.kids[1].compute(runt, path)
            valu = await s_stormtypes.tostor(await self.kids[2].compute(runt, path))

            for form in forms:
                genrs.append(runt.view.nodesByTagPropValu(form, tag, prop, cmpr, valu, reverse=self.reverse))

        elif len(self.kids) == 2:
            virts = await self.kids[1].compute(runt, path)

            for form in forms:
                genrs.append(runt.view.nodesByTagProp(form, tag, prop, reverse=self.reverse, virts=virts))

        else:
            for form in forms:
                genrs.append(runt.view.nodesByTagProp(form, tag, prop, reverse=self.reverse))

        async for node in s_common.merggenr2(genrs, cmprkey, reverse=self.reverse):
            yield node

class LiftTagTag(LiftOper):
    '''
    ##foo.bar
    '''

    async def lift(self, runt, path):

        tagname = await self.kids[0].compute(runt, path)

        node = await runt.view.getNodeByNdef(('syn:tag', tagname))
        if node is None:
            return

        # only apply the lift valu to the top level tag of tags, not to the sub tags
        if len(self.kids) == 3:
            cmpr = await self.kids[1].compute(runt, path)
            valu = await toprim(await self.kids[2].compute(runt, path))
            genr = runt.view.nodesByTagValu(tagname, cmpr, valu, reverse=self.reverse)

        else:

            genr = runt.view.nodesByTag(tagname, reverse=self.reverse)

        done = set([tagname])
        todo = collections.deque([genr])

        while todo:

            genr = todo.popleft()

            async for node in genr:

                if node.form.name == 'syn:tag':

                    tagname = node.ndef[1]
                    if tagname not in done:
                        done.add(tagname)
                        todo.append(runt.view.nodesByTag(tagname, reverse=self.reverse))

                    continue

                yield node

class LiftFormTag(LiftOper):

    async def lift(self, runt, path):

        formname = await self.kids[0].compute(runt, path)
        forms = runt.model.reqFormsByLook(formname, self.kids[0].addExcInfo)

        tag = await self.kids[1].compute(runt, path)

        genrs = []
        for form in forms:
            genrs.append(runt.view.nodesByTag(tag, form=form, reverse=self.reverse))

        def cmprkey(node):
            return node.getTag(tag, defval=(0, 0))

        async for node in s_common.merggenr2(genrs, cmprkey=cmprkey, reverse=self.reverse):
            yield node

class LiftFormTagValu(LiftOper):

    async def lift(self, runt, path):

        formname = await self.kids[0].compute(runt, path)
        forms = runt.model.reqFormsByLook(formname, self.kids[0].addExcInfo)

        tag = await self.kids[1].compute(runt, path)
        cmpr = await self.kids[2].compute(runt, path)
        valu = await toprim(await self.kids[3].compute(runt, path))

        genrs = []
        for form in forms:
            genrs.append(runt.view.nodesByTagValu(tag, cmpr, valu, form=form, reverse=self.reverse))

        def cmprkey(node):
            return node.getTag(tag, defval=(0, 0))

        async for node in s_common.merggenr2(genrs, cmprkey=cmprkey, reverse=self.reverse):
            yield node

class LiftFormTagVirt(LiftOper):

    async def lift(self, runt, path):

        formname = await self.kids[0].compute(runt, path)
        forms = runt.model.reqFormsByLook(formname, self.kids[0].addExcInfo)

        tag = await self.kids[1].compute(runt, path)
        virts = await self.kids[2].compute(runt, path)
        getr = runt.model.type('ival').getVirtGetr(virts)

        genrs = []
        for form in forms:
            genrs.append(runt.view.nodesByTag(tag, form=form, reverse=self.reverse, virts=virts))

        def cmprkey(node):
            tagv = node.getTag(tag, defval=(0, 0))
            for func in getr:
                tagv = func(tagv)
            return tagv

        async for node in s_common.merggenr2(genrs, cmprkey=cmprkey, reverse=self.reverse):
            yield node

class LiftFormTagVirtValu(LiftOper):

    async def lift(self, runt, path):

        formname = await self.kids[0].compute(runt, path)
        forms = runt.model.reqFormsByLook(formname, self.kids[0].addExcInfo)

        tag = await self.kids[1].compute(runt, path)
        virts = await self.kids[2].compute(runt, path)
        getr = runt.model.type('ival').getVirtGetr(virts)

        cmpr = await self.kids[3].compute(runt, path)
        valu = await toprim(await self.kids[4].compute(runt, path))

        cmpr = f'{virts[0]}{cmpr}'

        genrs = []
        for form in forms:
            genrs.append(runt.view.nodesByTagValu(tag, cmpr, valu, form=form, reverse=self.reverse))

        def cmprkey(node):
            tagv = node.getTag(tag, defval=(0, 0))
            for func in getr:
                tagv = func(tagv)
            return tagv

        async for node in s_common.merggenr2(genrs, cmprkey=cmprkey, reverse=self.reverse):
            yield node

class LiftMeta(LiftOper):

    async def lift(self, runt, path):

        names = await self.kids[0].compute(runt, path)
        name = await tostr(names[0])

        mtyp = runt.model.reqMetaType(name, extra=self.kids[0].addExcInfo)

        if len(self.kids) == 1:
            async for node in runt.view.nodesByMeta(name, reverse=self.reverse):
                yield node
        else:
            cmpr = self.kids[1].value()
            valu = await self.kids[2].compute(runt, path)

            async for node in runt.view.nodesByMetaValu(name, cmpr, valu, reverse=self.reverse):
                yield node

class LiftProp(LiftOper):

    async def lift(self, runt, path):

        name = await self.kids[0].compute(runt, path)

        if (prop := runt.model.props.get(name)) is not None:
            async for node in self.proplift(prop, runt, path):
                yield node
            return

        proplist = runt.model.reqPropsByLook(name, self.kids[0].addExcInfo)
        props = [runt.model.props.get(propname) for propname in proplist]

        relname = props[0].name

        if len(props) == 1 or props[0].isform:
            for prop in props:
                async for node in self.proplift(prop, runt, path):
                    yield node
            return

        def cmprkey(node):
            return node.get(relname)

        genrs = []
        for prop in props:
            genrs.append(self.proplift(prop, runt, path))

        async for node in s_common.merggenr2(genrs, cmprkey, reverse=self.reverse):
            yield node

    async def proplift(self, prop, runt, path):

        # check if we can optimize a form lift
        if prop.isform:

            async for hint in self.getRightHints(runt, path):
                if hint[0] == 'tag':
                    tagname = hint[1].get('name')
                    async for node in runt.view.nodesByTag(tagname, form=prop.full, reverse=self.reverse):
                        yield node
                    return

                if hint[0] == 'relprop':
                    relpropname = hint[1].get('name')
                    fullname = ':'.join([prop.full, relpropname])

                    prop = runt.model.prop(fullname)
                    if prop is None:
                        return

                    cmpr = hint[1].get('cmpr')
                    valu = hint[1].get('valu')

                    if cmpr is not None and valu is not None:
                        try:
                            # try lifting by valu but no guarantee a cmpr is available
                            async for node in runt.view.nodesByPropValu(fullname, cmpr, valu, reverse=self.reverse):
                                yield node
                            return
                        except asyncio.CancelledError:  # pragma: no cover
                            raise
                        except:
                            pass

                    async for node in runt.view.nodesByProp(fullname, reverse=self.reverse):
                        yield node
                    return

        async for node in runt.view.nodesByProp(prop.full, reverse=self.reverse):
            yield node

    async def getRightHints(self, runt, path):

        for oper in self.iterright():

            # we can skip other lifts but that's it...
            if isinstance(oper, LiftOper):
                continue

            if isinstance(oper, FiltOper):
                for hint in await oper.getLiftHints(runt, path):
                    yield hint
                continue

            return

class LiftPropVirt(LiftProp):

    async def lift(self, runt, path):

        name = await self.kids[0].compute(runt, path)
        virts = await self.kids[1].compute(runt, path)

        props = runt.model.reqPropList(name, extra=self.kids[0].addExcInfo)

        if len(props) == 1:
            async for node in runt.view.nodesByProp(props[0].full, reverse=self.reverse, virts=virts):
                yield node
            return

        relname = props[0].name
        vgetr = props[0].type.getVirtGetr(virts)

        def cmprkey(node):
            return node.get(relname, virts=vgetr)

        genrs = []
        for prop in props:
            genrs.append(runt.view.nodesByProp(prop.full, reverse=self.reverse, virts=virts))

        async for node in s_common.merggenr2(genrs, cmprkey, reverse=self.reverse):
            yield node

class LiftPropBy(LiftOper):

    async def lift(self, runt, path):
        name = await self.kids[0].compute(runt, path)
        cmpr = await self.kids[1].compute(runt, path)
        valu = await self.kids[2].compute(runt, path)
        valu = await s_stormtypes.tostor(valu)

        pivs = None
        if name.find('::') != -1:
            parts = name.split('::')
            name, pivs = parts[0], parts[1:]

        props = runt.model.reqPropList(name, extra=self.kids[0].addExcInfo)

        try:
            if pivs is not None:
                pivlifts, ptyp = self.getPivLifts(runt, props, pivs)
                (plift, virts) = pivlifts[-1]

                if not virts:
                    virts = None

                prop = plift[0]
                genr = runt.view.nodesByPropValu(prop.full, cmpr, valu, reverse=self.reverse, virts=virts)

                async for node in self.pivlift(runt, pivlifts, genr):
                    yield node
                return

            genrs = []
            for prop in props:
                genrs.append(runt.view.nodesByPropValu(prop.full, cmpr, valu, reverse=self.reverse))

            if len(genrs) == 1:
                async for node in genrs[0]:
                    yield node
                return

            relname = props[0].name

            def cmprkey(node):
                return node.get(relname)

            async for node in s_common.merggenr2(genrs, cmprkey, reverse=self.reverse):
                yield node

        except s_exc.BadTypeValu as e:
            raise self.kids[2].addExcInfo(e)

        except s_exc.SynErr as e:
            raise self.addExcInfo(e)

class LiftPropVirtBy(LiftOper):

    async def lift(self, runt, path):
        name = await self.kids[0].compute(runt, path)
        vnames = await self.kids[1].compute(runt, path)
        cmpr = await self.kids[2].compute(runt, path)
        valu = await self.kids[3].compute(runt, path)
        valu = await s_stormtypes.tostor(valu)

        pivs = None
        if name.find('::') != -1:
            parts = name.split('::')
            name, pivs = parts[0], parts[1:]

        props = runt.model.reqPropList(name, extra=self.kids[0].addExcInfo)

        try:
            if pivs is not None:
                pivlifts, ptyp = self.getPivLifts(runt, props, pivs)
                (plift, virts) = pivlifts[-1]

                virts += vnames

                prop = plift[0]
                genr = runt.view.nodesByPropValu(prop.full, cmpr, valu, reverse=self.reverse, virts=virts)

                async for node in self.pivlift(runt, pivlifts, genr):
                    yield node
                return

            genrs = []
            for prop in props:
                genrs.append(runt.view.nodesByPropValu(prop.full, cmpr, valu, reverse=self.reverse, virts=vnames))

            if len(genrs) == 1:
                async for node in genrs[0]:
                    yield node
                return

            relname = props[0].name
            vgetr = props[0].type.getVirtGetr(vnames)

            def cmprkey(node):
                return node.get(relname, virts=vgetr)

            async for node in s_common.merggenr2(genrs, cmprkey, reverse=self.reverse):
                yield node

        except s_exc.BadTypeValu as e:
            raise self.kids[2].addExcInfo(e)

        except s_exc.SynErr as e:
            raise self.addExcInfo(e)

class PivotOper(Oper):

    def __init__(self, astinfo, kids=(), isjoin=False):
        Oper.__init__(self, astinfo, kids=kids)
        self.isjoin = isjoin

    def repr(self):
        return f'{self.__class__.__name__}: {self.kids}, isjoin={self.isjoin}'

    def __repr__(self):
        return self.repr()

class RawPivot(PivotOper):
    '''
    -> { <varsfrompath> }
    '''
    async def run(self, runt, genr):
        query = self.kids[0]
        async for node, path in genr:
            async with runt.getSubRuntime(query) as subr:
                async for node, path in subr.execute():
                    yield node, path

class PivotOut(PivotOper):
    '''
    -> *
    '''
    async def run(self, runt, genr):

        async for node, path in genr:

            if self.isjoin:
                yield node, path

            async for item in self.getPivsOut(runt, node, path):
                yield item

    async def getPivsOut(self, runt, node, path):

        # <syn:tag> -> * is "from tags to nodes with tags"
        if node.form.name == 'syn:tag':

            link = {'type': 'tag', 'tag': node.ndef[1], 'reverse': True}
            async for pivo in runt.view.nodesByTag(node.ndef[1]):
                yield pivo, path.fork(pivo, link)

            return

        for formname, (cmpr, func) in node.form.type.pivs.items():
            valu = node.ndef[1]
            if func is not None:
                valu = await func(valu)

            link = {'type': 'type'}
            async for pivo in runt.view.nodesByPropValu(formname, cmpr, valu, norm=False):
                yield pivo, path.fork(pivo, link)

        refs = node.form.getRefsOut()
        for name, form in refs['prop']:
            if (valu := node.get(name)) is None:
                continue

            prop = node.form.prop(name)
            if prop.isrunt:
                link = {'type': 'prop', 'prop': name}
                async for pivo in runt.view.nodesByPropValu(form, '=', valu):
                    yield pivo, path.fork(pivo, link)
                continue

            pivo = await runt.view.getNodeByNdef((form, valu))
            if pivo is None:  # pragma: no cover
                continue

            # avoid self references
            if pivo.nid == node.nid:
                continue

            yield pivo, path.fork(pivo, {'type': 'prop', 'prop': name})

        for name, form in refs['array']:
            if (valu := node.get(name)) is not None:
                link = {'type': 'prop', 'prop': name}
                for aval in valu:
                    async for pivo in runt.view.nodesByPropValu(form, '=', aval, norm=False):
                        yield pivo, path.fork(pivo, link)

        for name in refs['ndef']:
            if (valu := node.get(name)) is not None:
                if (pivo := await runt.view.getNodeByNdef(valu)) is not None:
                    yield pivo, path.fork(pivo, {'type': 'prop', 'prop': name})

        for name in refs['ndefarray']:
            if (valu := node.get(name)) is not None:
                link = {'type': 'prop', 'prop': name}
                for aval in valu:
                    if (pivo := await runt.view.getNodeByNdef(aval)) is not None:
                        yield pivo, path.fork(pivo, link)

        for name in refs['nodeprop']:
            if (valu := node.get(name)) is not None:
                async for pivo in runt.view.nodesByPropValu(valu[0], '=', valu[1]):
                    yield pivo, path.fork(pivo, {'type': 'prop', 'prop': name})

        for name in refs['nodeproparray']:
            if (valu := node.get(name)) is not None:
                link = {'type': 'prop', 'prop': name}
                for aval in valu:
                    async for pivo in runt.view.nodesByPropValu(aval[0], '=', aval[1]):
                        yield pivo, path.fork(pivo, link)

class N1WalkNPivo(PivotOut):

    async def run(self, runt, genr):

        async for node, path in genr:

            if self.isjoin:
                yield node, path

            async for item in self.getPivsOut(runt, node, path):
                yield item

            async for (verb, n2nid) in node.iterEdgesN1():
                wnode = await runt.view.getNodeByNid(n2nid)
                if wnode is not None:
                    yield wnode, path.fork(wnode, {'type': 'edge', 'verb': verb})

class PivotToTags(PivotOper):
    '''
    -> #                pivot to all leaf tag nodes
    -> #*               pivot to all tag nodes
    -> #cno.*           pivot to all tag nodes which match cno.*
    -> #foo.bar         pivot to the tag node foo.bar if present
    '''
    async def run(self, runt, genr):

        leaf = False

        assert len(self.kids) == 1
        kid = self.kids[0]
        assert isinstance(kid, TagMatch)

        if kid.isconst:

            mval = kid.constval

            if not mval:

                leaf = True

                async def filter(x, path):
                    return True

            elif kid.hasglob():

                # glob matcher...
                async def filter(x, path):
                    return fnmatch.fnmatch(x, mval)

            else:

                async def filter(x, path):
                    return x == mval
        else:  # We have a $var as a segment

            if kid.hasglob():

                async def filter(x, path):
                    valu = await kid.compute(runt, path)
                    return fnmatch.fnmatch(x, valu)

            else:

                async def filter(x, path):
                    valu = await kid.compute(runt, path)
                    return x == valu

        async for node, path in genr:

            if self.isjoin:
                yield node, path

            for name, _ in node.getTags(leaf=leaf):

                if not await filter(name, path):
                    await asyncio.sleep(0)
                    continue

                pivo = await runt.view.getNodeByNdef(('syn:tag', name))
                if pivo is None:
                    continue

                yield pivo, path.fork(pivo, {'type': 'tag', 'tag': name})

class PivotIn(PivotOper):
    '''
    <- *
    '''

    async def run(self, runt, genr):

        async for node, path in genr:

            if self.isjoin:
                yield node, path

            async for item in self.getPivsIn(runt, node, path):
                yield item

    async def getPivsIn(self, runt, node, path):

        name, valu = node.ndef

        for prop in runt.model.getPropsByType(name):
            link = {'type': 'prop', 'prop': prop.name, 'reverse': True}
            norm = node.form.typehash is not prop.typehash
            async for pivo in runt.view.nodesByPropValu(prop.full, '=', valu, norm=norm):
                yield pivo, path.fork(pivo, link)

        for prop in runt.model.getArrayPropsByType(name):
            norm = node.form.typehash is not prop.arraytypehash
            link = {'type': 'prop', 'prop': prop.name, 'reverse': True}
            async for pivo in runt.view.nodesByPropArray(prop.full, '=', valu, norm=norm):
                yield pivo, path.fork(pivo, link)

        for prop in runt.model.getTagPropsByType(name):
            norm = node.form.typehash is not prop.type.typehash
            async for pivo, link in runt.view.getTagPropRefs(prop.name, valu, norm=norm):
                yield pivo, path.fork(pivo, link)

        async for pivo, link in runt.view.getNdefRefs(node.ndef):
            yield pivo, path.fork(pivo, link)

        for prop, valu in node.getProps().items():
            pdef = (f'{name}:{prop}', valu)
            async for pivo, link in runt.view.getNodePropRefs(pdef):
                yield pivo, path.fork(pivo, link)

class N2WalkNPivo(PivotIn):

    async def run(self, runt, genr):

        async for node, path in genr:

            if self.isjoin:
                yield node, path

            async for item in self.getPivsIn(runt, node, path):
                yield item

            async for (verb, n1nid) in node.iterEdgesN2():
                wnode = await runt.view.getNodeByNid(n1nid)
                if wnode is not None:
                    yield wnode, path.fork(wnode, {'type': 'edge', 'verb': verb, 'reverse': True})

class FormPivot(PivotOper):
    '''
    -> foo:bar
    '''

    def pivogenr(self, runt, prop, virts=None):

        # -> baz:ndef
        if isinstance(prop.type, s_types.Ndef):

            async def pgenr(node, strict=True):
                link = {'type': 'prop', 'prop': prop.name, 'reverse': True}
                async for pivo in runt.view.nodesByPropValu(prop.full, '=', node.ndef, norm=False, virts=virts):
                    yield pivo, link

        elif not prop.isform or virts is not None:

            # plain old pivot...
            async def pgenr(node, strict=True):
                if prop.type.isarray:
                    if isinstance(prop.type.arraytype, s_types.Ndef):
                        ngenr = runt.view.nodesByPropArray(prop.full, '=', node.ndef, norm=False, virts=virts)
                    else:
                        norm = prop.arraytypehash is not node.form.typehash
                        ngenr = runt.view.nodesByPropArray(prop.full, '=', node.ndef[1], norm=norm, virts=virts)
                else:
                    norm = prop.typehash is not node.form.typehash
                    ngenr = runt.view.nodesByPropValu(prop.full, '=', node.ndef[1], norm=norm, virts=virts)

                link = {'type': 'prop', 'prop': prop.name, 'reverse': True}
                async for pivo in ngenr:
                    yield pivo, link

        else:
            # form -> form pivot is nonsensical. Lets help out...

            # form name and type name match
            destform = prop

            async def pgenr(node, strict=True):

                # <syn:tag> -> <form> is "from tags to nodes" pivot
                if node.form.name == 'syn:tag' and prop.isform:
                    link = {'type': 'tag', 'tag': node.ndef[1], 'reverse': True}
                    async for pivo in runt.view.nodesByTag(node.ndef[1], form=prop.name):
                        yield pivo, link

                    return

                #########################################################################
                # regular "-> form" pivot (ie inet:dns:a -> inet:fqdn)

                found = False   # have we found a ref/pivot?

                if (tpiv := node.form.type.pivs.get(destform.type.name)) is not None:

                    found = True
                    cmpr, func = tpiv
                    valu = node.ndef[1]
                    if func is not None:
                        valu = await func(valu)

                    link = {'type': 'type'}
                    async for pivo in runt.view.nodesByPropValu(destform.name, cmpr, valu, norm=False):
                        yield pivo, link

                refs = node.form.getRefsOut()
                for refsname, refsform in refs.get('prop'):

                    if refsform != destform.name:
                        continue

                    found = True

                    refsvalu = node.get(refsname)
                    if refsvalu is not None:
                        link = {'type': 'prop', 'prop': refsname}
                        async for pivo in runt.view.nodesByPropValu(refsform, '=', refsvalu, norm=False):
                            yield pivo, link

                for refsname, refsform in refs.get('array'):

                    if refsform != destform.name:
                        continue

                    found = True

                    refsvalu = node.get(refsname)
                    if refsvalu is not None:
                        link = {'type': 'prop', 'prop': refsname}
                        for refselem in refsvalu:
                            async for pivo in runt.view.nodesByPropValu(destform.name, '=', refselem, norm=False):
                                yield pivo, link

                for refsname in refs.get('ndef'):

                    found = True

                    refsvalu = node.get(refsname)
                    if refsvalu is not None and refsvalu[0] == destform.name:
                        pivo = await runt.view.getNodeByNdef(refsvalu)
                        if pivo is not None:
                            yield pivo, {'type': 'prop', 'prop': refsname}

                for refsname in refs.get('ndefarray'):

                    found = True

                    if (refsvalu := node.get(refsname)) is not None:
                        link = {'type': 'prop', 'prop': refsname}
                        for aval in refsvalu:
                            if aval[0] == destform.name:
                                if (pivo := await runt.view.getNodeByNdef(aval)) is not None:
                                    yield pivo, link

                #########################################################################
                # reverse "-> form" pivots (ie inet:fqdn -> inet:dns:a)
                refs = destform.getRefsOut()

                # "reverse" property references...
                for refsname, refsform in refs.get('prop'):

                    if refsform != node.form.name:
                        continue

                    found = True

                    refsprop = destform.props.get(refsname)
                    link = {'type': 'prop', 'prop': refsname, 'reverse': True}
                    async for pivo in runt.view.nodesByPropValu(refsprop.full, '=', node.ndef[1], norm=False):
                        yield pivo, link

                # "reverse" array references...
                for refsname, refsform in refs.get('array'):

                    if refsform != node.form.name:
                        continue

                    found = True

                    destprop = destform.props.get(refsname)
                    link = {'type': 'prop', 'prop': refsname, 'reverse': True}
                    async for pivo in runt.view.nodesByPropArray(destprop.full, '=', node.ndef[1], norm=False):
                        yield pivo, link

                # "reverse" ndef references...
                for refsname in refs.get('ndef'):

                    found = True

                    refsprop = destform.props.get(refsname)
                    link = {'type': 'prop', 'prop': refsname, 'reverse': True}
                    async for pivo in runt.view.nodesByPropValu(refsprop.full, '=', node.ndef, norm=False):
                        yield pivo, link

                for refsname in refs.get('ndefarray'):

                    found = True

                    refsprop = destform.props.get(refsname)
                    link = {'type': 'prop', 'prop': refsname, 'reverse': True}
                    async for pivo in runt.view.nodesByPropArray(refsprop.full, '=', node.ndef, norm=False):
                        yield pivo, link

                if strict and not found:
                    mesg = f'No pivot found for {node.form.name} -> {destform.name}.'
                    raise self.addExcInfo(s_exc.NoSuchPivot(n1=node.form.name, n2=destform.name, mesg=mesg))

        return pgenr

    def buildgenr(self, runt, targets):

        if len(targets) == 1:
            prop, virts = targets[0]
            return self.pivogenr(runt, prop, virts=virts)

        pgenrs = []
        for (prop, virts) in targets:
            pgenrs.append(self.pivogenr(runt, prop, virts=virts))

        async def listpivot(node):
            for pgenr in pgenrs:
                async for item in pgenr(node, strict=False):
                    yield item

        return listpivot

    async def run(self, runt, genr):

        pgenr = None
        warned = False

        async for node, path in genr:

            if pgenr is None or self.kids[0].constval is None:
                targets = await self.kids[0].compute(runt, None)
                pgenr = self.buildgenr(runt, targets)

            if self.isjoin:
                yield node, path

            try:
                async for pivo, link in pgenr(node):
                    yield pivo, path.fork(pivo, link)
            except (s_exc.BadTypeValu, s_exc.BadLiftValu) as e:
                if not warned:
                    logger.warning(f'Caught error during pivot: {e.items()}')
                    warned = True
                items = e.items()
                mesg = items.pop('mesg', '')
                mesg = ': '.join((f'{e.__class__.__qualname__} [{repr(node.ndef[1])}] during pivot', mesg))
                await runt.warn(mesg, log=False, **items)

class PropPivotOut(PivotOper):
    '''
    :prop -> *
    '''
    async def run(self, runt, genr):

        warned = False
        async for node, path in genr:

            if self.isjoin:
                yield node, path

            srctype, valu, srcname = await self.kids[0].getTypeValuProp(runt, path, strict=False)
            if valu is None:
                # all filters must sleep
                await asyncio.sleep(0)
                continue

            link = {'type': 'prop', 'prop': srcname}
            for typename, (cmpr, func) in srctype.pivs.items():
                pivvalu = valu
                if func is not None:
                    pivvalu = await func(pivvalu)

                async for pivo in runt.view.nodesByPropValu(typename, cmpr, pivvalu, norm=False):
                    yield pivo, path.fork(pivo, link)

            if srctype.isarray:
                if isinstance(srctype.arraytype, s_types.Ndef):
                    for item in valu:
                        if (pivo := await runt.view.getNodeByNdef(item)) is not None:
                            yield pivo, path.fork(pivo, link)
                    continue

                if isinstance(srctype.arraytype, s_types.NodeProp):
                    for item in valu:
                        async for pivo in runt.view.nodesByPropValu(item[0], '=', item[1]):
                            yield pivo, path.fork(pivo, link)
                    continue

                fname = srctype.arraytype.name
                if runt.model.forms.get(fname) is None:
                    if not warned:
                        mesg = f'The source property "{srcname}" array type "{fname}" is not a form. Cannot pivot.'
                        await runt.warn(mesg, log=False)
                        warned = True
                    continue

                for item in valu:
                    async for pivo in runt.view.nodesByPropValu(fname, '=', item, norm=False):
                        yield pivo, path.fork(pivo, link)

                continue

            # ndef pivot out syntax...
            # :ndef -> *
            if isinstance(srctype, s_types.Ndef):
                pivo = await runt.view.getNodeByNdef(valu)
                if pivo is None:
                    logger.warning(f'Missing node corresponding to ndef {valu}')
                    continue
                yield pivo, path.fork(pivo, link)
                continue

            if isinstance(srctype, s_types.NodeProp):
                async for pivo in runt.view.nodesByPropValu(valu[0], '=', valu[1]):
                    yield pivo, path.fork(pivo, link)
                continue

            # :prop -> *
            fname = srctype.name
            if runt.model.form(fname) is None:
                if warned is False:
                    await runt.warn(f'The source property "{srcname}" type "{fname}" is not a form. Cannot pivot.', log=False)
                    warned = True
                continue

            ndef = (fname, valu)
            pivo = await runt.view.getNodeByNdef(ndef)
            # A node explicitly deleted in the graph or missing from a underlying layer
            # could cause this lift to return None.
            if pivo:
                yield pivo, path.fork(pivo, link)

class PropPivot(PivotOper):
    '''
    :foo -> bar:foo
    '''

    def pivogenr(self, runt, prop, virts=None):

        async def pgenr(node, srcname, srctype, valu):

            link = {'type': 'prop', 'prop': srcname}
            if not prop.isform:
                link['dest'] = prop.full

            ptyp = prop.type
            if virts is not None:
                ptyp = ptyp.getVirtType(virts)

            if (tpiv := srctype.pivs.get(ptyp.name)) is not None:
                cmpr, func = tpiv
                pivvalu = valu
                if func is not None:
                    pivvalu = await func(pivvalu)

                async for pivo in runt.view.nodesByPropValu(prop.full, cmpr, pivvalu, norm=False, virts=virts):
                    yield pivo, link

                return

            # pivoting from an array prop to a non-array prop needs an extra loop
            if srctype.isarray and not prop.type.isarray:
                if isinstance(srctype.arraytype, s_types.Ndef) and prop.isform:
                    for aval in valu:
                        if aval[0] != prop.form.name:
                            continue

                        if (pivo := await runt.view.getNodeByNdef(aval)) is not None:
                            yield pivo, link
                    return

                norm = srctype.arraytype.typehash is not ptyp.typehash
                for arrayval in valu:
                    async for pivo in runt.view.nodesByPropValu(prop.full, '=', arrayval, norm=norm, virts=virts):
                        yield pivo, link

                return

            if isinstance(srctype, s_types.Ndef) and prop.isform:
                if valu[0] != prop.form.name:
                    return

                pivo = await runt.view.getNodeByNdef(valu)
                if pivo is None:
                    await runt.warn(f'Missing node corresponding to ndef {valu}', log=False, ndef=valu)
                    return
                yield pivo, link

                return

            if prop.type.isarray and not srctype.isarray:
                norm = ptyp.arraytypehash is not srctype.typehash
                genr = runt.view.nodesByPropArray(prop.full, '=', valu, norm=norm, virts=virts)
            else:
                norm = ptyp.typehash is not srctype.typehash
                genr = runt.view.nodesByPropValu(prop.full, '=', valu, norm=norm, virts=virts)

            async for pivo in genr:
                yield pivo, link

        return pgenr

    def buildgenr(self, runt, targets):

        if not isinstance(targets, list):
            prop, virts = targets
            return self.pivogenr(runt, prop, virts=virts)

        pgenrs = []
        for (prop, virts) in targets:
            pgenrs.append(self.pivogenr(runt, prop, virts=virts))

        async def listpivot(node, srcname, srctype, valu):
            for pgenr in pgenrs:
                async for pivo in pgenr(node, srcname, srctype, valu):
                    yield pivo

        return listpivot

    async def run(self, runt, genr):

        pgenr = None
        warned = False

        async for node, path in genr:

            if pgenr is None or self.kids[1].constval is None:
                targets = await self.kids[1].compute(runt, None)
                pgenr = self.buildgenr(runt, targets)

            if self.isjoin:
                yield node, path

            srctype, valu, srcname = await self.kids[0].getTypeValuProp(runt, path)
            if valu is None:
                # all filters must sleep
                await asyncio.sleep(0)
                continue

            try:
                async for pivo, link in pgenr(node, srcname, srctype, valu):
                    yield pivo, path.fork(pivo, link)

            except (s_exc.BadTypeValu, s_exc.BadLiftValu) as e:
                if not warned:
                    logger.warning(f'Caught error during pivot: {e.items()}')
                    warned = True
                items = e.items()
                mesg = items.pop('mesg', '')
                mesg = ': '.join((f'{e.__class__.__qualname__} [{repr(valu)}] during pivot', mesg))
                await runt.warn(mesg, log=False, **items)

class Value(AstNode):
    '''
    The base class for all values and value expressions.
    '''

    def __init__(self, astinfo, kids=()):
        AstNode.__init__(self, astinfo, kids=kids)

    def __repr__(self):
        return self.repr()

    def isRuntSafe(self, runt):
        return all(k.isRuntSafe(runt) for k in self.kids)

    async def compute(self, runt, path):  # pragma: no cover
        raise self.addExcInfo(s_exc.NoSuchImpl(name=f'{self.__class__.__name__}.compute()'))

    async def getLiftHints(self, runt, path):
        return []

    async def getCondEval(self, runt):
        '''
        Return a function that may be used to evaluate the boolean truth
        of the value expression using a runtime and optional node path.
        '''
        async def cond(node, path):
            return await tobool(await self.compute(runt, path))

        return cond

class Cond(Value):
    '''
    A condition that is evaluated to filter nodes.
    '''
    # Keeping the distinction of Cond as a subclass of Value
    # due to the fact that Cond instances may always presume
    # they are being evaluated per node.

class SubqCond(Cond):

    def __init__(self, astinfo, kids=()):
        Cond.__init__(self, astinfo, kids=kids)
        self.funcs = {
            '=': self._subqCondEq,
            '>': self._subqCondGt,
            '<': self._subqCondLt,
            '>=': self._subqCondGe,
            '<=': self._subqCondLe,
            '!=': self._subqCondNe,
        }

    async def _runSubQuery(self, runt, node, path):
        size = 1
        genr = s_common.agen((node, path))
        async for item in self.kids[0].run(runt, genr):
            yield size, item
            size += 1

    def _subqCondEq(self, runt):

        async def cond(node, path):

            size = 0
            item = None
            valu = s_stormtypes.intify(await self.kids[2].compute(runt, path))

            async for size, item in self._runSubQuery(runt, node, path):
                if size > valu:
                    path.vars.update(item[1].vars)
                    return False

            if item:
                path.vars.update(item[1].vars)
            return size == valu

        return cond

    def _subqCondGt(self, runt):

        async def cond(node, path):

            item = None
            valu = s_stormtypes.intify(await self.kids[2].compute(runt, path))
            async for size, item in self._runSubQuery(runt, node, path):
                if size > valu:
                    path.vars.update(item[1].vars)
                    return True

            if item:
                path.vars.update(item[1].vars)
            return False

        return cond

    def _subqCondLt(self, runt):

        async def cond(node, path):

            item = None
            valu = s_stormtypes.intify(await self.kids[2].compute(runt, path))
            async for size, item in self._runSubQuery(runt, node, path):
                if size >= valu:
                    path.vars.update(item[1].vars)
                    return False

            if item:
                path.vars.update(item[1].vars)
            return True

        return cond

    def _subqCondGe(self, runt):

        async def cond(node, path):

            item = None
            valu = s_stormtypes.intify(await self.kids[2].compute(runt, path))
            async for size, item in self._runSubQuery(runt, node, path):
                if size >= valu:
                    path.vars.update(item[1].vars)
                    return True

            if item:
                path.vars.update(item[1].vars)
            return False

        return cond

    def _subqCondLe(self, runt):

        async def cond(node, path):

            item = None
            valu = s_stormtypes.intify(await self.kids[2].compute(runt, path))
            async for size, item in self._runSubQuery(runt, node, path):
                if size > valu:
                    path.vars.update(item[1].vars)
                    return False

            if item:
                path.vars.update(item[1].vars)
            return True

        return cond

    def _subqCondNe(self, runt):

        async def cond(node, path):

            size = 0
            item = None
            valu = s_stormtypes.intify(await self.kids[2].compute(runt, path))

            async for size, item in self._runSubQuery(runt, node, path):
                if size > valu:
                    path.vars.update(item[1].vars)
                    return True

            if item:
                path.vars.update(item[1].vars)
            return size != valu

        return cond

    async def getCondEval(self, runt):

        if len(self.kids) == 3:
            cmpr = await self.kids[1].compute(runt, None)
            ctor = self.funcs.get(cmpr)
            if ctor is None:
                raise self.kids[1].addExcInfo(s_exc.NoSuchCmpr(cmpr=cmpr, type='subquery'))

            return ctor(runt)

        subq = self.kids[0]

        async def cond(node, path):
            genr = s_common.agen((node, path))
            async for _, subp in subq.run(runt, genr):
                path.vars.update(subp.vars)
                return True
            return False

        return cond

class OrCond(Cond):
    '''
    <cond> or <cond>
    '''
    async def getCondEval(self, runt):

        cond0 = await self.kids[0].getCondEval(runt)
        cond1 = await self.kids[1].getCondEval(runt)

        async def cond(node, path):

            if await cond0(node, path):
                return True

            return await cond1(node, path)

        return cond

class AndCond(Cond):
    '''
    <cond> and <cond>
    '''
    async def getLiftHints(self, runt, path):
        h0 = await self.kids[0].getLiftHints(runt, path)
        h1 = await self.kids[0].getLiftHints(runt, path)
        return h0 + h1

    async def getCondEval(self, runt):

        cond0 = await self.kids[0].getCondEval(runt)
        cond1 = await self.kids[1].getCondEval(runt)

        async def cond(node, path):

            if not await cond0(node, path):
                return False

            return await cond1(node, path)

        return cond

class NotCond(Cond):
    '''
    not <cond>
    '''

    async def getCondEval(self, runt):

        kidcond = await self.kids[0].getCondEval(runt)

        async def cond(node, path):
            return not await kidcond(node, path)

        return cond

class TagCond(Cond):
    '''
    #foo.bar
    '''
    async def getLiftHints(self, runt, path):

        kid = self.kids[0]

        if not isinstance(kid, TagMatch):
            return []

        if kid.hasglob():
            return []

        if kid.isconst:
            return (
                ('tag', {'name': await kid.compute(None, None)}),
            )

        if kid.isRuntSafe(runt):
            name = await kid.compute(runt, path)
            if name and '*' not in name:
                return (
                    ('tag', {'name': name}),
                )

        return []

    async def getCondEval(self, runt):

        assert len(self.kids) == 1

        # kid is a non-runtsafe VarValue: dynamically evaluate value of variable for each node
        async def cond(node, path):
            name = await self.kids[0].compute(runt, path)
            if name == '*':
                return bool(node.getTagNames())

            if '*' in name:
                reobj = s_cache.getTagGlobRegx(name)
                return any(reobj.fullmatch(p) for p in node.getTagNames())

            return node.getTag(name) is not None

        return cond

class HasRelPropCond(Cond):

    async def getCondEval(self, runt):

        assert isinstance(self.kids[0], RelProp)

        virts = None
        if len(self.kids) == 2:
            virts = await self.kids[1].compute(runt, None)

        async def cond(node, path):
            return await self.hasProp(node, runt, path, virts=virts)

        return cond

    async def hasProp(self, node, runt, path, virts=None):

        realnode, name, _ = await self.kids[0].resolvePivs(node, runt, path)
        if realnode is None:
            return False

        if (prop := realnode.form.props.get(name)) is None:
            return False

        if virts is None:
            return realnode.has(name)

        try:
            vgetr = prop.type.getVirtGetr(virts)
        except s_exc.NoSuchVirt:
            return False

        return realnode.has(name, virts=vgetr)

    async def getLiftHints(self, runt, path):

        relprop = self.kids[0]

        name = await relprop.compute(runt, path)
        ispiv = name.find('::') != -1
        if ispiv:
            return (
                ('relprop', {'name': name.split('::')[0]}),
            )

        hint = {
            'name': name,
        }

        return (
            ('relprop', hint),
        )

class HasTagPropCond(Cond):

    async def getCondEval(self, runt):

        async def cond(node, path):
            tag = await self.kids[0].compute(runt, path)
            name = await self.kids[1].compute(runt, path)

            if tag == '*':
                tagprops = node._getTagPropsDict()
                return any(name in props for props in tagprops.values())

            if '*' in tag:
                reobj = s_cache.getTagGlobRegx(tag)
                tagprops = node._getTagPropsDict()
                for tagname, props in tagprops.items():
                    if reobj.fullmatch(tagname) and name in props:
                        return True

            return node.hasTagProp(tag, name)

        return cond

class HasAbsPropCond(Cond):

    async def getCondEval(self, runt):

        name = await self.kids[0].compute(runt, None)

        virts = None
        if len(self.kids) == 2:
            virts = await self.kids[1].compute(runt, None)

        prop = runt.model.props.get(name)
        if prop is not None:

            vgetr = None
            if virts:
                vgetr = prop.type.getVirtGetr(virts)

            if prop.isform:
                if virts is None:
                    async def cond(node, path):
                        return node.form.name == prop.name
                else:
                    async def cond(node, path):
                        if node.form.name != prop.name:
                            return False
                        return node.valu(virts=vgetr) is not None

                return cond

            async def cond(node, path):
                if node.form.name != prop.form.name:
                    return False

                return node.has(prop.name, virts=vgetr)

            return cond

        if name.endswith('*'):
            formlist = runt.model.reqFormsByPrefix(name[:-1], extra=self.kids[0].addExcInfo)

            async def cond(node, path):
                return node.form.name in formlist

            return cond

        if (formlist := runt.model.formsbyiface.get(name)) is not None:

            async def cond(node, path):
                return node.form.name in formlist

            return cond

        if (proplist := runt.model.ifaceprops.get(name)) is not None:

            formlist = []
            for propname in proplist:
                prop = runt.model.props.get(propname)
                formlist.append(prop.form.name)
                relname = prop.name

            vgetr = None
            if virts:
                vgetr = prop.type.getVirtGetr(virts)

            async def cond(node, path):
                if node.form.name not in formlist:
                    return False

                return node.has(relname, virts=vgetr)

            return cond

        raise self.kids[0].addExcInfo(s_exc.NoSuchProp.init(name))

class HasVirtPropCond(Cond):

    async def getCondEval(self, runt):

        async def cond(node, path):
            virts = await self.kids[0].compute(runt, path)
            if len(virts) == 1 and virts[0] in runt.model.metatypes:
                return node.getMeta(virts[0]) is not None

            getr = node.form.type.getVirtGetr(virts)
            return node.valu(virts=getr) is not None

        return cond

class VirtPropCond(Cond):

    async def getCondEval(self, runt):

        cmpr = self.kids[1].value()

        async def cond(node, path):

            (ptyp, val1) = await self.kids[0].getTypeValu(runt, path)
            if val1 is None:
                return False

            if (ctor := ptyp.getCmprCtor(cmpr)) is None:
                raise self.kids[1].addExcInfo(s_exc.NoSuchCmpr(cmpr=cmpr, name=ptyp.name))

            val2 = await self.kids[2].compute(runt, path)
            return await (await ctor(val2))(val1)

        return cond

class ArrayCond(Cond):

    async def getCondEval(self, runt):

        offs = 0
        virts = None
        if len(self.kids) == 4:
            offs = 1
            virts = self.kids[1]

        relprop = self.kids[0]
        cmpr = self.kids[offs + 1].value()
        valukid = self.kids[offs + 2]

        async def cond(node, path):

            realnode, realprop, _ = await relprop.resolvePivs(node, runt, path)
            if realnode is None:
                return False

            if (prop := realnode.form.props.get(realprop)) is None:
                raise self.kids[0].addExcInfo(s_exc.NoSuchProp.init(realprop))

            if not prop.type.isarray:
                mesg = f'Array filter syntax is invalid for non-array prop {realprop}.'
                raise self.kids[offs + 1].addExcInfo(s_exc.BadCmprType(mesg=mesg))

            ptyp = prop.type.arraytype
            getr = None
            if virts is not None:
                vnames = await virts.compute(runt, path)
                (ptyp, getr) = ptyp.getVirtInfo(vnames)

            if (ctor := ptyp.getCmprCtor(cmpr)) is None:
                raise self.kids[1].addExcInfo(s_exc.NoSuchCmpr(cmpr=cmpr, name=ptyp.name))

            if (items := realnode.get(realprop, virts=getr)) is None:
                return False

            val2 = await valukid.compute(runt, path)
            vcmp = await ctor(val2)

            for item in items:
                if await vcmp(item):
                    return True

            return False

        return cond

class AbsPropCond(Cond):

    async def getCondEval(self, runt):

        name = await self.kids[0].compute(runt, None)
        iface = False

        if (prop := runt.model.props.get(name)) is None:
            if (proplist := runt.model.ifaceprops.get(name)) is not None:
                iface = True
                prop = runt.model.props.get(proplist[0])
            else:
                raise self.kids[0].addExcInfo(s_exc.NoSuchProp.init(name))

        cmpr = await self.kids[1].compute(runt, None)

        if (ctor := prop.type.getCmprCtor(cmpr)) is None:
            raise self.kids[1].addExcInfo(s_exc.NoSuchCmpr(cmpr=cmpr, name=prop.type.name))

        if prop.isform:
            async def cond(node, path):
                if node.ndef[0] != name:
                    return False

                val1 = node.ndef[1]
                val2 = await self.kids[2].compute(runt, path)
                return await (await ctor(val2))(val1)

            return cond

        async def cond(node, path):
            if not iface and node.ndef[0] != prop.form.name:
                return False

            if (val1 := node.get(prop.name)) is None:
                return False

            val2 = await self.kids[2].compute(runt, path)
            return await (await ctor(val2))(val1)

        return cond

class AbsVirtPropCond(Cond):

    async def getCondEval(self, runt):

        name = await self.kids[0].compute(runt, None)
        virts = await self.kids[1].compute(runt, None)
        cmpr = await self.kids[2].compute(runt, None)

        props = runt.model.reqPropList(name, extra=self.kids[0].addExcInfo)
        prop = props[0]

        if prop.isform and len(virts) == 1 and (ptyp := runt.model.metatypes.get(virts[0])) is not None:
            if (ctor := ptyp.getCmprCtor(cmpr)) is None:
                raise self.kids[2].addExcInfo(s_exc.NoSuchCmpr(cmpr=cmpr, name=ptyp.name))

            metaname = virts[0]

            async def cond(node, path):
                if node.ndef[0] != name:
                    return False

                val1 = node.getMeta(metaname)
                val2 = await self.kids[3].compute(runt, path)
                return await (await ctor(val2))(val1)

            return cond

        (ptyp, getr) = prop.type.getVirtInfo(virts)

        if (ctor := ptyp.getCmprCtor(cmpr)) is None:
            raise self.kids[2].addExcInfo(s_exc.NoSuchCmpr(cmpr=cmpr, name=ptyp.name))

        if prop.isform:
            async def cond(node, path):
                if node.ndef[0] != name:
                    return False

                if (val1 := node.valu(virts=getr)) is None:
                    return False

                val2 = await self.kids[3].compute(runt, path)
                return await (await ctor(val2))(val1)

            return cond

        forms = set([prop.form.name for prop in props])

        async def cond(node, path):
            if node.ndef[0] not in forms:
                return False

            if (val1 := node.get(prop.name, virts=getr)) is None:
                return False

            val2 = await self.kids[3].compute(runt, path)
            return await (await ctor(val2))(val1)

        return cond

class TagValuCond(Cond):

    async def getCondEval(self, runt):

        lval = self.kids[0]
        cmpr = await self.kids[1].compute(runt, None)
        rval = self.kids[2]

        ival = runt.model.type('ival')
        if (cmprctor := ival.getCmprCtor(cmpr)) is None:
            raise self.kids[1].addExcInfo(s_exc.NoSuchCmpr(cmpr=cmpr, name=ival.name))

        if isinstance(lval, VarValue) or not lval.isconst:
            async def cond(node, path):
                name = await lval.compute(runt, path)
                if '*' in name:
                    mesg = f'Wildcard tag names may not be used in conjunction with tag value comparison: {name}'
                    raise self.addExcInfo(s_exc.StormRuntimeError(mesg=mesg, name=name))

                valu = await rval.compute(runt, path)
                return await (await cmprctor(valu))(node.getTag(name))

            return cond

        name = await lval.compute(runt, None)

        if isinstance(rval, Const):
            valu = await rval.compute(runt, None)
            cmpr = await cmprctor(valu)

            async def cond(node, path):
                return await cmpr(node.getTag(name))

            return cond

        # it's a runtime value...
        async def cond(node, path):
            valu = await rval.compute(runt, path)
            return await (await cmprctor(valu))(node.getTag(name))

        return cond

class TagVirtCond(Cond):

    async def getCondEval(self, runt):

        lval = self.kids[0]
        vkid = self.kids[1]
        cmpr = await self.kids[2].compute(runt, None)
        rval = self.kids[3]

        ival = runt.model.type('ival')

        if isinstance(lval, VarValue) or not lval.isconst:
            async def cond(node, path):
                name = await lval.compute(runt, path)
                if '*' in name:
                    mesg = f'Wildcard tag names may not be used in conjunction with tag value comparison: {name}'
                    raise self.addExcInfo(s_exc.StormRuntimeError(mesg=mesg, name=name))

                valu = await rval.compute(runt, path)
                virts = await vkid.compute(runt, path)

                (ptyp, getr) = ival.getVirtInfo(virts)

                if (cmprctor := ptyp.getCmprCtor(cmpr)) is None:
                    raise self.kids[2].addExcInfo(s_exc.NoSuchCmpr(cmpr=cmpr, name=ptyp.name))

                tval = node.getTag(name)
                for func in getr:
                    tval = func(tval)

                return await (await cmprctor(valu))(tval)

            return cond

        name = await lval.compute(runt, None)

        if isinstance(rval, Const):
            valu = await rval.compute(runt, None)
            virts = await vkid.compute(runt, None)

            (ptyp, getr) = ival.getVirtInfo(virts)

            if (cmprctor := ptyp.getCmprCtor(cmpr)) is None:
                raise self.kids[2].addExcInfo(s_exc.NoSuchCmpr(cmpr=cmpr, name=ptyp.name))

            cmpr = await cmprctor(valu)

            async def cond(node, path):
                tval = node.getTag(name)
                for func in getr:
                    tval = func(tval)
                return await cmpr(tval)

            return cond

        # it's a runtime value...
        async def cond(node, path):
            valu = await rval.compute(runt, path)
            virts = await vkid.compute(runt, path)

            (ptyp, getr) = ival.getVirtInfo(virts)

            if (cmprctor := ptyp.getCmprCtor(cmpr)) is None:
                raise self.kids[2].addExcInfo(s_exc.NoSuchCmpr(cmpr=cmpr, name=ptyp.name))

            tval = node.getTag(name)
            for func in getr:
                tval = func(tval)

            return await (await cmprctor(valu))(tval)

        return cond

class RelPropCond(Cond):
    '''
    :foo:bar <cmpr> <value>
    '''
    async def getCondEval(self, runt):

        cmpr = self.kids[1].value()
        valukid = self.kids[2]

        async def cond(node, path):
            ptyp, valu, _ = await self.kids[0].getTypeValuProp(runt, path)

            xval = await valukid.compute(runt, path)
            xval = await s_stormtypes.tostor(xval)

            if xval is None or valu is None:
                return False

            if (ctor := ptyp.getCmprCtor(cmpr)) is None:
                raise self.kids[1].addExcInfo(s_exc.NoSuchCmpr(cmpr=cmpr, name=ptyp.name))

            return await (await ctor(xval))(valu)

        return cond

    async def getLiftHints(self, runt, path):

        relprop = self.kids[0].kids[0]

        name = await relprop.compute(runt, path)
        ispiv = name.find('::') != -1
        if ispiv:
            return (
                ('relprop', {'name': name.split('::')[0]}),
            )

        hint = {
            'name': name,
            'cmpr': await self.kids[1].compute(runt, path),
            'valu': await self.kids[2].compute(runt, path),
        }

        return (
            ('relprop', hint),
        )

class TagPropCond(Cond):

    async def getCondEval(self, runt):

        offs = 0
        virts = None
        if len(self.kids) == 5:
            offs = 1
            virts = await self.kids[2].compute(runt, None)

        cmpr = self.kids[offs + 2].value()
        rval = self.kids[offs + 3]

        async def cond(node, path):

            tag = await self.kids[0].compute(runt, path)
            name = await self.kids[1].compute(runt, path)

            if '*' in tag:
                mesg = f'Wildcard tag names may not be used in conjunction with tagprop value comparison: {tag}'
                raise self.addExcInfo(s_exc.StormRuntimeError(mesg=mesg, name=tag))

            prop = runt.model.reqTagProp(name, extra=self.kids[0].addExcInfo)

            curv = node.getTagProp(tag, name)
            if curv is None:
                return False

            # TODO cache on (cmpr, valu) for perf?
            valu = await rval.compute(runt, path)

            getr = ()
            ptyp = prop.type
            if virts is not None:
                (ptyp, getr) = ptyp.getVirtInfo(virts)

            if (ctor := ptyp.getCmprCtor(cmpr)) is None:
                raise self.kids[2].addExcInfo(s_exc.NoSuchCmpr(cmpr=cmpr, name=ptyp.name))

            for func in getr:
                curv = func(curv)

            return await (await ctor(valu))(curv)

        return cond

class FiltOper(Oper):

    async def getLiftHints(self, runt, path):

        if await self.kids[0].compute(None, None) != '+':
            return []

        return await self.kids[1].getLiftHints(runt, path)

    async def run(self, runt, genr):

        must = await self.kids[0].compute(None, None) == '+'
        cond = await self.kids[1].getCondEval(runt)

        async for node, path in genr:
            answ = await cond(node, path)
            if (must and answ) or (not must and not answ):
                yield node, path
            else:
                # all filters must sleep
                await asyncio.sleep(0)

class ArgvQuery(Value):

    runtopaque = True

    def isRuntSafe(self, runt):
        # an argv query is really just a string, so it's runtsafe.
        return True

    def validate(self, runt):
        # validation is done by the sub-runtime
        pass

    async def compute(self, runt, path):
        return self.kids[0].text

class PropValue(Value):

    def prepare(self):
        self.isconst = isinstance(self.kids[0], Const)

        self.virts = None
        self.constvirts = None

        if len(self.kids) > 1:
            self.virts = self.kids[1]
            if all(isinstance(k, Const) for k in self.virts.kids):
                self.constvirts = [k.value() for k in self.virts.kids]

    def isRuntSafe(self, runt):
        return False

    def isRuntSafeAtom(self, runt):
        return False

    async def getTypeValuProp(self, runt, path, strict=True):
        if not path:
            return None, None, None

        node, realprop, fullname = await self.kids[0].resolvePivs(path.node, runt, path)
        if node is None:
            return None, None, None

        if (prop := node.form.props.get(realprop)) is None:
            propname = await self.kids[0].compute(runt, path)
            if (exc := await s_stormtypes.typeerr(propname, str)) is None:
                if not strict:
                    return None, None, None

                mesg = f'No property named {propname}.'
                exc = s_exc.NoSuchProp(mesg=mesg, name=propname, form=path.node.form.name)

            raise self.kids[0].addExcInfo(exc)

        getr = None
        ptyp = prop.type

        if self.virts is not None:
            if (virts := self.constvirts) is None:
                virts = await self.virts.compute(runt, path)

            (ptyp, getr) = ptyp.getVirtInfo(virts)
            fullname += f".{'.'.join(virts)}"

        if (valu := node.get(realprop, virts=getr)) is None:
            return None, None, None

        if isinstance(valu, (dict, list, tuple)):
            # these get special cased because changing them affects the node
            # while it's in the pipeline but the modification doesn't get stored
            valu = s_msgpack.deepcopy(valu)

        return ptyp, valu, fullname

    async def compute(self, runt, path):
        return (await self.getTypeValuProp(runt, path))[1]

class RelPropValue(PropValue):
    pass

class VirtPropValue(PropValue):

<<<<<<< HEAD
    def prepare(self):
        self.const = self.kids[0].const
=======
            valu = path.node.get(name)
            return prop, valu
>>>>>>> 148104e2

    async def getTypeValu(self, runt, path):

        node = path.node

        if (virts := self.const) is None:
            virts = await self.kids[0].compute(runt, path)

        if len(virts) == 1 and (mtyp := runt.model.metatypes.get(virts[0])) is not None:
            return mtyp, node.getMeta(virts[0])

        (ptyp, getr) = node.form.type.getVirtInfo(virts)

<<<<<<< HEAD
        if (valu := node.valu(virts=getr)) is None:
            return ptyp, None
=======
            if i >= imax:
                return prop, valu
>>>>>>> 148104e2

        if isinstance(valu, (dict, list, tuple)):
            # these get special cased because changing them affects the node
            # while it's in the pipeline but the modification doesn't get stored
            valu = s_msgpack.deepcopy(valu)

        return ptyp, valu

    async def compute(self, runt, path):
<<<<<<< HEAD
        return (await self.getTypeValu(runt, path))[1]
=======
        prop, valu = await self.getPropAndValu(runt, path)

        if prop:
            valu = await prop.type.tostorm(valu)

        return valu
>>>>>>> 148104e2

class TagValue(Value):

    def isRuntSafe(self, runt):
        return False

    def isRuntSafeAtom(self, runt):
        return False

    async def compute(self, runt, path):
        name = await self.kids[0].compute(runt, path)
        return path.node.getTag(name)

class TagVirtValue(Value):

    def isRuntSafe(self, runt):
        return False

    def isRuntSafeAtom(self, runt):
        return False

    async def compute(self, runt, path):
        name = await self.kids[0].compute(runt, path)
        virts = await self.kids[1].compute(runt, path)

        valu = path.node.getTag(name)
        for getr in runt.model.type('ival').getVirtGetr(virts):
            valu = getr(valu)

        return valu

class TagProp(Value):

    async def compute(self, runt, path):
        tag = await self.kids[0].compute(runt, path)
        prop = await self.kids[1].compute(runt, path)
        prop = await tostr(prop)
        return (tag, prop)

class FormTagProp(Value):

    async def compute(self, runt, path):
        form = await self.kids[0].compute(runt, path)
        tag = await self.kids[1].compute(runt, path)
        prop = await self.kids[2].compute(runt, path)
        prop = await tostr(prop)
        return (form, tag, prop)

class TagPropValue(Value):
    async def compute(self, runt, path):
        tag, prop = await self.kids[0].compute(runt, path)

        tprop = runt.model.reqTagProp(prop, extra=self.kids[0].addExcInfo)
        vgetr = None
        if len(self.kids) > 1:
            virts = await self.kids[1].compute(runt, path)
            vgetr = tprop.type.getVirtGetr(virts)

        return path.node.getTagProp(tag, prop, virts=vgetr)

class CallArgs(Value):

    async def compute(self, runt, path):
        return [await k.compute(runt, path) for k in self.kids]

class CallKwarg(CallArgs):
    pass

class CallKwargs(CallArgs):
    pass

class VirtProps(Value):
    def prepare(self):
        self.const = None
        if all(isinstance(k, Const) for k in self.kids):
            self.const = [k.value() for k in self.kids]

    async def compute(self, runt, path):
        if self.const is not None:
            return self.const
        return [await v.compute(runt, path) for v in self.kids]

class VarValue(Value):

    def validate(self, runt):

        if runt.runtvars.get(self.name) is None:
            exc = s_exc.NoSuchVar(mesg=f'Missing variable: {self.name}', name=self.name)
            raise self.addExcInfo(exc)

    def prepare(self):
        assert isinstance(self.kids[0], Const)
        self.name = self.kids[0].value()
        self.isconst = False

    def isRuntSafe(self, runt):
        return runt.isRuntVar(self.name)

    def isRuntSafeAtom(self, runt):
        return runt.isRuntVar(self.name)

    def hasVarName(self, name):
        return self.kids[0].value() == name

    async def compute(self, runt, path):

        if path is not None:
            valu = path.getVar(self.name, defv=s_common.novalu)
            if valu is not s_common.novalu:
                return valu

        valu = runt.getVar(self.name, defv=s_common.novalu)
        if valu is not s_common.novalu:
            return valu

        if runt.isRuntVar(self.name):
            exc = s_exc.NoSuchVar(mesg=f'Runtsafe variable used before assignment: {self.name}',
                                  name=self.name, runtsafe=True)
        else:
            exc = s_exc.NoSuchVar(mesg=f'Non-runtsafe variable used before assignment: {self.name}',
                                  name=self.name, runtsafe=False)

        raise self.addExcInfo(exc)

class VarDeref(Value):

    async def compute(self, runt, path):

        base = await self.kids[0].compute(runt, path)
        # the deref of None is always None
        if base is None:
            return None

        name = await self.kids[1].compute(runt, path)

        valu = s_stormtypes.fromprim(base, path=path)
        with s_scope.enter({'runt': runt}):
            try:
                return await valu.deref(name)
            except s_exc.SynErr as e:
                raise self.kids[1].addExcInfo(e)

class FuncCall(Value):

    async def compute(self, runt, path):

        func = await self.kids[0].compute(runt, path)
        if not callable(func):
            text = self.getAstText()
            styp = await s_stormtypes.totype(func, basetypes=True)
            mesg = f"'{styp}' object is not callable: {text}"
            raise self.addExcInfo(s_exc.StormRuntimeError(mesg=mesg))

        if runt.readonly and not getattr(func, '_storm_readonly', False):
            funcname = getattr(func, '_storm_funcpath', func.__name__)
            mesg = f'{funcname}() is not marked readonly safe.'
            raise self.kids[0].addExcInfo(s_exc.IsReadOnly(mesg=mesg))

        argv = await self.kids[1].compute(runt, path)
        kwargs = {k: v for (k, v) in await self.kids[2].compute(runt, path)}

        with s_scope.enter({'runt': runt}):
            try:
                retn = func(*argv, **kwargs)
                if s_coro.iscoro(retn):
                    return await retn
                return retn

            except TypeError as e:
                mesg = str(e)
                if (funcpath := getattr(func, '_storm_funcpath', None)) is not None:
                    mesg = f"{funcpath}(){mesg.split(')', 1)[1]}"

                raise self.addExcInfo(s_exc.StormRuntimeError(mesg=mesg))

            except s_exc.SynErr as e:
                if getattr(func, '_storm_runtime_lib_func', None) is not None:
                    e.errinfo.pop('highlight', None)
                raise self.addExcInfo(e)

class DollarExpr(Value):
    '''
    Top level node for $(...) expressions
    '''
    async def compute(self, runt, path):
        return await self.kids[0].compute(runt, path)

async def expr_add(x, y):
    return await tonumber(x) + await tonumber(y)

async def expr_sub(x, y):
    return await tonumber(x) - await tonumber(y)

async def expr_mod(x, y):
    return await tonumber(x) % await tonumber(y)

async def expr_mul(x, y):
    return await tonumber(x) * await tonumber(y)

async def expr_div(x, y):
    x = await tonumber(x)
    y = await tonumber(y)
    if isinstance(x, int) and isinstance(y, int):
        return x // y
    return x / y

async def expr_pow(x, y):
    return await tonumber(x) ** await tonumber(y)

async def expr_eq(x, y):
    return await tocmprvalu(x) == await tocmprvalu(y)

async def expr_ne(x, y):
    return await tocmprvalu(x) != await tocmprvalu(y)

async def expr_gt(x, y):
    return await tonumber(x) > await tonumber(y)

async def expr_lt(x, y):
    return await tonumber(x) < await tonumber(y)

async def expr_ge(x, y):
    return await tonumber(x) >= await tonumber(y)

async def expr_le(x, y):
    return await tonumber(x) <= await tonumber(y)

async def expr_prefix(x, y):
    x, y = await tostr(x), await tostr(y)
    return x.startswith(y)

async def expr_re(x, y):
    if regex.search(await tostr(y), await tostr(x), flags=regex.I):
        return True
    return False

async def expr_in(x, y):
    x = await toprim(x)
    if hasattr(y, '_storm_contains'):
        return await y._storm_contains(x)

    return x in await toprim(y)

async def expr_notin(x, y):
    x = await toprim(x)
    if hasattr(y, '_storm_contains'):
        return not (await y._storm_contains(x))

    return x not in await toprim(y)

_ExprFuncMap = {
    '+': expr_add,
    '-': expr_sub,
    '%': expr_mod,
    '*': expr_mul,
    '/': expr_div,
    '**': expr_pow,
    '=': expr_eq,
    '!=': expr_ne,
    '~=': expr_re,
    '>': expr_gt,
    '<': expr_lt,
    '>=': expr_ge,
    '<=': expr_le,
    '^=': expr_prefix,
    'in': expr_in,
    'not in': expr_notin,
}

async def expr_not(x):
    return not await tobool(x)

async def expr_neg(x):
    return await tonumber(x) * -1

_UnaryExprFuncMap = {
    '-': expr_neg,
    'not': expr_not,
}

class UnaryExprNode(Value):
    '''
    A unary (i.e. single-argument) expression node
    '''
    def prepare(self):
        assert len(self.kids) == 2
        assert isinstance(self.kids[0], Const)

        oper = self.kids[0].value()
        self._operfunc = _UnaryExprFuncMap[oper]

    async def compute(self, runt, path):
        return await self._operfunc(await self.kids[1].compute(runt, path))

class ExprNode(Value):
    '''
    A binary (i.e. two argument) expression node
    '''
    def prepare(self):

        assert len(self.kids) == 3
        assert isinstance(self.kids[1], Const)

        self.oper = self.kids[1].value()
        self._operfunc = _ExprFuncMap[self.oper]

    async def compute(self, runt, path):
        parm1 = await self.kids[0].compute(runt, path)
        parm2 = await self.kids[2].compute(runt, path)
        try:
            return await self._operfunc(parm1, parm2)
        except ZeroDivisionError:
            exc = s_exc.StormRuntimeError(mesg='Cannot divide by zero')
            raise self.kids[2].addExcInfo(exc)
        except decimal.InvalidOperation:
            exc = s_exc.StormRuntimeError(mesg='Invalid operation on a Number')
            raise self.addExcInfo(exc)
        except TypeError as e:
            exc = s_exc.StormRuntimeError(mesg=f'Error evaluating "{self.oper}" operator: {str(e)}')
            raise self.addExcInfo(exc)

class ExprOrNode(Value):
    async def compute(self, runt, path):
        parm1 = await self.kids[0].compute(runt, path)
        if await tobool(parm1):
            return True
        parm2 = await self.kids[2].compute(runt, path)
        return await tobool(parm2)

class ExprAndNode(Value):
    async def compute(self, runt, path):
        parm1 = await self.kids[0].compute(runt, path)
        if not await tobool(parm1):
            return False
        parm2 = await self.kids[2].compute(runt, path)
        return await tobool(parm2)

class TagName(Value):

    def prepare(self):
        self.isconst = not self.kids or all(isinstance(k, Const) for k in self.kids)
        if self.isconst and self.kids:
            self.constval = '.'.join([k.value() for k in self.kids])
        else:
            self.constval = None

    async def compute(self, runt, path):

        if self.isconst:
            return self.constval

        if not isinstance(self.kids[0], Const):
            valu = await self.kids[0].compute(runt, path)
            valu = await s_stormtypes.toprim(valu)

            if not isinstance(valu, str):
                mesg = 'Invalid value type for tag name, tag names must be strings.'
                raise self.addExcInfo(s_exc.BadTypeValu(mesg=mesg))

            normtupl = await runt.view.core.getTagNorm(valu)
            return normtupl[0]

        vals = []
        for kid in self.kids:
            part = await kid.compute(runt, path)
            if part is None:
                mesg = f'Null value from var ${kid.name} is not allowed in tag names.'
                raise kid.addExcInfo(s_exc.BadTypeValu(mesg=mesg))

            part = await tostr(part)
            partnorm = await runt.view.core.getTagNorm(part)
            vals.append(partnorm[0])

        return '.'.join(vals)

    async def computeTagArray(self, runt, path, excignore=()):

        if self.isconst:
            return (self.constval,)

        if not isinstance(self.kids[0], (Const, FormatString)):
            tags = []
            vals = await self.kids[0].compute(runt, path)
            vals = await s_stormtypes.toprim(vals)

            if not isinstance(vals, (tuple, list, set)):
                vals = (vals,)

            for valu in vals:
                try:
                    if not isinstance(valu, str):
                        mesg = 'Invalid value type for tag name, tag names must be strings.'
                        raise s_exc.BadTypeValu(mesg=mesg)

                    normtupl = await runt.view.core.getTagNorm(valu)
                    if normtupl is None:
                        continue

                    tags.append(normtupl[0])
                except excignore:
                    pass

                except (s_exc.BadTypeValu, s_exc.BadTag) as e:
                    raise self.addExcInfo(e)

            return tags

        vals = []
        for kid in self.kids:
            part = await kid.compute(runt, path)
            if part is None:
                mesg = f'Null value from var ${kid.name} is not allowed in tag names.'
                raise kid.addExcInfo(s_exc.BadTypeValu(mesg=mesg))

            part = await tostr(part)
            partnorm = await runt.view.core.getTagNorm(part)
            vals.append(partnorm[0])

        return ('.'.join(vals),)

class TagMatch(TagName):
    '''
    Like TagName, but can have asterisks
    '''
    def hasglob(self):
        assert self.kids
        # TODO support vars with asterisks?
        return any('*' in kid.valu for kid in self.kids if isinstance(kid, Const))

    async def compute(self, runt, path):

        if self.isconst:
            return self.constval

        if not isinstance(self.kids[0], Const):
            valu = await self.kids[0].compute(runt, path)
            valu = await s_stormtypes.toprim(valu)

            if not isinstance(valu, str):
                mesg = 'Invalid value type for tag name, tag names must be strings.'
                raise self.addExcInfo(s_exc.BadTypeValu(mesg=mesg))

            return valu

        vals = []
        for kid in self.kids:
            part = await kid.compute(runt, path)
            if part is None:
                mesg = f'Null value from var ${kid.name} is not allowed in tag names.'
                raise kid.addExcInfo(s_exc.BadTypeValu(mesg=mesg))

            vals.append(await tostr(part))

        return '.'.join(vals)

class Const(Value):

    def __init__(self, astinfo, valu, kids=()):
        Value.__init__(self, astinfo, kids=kids)
        self.isconst = True
        self.valu = valu

    def repr(self):
        return f'{self.__class__.__name__}: {self.valu}'

    def isRuntSafe(self, runt):
        return True

    def value(self):
        return self.valu

    async def compute(self, runt, path):
        return self.valu

class ExprDict(Value):

    def prepare(self):
        self.const = None
        if all(isinstance(k, Const) and not isinstance(k, EmbedQuery) for k in self.kids):
            valu = {}
            for i in range(0, len(self.kids), 2):
                valu[self.kids[i].value()] = self.kids[i + 1].value()
            self.const = s_msgpack.en(valu)

    async def compute(self, runt, path):

        if self.const is not None:
            return s_stormtypes.Dict(s_msgpack.un(self.const))

        valu = {}
        for i in range(0, len(self.kids), 2):

            key = await self.kids[i].compute(runt, path)

            if s_stormtypes.ismutable(key):
                key = await s_stormtypes.torepr(key)
                exc = s_exc.BadArg(mesg='Mutable values are not allowed as dictionary keys', name=key)
                raise self.kids[0].addExcInfo(exc)

            key = await toprim(key)

            valu[key] = await self.kids[i + 1].compute(runt, path)

        return s_stormtypes.Dict(valu)

class ExprList(Value):

    def prepare(self):
        self.const = None
        if all(isinstance(k, Const) and not isinstance(k, EmbedQuery) for k in self.kids):
            self.const = s_msgpack.en([k.value() for k in self.kids])

    async def compute(self, runt, path):
        if self.const is not None:
            return s_stormtypes.List(list(s_msgpack.un(self.const)))
        return s_stormtypes.List([await v.compute(runt, path) for v in self.kids])

class FormatString(Value):

    def prepare(self):
        self.isconst = not self.kids or (len(self.kids) == 1 and isinstance(self.kids[0], Const))
        self.constval = self.kids[0].value() if self.isconst and self.kids else ''

    async def compute(self, runt, path):
        if self.isconst:
            return self.constval
        reprs = [await s_stormtypes.torepr(await k.compute(runt, path), usestr=True) for k in self.kids]
        return ''.join(reprs)

class VarList(Const):
    pass

class Bool(Const):
    pass

class EmbedQuery(Const):
    runtopaque = True

    def validate(self, runt):
        # var scope validation occurs in the sub-runtime
        pass

    def hasVarName(self, name):
        # similar to above, the sub-runtime handles var scoping
        return False

    def getRuntVars(self, runt):
        if 0:
            yield

    async def compute(self, runt, path):

        varz = {}
        varz.update(runt.getScopeVars())

        if path is not None:
            varz.update(path.vars)

        return s_stormtypes.Query(self.valu, varz, runt, path=path)

class List(Value):

    def prepare(self):
        self.isconst = all(isinstance(k, Const) for k in self.kids)

    def repr(self):
        return 'List: %s' % self.kids

    async def compute(self, runt, path):
        return [await k.compute(runt, path) for k in self.kids]

class PropName(Value):

    def prepare(self):
        self.isconst = isinstance(self.kids[0], Const)
        if self.isconst:
            self.name = self.kids[0].value()
            self.pivs = self.name.split('::')

    async def compute(self, runt, path):
        return await self.kids[0].compute(runt, path)

    async def resolvePivs(self, node, runt, path):
        if self.isconst:
            pivs = self.pivs
            name = self.name
        else:
            propname = await self.compute(runt, path)
            name = await tostr(propname)
            pivs = name.split('::')

        realprop = pivs[-1]

        for name in pivs[:-1]:
            if (prop := node.form.props.get(name)) is None:
                return None, None, None

            if (valu := node.get(name)) is None:
                return None, None, None

            if (typename := prop.type.name) == 'ndef':
                ndef = valu
            elif (form := runt.model.forms.get(typename)) is not None:
                ndef = (form.name, valu)
            else:
                raise self.addExcInfo(s_exc.NoSuchForm.init(typename))

            if (node := await runt.view.getNodeByNdef(ndef)) is None:
                return None, None, None

        return node, realprop, name

class FormName(Value):

    async def compute(self, runt, path):
        return await self.kids[0].compute(runt, path)

class PivotTarget(Value):

    def init(self, core):
        [k.init(core) for k in self.kids]

        self.constval = None
        self.constprops = None
        if isinstance(self.kids[0], Const):
            self.constprops = self.getPropList(self.kids[0].value(), core.model)
            self.constval = [(prop, None) for prop in self.constprops]

    def getPropList(self, name, model):
        if (prop := model.props.get(name)) is not None:
            return (prop,)

        proplist = model.reqPropsByLook(name, extra=self.kids[0].addExcInfo)
        return [model.props.get(prop) for prop in proplist]

    async def compute(self, runt, path):
        if self.constval is not None:
            return self.constval

        valu = await self.kids[0].compute(runt, path)
        if not isinstance(valu, list):
            props = self.getPropList(valu, runt.model)
        else:
            props = []
            for name in valu:
                props += self.getPropList(name, runt.model)

        return [(prop, None) for prop in props]

class PivotTargetVirt(Value):

    def init(self, core):
        [k.init(core) for k in self.kids]

        self.virts = self.kids[1]
        self.constvirts = None
        if all(isinstance(k, Const) for k in self.virts.kids):
            self.constvirts = [k.value() for k in self.virts.kids]

        self.constprops = None
        if isinstance(self.kids[0], Const):
            self.constprops = core.model.reqPropList(self.kids[0].value(), extra=self.kids[0].addExcInfo)

        self.constval = None
        if self.constprops and self.constvirts:
            self.constval = [(prop, self.constvirts) for prop in self.constprops]

    async def compute(self, runt, path):
        if self.constval is not None:
            return self.constval

        if (virts := self.constvirts) is None:
            virts = await self.virts.compute(runt, path)

        if (props := self.constprops) is None:
            valu = await self.kids[0].compute(runt, path)
            if not isinstance(valu, list):
                props = runt.model.reqPropList(valu, extra=self.kids[0].addExcInfo)
            else:
                props = []
                for name in valu:
                    props += runt.model.reqPropList(name, extra=self.kids[0].addExcInfo)

        return [(prop, virts) for prop in props]

class PivotTargetList(List):

    def prepare(self):
        self.constval = None
        if all(k.constval is not None for k in self.kids):
            self.constval = []
            for kid in self.kids:
                self.constval += kid.constval

    async def compute(self, runt, path):
        if self.constval is not None:
            return self.constval

        targets = []
        for kid in self.kids:
            targets += await kid.compute(runt, path)

        return targets

class DerefProps(Value):
    async def compute(self, runt, path):
        valu = await toprim(await self.kids[0].compute(runt, path))
        if (exc := await s_stormtypes.typeerr(valu, str)) is not None:
            raise self.kids[0].addExcInfo(exc)
        return valu

class RelProp(PropName):
    pass

class Edit(Oper):
    pass

class EditParens(Edit):

    async def run(self, runt, genr):

        self.reqNotReadOnly(runt)

        nodeadd = self.kids[0]
        assert isinstance(nodeadd, EditNodeAdd)

        formname = await nodeadd.kids[0].compute(runt, None)

        runt.layerConfirm(('node', 'add', formname))

        # create an isolated generator for the add vs edit
        if nodeadd.isRuntSafe(runt):

            # Luke, let the (node,path) tuples flow through you
            async for item in genr:
                yield item

            # isolated runtime stack...
            genr = s_common.agen()
            for oper in self.kids:
                genr = oper.run(runt, genr)

            async for item in genr:
                yield item

        else:

            # do a little genr-jig.
            async for node, path in genr:

                formname = await nodeadd.kids[0].compute(runt, path)
                form = runt.model.form(formname)

                yield node, path

                async def editgenr():
                    async for item in nodeadd.addFromPath(form, runt, path):
                        yield item

                fullgenr = editgenr()
                for oper in self.kids[1:]:
                    fullgenr = oper.run(runt, fullgenr)

                async for item in fullgenr:
                    yield item

class EditNodeAdd(Edit):

    def prepare(self):

        assert isinstance(self.kids[0], FormName)
        assert isinstance(self.kids[1], Const)

        self.oper = self.kids[1].value()
        self.excignore = (s_exc.BadTypeValu, ) if self.oper == '?=' else ()

    async def addFromPath(self, form, runt, path):
        '''
        Add a node using the context from path.

        NOTE: CALLER MUST CHECK PERMS
        '''
        vals = await self.kids[2].compute(runt, path)

        try:
            vals = await s_stormtypes.tostor(vals)

            async for valu in form.type.getTypeVals(vals):
                try:
                    newn = await runt.view.addNode(form.name, valu)
                except self.excignore:
                    pass
                else:
                    if newn is not None:
                        yield newn, runt.initPath(newn)

        except self.excignore:
            await asyncio.sleep(0)

        except s_exc.BadTypeValu as e:
            raise self.kids[2].addExcInfo(e)

    async def run(self, runt, genr):

        # the behavior here is a bit complicated...

        # single value add (runtime computed per node )
        # In the cases below, $hehe is input to the storm runtime vars.
        # case 1: [ foo:bar="lols" ]
        # case 2: [ foo:bar=$hehe ]
        # case 2: [ foo:bar=$lib.func(20, $hehe) ]
        # case 3: ($foo, $bar) = $hehe [ foo:bar=($foo, $bar) ]

        # iterative add ( node add is executed once per inbound node )
        # case 1: <query> [ foo:bar=(:baz, 20) ]
        # case 2: <query> [ foo:bar=($node, 20) ]
        # case 2: <query> $blah=:baz [ foo:bar=($blah, 20) ]

        self.reqNotReadOnly(runt)

        runtsafe = self.isRuntSafe(runt)

        async def feedfunc():

            if not runtsafe:

                async for node, path in genr:

                    # must reach back first to trigger sudo / etc
                    name = await self.kids[0].compute(runt, path)
                    formname = await tostr(name)
                    runt.layerConfirm(('node', 'add', formname))

                    form = runt.model.form(formname)
                    if form is None:
                        if (exc := await s_stormtypes.typeerr(name, str)) is None:
                            exc = s_exc.NoSuchForm.init(formname)

                        raise self.kids[0].addExcInfo(exc)

                    # must use/resolve all variables from path before yield
                    async for item in self.addFromPath(form, runt, path):
                        yield item

                    yield node, path
                    await asyncio.sleep(0)

            else:

                name = await self.kids[0].compute(runt, None)
                formname = await tostr(name)
                runt.layerConfirm(('node', 'add', formname))

                form = runt.model.form(formname)
                if form is None:
                    if (exc := await s_stormtypes.typeerr(name, str)) is None:
                        exc = s_exc.NoSuchForm.init(formname)

                    raise self.kids[0].addExcInfo(exc)

                valu = await self.kids[2].compute(runt, None)
                valu = await s_stormtypes.tostor(valu)

                try:
                    async for valu in form.type.getTypeVals(valu):
                        try:
                            node = await runt.view.addNode(formname, valu)
                        except self.excignore:
                            continue

                        if node is not None:
                            yield node, runt.initPath(node)
                        await asyncio.sleep(0)

                except self.excignore:
                    await asyncio.sleep(0)

                except s_exc.BadTypeValu as e:
                    raise self.kids[2].addExcInfo(e)

        if runtsafe:
            async for node, path in genr:
                yield node, path

        async with contextlib.aclosing(s_base.schedGenr(feedfunc())) as agen:
            async for item in agen:
                yield item

class CondSetOper(Oper):
    def __init__(self, astinfo, kids, errok=False):
        Value.__init__(self, astinfo, kids=kids)
        self.errok = errok

    def prepare(self):
        self.isconst = False
        if isinstance(self.kids[0], Const):
            self.isconst = True
            self.valu = COND_EDIT_SET.get(self.kids[0].value())

    async def compute(self, runt, path):
        if self.isconst:
            return self.valu

        valu = await self.kids[0].compute(runt, path)
        if (retn := COND_EDIT_SET.get(valu)) is not None:
            return retn

        mesg = f'Invalid conditional set operator ({valu}).'
        exc = s_exc.StormRuntimeError(mesg=mesg)
        raise self.addExcInfo(exc)

class EditCondPropSet(Edit):

    async def run(self, runt, genr):

        self.reqNotReadOnly(runt)

        excignore = (s_exc.BadTypeValu,) if self.kids[1].errok else ()
        rval = self.kids[2]

        async for node, path in genr:

            propname = await self.kids[0].compute(runt, path)
            name = await tostr(propname)

            prop = node.form.reqProp(name, extra=self.kids[0].addExcInfo)

            oper = await self.kids[1].compute(runt, path)
            if oper == SET_NEVER or (oper == SET_UNSET and (oldv := node.get(name)) is not None):
                yield node, path
                await asyncio.sleep(0)
                continue

            if not node.form.isrunt:
                # runt node property permissions are enforced by the callback
                runt.confirmPropSet(prop)

            try:
                valu = await rval.compute(runt, path)
                valu = await s_stormtypes.tostor(valu)

                if isinstance(prop.type, s_types.Ival) and oldv is not None:
                    valu, _ = await prop.type.norm(valu)
                    valu = prop.type.merge(oldv, valu)

                await node.set(name, valu)

            except excignore:
                pass

            except s_exc.BadTypeValu as e:
                raise rval.addExcInfo(e)

            yield node, path

            await asyncio.sleep(0)

class EditVirtPropSet(Edit):

    async def run(self, runt, genr):

        self.reqNotReadOnly(runt)

        oper = await self.kids[2].compute(runt, None)
        excignore = (s_exc.BadTypeValu,) if oper in ('?=', '?+=', '?-=') else ()

        rval = self.kids[3]

        async for node, path in genr:

            propname = await self.kids[0].compute(runt, path)
            name = await tostr(propname)

            prop = node.form.reqProp(name, extra=self.kids[0].addExcInfo)

            if not node.form.isrunt:
                # runt node property permissions are enforced by the callback
                runt.confirmPropSet(prop)

            virts = await self.kids[1].compute(runt, path)

            try:
                oldv = node.get(name)
                valu = await rval.compute(runt, path)
                newv, norminfo = await prop.type.normVirt(virts[0], oldv, valu)

                await node.set(name, newv, norminfo=norminfo)
            except excignore:
                pass

            except s_exc.BadTypeValu as e:
                raise rval.addExcInfo(e)

            yield node, path
            await asyncio.sleep(0)

class EditPropSet(Edit):

    async def run(self, runt, genr):

        self.reqNotReadOnly(runt)

        oper = await self.kids[1].compute(runt, None)
        excignore = (s_exc.BadTypeValu,) if oper in ('?=', '?+=', '?-=') else ()

        isadd = oper in ('+=', '?+=')
        issub = oper in ('-=', '?-=')
        rval = self.kids[2]
        expand = True

        async for node, path in genr:

            propname = await self.kids[0].compute(runt, path)
            name = await tostr(propname)

            prop = node.form.props.get(name)
            if prop is None:
                if (exc := await s_stormtypes.typeerr(propname, str)) is None:
                    mesg = f'No property named {name} on form {node.form.name}.'
                    exc = s_exc.NoSuchProp(mesg=mesg, name=name, form=node.form.name)

                raise self.kids[0].addExcInfo(exc)

            if not node.form.isrunt:
                # runt node property permissions are enforced by the callback
                runt.confirmPropSet(prop)

            isarray = prop.type.isarray
            norminfo = None

            try:

                if isarray and isinstance(rval, SubQuery):
                    valu = await rval.compute_array(runt, path)
                    expand = False

                else:
                    valu = await rval.compute(runt, path)

                valu = await s_stormtypes.tostor(valu)

                if isadd or issub:

                    if not isarray:
                        mesg = f'Property set using ({oper}) is only valid on arrays.'
                        exc = s_exc.StormRuntimeError(mesg=mesg)
                        raise self.kids[0].addExcInfo(exc)

                    arry = node.get(name)
                    if arry is None:
                        arry = ()

                    # make arry mutable
                    arry = list(arry)

                    if expand:
                        valu = (valu,)

                    newinfos = {}
                    if isadd:
                        for v in valu:
                            norm, info = await prop.type.arraytype.norm(v, view=runt.view)
                            arry.append(norm)
                            newinfos[norm] = info

                    else:
                        assert issub
                        # we cant remove something we cant norm...
                        # but that also means it can't be in the array so...
                        for v in valu:
                            norm, info = await prop.type.arraytype.norm(v, view=runt.view)
                            try:
                                arry.remove(norm)
                            except ValueError:
                                pass

                    valu, norminfo = await prop.type.normSkipAddExisting(arry, newinfos=newinfos, view=runt.view)

                if isinstance(prop.type, s_types.Ival):
                    oldv = node.get(name)
                    if oldv is not None:
                        valu, _ = await prop.type.norm(valu)
                        valu = prop.type.merge(oldv, valu)

                if node.form.isrunt:
                    await node.set(name, valu)
                else:
                    async with runt.view.getNodeEditor(node, runt=runt) as protonode:
                        await protonode.set(name, valu, norminfo=norminfo)

            except excignore:
                pass

            except s_exc.BadTypeValu as e:
                raise rval.addExcInfo(e)

            yield node, path

            await asyncio.sleep(0)

class EditPropSetMulti(Edit):

    async def run(self, runt, genr):

        self.reqNotReadOnly(runt)

        rval = self.kids[2]
        oper = await self.kids[1].compute(runt, None)

        isadd = '+' in oper
        excignore = (s_exc.BadTypeValu,) if '?' in oper else ()

        async for node, path in genr:

            propname = await self.kids[0].compute(runt, path)
            name = await tostr(propname)

            prop = node.form.props.get(name)
            if prop is None:
                if (exc := await s_stormtypes.typeerr(propname, str)) is None:
                    exc = s_exc.NoSuchProp.init(f'{node.form.name}:{name}')

                raise self.kids[0].addExcInfo(exc)

            runt.confirmPropSet(prop)

            if not prop.type.isarray:
                mesg = f'Property set using ({oper}) is only valid on arrays.'
                exc = s_exc.StormRuntimeError(mesg=mesg)
                raise self.kids[0].addExcInfo(exc)

            if isinstance(rval, SubQuery):
                valu = await rval.compute_array(runt, path)
            else:
                valu = await rval.compute(runt, path)

            if valu is None:
                yield node, path
                await asyncio.sleep(0)
                continue

            atyp = prop.type.arraytype
            valu = await s_stormtypes.tostor(valu)

            if (arry := node.get(name)) is None:
                arry = ()

            arry = list(arry)

            try:
                newinfos = {}
                for item in valu:
                    await asyncio.sleep(0)

                    try:
                        norm, info = await atyp.norm(item, view=runt.view)
                    except excignore:
                        continue
                    except s_exc.BadTypeValu as e:
                        raise rval.addExcInfo(e)

                    if isadd:
                        arry.append(norm)
                        newinfos[norm] = info
                    else:
                        try:
                            arry.remove(norm)
                        except ValueError:
                            pass

                valu, norminfo = await prop.type.normSkipAddExisting(arry, newinfos=newinfos, view=runt.view)

            except TypeError:
                styp = await s_stormtypes.totype(valu, basetypes=True)
                mesg = f"'{styp}' object is not iterable: {s_common.trimText(repr(valu))}"
                raise rval.addExcInfo(s_exc.StormRuntimeError(mesg=mesg, type=styp)) from None

            await node.set(name, valu, norminfo=norminfo)

            yield node, path
            await asyncio.sleep(0)

class EditPropDel(Edit):

    async def run(self, runt, genr):

        self.reqNotReadOnly(runt)

        async for node, path in genr:
            propname = await self.kids[0].compute(runt, path)
            name = await tostr(propname)

            prop = node.form.props.get(name)
            if prop is None:
                if (exc := await s_stormtypes.typeerr(propname, str)) is None:
                    mesg = f'No property named {name}.'
                    exc = s_exc.NoSuchProp(mesg=mesg, name=name, form=node.form.name)

                raise self.kids[0].addExcInfo(exc)

            runt.confirmPropDel(prop)

            await node.pop(name)

            yield node, path

            await asyncio.sleep(0)

class N1Walk(Oper):

    def __init__(self, astinfo, kids=(), isjoin=False, reverse=False):
        Oper.__init__(self, astinfo, kids=kids)
        self.isjoin = isjoin
        self.reverse = reverse

    def repr(self):
        return f'{self.__class__.__name__}: {self.kids}, isjoin={self.isjoin}'

    async def walkNodeEdges(self, runt, node, verb=None):
        async for verb, nid in node.iterEdgesN1(verb=verb):
            walknode = await runt.view.getNodeByNid(nid)
            if walknode is not None:
                yield verb, walknode

    def buildfilter(self, runt, destforms, cmpr):

        if '*' in destforms:
            if cmpr is not None:
                mesg = 'Wild card walk operations do not support comparison.'
                raise self.addExcInfo(s_exc.StormRuntimeError(mesg=mesg))

            return False

        forms = set()
        formprops = collections.defaultdict(dict)

        for destform in destforms:
            prop = runt.model.prop(destform)
            if prop is not None:
                if prop.isform:
                    forms.add(destform)
                else:
                    formprops[prop.form.name][prop.name] = prop
                continue

            formlist = runt.model.reqFormsByLook(destform, extra=self.kids[0].addExcInfo)
            forms.update(formlist)

        if cmpr is None:
            async def destfilt(node, path, cmprvalu):
                if node.form.full in forms:
                    return True

                props = formprops.get(node.form.full)
                if props is not None:
                    for prop in props:
                        if node.get(prop) is not None:
                            return True

                return False

            return destfilt

        async def destfilt(node, path, cmprvalu):

            if node.form.full in forms:
                return await node.form.type.cmpr(node.ndef[1], cmpr, cmprvalu)

            props = formprops.get(node.form.full)
            if props is not None:
                for name, prop in props.items():
                    if (propvalu := node.get(name)) is not None:
                        if await prop.type.cmpr(propvalu, cmpr, cmprvalu):
                            return True

            return False

        return destfilt

    async def run(self, runt, genr):

        cmpr = None
        cmprvalu = None
        destfilt = None

        if len(self.kids) == 4:
            cmpr = await self.kids[2].compute(runt, None)

        async for node, path in genr:

            if self.isjoin:
                yield node, path

            verbs = await self.kids[0].compute(runt, path)
            verbs = await s_stormtypes.toprim(verbs)

            if not isinstance(verbs, (str, list, tuple)):
                mesg = f'walk operation expected a string or list.  got: {verbs!r}.'
                raise self.kids[0].addExcInfo(s_exc.StormRuntimeError(mesg=mesg))

            if isinstance(verbs, str):
                verbs = (verbs,)

            if cmpr is not None:
                cmprvalu = await self.kids[3].compute(runt, path)

            if destfilt is None or not self.kids[1].isconst:
                dest = await self.kids[1].compute(runt, path)
                dest = await s_stormtypes.toprim(dest)

                if isinstance(dest, (tuple, list)):
                    dest = [await s_stormtypes.tostr(form) for form in dest]
                else:
                    dest = (await s_stormtypes.tostr(dest),)

                destfilt = self.buildfilter(runt, dest, cmpr)

            for verb in verbs:

                verb = await s_stormtypes.tostr(verb)

                if verb == '*':
                    verb = None

                async for verbname, walknode in self.walkNodeEdges(runt, node, verb=verb):

                    if destfilt and not await destfilt(walknode, path, cmprvalu):
                        continue

                    link = {'type': 'edge', 'verb': verbname}
                    if self.reverse:
                        link['reverse'] = True

                    yield walknode, path.fork(walknode, link)

class N2Walk(N1Walk):

    def __init__(self, astinfo, kids=(), isjoin=False):
        N1Walk.__init__(self, astinfo, kids=kids, isjoin=isjoin, reverse=True)

    async def walkNodeEdges(self, runt, node, verb=None):
        async for verb, nid in node.iterEdgesN2(verb=verb):
            walknode = await runt.view.getNodeByNid(nid)
            if walknode is not None:
                yield verb, walknode

class EditEdgeAdd(Edit):

    def __init__(self, astinfo, kids=(), n2=False):
        Edit.__init__(self, astinfo, kids=kids)
        self.n2 = n2

    async def run(self, runt, genr):

        self.reqNotReadOnly(runt)

        constverb = False
        if self.kids[0].isconst:
            constverb = True
            verb = await tostr(await self.kids[0].compute(runt, None))
            runt.layerConfirm(('node', 'edge', 'add', verb))
        else:
            hits = set()
            def allowed(x):
                if x in hits:
                    return

                runt.layerConfirm(('node', 'edge', 'add', x))
                hits.add(x)

        isvar = False
        vkid = self.kids[1]

        if not isinstance(vkid, SubQuery):
            isvar = True
        else:
            query = vkid.kids[0]

        async for node, path in genr:

            if node.form.isrunt:
                mesg = f'Edges cannot be used with runt nodes: {node.form.full}'
                raise self.addExcInfo(s_exc.IsRuntForm(mesg=mesg, form=node.form.full))

            if not constverb:
                verb = await tostr(await self.kids[0].compute(runt, path))
                allowed(verb)

            if isvar:
                valu = await vkid.compute(runt, path)
                async with contextlib.aclosing(self.yieldFromValu(runt, valu, vkid)) as agen:
                    if self.n2:
                        nid = node.nid
                        form = node.form.name
                        async for subn in agen:
                            await subn.addEdge(verb, nid, n2form=form, extra=self.addExcInfo)
                    else:
                        async with node.view.getEditor() as editor:
                            proto = editor.loadNode(node)
                            async for subn in agen:
                                if subn.form.isrunt:
                                    mesg = f'Edges cannot be used with runt nodes: {subn.form.full}'
                                    raise self.addExcInfo(s_exc.IsRuntForm(mesg=mesg, form=subn.form.full))

                                await proto.addEdge(verb, subn.nid, n2form=subn.form.name)
                                await asyncio.sleep(0)

            else:
                async with runt.getSubRuntime(query) as subr:
                    if self.n2:
                        nid = node.nid
                        form = node.form.name
                        async for subn, subp in subr.execute():
                            await subn.addEdge(verb, nid, n2form=form, extra=self.addExcInfo)
                    else:
                        async with node.view.getEditor() as editor:
                            proto = editor.loadNode(node)
                            async for subn, subp in subr.execute():
                                if subn.form.isrunt:
                                    mesg = f'Edges cannot be used with runt nodes: {subn.form.full}'
                                    raise self.addExcInfo(s_exc.IsRuntForm(mesg=mesg, form=subn.form.full))

                                await proto.addEdge(verb, subn.nid, n2form=subn.form.name)
                                await asyncio.sleep(0)

            yield node, path

class EditEdgeDel(Edit):

    def __init__(self, astinfo, kids=(), n2=False):
        Edit.__init__(self, astinfo, kids=kids)
        self.n2 = n2

    async def run(self, runt, genr):

        self.reqNotReadOnly(runt)

        isvar = False
        vkid = self.kids[1]

        if not isinstance(vkid, SubQuery):
            isvar = True
        else:
            query = vkid.kids[0]

        constverb = False
        if self.kids[0].isconst:
            constverb = True
            verb = await tostr(await self.kids[0].compute(runt, None))
            runt.layerConfirm(('node', 'edge', 'del', verb))
        else:
            hits = set()
            def allowed(x):
                if x in hits:
                    return

                runt.layerConfirm(('node', 'edge', 'del', x))
                hits.add(x)

        async for node, path in genr:

            if node.form.isrunt:
                mesg = f'Edges cannot be used with runt nodes: {node.form.full}'
                raise self.addExcInfo(s_exc.IsRuntForm(mesg=mesg, form=node.form.full))

            if not constverb:
                verb = await tostr(await self.kids[0].compute(runt, path))
                allowed(verb)

            if isvar:
                valu = await vkid.compute(runt, path)
                async with contextlib.aclosing(self.yieldFromValu(runt, valu, vkid)) as agen:
                    if self.n2:
                        nid = node.nid
                        async for subn in agen:
                            await subn.delEdge(verb, nid, extra=self.addExcInfo)
                    else:
                        async with node.view.getEditor() as editor:
                            proto = editor.loadNode(node)
                            async for subn in agen:
                                if subn.form.isrunt:
                                    mesg = f'Edges cannot be used with runt nodes: {subn.form.full}'
                                    raise self.addExcInfo(s_exc.IsRuntForm(mesg=mesg, form=subn.form.full))

                                await proto.delEdge(verb, subn.nid)
                                await asyncio.sleep(0)

            else:
                async with runt.getSubRuntime(query) as subr:
                    if self.n2:
                        nid = node.nid
                        async for subn, subp in subr.execute():
                            await subn.delEdge(verb, nid, extra=self.addExcInfo)
                    else:
                        async with node.view.getEditor() as editor:
                            proto = editor.loadNode(node)
                            async for subn, subp in subr.execute():
                                if subn.form.isrunt:
                                    mesg = f'Edges cannot be used with runt nodes: {subn.form.full}'
                                    raise self.addExcInfo(s_exc.IsRuntForm(mesg=mesg, form=subn.form.full))

                                await proto.delEdge(verb, subn.nid)
                                await asyncio.sleep(0)

            yield node, path

class EditTagAdd(Edit):

    def __init__(self, astinfo, kids=(), istry=False):
        Edit.__init__(self, astinfo, kids=kids)
        self.excignore = ()
        if istry:
            self.excignore = (s_exc.BadTypeValu,)

    async def run(self, runt, genr):

        self.reqNotReadOnly(runt)

        namekid = self.kids[0]

        valu = (None, None, None)
        valukid = None
        if len(self.kids) == 3:
            valukid = self.kids[2]

        async for node, path in genr:

            try:
                names = await namekid.computeTagArray(runt, path, excignore=self.excignore)
            except self.excignore:
                yield node, path
                await asyncio.sleep(0)
                continue

            if valukid is not None:
                valu = await valukid.compute(runt, path)
                valu = await s_stormtypes.toprim(valu)

            for name in names:

                try:
                    parts = name.split('.')
                    runt.layerConfirm(('node', 'tag', 'add', *parts))

                    await node.addTag(name, valu=valu)
                except self.excignore:
                    await asyncio.sleep(0)
                    pass

                except s_exc.BadTypeValu as e:
                    if valukid is not None:
                        raise self.addExcInfo(e)
                    raise namekid.addExcInfo(e)

            yield node, path

            await asyncio.sleep(0)

class EditTagVirtSet(Edit):

    def __init__(self, astinfo, kids=(), istry=False):
        Edit.__init__(self, astinfo, kids=kids)
        self.excignore = ()
        if istry:
            self.excignore = (s_exc.BadTypeValu,)

    async def run(self, runt, genr):

        self.reqNotReadOnly(runt)

        namekid = self.kids[0]
        virtkid = self.kids[1]
        valukid = self.kids[3]

        ival = runt.model.type('ival')

        async for node, path in genr:

            try:
                names = await namekid.computeTagArray(runt, path, excignore=self.excignore)
            except self.excignore:
                yield node, path
                await asyncio.sleep(0)
                continue

            valu = await valukid.compute(runt, path)
            valu = await s_stormtypes.toprim(valu)

            virts = await virtkid.compute(runt, path)

            for name in names:

                try:
                    parts = name.split('.')
                    runt.layerConfirm(('node', 'tag', 'add', *parts))

                    oldv = node.getTag(name)
                    newv, norminfo = await ival.normVirt(virts[0], oldv, valu)

                    await node.addTag(name, valu=newv, norminfo=norminfo)

                except self.excignore:
                    await asyncio.sleep(0)
                    pass

                except s_exc.BadTypeValu as e:
                    raise valukid.addExcInfo(e)

            yield node, path
            await asyncio.sleep(0)

class EditTagDel(Edit):

    async def run(self, runt, genr):

        self.reqNotReadOnly(runt)

        async for node, path in genr:

            names = await self.kids[0].computeTagArray(runt, path, excignore=(s_exc.BadTypeValu, s_exc.BadTag))

            for name in names:

                parts = name.split('.')

                runt.layerConfirm(('node', 'tag', 'del', *parts))

                await node.delTag(name)

            yield node, path

            await asyncio.sleep(0)

class EditTagPropSet(Edit):
    '''
    [ +#foo.bar:baz=10 ]
    '''
    async def run(self, runt, genr):

        self.reqNotReadOnly(runt)

        oper = await self.kids[1].compute(runt, None)
        excignore = s_exc.BadTypeValu if oper == '?=' else ()

        async for node, path in genr:

            tag, prop = await self.kids[0].compute(runt, path)

            valu = await self.kids[2].compute(runt, path)
            valu = await s_stormtypes.tostor(valu)

            tagparts = tag.split('.')

            # for now, use the tag add perms
            runt.layerConfirm(('node', 'tag', 'add', *tagparts))

            try:
                await node.setTagProp(tag, prop, valu)
            except excignore:
                pass
            except Exception as e:
                raise self.addExcInfo(e)

            yield node, path

            await asyncio.sleep(0)

class EditTagPropVirtSet(Edit):
    '''
    [ +#foo.bar:baz.precision=day ]
    '''
    async def run(self, runt, genr):

        self.reqNotReadOnly(runt)

        oper = await self.kids[2].compute(runt, None)
        excignore = (s_exc.BadTypeValu,) if oper == '?=' else ()

        rval = self.kids[3]

        async for node, path in genr:

            tag, propname = await self.kids[0].compute(runt, path)

            prop = runt.model.reqTagProp(propname, extra=self.kids[0].addExcInfo)
            virts = await self.kids[1].compute(runt, path)

            try:
                oldv = node.getTagProp(tag, propname)
                valu = await rval.compute(runt, path)
                newv, norminfo = await prop.type.normVirt(virts[0], oldv, valu)

                await node.setTagProp(tag, propname, newv, norminfo=norminfo)
            except excignore:
                pass

            except s_exc.BadTypeValu as e:
                raise rval.addExcInfo(e)

            yield node, path
            await asyncio.sleep(0)

class EditTagPropDel(Edit):
    '''
    [ -#foo.bar:baz ]
    '''
    async def run(self, runt, genr):

        self.reqNotReadOnly(runt)

        async for node, path in genr:

            tag, prop = await self.kids[0].compute(runt, path)
            tagparts = tag.split('.')

            # for now, use the tag add perms
            runt.layerConfirm(('node', 'tag', 'del', *tagparts))

            await node.delTagProp(tag, prop)

            yield node, path

            await asyncio.sleep(0)

class BreakOper(AstNode):

    async def run(self, runt, genr):

        # we must be a genr...
        for _ in ():
            yield _

        async for node, path in genr:
            raise self.addExcInfo(s_stormctrl.StormBreak(item=(node, path)))

        raise self.addExcInfo(s_stormctrl.StormBreak())

class ContinueOper(AstNode):

    async def run(self, runt, genr):

        # we must be a genr...
        for _ in ():
            yield _

        async for node, path in genr:
            raise self.addExcInfo(s_stormctrl.StormContinue(item=(node, path)))

        raise self.addExcInfo(s_stormctrl.StormContinue())

class IfClause(AstNode):
    pass

class IfStmt(Oper):

    def _hasAstClass(self, clss):

        clauses = self.kids

        if not isinstance(clauses[-1], IfClause):
            if clauses[-1].hasAstClass(clss):
                return True

            clauses = clauses[:-1]

        for clause in clauses:
            if clause.kids[1].hasAstClass(clss):
                return True

        return False

    def prepare(self):
        if isinstance(self.kids[-1], IfClause):
            self.elsequery = None
            self.clauses = self.kids
        else:
            self.elsequery = self.kids[-1]
            self.clauses = self.kids[:-1]

    async def _runtsafe_calc(self, runt):
        '''
        All conditions are runtsafe: figure out which clause wins
        '''
        for clause in self.clauses:
            expr, subq = clause.kids

            exprvalu = await expr.compute(runt, None)
            if await tobool(exprvalu):
                return subq
        else:
            return self.elsequery

    async def run(self, runt, genr):
        count = 0

        allcondsafe = all(clause.kids[0].isRuntSafe(runt) for clause in self.clauses)

        async for node, path in genr:
            count += 1

            for clause in self.clauses:
                expr, subq = clause.kids

                exprvalu = await expr.compute(runt, path)
                if await tobool(exprvalu):
                    break
            else:
                subq = self.elsequery

            if subq:
                assert isinstance(subq, SubQuery)

                async for item in subq.inline(runt, s_common.agen((node, path))):
                    yield item
            else:
                # If none of the if branches were executed and no else present, pass the stream through unaltered
                yield node, path

        if count != 0 or not allcondsafe:
            return

        # no nodes and a runt safe value should execute the winning clause once
        subq = await self._runtsafe_calc(runt)
        if subq:
            async for item in subq.inline(runt, s_common.agen()):
                yield item

class Return(Oper):

    async def run(self, runt, genr):

        # fake out a generator...
        for item in ():
            yield item  # pragma: no cover

        valu = None
        async for node, path in genr:
            if self.kids:
                valu = await self.kids[0].compute(runt, path)

            raise s_stormctrl.StormReturn(valu)

        # no items in pipeline... execute
        if self.isRuntSafe(runt):
            if self.kids:
                valu = await self.kids[0].compute(runt, None)
            raise s_stormctrl.StormReturn(valu)

class Emit(Oper):

    async def run(self, runt, genr):

        count = 0
        async for node, path in genr:
            count += 1
            try:
                await runt.emit(await self.kids[0].compute(runt, path))
            except s_exc.StormRuntimeError as e:
                raise self.addExcInfo(e)
            yield node, path

        # no items in pipeline and runtsafe. execute once.
        if count == 0 and self.isRuntSafe(runt):
            try:
                await runt.emit(await self.kids[0].compute(runt, None))
            except s_exc.StormRuntimeError as e:
                raise self.addExcInfo(e)

class Stop(Oper):

    async def run(self, runt, genr):
        for _ in (): yield _
        async for node, path in genr:
            raise self.addExcInfo(s_stormctrl.StormStop())
        raise self.addExcInfo(s_stormctrl.StormStop())

class FuncArgs(AstNode):
    '''
    Represents the function arguments in a function definition
    '''

    async def compute(self, runt, path):
        retn = []

        for kid in self.kids:
            valu = await kid.compute(runt, path)
            if isinstance(kid, CallKwarg):
                if s_stormtypes.ismutable(valu[1]):
                    exc = s_exc.StormRuntimeError(mesg='Mutable default parameter value not allowed')
                    raise kid.addExcInfo(exc)
            else:
                valu = (valu, s_common.novalu)
            retn.append(valu)

        return retn

class Function(AstNode):
    '''
    ( name, args, body )

    // use args/kwargs syntax
    function bar(x, v=$(30)) {
    }

    # we auto-detect the behavior of the target function

    # return a value
    function bar(x, y) { return ($(x + y)) }

    # a function that produces nodes
    function bar(x, y) { [ baz:faz=(x, y) ] }

    $foo = $bar(10, v=20)
    '''
    runtopaque = True
    def prepare(self):
        assert isinstance(self.kids[0], Const)
        self.name = self.kids[0].value()
        self.hasemit = self.hasAstClass(Emit)
        self.hasretn = self.hasAstClass(Return)

    def isRuntSafe(self, runt):
        return True

    async def run(self, runt, genr):
        argskid = self.kids[1]
        if not argskid.isRuntSafe(runt):
            exc = s_exc.StormRuntimeError(mesg='Non-runtsafe default parameter value not allowed')
            raise argskid.addExcInfo(exc)

        async def once():
            argdefs = await argskid.compute(runt, None)

            @s_stormtypes.stormfunc(readonly=True)
            async def realfunc(*args, **kwargs):
                return await self.callfunc(runt, argdefs, args, kwargs, realfunc._storm_funcpath)

            realfunc._storm_funcpath = self.name
            await runt.setVar(self.name, realfunc)

        count = 0

        async for node, path in genr:
            count += 1
            if count == 1:
                await once()

            yield node, path

        if count == 0:
            await once()

    def getRuntVars(self, runt):
        yield (self.kids[0].value(), True)

    def validate(self, runt):
        # var scope validation occurs in the sub-runtime
        pass

    async def callfunc(self, runt, argdefs, args, kwargs, funcpath):
        '''
        Execute a function call using the given runtime.

        This function may return a value / generator / async generator
        '''
        mergargs = {}
        posnames = set()  # Positional argument names

        argcount = len(args) + len(kwargs)
        if argcount > len(argdefs):
            mesg = f'{funcpath}() takes {len(argdefs)} arguments but {argcount} were provided'
            raise self.kids[1].addExcInfo(s_exc.StormRuntimeError(mesg=mesg))

        # Fill in the positional arguments
        for pos, argv in enumerate(args):
            name = argdefs[pos][0]
            mergargs[name] = argv
            posnames.add(name)

        # Merge in the rest from kwargs or the default values set at function definition
        for name, defv in argdefs[len(args):]:
            valu = kwargs.pop(name, s_common.novalu)
            if valu is s_common.novalu:
                if defv is s_common.novalu:
                    mesg = f'{funcpath}() missing required argument {name}'
                    raise self.kids[1].addExcInfo(s_exc.StormRuntimeError(mesg=mesg))
                valu = defv

            mergargs[name] = valu

        if kwargs:
            # Repeated kwargs are caught at parse time, so query either repeated a positional parameter, or
            # used a kwarg not defined.
            kwkeys = list(kwargs.keys())
            if kwkeys[0] in posnames:
                mesg = f'{funcpath}() got multiple values for parameter {kwkeys[0]}'
                raise self.kids[1].addExcInfo(s_exc.StormRuntimeError(mesg=mesg))

            plural = 's' if len(kwargs) > 1 else ''
            mesg = f'{funcpath}() got unexpected keyword argument{plural}: {",".join(kwkeys)}'
            raise self.kids[1].addExcInfo(s_exc.StormRuntimeError(mesg=mesg))

        assert len(mergargs) == len(argdefs)

        opts = {'vars': mergargs}

        if (self.hasretn and not self.hasemit):
            async with runt.getSubRuntime(self.kids[2], opts=opts) as subr:

                # inform the sub runtime to use function scope rules
                subr.funcscope = True

                try:
                    await asyncio.sleep(0)
                    async for item in subr.execute():
                        await asyncio.sleep(0)

                    return None
                except s_stormctrl.StormReturn as e:
                    return e.item
                except s_stormctrl.StormLoopCtrl as e:
                    mesg = f'function {self.name} - Loop control statement "{e.statement}" used outside of a loop.'
                    raise self.addExcInfo(s_exc.StormRuntimeError(mesg=mesg, function=self.name,
                                                                  statement=e.statement)) from e
                except s_stormctrl.StormGenrCtrl as e:
                    mesg = f'function {self.name} - Generator control statement "{e.statement}" used outside of a generator function.'
                    raise self.addExcInfo(s_exc.StormRuntimeError(mesg=mesg, function=self.name,
                                                                  statement=e.statement)) from e

        async def genr():
            async with runt.getSubRuntime(self.kids[2], opts=opts) as subr:
                # inform the sub runtime to use function scope rules
                subr.funcscope = True
                try:
                    if self.hasemit:
                        await asyncio.sleep(0)
                        async with contextlib.aclosing(await subr.emitter()) as agen:
                            async for item in agen:
                                yield item
                                await asyncio.sleep(0)
                    else:
                        await asyncio.sleep(0)
                        async with contextlib.aclosing(subr.execute()) as agen:
                            async for node, path in agen:
                                yield node, path
                except s_stormctrl.StormStop:
                    return
                except s_stormctrl.StormLoopCtrl as e:
                    mesg = f'function {self.name} - Loop control statement "{e.statement}" used outside of a loop.'
                    raise self.addExcInfo(s_exc.StormRuntimeError(mesg=mesg, function=self.name,
                                                                  statement=e.statement)) from e

        return genr()<|MERGE_RESOLUTION|>--- conflicted
+++ resolved
@@ -3826,28 +3826,23 @@
         if (valu := node.get(realprop, virts=getr)) is None:
             return None, None, None
 
-        if isinstance(valu, (dict, list, tuple)):
-            # these get special cased because changing them affects the node
-            # while it's in the pipeline but the modification doesn't get stored
-            valu = s_msgpack.deepcopy(valu)
-
         return ptyp, valu, fullname
 
     async def compute(self, runt, path):
-        return (await self.getTypeValuProp(runt, path))[1]
+        ptyp, valu, fullname = await self.getTypeValuProp(runt, path)
+
+        if ptyp:
+            valu = await ptyp.tostorm(valu)
+
+        return valu
 
 class RelPropValue(PropValue):
     pass
 
 class VirtPropValue(PropValue):
 
-<<<<<<< HEAD
     def prepare(self):
         self.const = self.kids[0].const
-=======
-            valu = path.node.get(name)
-            return prop, valu
->>>>>>> 148104e2
 
     async def getTypeValu(self, runt, path):
 
@@ -3861,32 +3856,18 @@
 
         (ptyp, getr) = node.form.type.getVirtInfo(virts)
 
-<<<<<<< HEAD
         if (valu := node.valu(virts=getr)) is None:
             return ptyp, None
-=======
-            if i >= imax:
-                return prop, valu
->>>>>>> 148104e2
-
-        if isinstance(valu, (dict, list, tuple)):
-            # these get special cased because changing them affects the node
-            # while it's in the pipeline but the modification doesn't get stored
-            valu = s_msgpack.deepcopy(valu)
 
         return ptyp, valu
 
     async def compute(self, runt, path):
-<<<<<<< HEAD
-        return (await self.getTypeValu(runt, path))[1]
-=======
-        prop, valu = await self.getPropAndValu(runt, path)
-
-        if prop:
-            valu = await prop.type.tostorm(valu)
+        ptyp, valu = await self.getTypeValu(runt, path)
+
+        if ptyp:
+            valu = await ptyp.tostorm(valu)
 
         return valu
->>>>>>> 148104e2
 
 class TagValue(Value):
 
