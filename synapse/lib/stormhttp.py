import json
import asyncio
import logging
import urllib.parse

logger = logging.getLogger(__name__)

import aiohttp
import aiohttp_socks

import synapse.exc as s_exc
import synapse.common as s_common

import synapse.lib.base as s_base
import synapse.lib.msgpack as s_msgpack
import synapse.lib.version as s_version
import synapse.lib.stormtypes as s_stormtypes

@s_stormtypes.registry.registerType
class WebSocket(s_base.Base, s_stormtypes.StormType):
    '''
    Implements the Storm API for a Websocket.
    '''
    _storm_typename = 'inet:http:socket'

    _storm_locals = (

        {'name': 'tx', 'desc': 'Transmit a message over the web socket.',
         'type': {'type': 'function', '_funcname': 'tx',
                  'args': (
                      {'name': 'mesg', 'type': 'dict', 'desc': 'A JSON compatible message.', },
                  ),
                  'returns': {'type': 'list', 'desc': 'An ($ok, $valu) tuple.'}}},

        {'name': 'rx', 'desc': 'Receive a message from the web socket.',
         'type': {'type': 'function', '_funcname': 'rx',
                  'args': (
                      {'name': 'timeout', 'type': 'int', 'desc': 'The timeout to wait for',
                       'default': None, },
                  ),
                  'returns': {'type': 'list', 'desc': 'An ($ok, $valu) tuple.'}}},
    )

    async def __anit__(self):
        await s_base.Base.__anit__(self)
        s_stormtypes.StormType.__init__(self)
        self.locls.update(self.getObjLocals())

    def getObjLocals(self):
        return {
            'tx': self.tx,
            'rx': self.rx,
        }

    async def tx(self, mesg):
        try:

            mesg = await s_stormtypes.toprim(mesg)
            await self.resp.send_bytes(json.dumps(mesg).encode())
            return (True, None)

        except asyncio.CancelledError:  # pragma: no cover
            raise

        except Exception as e:  # pragma: no cover
            return s_common.retnexc(e)

    async def rx(self, timeout=None):

        try:
            _type, data, extra = await s_common.wait_for(self.resp.receive(), timeout=timeout)
            if _type == aiohttp.WSMsgType.BINARY:
                return (True, json.loads(data))
            if _type == aiohttp.WSMsgType.TEXT:
                return (True, json.loads(data.encode()))
            if _type == aiohttp.WSMsgType.CLOSED:  # pragma: no cover
                return (True, None)
            return (False, ('BadMesgFormat', {'mesg': f'WebSocket RX unhandled type: {_type.name}'}))  # pragma: no cover

        except asyncio.CancelledError:  # pragma: no cover
            raise

        except Exception as e:  # pragma: no cover
            return s_common.retnexc(e)


@s_stormtypes.registry.registerLib
class LibHttp(s_stormtypes.Lib):
    '''
    A Storm Library exposing an HTTP client API.

    For APIs that accept an ssl_opts argument, the dictionary may contain the following values::

        {
            'verify': <bool> - Perform SSL/TLS verification. Is overridden by the ssl_verify argument.
            'client_cert': <str> - PEM encoded full chain certificate for use in mTLS.
            'client_key': <str> - PEM encoded key for use in mTLS. Alternatively, can be included in client_cert.
            'ca_cert': <str> - A PEM encoded full chain CA certificate for use when verifying the request.
        }
    '''
    _storm_locals = (
        {'name': 'get', 'desc': 'Get the contents of a given URL.',
         'type': {'type': 'function', '_funcname': '_httpEasyGet',
                  'args': (
                      {'name': 'url', 'type': 'str', 'desc': 'The URL to retrieve.', },
                      {'name': 'headers', 'type': 'dict', 'desc': 'HTTP headers to send with the request.',
                       'default': None},
                      {'name': 'ssl_verify', 'type': 'boolean', 'desc': 'Perform SSL/TLS verification.',
                       'default': True},
                      {'name': 'params', 'type': 'dict', 'desc': 'Optional parameters which may be passed to the request.',
                       'default': None},
                      {'name': 'timeout', 'type': 'int', 'desc': 'Total timeout for the request in seconds.',
                       'default': 300},
                      {'name': 'allow_redirects', 'type': 'bool', 'desc': 'If set to false, do not follow redirects.',
                       'default': True},
                      {'name': 'proxy', 'type': ['bool', 'null', 'str'],
                       'desc': 'Set to a proxy URL string or $lib.false to disable proxy use.', 'default': None},
                      {'name': 'ssl_opts', 'type': 'dict',
                       'desc': 'Optional SSL/TLS options. See $lib.inet.http help for additional details.',
                       'default': None},
                  ),
                  'returns': {'type': 'inet:http:resp', 'desc': 'The response object.'}}},
        {'name': 'post', 'desc': 'Post data to a given URL.',
         'type': {'type': 'function', '_funcname': '_httpPost',
                  'args': (
                      {'name': 'url', 'type': 'str', 'desc': 'The URL to post to.', },
                      {'name': 'headers', 'type': 'dict', 'desc': 'HTTP headers to send with the request.',
                       'default': None},
                      {'name': 'json', 'type': 'prim', 'desc': 'The data to post, as JSON object.',
                       'default': None},
                      {'name': 'body', 'type': 'bytes', 'desc': 'The data to post, as binary object.',
                       'default': None},
                      {'name': 'ssl_verify', 'type': 'boolean', 'desc': 'Perform SSL/TLS verification.',
                       'default': True},
                      {'name': 'params', 'type': 'dict', 'desc': 'Optional parameters which may be passed to the request.',
                       'default': None},
                      {'name': 'timeout', 'type': 'int', 'desc': 'Total timeout for the request in seconds.',
                       'default': 300},
                      {'name': 'allow_redirects', 'type': 'bool', 'desc': 'If set to false, do not follow redirects.',
                       'default': True},
                      {'name': 'fields', 'type': 'list',
                       'desc': 'A list of info dictionaries containing the name, value or sha256, '
                               'and additional parameters for fields to post, as multipart/form-data. '
                               'If a sha256 is specified, the request will be sent from the axon '
                               'and the corresponding file will be uploaded as the value for '
                               'the field.',
                       'default': None},
                      {'name': 'proxy', 'type': ['bool', 'null', 'str'],
                       'desc': 'Set to a proxy URL string or $lib.false to disable proxy use.', 'default': None},
                      {'name': 'ssl_opts', 'type': 'dict',
                       'desc': 'Optional SSL/TLS options. See $lib.inet.http help for additional details.',
                       'default': None},
                  ),
                  'returns': {'type': 'inet:http:resp', 'desc': 'The response object.'}}},
        {'name': 'head', 'desc': 'Get the HEAD response for a URL.',
         'type': {'type': 'function', '_funcname': '_httpEasyHead',
                  'args': (
                      {'name': 'url', 'type': 'str', 'desc': 'The URL to retrieve.'},
                      {'name': 'headers', 'type': 'dict', 'desc': 'HTTP headers to send with the request.',
                       'default': None},
                      {'name': 'ssl_verify', 'type': 'boolean', 'desc': 'Perform SSL/TLS verification.',
                       'default': True},
                      {'name': 'params', 'type': 'dict',
                       'desc': 'Optional parameters which may be passed to the request.',
                       'default': None},
                      {'name': 'timeout', 'type': 'int', 'desc': 'Total timeout for the request in seconds.',
                       'default': 300, },
                      {'name': 'allow_redirects', 'type': 'bool', 'desc': 'If set to true, follow redirects.',
                       'default': False},
                      {'name': 'proxy', 'type': ['bool', 'null', 'str'],
                       'desc': 'Set to a proxy URL string or $lib.false to disable proxy use.', 'default': None},
                      {'name': 'ssl_opts', 'type': 'dict',
                       'desc': 'Optional SSL/TLS options. See $lib.inet.http help for additional details.',
                       'default': None},
                  ),
                  'returns': {'type': 'inet:http:resp', 'desc': 'The response object.'}}},
        {'name': 'request', 'desc': 'Make an HTTP request using the given HTTP method to the url.',
         'type': {'type': 'function', '_funcname': '_httpRequest',
                   'args': (
                      {'name': 'meth', 'type': 'str', 'desc': 'The HTTP method. (ex. PUT)'},
                      {'name': 'url', 'type': 'str', 'desc': 'The URL to send the request to.'},
                      {'name': 'headers', 'type': 'dict', 'desc': 'HTTP headers to send with the request.',
                       'default': None},
                      {'name': 'json', 'type': 'prim', 'desc': 'The data to include in the body, as JSON object.',
                       'default': None},
                      {'name': 'body', 'type': 'bytes', 'desc': 'The data to include in the body, as binary object.',
                       'default': None},
                      {'name': 'ssl_verify', 'type': 'boolean', 'desc': 'Perform SSL/TLS verification.',
                       'default': True},
                      {'name': 'params', 'type': 'dict', 'desc': 'Optional parameters which may be passed to the request.',
                       'default': None},
                      {'name': 'timeout', 'type': 'int', 'desc': 'Total timeout for the request in seconds.',
                       'default': 300},
                      {'name': 'allow_redirects', 'type': 'bool', 'desc': 'If set to false, do not follow redirects.',
                       'default': True},
                      {'name': 'fields', 'type': 'list',
                       'desc': 'A list of info dictionaries containing the name, value or sha256, '
                               'and additional parameters for fields to post, as multipart/form-data. '
                               'If a sha256 is specified, the request will be sent from the axon '
                               'and the corresponding file will be uploaded as the value for '
                               'the field.',
                       'default': None},
                      {'name': 'proxy', 'type': ['bool', 'null', 'str'],
                       'desc': 'Set to a proxy URL string or $lib.false to disable proxy use.', 'default': None},
                      {'name': 'ssl_opts', 'type': 'dict',
                       'desc': 'Optional SSL/TLS options. See $lib.inet.http help for additional details.',
                       'default': None},
                   ),
                  'returns': {'type': 'inet:http:resp', 'desc': 'The response object.'}
                  }
         },
        {'name': 'connect', 'desc': 'Connect a web socket to tx/rx JSON messages.',
         'type': {'type': 'function', '_funcname': 'inetHttpConnect',
                  'args': (
                      {'name': 'url', 'type': 'str', 'desc': 'The URL to retrieve.'},
                      {'name': 'headers', 'type': 'dict', 'desc': 'HTTP headers to send with the request.',
                       'default': None},
                      {'name': 'ssl_verify', 'type': 'boolean', 'desc': 'Perform SSL/TLS verification.',
                       'default': True},
                      {'name': 'timeout', 'type': 'int', 'desc': 'Total timeout for the request in seconds.',
                       'default': 300},
                      {'name': 'params', 'type': 'dict', 'desc': 'Optional parameters which may be passed to the connection request.',
                       'default': None},
                      {'name': 'proxy', 'type': ['bool', 'null', 'str'],
                       'desc': 'Set to a proxy URL string or $lib.false to disable proxy use.', 'default': None},
                      {'name': 'ssl_opts', 'type': 'dict',
                       'desc': 'Optional SSL/TLS options. See $lib.inet.http help for additional details.',
                       'default': None},
                  ),
                  'returns': {'type': 'inet:http:socket', 'desc': 'A websocket object.'}}},
        {'name': 'urlencode', 'desc': '''
            Urlencode a text string.

            This will replace special characters in a string using the %xx escape and
            replace spaces with plus signs.

            Examples:
                Urlencode a string::

                    $str=$lib.inet.http.urlencode("http://google.com")
         ''',
         'type': {'type': 'function', '_funcname': 'urlencode',
                  'args': (
                      {'name': 'text', 'type': 'str', 'desc': 'The text string.', },
                  ),
                  'returns': {'type': 'str', 'desc': 'The urlencoded string.', }}},
        {'name': 'urldecode', 'desc': '''
            Urldecode a text string.

            This will replace %xx escape characters with the special characters they represent
            and replace plus signs with spaces.

            Examples:
                Urlencode a string::

                    $str=$lib.inet.http.urldecode("http%3A%2F%2Fgo+ogle.com")
         ''',
         'type': {'type': 'function', '_funcname': 'urldecode',
                  'args': (
                      {'name': 'text', 'type': 'str', 'desc': 'The text string.', },
                  ),
                  'returns': {'type': 'str', 'desc': 'The urldecoded string.', }}},
        {'name': 'codereason', 'desc': '''
            Get the reason phrase for an HTTP status code.

            Examples:
                Get the reason for a 404 status code::

                    $str=$lib.inet.http.codereason(404)
         ''',
         'type': {'type': 'function', '_funcname': 'codereason',
                  'args': (
                      {'name': 'code', 'type': 'int', 'desc': 'The HTTP status code.', },
                  ),
                  'returns': {'type': 'str', 'desc': 'The reason phrase for the status code.', }}},
    )
    _storm_lib_path = ('inet', 'http')
    _storm_lib_perms = (
        {'perm': ('storm', 'lib', 'inet', 'http', 'proxy'), 'gate': 'cortex',
         'desc': 'Permits a user to specify the proxy used with `$lib.inet.http` APIs.'},
    )

    def getObjLocals(self):
        return {
            'get': self._httpEasyGet,
            'post': self._httpPost,
            'head': self._httpEasyHead,
            'request': self._httpRequest,
            'connect': self.inetHttpConnect,
            'urlencode': self.urlencode,
            'urldecode': self.urldecode,
            'codereason': self.codereason,
        }

    def strify(self, item):
        if isinstance(item, (list, tuple)):
            return [(str(k), str(v)) for (k, v) in item]
        elif isinstance(item, dict):
            return {str(k): str(v) for k, v in item.items()}
        return item

    @s_stormtypes.stormfunc(readonly=True)
    async def urlencode(self, text):
        text = await s_stormtypes.tostr(text)
        return urllib.parse.quote_plus(text)

    @s_stormtypes.stormfunc(readonly=True)
    async def urldecode(self, text):
        text = await s_stormtypes.tostr(text)
        return urllib.parse.unquote_plus(text)

    @s_stormtypes.stormfunc(readonly=True)
    async def codereason(self, code):
        code = await s_stormtypes.toint(code)
        return s_common.httpcodereason(code)

    async def _httpEasyHead(self, url, headers=None, ssl_verify=True, params=None, timeout=300,
                            allow_redirects=False, proxy=None, ssl_opts=None):
        return await self._httpRequest('HEAD', url, headers=headers, ssl_verify=ssl_verify, params=params,
                                       timeout=timeout, allow_redirects=allow_redirects, proxy=proxy, ssl_opts=ssl_opts)

    async def _httpEasyGet(self, url, headers=None, ssl_verify=True, params=None, timeout=300,
                           allow_redirects=True, proxy=None, ssl_opts=None):
        return await self._httpRequest('GET', url, headers=headers, ssl_verify=ssl_verify, params=params,
                                       timeout=timeout, allow_redirects=allow_redirects, proxy=proxy, ssl_opts=ssl_opts)

    async def _httpPost(self, url, headers=None, json=None, body=None, ssl_verify=True,
                        params=None, timeout=300, allow_redirects=True, fields=None, proxy=None, ssl_opts=None):
        return await self._httpRequest('POST', url, headers=headers, json=json, body=body,
                                       ssl_verify=ssl_verify, params=params, timeout=timeout,
                                       allow_redirects=allow_redirects, fields=fields, proxy=proxy, ssl_opts=ssl_opts)

    async def inetHttpConnect(self, url, headers=None, ssl_verify=True, timeout=300,
                              params=None, proxy=None, ssl_opts=None):

        url = await s_stormtypes.tostr(url)
        headers = await s_stormtypes.toprim(headers)
        timeout = await s_stormtypes.toint(timeout, noneok=True)
        params = await s_stormtypes.toprim(params)
        proxy = await s_stormtypes.toprim(proxy)
        ssl_verify = await s_stormtypes.tobool(ssl_verify, noneok=True)
        ssl_opts = await s_stormtypes.toprim(ssl_opts)

        headers = self.strify(headers)

        sock = await WebSocket.anit()

        if proxy is not None:
            self.runt.confirm(('storm', 'lib', 'inet', 'http', 'proxy'))

        if proxy is None:
            proxy = await self.runt.snap.core.getConfOpt('http:proxy')

        connector = None
        if proxy:
            connector = aiohttp_socks.ProxyConnector.from_url(proxy)

        timeout = aiohttp.ClientTimeout(total=timeout)
        kwargs = {'timeout': timeout}
        if params:
            kwargs['params'] = params

        kwargs['ssl'] = self.runt.snap.core.getCachedSslCtx(opts=ssl_opts, verify=ssl_verify)

        try:
            sess = await sock.enter_context(aiohttp.ClientSession(connector=connector, timeout=timeout))
            sock.resp = await sock.enter_context(sess.ws_connect(url, headers=headers, **kwargs))

            sock._syn_refs = 0
            self.runt.onfini(sock)

            return (True, sock)

        except asyncio.CancelledError:  # pragma: no cover
            raise

        except Exception as e:  # pragma: no cover
            await sock.fini()
            return s_common.retnexc(e)

    def _buildFormData(self, fields):
        data = aiohttp.FormData()
        for field in fields:
            name = field.get('name')
            data.add_field(name,
                           field.get('value'),
                           content_type=field.get('content_type'),
                           filename=field.get('filename'),
                           content_transfer_encoding=field.get('content_transfer_encoding'))
            if data.is_multipart and not isinstance(name, str):
                mesg = f'Each field requires a "name" key with a string value when multipart fields are enabled: {name}'
                raise s_exc.BadArg(mesg=mesg, name=name)
        return data

    async def _httpRequest(self, meth, url, headers=None, json=None, body=None,
                           ssl_verify=True, params=None, timeout=300, allow_redirects=True,
                           fields=None, proxy=None, ssl_opts=None):
        meth = await s_stormtypes.tostr(meth)
        url = await s_stormtypes.tostr(url)
        json = await s_stormtypes.toprim(json)
        body = await s_stormtypes.toprim(body)
        fields = await s_stormtypes.toprim(fields)
        headers = await s_stormtypes.toprim(headers)
        params = await s_stormtypes.toprim(params)
        timeout = await s_stormtypes.toint(timeout, noneok=True)
        ssl_verify = await s_stormtypes.tobool(ssl_verify, noneok=True)
        allow_redirects = await s_stormtypes.tobool(allow_redirects)
        proxy = await s_stormtypes.toprim(proxy)
        ssl_opts = await s_stormtypes.toprim(ssl_opts)

        kwargs = {'allow_redirects': allow_redirects}
        if params:
            kwargs['params'] = self.strify(params)

        headers = self.strify(headers)

        if proxy is not None:
            self.runt.confirm(('storm', 'lib', 'inet', 'http', 'proxy'))

        if fields:
            if any(['sha256' in field for field in fields]):
                self.runt.confirm(('storm', 'lib', 'axon', 'wput'))

                kwargs = {}
                axonvers = self.runt.snap.core.axoninfo['synapse']['version']
                if axonvers >= s_stormtypes.AXON_MINVERS_PROXY:
                    kwargs['proxy'] = proxy

                if ssl_opts is not None:
                    mesg = f'The ssl_opts argument requires an Axon Synapse version {s_stormtypes.AXON_MINVERS_SSLOPTS}, ' \
                           f'but the Axon is running {axonvers}'
                    s_version.reqVersion(axonvers, s_stormtypes.AXON_MINVERS_SSLOPTS, mesg=mesg)
                    kwargs['ssl_opts'] = ssl_opts

                axon = self.runt.snap.core.axon
                info = await axon.postfiles(fields, url, headers=headers, params=params, method=meth,
                                            ssl=ssl_verify, timeout=timeout, **kwargs)
                return HttpResp(info)

        kwargs['ssl'] = self.runt.snap.core.getCachedSslCtx(opts=ssl_opts, verify=ssl_verify)

        if proxy is None:
            proxy = await self.runt.snap.core.getConfOpt('http:proxy')

        connector = None
        if proxy:
            connector = aiohttp_socks.ProxyConnector.from_url(proxy)

        timeout = aiohttp.ClientTimeout(total=timeout)

        async with aiohttp.ClientSession(connector=connector, timeout=timeout) as sess:
            try:
                if fields:
                    data = self._buildFormData(fields)
                else:
                    data = body

                # `data` and `json` are passed in kwargs only if they are not
                # None because of a weird interaction with aiohttp and vcrpy.
                if data is not None:
                    kwargs['data'] = data

                if json is not None:
                    kwargs['json'] = json

                async with sess.request(meth, url, headers=headers, **kwargs) as resp:
                    history = []
                    for hist in resp.history:
                        hnfo = {
                            'code': hist.status,
                            'reason': await self.codereason(hist.status),
                            'headers': dict(hist.headers),
                            'url': str(hist.url),
                            # aiohttp has already closed the connection by this point
                            # so there is no connection to read a body from.
                            'history': [],
                            'body': b'',
                        }
                        history.append(hnfo)
                    info = {
                        'code': resp.status,
                        'reason': await self.codereason(resp.status),
                        'headers': dict(resp.headers),
                        'url': str(resp.url),
                        'body': await resp.read(),
<<<<<<< HEAD
                        'history': history,
=======
                        'request_headers': dict(resp.request_info.headers)
>>>>>>> 6c45b90c
                    }
                    return HttpResp(info)

            except asyncio.CancelledError:  # pragma: no cover
                raise
            except Exception as e:
                logger.exception(f'Error during http {meth} @ {url}')
                err = s_common.err(e)
                errmsg = err[1].get('mesg')
                if errmsg:
                    reason = f'Exception occurred during request: {err[0]}: {errmsg}'
                else:
                    reason = f'Exception occurred during request: {err[0]}'

                info = {
                    'code': -1,
                    'reason': reason,
                    'headers': dict(),
                    'request_headers': dict(),
                    'url': url,
                    'body': b'',
                    'err': err,
                    'history': [],
                }
                return HttpResp(info)

@s_stormtypes.registry.registerType
class HttpResp(s_stormtypes.Prim):
    '''
    Implements the Storm API for a HTTP response.
    '''
    _storm_locals = (
        {'name': 'code', 'desc': 'The HTTP status code. It is -1 if an exception occurred.',
            'type': 'int', },
        {'name': 'reason', 'desc': 'The reason phrase for the HTTP status code.', 'type': 'str'},
        {'name': 'body', 'desc': 'The raw HTTP response body as bytes.', 'type': 'bytes', },
        {'name': 'headers', 'type': 'dict', 'desc': 'The HTTP Response headers.'},
<<<<<<< HEAD
        {'name': 'url', 'type': 'str',
         'desc': '''The response url. If the request was redirected, this would be the final URL in the redirection chain. If the status code is -1, then this is the request URL.'''},
=======
        {'name': 'request_headers', 'type': 'dict', 'desc': 'The HTTP Request headers.'},
        {'name': 'url', 'type': 'str',
         'desc': 'The response URL. If the request was redirected, this would be the final URL in the redirection chain. If the status code is -1, then this is the request URL.'},
>>>>>>> 6c45b90c
        {'name': 'err', 'type': 'list', 'desc': 'Tuple of the error type and information if an exception occurred.'},
        {'name': 'json', 'desc': 'Get the JSON deserialized response.',
         'type': {'type': 'function', '_funcname': '_httpRespJson',
                  'args': (
                      {'name': 'encoding', 'type': 'str', 'desc': 'Specify an encoding to use.', 'default': None, },
                      {'name': 'errors', 'type': 'str', 'desc': 'Specify an error handling scheme to use.', 'default': 'surrogatepass', },
                   ),
                   'returns': {'type': 'prim'}
                 }
        },
        {'name': 'msgpack', 'desc': 'Yield the msgpack deserialized objects.',
            'type': {'type': 'function', '_funcname': '_httpRespMsgpack',
                     'returns': {'name': 'Yields', 'type': 'prim', 'desc': 'Unpacked values.'}
                     }
        },
    )
    _storm_typename = 'inet:http:resp'
    def __init__(self, valu, path=None):
        super().__init__(valu, path=path)
        self.locls.update(self.getObjLocals())
        self.locls['url'] = self.valu.get('url')
        self.locls['code'] = self.valu.get('code')
        self.locls['reason'] = self.valu.get('reason')
        self.locls['body'] = self.valu.get('body')
        self.locls['headers'] = self.valu.get('headers')
        self.locls['request_headers'] = self.valu.get('request_headers')
        self.locls['err'] = self.valu.get('err', ())

        self.gtors.update({
            'history': self._gtorHistory,
        })

    def getObjLocals(self):
        return {
            'json': self._httpRespJson,
            'msgpack': self._httpRespMsgpack,
        }

    async def _httpRespJson(self, encoding=None, errors='surrogatepass'):
        try:
            valu = self.valu.get('body')
            errors = await s_stormtypes.tostr(errors)

            if encoding is None:
                encoding = json.detect_encoding(valu)
            else:
                encoding = await s_stormtypes.tostr(encoding)

            return json.loads(valu.decode(encoding, errors))

        except UnicodeDecodeError as e:
            raise s_exc.StormRuntimeError(mesg=f'{e}: {s_common.trimText(repr(valu))}') from None

        except json.JSONDecodeError as e:
            mesg = f'Unable to decode HTTP response as json: {e.args[0]}'
            raise s_exc.BadJsonText(mesg=mesg)

    async def _httpRespMsgpack(self):
        byts = self.valu.get('body')
        unpk = s_msgpack.Unpk()
        for _, item in unpk.feed(byts):
            yield item

    async def _gtorHistory(self):
        ret = [HttpResp(hnfo) for hnfo in self.valu.get('history')]
        return ret<|MERGE_RESOLUTION|>--- conflicted
+++ resolved
@@ -483,11 +483,8 @@
                         'headers': dict(resp.headers),
                         'url': str(resp.url),
                         'body': await resp.read(),
-<<<<<<< HEAD
                         'history': history,
-=======
                         'request_headers': dict(resp.request_info.headers)
->>>>>>> 6c45b90c
                     }
                     return HttpResp(info)
 
@@ -525,14 +522,9 @@
         {'name': 'reason', 'desc': 'The reason phrase for the HTTP status code.', 'type': 'str'},
         {'name': 'body', 'desc': 'The raw HTTP response body as bytes.', 'type': 'bytes', },
         {'name': 'headers', 'type': 'dict', 'desc': 'The HTTP Response headers.'},
-<<<<<<< HEAD
-        {'name': 'url', 'type': 'str',
-         'desc': '''The response url. If the request was redirected, this would be the final URL in the redirection chain. If the status code is -1, then this is the request URL.'''},
-=======
         {'name': 'request_headers', 'type': 'dict', 'desc': 'The HTTP Request headers.'},
         {'name': 'url', 'type': 'str',
          'desc': 'The response URL. If the request was redirected, this would be the final URL in the redirection chain. If the status code is -1, then this is the request URL.'},
->>>>>>> 6c45b90c
         {'name': 'err', 'type': 'list', 'desc': 'Tuple of the error type and information if an exception occurred.'},
         {'name': 'json', 'desc': 'Get the JSON deserialized response.',
          'type': {'type': 'function', '_funcname': '_httpRespJson',
