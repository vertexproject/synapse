import asyncio
import logging
import urllib.parse

logger = logging.getLogger(__name__)

import aiohttp
import aiohttp_socks

import synapse.exc as s_exc
import synapse.common as s_common

import synapse.lib.base as s_base
import synapse.lib.json as s_json
import synapse.lib.msgpack as s_msgpack
import synapse.lib.version as s_version
import synapse.lib.stormtypes as s_stormtypes

@s_stormtypes.registry.registerType
class WebSocket(s_base.Base, s_stormtypes.StormType):
    '''
    Implements the Storm API for a Websocket.
    '''
    _storm_typename = 'inet:http:socket'

    _storm_locals = (

        {'name': 'tx', 'desc': 'Transmit a message over the web socket.',
         'type': {'type': 'function', '_funcname': 'tx',
                  'args': (
                      {'name': 'mesg', 'type': 'dict', 'desc': 'A JSON compatible message.', },
                  ),
                  'returns': {'type': 'list', 'desc': 'An ($ok, $valu) tuple.'}}},

        {'name': 'rx', 'desc': 'Receive a message from the web socket.',
         'type': {'type': 'function', '_funcname': 'rx',
                  'args': (
                      {'name': 'timeout', 'type': 'int', 'desc': 'The timeout to wait for',
                       'default': None, },
                  ),
                  'returns': {'type': 'list', 'desc': 'An ($ok, $valu) tuple.'}}},
    )

    async def __anit__(self):
        await s_base.Base.__anit__(self)
        s_stormtypes.StormType.__init__(self)
        self.locls.update(self.getObjLocals())

    def getObjLocals(self):
        return {
            'tx': self.tx,
            'rx': self.rx,
        }

    async def tx(self, mesg):
        try:

            mesg = await s_stormtypes.toprim(mesg)
            await self.resp.send_bytes(s_json.dumps(mesg))
            return (True, None)

        except asyncio.CancelledError:  # pragma: no cover
            raise

        except Exception as e:  # pragma: no cover
            return s_common.retnexc(e)

    async def rx(self, timeout=None):

        try:
            _type, data, extra = await s_common.wait_for(self.resp.receive(), timeout=timeout)
            if _type in (aiohttp.WSMsgType.BINARY, aiohttp.WSMsgType.TEXT):
                return (True, s_json.loads(data))
            if _type == aiohttp.WSMsgType.CLOSED:  # pragma: no cover
                return (True, None)
            return (False, ('BadMesgFormat', {'mesg': f'WebSocket RX unhandled type: {_type.name}'}))  # pragma: no cover

        except asyncio.CancelledError:  # pragma: no cover
            raise

        except Exception as e:  # pragma: no cover
            return s_common.retnexc(e)


@s_stormtypes.registry.registerLib
class LibHttp(s_stormtypes.Lib):
    '''
    A Storm Library exposing an HTTP client API.

    For APIs that accept an ssl_opts argument, the dictionary may contain the following values::

        ({
            'verify': <bool> - Perform SSL/TLS verification. Is overridden by the ssl_verify argument.
            'client_cert': <str> - PEM encoded full chain certificate for use in mTLS.
            'client_key': <str> - PEM encoded key for use in mTLS. Alternatively, can be included in client_cert.
            'ca_cert': <str> - A PEM encoded full chain CA certificate for use when verifying the request.
        })

    For APIs that accept a proxy argument, the following values are supported::

<<<<<<< HEAD
        $lib.true: Use the proxy defined by the http:proxy configuration option if set.
        $lib.false: Do not use the proxy defined by the http:proxy configuration option if set.
=======
        (null): Deprecated - Use the proxy defined by the http:proxy configuration option if set.
        (true): Use the proxy defined by the http:proxy configuration option if set.
        (false): Do not use the proxy defined by the http:proxy configuration option if set.
>>>>>>> e6d8cef6
        <str>: A proxy URL string.
    '''
    _storm_locals = (
        {'name': 'get', 'desc': 'Get the contents of a given URL.',
         'type': {'type': 'function', '_funcname': '_httpEasyGet',
                  'args': (
                      {'name': 'url', 'type': 'str', 'desc': 'The URL to retrieve.', },
                      {'name': 'headers', 'type': 'dict', 'desc': 'HTTP headers to send with the request.',
                       'default': None},
                      {'name': 'ssl_verify', 'type': 'boolean', 'desc': 'Perform SSL/TLS verification.',
                       'default': True},
                      {'name': 'params', 'type': 'dict', 'desc': 'Optional parameters which may be passed to the request.',
                       'default': None},
                      {'name': 'timeout', 'type': 'int', 'desc': 'Total timeout for the request in seconds.',
                       'default': 300},
                      {'name': 'allow_redirects', 'type': 'bool', 'desc': 'If set to false, do not follow redirects.',
                       'default': True},
                      {'name': 'proxy', 'type': ['bool', 'str'],
                       'desc': 'Configure proxy usage. See $lib.inet.http help for additional details.', 'default': True},
                      {'name': 'ssl_opts', 'type': 'dict',
                       'desc': 'Optional SSL/TLS options. See $lib.inet.http help for additional details.',
                       'default': None},
                  ),
                  'returns': {'type': 'inet:http:resp', 'desc': 'The response object.'}}},
        {'name': 'post', 'desc': 'Post data to a given URL.',
         'type': {'type': 'function', '_funcname': '_httpPost',
                  'args': (
                      {'name': 'url', 'type': 'str', 'desc': 'The URL to post to.', },
                      {'name': 'headers', 'type': 'dict', 'desc': 'HTTP headers to send with the request.',
                       'default': None},
                      {'name': 'json', 'type': 'prim', 'desc': 'The data to post, as JSON object.',
                       'default': None},
                      {'name': 'body', 'type': 'bytes', 'desc': 'The data to post, as binary object.',
                       'default': None},
                      {'name': 'ssl_verify', 'type': 'boolean', 'desc': 'Perform SSL/TLS verification.',
                       'default': True},
                      {'name': 'params', 'type': 'dict', 'desc': 'Optional parameters which may be passed to the request.',
                       'default': None},
                      {'name': 'timeout', 'type': 'int', 'desc': 'Total timeout for the request in seconds.',
                       'default': 300},
                      {'name': 'allow_redirects', 'type': 'bool', 'desc': 'If set to false, do not follow redirects.',
                       'default': True},
                      {'name': 'fields', 'type': 'list',
                       'desc': 'A list of info dictionaries containing the name, value or sha256, '
                               'and additional parameters for fields to post, as multipart/form-data. '
                               'If a sha256 is specified, the request will be sent from the axon '
                               'and the corresponding file will be uploaded as the value for '
                               'the field.',
                       'default': None},
                      {'name': 'proxy', 'type': ['bool', 'str'],
                       'desc': 'Configure proxy usage. See $lib.inet.http help for additional details.', 'default': True},
                      {'name': 'ssl_opts', 'type': 'dict',
                       'desc': 'Optional SSL/TLS options. See $lib.inet.http help for additional details.',
                       'default': None},
                  ),
                  'returns': {'type': 'inet:http:resp', 'desc': 'The response object.'}}},
        {'name': 'head', 'desc': 'Get the HEAD response for a URL.',
         'type': {'type': 'function', '_funcname': '_httpEasyHead',
                  'args': (
                      {'name': 'url', 'type': 'str', 'desc': 'The URL to retrieve.'},
                      {'name': 'headers', 'type': 'dict', 'desc': 'HTTP headers to send with the request.',
                       'default': None},
                      {'name': 'ssl_verify', 'type': 'boolean', 'desc': 'Perform SSL/TLS verification.',
                       'default': True},
                      {'name': 'params', 'type': 'dict',
                       'desc': 'Optional parameters which may be passed to the request.',
                       'default': None},
                      {'name': 'timeout', 'type': 'int', 'desc': 'Total timeout for the request in seconds.',
                       'default': 300, },
                      {'name': 'allow_redirects', 'type': 'bool', 'desc': 'If set to true, follow redirects.',
                       'default': False},
                      {'name': 'proxy', 'type': ['bool', 'str'],
                       'desc': 'Configure proxy usage. See $lib.inet.http help for additional details.', 'default': True},
                      {'name': 'ssl_opts', 'type': 'dict',
                       'desc': 'Optional SSL/TLS options. See $lib.inet.http help for additional details.',
                       'default': None},
                  ),
                  'returns': {'type': 'inet:http:resp', 'desc': 'The response object.'}}},
        {'name': 'request', 'desc': 'Make an HTTP request using the given HTTP method to the url.',
         'type': {'type': 'function', '_funcname': '_httpRequest',
                   'args': (
                      {'name': 'meth', 'type': 'str', 'desc': 'The HTTP method. (ex. PUT)'},
                      {'name': 'url', 'type': 'str', 'desc': 'The URL to send the request to.'},
                      {'name': 'headers', 'type': 'dict', 'desc': 'HTTP headers to send with the request.',
                       'default': None},
                      {'name': 'json', 'type': 'prim', 'desc': 'The data to include in the body, as JSON object.',
                       'default': None},
                      {'name': 'body', 'type': 'bytes', 'desc': 'The data to include in the body, as binary object.',
                       'default': None},
                      {'name': 'ssl_verify', 'type': 'boolean', 'desc': 'Perform SSL/TLS verification.',
                       'default': True},
                      {'name': 'params', 'type': 'dict', 'desc': 'Optional parameters which may be passed to the request.',
                       'default': None},
                      {'name': 'timeout', 'type': 'int', 'desc': 'Total timeout for the request in seconds.',
                       'default': 300},
                      {'name': 'allow_redirects', 'type': 'bool', 'desc': 'If set to false, do not follow redirects.',
                       'default': True},
                      {'name': 'fields', 'type': 'list',
                       'desc': 'A list of info dictionaries containing the name, value or sha256, '
                               'and additional parameters for fields to post, as multipart/form-data. '
                               'If a sha256 is specified, the request will be sent from the axon '
                               'and the corresponding file will be uploaded as the value for '
                               'the field.',
                       'default': None},
                      {'name': 'proxy', 'type': ['bool', 'str'],
                       'desc': 'Configure proxy usage. See $lib.inet.http help for additional details.', 'default': True},
                      {'name': 'ssl_opts', 'type': 'dict',
                       'desc': 'Optional SSL/TLS options. See $lib.inet.http help for additional details.',
                       'default': None},
                   ),
                  'returns': {'type': 'inet:http:resp', 'desc': 'The response object.'}
                  }
         },
        {'name': 'connect', 'desc': 'Connect a web socket to tx/rx JSON messages.',
         'type': {'type': 'function', '_funcname': 'inetHttpConnect',
                  'args': (
                      {'name': 'url', 'type': 'str', 'desc': 'The URL to retrieve.'},
                      {'name': 'headers', 'type': 'dict', 'desc': 'HTTP headers to send with the request.',
                       'default': None},
                      {'name': 'ssl_verify', 'type': 'boolean', 'desc': 'Perform SSL/TLS verification.',
                       'default': True},
                      {'name': 'timeout', 'type': 'int', 'desc': 'Total timeout for the request in seconds.',
                       'default': 300},
                      {'name': 'params', 'type': 'dict', 'desc': 'Optional parameters which may be passed to the connection request.',
                       'default': None},
                      {'name': 'proxy', 'type': ['bool', 'str'],
                       'desc': 'Configure proxy usage. See $lib.inet.http help for additional details.', 'default': True},
                      {'name': 'ssl_opts', 'type': 'dict',
                       'desc': 'Optional SSL/TLS options. See $lib.inet.http help for additional details.',
                       'default': None},
                  ),
                  'returns': {'type': 'inet:http:socket', 'desc': 'A websocket object.'}}},
        {'name': 'urlencode', 'desc': '''
            Urlencode a text string.

            This will replace special characters in a string using the %xx escape and
            replace spaces with plus signs.

            Examples:
                Urlencode a string::

                    $str=$lib.inet.http.urlencode("http://google.com")
         ''',
         'type': {'type': 'function', '_funcname': 'urlencode',
                  'args': (
                      {'name': 'text', 'type': 'str', 'desc': 'The text string.', },
                  ),
                  'returns': {'type': 'str', 'desc': 'The urlencoded string.', }}},
        {'name': 'urldecode', 'desc': '''
            Urldecode a text string.

            This will replace %xx escape characters with the special characters they represent
            and replace plus signs with spaces.

            Examples:
                Urlencode a string::

                    $str=$lib.inet.http.urldecode("http%3A%2F%2Fgo+ogle.com")
         ''',
         'type': {'type': 'function', '_funcname': 'urldecode',
                  'args': (
                      {'name': 'text', 'type': 'str', 'desc': 'The text string.', },
                  ),
                  'returns': {'type': 'str', 'desc': 'The urldecoded string.', }}},
        {'name': 'codereason', 'desc': '''
            Get the reason phrase for an HTTP status code.

            Examples:
                Get the reason for a 404 status code::

                    $str=$lib.inet.http.codereason(404)
         ''',
         'type': {'type': 'function', '_funcname': 'codereason',
                  'args': (
                      {'name': 'code', 'type': 'int', 'desc': 'The HTTP status code.', },
                  ),
                  'returns': {'type': 'str', 'desc': 'The reason phrase for the status code.', }}},
    )
    _storm_lib_path = ('inet', 'http')
    _storm_lib_perms = (
        {'perm': ('inet', 'http', 'proxy'), 'gate': 'cortex',
         'desc': 'Permits a user to specify the proxy used with `$lib.inet.http` APIs.'},
    )

    def getObjLocals(self):
        return {
            'get': self._httpEasyGet,
            'post': self._httpPost,
            'head': self._httpEasyHead,
            'request': self._httpRequest,
            'connect': self.inetHttpConnect,
            'urlencode': self.urlencode,
            'urldecode': self.urldecode,
            'codereason': self.codereason,
        }

    @s_stormtypes.stormfunc(readonly=True)
    async def urlencode(self, text):
        text = await s_stormtypes.tostr(text)
        return urllib.parse.quote_plus(text)

    @s_stormtypes.stormfunc(readonly=True)
    async def urldecode(self, text):
        text = await s_stormtypes.tostr(text)
        return urllib.parse.unquote_plus(text)

    @s_stormtypes.stormfunc(readonly=True)
    async def codereason(self, code):
        code = await s_stormtypes.toint(code)
        return s_common.httpcodereason(code)

    async def _httpEasyHead(self, url, headers=None, ssl_verify=True, params=None, timeout=300,
                            allow_redirects=False, proxy=True, ssl_opts=None):
        return await self._httpRequest('HEAD', url, headers=headers, ssl_verify=ssl_verify, params=params,
                                       timeout=timeout, allow_redirects=allow_redirects, proxy=proxy, ssl_opts=ssl_opts)

    async def _httpEasyGet(self, url, headers=None, ssl_verify=True, params=None, timeout=300,
                           allow_redirects=True, proxy=True, ssl_opts=None):
        return await self._httpRequest('GET', url, headers=headers, ssl_verify=ssl_verify, params=params,
                                       timeout=timeout, allow_redirects=allow_redirects, proxy=proxy, ssl_opts=ssl_opts)

    async def _httpPost(self, url, headers=None, json=None, body=None, ssl_verify=True,
                        params=None, timeout=300, allow_redirects=True, fields=None, proxy=True, ssl_opts=None):
        return await self._httpRequest('POST', url, headers=headers, json=json, body=body,
                                       ssl_verify=ssl_verify, params=params, timeout=timeout,
                                       allow_redirects=allow_redirects, fields=fields, proxy=proxy, ssl_opts=ssl_opts)

    async def inetHttpConnect(self, url, headers=None, ssl_verify=True, timeout=300,
                              params=None, proxy=True, ssl_opts=None):

        url = await s_stormtypes.tostr(url)
        headers = await s_stormtypes.toprim(headers)
        timeout = await s_stormtypes.toint(timeout, noneok=True)
        params = await s_stormtypes.toprim(params)
        proxy = await s_stormtypes.toprim(proxy)
        ssl_verify = await s_stormtypes.tobool(ssl_verify, noneok=True)
        ssl_opts = await s_stormtypes.toprim(ssl_opts)

        headers = s_stormtypes.strifyHttpArg(headers)

        sock = await WebSocket.anit()

        connector = None
        if proxyurl := await s_stormtypes.resolveCoreProxyUrl(proxy):
            connector = aiohttp_socks.ProxyConnector.from_url(proxyurl)

        timeout = aiohttp.ClientTimeout(total=timeout)
        kwargs = {'timeout': timeout}
        if params:
            kwargs['params'] = params

        kwargs['ssl'] = self.runt.view.core.getCachedSslCtx(opts=ssl_opts, verify=ssl_verify)

        try:
            sess = await sock.enter_context(aiohttp.ClientSession(connector=connector, timeout=timeout))
            sock.resp = await sock.enter_context(sess.ws_connect(url, headers=headers, **kwargs))

            sock._syn_refs = 0
            self.runt.onfini(sock)

            return (True, sock)

        except asyncio.CancelledError:  # pragma: no cover
            raise

        except Exception as e:  # pragma: no cover
            await sock.fini()
            return s_common.retnexc(e)

    def _buildFormData(self, fields):
        data = aiohttp.FormData()
        for field in fields:
            name = field.get('name')
            data.add_field(name,
                           field.get('value'),
                           content_type=field.get('content_type'),
                           filename=field.get('filename'),
                           content_transfer_encoding=field.get('content_transfer_encoding'))
            if data.is_multipart and not isinstance(name, str):
                mesg = f'Each field requires a "name" key with a string value when multipart fields are enabled: {name}'
                raise s_exc.BadArg(mesg=mesg, name=name)
        return data

    async def _httpRequest(self, meth, url, headers=None, json=None, body=None,
                           ssl_verify=True, params=None, timeout=300, allow_redirects=True,
                           fields=None, proxy=True, ssl_opts=None):
        meth = await s_stormtypes.tostr(meth)
        url = await s_stormtypes.tostr(url)
        json = await s_stormtypes.toprim(json)
        body = await s_stormtypes.toprim(body)
        fields = await s_stormtypes.toprim(fields)
        headers = await s_stormtypes.toprim(headers)
        params = await s_stormtypes.toprim(params)
        timeout = await s_stormtypes.toint(timeout, noneok=True)
        ssl_verify = await s_stormtypes.tobool(ssl_verify, noneok=True)
        allow_redirects = await s_stormtypes.tobool(allow_redirects)
        proxy = await s_stormtypes.toprim(proxy)
        ssl_opts = await s_stormtypes.toprim(ssl_opts)

        kwargs = {'allow_redirects': allow_redirects}
        if params:
            kwargs['params'] = s_stormtypes.strifyHttpArg(params, multi=True)

        headers = s_stormtypes.strifyHttpArg(headers)

        if fields:
            if any(['sha256' in field for field in fields]):
                self.runt.confirm(('axon', 'wput'))

                kwargs = {}

                ok, proxy = await s_stormtypes.resolveAxonProxyArg(proxy)
                if ok:
                    kwargs['proxy'] = proxy

                if ssl_opts is not None:
                    axonvers = self.runt.view.core.axoninfo['synapse']['version']
                    mesg = f'The ssl_opts argument requires an Axon Synapse version {s_stormtypes.AXON_MINVERS_SSLOPTS}, ' \
                           f'but the Axon is running {axonvers}'
                    s_version.reqVersion(axonvers, s_stormtypes.AXON_MINVERS_SSLOPTS, mesg=mesg)
                    kwargs['ssl_opts'] = ssl_opts

                axon = self.runt.view.core.axon
                info = await axon.postfiles(fields, url, headers=headers, params=params, method=meth,
                                            ssl=ssl_verify, timeout=timeout, **kwargs)
                return HttpResp(info)

        kwargs['ssl'] = self.runt.view.core.getCachedSslCtx(opts=ssl_opts, verify=ssl_verify)

        connector = None
        if proxyurl := await s_stormtypes.resolveCoreProxyUrl(proxy):
            connector = aiohttp_socks.ProxyConnector.from_url(proxyurl)

        timeout = aiohttp.ClientTimeout(total=timeout)

        async with aiohttp.ClientSession(connector=connector, timeout=timeout) as sess:
            try:
                if fields:
                    data = self._buildFormData(fields)
                else:
                    data = body

                # `data` and `json` are passed in kwargs only if they are not
                # None because of a weird interaction with aiohttp and vcrpy.
                if data is not None:
                    kwargs['data'] = data

                if json is not None:
                    kwargs['json'] = json

                async with sess.request(meth, url, headers=headers, **kwargs) as resp:
                    history = []
                    for hist in resp.history:
                        hnfo = {
                            'code': hist.status,
                            'reason': await self.codereason(hist.status),
                            'headers': dict(hist.headers),
                            'url': str(hist.url),
                            # aiohttp has already closed the connection by this point
                            # so there is no connection to read a body from.
                            'body': b'',
                            'history': [],
                            'request_headers': dict(hist.request_info.headers)
                        }
                        history.append(hnfo)
                    info = {
                        'code': resp.status,
                        'reason': await self.codereason(resp.status),
                        'headers': dict(resp.headers),
                        'url': str(resp.url),
                        'body': await resp.read(),
                        'history': history,
                        'request_headers': dict(resp.request_info.headers)
                    }
                    return HttpResp(info)

            except asyncio.CancelledError:  # pragma: no cover
                raise
            except Exception as e:
                logger.exception(f'Error during http {meth} @ {url}')
                err = s_common.err(e)
                errmsg = err[1].get('mesg')
                if errmsg:
                    reason = f'Exception occurred during request: {err[0]}: {errmsg}'
                else:
                    reason = f'Exception occurred during request: {err[0]}'

                info = {
                    'err': err,
                    'code': -1,
                    'reason': reason,
                    'headers': dict(),
                    'url': url,
                    'body': b'',
                    'history': [],
                    'request_headers': dict(),
                }
                return HttpResp(info)

@s_stormtypes.registry.registerType
class HttpResp(s_stormtypes.Prim):
    '''
    Implements the Storm API for a HTTP response.
    '''
    _storm_locals = (
        {'name': 'code', 'desc': 'The HTTP status code. It is -1 if an exception occurred.',
            'type': 'int', },
        {'name': 'reason', 'desc': 'The reason phrase for the HTTP status code.', 'type': 'str'},
        {'name': 'body', 'desc': 'The raw HTTP response body as bytes.', 'type': 'bytes', },
        {'name': 'headers', 'type': 'dict', 'desc': 'The HTTP Response headers.'},
        {'name': 'request_headers', 'type': 'dict', 'desc': 'The HTTP Request headers.'},
        {'name': 'url', 'type': 'str',
         'desc': 'The response URL. If the request was redirected, this would be the final URL in the redirection chain. If the status code is -1, then this is the request URL.'},
        {'name': 'err', 'type': 'list', 'desc': 'Tuple of the error type and information if an exception occurred.'},
        {'name': 'history', 'desc': 'A list of response objects representing the history of the response. This is populated when responses are redirected.',
         'type': {'type': 'gtor', '_gtorfunc': '_gtorHistory',
                  'returns': {'type': 'list', 'desc': 'A list of ``inet:http:resp`` objects.', }}},
        {'name': 'json', 'desc': 'Get the JSON deserialized response.',
         'type': {'type': 'function', '_funcname': '_httpRespJson',
                  'args': (
                      {'name': 'encoding', 'type': 'str', 'desc': 'Specify an encoding to use.', 'default': None, },
                      {'name': 'errors', 'type': 'str', 'desc': 'Specify an error handling scheme to use.', 'default': 'surrogatepass', },
                   ),
                   'returns': {'type': 'prim'}
                 }
        },
        {'name': 'msgpack', 'desc': 'Yield the msgpack deserialized objects.',
            'type': {'type': 'function', '_funcname': '_httpRespMsgpack',
                     'returns': {'name': 'Yields', 'type': 'prim', 'desc': 'Unpacked values.'}
                     }
        },
    )
    _storm_typename = 'inet:http:resp'
    def __init__(self, valu, path=None):
        super().__init__(valu, path=path)
        self.locls.update(self.getObjLocals())
        self.locls['url'] = self.valu.get('url')
        self.locls['code'] = self.valu.get('code')
        self.locls['reason'] = self.valu.get('reason')
        self.locls['body'] = self.valu.get('body')
        self.locls['headers'] = self.valu.get('headers')
        self.locls['request_headers'] = self.valu.get('request_headers')
        self.locls['err'] = self.valu.get('err', ())

        self.gtors.update({
            'history': self._gtorHistory,
        })

    def getObjLocals(self):
        return {
            'json': self._httpRespJson,
            'msgpack': self._httpRespMsgpack,
        }

    async def _httpRespJson(self, encoding=None, errors='surrogatepass'):
        try:
            valu = self.valu.get('body')
            errors = await s_stormtypes.tostr(errors)

            if encoding is None:
                encoding = s_json.detect_encoding(valu)
            else:
                encoding = await s_stormtypes.tostr(encoding)

            return s_json.loads(valu.decode(encoding, errors))

        except UnicodeDecodeError as e:
            raise s_exc.StormRuntimeError(mesg=f'{e}: {s_common.trimText(repr(valu))}') from None

        except s_exc.BadJsonText as e:
            mesg = f'Unable to decode HTTP response as json: {e.get("mesg")}'
            raise s_exc.BadJsonText(mesg=mesg)

    async def _httpRespMsgpack(self):
        byts = self.valu.get('body')
        unpk = s_msgpack.Unpk()
        for _, item in unpk.feed(byts):
            yield item

    async def _gtorHistory(self):
        return [HttpResp(hnfo) for hnfo in self.valu.get('history')]<|MERGE_RESOLUTION|>--- conflicted
+++ resolved
@@ -98,14 +98,8 @@
 
     For APIs that accept a proxy argument, the following values are supported::
 
-<<<<<<< HEAD
-        $lib.true: Use the proxy defined by the http:proxy configuration option if set.
-        $lib.false: Do not use the proxy defined by the http:proxy configuration option if set.
-=======
-        (null): Deprecated - Use the proxy defined by the http:proxy configuration option if set.
         (true): Use the proxy defined by the http:proxy configuration option if set.
         (false): Do not use the proxy defined by the http:proxy configuration option if set.
->>>>>>> e6d8cef6
         <str>: A proxy URL string.
     '''
     _storm_locals = (
