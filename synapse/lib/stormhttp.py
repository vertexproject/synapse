--- conflicted
+++ resolved
@@ -100,7 +100,6 @@
 
     For APIs that accept a proxy argument, the following values are supported::
 
-        $lib.null: Deprecated - Use the proxy defined by the http:proxy configuration option if set.
         $lib.true: Use the proxy defined by the http:proxy configuration option if set.
         $lib.false: Do not use the proxy defined by the http:proxy configuration option if set.
         <str>: A proxy URL string.
@@ -345,15 +344,6 @@
 
         sock = await WebSocket.anit()
 
-<<<<<<< HEAD
-        if proxy is not None:
-            self.runt.confirm(('storm', 'lib', 'inet', 'http', 'proxy'))
-
-        if proxy is None:
-            proxy = await self.runt.view.core.getConfOpt('http:proxy')
-
-=======
->>>>>>> 40c722c3
         connector = None
         if proxyurl := await s_stormtypes.resolveCoreProxyUrl(proxy):
             connector = aiohttp_socks.ProxyConnector.from_url(proxyurl)
@@ -422,18 +412,13 @@
                 self.runt.confirm(('storm', 'lib', 'axon', 'wput'))
 
                 kwargs = {}
-<<<<<<< HEAD
-                axonvers = self.runt.view.core.axoninfo['synapse']['version']
-                if axonvers >= s_stormtypes.AXON_MINVERS_PROXY:
-=======
 
                 ok, proxy = await s_stormtypes.resolveAxonProxyArg(proxy)
                 if ok:
->>>>>>> 40c722c3
                     kwargs['proxy'] = proxy
 
                 if ssl_opts is not None:
-                    axonvers = self.runt.snap.core.axoninfo['synapse']['version']
+                    axonvers = self.runt.view.core.axoninfo['synapse']['version']
                     mesg = f'The ssl_opts argument requires an Axon Synapse version {s_stormtypes.AXON_MINVERS_SSLOPTS}, ' \
                            f'but the Axon is running {axonvers}'
                     s_version.reqVersion(axonvers, s_stormtypes.AXON_MINVERS_SSLOPTS, mesg=mesg)
@@ -446,12 +431,6 @@
 
         kwargs['ssl'] = self.runt.view.core.getCachedSslCtx(opts=ssl_opts, verify=ssl_verify)
 
-<<<<<<< HEAD
-        if proxy is None:
-            proxy = await self.runt.view.core.getConfOpt('http:proxy')
-
-=======
->>>>>>> 40c722c3
         connector = None
         if proxyurl := await s_stormtypes.resolveCoreProxyUrl(proxy):
             connector = aiohttp_socks.ProxyConnector.from_url(proxyurl)
