--- conflicted
+++ resolved
@@ -224,11 +224,7 @@
             _ = self.getArgParseArgs()
         return {k: v for k, v in self._argparse_conf_parsed_names.items()}
 
-<<<<<<< HEAD
-    def setConfFromOpts(self, opts, store=True):
-=======
     def setConfFromOpts(self, opts=None):
->>>>>>> 8601ff6f
         '''
         Set the opts for a conf object from a namespace object.
 
@@ -250,20 +246,9 @@
             if nname is None:
                 continue
             self.setdefault(nname, v)
-<<<<<<< HEAD
-        if store:
-            self.storeOpts(opts)
-
-    def storeOpts(self, opts: argparse.Namespace):
+
         self._opts_data = opts
 
-    def getOpts(self) -> argparse.Namespace:
-        return self._opts_data
-
-=======
-        self._opts_data = opts
-
->>>>>>> 8601ff6f
     def setConfFromFile(self, path, force=False):
         '''
         Set the opts for a conf object from YAML file path.
