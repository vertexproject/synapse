--- conflicted
+++ resolved
@@ -421,12 +421,12 @@
         auth = await self.getHiveAuth()
 
         if not self.conf.get('auth:en'):
-            user = auth.getUserByName('root')
+            user = await auth.getUserByName('root')
             return await HiveApi.anit(self, user)
 
         name, info = mesg[1].get('auth')
 
-        user = auth.getUserByName(name)
+        user = await auth.getUserByName(name)
         if user is None:
             raise s_exc.NoSuchUser(name=name)
 
@@ -858,13 +858,13 @@
             except Exception:  # pragma: no cover
                 logger.exception('Failure loading AuthGate')
 
-        allrole = self.getRoleByName('all')
+        allrole = await self.getRoleByName('all')
         if allrole is None:
             # initialize the role of which all users are a member
             await self._addRole('all')
 
         # initialize an admin user named root
-        self.rootuser = self.getUserByName('root')
+        self.rootuser = await self.getUserByName('root')
         if self.rootuser is None:
             self.rootuser = await self._addUser('root')
 
@@ -890,7 +890,47 @@
     def user(self, iden):
         return self.usersbyiden.get(iden)
 
-    def getUserByName(self, name, iden=None):
+    async def reqUser(self, iden, gateiden=None):
+
+        user = self.user(iden)
+        if user is None:
+            mesg = f'No user with iden {iden}.'
+            raise s_exc.NoSuchUser(mesg=mesg)
+
+        if gateiden is None:
+            return user
+
+        gate = self.reqAuthGate(gateiden)
+        return await gate.getGateUser(user)
+
+    async def reqRole(self, iden, gateiden=None):
+
+        role = self.role(iden)
+        if role is None:
+            mesg = f'No role with iden {iden}.'
+            raise s_exc.NoSuchRole(mesg=mesg)
+
+        if gateiden is None:
+            return role
+
+        gate = self.reqAuthGate(gateiden)
+        return await gate.getGateRole(role)
+
+    async def reqUserByName(self, name, gateiden=None):
+        user = await self.getUserByName(name, gateiden=gateiden)
+        if user is None:
+            mesg = f'No user named {name}.'
+            raise s_exc.NoSuchUser(mesg=mesg)
+        return user
+
+    async def reqRoleByName(self, name, gateiden=None):
+        role = await self.getRoleByName(name, gateiden=gateiden)
+        if role is None:
+            mesg = f'No role named {name}.'
+            raise s_exc.NoSuchRole(mesg=mesg)
+        return role
+
+    async def getUserByName(self, name, gateiden=None):
         '''
         Get a user by their username.
 
@@ -901,16 +941,16 @@
             HiveUser: A Hive User.  May return None if there is no user by the requested name.
         '''
         user = self.usersbyname.get(name)
-        if iden is not None:
-            gate = self.getAuthGate(iden)
+        if gateiden is not None:
+            gate = self.getAuthGate(gateiden)
             return gate.getGateUser(user)
         return user
 
-    def getRoleByName(self, name, iden=None):
+    async def getRoleByName(self, name, gateiden=None):
         role = self.rolesbyname.get(name)
-        if iden is not None:
-            gate = self.getAuthGate(iden)
-            return gate.getGateRole(role)
+        if gateiden is not None:
+            gate = self.getAuthGate(gateiden)
+            return await gate.getGateRole(role)
         return role
 
     async def _addUserNode(self, node):
@@ -1024,22 +1064,21 @@
         return await self._addRoleNode(node)
 
     async def delUser(self, name):
-<<<<<<< HEAD
-        return await self._push('auth:user:del', (name,))
-=======
-
-        return await self._push('auth:user:del', name)
->>>>>>> e9a5594a
-
-    @s_nexus.Pusher.onPush('auth:user:del')
-    async def _onDelUser(self, name):
+
         if name == 'root':
             raise s_exc.CantDelRootUser(mesg='user "root" may not be deleted')
 
-        user = self.usersbyname.get(name)
+        user = await self.getUserByName(name)
         if user is None:
             raise s_exc.NoSuchUser(name=name)
 
+        return await self._push('auth:user:del', iden)
+
+    @s_nexus.Pusher.onPush('auth:user:del')
+    async def _onDelUser(self, iden):
+
+        user = self.user(iden)
+
         self.usersbyiden.pop(user.iden)
         self.usersbyname.pop(user.name)
 
@@ -1047,8 +1086,8 @@
             await gateuser.delete()
 
         path = self.node.full + ('users', user.iden)
+
         await user.fini()
-
         await self.node.hive.pop(path)
 
     def _getUsersInRole(self, role):
@@ -1390,6 +1429,7 @@
         self.onfini(fini)
 
     async def setAdmin(self, admin):
+        self.admin = admin
         await self.info.set('admin', admin)
 
     async def delete(self):
@@ -1470,8 +1510,7 @@
         mesg = f'User {self.name!r} ({self.iden}) must have permission {perm} on object {gate.iden} ({gate.type}).'
         raise s_exc.AuthDeny(mesg=mesg, perm=perm, user=self.name)
 
-    # FIXME: (nic) no elev anymore?
-    def allowed(self, perm, default=None, gateiden=None, elev=False):
+    def allowed(self, perm, default=None, gateiden=None):
 
         if self.locked:
             return False
