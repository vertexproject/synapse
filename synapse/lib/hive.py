--- conflicted
+++ resolved
@@ -903,8 +903,7 @@
 
         return user
 
-<<<<<<< HEAD
-    @s_nexus.Pusher.onPush('user:name')
+    @s_nexus.Pusher.onPushAuto('user:name')
     async def setUserName(self, iden, name):
 
         if self.usersbyname.get(name) is not None:
@@ -914,7 +913,7 @@
         user.name = name
         await user.node.set(name)
 
-    @s_nexus.Pusher.onPush('role:name')
+    @s_nexus.Pusher.onPushAuto('role:name')
     async def setRoleName(self, iden, name):
 
         if self.rolesbyname.get(name) is not None:
@@ -924,10 +923,7 @@
         role.name = name
         await role.node.set(name)
 
-    @s_nexus.Pusher.onPush('user:info')
-=======
     @s_nexus.Pusher.onPushAuto('user:info')
->>>>>>> 657b3786
     async def setUserInfo(self, iden, name, valu, gateiden=None):
 
         user = await self.reqUser(iden)
