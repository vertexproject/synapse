--- conflicted
+++ resolved
@@ -733,13 +733,8 @@
 
         return retn
 
-# TODO
 # class HiveLock(s_base.Base):
 # class HiveSeqn(s_base.Base):
-<<<<<<< HEAD
-=======
-# class HiveRules(s_base.Base): allow separate rules for different objects
->>>>>>> f1e50203
 
 # FIXME: move to separate file
 class HiveAuth(s_base.Base):
