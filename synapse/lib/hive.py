import asyncio
import logging
import collections

import synapse.exc as s_exc
import synapse.common as s_common
import synapse.telepath as s_telepath

import synapse.lib.base as s_base
import synapse.lib.coro as s_coro
import synapse.lib.cache as s_cache
import synapse.lib.const as s_const
import synapse.lib.nexus as s_nexus
import synapse.lib.msgpack as s_msgpack

import synapse.lib.lmdbslab as s_slab

logger = logging.getLogger(__name__)

class Node(s_base.Base):
    '''
    A single node within the Hive tree.
    '''
    async def __anit__(self, hive, full, valu):

        await s_base.Base.__anit__(self)

        self.kids = {}
        self.valu = valu
        self.hive = hive
        self.full = full

        self.onfini(self._onNodeFini)

    async def _onNodeFini(self):
        for node in list(self.kids.values()):
            await node.fini()

    def name(self):
        return self.full[-1]

    def parent(self):
        return self.hive.nodes.get(self.full[:-1])

    def get(self, name):
        return self.kids.get(name)

    def dir(self):
        retn = []
        for name, node in self.kids.items():
            retn.append((name, node.valu, len(node.kids)))
        return retn

    async def set(self, valu):
        return await self.hive.set(self.full, valu)

    async def add(self, valu):
        ''' Increments existing node valu '''
        return await self.hive.add(self.full, valu)

    async def open(self, path):
        '''
        Open a child Node of the this Node.

        Args:
            path (tuple): A child path of the current node.

        Returns:
            Node: A Node at the child path.
        '''
        full = self.full + path
        return await self.hive.open(full)

    async def pop(self, path=()):
        full = self.full + path
        return await self.hive.pop(full)

    async def dict(self):
        '''
        Get a HiveDict for this Node.

        Returns:
            HiveDict: A HiveDict for this Node.
        '''
        return await HiveDict.anit(self.hive, self)

    def __iter__(self):
        for name, node in self.kids.items():
            yield name, node

class Hive(s_base.Base, s_telepath.Aware):
    '''
    An optionally persistent atomically accessed tree which implements
    primitives for use in making distributed/clustered services.
    '''
    async def __anit__(self, conf=None):

        await s_base.Base.__anit__(self)
        s_telepath.Aware.__init__(self)

        if conf is None:
            conf = {}

        self.conf = conf
        self.nodes = {} # full=Node()

        self.conf.setdefault('auth:en', False)
        self.conf.setdefault('auth:path', 'hive/auth')

        # event dist by path
        self.editsbypath = collections.defaultdict(set)

        self.root = await Node.anit(self, (), None)
        self.nodes[()] = self.root

        self.root.link(self._onNodeEdit)

        await self._storLoadHive()

        self.onfini(self._onHiveFini)

        self.auth = None

    async def saveHiveTree(self, path=()):
        tree = {}
        root = await self.open(path)
        self._saveHiveNode(root, tree)
        return tree

    def _saveHiveNode(self, node, tree):

        tree['value'] = node.valu

        kids = list(node.kids.items())
        if not kids:
            return

        kidtrees = {}
        for kidname, kidnode in kids:
            kidtree = kidtrees[kidname] = {}
            self._saveHiveNode(kidnode, kidtree)

        tree['kids'] = kidtrees

    async def loadHiveTree(self, tree, path=(), trim=False):
        root = await self.open(path)
        await self._loadHiveNode(root, tree, trim=trim)

    async def _loadHiveNode(self, node, tree, trim=False):

        valu = tree.get('value', s_common.novalu)
        if node is not self.root and valu is not s_common.novalu:
            await node.set(valu)

        kidnames = set()

        kids = tree.get('kids')
        if kids is not None:
            for kidname, kidtree in kids.items():
                kidnames.add(kidname)
                kidnode = await node.open((kidname,))
                await self._loadHiveNode(kidnode, kidtree, trim=trim)

        if trim:
            culls = [n for n in node.kids.keys() if n not in kidnames]
            for cullname in culls:
                await node.pop((cullname,))

    async def getHiveAuth(self):
        '''
        Retrieve a HiveAuth for hive standalone or non-cell uses.

        Note:
            This is for the hive's own auth, or for non-cell auth.  It isn't the same auth as for a cell
        '''
        if self.auth is None:

            path = tuple(self.conf.get('auth:path').split('/'))

            node = await self.open(path)
            self.auth = await HiveAuth.anit(node)
            self.onfini(self.auth.fini)

        return self.auth

    async def _onNodeEdit(self, mesg):

        path = mesg[1].get('path')
        for meth in self.editsbypath.get(path, ()):

            try:
                await s_coro.ornot(meth, mesg)

            except asyncio.CancelledError:
                raise

            except Exception:
                logger.exception('hive edit error with mesg %s', mesg)

    async def _onHiveFini(self):
        await self.root.fini()

    def onedit(self, path, func, base=None):

        # FIXME:  reconsider this whole use case given new change dist scheme

        if base is not None:
            async def fini():
                self.editsbypath[path].discard(func)
            base.onfini(fini)

        self.editsbypath[path].add(func)

    async def get(self, full):
        '''
        Get the value of a node at a given path.

        Args:
            full (tuple): A full path tuple.

        Returns:
            Arbitrary node value.
        '''

        node = self.nodes.get(full)
        if node is None:
            return None

        return node.valu

    async def exists(self, full):
        '''
        Returns whether the Hive path has already been created.
        '''

        return full in self.nodes

    def dir(self, full):
        '''
        List subnodes of the given Hive path.

        Args:
            full (tuple): A full path tuple.

        Notes:
            This returns None if there is not a node at the path.

        Returns:
            list: A list of tuples. Each tuple contains the name, node value, and the number of children nodes.
        '''
        node = self.nodes.get(full)
        if node is None:
            return None

        return node.dir()

    async def rename(self, oldpath, newpath):
        '''
        Moves a node at oldpath and all its descendant nodes to newpath.  newpath must not exist
        '''
        if await self.exists(newpath):
            raise s_exc.BadHivePath(mesg='path already exists')

        if len(newpath) >= len(oldpath) and newpath[:len(oldpath)] == oldpath:
            raise s_exc.BadHivePath(mesg='cannot move path into itself')

        if not await self.exists(oldpath):
            raise s_exc.BadHivePath(mesg=f'path {"/".join(oldpath)} does not exist')

        await self._rename(oldpath, newpath)

    async def _rename(self, oldpath, newpath):
        '''
        Same as rename, but no argument checking
        '''
        root = await self.open(oldpath)

        for kidname in list(root.kids):
            await self._rename(oldpath + (kidname,), newpath + (kidname,))

        await self.set(newpath, root.valu)

        await root.pop(())

    async def dict(self, full):
        '''
        Open a HiveDict at the given full path.

        Args:
            full (tuple): A full path tuple.

        Returns:
            HiveDict: A HiveDict for the full path.
        '''
        node = await self.open(full)
        return await HiveDict.anit(self, node)

    async def _initNodePath(self, base, path, valu):

        node = await Node.anit(self, path, valu)

        # all node events dist up the tree
        node.link(base.dist)

        self.nodes[path] = node
        base.kids[path[-1]] = node

        return node

    async def _loadNodeValu(self, full, valu):
        '''
        Load a node from storage into the tree.
        ( used by initialization routines to build the tree)
        '''
        node = self.root
        for path in iterpath(full):

            name = path[-1]

            step = node.kids.get(name)
            if step is None:
                step = await self._initNodePath(node, path, None)

            node = step

        node.valu = valu
        return node

    async def open(self, full):
        '''
        Open and return a hive Node().

        Args:
            full (tuple): A full path tuple.

        Returns:
            Node: A Hive node.
        '''
        return await self._getHiveNode(full)

    async def _getHiveNode(self, full):

        node = self.nodes.get(full)
        if node is not None:
            return node

        node = self.root

        for path in iterpath(full):

            name = path[-1]

            step = node.kids.get(name)
            if step is None:
                step = await self._initNodePath(node, path, None)

            node = step

        return node

    async def set(self, full, valu):
        '''
        A set operation at the hive level (full path).
        '''
        node = await self._getHiveNode(full)

        oldv = node.valu

        node.valu = await self.storNodeValu(full, valu)

        await node.fire('hive:set', path=full, valu=valu, oldv=oldv)

        return oldv

    async def add(self, full, valu):
        '''
        Atomically increments a node's value.
        '''
        node = await self.open(full)

        oldv = node.valu
        newv = oldv + valu

        node.valu = await self.storNodeValu(full, node.valu + valu)

        await node.fire('hive:set', path=full, valu=valu, oldv=oldv)

        return newv

    async def pop(self, full):
        '''
        Remove and return the value for the given node.
        '''
        node = self.nodes.get(full)
        if node is None:
            return

        valu = await self._popHiveNode(node)

        return valu

    async def _popHiveNode(self, node):
        for kidn in list(node.kids.values()):
            await self._popHiveNode(kidn)

        name = node.name()

        self.nodes.pop(node.full)
        node.parent().kids.pop(name, None)

        await self.storNodeDele(node.full)

        await node.fire('hive:pop', path=node.full, valu=node.valu)

        await node.fini()

        return node.valu

    async def getTeleApi(self, link, mesg, path):

        auth = await self.getHiveAuth()

        if not self.conf.get('auth:en'):
            user = auth.getUserByName('root')
            return await HiveApi.anit(self, user)

        name, info = mesg[1].get('auth')

        user = auth.getUserByName(name)
        if user is None:
            raise s_exc.NoSuchUser(name=name)

        # passwd None always fails...
        passwd = info.get('passwd')
        if not user.tryPasswd(passwd):
            raise s_exc.AuthDeny(mesg='Invalid password', user=user.name)

        return await HiveApi.anit(self, user)

    async def _storLoadHive(self):
        pass

    async def storNodeValu(self, full, valu):
        return valu

    async def storNodeDele(self, path):
        pass

class SlabHive(Hive):

    async def __anit__(self, slab, db=None, conf=None):
        self.db = db
        self.slab = slab
        await Hive.__anit__(self, conf=conf)
        self.slab.onfini(self.fini)

    async def _storLoadHive(self):

        for lkey, lval in self.slab.scanByFull(db=self.db):

            path = tuple(lkey.decode('utf8').split('\x00'))
            valu = s_msgpack.un(lval)

            await self._loadNodeValu(path, valu)

    async def storNodeValu(self, full, valu):
        lval = s_msgpack.en(valu)
        lkey = '\x00'.join(full).encode('utf8')
        self.slab.put(lkey, lval, db=self.db)
        return valu

    async def storNodeDele(self, full):
        lkey = '\x00'.join(full).encode('utf8')
        self.slab.pop(lkey, db=self.db)

class HiveApi(s_base.Base):

    async def __anit__(self, hive, user):

        await s_base.Base.__anit__(self)

        self.hive = hive
        self.user = user

        self.msgq = asyncio.Queue(maxsize=10000)

        self.onfini(self._onHapiFini)

    async def loadHiveTree(self, tree, path=(), trim=False):
        return await self.hive.loadHiveTree(tree, path=path, trim=trim)

    async def saveHiveTree(self, path=()):
        return await self.hive.saveHiveTree(path=path)

    async def treeAndSync(self, path, iden):

        node = await self.hive.open(path)

        # register handlers...
        node.on('hive:add', self._onHiveEdit, base=self)
        node.on('hive:set', self._onHiveEdit, base=self)
        node.on('hive:pop', self._onHiveEdit, base=self)

        # serialize the subtree into a message and return
        # via the mesg queue so there is no get/update race
        root = (node.valu, {})

        todo = collections.deque([(node, root)])

        # breadth first generator
        while todo:

            node, pode = todo.popleft()

            for name, kidn in node.kids.items():

                kidp = (kidn.valu, {})
                pode[1][name] = kidp

                todo.append((kidn, kidp))

        await self.msgq.put(('hive:tree', {'path': path, 'tree': root}))
        await self.msgq.put(('hive:sync', {'iden': iden}))
        return

    async def setAndSync(self, path, valu, iden):
        valu = await self.hive.set(path, valu)
        await self.msgq.put(('hive:sync', {'iden': iden}))
        return valu

    async def addAndSync(self, path, valu, iden):
        valu = await self.hive.add(path, valu)
        await self.msgq.put(('hive:sync', {'iden': iden}))
        return valu

    async def popAndSync(self, path, iden):
        valu = await self.hive.pop(path)
        await self.msgq.put(('hive:sync', {'iden': iden}))
        return valu

    async def _onHapiFini(self):
        await self.msgq.put(None)

    async def _onHiveEdit(self, mesg):
        self.msgq.put_nowait(mesg)

    async def get(self, full):
        return await self.hive.get(full)

    async def edits(self):

        while not self.isfini:

            item = await self.msgq.get()
            if item is None:
                return

            yield item

class TeleHive(Hive):
    '''
    A Hive that acts as a consistent read cache for a telepath proxy Hive
    '''

    async def __anit__(self, proxy):

        self.proxy = proxy

        await Hive.__anit__(self)

        self.lock = asyncio.Lock()

        self.syncevents = {} # iden: asyncio.Event()

        # fire a task to sync the sections of the tree we open
        self.schedCoro(self._runHiveLoop())

        self.mesgbus = await s_base.Base.anit()
        self.mesgbus.on('hive:set', self._onHiveSet)
        self.mesgbus.on('hive:pop', self._onHivePop)
        self.mesgbus.on('hive:tree', self._onHiveTree)
        self.mesgbus.on('hive:sync', self._onHiveSync)

        self.onfini(self.mesgbus.fini)

        self.onfini(proxy.fini)

    async def _onHiveSync(self, mesg):

        iden = mesg[1].get('iden')
        evnt = self.syncevents.pop(iden, None)
        if evnt is None:
            return

        evnt.set()

    def _getSyncIden(self):
        iden = s_common.guid()
        evnt = asyncio.Event()
        self.syncevents[iden] = evnt
        return iden, evnt

    async def _runHiveLoop(self):
        while not self.isfini:
            async for mesg in self.proxy.edits():
                await self.mesgbus.dist(mesg)

    async def _onHiveSet(self, mesg):
        path = mesg[1].get('path')
        valu = mesg[1].get('valu')
        await Hive.set(self, path, valu)

    async def _onHivePop(self, mesg):
        path = mesg[1].get('path')
        await Hive.pop(self, path)

    async def _onHiveTree(self, mesg):

        # get an entire tree update at once
        path = mesg[1].get('path')
        tree = mesg[1].get('tree')

        node = await Hive.open(self, path)

        todo = collections.deque([(node, path, tree)])

        while todo:

            node, path, (valu, kids) = todo.popleft()

            # do *not* go through the set() API
            node.valu = valu
            for name, kidt in kids.items():

                kidp = path + (name,)
                kidn = await Hive.open(self, kidp)

                todo.append((kidn, kidp, kidt))

    async def set(self, path, valu):
        iden, evnt = self._getSyncIden()
        valu = await self.proxy.setAndSync(path, valu, iden)
        await evnt.wait()
        return valu

    async def add(self, path, valu):
        iden, evnt = self._getSyncIden()
        valu = await self.proxy.addAndSync(path, valu, iden)
        await evnt.wait()
        return valu

    async def pop(self, path):
        iden, evnt = self._getSyncIden()
        valu = await self.proxy.popAndSync(path, iden)
        await evnt.wait()
        return valu

    async def get(self, path):
        return await self.proxy.get(path)

    async def open(self, path):

        # try once pre-lock for speed
        node = self.nodes.get(path)
        if node is not None:
            return node

        async with self.lock:

            # try again with lock to avoid race
            node = self.nodes.get(path)
            if node is not None:
                return node

            iden, evnt = self._getSyncIden()

            await self.proxy.treeAndSync(path, iden)

            await evnt.wait()

            return self.nodes.get(path)

    # TODO: async def append(self, path, valu):

class HiveDict(s_base.Base):
    '''
    '''
    async def __anit__(self, hive, node):

        await s_base.Base.__anit__(self)

        self.defs = {}

        self.hive = hive
        self.node = node

        self.node.onfini(self)

    def get(self, name, onedit=None, default=None):

        # use hive.onedit() here to register for
        # paths which potentially dont exist yet
        if onedit is not None:
            full = self.node.full + (name,)
            self.hive.onedit(full, onedit, base=self)

        node = self.node.get(name)
        if node is None:
            return self.defs.get(name, default)

        return node.valu

    async def set(self, name, valu):
        full = self.node.full + (name,)
        return await self.hive.set(full, valu)

    def setdefault(self, name, valu):
        self.defs[name] = valu

    def items(self):
        for key, node in iter(self.node):
            yield key, node.valu

    def values(self):
        for name, node in iter(self.node):
            yield node.valu

    async def pop(self, name, default=None):
        node = self.node.get(name)
        if node is None:
            return self.defs.get(name, default)

        retn = node.valu

        await node.hive.pop(node.full)

        return retn

# FIXME: move to separate file
class HiveAuth(s_nexus.Nexus):
    '''
    HiveAuth is a user authentication and authorization stored in a Hive.  Users
    correspond to separate logins with different passwords and potentially
    different privileges.

    Users are assigned "rules".  These rules are evaluated in order until a rule
    matches.  Each rule is a tuple of boolean, and a rule path (a sequence of
    strings).  Rules that are prefixes of a privilege match, i.e.  a rule
    ('foo',) will match ('foo', 'bar').

    Roles are just collections of rules.  When a user is "granted" a role those
    rules are assigned to that user.  Unlike in an RBAC system, users don't
    explicitly assume a role; they are merely a convenience mechanism to easily
    assign the same rules to multiple users.

    Authgates are objects that manage their own authorization.  Each
    AuthGate has roles and users subkeys which contain rules specific to that
    user or role for that AuthGate.  The roles and users of an AuthGate,
    called GateRole and GateUser respectively, contain the iden of a role or
    user defined prior and rules specific to that role or user; they do not
    duplicate the metadata of the role or user.

    Node layout:

    Auth root (passed into constructor)
    ├ roles
    │   ├ <role iden 1>
    │   ├ ...
    │   └ last role
    ├ users
    │   ├ <user iden 1>
    │   ├ ...
    │   └ last user
    └ authgates
        ├ <iden 1>
        │   ├ roles
        │   │   ├ <role iden 1> <- gateRole
        │   │   ├ ...
        │   │   └ last role
        │   └ users
        │       ├ <user iden 1> <- gateUser
        │       ├ ...
        │       └ last user
        ├ <iden 2>
        │   ├ ...
        └ ... last authgate
    '''

    async def __anit__(self, node, pushparent=None):
        '''
        Args:
            node (HiveNode): The root of the persistent storage for auth
        '''
        # Derive an iden from the parent
        authiden = 'auth'
        if pushparent is not None:
            authiden += pushparent._nexsiden
        await s_nexus.Nexus.__anit__(self, authiden, parent=pushparent)

        self.node = node

        self.usersbyiden = {}
        self.rolesbyiden = {}
        self.usersbyname = {}
        self.rolesbyname = {}
        self.authgates = {}

        roles = await self.node.open(('roles',))
        for iden, node in roles:
            await self._addRoleNode(node)

        users = await self.node.open(('users',))
        for iden, node in users:
            await self._addUserNode(node)

        authgates = await self.node.open(('authgates',))
        for iden, node in authgates:
            try:
                await self._addAuthGate(node)
            except Exception:  # pragma: no cover
                logger.exception('Failure loading AuthGate')

        # initialize an admin user named root
        root = self.getUserByName('root')
        if root is None:
            root = await self.addUser('root')

        await root.setAdmin(True)
        await root.setLocked(False)

        async def fini():
            [await u.fini() for u in self.users()]
            [await r.fini() for r in self.roles()]
            [await a.fini() for a in self.authgates.values()]

        self.onfini(fini)

    def users(self):
        return self.usersbyiden.values()

    def roles(self):
        return self.rolesbyiden.values()

    def role(self, iden):
        return self.rolesbyiden.get(iden)

    def user(self, iden):
        return self.usersbyiden.get(iden)

    def getUserByName(self, name):
        '''
        Get a user by their username.

        Args:
            name (str): Name of the user to get.

        Returns:
            HiveUser: A Hive User.  May return None if there is no user by the requested name.
        '''
        return self.usersbyname.get(name)

    def getRoleByName(self, name):
        return self.rolesbyname.get(name)

    async def _addUserNode(self, node):

        user = await HiveUser.anit(node, self)

        self.usersbyiden[user.iden] = user
        self.usersbyname[user.name] = user

        return user

    async def _addRoleNode(self, node):

        role = await HiveRole.anit(node, self)

        self.rolesbyiden[role.iden] = role
        self.rolesbyname[role.name] = role

        return role

    async def _addAuthGate(self, node):
        gate = await AuthGate.anit(node, self)
        self.authgates[gate.iden] = gate
        return gate

    async def addAuthGate(self, iden, authgatetype):
        '''
        Retrieve AuthGate by iden.  Create if not present.

        Note:
            Not change distributed

        Returns:
            (HiveAuthGate)
        '''
        gate = self.getAuthGate(iden)
        if gate is not None:
            if gate.type != authgatetype:
                raise s_exc.InconsistentStorage(mesg=f'Stored AuthGate is of type {gate.type}, not {authgatetype}')
            return gate

        path = self.node.full + ('authgates', iden)
        node = await self.node.hive.open(path)
        await self.node.hive.set(path, authgatetype)
        return await self._addAuthGate(node)

    async def delAuthGate(self, iden):
<<<<<<< HEAD
        '''
        Delete AuthGate by iden.

        Note:
            Not change distributed
        '''
=======

>>>>>>> 856f2e37
        gate = self.getAuthGate(iden)
        if gate is None:
            raise s_exc.NoSuchAuthGate(iden=iden)

        await gate.fini()
        await gate.delete()
        await gate.node.pop()

        del self.authgates[iden]

    def getAuthGate(self, iden):
        return self.authgates.get(iden)

    def reqAuthGate(self, iden):
        gate = self.authgates.get(iden)
        if gate is None:
            mesg = f'No auth gate found with iden: ({iden}).'
            raise s_exc.NoSuchIden(iden=iden, mesg=mesg)
        return gate

    async def addUser(self, name):
        return await self._push('auth:user:add', (name, ))

    @s_nexus.Nexus.onPush('auth:user:add')
    async def _onAddUser(self, name):
        if self.usersbyname.get(name) is not None:
            raise s_exc.DupUserName(name=name)

        iden = s_common.guid()
        path = self.node.full + ('users', iden)

        # directly set the nodes value and let events prop
        await self.node.hive.set(path, name)

        node = await self.node.hive.open(path)
        return await self._addUserNode(node)

    async def addRole(self, name):
        return await self._push('auth:role:add', (name,))

    @s_nexus.Nexus.onPush('auth:role:add')
    async def _onAddRole(self, name):
        if self.rolesbyname.get(name) is not None:
            raise s_exc.DupRoleName(name=name)

        iden = s_common.guid()
        path = self.node.full + ('roles', iden)

        # directly set the nodes value and let events prop
        await self.node.hive.set(path, name)

        node = await self.node.hive.open(path)
        return await self._addRoleNode(node)

    async def getRulerByName(self, name, iden=None):
        '''
        Returns:
            the HiveRuler (a HiveUser, HiveRole, GateUser, or GateRole) corresponding to the given name.
            If iden is not None, it returns the HiveRole or HiveUser of the AuthGate with iden.
        '''
        if iden is not None:
            authgate = self.getAuthGate(iden)
            if authgate is None:
                raise s_exc.NoSuchAuthGate(iden=iden)

        user = self.getUserByName(name)
        if user is not None:
            if iden is not None:
                return await authgate.getGateUser(user)
            return user

        role = self.getRoleByName(name)
        if role is not None:
            if iden is not None:
                return await authgate.getGateRole(role)
            return role

        raise s_exc.NoSuchName(name=name)

    async def delUser(self, name):

        return await self._push('auth:user:del', (name,))

    @s_nexus.Nexus.onPush('auth:user:del')
    async def _onDelUser(self, name):
        if name == 'root':
            raise s_exc.CantDelRootUser(mesg='user "root" may not be deleted')

        user = self.usersbyname.get(name)
        if user is None:
            raise s_exc.NoSuchUser(name=name)

        self.usersbyiden.pop(user.iden)
        self.usersbyname.pop(user.name)

        for gateuser in user.gaterulr.values():
            await gateuser.delete()

        path = self.node.full + ('users', user.iden)
        await user.fini()

        await self.node.hive.pop(path)

    def _getUsersInRole(self, role):
        for user in self.users():
            if role.iden in user.roleidens:
                yield user

    async def delRole(self, name):
        return await self._push('auth:role:del', (name,))

    @s_nexus.Nexus.onPush('auth:role:del')
    async def _onDelRole(self, name):
        role = self.rolesbyname.get(name)
        if role is None:
            raise s_exc.NoSuchRole(name=name)

        self.rolesbyiden.pop(role.iden)
        self.rolesbyname.pop(role.name)

        for user in self._getUsersInRole(role):
            await user.revokeRole(role)

        for gaterole in role.gaterulr.values():
            await gaterole.delete()

        await role.fini()

        # directly set the node's value and let events prop
        path = self.node.full + ('roles', role.iden)
        await self.node.hive.pop(path)

class AuthGate(s_base.Base):
    '''
    The storage object for object specific rules for users/roles.
    '''
    async def __anit__(self, node, auth):
        await s_base.Base.__anit__(self)
        self.auth = auth

        self.iden = node.name()
        self.type = node.valu

        self.node = node

        self.gateroles = {} # iden -> GateRoles
        self.gateusers = {} # iden -> GateUsers

        usersnode = await node.open(('users',))
        self.onfini(usersnode)

        for useriden, gateusernode in usersnode:

            user = self.auth.user(useriden)
            if user is None:  # pragma: no cover
                logger.warning(f'Hive: path {useriden} refers to unknown user')
                continue

            await GateUser.anit(gateusernode, self, user)

        rolesnode = await node.open(('roles',))
        self.onfini(rolesnode)

        for roleiden, gaterolenode in rolesnode:

            role = self.auth.role(roleiden)
            if role is None:  # pragma: no cover
                logger.warning(f'Hive: path {roleiden} refers to unknown role')
                continue

            await GateRole.anit(gaterolenode, self, role)

        async def fini():
            [await gaterulr.fini() for gaterulr in list(self.gateroles.values())]
            [await gaterulr.fini() for gaterulr in list(self.gateusers.values())]

        self.onfini(fini)

    async def _addGateRole(self, hiverole):

        path = self.node.full + ('roles', hiverole.iden)
        await self.node.hive.set(path, hiverole.name)
        node = await self.node.hive.open(path)
        gaterole = await GateRole.anit(node, self, hiverole)

        return gaterole

    async def getGateRole(self, hiverole):
        '''
        Retrieve the gaterole for a particular role.  Make it if it doesn't exist
        '''
        gaterole = self.gateroles.get(hiverole.iden)
        if gaterole is not None:
            return gaterole

        return await self._addGateRole(hiverole)

    async def _addGateUser(self, hiveuser):
        path = self.node.full + ('users', hiveuser.iden)
        await self.node.hive.set(path, hiveuser.name)
        node = await self.node.hive.open(path)
        gateuser = await GateUser.anit(node, self, hiveuser)
        self.gateusers[hiveuser.iden] = gateuser
        return gateuser

    async def getGateUser(self, hiveuser):
        '''
        Retrieve the gateuser for a particular user.  Make it if it doesn't exist
        '''
        gateuser = self.gateusers.get(hiveuser.iden)
        if gateuser is not None:
            return gateuser

        return await self._addGateUser(hiveuser)

    async def delete(self):

        await self.fini()

        todelete = list(self.gateroles.values()) + list(self.gateusers.values())
        for gaterulr in todelete:
            await gaterulr.delete()

        await self.node.pop()

    def confirm(self, hiveuser, perm, default=None):
        if not self.allowed(hiveuser, perm, default=default):
            hiveuser.raisePermDeny(perm, gate=self)

<<<<<<< HEAD
        self.authgate = await auth.addAuthGate(self.iden, self.authgatetype)
        self.onfini(self.authgate)

    async def delete(self):
        '''
        Remove all rules relating to this object
        '''
        await self.fini()
        await self.authgate.auth.delAuthGate(self.iden)

    async def _reqUserAllowed(self, hiveuser, perm):
        '''
        Raise AuthDeny if hiveuser does not have permissions perm
=======
    def allowed(self, hiveuser, perm, default=None):
>>>>>>> 856f2e37

        if hiveuser.locked:
            return False

        if hiveuser.admin:
            return True

        # 1. local user rules: check for an AuthGate-specific rule first
        gaterulr = self.gateusers.get(hiveuser.iden)
        if gaterulr:
            retn = gaterulr.allowedLocal(perm)
            if retn is not None:
                return retn

        # 2. global user rules
        retn = hiveuser.allowedLocal(perm)
        if retn is not None:
            return retn

        idenset = set(hiveuser.roleidens)

        # 3. local role rules: check for an AuthGate-specific role rule
        for iden, gaterole in self.gateroles.items():
            if iden in idenset:
                retn = gaterole.allowedLocal(perm)
            if retn is not None:
                return retn

        # 4. global role rules
        for role in hiveuser.roles:
            retn = role.allowedLocal(perm)
            if retn is not None:
                return retn

        return default

    #def reqAllowed(self, hiveuser, perm, default=None):
        #if not self.allowed(hiveuser, perm, default=default):
            #hiveuser.raisePermDeny(perm, gate=self)

class AuthGuard(s_base.Base):
    '''
    A mixin to add some syntax sugar to perms enforcement.
    '''
    async def __anit__(self, gate):
        await s_base.Base.__anit__(self)
        self.authgate = gate

    def allowed(self, hiveuser, perm, default=None):
        '''
        Returns (Optional[bool]):
            True if explicitly granted, False if denied, None if neither
        '''
        return self.authgate.allowed(hiveuser, perm, default=default)

    def confirm(self, hiveuser, perm, default=None):
        if not self.allowed(hiveuser, perm, default=default):
            hiveuser.raisePermDeny(perm, gate=self.authgate)

class HiveRuler(s_base.Base):
    '''
    A HiveNode that holds a list of rules.  This includes HiveUsers, HiveRoles, and the AuthGate variants of those
    '''

    async def __anit__(self, node, auth):

        await s_base.Base.__anit__(self)

        self.auth = auth
        self.node = node

        # Stores the AuthGate-specific instances of this ruler, by authgate tuple
        self.gaterulr = {}  # gate iden -> GateRuler

        self.name = node.valu
        self.iden = node.name()
        self.info = await node.dict()
        self.onfini(self.info)
        self.info.setdefault('rules', ())
<<<<<<< HEAD
        # FIXME:  rip out the onedit stuff
=======
        self.info.setdefault('admin', False)
>>>>>>> 856f2e37
        self.rules = self.info.get('rules', onedit=self._onRulesEdit)
        self.admin = self.info.get('admin', onedit=self._onAdminEdit)
        self.permcache = s_cache.FixedCache(self._calcPermAllow)

    async def _onRulesEdit(self, mesg):
        self.rules = self.info.get('rules')
        self.permcache.clear()

    async def _onAdminEdit(self, mesg):
        self.admin = self.info.get('admin')
        self.permcache.clear()

    async def setName(self, name):
        self.name = name
        await self.node.set(name)

    async def setRules(self, rules):
        self.rules = list(rules)
        await self.info.set('rules', rules)

    async def addRule(self, rule, indx=None):

        rules = list(self.rules)

        if indx is None:
            rules.append(rule)
        else:
            rules.insert(indx, rule)

        await self.info.set('rules', rules)

    async def delRule(self, rule):

        if rule not in self.rules:
            return False

        rules = list(self.rules)
        rules.remove(rule)

        await self.info.set('rules', rules)
        return True

    async def delRuleIndx(self, indx):
        if indx < 0:
            raise s_exc.BadArg(mesg='Rule index must be greater than or equal to 0',
                               valu=indx)
        rules = list(self.rules)
        try:
            rules.pop(indx)
        except IndexError:
            raise s_exc.BadArg(mesg='Rule does not exist at specified index.',
                               valu=indx) from None

        await self.info.set('rules', rules)

    def _calcPermAllow(self, perm):

        if self.admin:
            return True

        for rule in self.rules:
            allow, path = rule
            if perm[:len(path)] == path:
                return allow

    def allowedLocal(self, perm):
        '''
        Returns cached evaluation of my own rules only
        '''
        return self.permcache.get(perm)

class GateRuler(HiveRuler):
    '''
    Store AuthGate-specific rules for a role or user
    '''
    async def __anit__(self, node, authgate, hiverulr):  # type: ignore
        '''
        Args:
            node (Node): HiveNode where this object persists
            authgate (AuthGate): business logic object these rules apply to
            hiverulr (HiveRulr): a reference to a HiveRole or HiveUser that has the rest of the metadata
        '''
        await HiveRuler.__anit__(self, node, authgate.auth)
        self.gate = authgate
        self.hiverulr = hiverulr

        gateiden = authgate.iden

        assert gateiden not in hiverulr.gaterulr
        # Give the subject a reference to me for easy status querying
        hiverulr.gaterulr[gateiden] = self
        self.onfini(node)

    async def delete(self):  # pragma: no cover
        raise s_exc.NoSuchImpl(mesg='GateRuler subclasses must implement delete')

class GateRole(GateRuler):
    '''
    A bundle of rules specific to a particular AuthGate for a role
    '''
    async def __anit__(self, node, authgate, hiverulr):  # type: ignore
        authgate.gateroles[hiverulr.iden] = self
        await GateRuler.__anit__(self, node, authgate, hiverulr)

        async def fini():
            authgate.gateroles.pop(hiverulr.iden, None)

        self.onfini(fini)

    async def delete(self):
        await self.fini()
        await self.node.pop(())

class GateUser(GateRuler):
    '''
    A bundle of rules specific to a particular AuthGate for a particular user
    '''
    async def __anit__(self, node, authgate, hiverulr):  # type: ignore

        authgate.gateusers[hiverulr.iden] = self
        await GateRuler.__anit__(self, node, authgate, hiverulr)

        async def fini():
            authgate.gateusers.pop(hiverulr.iden, None)

        self.onfini(fini)

    async def setAdmin(self, admin):
        await self.info.set('admin', admin)

    async def delete(self):
        await self.fini()
        await self.node.pop(())

class HiveRole(HiveRuler):
    '''
    A role within the Hive authorization subsystem.

    A role in HiveAuth exists to bundle rules together so that the same
    set of rules can be applied to multiple users.
    '''
    def pack(self):
        # Filter out the boring empty nodes with no rules
        gaterules = {key: e.rules for key, e in self.gaterulr.items() if e.rules}
        return {
            'type': 'role',
            'iden': self.iden,
            'name': self.name,
            'rules': self.rules,
            'gaterules': gaterules
        }

class HiveUser(HiveRuler):
    '''
    A user (could be human or computer) of the system within HiveAuth.

    Cortex-wide rules are stored here.  AuthGate-specific rules for this user are stored in an GateUser.
    '''
    async def __anit__(self, node, auth):
        await HiveRuler.__anit__(self, node, auth)

        self.info.setdefault('roles', ())

        self.info.setdefault('admin', False)
        self.info.setdefault('passwd', None)
        self.info.setdefault('locked', False)
        self.info.setdefault('archived', False)

        self.roleidens = self.info.get('roles', onedit=self._onRolesEdit)
        self.roles = []
        self.locked = self.info.get('locked', onedit=self._onLockedEdit)

        # arbitrary profile data for application layer use
        prof = await self.node.open(('profile',))
        self.profile = await prof.dict()

        # vars cache for persistent user level data storage
        # TODO: max size check / max count check?
        pvars = await self.node.open(('vars',))
        self.pvars = await pvars.dict()

        self.fullrules = []
        self._onRolesEdit(None)

    def pack(self):
        return {
            'type': 'user',
            'name': self.name,
            'iden': self.node.name(),
            'rules': self.rules,
            'roles': self.roleidens,
            'admin': self.admin,
            'email': self.info.get('email'),
            'locked': self.locked,
            'archived': self.info.get('archived'),
            'gaterules': {key: e.rules for key, e in self.gaterulr.items()}
        }

    def raisePermDeny(self, perm, gate=None):
        perm = '.'.join(perm)
        if gate is None:
            mesg = f'User {self.name!r} ({self.iden}) must have permission {perm}.'
            raise s_exc.AuthDeny(mesg=mesg, perm=perm, user=self.name)

        mesg = f'User {self.name!r} ({self.iden}) must have permission {perm} on object {gate.iden} ({gate.type}).'
        raise s_exc.AuthDeny(mesg=mesg, perm=perm, user=self.name)

    def allowed(self, perm, default=None, gateiden=None):

        if self.locked:
            return False

        if self.admin:
            return True

        if gateiden is not None:
            gate = self.auth.reqAuthGate(gateiden)
            return gate.allowed(self, perm, default=default)

        retn = self.allowedLocal(perm)
        if retn is not None:
            return retn

        for role in self.roles:
            retn = role.allowedLocal(perm)
            if retn is not None:
                return retn

        return default

    def confirm(self, perm, default=None, gateiden=None):
        if not self.allowed(perm, default=default, gateiden=gateiden):
            self.raisePermDeny(perm)

    def getRoles(self):
        return self.roles

    def hasRole(self, iden):
        return iden in self.roleidens

    def _onRolesEdit(self, mesg):
        '''
        Update my roles
        '''
        self.roleidens = self.info.get('roles')
        self.roles = [self.auth.role(iden) for iden in self.roleidens]
        self.permcache.clear()

    async def _onLockedEdit(self, mesg):
        self.locked = self.info.get('locked')

    async def grant(self, name, indx=None):

        role = self.auth.rolesbyname.get(name)
        if role is None:
            raise s_exc.NoSuchRole(name=name)

        return await self.grantRole(role)

    async def grantRole(self, role, indx=None):

        roles = list(self.roleidens)
        if role.iden in roles:
            return

        if indx is None:
            roles.append(role.iden)
        else:
            roles.insert(indx, role.iden)

        await self.info.set('roles', roles)

    async def revoke(self, name):

        role = self.auth.rolesbyname.get(name)
        if role is None:
            raise s_exc.NoSuchRole(name=name)

        return await self.revokeRole(role)

    async def revokeRole(self, role):

        roles = list(self.roleidens)
        if role.iden not in roles:
            return

        roles.remove(role.iden)
        await self.info.set('roles', roles)

    async def setAdmin(self, admin):
        await self.info.set('admin', admin)

    async def setLocked(self, locked):
        await self.info.set('locked', locked)

    async def setArchived(self, archived):
        await self.info.set('archived', archived)
        if archived:
            await self.setLocked(True)

    def tryPasswd(self, passwd):

        if self.locked:
            return False

        if passwd is None:
            return False

        shadow = self.info.get('passwd')
        if shadow is None:
            return False

        salt, hashed = shadow

        if s_common.guid((salt, passwd)) == hashed:
            return True

        return False

    async def setPasswd(self, passwd):
        # Prevent empty string or non-string values
        if not passwd or not isinstance(passwd, str):
            raise s_exc.BadArg(mesg='Password must be a string')
        salt = s_common.guid()
        hashed = s_common.guid((salt, passwd))
        await self.info.set('passwd', (salt, hashed))

def iterpath(path):
    for i in range(len(path)):
        yield path[:i + 1]

async def openurl(url, **opts):
    prox = await s_telepath.openurl(url, **opts)
    return await TeleHive.anit(prox)

async def opendir(dirn, conf=None):
    slab = await s_slab.Slab.anit(dirn, map_size=s_const.gibibyte)
    db = slab.initdb('hive')
    return await SlabHive(slab, db=db, conf=conf)<|MERGE_RESOLUTION|>--- conflicted
+++ resolved
@@ -907,16 +907,12 @@
         return await self._addAuthGate(node)
 
     async def delAuthGate(self, iden):
-<<<<<<< HEAD
         '''
         Delete AuthGate by iden.
 
         Note:
             Not change distributed
         '''
-=======
-
->>>>>>> 856f2e37
         gate = self.getAuthGate(iden)
         if gate is None:
             raise s_exc.NoSuchAuthGate(iden=iden)
@@ -1146,23 +1142,7 @@
         if not self.allowed(hiveuser, perm, default=default):
             hiveuser.raisePermDeny(perm, gate=self)
 
-<<<<<<< HEAD
-        self.authgate = await auth.addAuthGate(self.iden, self.authgatetype)
-        self.onfini(self.authgate)
-
-    async def delete(self):
-        '''
-        Remove all rules relating to this object
-        '''
-        await self.fini()
-        await self.authgate.auth.delAuthGate(self.iden)
-
-    async def _reqUserAllowed(self, hiveuser, perm):
-        '''
-        Raise AuthDeny if hiveuser does not have permissions perm
-=======
     def allowed(self, hiveuser, perm, default=None):
->>>>>>> 856f2e37
 
         if hiveuser.locked:
             return False
@@ -1199,9 +1179,9 @@
 
         return default
 
-    #def reqAllowed(self, hiveuser, perm, default=None):
-        #if not self.allowed(hiveuser, perm, default=default):
-            #hiveuser.raisePermDeny(perm, gate=self)
+    # def reqAllowed(self, hiveuser, perm, default=None):
+    # if not self.allowed(hiveuser, perm, default=default):
+    #     hiveuser.raisePermDeny(perm, gate=self)
 
 class AuthGuard(s_base.Base):
     '''
@@ -1242,11 +1222,8 @@
         self.info = await node.dict()
         self.onfini(self.info)
         self.info.setdefault('rules', ())
-<<<<<<< HEAD
         # FIXME:  rip out the onedit stuff
-=======
         self.info.setdefault('admin', False)
->>>>>>> 856f2e37
         self.rules = self.info.get('rules', onedit=self._onRulesEdit)
         self.admin = self.info.get('admin', onedit=self._onAdminEdit)
         self.permcache = s_cache.FixedCache(self._calcPermAllow)
