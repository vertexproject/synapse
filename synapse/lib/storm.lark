// Grammar for the Storm Query Language (and miscellaneous bits)

%import common.WS -> _WS
%import common.ESCAPED_STRING

// Lark Grammar Notes:
// Lark uses standard EBNF notation with a few extra bells and whistles:
// * Rules and terminals that start with an underscore are not presented in the final parse tree.  The underscored
//   terminals are skipped entirely, and the underscored rule nodes are replaced by their children.
// * Rules ending with a .<num> are higher priority than other rules.
// * Rules starting with a ? have their parse tree node replaced by their children if they have exactly 1 child.

// Entry point for an unadorned storm query
query: [_WSCOMM? "|"] _WSCOMM? (_querystartnon | _querystartedit | _querystartcommand)? _WSCOMM?

// A query that starts with a command
_querystartcommand: stormcmd [ _WSCOMM? "|" _WSCOMM? (_querystartcommand |  _querystartnon | _querystartedit) ]
// A query that starts with non-edit non-command
_querystartnon: _oper _morenons?
// A query that starts with an edit
_querystartedit: _editblock _morenons?
// The common bits that continue a query after _querystartnon or _querystart edit
_morenons: ( _WSCOMM? "|" _WSCOMM? | _WSCOMM) (_querystartcommand | _querystartnon)
    | ( _WSCOMM? "|" _WSCOMM? | _WSCOMM?) _querystartedit

// Edit block: zero or more edit operations inside a single set of square brackets
_editblock: "[" _WS? _editopers _WS? "]"
_editopers: _editoper (_WS _editoper)*

///A single edit operation
_editoper: editnodeadd
            | editpropset | editunivset | edittagpropset | edittagadd
            | editpropdel | editunivdel | edittagpropdel | edittagdel
            | editparens

///Parenthesis in an edit block don't have incoming nodes
editparens: "(" _WS? editnodeadd [ _WS _editopers ] _WS? ")"
edittagadd: "+" tagname [_WS? "=" _WS? _valu]
editunivdel: "-" univprop
edittagdel: "-" tagname
editpropset: relprop _WS? SETOPER _WS? _valu
editpropdel: "-" relprop
editunivset: univprop _WS? SETOPER _WS? _valu
editnodeadd: ABSPROPNOUNIV _WS? SETOPER _WS? _valu
edittagpropset: "+" tagprop _WS? SETOPER _WS? _valu
edittagpropdel: "-" tagprop
SETOPER: "=" | "?="

// The set of non-edit non-commands in storm
_oper.1: initblock | finiblock | subquery | _formpivot | formjoin | formpivotin | formjoinin
     | lifttagtag | opervarlist | valuvar | vareval | filtoper | liftbytag
     | operrelprop | forloop | whileloop | switchcase | BREAK | CONTINUE
     | _liftprop | ifstmt | yieldvalu

BREAK: "break"
CONTINUE: "continue"

// A bare variable reference, useful for a function call
vareval: _varvalu

// A variable assignment
valuvar: _varname _WS? "=" _WS? _valu

forloop: "for" _WS (_varname | varlist) _WS? "in" _WS? _valu _WS? baresubquery
whileloop: "while" _WS _valu _WS? baresubquery
subquery: [YIELD _WS?] baresubquery
baresubquery: "{" query "}"
YIELD: "yield"
switchcase: "switch" _WS _varvalu _WS? "{" (_WSCOMM? (("*" _WS? ":" baresubquery) | (casevalu _WSCOMM? baresubquery)) )* _WSCOMM? "}"
casevalu: ((DOUBLEQUOTEDSTRING | SINGLEQUOTEDSTRING ) _WSCOMM? ":") | CASEVALU
CASEVALU: /[^:\s"'][^:]*:/

yieldvalu: YIELD _WS _valu

initblock.1: "init" _WSCOMM? "{" query "}"
finiblock.1: "fini" _WSCOMM? "{" query "}"

ifstmt: "if" ifclause (_WSCOMM? "elif" ifclause)* [_WSCOMM? "else" _WSCOMM? baresubquery]
// The stuff inside an if or elif
ifclause: _WS _valu _WSCOMM? baresubquery

// A bare variable list
varlist: "(" [_WS? _varname (_WS? "," _WS? _varname)*] _WS? ["," _WS?] ")"

// A variable list assignment
opervarlist: varlist _WS? "=" _WS? _valu

// Pivots
_formpivot: formpivot_pivottotags | formpivot_pivotout | formpivot_
formpivot_pivottotags: _RIGHTPIVOT _WS? (ALLTAGS | _tagmatch)
// The special symbol that indicates to pivot to syn:tag nodes
ALLTAGS: "#"

formpivot_pivotout:    _RIGHTPIVOT _WS? "*"
formpivot_:            _RIGHTPIVOT _WS? ABSPROP

formjoin: _RIGHTJOIN _WS? "*"     -> formjoin_pivotout
        | _RIGHTJOIN _WS? ABSPROP -> formjoin_formpivot

formpivotin.2: _LEFTPIVOT _WS? "*" -> formpivotin_
           | _LEFTPIVOT _WS? ABSPROP -> formpivotin_pivotinfrom

formjoinin.2: _LEFTJOIN _WS? "*" -> formjoinin_pivotin
          | _LEFTJOIN _WS? ABSPROP -> formjoinin_pivotinfrom

operrelprop: relprop _WS? _RIGHTPIVOT _WS? ("*" | ABSPROP) -> operrelprop_pivot
           | relprop _WS? _RIGHTJOIN _WS? ABSPROP -> operrelprop_join

_RIGHTJOIN:  "-+>"
_LEFTJOIN:   "<+-"
_RIGHTPIVOT: "->"
_LEFTPIVOT:  "<-"

_liftprop: liftformtag | liftpropby | liftprop | liftbyarray
            | liftbytagprop | liftbyformtagprop | liftbyonlytagprop

liftformtag.1: PROPNAME tagname [_WS? _cmpr _valu]
_DEREF:  "*"
liftpropby: (PROPNAME | _DEREF _varvalu) _WS? _cmpr _WS? _valu
liftprop: (PROPNAME | _DEREF _varvalu)
liftbyarray: (PROPNAME | _DEREF _varvalu) _WS? "*[" _WS? _safe_cmpr _WS? _valu _WS? "]"
lifttagtag: "#" tagname [_WS? _cmpr _valu]
liftbytag: tagname [_WS? _cmpr _valu]
liftbytagprop: tagprop [_WS? _cmpr _valu]
liftbyonlytagprop: onlytagprop [_WS? _cmpr _valu]
liftbyformtagprop: formtagprop [_WS? _cmpr _valu]
tagname: "#" _WS? (_varvalu | TAG)
tagprop: "#" TAG ":" BASEPROP
_ONLYTAGPROP: "#:"
onlytagprop: _ONLYTAGPROP BASEPROP
formtagprop: PROPNAME "#" TAG ":" BASEPROP

stormcmd: CMDNAME [_WS stormcmdargs]
stormcmdargs: _WS? _cmdargv (_WS _cmdargv)*
_cmdargv: baresubquery | DOUBLEQUOTEDSTRING | SINGLEQUOTEDSTRING | NONCMDQUOTE
// An unquoted string that's a command argument
NONCMDQUOTE: /(?!['\"])[^\s|}]+/

// A tag with either a variable reference or a tag name potentially with asterisks
_tagmatch: "#" (_varvalu | TAGMATCH)
// A tag name with asterisks or $var as segment after the first segment
TAGMATCH:  _TAGSEGSTARNOVAR ( "." (_TAGSEGSTARNOVAR | "$" VARTOKN))*
_TAGSEGSTARNOVAR: /[\w*]+/

// A regular tag potentially with $var as any number of segments after the first
TAG: _TAGSEGNOVAR ("." (_TAGSEGNOVAR | "$" VARTOKN))*
_TAGSEGNOVAR: /\w+/

// A comparison operator
_cmpr: _by_cmpr | CMPR
_by_cmpr: "*" BYNAME
BYNAME: /[^=\s]*?=/
CMPR: /(?!<-)[@?!<>^~=][@!<>^~=]*/

_safe_cmpr: BYNAME | CMPR

_valu: NONQUOTEWORD | valulist | _varvalu | relpropvalu | univpropvalu | tagvalu | tagpropvalu
    | DOUBLEQUOTEDSTRING | SINGLEQUOTEDSTRING | dollarexpr | embedquery

valulist: "(" [_WS? _valu (_WS? "," _WS? _valu)*] _WS? ["," _WS?] ")"
tagvalu: tagname
tagpropvalu: tagprop
relpropvalu: relprop
univpropvalu: univprop
embedquery: "${" query "}"

// An unquoted storm string constant.  Must start with a word char, ?, or - and not contain certain punctutation
NONQUOTEWORD: /[\w\-?][^ \t\n),=\]}|]*/

// A value consisting of a name then 0 or more derefs and function calls
_varvalu: "$" _varvaluatom

_varvaluatom: varvalue | varderef | funccall
varvalue: VARTOKN
_varname: "$" VARTOKN
VARTOKN: /\w+/ | DOUBLEQUOTEDSTRING | SINGLEQUOTEDSTRING

// Similar fashion to variables in tag matching
varderef: _varvaluatom "." DEREFMATCHNOSEP
DEREFMATCHNOSEP: (VARTOKN | "$" VARTOKN)

funccall: _varvaluatom _callargs
_callargs: "(" [_WS? (kwarg | _valu) (_WS? "," _WS? (kwarg | _valu))*] _WS? ["," _WS?] ")"
kwarg: VARTOKN "=" _valu

filtoper: FILTPREFIX _cond
FILTPREFIX: "+" | "-"

// Condition used for filters
_cond: notcond | "(" _WS? _condexpr _WS? ")"
    | hasrelpropcond | relpropcond
    | abspropcond | hasabspropcond
    | tagpropcond | hastagpropcond
    | tagcond | tagvalucond
    | condsubq | arraycond
    | _varvalu | dollarexpr

notcond: "not" _WS? _cond

hasrelpropcond: relprop | univprop
relpropcond.1: relpropvalue _WS? _cmpr _WS? _valu
relpropvalue:   relprop | univprop

abspropcond.1:  ABSPROPNOUNIV _WS? _cmpr _WS? _valu
hasabspropcond: ABSPROPNOUNIV

tagpropcond.1:  tagprop _WS? _cmpr _WS? _valu
hastagpropcond: tagprop

tagvalucond.1:  _tagmatch _WS? _cmpr _WS? _valu
tagcond: _tagmatch

condsubq: "{" query "}" [_WSCOMM? _cmpr _WSCOMM? _valu]
arraycond: relprop "*[" _WS? _safe_cmpr _WS? _valu _WS? "]"

_condexpr: _cond | orexpr | andexpr
orexpr: _condexpr _WS? "or" _WS? _cond
andexpr: _condexpr _WS? "and" _WS? _cond

DOUBLEQUOTEDSTRING: ESCAPED_STRING
SINGLEQUOTEDSTRING: /'[^']*'/

// Whitespace or comments
_WSCOMM: (CCOMMENT | CPPCOMMENT | _WS)+

// C comment: /* */
// From https://stackoverflow.com/a/36328890/6518334
CCOMMENT: /\/\*+[^*]*\*+([^\/*][^*]*\*+)*\//

// C++ comment: //
CPPCOMMENT: /\/\/[^\n]*/

// Must be kept consistent with same regexes in synapse/lib/grammar.py
// A full property.  Must contain at least 1 colon
PROPS: /[a-z_][a-z0-9]*(:[a-z0-9]+)+([:.][a-z_][a-z0-9]+)*/
// A universal property
UNIVNAME: /\.[a-z_][a-z0-9]*([:.][a-z0-9]+)*/
univprop:  UNIVNAME | "." _varvalu
// A full property or a universal property
PROPNAME: PROPS | UNIVNAME
ABSPROP: PROPNAME
ABSPROPNOUNIV: PROPS
// A relative property
relprop: RELNAME | ":" _varvalu

// Similar to PROPS, but starts with a colon and allows :: as separator
RELNAME: /\:\.?[a-z_][a-z0-9]*(?:(\:\:|\:|\.)[a-z0-9]+)*/

// Similar to PROPS but does not require a colon
BASEPROP: /[a-z_][a-z0-9]*(?:(\:\:|\:|\.)[a-z0-9]+)*/

// The name of a storm command
CMDNAME: /\b(?!(break|continue|for|while|switch|else|elif|if|not|or|and)\b)[a-z][a-z0-9.]+\b/

// The entry point for a $(...) expression
dollarexpr: _EXPRSTART _WSCOMM? expror _WSCOMM? ")"
_EXPRSTART: "$("
EXPRCMPR: /<=|>=|<|>|=|!=/
EXPRPLUS: "+"
EXPRMINUS: "-"
EXPRTIMES: "*"
EXPRDIVIDE: "/"
NUMBER: /-?\d+(\.\d*)?/
NOT: "not"
OR: "or"
AND: "and"

// Expression rules in increasing order of precedence (modeled on Python's order)
?expror: exprand | exprand _WSCOMM? OR _WSCOMM? exprand
?exprand: exprnot | exprnot _WSCOMM? AND _WSCOMM? exprnot
?exprnot: exprcmp | NOT _WSCOMM? exprcmp
?exprcmp: exprsum | exprsum _WSCOMM? (EXPRCMPR) _WSCOMM? exprsum
?exprsum: exprproduct | exprsum _WSCOMM? (EXPRPLUS | EXPRMINUS) _WSCOMM? exprproduct
?exprproduct: _expratom | exprproduct _WSCOMM? (EXPRTIMES | EXPRDIVIDE) _WSCOMM? _expratom
_expratom: _exprvalu | "(" exprsum ")"

// Just like _valu, but doesn't allow valu lists or unquoted strings
<<<<<<< HEAD
_exprvalu: NUMBER | _varvalu | relpropvalu | univpropvalu | tagpropvalue | DOUBLEQUOTEDSTRING
    | SINGLEQUOTEDSTRING | dollarexpr

// Expression rule for processing a storm query prepended with storm.
cmdrline: "storm" _WS? query
=======
_exprvalu: NUMBER | _varvalu | relpropvalu | univpropvalu | tagvalu | DOUBLEQUOTEDSTRING
    | SINGLEQUOTEDSTRING | dollarexpr
>>>>>>> 04b67197
<|MERGE_RESOLUTION|>--- conflicted
+++ resolved
@@ -275,13 +275,8 @@
 _expratom: _exprvalu | "(" exprsum ")"
 
 // Just like _valu, but doesn't allow valu lists or unquoted strings
-<<<<<<< HEAD
-_exprvalu: NUMBER | _varvalu | relpropvalu | univpropvalu | tagpropvalue | DOUBLEQUOTEDSTRING
-    | SINGLEQUOTEDSTRING | dollarexpr
-
-// Expression rule for processing a storm query prepended with storm.
-cmdrline: "storm" _WS? query
-=======
 _exprvalu: NUMBER | _varvalu | relpropvalu | univpropvalu | tagvalu | DOUBLEQUOTEDSTRING
     | SINGLEQUOTEDSTRING | dollarexpr
->>>>>>> 04b67197
+
+// Expression rule for processing a storm query prepended with storm.
+cmdrline: "storm" _WS? query