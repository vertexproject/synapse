--- conflicted
+++ resolved
@@ -166,15 +166,11 @@
 
 n2walk: _EDGEN2INIT _valu _EDGEN2FINI _wildprops [ _cmpr _valu ]
 
-<<<<<<< HEAD
+n1join: _EDGEN1INIT (walklist | varlist | _varvalu | relpropvalu | univpropvalu | tagvalu | tagpropvalu | TRIPLEQUOTEDSTRING | formatstring | VARTOKN | embedquery | baresubquery | NONQUOTEWORD | PROPS) _EDGEN1JOINFINI _wildprops [ _cmpr _valu ]
+
+n2join: _EDGEN2JOININIT _valu _EDGEN2FINI _wildprops [ _cmpr _valu ]
+
 walklist: ("(" (_varvalu | relpropvalu | univpropvalu | tagvalu | tagpropvalu | TRIPLEQUOTEDSTRING | formatstring | VARTOKN | NONQUOTEWORD | PROPS) ((",")|("," (_varvalu | relpropvalu | univpropvalu | tagvalu | tagpropvalu | TRIPLEQUOTEDSTRING | formatstring | VARTOKN | NONQUOTEWORD | PROPS))+ ","?) ")") -> valulist
-=======
-n1join: _EDGEN1INIT (walklist | varlist | _varvalu | relpropvalu | univpropvalu | tagvalu | tagpropvalu | TRIPLEQUOTEDSTRING | formatstring | VARTOKN | embedquery | baresubquery | NONQUOTEWORD | ABSPROPNOUNIV) _EDGEN1JOINFINI _wildprops [ _cmpr _valu ]
-
-n2join: _EDGEN2JOININIT _valu _EDGEN2FINI _wildprops [ _cmpr _valu ]
-
-walklist: ("(" (_varvalu | relpropvalu | univpropvalu | tagvalu | tagpropvalu | TRIPLEQUOTEDSTRING | formatstring | VARTOKN | NONQUOTEWORD | ABSPROP) ((",")|("," (_varvalu | relpropvalu | univpropvalu | tagvalu | tagpropvalu | TRIPLEQUOTEDSTRING | formatstring | VARTOKN | NONQUOTEWORD | ABSPROP))+ ","?) ")") -> valulist
->>>>>>> f71c55b7
 
 _WALKNJOINN1.4: "--+>"
 _WALKNJOINN2.4: "<+--"
