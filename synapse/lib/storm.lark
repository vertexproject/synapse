// Grammar for the Storm Query Language (and miscellaneous bits)

%import common.WS -> _WS
%import common.ESCAPED_STRING

// Lark Grammar Notes:
// Lark uses standard EBNF notation with a few extra bells and whistles:
// * Rules and terminals that start with an underscore are not presented in the final parse tree.  The underscored
//   terminals are skipped entirely, and the underscored rule nodes are replaced by their children.
// * Rules ending with a .<num> are higher priority than other rules.
// * Rules starting with a ? have their parse tree node replaced by their children if they have exactly 1 child.

// Style Note:
// All string constants with length > 1 should have an explicit terminal name.  Lark already has a
// name defined for all 1-character strings.  Lark makes __ANON tokens for unnamed terminals.  We don't want those
// because it makes storm syntax errors harder to decipher.

// Entry point for an unadorned storm query
query: [_WSCOMM? "|"] _WSCOMM? (_querystartnon | _querystartedit | _querystartcommand)? _WSCOMM?
lookup: _WS? looklist _WS? [ "|" query ]

// A query that starts with a command
_querystartcommand: stormcmd [ _WSCOMM? "|" _WSCOMM? (_querystartcommand |  _querystartnon | _querystartedit) ]
// A query that starts with non-edit non-command
_querystartnon: _oper _morenons?
// A query that starts with an edit
_querystartedit: _editblock _morenons?
// The common bits that continue a query after _querystartnon or _querystart edit
_morenons: ( _WSCOMM? "|" _WSCOMM? | _WSCOMM) (_querystartcommand | _querystartnon)
    | ( _WSCOMM? "|" _WSCOMM? | _WSCOMM?) _querystartedit

// Edit block: zero or more edit operations inside a single set of square brackets
_editblock: "[" _WS? _editopers _WS? "]"
_editopers: _editoper (_WS _editoper)*

///A single edit operation
_editoper: editnodeadd
            | editpropset | editunivset | edittagpropset | edittagadd
            | editpropdel | editunivdel | edittagpropdel | edittagdel
            | editparens | edgeaddn1 | edgedeln1 | edgeaddn2 | edgedeln2

///Parenthesis in an edit block don't have incoming nodes
editparens: "(" _WS? editnodeadd [ _WS _editopers ] _WS? ")"
edittagadd: "+" [SETTAGOPER] tagname [_WS? "=" _WS? _valu]
editunivdel: "-" univprop
edittagdel: "-" tagname
editpropset: relprop _WS? SETOPER _WS? _valu
editpropdel: "-" relprop
editunivset: univprop _WS? SETOPER _WS? _valu
editnodeadd: ABSPROPNOUNIV _WS? SETOPER _WS? _valu
edittagpropset: "+" tagprop _WS? SETOPER _WS? _valu
edittagpropdel: "-" tagprop
SETOPER: "=" | "+=" | "-=" | _TRYSET
_TRYSET: "?=" | "?+=" | "?-="
SETTAGOPER: "?"

// The set of non-edit non-commands in storm
_oper: stormfunc | initblock | finiblock | subquery | _formpivot | formjoin | formpivotin | formjoinin
     | lifttagtag | opervarlist | setitem | setvar | vareval | filtoper | liftbytag
     | operrelprop | forloop | whileloop | switchcase | BREAK | CONTINUE | return
     | _liftprop | ifstmt | yieldvalu | n1walk | n2walk | n1walknpivo | n2walknpivo | rawpivot

BREAK: "break"
CONTINUE: "continue"

_RETURN: "return"
return: _RETURN _WS? "("[ _WS? _valu ] _WS?")"

// A bare variable reference, useful for a function call
vareval: _varvalu

// A variable assignment
setvar: _varname _WS? "=" _WS? _valu
setitem: _varvalu "." (VARTOKN | "$" varvalue) _WS? "=" _WS? _valu

forloop: "for" _WS (_varname | varlist) _WS? "in" _WS? _valu _WS? baresubquery
whileloop: "while" _WS _valu _WS? baresubquery
subquery: [YIELD _WS?] baresubquery
baresubquery: "{" query "}"
YIELD: "yield"
switchcase: "switch" _WS _varvalu _WS? "{" (_WSCOMM? (DEFAULTCASE | DOUBLEQUOTEDSTRING | SINGLEQUOTEDSTRING | CASEBARE) _WSCOMM? ":" _WSCOMM? baresubquery)* _WSCOMM? "}"
DEFAULTCASE: "*"
CASEBARE: /(?!\*)([^:\s"']+)/

yieldvalu: YIELD _WS _valu

initblock.1: "init" _WSCOMM? "{" query "}"
finiblock.1: "fini" _WSCOMM? "{" query "}"

ifstmt: "if" ifclause (_WSCOMM? "elif" ifclause)* [_WSCOMM? "else" _WSCOMM? baresubquery]
// The stuff inside an if or elif
ifclause: _WS _valu _WSCOMM? baresubquery

// A bare variable list
varlist: "(" [_WS? _varname (_WS? "," _WS? _varname)*] _WS? ["," _WS?] ")"

// A variable list assignment
opervarlist: varlist _WS? "=" _WS? _valu

// Pivots
_formpivot: formpivot_pivottotags | formpivot_pivotout | formpivot_
formpivot_pivottotags: _RIGHTPIVOT _WS? (ALLTAGS | _tagmatch)
// The special symbol that indicates to pivot to syn:tag nodes
ALLTAGS: "#"

formpivot_pivotout:    _RIGHTPIVOT _WS? "*"
formpivot_:            _RIGHTPIVOT _WS? ABSPROP

formjoin: _RIGHTJOIN _WS? "*"     -> formjoin_pivotout
        | _RIGHTJOIN _WS? ABSPROP -> formjoin_formpivot

formpivotin.2: _LEFTPIVOT _WS? "*" -> formpivotin_
           | _LEFTPIVOT _WS? ABSPROP -> formpivotin_pivotinfrom

formjoinin.2: _LEFTJOIN _WS? "*" -> formjoinin_pivotin
          | _LEFTJOIN _WS? ABSPROP -> formjoinin_pivotinfrom

operrelprop: relprop _WS? _RIGHTPIVOT _WS? ("*" | ABSPROP) -> operrelprop_pivot
           | relprop _WS? _RIGHTJOIN _WS? ABSPROP -> operrelprop_join

rawpivot: _RIGHTPIVOT _WS? "{" query "}"

_RIGHTJOIN:  "-+>"
_LEFTJOIN:   "<+-"
_RIGHTPIVOT: "->"
_LEFTPIVOT:  "<-"

_liftprop: liftformtag | liftpropby | liftprop | liftbyarray
            | liftbytagprop | liftbyformtagprop

_N1WALKINIT: "-("
_N1WALKFINI: ")>"
_N2WALKINIT: "<("
_N2WALKFINI: ")-"

n1walk: _N1WALKINIT _valu _N1WALKFINI _WS? _valu
n2walk: _N2WALKINIT _valu _N2WALKFINI _WS? _valu

_WALKNPIVON1: "-->"
_WALKNPIVON2: "<--"

n1walknpivo: _WALKNPIVON1 _WS? "*"
n2walknpivo: _WALKNPIVON2 _WS? "*"

_EDGEADDN1INIT: "+("
_EDGEADDN1FINI: ")>"
_EDGEDELN1INIT: "-("
_EDGEDELN1FINI: ")>"

_EDGEADDN2INIT: "<("
_EDGEADDN2FINI: ")+"
_EDGEDELN2INIT: "<("
_EDGEDELN2FINI: ")-"

edgeaddn1: _EDGEADDN1INIT _valu _EDGEADDN1FINI _WS? baresubquery
edgedeln1: _EDGEDELN1INIT _valu _EDGEDELN1FINI _WS? baresubquery
edgeaddn2: _EDGEADDN2INIT _valu _EDGEADDN2FINI _WS? baresubquery
edgedeln2: _EDGEDELN2INIT _valu _EDGEDELN2FINI _WS? baresubquery

liftformtag.1: PROPNAME tagname [_WS? _cmpr _valu]
_DEREF:  "*"
liftpropby: (PROPNAME | _DEREF _varvalu) _WS? _cmpr _WS? _valu
liftprop: (PROPNAME | _DEREF _varvalu)
liftbyarray: (PROPNAME | _DEREF _varvalu) _WS? "*[" _WS? _safe_cmpr _WS? _valu _WS? "]"
lifttagtag: "#" tagname [_WS? _cmpr _valu]
liftbytag: tagname [_WS? _cmpr _valu]
liftbytagprop: tagprop [_WS? _cmpr _valu]
liftbyformtagprop: formtagprop [_WS? _cmpr _valu]
tagname: "#" _WS? (_varvalu | TAG)
tagprop: "#" TAG ":" BASEPROP
formtagprop: PROPNAME "#" TAG ":" BASEPROP

_funcarg: (VARTOKN | kwarg)
funcargs: "(" _WS? (VARTOKN (_WS? "," _WS? VARTOKN)* _WS? )? ")"
stormfunc: "function" _WS VARTOKN _WS? funcargs _WS? "{" query "}"

stormcmd: CMDNAME [_WS stormcmdargs]
stormcmdargs: _WS? _cmdargv (("=" | _WS?) _cmdargv)*
CMDOPT: /-[a-zA-Z0-9_-]+/
_cmdargv: baresubquery | CMDOPT | _toknvalu

// an argv parser for cmdr commands which may contain embedded queries
cmdrargs: _WS? _cmdrargv (("=" | _WS?) _cmdrargv)*
_cmdrargv: baresubquery | DOUBLEQUOTEDSTRING | SINGLEQUOTEDSTRING | CMDRTOKN

// A tag with either a variable reference or a tag name potentially with asterisks
_tagmatch: "#" (_varvalu | TAGMATCH)
// A tag name with asterisks or $var as segment after the first segment
TAGMATCH:  _TAGSEGSTARNOVAR ( "." (_TAGSEGSTARNOVAR | "$" VARTOKN))*
_TAGSEGSTARNOVAR: /[\w*]+/

// A regular tag potentially with $var as any number of segments after the first
TAG: _TAGSEGNOVAR ("." (_TAGSEGNOVAR | "$" VARTOKN))*
_TAGSEGNOVAR: /\w+/

// A comparison operator
_cmpr: _by_cmpr | CMPR
_by_cmpr: "*" BYNAME
BYNAME: /[^=\s]*?=/
CMPR: /(?!<-)[@?!<>^~=][@!<>^~=]*/

_safe_cmpr: BYNAME | CMPR

_basevalu.1: valulist | _varvalu | relpropvalu | univpropvalu | tagvalu | tagpropvalu
    | DOUBLEQUOTEDSTRING | SINGLEQUOTEDSTRING | dollarexpr | embedquery

_valu: _basevalu | NONQUOTEWORD
_toknvalu: _basevalu | WORDTOKN
_listvalu: _basevalu | LISTTOKN
<<<<<<< HEAD
// Just like _valu, but doesn't allow valu lists or unquoted strings
_exprvalu: NUMBER | HEXNUMBER | BOOL | _varvalu | relpropvalu | univpropvalu | tagvalu | DOUBLEQUOTEDSTRING
    | SINGLEQUOTEDSTRING | dollarexpr
=======
_lookvalu: DOUBLEQUOTEDSTRING | SINGLEQUOTEDSTRING | WHITETOKN

looklist: (_WS* _lookvalu)*
>>>>>>> 86757fc6

valulist: "(" [_WS? _listvalu _WS? ((",")|("," _WS? _listvalu)+ [_WS? ","])] _WS? ")"
tagvalu: tagname
tagpropvalu: tagprop
relpropvalu: relprop
univpropvalu: univprop
embedquery: _EMBEDQUERYSTART query "}"
_EMBEDQUERYSTART: "${"

// An unquoted storm string constant.  Must start with a word char, ?, or - and not contain certain punctuation
NONQUOTEWORD: /[\w\-\+\?\*\/\\][^ \t\n),=\]}|]*/

// An unquoted string within a whitespace list
WORDTOKN: /[\w\+\-\?\*\/\\][^ \t\r\n\=\|\}\)]*/

// An unquoted string within a list syntax
LISTTOKN: /[\w\+\-\?\*\/\\]([^=,)]*[^\s,)])*/

// A white-space *only* delimited string immediate for use in legacy cmdr parser
CMDRTOKN: /[^="'\s\{}][^\s\{}]*/

WHITETOKN: /[^\s|]+/

// A value consisting of a name then 0 or more derefs and function calls
_varvalu: "$" _varvaluatom

_varvaluatom: varvalue | varderef | funccall
varvalue: VARTOKN
_varname: "$" VARTOKN
VARTOKN: /\w+/ | DOUBLEQUOTEDSTRING | SINGLEQUOTEDSTRING

// Similar fashion to variables in tag matching
varderef: _varvaluatom "." DEREFMATCHNOSEP
DEREFMATCHNOSEP: (VARTOKN | "$" VARTOKN)

funccall: _varvaluatom _callargs
_callargs: "(" [_WS? (kwarg | _valu) (_WS? "," _WS? (kwarg | _valu))*] _WS? ["," _WS?] ")"
kwarg: VARTOKN "=" _valu

filtoper: FILTPREFIX _cond
FILTPREFIX: "+" | "-"

// Condition used for filters
_cond: notcond | "(" _WS? _condexpr _WS? ")"
    | hasrelpropcond | relpropcond
    | abspropcond | hasabspropcond
    | tagpropcond | hastagpropcond
    | tagcond | tagvalucond
    | condsubq | arraycond
    | _varvalu | dollarexpr

notcond: "not" _WS _cond

hasrelpropcond: relprop | univprop
relpropcond.1: relpropvalue _WS? _cmpr _WS? _valu
relpropvalue:   relprop | univprop

abspropcond.1:  ABSPROPNOUNIV _WS? _cmpr _WS? _valu
hasabspropcond: ABSPROPNOUNIV

tagpropcond.1:  tagprop _WS? _cmpr _WS? _valu
hastagpropcond: tagprop

tagvalucond.1:  _tagmatch _WS? _cmpr _WS? _valu
tagcond: _tagmatch

condsubq: "{" query "}" [_WSCOMM? _cmpr _WSCOMM? _valu]
arraycond: relprop _ARRAYCONDSTART _WS? _safe_cmpr _WS? _valu _WS? "]"
_ARRAYCONDSTART: "*["

// Filter boolean conditions
_condexpr: _cond | orexpr | andexpr
orexpr: _condexpr _WS "or" _WS _cond
andexpr: _condexpr _WS "and" _WS _cond

DOUBLEQUOTEDSTRING: ESCAPED_STRING
SINGLEQUOTEDSTRING: /'[^']*'/

// Whitespace or comments
_WSCOMM: (CCOMMENT | CPPCOMMENT | _WS)+

// C comment: /* */
// From https://stackoverflow.com/a/36328890/6518334
CCOMMENT: /\/\*+[^*]*\*+([^\/*][^*]*\*+)*\//

// C++ comment: //
CPPCOMMENT: /\/\/[^\n]*/

// Must be kept consistent with same regexes in synapse/lib/grammar.py
// A full property.  Must contain at least 1 colon
PROPS: /[a-z_][a-z0-9]*(:[a-z0-9]+)+([:.][a-z_][a-z0-9]+)*/
// A universal property
UNIVNAME: /\.[a-z_][a-z0-9]*([:.][a-z0-9]+)*/
univprop:  UNIVNAME | "." _varvalu
// A full property or a universal property
PROPNAME: PROPS | UNIVNAME
ABSPROP: PROPNAME
ABSPROPNOUNIV: PROPS
// A relative property
relprop: RELNAME | ":" _varvalu

// Similar to PROPS, but starts with a colon and allows :: as separator
RELNAME: /\:\.?[a-z_][a-z0-9]*(?:(\:\:|\:|\.)[a-z0-9]+)*/

// Similar to PROPS but does not require a colon
BASEPROP: /[a-z_][a-z0-9]*(?:(\:\:|\:|\.)[a-z0-9]+)*/

// The name of a storm command
CMDNAME: /\b(?!(init|fini|function|return|yield|break|continue|for|while|switch|else|elif|if|not|or|and)\b)[a-z][a-z0-9.]+\b/

// The entry point for a $(...) expression
dollarexpr: "$"? "(" _WSCOMM? expror _WSCOMM? ")"
EXPRCMPR: /<=|>=|<|>|=|!=/
EXPRPLUS: "+"
EXPRMINUS: "-"
EXPRTIMES: "*"
EXPRDIVIDE: "/"
NUMBER: /-?\d+(\.\d*)?/
HEXNUMBER: /-?0x[0-9a-fA-F]+/
BOOL: /true|false/
NOT: "not"
OR: "or"
AND: "and"

// $ expression rules in increasing order of precedence (modeled on Python's order)
?expror: exprand | expror _WSCOMM OR _WSCOMM exprand
?exprand: exprnot | exprand _WSCOMM AND _WSCOMM exprnot
?exprnot: exprcmp | NOT _WSCOMM exprcmp
?exprcmp: exprsum | exprcmp _WSCOMM? EXPRCMPR _WSCOMM? exprsum
?exprsum: exprproduct | exprsum _WSCOMM? (EXPRPLUS | EXPRMINUS) _WSCOMM? exprproduct
?exprproduct: _expratom | exprproduct _WSCOMM? (EXPRTIMES | EXPRDIVIDE) _WSCOMM? _expratom
_expratom: _exprvalu | "(" _WSCOMM? expror _WSCOMM? ")"<|MERGE_RESOLUTION|>--- conflicted
+++ resolved
@@ -207,15 +207,13 @@
 _valu: _basevalu | NONQUOTEWORD
 _toknvalu: _basevalu | WORDTOKN
 _listvalu: _basevalu | LISTTOKN
-<<<<<<< HEAD
+
 // Just like _valu, but doesn't allow valu lists or unquoted strings
 _exprvalu: NUMBER | HEXNUMBER | BOOL | _varvalu | relpropvalu | univpropvalu | tagvalu | DOUBLEQUOTEDSTRING
     | SINGLEQUOTEDSTRING | dollarexpr
-=======
+
 _lookvalu: DOUBLEQUOTEDSTRING | SINGLEQUOTEDSTRING | WHITETOKN
-
 looklist: (_WS* _lookvalu)*
->>>>>>> 86757fc6
 
 valulist: "(" [_WS? _listvalu _WS? ((",")|("," _WS? _listvalu)+ [_WS? ","])] _WS? ")"
 tagvalu: tagname
