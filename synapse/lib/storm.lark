--- conflicted
+++ resolved
@@ -50,19 +50,14 @@
 // The set of non-edit non-commands in storm
 _oper.1: subquery | _formpivot | formjoin | formpivotin | formjoinin | lifttagtag | opervarlist | valuvar | vareval
      | filtoper | liftbytag
-<<<<<<< HEAD
      | operrelprop | forloop | whileloop | switchcase | BREAK | CONTINUE | return
-     | _liftprop | ifstmt
-=======
-     | operrelprop | forloop | whileloop | switchcase | BREAK | CONTINUE
      | _liftprop | ifstmt | yieldvalu
->>>>>>> e1466bd9
 
 BREAK: "break"
 RETURN: "return"
 CONTINUE: "continue"
 
-return: RETURN _WS [ _valu ]
+return: RETURN [ _WS _valu ]
 
 // A bare variable reference, useful for a function call
 vareval: _varvalu
