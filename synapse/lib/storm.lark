--- conflicted
+++ resolved
@@ -41,15 +41,9 @@
 SETOPER: "=" | "?="
 
 // The set of non-edit non-commands in storm
-<<<<<<< HEAD
-_oper: stormfunc | subquery | _formpivot | formjoin | formpivotin | formjoinin | lifttagtag
-     | opervarlist | setitem | setvar | vareval | filtoper | liftbytag
+_oper: stormfunc | initblock | finiblock | subquery | _formpivot | formjoin | formpivotin | formjoinin
+     | lifttagtag | opervarlist | setitem | setvar | vareval | filtoper | liftbytag
      | operrelprop | forloop | whileloop | switchcase | BREAK | CONTINUE | return
-=======
-_oper.1: initblock | finiblock | subquery | _formpivot | formjoin | formpivotin | formjoinin
-     | lifttagtag | opervarlist | valuvar | vareval | filtoper | liftbytag
-     | operrelprop | forloop | whileloop | switchcase | BREAK | CONTINUE
->>>>>>> 1cf69e89
      | _liftprop | ifstmt | yieldvalu
 
 BREAK: "break"
