// Grammar for the Storm Query Language (and miscellaneous bits)

%import common.WS -> _WS
%import common.ESCAPED_STRING

// Lark Grammar Notes:
// Lark uses standard EBNF notation with a couple extra bells and whistles:
// * Rules and terminals that start with an underscore are not presented in the final parse tree.  The underscored
//   terminals are skipped entirely, and the underscored rule nodes are replaced by their children.
// * Rules ending with a .<num> are higher priority than other rules.
// * Rules starting with a ? have their parse tree node replaced by their children if they have exactly 1 child.

// Entry point for an unadorned storm query
query: [_WSCOMM? "|"] (_querystartnon | _querystartedit | _querystartcommand)? _WSCOMM?

// A query that starts with a command
_querystartcommand: _WSCOMM? stormcmd [ _WSCOMM? "|" (_querystartcommand |  _querystartnon | _querystartedit) ]
// A query that starts with non-edit non-command
_querystartnon: _WSCOMM? _oper _morenons?
// A query that starts with an edit
_querystartedit: _WSCOMM? _editopers _morenons?
// The common bits that continue a query after _querystartnon or _querystart edit
_morenons: _WSCOMM? (("|" | _WSCOMM) (_querystartcommand | _querystartnon) | ( "|"? _querystartedit) )

// Zero or more edit operations inside a single set of square brackets
_editopers: "[" _WS? (_editoper _WS?)* "]"
///A single edit operation
_editoper: editpropset | editunivset | edittagadd | editpropdel | editunivdel | edittagdel | editnodeadd
edittagadd: "+" tagname [_WS? "=" _WS? _valu]
editunivdel: "-" UNIVPROP
edittagdel: "-" tagname
editpropset: RELPROP _WS? "=" _WS? _valu
editpropdel: "-" RELPROP
editunivset: UNIVPROP _WS? "=" _WS? _valu
editnodeadd: ABSPROPNOUNIV _WS? "=" _WS? _valu

// The set of non-edit non-commands in storm
_oper.1: subquery | _formpivot | formjoin | formpivotin | formjoinin | lifttagtag | opervarlist | valuvar | vareval
     | filtoper | liftbytag | operrelprop | forloop | switchcase | BREAK | CONTINUE | _liftprop | ifstmt

BREAK: "break"
CONTINUE: "continue"

// A bare variable reference, useful for a function call
vareval: _varvalu

// A variable assignment
valuvar: _varname _WS? "=" _WS? _valu

// We prioritize because 'for' looks like a command
forloop.1: "for" _WS (_varname | varlist) _WS? "in" _WS? _varvalu _WS? subquery

<<<<<<< HEAD
subquery: "{" query "}"
switchcase.1: "switch" _WS? _varvalu _WS? "{" (_WSCOMM? (("*" _WS? ":" subquery) | (casevalu _WSCOMM? subquery)) )* _WSCOMM? "}"
=======
subquery: "{" query _WSCOMM? "}"
switchcase.1: "switch" _WS _varvalu _WS? "{" (_WSCOMM? (("*" _WS? ":" subquery) | (casevalu _WSCOMM? subquery)) )* _WSCOMM? "}"
>>>>>>> dc4d2ac4
casevalu: (DOUBLEQUOTEDSTRING _WSCOMM? ":") | CASEVALU
CASEVALU: /[^:\s][^:]*:/

ifstmt.1: "if" ifclause (_WSCOMM? "elif" ifclause)* [_WSCOMM? "else" _WSCOMM? subquery]
// The stuff inside an if or elif
ifclause: _WS _valu _WSCOMM? subquery

// A bare variable list
varlist: "(" [_WS? _varname (_WS? "," _WS? _varname)*] _WS? ["," _WS?] ")"

// A variable list assignment
opervarlist: varlist _WS? "=" _WS? _valu

// Pivots
_formpivot: formpivot_pivottotags | formpivot_pivotout | formpivot_
formpivot_pivottotags: _RIGHTPIVOT _WS? (ALLTAGS | _tagmatch)
// The special symbol that indicates to pivot to forms with any tags on them
ALLTAGS: "#"

formpivot_pivotout:    _RIGHTPIVOT _WS? "*"
formpivot_:            _RIGHTPIVOT _WS? ABSPROP

formjoin: _RIGHTJOIN _WS? "*"     -> formjoin_pivotout
        | _RIGHTJOIN _WS? ABSPROP -> formjoin_formpivot

formpivotin.2: _LEFTPIVOT _WS? "*" -> formpivotin_
           | _LEFTPIVOT _WS? ABSPROP -> formpivotin_pivotinfrom

formjoinin.2: _LEFTJOIN _WS? "*" -> formjoinin_pivotin
          | _LEFTJOIN _WS? ABSPROP -> formjoinin_pivotinfrom

operrelprop: RELPROP _WS? _RIGHTPIVOT _WS? ("*" | ABSPROP) -> operrelprop_pivot
           | RELPROP _WS? _RIGHTJOIN _WS? ABSPROP -> operrelprop_join

_RIGHTJOIN:  "-+>"
_LEFTJOIN:   "<+-"
_RIGHTPIVOT: "->"
_LEFTPIVOT:  "<-"

_liftprop: liftformtag | liftpropby | liftprop
liftformtag.1: PROPNAME tagname [_WS? CMPR _valu]
liftpropby: PROPNAME _WS? CMPR _WS? _valu
liftprop: PROPNAME
lifttagtag: "#" tagname [_WS? CMPR _valu]
liftbytag: tagname [_WS? CMPR _valu]
tagname: "#" _WS? (_varname | TAG)

stormcmd: CMDNAME [_WS stormcmdargs]
stormcmdargs: [_WS? _cmdargv (_WS _cmdargv)*]
_cmdargv: subquery | DOUBLEQUOTEDSTRING | SINGLEQUOTEDSTRING | NONCMDQUOTE
// An unquoted string that's a command argument
NONCMDQUOTE: /(?!['\"])[^\s|}]+/

// A tag with either a variable reference or a tag name potentially with asterisks
_tagmatch: "#" (_varvalu | TAGMATCH)
// A tag name with asterisks
TAGMATCH:  /([\w*]+\.)*[\w*]+/
// A regular tag
TAG: /([\w]+\.)*[\w]+/

// A comparison operator
// https://regex101.com/r/l8hFq8/1
CMPR: /(?!<-)[@!<>^~=][@!<>^~=]*|\*[^=\s]*?=/

_valu: NONQUOTEWORD | valulist | _varvalu | relpropvalu | univpropvalu | tagpropvalue | DOUBLEQUOTEDSTRING
    | SINGLEQUOTEDSTRING | dollarexpr
valulist: "(" [_WS? _valu (_WS? "," _WS? _valu)*] _WS? ["," _WS?] ")"
tagpropvalue: tagname
relpropvalu: RELPROP
univpropvalu: UNIVPROP

// An unquoted storm string constant.  Must start with a word char, ?, or - and not contain certain punctutation
NONQUOTEWORD: /[\w\-?][^ \t\n),=\]}|]*/

// A value consisting of a name then 0 or more derefs and function calls
_varvalu: "$" _varvaluatom

_varvaluatom: varvalue | varderef | funccall
varvalue: VARTOKN
_varname: "$" _WS? VARTOKN
VARTOKN: /\w+/

varderef: _varvaluatom "." VARTOKN
funccall: _varvaluatom _callargs
_callargs: "(" [_WS? (kwarg | _valu) (_WS? "," _WS? (kwarg | _valu))*] _WS? ["," _WS?] ")"
kwarg: VARTOKN "=" _valu

filtoper: FILTPREFIX _cond
FILTPREFIX: "+" | "-"

// Condition used for filters
_cond: notcond | "(" _WS? _condexpr _WS? ")"
    | hasrelpropcond | relpropcond
    | abspropcond | hasabspropcond
    | tagcond | tagvalucond
    | condsubq

notcond: "not" _WS? _cond

hasrelpropcond: RELPROP | UNIVPROP
relpropcond.1: relpropvalue _WS? CMPR _WS? _valu
relpropvalue:   RELPROP | UNIVPROP

abspropcond.1:  ABSPROPNOUNIV _WS? CMPR _WS? _valu
hasabspropcond: ABSPROPNOUNIV

tagvalucond.1:  _tagmatch _WS? CMPR _WS? _valu
tagcond: _tagmatch

condsubq: "{" _WSCOMM? query _WS? "}" [_WSCOMM? CMPR _WSCOMM? _valu]

_condexpr: _cond | orexpr | andexpr
orexpr: _condexpr _WS? "or" _WS? _cond
andexpr: _condexpr _WS? "and" _WS? _cond

DOUBLEQUOTEDSTRING: ESCAPED_STRING
SINGLEQUOTEDSTRING: /'[^']*'/

// Whitespace or comments
_WSCOMM: (CCOMMENT | CPPCOMMENT | _WS)+

// C comment: /* */
// From https://stackoverflow.com/a/36328890/6518334
CCOMMENT: /\/\*+[^*]*\*+([^\/*][^*]*\*+)*\//

// C++ comment: //
CPPCOMMENT: /\/\/[^\n]*/

// Must be kept consistent with same regexes in synapse/lib/grammar.py
// A full property.  Must contain at least 1 colon
PROPS: /[a-z][a-z0-9]*(:[a-z0-9]+)+([:.][a-z][a-z0-9]+)*/
// A universal property
UNIVNAME: /\.[a-z][a-z0-9]*([:.][a-z0-9]+)*/
UNIVPROP:  UNIVNAME
// A full property or a universal property
PROPNAME: PROPS | UNIVNAME
ABSPROP: PROPNAME
ABSPROPNOUNIV: PROPS
// A relative property
RELPROP: /:[$.\w][$.\w:]*/

// The name of a storm command
CMDNAME: /\b(?!(break|continue|for|switch|else|elif|if|not|or|and)\b)[a-z][a-z0-9.]+\b/

// The entry point for a $(...) expression
dollarexpr: _EXPRSTART _WSCOMM? expror _WSCOMM? ")"
_EXPRSTART: "$("
EXPRCMPR: /<=|>=|<|>|==|!=/
EXPRPLUS: "+"
EXPRMINUS: "-"
EXPRTIMES: "*"
EXPRDIVIDE: "/"
NUMBER: /-?\d+(\.\d*)?/
NOT: "not"
OR: "or"
AND: "and"

// Expression rules in increasing order of precedence (modeled on Python's order)
?expror: exprand | exprand _WSCOMM? OR _WSCOMM? exprand
?exprand: exprnot | exprnot _WSCOMM? AND _WSCOMM? exprnot
?exprnot: exprcmp | NOT _WSCOMM? exprcmp
?exprcmp: exprsum | exprsum _WSCOMM? (EXPRCMPR) _WSCOMM? exprsum
?exprsum: exprproduct | exprsum _WSCOMM? (EXPRPLUS | EXPRMINUS) _WSCOMM? exprproduct
?exprproduct: _expratom | exprproduct _WSCOMM? (EXPRTIMES | EXPRDIVIDE) _WSCOMM? _expratom
_expratom: _exprvalu | "(" exprsum ")"

// Just like _valu, but doesn't allow valu lists or unquoted strings
_exprvalu: NUMBER | _varvalu | relpropvalu | univpropvalu | tagpropvalue | DOUBLEQUOTEDSTRING
    | SINGLEQUOTEDSTRING | dollarexpr<|MERGE_RESOLUTION|>--- conflicted
+++ resolved
@@ -50,13 +50,7 @@
 // We prioritize because 'for' looks like a command
 forloop.1: "for" _WS (_varname | varlist) _WS? "in" _WS? _varvalu _WS? subquery
 
-<<<<<<< HEAD
-subquery: "{" query "}"
-switchcase.1: "switch" _WS? _varvalu _WS? "{" (_WSCOMM? (("*" _WS? ":" subquery) | (casevalu _WSCOMM? subquery)) )* _WSCOMM? "}"
-=======
-subquery: "{" query _WSCOMM? "}"
 switchcase.1: "switch" _WS _varvalu _WS? "{" (_WSCOMM? (("*" _WS? ":" subquery) | (casevalu _WSCOMM? subquery)) )* _WSCOMM? "}"
->>>>>>> dc4d2ac4
 casevalu: (DOUBLEQUOTEDSTRING _WSCOMM? ":") | CASEVALU
 CASEVALU: /[^:\s][^:]*:/
 
