// Grammar for the Storm Query Language (and miscellaneous bits)

%import common.ESCAPED_STRING
%ignore CCOMMENT
%ignore CPPCOMMENT
%ignore WS

WS: /[\s]/+

// C comment: /* */
// From https://stackoverflow.com/a/36328890/6518334
CCOMMENT.2: /\/\*+[^*]*\*+([^\/*][^*]*\*+)*\//

// C++ comment: //
CPPCOMMENT.2: /\/\/[^\n]*/

// Lark Grammar Notes:
// Lark uses standard EBNF notation with a few extra bells and whistles:
// * Rules and terminals that start with an underscore are not presented in the final parse tree.  The underscored
//   terminals are skipped entirely, and the underscored rule nodes are replaced by their children.
// * Rules ending with a .<num> are higher priority than other rules.
// * Rules starting with a ? have their parse tree node replaced by their children if they have exactly 1 child.

// Style Note:
// All string constants with length > 1 should have an explicit terminal name.  Lark already has a
// name defined for all 1-character strings.  Lark makes __ANON tokens for unnamed terminals.  We don't want those
// because it makes storm syntax errors harder to decipher.

// Entry point for an unadorned storm query
query: "|"? _querystart?
lookup: looklist [ "|" query ]
search: looklist [ "|" query ]

_querystart: _querystart "|"? (stormcmd | _oper | _editblock)
    | stormcmd | _oper | _editblock

// Edit block: zero or more edit operations inside a single set of square brackets
_editblock: "[" _editoper* "]"

// A single edit operation
_editoper: editnodeadd
            | editpropset | editunivset | edittagpropset | edittagadd
            | editpropdel | editunivdel | edittagpropdel | edittagdel
            | editparens | edgeaddn1 | edgedeln1 | edgeaddn2 | edgedeln2

// Parenthesis in an edit block don't have incoming nodes
editparens: "(" editnodeadd _editoper* ")"
edittagadd: "+" [SETTAGOPER] tagname [(EQSPACE | EQNOSPACE) _valu]
editunivdel: EXPRMINUS univprop
edittagdel: EXPRMINUS tagname
editpropset: relprop (EQSPACE | EQNOSPACE | MODSET | TRYSET | TRYSETPLUS | TRYSETMINUS) _valu
editpropdel: EXPRMINUS relprop
editunivset: univprop (EQSPACE | EQNOSPACE | MODSET | TRYSET | TRYSETPLUS | TRYSETMINUS) _valu
editnodeadd: formname (EQSPACE | EQNOSPACE | MODSET | TRYSET | TRYSETPLUS | TRYSETMINUS) _valu
edittagpropset: "+" tagprop (EQSPACE | EQNOSPACE | MODSET | TRYSET | TRYSETPLUS | TRYSETMINUS) _valu
edittagpropdel: EXPRMINUS tagprop
EQSPACE: /((?<=\s)=|=(?=\s))/
MODSET.4: "+=" | "-="
TRYSETPLUS: "?+="
TRYSETMINUS: "?-="
TRYSET.1: "?="
SETTAGOPER: "?"

// The set of non-edit non-commands in storm

_oper: stormfunc | initblock | emptyblock | finiblock | trycatch | subquery | _formpivot | formjoin
     | formpivotin | formjoinin | opervarlist | setitem | setvar | vareval | filtoper
     | operrelprop | forloop | whileloop | switchcase | BREAK | CONTINUE | return | emit | stop
     | _liftprop | ifstmt | yieldvalu | n1walk | n2walk | n1join | n2join | n1walknpivo | n2walknpivo | n1walknjoin | n2walknjoin | rawpivot

BREAK.4: /break(?=[\s\}])/
CONTINUE.4: /continue(?=[\s\}])/

catchblock: "catch" _valu "as" VARTOKN "{" query "}"
trycatch: "try" "{" query "}" catchblock*

_STOP.4: /stop(?=($|[\s\}]))/
stop: _STOP
_RETURN.4: /return(?=[\s\(])/
return: _RETURN "("[ _valu ] ")"
_EMIT.4: /emit(?=[\s])/
emit: _EMIT _valu

// A bare variable reference, useful for a function call
vareval: _varvalu

// A variable assignment
setvar: "$" VARTOKN "=" _valu
setitem: "$" _varvaluatom "." (VARTOKN | "$" varvalue | formatstring | _derefexpr) (EQSPACE | EQNOSPACE) _valu

forloop: "for" ("$" VARTOKN | varlist) "in" _valu baresubquery
whileloop: "while" _valu baresubquery
subquery: [YIELD] baresubquery
argvquery: "{" query "}"
baresubquery: "{" query "}"
YIELD.1: /yield(?=[\s\{])/

// Split out case subqueries to prevent invalid state merging
casesubquery: "{" query "}" -> baresubquery
switchcase: "switch" _varvalu "{" ((DEFAULTCASE | DOUBLEQUOTEDSTRING | SINGLEQUOTEDSTRING | formatstring | CASEBARE) ":" casesubquery)* "}"
DEFAULTCASE.2: "*"
CASEBARE.2: /(?<=[\s{])(?!\*)([^:\s"']+)(?=[\s]*:[\s]*\{)/

yieldvalu: YIELD _argvalu

_INIT.2: /init(?=[\s\{])/
initblock: _INIT "{" query "}"

_EMPTY.2: /empty(?=[\s\{])/
emptyblock: _EMPTY "{" query "}"

_FINI.2: /fini(?=[\s\{])/
finiblock: _FINI "{" query "}"

_ELSE.2: /else(?=[\s\{])/

ifstmt: "if" ifclause ("elif" ifclause)* [_ELSE baresubquery]
// The stuff inside an if or elif
ifclause: _valu baresubquery

// A bare variable list
varlist: "(" ["$" VARTOKN ("," "$" VARTOKN)*] ","? ")"

// A variable list assignment
opervarlist: varlist "=" _valu

// Pivots
_formpivot: formpivot_pivottotags | formpivot_jointags | formpivot_pivotout | formpivot_
formpivot_pivottotags: _RIGHTPIVOT (ALLTAGS | tagmatch)
formpivot_jointags: _RIGHTJOIN (ALLTAGS | tagmatch)
// The special symbol that indicates to pivot to syn:tag nodes
ALLTAGS.3: /#(?=\/[\/\*]|\s|$|\})/

formpivot_pivotout:    _RIGHTPIVOT "*"
formpivot_:            _RIGHTPIVOT (PROPS | UNIVNAME | WILDPROPS | valulist | _varvalu)

formjoin: _RIGHTJOIN "*"     -> formjoin_pivotout
        | _RIGHTJOIN (PROPS | UNIVNAME | WILDPROPS | valulist | _varvalu) -> formjoin_formpivot

formpivotin: _LEFTPIVOT "*" -> formpivotin_
           | _LEFTPIVOT (PROPS | UNIVNAME) -> formpivotin_pivotinfrom

formjoinin: _LEFTJOIN "*" -> formjoinin_pivotin
          | _LEFTJOIN (PROPS | UNIVNAME) -> formjoinin_pivotinfrom

operrelprop: relprop _RIGHTPIVOT ("*" | PROPS | UNIVNAME | valulist | _varvalu) -> operrelprop_pivot
           | relprop _RIGHTJOIN ("*" | PROPS | UNIVNAME | valulist | _varvalu) -> operrelprop_join

rawpivot: _RIGHTPIVOT "{" query "}"

_RIGHTJOIN.4:  "-+>"
_LEFTJOIN.4:   "<+-"
_RIGHTPIVOT.4: "->"
_LEFTPIVOT.4:  /<\-[^0-9]/

_liftprop: liftformtag | liftpropby | liftprop | liftbyarray
            | liftbytagprop | liftbyformtagprop | liftbytag | lifttagtag
            | liftreverse

WILDCARD: "*"

// A wild card, full prop, list, or $varvalu
_wildprops: WILDCARD | PROPS | WILDPROPS | valulist | _varvalu

n1walk: _EDGEN1INIT (walklist | varlist | _varvalu | relpropvalu | univpropvalu | tagvalu | tagpropvalu | TRIPLEQUOTEDSTRING | formatstring | VARTOKN | embedquery | baresubquery | NONQUOTEWORD | PROPS) _EDGEN1FINI _wildprops [ _cmpr _valu ]

n2walk: _EDGEN2INIT _valu _EDGEN2FINI _wildprops [ _cmpr _valu ]

n1join: _EDGEN1INIT (walklist | varlist | _varvalu | relpropvalu | univpropvalu | tagvalu | tagpropvalu | TRIPLEQUOTEDSTRING | formatstring | VARTOKN | embedquery | baresubquery | NONQUOTEWORD | PROPS) _EDGEN1JOINFINI _wildprops [ _cmpr _valu ]

n2join: _EDGEN2JOININIT _valu _EDGEN2FINI _wildprops [ _cmpr _valu ]

walklist: ("(" (_varvalu | relpropvalu | univpropvalu | tagvalu | tagpropvalu | TRIPLEQUOTEDSTRING | formatstring | VARTOKN | NONQUOTEWORD | PROPS) ((",")|("," (_varvalu | relpropvalu | univpropvalu | tagvalu | tagpropvalu | TRIPLEQUOTEDSTRING | formatstring | VARTOKN | NONQUOTEWORD | PROPS))+ ","?) ")") -> valulist

_WALKNJOINN1.4: "--+>"
_WALKNJOINN2.4: "<+--"

_WALKNPIVON1.4: "-->"
_WALKNPIVON2.4: "<--"

n1walknpivo: _WALKNPIVON1 "*"
n2walknpivo: _WALKNPIVON2 "*"

n1walknjoin: _WALKNJOINN1 "*"
n2walknjoin: _WALKNJOINN2 "*"

_EDGEADDN1INIT.2: "+("
_EDGEN1INIT.2: "-("
_EDGEN1FINI: ")>"
_EDGEADDN2FINI: ")+"
_EDGEN2FINI: ")-"

_EDGEN1JOINFINI: ")+>"
_EDGEN2JOININIT: "<+("

// Regex to check for a matching ')-' or ')+' so we can avoid incorrectly matching
// comparisons to an expression like '<(2)'
_EDGEN2INIT: /\<\((?=(?>(?<EDGEN2INITRECUR>\(((?>[^()"'`]+|(?&EDGEN2INITRECUR)|`(?:[^`\\]|\\.)*`|"(?:[^"\\]|\\.)*"|'''.*?'''|'[^']*'(?!'))*)\))|'''.*?'''|`(?:[^`\\]|\\.)*`|"(?:[^"\\]|\\.)*"|'[^']*'(?!')|[^)])*\)[\-\+])/

edgeaddn1: _EDGEADDN1INIT _valu _EDGEN1FINI baresubquery
edgedeln1: _EDGEN1INIT _valu _EDGEN1FINI baresubquery
edgeaddn2: _EDGEN2INIT _valu _EDGEADDN2FINI baresubquery
edgedeln2: _EDGEN2INIT _valu _EDGEN2FINI baresubquery

_REVERSE: /reverse(?=[\s\(])/
liftreverse: _REVERSE "(" (liftformtag | liftpropby | liftprop | liftbyarray | lifttagtag | liftbytag | liftbytagprop | liftbyformtagprop) ")"

_DEREF.3:  /\*(?=\$)/

<<<<<<< HEAD
liftformtag: ((PROPS | UNIVNAME) | _DEREF _varvalu) tagname subprop? [_cmpr _valu]
liftpropby: ((PROPS | UNIVNAME) | _DEREF _varvalu) _cmpr _valu
liftprop: ((PROPS | UNIVNAME) | _DEREF _varvalu) subprop?
=======
liftformtag: ((PROPS | UNIVNAME | WILDPROPS) | _DEREF _varvalu) tagname [_cmpr _valu]
liftpropby: ((PROPS | UNIVNAME) | _DEREF _varvalu) _cmpr _valu
liftprop: ((PROPS | UNIVNAME | WILDPROPS) | _DEREF _varvalu)
>>>>>>> 1e77de67
liftbyarray: ((PROPS | UNIVNAME) | _DEREF _varvalu) "*[" _safe_cmpr _valu "]"
lifttagtag: (_HASH | _HASHSPACE) tagname [_cmpr _valu]
liftbytag: (tagname | tagnamewithspace) subprop? [_cmpr _valu]
liftbytagprop: (tagprop | tagpropwithspace) subprop? [_cmpr _valu]
liftbyformtagprop: formtagprop subprop? [_cmpr _valu]

tagprop: tagname _COLONNOSPACE (BASEPROP | _varvalu)
tagpropwithspace: tagnamewithspace _COLONNOSPACE (BASEPROP | _varvalu) -> tagprop
formtagprop: ((PROPS | UNIVNAME | WILDPROPS) | _DEREF _varvalu) tagname _COLONNOSPACE (BASEPROP | _varvalu)
_COLONNOSPACE.2: /(?<!\s):/

_funcarg: (VARTOKN [EQNOSPACE _valu])
funcargs: "(" (_funcarg ("," _funcarg)* )? ")"
stormfunc: "function" VARTOKN funcargs "{" query "}"

stormcmd: CMDNAME stormcmdargs?
stormcmdargs: _stormcmdarg
_stormcmdarg: _stormcmdarg? ((CMDOPT (EQNOSPACE (argvquery | _argvalu | wordtokn))?) | argvquery | _argvalu | wordtokn)

// The name of a storm command
CMDNAME.2: /(?!(init|empty|fini|function|return|emit|stop|yield|break|continue|for|while|switch|else|elif|if|not|or|and|try|catch|as|reverse)\b)[a-z][a-z0-9.]+(?=[\s\|\}]|$)/

CMDOPT.4: /(?<=\s)-[a-zA-Z0-9_-]+(?![:a-zA-Z0-9_><-])/

// An unquoted string within a storm command argument list
!wordtokn: wordtokn (COMMANOSPACE | EQNOSPACE | RSQBNOSPACE) (NONQUOTEWORD | PROPS | CMDNAME | (EXPRPLUS | EXPRMINUS | CMPR | "[" | "." | _RIGHTPIVOT)+ (NONQUOTEWORD | CMDNAME | COMMASPACE)?)
    | (EXPRPLUS | EXPRMINUS | CMPR | "[" | "." | _RIGHTPIVOT)+ (NONQUOTEWORD | CMDNAME | COMMASPACE)?
    | NONQUOTEWORD COMMASPACE? | CMDNAME | PROPS

COMMASPACE: ", "
COMMANOSPACE: /(?<!\s),(?!\s)/
RSQBNOSPACE: /(?<!\s)\](?!\s)/
EQNOSPACE: /(?<!\s)=(?!\s)/

// an argv parser for cmdr commands which may contain embedded queries
cmdrargs: _cmdrargv (EQNOSPACE? _cmdrargv)*
_cmdrargv: baresubquery | DOUBLEQUOTEDSTRING | SINGLEQUOTEDSTRING | CMDRTOKN | CMDOPT (EQNOSPACE (CMDRTOKN | SINGLEQUOTEDSTRING | DOUBLEQUOTEDSTRING | baresubquery))?

// A tag with either a variable reference or tag name segments without asterisks
tagname: _HASH (_varvalu | _tagsegs)
tagnamewithspace: _HASHSPACE (_varvalu | _tagsegs) -> tagname
_HASH.2: /(?<!\s)#/
_HASHSPACE.2: /(?<=\s)#/
_tagsegs:  TAGSEGNOVAR ( "." (TAGSEGNOVAR | "$" varvalue))*
TAGSEGNOVAR: /[\w]+/

// A tag name with asterisks or $var as segment after the first segment
tagmatch: _MATCHHASH (_varvalu | _tagsegs)
    | _MATCHHASHWILD _wildtagsegs

_MATCHHASH.3: /#/

// A tagmatch with wildcards cannot be followed by a cmpr
_MATCHHASHWILD.3: /\#
(?=
    (?:[\w.$]|"(?:[^"\\]|\\.)*"|'[^']*'(?!'))*       # match tag parts
    \*                                               # match a *
    (?!                                              # negative lookahead for cmpr
        (?:[\w*.$:]|"(?:[^"\\]|\\.)*"|'[^']*'(?!'))* # continue matching tag parts
        \s*                                          # match any whitespace before cmpr
        (?!                                          # avoid matching EDGEN2INIT as a cmpr
            <\(
            (?=(?>(?<N2MATCHRECUR>\(((?>[^()"'`]+|(?&N2MATCHRECUR)|`(?:[^`\\]|\\.)*`|"(?:[^"\\]|\\.)*"|'''.*?'''|'[^']*'(?!'))*)\))|'''.*?'''|`(?:[^`\\]|\\.)*`|"(?:[^"\\]|\\.)*"|'[^']*'(?!')|[^)])*\)-
            )
            | <(\+|-[^0-9])                          # avoid matching joins or pivots
        )
        [@?!<>^~=]+                                  # match any cmprs (regex fail)
    )
)
/x

_wildtagsegs:  WILDTAGSEGNOVAR ( "." (WILDTAGSEGNOVAR | "$" varvalue))*
WILDTAGSEGNOVAR: /[\w*]+/

// A comparison operator
_cmpr: "*" byname | CMPR | CMPROTHER | EQSPACE | EQNOSPACE | TRYSET | SETTAGOPER
byname: BYNAME BYNAMECMPR
BYNAME.2: /\w+/
BYNAMECMPR.2: /[@?!<>^~=]*[<>=]/

_safe_cmpr: byname | CMPR | CMPROTHER | EQSPACE | EQNOSPACE | TRYSET | SETTAGOPER

CMPR: "<=" | ">=" | "!=" | "~=" | "^=" | ">" | "<"
CMPROTHER: /(?!<=|>=|=(?![@?!<>^~=])|<|>|!=|~=|\^=|\?)[@?!<>^~=][@!<>^~=]*(?![@?<>^~=])/

_rootvalu: _varvalu | relpropvalu | univpropvalu | tagvalu | tagpropvalu | TRIPLEQUOTEDSTRING
    | DOUBLEQUOTEDSTRING | SINGLEQUOTEDSTRING | formatstring | _dollarexprs

// Common subset + stuff allowable in command arguments
_argvalu: _rootvalu | valulist | embedquery

// Used for most instances of values
_basevalu: _argvalu | baresubquery

_valu: _basevalu | NONQUOTEWORD

evalvalu: _valu
exprdict: "{" ((_exprvalu | VARTOKN)  (":" | _EXPRCOLONNOSPACE) (_exprvalu | VARTOKN) ("," (_exprvalu | VARTOKN) (":" | _EXPRCOLONNOSPACE) (_exprvalu | VARTOKN))* ","? )? "}"
exprlist: "[" ((_exprvalu | VARTOKN) ("," (_exprvalu | VARTOKN))* ","? )? "]"
// Just like _valu, but doesn't allow valu lists or unquoted strings or queries
_exprvalu: NUMBER | HEXNUMBER | OCTNUMBER | BOOL | exprlist | exprdict | _exprvarvalu | exprrelpropvalu
    | exprunivpropvalu | exprtagvalu | exprtagpropvalu | TRIPLEQUOTEDSTRING | DOUBLEQUOTEDSTRING
    | SINGLEQUOTEDSTRING | formatstring | _innerdollarexprs

// Expr versions of rules to avoid invalid state merges
_innerdollarexprs: "$"? innerdollaroper
?!innerdollaroper: innerdollarexpr
    | innerdollaroper _exprcallargs -> funccall
    | innerdollaroper "." (EXPRVARTOKN | "$" EXPRVARTOKN | formatstring | _innerderefexpr) -> varderef
_innerderefexpr: "$"? innerdollarexpr
innerdollarexpr: "(" expror ")" -> dollarexpr

exprrelpropvalu: (EXPRRELNAME | _COLONDOLLAR _exprvarvaluatom) subprop? -> relpropvalu
EXPRRELNAME: /(?<!\w):\.?[a-z_][a-z0-9_]*(?:(\:\:|\:|\.)[a-z_][a-z0-9_]*)*/

exprunivpropvalu: (EXPRUNIVNAME | "." _exprvarvalu) subprop? -> univpropvalu
EXPRUNIVNAME.2: /(?<=^|[\s\|\{\(\[+=-])\.[a-z_][a-z0-9_]*([:.][a-z0-9_]+)*/

exprtagvalu: (exprtagname | exprtagnamewithspace) subprop? -> tagvalu

exprtagname: _HASH (_exprvarvalu | _exprtagsegs) -> tagname
exprtagnamewithspace: _HASHSPACE (_exprvarvalu | _exprtagsegs) -> tagname
_exprtagsegs:  EXPRTAGSEGNOVAR ( "." (EXPRTAGSEGNOVAR | "$" exprvarvalue))*
EXPRTAGSEGNOVAR: /[\w]+/

exprtagpropvalu: (exprtagprop | exprtagpropwithspace) subprop? -> tagpropvalu
exprtagprop: exprtagname _EXPRCOLONNOSPACE (BASEPROP | _exprvarvalu) -> tagprop
exprtagpropwithspace: exprtagnamewithspace _EXPRCOLONNOSPACE (BASEPROP | _exprvarvalu) -> tagprop
_EXPRCOLONNOSPACE.2: /(?<!\s):/

_exprvarvalu: "$" _exprvarvaluatom
_exprvarvaluatom: exprvarvalue | exprvarderef | exprfunccall
exprvarvalue: EXPRVARTOKN -> varvalue
EXPRVARTOKN: /\w+/ | DOUBLEQUOTEDSTRING | SINGLEQUOTEDSTRING

!exprvarderef: _exprvarvaluatom "." (VARTOKN | "$" VARTOKN | formatstring | _derefexpr) -> varderef

exprfunccall: _exprvarvaluatom _exprcallargs -> funccall
_exprcallargs: _LPARNOSPACE [(_valu | VARTOKN | (VARTOKN | NONQUOTEWORD) (EQSPACE | EQNOSPACE) _valu) ("," (_valu | VARTOKN | (VARTOKN | NONQUOTEWORD) (EQSPACE | EQNOSPACE) _valu))*] ","? ")"

?listvalu: LISTTOKN | _exprvarvalu | exprrelpropvalu
    | exprunivpropvalu | exprtagvalu | exprtagpropvalu
    | baresubquery | valulist | embedquery | TRIPLEQUOTEDSTRING
    | DOUBLEQUOTEDSTRING | SINGLEQUOTEDSTRING | formatstring | _innerdollarexprs

LISTTOKN.1: /[\w\+\-\?\*\/\\]([^=,)]*[^\s,)])*/

_lookvalu: DOUBLEQUOTEDSTRING | SINGLEQUOTEDSTRING | WHITETOKN
looklist: _lookvalu*

valulist: "(" [listvalu ((",")|("," listvalu)+ ","?)] ")"
tagvalu: (tagname | tagnamewithspace) subprop?
tagpropvalu: (tagprop | tagpropwithspace) subprop?

_COLONDOLLAR: /(?<!\w|\'|\"):\$/
relpropvalu: (RELNAME | _COLONDOLLAR _varvaluatom) subprop?
univpropvalu: univprop subprop?
subprop: _SUBPROP VARTOKN
_SUBPROP.2: /(?<!\s)\*(?=[a-z]+)(?![a-z]+[@?!<>^~=]*[<>=])/
embedquery: _EMBEDQUERYSTART query "}"
_EMBEDQUERYSTART: "${"

// An unquoted storm string constant.  Must start with a word char, ?, /, \, +, *, or - and not contain certain punctuation
NONQUOTEWORD: /(?!\/\/)[\w\-\+\?\*\/\\][^\s\),=\]}\|]*(?=$|[\s\),\]}\|\=])/

// A white-space *only* delimited string immediate for use in legacy cmdr parser
CMDRTOKN.-1: /[^="'\s\{}][^\s\{}]*/

WHITETOKN.-1: /[^\s|]+/

// A value consisting of a name then 0 or more derefs and function calls
_varvalu: "$" _varvaluatom

_varvaluatom: varvalue | varderef | funccall
varvalue: VARTOKN
VARTOKN: /\w+/ | DOUBLEQUOTEDSTRING | SINGLEQUOTEDSTRING
!varderef: _varvaluatom "." (VARTOKN | "$" VARTOKN | formatstring | _derefexpr)

funccall: _varvaluatom _callargs
_callargs: _LPARNOSPACE [(_valu | VARTOKN | (VARTOKN | NONQUOTEWORD) (EQSPACE | EQNOSPACE) _valu) ("," (_valu | VARTOKN | (VARTOKN | NONQUOTEWORD) (EQSPACE | EQNOSPACE) _valu))*] ","? ")"
_LPARNOSPACE.2: /(?<!\s)\(/

filtoper: (EXPRPLUS | EXPRMINUS) _cond
    | _EDGEADDN1INIT _condexpr ")" -> filtopermust
    | _EDGEN1INIT _condexpr ")" -> filtopernot

// Condition used for filters
// TODO:  unify cond and dollarexpr
_cond: notcond | "(" _condexpr ")"
    | hasrelpropcond | relpropcond
    | abspropcond | hasabspropcond
    | tagpropcond | hastagpropcond
    | tagcond | tagvalucond
    | condsubq | arraycond
    | _varvalu | _reqdollarexprs

notcond: "not" _cond

hasrelpropcond: relprop | univprop
relpropcond: relpropvalue _cmpr _valu
relpropvalue: relprop | univprop

abspropcond: PROPS _cmpr _valu
hasabspropcond: (PROPS | WILDPROPS)

tagpropcond: tagmatch _COLONNOSPACE (BASEPROP | _varvalu)  _cmpr _valu
hastagpropcond: tagmatch _COLONNOSPACE (BASEPROP | _varvalu)

tagvalucond: tagmatch _cmpr _valu
tagcond: tagmatch

condsubq: "{" query "}" [ _cmpr _valu]
arraycond: relprop _ARRAYCONDSTART _safe_cmpr _valu "]"
_ARRAYCONDSTART.3: "*["

// Filter boolean conditions
_condexpr: _cond | orexpr | andexpr
orexpr: _condexpr "or" _cond
andexpr: _condexpr "and" _cond

TRIPLEQUOTEDSTRING: /'''.*?'''/s
DOUBLEQUOTEDSTRING: ESCAPED_STRING
SINGLEQUOTEDSTRING: /'[^']*'(?!')/

FORMATTEXT: /[^`{].*?(?<!\\)(\\\\)*?(?=[`{])/s
_formatexpr: "{" expror "}"
formatstring: "`" (_formatexpr | FORMATTEXT)* "`"

// Must be kept consistent with same regexes in synapse/lib/grammar.py
// A full property.  Must contain at least 1 colon
PROPS.2: /[a-z_][a-z0-9_]*(:[a-z0-9_]+)+([:.][a-z0-9_]+)*(?![:.a-z0-9_\-])/
WILDPROPS.2: /[a-z_][a-z0-9_]*(:\*|(:[a-z0-9_]+)+([:.][a-z0-9_]+)*:?\*)(?![:.a-z0-9_\-\[])/
// A universal property
UNIVNAME.2: /(?<=^|[\s\|\{\(\[+=-])\.[a-z_][a-z0-9_]*([:.][a-z0-9_]+)*/
univprop:  (UNIVNAME | "." _varvalu)
// A full property or a universal property
formname: PROPS | _DEREF _varvalu
// A relative property
relprop: (RELNAME | _COLONDOLLAR _varvaluatom)

// Similar to PROPS, but starts with a colon and allows :: as separator
RELNAME: /(?<!\w):\.?[a-z_][a-z0-9_]*(?:(\:\:|\:|\.)[a-z_][a-z0-9_]*)*/

// Similar to PROPS but does not require a colon
BASEPROP: /[a-z_][a-z0-9_]*(?:(\:\:|\:|\.)[a-z_][a-z0-9_]*)*/

// The entry point for a $(...) expression.  The initial dollar sign is now optional
_dollarexprs: "$"? dollaroper

?!dollaroper: dollarexpr
    | dollaroper _callargs -> funccall
    | dollaroper "." (VARTOKN | "$" VARTOKN | formatstring | _derefexpr) -> varderef
_derefexpr: "$"? dollarexpr
dollarexpr: "(" expror ")"

// A dollar expression with a required dollar
_reqdollarexprs: "$" dollaroper
EXPRPLUS.2: "+"
EXPRMINUS.2: /(?<!-)-/
EXPRNEG.2: /-(?![^$:.#(\-]|(?>(?<EXPRNEGRECUR>\(((?>[^()"'`]+|(?&EXPRNEGRECUR)|`(?:[^`\\]|\\.)*`|"(?:[^"\\]|\\.)*"|'''.*?'''|'[^']*'(?!'))*)\))|'''.*?'''|`(?:[^`\\]|\\.)*`|"(?:[^"\\]|\\.)*"|'[^']*'(?!')|[^,)}])*,)/
EXPRTIMES.2: "*"
EXPRDIVIDE.2: "/"
EXPRMODULO.2: "%"
EXPRPOW.2: "**"

// Each of NUMBER, HEXNUMBER, and OCTNUMBER below have some very gnarly regular expressions. To make
// them a little more palatable, they've been broken out and commented. All of these regex patterns
// have a type specific section at the top for matching on their respective number patterns. The
// negative lookahead is common to all three types. Basically all of this recursive nastiness is
// following along to figure out if there is eventually a comma that turns it into an unquoted string
// rather than a number. This is because storm allows for unquoted strings in its syntax. So, we need
// to make sure we are only matching on number patterns that are not part of an unquoted string.
// The atomic grouping stuff there makes sure that we are only matching entire levels of nesting at
// a time, otherwise in something like this example:
//
//    if ($foo = 123 or $lib.str.concat('foo),b"ar', 'baz')) { }
//
// It will end up closing that level of parenthesis after "foo". This all means we need to have
// these really funky regex patterns.

NUMBER.1: /
    -?                                          # optional sign
    (                                           # start capture group
        0+\d*(?=\.)                         |   # match zero, zero-leading numbers, and zero-leading numbers ending with . (e.g. "42.")
        (?<!\d)[1-9]\d*                     |   # match non-zero-leading numbers 
        0+(?![1-9\.])                           # match one or more zeroes
    )                                           # end capture group
    (\.\d*)?                                    # also capture decimal point and any following decimal digits

    ##
    ## The regex below to the end of the pattern is all the common stuff described above
    ##
    (?!                                         # start negative lookahead
        [^\s})*\/%+\-=><!~]                 |   # exclude these characters from the negative lookahead
        (?>                                     # atomic group
            (?<NUMBERRECUR>                     # start of named capture group NUMBERRECUR
                \((                             # literal open parens and start of capture group
                    (?>                         # atomic group
                        [^()"'`]+           |   # match anything except these characters
                        (?&NUMBERRECUR)     |   # matches another level of nested parentheses
                        `(?:[^`\\]|\\.)*`   |   # matches backtick strings
                        "(?:[^"\\]|\\.)*"   |   # matches double-quote strings
                        '''.*?'''           |   # matches triple-tick strings
                        '[^']*'(?!')            # matches single-quote strings
                    )*                          # match capture groups zero or more times
                )\)                             # literal close parens and end of capture group
            )                               |   # end of named capture group NUMBERRECUR
            '''.*?'''                       |   # matches triple-tick strings
            `(?:[^`\\]|\\.)*`               |   # matches backtick strings
            "(?:[^"\\]|\\.)*"               |   # matches double-quote strings
            '[^']*'(?!')                    |   # matches single-quote strings
            [^,)}]                              # matches anything except these characters
        )*,                                     # end of atomic group and literal comma
    )                                           # end negative lookahead
/x

HEXNUMBER.1: /
    -?                                          # optional sign
    0x[0-9a-fA-F]+                              # hex number pattern

    ##
    ## The regex below to the end of the pattern is all the common stuff described above
    ##
    (?!
        [^\s})*\/%+\-=><!~]                 |
        (?>
            (?<HEXNUMBERRECUR>
                \((
                    (?>
                        [^()"'`]+           |
                        (?&HEXNUMBERRECUR)  |
                        `(?:[^`\\]|\\.)*`   |
                        "(?:[^"\\]|\\.)*"   |
                        '''.*?'''           |
                        '[^']*'(?!')
                    )*
                )\)
            )                               |
            '''.*?'''                       |
            `(?:[^`\\]|\\.)*`               |
            "(?:[^"\\]|\\.)*"               |
            '[^']*'(?!')                    |
            [^,)}]
        )*,
    )
/x


OCTNUMBER.1: /
    -?                                          # optional sign
    0o[0-7]+                                    # octal number pattern

    ##
    ## The regex below to the end of the pattern is all the common stuff described above
    ##
    (?!
        [^\s})*\/%+\-=><!~]                 |
        (?>
            (?<OCTNUMBERRECUR>
                \((
                    (?>
                        [^()"'`]+           |
                        (?&OCTNUMBERRECUR)  |
                        `(?:[^`\\]|\\.)*`   |
                        "(?:[^"\\]|\\.)*"   |
                        '''.*?'''           |
                        '[^']*'(?!')
                    )*
                )\)
            )                               |
            '''.*?'''                       |
            `(?:[^`\\]|\\.)*`               |
            "(?:[^"\\]|\\.)*"               |
            '[^']*'(?!')                    |
            [^,)}]
        )*,
    )
/x

BOOL.2: /(true|false)(?=$|[\s\),\]}\|\=])/
NOT.2: "not"
OR.2: "or"
AND.2: "and"

// $ expression rules in increasing order of precedence (modeled on Python's order)
?expror: exprand | expror OR exprand
?exprand: exprnot | exprand AND exprnot
?exprnot: exprcmp | NOT exprcmp
?exprcmp: exprsum | exprcmp (CMPR | EQSPACE | EQNOSPACE) exprsum
?exprsum: exprproduct | exprsum (EXPRPLUS | EXPRMINUS) exprproduct
?exprproduct: exprunary | exprproduct (EXPRTIMES | EXPRDIVIDE | EXPRMODULO) exprunary
?exprunary: exprpow | EXPRNEG exprunary
?exprpow: _expratom | exprpow EXPRPOW _expratom
_expratom: _exprvalu<|MERGE_RESOLUTION|>--- conflicted
+++ resolved
@@ -207,15 +207,9 @@
 
 _DEREF.3:  /\*(?=\$)/
 
-<<<<<<< HEAD
-liftformtag: ((PROPS | UNIVNAME) | _DEREF _varvalu) tagname subprop? [_cmpr _valu]
+liftformtag: ((PROPS | UNIVNAME | WILDPROPS) | _DEREF _varvalu) tagname subprop? [_cmpr _valu]
 liftpropby: ((PROPS | UNIVNAME) | _DEREF _varvalu) _cmpr _valu
-liftprop: ((PROPS | UNIVNAME) | _DEREF _varvalu) subprop?
-=======
-liftformtag: ((PROPS | UNIVNAME | WILDPROPS) | _DEREF _varvalu) tagname [_cmpr _valu]
-liftpropby: ((PROPS | UNIVNAME) | _DEREF _varvalu) _cmpr _valu
-liftprop: ((PROPS | UNIVNAME | WILDPROPS) | _DEREF _varvalu)
->>>>>>> 1e77de67
+liftprop: ((PROPS | UNIVNAME | WILDPROPS) | _DEREF _varvalu) subprop?
 liftbyarray: ((PROPS | UNIVNAME) | _DEREF _varvalu) "*[" _safe_cmpr _valu "]"
 lifttagtag: (_HASH | _HASHSPACE) tagname [_cmpr _valu]
 liftbytag: (tagname | tagnamewithspace) subprop? [_cmpr _valu]
