--- conflicted
+++ resolved
@@ -219,15 +219,9 @@
 ?exprproduct: _expratom | exprproduct _WSCOMM? (EXPRTIMES | EXPRDIVIDE) _WSCOMM? _expratom
 _expratom: _exprvalu | "(" exprsum ")"
 
-<<<<<<< HEAD
-// Just like _valu, but doesn't allow unquoted string constants
-_exprvalu: NUMBER | valulist | _varvalu | relpropvalu | univpropvalu | tagpropvalue | DOUBLEQUOTEDSTRING
-    | SINGLEQUOTEDSTRING | dollarexpr
-
-// Expression rule for processing a storm query prepended with storm.
-cmdrline: "storm" _WS? query
-=======
 // Just like _valu, but doesn't allow valu lists or unquoted strings
 _exprvalu: NUMBER | _varvalu | relpropvalu | univpropvalu | tagpropvalue | DOUBLEQUOTEDSTRING
     | SINGLEQUOTEDSTRING | dollarexpr
->>>>>>> ca5bd3b5
+
+// Expression rule for processing a storm query prepended with storm.
+cmdrline: "storm" _WS? query