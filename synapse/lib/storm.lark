// Grammar for the Storm Query Language (and miscellaneous bits)

%import common.ESCAPED_STRING
%ignore CCOMMENT
%ignore CPPCOMMENT
%ignore WS

WS: /[\s]/+

// C comment: /* */
// From https://stackoverflow.com/a/36328890/6518334
CCOMMENT.2: /\/\*+[^*]*\*+([^\/*][^*]*\*+)*\//

// C++ comment: //
CPPCOMMENT.2: /\/\/[^\n]*/

// Lark Grammar Notes:
// Lark uses standard EBNF notation with a few extra bells and whistles:
// * Rules and terminals that start with an underscore are not presented in the final parse tree.  The underscored
//   terminals are skipped entirely, and the underscored rule nodes are replaced by their children.
// * Rules ending with a .<num> are higher priority than other rules.
// * Rules starting with a ? have their parse tree node replaced by their children if they have exactly 1 child.

// Style Note:
// All string constants with length > 1 should have an explicit terminal name.  Lark already has a
// name defined for all 1-character strings.  Lark makes __ANON tokens for unnamed terminals.  We don't want those
// because it makes storm syntax errors harder to decipher.

// Entry point for an unadorned storm query
query: "|"? _querystart?
lookup: looklist [ "|" query ]
search: looklist [ "|" query ]

_querystart: _querystart "|"? (stormcmd | _oper | _editblock)
    | stormcmd | _oper | _editblock

// Edit block: zero or more edit operations inside a single set of square brackets
_editblock: "[" _editoper* "]"

// A single edit operation
_editoper: editnodeadd
            | editpropset | editunivset | edittagpropset | edittagadd
            | editpropdel | editunivdel | edittagpropdel | edittagdel
            | editparens | edgeaddn1 | edgedeln1 | edgeaddn2 | edgedeln2

// Parenthesis in an edit block don't have incoming nodes
editparens: "(" editnodeadd _editoper* ")"
edittagadd: "+" [SETTAGOPER] tagname [(EQSPACE | EQNOSPACE) _valu]
editunivdel: EXPRMINUS univprop
edittagdel: EXPRMINUS tagname
editpropset: relprop (EQSPACE | EQNOSPACE | MODSET | TRYSET | TRYSETPLUS | TRYSETMINUS) _valu
editpropdel: EXPRMINUS relprop
editunivset: univprop (EQSPACE | EQNOSPACE | MODSET | TRYSET | TRYSETPLUS | TRYSETMINUS) _valu
editnodeadd: formname (EQSPACE | EQNOSPACE | MODSET | TRYSET | TRYSETPLUS | TRYSETMINUS) _valu
edittagpropset: "+" tagprop (EQSPACE | EQNOSPACE | MODSET | TRYSET | TRYSETPLUS | TRYSETMINUS) _valu
edittagpropdel: EXPRMINUS tagprop
EQSPACE: /((?<=\s)=|=(?=\s))/
MODSET.4: "+=" | "-="
TRYSETPLUS.1: "?+="
TRYSETMINUS.1: "?-="
TRYSET.1: "?="
SETTAGOPER: "?"

// The set of non-edit non-commands in storm

_oper: stormfunc | initblock | emptyblock | finiblock | trycatch | subquery | _formpivot | formjoin
     | formpivotin | formjoinin | opervarlist | setitem | setvar | vareval | filtoper
     | operrelprop | forloop | whileloop | switchcase | BREAK | CONTINUE | return | emit | stop
     | _liftprop | ifstmt | yieldvalu | n1walk | n2walk | n1join | n2join | n1walknpivo | n2walknpivo | n1walknjoin | n2walknjoin | rawpivot

BREAK.4: /break(?=[\s\}])/
CONTINUE.4: /continue(?=[\s\}])/

catchblock: "catch" _valu "as" VARTOKN "{" query "}"
trycatch: "try" "{" query "}" catchblock*

_STOP.4: /stop(?=($|[\s\}]))/
stop: _STOP
_RETURN.4: /return(?=[\s\(])/
return: _RETURN "("[ _valu ] ")"
_EMIT.4: /emit(?=[\s])/
emit: _EMIT _valu

// A bare variable reference, useful for a function call
vareval: _varvalu

// A variable assignment
setvar: "$" VARTOKN "=" _valu
setitem: "$" _varvaluatom "." (VARTOKN | "$" varvalue | formatstring | _derefexpr) (EQSPACE | EQNOSPACE) _valu

forloop: "for" ("$" VARTOKN | varlist) "in" _valu baresubquery
whileloop: "while" _valu baresubquery
subquery: [YIELD] baresubquery
argvquery: "{" query "}"
baresubquery: "{" query "}"
YIELD.1: /yield(?=[\s\{])/

// Split out case subqueries to prevent invalid state merging
casesubquery: "{" query "}" -> baresubquery
_caseentry: DOUBLEQUOTEDSTRING | SINGLEQUOTEDSTRING | CASEBARE
_mcaseentry: DOUBLEQUOTEDSTRING | SINGLEQUOTEDSTRING | MCASEBARE
caseentry: (DEFAULTCASE | _caseentry | "(" _mcaseentry ("," _mcaseentry)+ ")") ":" casesubquery
switchcase: "switch" _varvalu "{" caseentry* "}"
DEFAULTCASE.2: "*"
CASEBARE.2: /
    (?<=[\s{])          # can follow whitespace or the opening curly brace of the switch statement
    (?!\*)              # should not include the DEFAULTCASE bare asterisk
    ([^:\s"'()]+)       # can be anything except these characters
    (?=[\s]*:[\s]*\{)   # must precede a colon and the open brace of the subquery (with any whitespace in between)
/x
MCASEBARE.2: /
    (?<=[\s(,])         # can follow whitespace, open parens, or comma
    ([^:\s"'(),]+)      # can be anything except these characters
    (?=\s*(?:,|\)\s*:)) # must precede a comma or a close parens with colon (with any whitespace in between)
/x


yieldvalu: YIELD _argvalu

_INIT.2: /init(?=[\s\{])/
initblock: _INIT "{" query "}"

_EMPTY.2: /empty(?=[\s\{])/
emptyblock: _EMPTY "{" query "}"

_FINI.2: /fini(?=[\s\{])/
finiblock: _FINI "{" query "}"

_ELSE.2: /else(?=[\s\{])/

ifstmt: "if" ifclause ("elif" ifclause)* [_ELSE baresubquery]
// The stuff inside an if or elif
ifclause: _valu baresubquery

// A bare variable list
varlist: "(" ["$" VARTOKN ("," "$" VARTOKN)*] ","? ")"

// A variable list assignment
opervarlist: varlist "=" _valu

// Pivots
_formpivot: formpivot_pivottotags | formpivot_jointags | formpivot_pivotout | formpivot_
formpivot_pivottotags: _RIGHTPIVOT (ALLTAGS | tagmatch)
formpivot_jointags: _RIGHTJOIN (ALLTAGS | tagmatch)
// The special symbol that indicates to pivot to syn:tag nodes
ALLTAGS.3: /#(?=\/[\/\*]|\s|$|\})/

formpivot_pivotout:    _RIGHTPIVOT "*"
formpivot_:            _RIGHTPIVOT (pivottarg | pivottarglist)

formjoin: _RIGHTJOIN "*"     -> formjoin_pivotout
        | _RIGHTJOIN (pivottarg | pivottarglist) -> formjoin_formpivot

formpivotin: _LEFTPIVOT "*"

formjoinin: _LEFTJOIN "*"

operrelprop: pivotprop _RIGHTPIVOT (pivottarg | pivottarglist) -> operrelprop_pivot
           | pivotprop _RIGHTPIVOT "*" -> operrelprop_pivotout
           | pivotprop _RIGHTJOIN (pivottarg | pivottarglist) -> operrelprop_join
           | pivotprop _RIGHTJOIN "*" -> operrelprop_joinout

pivotprop: relprop virtprop? -> relpropvalue
pivottarg: (PROPS | UNIVNAME | WILDPROPS | _varvalu) virtprop?
pivottarglist: "(" pivottarg ("," pivottarg)* ")"

rawpivot: _RIGHTPIVOT "{" query "}"

_RIGHTJOIN.4:  "-+>"
_LEFTJOIN.4:   "<+-"
_RIGHTPIVOT.4: "->"
_LEFTPIVOT.4:  /<\-[^0-9]/

_liftprop: liftformtag | liftpropby | liftprop | liftbyarray
            | liftbytagprop | liftbyformtagprop | liftbytag | lifttagtag
            | liftreverse

WILDCARD: "*"

// A wild card, full prop, list, or $varvalu
_wildprops: WILDCARD | PROPS | WILDPROPS | valulist | _varvalu

n1walk: _EDGEN1INIT (walklist | varlist | _varvalu | relpropvalue | tagvalu | tagpropvalu | TRIPLEQUOTEDSTRING | formatstring | VARTOKN | embedquery | baresubquery | NONQUOTEWORD | PROPS) _EDGEN1FINI _wildprops [ _cmpr _valu ]

n2walk: _EDGEN2INIT _valu _EDGEN2FINI _wildprops [ _cmpr _valu ]

n1join: _EDGEN1INIT (walklist | varlist | _varvalu | relpropvalue | tagvalu | tagpropvalu | TRIPLEQUOTEDSTRING | formatstring | VARTOKN | embedquery | baresubquery | NONQUOTEWORD | PROPS) _EDGEN1JOINFINI _wildprops [ _cmpr _valu ]

n2join: _EDGEN2JOININIT _valu _EDGEN2FINI _wildprops [ _cmpr _valu ]

walklist: ("(" (_varvalu | relpropvalue | tagvalu | tagpropvalu | TRIPLEQUOTEDSTRING | formatstring | VARTOKN | NONQUOTEWORD | PROPS) ((",")|("," (_varvalu | relpropvalue | tagvalu | tagpropvalu | TRIPLEQUOTEDSTRING | formatstring | VARTOKN | NONQUOTEWORD | PROPS))+ ","?) ")") -> valulist

_WALKNJOINN1.4: "--+>"
_WALKNJOINN2.4: "<+--"

_WALKNPIVON1.4: "-->"
_WALKNPIVON2.4: "<--"

n1walknpivo: _WALKNPIVON1 "*"
n2walknpivo: _WALKNPIVON2 "*"

n1walknjoin: _WALKNJOINN1 "*"
n2walknjoin: _WALKNJOINN2 "*"

_EDGEADDN1INIT.2: "+("
_EDGEN1INIT.2: "-("
_EDGEN1FINI: ")>"
_EDGEADDN2FINI: ")+"
_EDGEN2FINI: ")-"

_EDGEN1JOINFINI: ")+>"
_EDGEN2JOININIT: "<+("

// Regex to check for a matching ')-' or ')+' so we can avoid incorrectly matching
// comparisons to an expression like '<(2)'
_EDGEN2INIT: /\<\((?=(?>(?<EDGEN2INITRECUR>\(((?>[^()"'`]+|(?&EDGEN2INITRECUR)|`(?:[^`\\]|\\.)*`|"(?:[^"\\]|\\.)*"|'''.*?'''|'[^']*'(?!'))*)\))|'''.*?'''|`(?:[^`\\]|\\.)*`|"(?:[^"\\]|\\.)*"|'[^']*'(?!')|[^)])*\)[\-\+])/

edgeaddn1: _EDGEADDN1INIT _valu _EDGEN1FINI baresubquery
edgedeln1: _EDGEN1INIT _valu _EDGEN1FINI baresubquery
edgeaddn2: _EDGEN2INIT _valu _EDGEADDN2FINI baresubquery
edgedeln2: _EDGEN2INIT _valu _EDGEN2FINI baresubquery

_REVERSE: /reverse(?=[\s\(])/
liftreverse: _REVERSE "(" (liftformtag | liftpropby | liftprop | liftbyarray | lifttagtag | liftbytag | liftbytagprop | liftbyformtagprop) ")"

_DEREF.3:  /\*(?=\$)/

liftformtag: ((PROPS | UNIVNAME | WILDPROPS) | _DEREF _varvalu) tagname virtprop? [_cmpr _valu]
liftpropby: ((PROPS | EMBEDPROPS | UNIVNAME) | _DEREF _varvalu) _cmpr _valu
liftprop: ((PROPS | UNIVNAME | WILDPROPS) | _DEREF _varvalu) virtprop?
liftbyarray: ((PROPS | EMBEDPROPS | UNIVNAME) | _DEREF _varvalu) "*[" _safe_cmpr _valu "]"
lifttagtag: (_HASH | _HASHSPACE) tagname [_cmpr _valu]
liftbytag: (tagname | tagnamewithspace) virtprop? [_cmpr _valu]
liftbytagprop: (tagprop | tagpropwithspace) virtprop? [_cmpr _valu]
liftbyformtagprop: formtagprop virtprop? [_cmpr _valu]

tagprop: tagname _COLONNOSPACE (BASEPROP | _varvalu)
tagpropwithspace: tagnamewithspace _COLONNOSPACE (BASEPROP | _varvalu) -> tagprop
formtagprop: ((PROPS | UNIVNAME | WILDPROPS) | _DEREF _varvalu) tagname _COLONNOSPACE (BASEPROP | _varvalu)
_COLONNOSPACE.2: /(?<!\s):/

_funcarg: (VARTOKN [EQNOSPACE _valu])
funcargs: "(" (_funcarg ("," _funcarg)* )? ")"
stormfunc: "function" VARTOKN funcargs "{" query "}"

stormcmd: CMDNAME stormcmdargs?
stormcmdargs: _stormcmdarg
_stormcmdarg: _stormcmdarg? ((CMDOPT (EQNOSPACE (argvquery | _argvalu | wordtokn))?) | argvquery | _argvalu | wordtokn)

// The name of a storm command
CMDNAME.2: /(?!(init|empty|fini|function|return|emit|stop|yield|break|continue|for|while|switch|else|elif|if|not|or|and|try|catch|as|reverse)\b)[a-z][a-z0-9.]+(?=[\s\|\}]|$)/

CMDOPT.4: /(?<=\s)-[a-zA-Z0-9_-]+(?![:a-zA-Z0-9_><-])/

// An unquoted string within a storm command argument list
!wordtokn: wordtokn (COMMANOSPACE | EQNOSPACE | RSQBNOSPACE) (NONQUOTEWORD | PROPS | CMDNAME | (EXPRPLUS | EXPRMINUS | CMPR | "[" | "." | _RIGHTPIVOT)+ (NONQUOTEWORD | CMDNAME | COMMASPACE)?)
    | (EXPRPLUS | EXPRMINUS | CMPR | "[" | "." | _RIGHTPIVOT)+ (NONQUOTEWORD | CMDNAME | COMMASPACE)?
    | NONQUOTEWORD COMMASPACE? | CMDNAME | PROPS

COMMASPACE: ", "
COMMANOSPACE: /(?<!\s),(?!\s)/
RSQBNOSPACE: /(?<!\s)\](?!\s)/
EQNOSPACE: /(?<!\s)=(?!\s)/

// an argv parser for commands which may contain embedded queries
cmdargs: _cmdargv (EQNOSPACE? _cmdargv)*
_cmdargv: baresubquery | DOUBLEQUOTEDSTRING | SINGLEQUOTEDSTRING | CMDTOKN | CMDOPT (EQNOSPACE (CMDTOKN | SINGLEQUOTEDSTRING | DOUBLEQUOTEDSTRING | baresubquery))?

// A tag with either a variable reference or tag name segments without asterisks
tagname: _HASH (_varvalu | _tagsegs)
tagnamewithspace: _HASHSPACE (_varvalu | _tagsegs) -> tagname
_HASH.2: /(?<!\s)#/
_HASHSPACE.2: /(?<=\s)#/
_tagsegs:  TAGSEGNOVAR ( "." (TAGSEGNOVAR | "$" varvalue))*
TAGSEGNOVAR: /[\w]+/

// A tag name with asterisks or $var as segment after the first segment
tagmatch: _MATCHHASH (_varvalu | _tagsegs)
    | _MATCHHASHWILD _wildtagsegs

_MATCHHASH.3: /#/

// A tagmatch with wildcards cannot be followed by a cmpr
_MATCHHASHWILD.3: /\#
(?=
    (?:[\w.$]|"(?:[^"\\]|\\.)*"|'[^']*'(?!'))*       # match tag parts
    \*                                               # match a *
    (?!                                              # negative lookahead for cmpr
        (?:[\w*.$:]|"(?:[^"\\]|\\.)*"|'[^']*'(?!'))* # continue matching tag parts
        \s*                                          # match any whitespace before cmpr
        (?!                                          # avoid matching EDGEN2INIT as a cmpr
            <\(
            (?=(?>(?<N2MATCHRECUR>\(((?>[^()"'`]+|(?&N2MATCHRECUR)|`(?:[^`\\]|\\.)*`|"(?:[^"\\]|\\.)*"|'''.*?'''|'[^']*'(?!'))*)\))|'''.*?'''|`(?:[^`\\]|\\.)*`|"(?:[^"\\]|\\.)*"|'[^']*'(?!')|[^)])*\)-
            )
            | <(\+|-[^0-9])                          # avoid matching joins or pivots
        )
        [@?!<>^~=]+                                  # match any cmprs (regex fail)
    )
)
/x

_wildtagsegs:  WILDTAGSEGNOVAR ( "." (WILDTAGSEGNOVAR | "$" varvalue))*
WILDTAGSEGNOVAR: /[\w*]+/

// A comparison operator
_cmpr: "*" byname | cmpr
cmpr: CMPR | CMPROTHER | EQSPACE | EQNOSPACE | TRYSET | SETTAGOPER
byname: _bynames? BYNAME BYNAMECMPR
_bynames: _bynames? BYNAME "*"
BYNAME.2: /\w+/
BYNAMECMPR.2: /[@?!<>^~=]*[<>=]/

_safe_cmpr: byname | cmpr

CMPR: "<=" | ">=" | "!=" | "~=" | "^=" | ">" | "<"
CMPROTHER: /(?!<=|>=|=(?![@?!<>^~=])|<|>|!=|~=|\^=|\?)[@?!<>^~=][@!<>^~=]*(?![@?<>^~=])/

_rootvalu: _varvalu | relpropvalue | tagvalu | tagpropvalu | TRIPLEQUOTEDSTRING
    | DOUBLEQUOTEDSTRING | SINGLEQUOTEDSTRING | formatstring | _dollarexprs

// Common subset + stuff allowable in command arguments
_argvalu: _rootvalu | valulist | embedquery

// Used for most instances of values
_basevalu: _argvalu | baresubquery

_valu: _basevalu | NONQUOTEWORD

evalvalu: _valu
exprdict: "{" ((_exprvalu | VARTOKN)  (":" | _EXPRCOLONNOSPACE) (_exprvalu | VARTOKN) ("," (_exprvalu | VARTOKN) (":" | _EXPRCOLONNOSPACE) (_exprvalu | VARTOKN))* ","? )? "}"
exprlist: "[" ((_exprvalu | VARTOKN) ("," (_exprvalu | VARTOKN))* ","? )? "]"
<<<<<<< HEAD
// Just like _valu, but doesn't allow valu lists or unquoted strings or queries
_exprvalu: NUMBER | HEXNUMBER | OCTNUMBER | BOOL | NULL | exprlist | exprdict | _exprvarvalu | exprrelpropvalue
    | exprtagvalu | exprtagpropvalu | TRIPLEQUOTEDSTRING | DOUBLEQUOTEDSTRING
    | SINGLEQUOTEDSTRING | formatstring | _innerdollarexprs
=======

// Just like _valu, but doesn't allow valu lists or unquoted strings
_exprvalu: NUMBER | HEXNUMBER | OCTNUMBER | BOOL | NULL | exprlist | exprdict | _exprvarvalu | exprrelpropvalue
    | exprtagvalu | exprtagpropvalu | TRIPLEQUOTEDSTRING | DOUBLEQUOTEDSTRING
    | SINGLEQUOTEDSTRING | formatstring | _innerdollarexprs | embedquery
>>>>>>> 081e2cb9

// Expr versions of rules to avoid invalid state merges
_innerdollarexprs: "$"? innerdollaroper
?!innerdollaroper: innerdollarexpr
    | innerdollaroper _exprcallargs -> funccall
    | innerdollaroper "." (EXPRVARTOKN | "$" EXPRVARTOKN | formatstring | _innerderefexpr) -> varderef
_innerderefexpr: "$"? innerdollarexpr
innerdollarexpr: "(" expror ")" -> dollarexpr

exprrelprop: (EXPRRELNAME | _COLONDOLLAR _exprvarvaluatom) -> relprop
EXPRRELNAME: /(?<!\w):\.?[a-z_][a-z0-9_]*(?:(\:\:|\:|\.)[a-z_][a-z0-9_]*)*/

exprunivprop: (EXPRUNIVNAME | "." _exprvarvalu) -> univprop
EXPRUNIVNAME.2: /(?<=^|[\s\|\{\(\[+=-])\.[a-z_][a-z0-9_]*([:.][a-z0-9_]+)*/

exprrelpropvalue: (exprrelprop | exprunivprop) virtprop? -> relpropvalue

exprtagvalu: (exprtagname | exprtagnamewithspace) virtprop? -> tagvalu

exprtagname: _HASH (_exprvarvalu | _exprtagsegs) -> tagname
exprtagnamewithspace: _HASHSPACE (_exprvarvalu | _exprtagsegs) -> tagname
_exprtagsegs:  EXPRTAGSEGNOVAR ( "." (EXPRTAGSEGNOVAR | "$" exprvarvalue))*
EXPRTAGSEGNOVAR: /[\w]+/

exprtagpropvalu: (exprtagprop | exprtagpropwithspace) virtprop? -> tagpropvalu
exprtagprop: exprtagname _EXPRCOLONNOSPACE (BASEPROP | _exprvarvalu) -> tagprop
exprtagpropwithspace: exprtagnamewithspace _EXPRCOLONNOSPACE (BASEPROP | _exprvarvalu) -> tagprop
_EXPRCOLONNOSPACE.2: /(?<!\s):/

_exprvarvalu: "$" _exprvarvaluatom
_exprvarvaluatom: exprvarvalue | exprvarderef | exprfunccall
exprvarvalue: EXPRVARTOKN -> varvalue
EXPRVARTOKN: /\w+/ | DOUBLEQUOTEDSTRING | SINGLEQUOTEDSTRING

!exprvarderef: _exprvarvaluatom "." (VARTOKN | "$" VARTOKN | formatstring | _derefexpr) -> varderef

exprfunccall: _exprvarvaluatom _exprcallargs -> funccall
_exprcallargs: _LPARNOSPACE [(_valu | VARTOKN | (VARTOKN | NONQUOTEWORD) (EQSPACE | EQNOSPACE) _valu) ("," (_valu | VARTOKN | (VARTOKN | NONQUOTEWORD) (EQSPACE | EQNOSPACE) _valu))*] ","? ")"

?listvalu: LISTTOKN | _exprvarvalu | exprrelpropvalue
    | exprtagvalu | exprtagpropvalu
    | baresubquery | valulist | embedquery | TRIPLEQUOTEDSTRING
    | DOUBLEQUOTEDSTRING | SINGLEQUOTEDSTRING | formatstring | _innerdollarexprs

LISTTOKN.1: /[\w\+\-\?\*\/\\]([^=,)]*[^\s,)])*/

_lookvalu: DOUBLEQUOTEDSTRING | SINGLEQUOTEDSTRING | WHITETOKN
looklist: _lookvalu*

valulist: "(" [listvalu ((",")|("," listvalu)+ ","?)] ")"
tagvalu: (tagname | tagnamewithspace) virtprop?
tagpropvalu: (tagprop | tagpropwithspace) virtprop?

_COLONDOLLAR: /(?<!\w|\'|\"):\$/
relpropvalu: (RELNAME | _COLONDOLLAR _varvaluatom) virtprop?
univpropvalu: univprop virtprop?

virtprop: _BYVIRT _virtnames? VIRTNAME
_BYVIRT.2: /(?<!\s)\*(?=\w+)(?!\w+(\*\w+)*[@?!<>^~=]*[<>=])/
_virtnames: _virtnames? VIRTNAME "*"
VIRTNAME: /\w+/

embedquery: _EMBEDQUERYSTART query "}"
_EMBEDQUERYSTART: "${"

// An unquoted storm string constant.  Must start with a word char, ?, /, \, +, *, or - and not contain certain punctuation
NONQUOTEWORD: /(?!\/\/)[\w\-\+\?\*\/\\][^\s\),=\]}\|]*(?=$|[\s\),\]}\|\=])/

// A white-space *only* delimited string immediate for use in CLI parser
CMDTOKN.-1: /[^="'\s\{}][^\s\{}]*/

WHITETOKN.-1: /[^\s|]+/

// A value consisting of a name then 0 or more derefs and function calls
_varvalu: "$" _varvaluatom

_varvaluatom: varvalue | varderef | funccall
varvalue: VARTOKN
VARTOKN: /\w+/ | DOUBLEQUOTEDSTRING | SINGLEQUOTEDSTRING
!varderef: _varvaluatom "." (VARTOKN | "$" VARTOKN | formatstring | _derefexpr)

funccall: _varvaluatom _callargs
_callargs: _LPARNOSPACE [(_valu | VARTOKN | (VARTOKN | NONQUOTEWORD) (EQSPACE | EQNOSPACE) _valu) ("," (_valu | VARTOKN | (VARTOKN | NONQUOTEWORD) (EQSPACE | EQNOSPACE) _valu))*] ","? ")"
_LPARNOSPACE.2: /(?<!\s)\(/

filtoper: (EXPRPLUS | EXPRMINUS) _cond
    | _EDGEADDN1INIT _condexpr ")" -> filtopermust
    | _EDGEN1INIT _condexpr ")" -> filtopernot

// Condition used for filters
// TODO:  unify cond and dollarexpr
_cond: notcond | "(" _condexpr ")"
    | hasrelpropcond | relpropcond
    | abspropcond | hasabspropcond
    | tagpropcond | hastagpropcond
    | tagcond | tagvalucond
    | condsubq | arraycond
    | _varvalu | _reqdollarexprs

notcond: "not" _cond

hasrelpropcond: (relprop | univprop) virtprop?
relpropcond: relpropvalue _cmpr _valu
relpropvalue: (relprop | univprop) virtprop?

abspropcond: PROPS _cmpr _valu
hasabspropcond: (PROPS | WILDPROPS) virtprop?

tagpropcond: tagmatch _COLONNOSPACE (BASEPROP | _varvalu)  _cmpr _valu
hastagpropcond: tagmatch _COLONNOSPACE (BASEPROP | _varvalu)

tagvalucond: tagmatch _cmpr _valu
tagcond: tagmatch

condsubq: "{" query "}" [ _cmpr _valu]
arraycond: (relprop | univprop) _ARRAYCONDSTART _safe_cmpr _valu "]"
_ARRAYCONDSTART.3: "*["

// Filter boolean conditions
_condexpr: _cond | orexpr | andexpr
orexpr: _condexpr "or" _cond
andexpr: _condexpr "and" _cond

TRIPLEQUOTEDSTRING: /'''.*?'''/s
DOUBLEQUOTEDSTRING: ESCAPED_STRING
SINGLEQUOTEDSTRING: /'[^']*'(?!')/

FORMATTEXT: /[^`{].*?(?<!\\)(\\\\)*?(?=[`{])/s
_formatexpr: "{" expror "}"
formatstring: "`" (_formatexpr | FORMATTEXT)* "`"

// Must be kept consistent with same regexes in synapse/lib/grammar.py
// A full property.  Must contain at least 1 colon
PROPS.3: /[a-z_][a-z0-9_]*(:[a-z0-9_]+)+([:.][a-z0-9_]+)*(?![:.a-z0-9_\-])/

// A full property containing a wildcard
WILDPROPS.3: /[a-z_][a-z0-9_]*(:\*|(:[a-z0-9_]+)+([:.][a-z0-9_]+)*:?\*)(?![:.a-z0-9_\-\[])/

// A full property with embed properties
EMBEDPROPS.2: /[a-z_][a-z0-9_]*(:[a-z0-9_]+)+((\:\:|\:|\.)[a-z0-9_]+)*(?![:.a-z0-9_\-])/

// A universal property
UNIVNAME.2: /(?<=^|[\s\|\{\(\[+=-])\.[a-z_][a-z0-9_]*([:.][a-z0-9_]+)*/
univprop:  UNIVNAME | "." _varvalu
// A full property or a universal property
formname: PROPS | _DEREF _varvalu
// A relative property
relprop: RELNAME | _COLONDOLLAR _varvaluatom

// Similar to PROPS, but starts with a colon and allows :: as separator
RELNAME: /(?<!\w):\.?[a-z_][a-z0-9_]*(?:(\:\:|\:|\.)[a-z_][a-z0-9_]*)*/

// Similar to PROPS but does not require a colon
BASEPROP: /[a-z_][a-z0-9_]*(?:(\:\:|\:|\.)[a-z_][a-z0-9_]*)*/

// The entry point for a $(...) expression.  The initial dollar sign is now optional
_dollarexprs: "$"? dollaroper

?!dollaroper: dollarexpr
    | dollaroper _callargs -> funccall
    | dollaroper "." (VARTOKN | "$" VARTOKN | formatstring | _derefexpr) -> varderef
_derefexpr: "$"? dollarexpr
dollarexpr: "(" expror ")"

// A dollar expression with a required dollar
_reqdollarexprs: "$" dollaroper
EXPRPLUS.2: "+"
EXPRMINUS.2: /(?<!-)-/
EXPRNEG.2: /-(?![^$:.#(\-]|(?>(?<EXPRNEGRECUR>\(((?>[^()"'`]+|(?&EXPRNEGRECUR)|`(?:[^`\\]|\\.)*`|"(?:[^"\\]|\\.)*"|'''.*?'''|'[^']*'(?!'))*)\))|'''.*?'''|`(?:[^`\\]|\\.)*`|"(?:[^"\\]|\\.)*"|'[^']*'(?!')|[^,)}])*,)/
EXPRTIMES.2: "*"
EXPRDIVIDE.2: "/"
EXPRMODULO.2: "%"
EXPRPOW.2: "**"

// Each of NUMBER, HEXNUMBER, and OCTNUMBER below have some very gnarly regular expressions. To make
// them a little more palatable, they've been broken out and commented. All of these regex patterns
// have a type specific section at the top for matching on their respective number patterns. The
// negative lookahead is common to all three types. Basically all of this recursive nastiness is
// following along to figure out if there is eventually a comma that turns it into an unquoted string
// rather than a number. This is because storm allows for unquoted strings in its syntax. So, we need
// to make sure we are only matching on number patterns that are not part of an unquoted string.
// The atomic grouping stuff there makes sure that we are only matching entire levels of nesting at
// a time, otherwise in something like this example:
//
//    if ($foo = 123 or $lib.str.concat('foo),b"ar', 'baz')) { }
//
// It will end up closing that level of parenthesis after "foo". This all means we need to have
// these really funky regex patterns.

NUMBER.1: /
    -?                                          # optional sign
    (                                           # start capture group
        0+\d*(?=\.)                         |   # match zero, zero-leading numbers, and zero-leading numbers ending with . (e.g. "42.")
        (?<!\d)[1-9]\d*                     |   # match non-zero-leading numbers 
        0+(?![1-9\.])                           # match one or more zeroes
    )                                           # end capture group
    (\.\d*)?                                    # also capture decimal point and any following decimal digits

    ##
    ## The regex below to the end of the pattern is all the common stuff described above
    ##
    (?!                                         # start negative lookahead
        [^\s})*\/%+\-=><!~]                 |   # exclude these characters from the negative lookahead
        (?>                                     # atomic group
            (?<NUMBERRECUR>                     # start of named capture group NUMBERRECUR
                \((                             # literal open parens and start of capture group
                    (?>                         # atomic group
                        [^()"'`]+           |   # match anything except these characters
                        (?&NUMBERRECUR)     |   # matches another level of nested parentheses
                        `(?:[^`\\]|\\.)*`   |   # matches backtick strings
                        "(?:[^"\\]|\\.)*"   |   # matches double-quote strings
                        '''.*?'''           |   # matches triple-tick strings
                        '[^']*'(?!')            # matches single-quote strings
                    )*                          # match capture groups zero or more times
                )\)                             # literal close parens and end of capture group
            )                               |   # end of named capture group NUMBERRECUR
            '''.*?'''                       |   # matches triple-tick strings
            `(?:[^`\\]|\\.)*`               |   # matches backtick strings
            "(?:[^"\\]|\\.)*"               |   # matches double-quote strings
            '[^']*'(?!')                    |   # matches single-quote strings
            [^,)}]                              # matches anything except these characters
        )*,                                     # end of atomic group and literal comma
    )                                           # end negative lookahead
/x

HEXNUMBER.1: /
    -?                                          # optional sign
    0x[0-9a-fA-F]+                              # hex number pattern

    ##
    ## The regex below to the end of the pattern is all the common stuff described above
    ##
    (?!
        [^\s})*\/%+\-=><!~]                 |
        (?>
            (?<HEXNUMBERRECUR>
                \((
                    (?>
                        [^()"'`]+           |
                        (?&HEXNUMBERRECUR)  |
                        `(?:[^`\\]|\\.)*`   |
                        "(?:[^"\\]|\\.)*"   |
                        '''.*?'''           |
                        '[^']*'(?!')
                    )*
                )\)
            )                               |
            '''.*?'''                       |
            `(?:[^`\\]|\\.)*`               |
            "(?:[^"\\]|\\.)*"               |
            '[^']*'(?!')                    |
            [^,)}]
        )*,
    )
/x


OCTNUMBER.1: /
    -?                                          # optional sign
    0o[0-7]+                                    # octal number pattern

    ##
    ## The regex below to the end of the pattern is all the common stuff described above
    ##
    (?!
        [^\s})*\/%+\-=><!~]                 |
        (?>
            (?<OCTNUMBERRECUR>
                \((
                    (?>
                        [^()"'`]+           |
                        (?&OCTNUMBERRECUR)  |
                        `(?:[^`\\]|\\.)*`   |
                        "(?:[^"\\]|\\.)*"   |
                        '''.*?'''           |
                        '[^']*'(?!')
                    )*
                )\)
            )                               |
            '''.*?'''                       |
            `(?:[^`\\]|\\.)*`               |
            "(?:[^"\\]|\\.)*"               |
            '[^']*'(?!')                    |
            [^,)}]
        )*,
    )
/x

BOOL.2: /(true|false)(?=$|[\s\),\]}\|\=])/
NULL.2: "null"
NOT.2: "not"
OR.2: "or"
AND.2: "and"

// $ expression rules in increasing order of precedence (modeled on Python's order)
?expror: exprand | expror OR exprand
?exprand: exprnot | exprand AND exprnot
?exprnot: exprcmp | NOT exprcmp
?exprcmp: exprsum | exprcmp (CMPR | EQSPACE | EQNOSPACE) exprsum
?exprsum: exprproduct | exprsum (EXPRPLUS | EXPRMINUS) exprproduct
?exprproduct: exprunary | exprproduct (EXPRTIMES | EXPRDIVIDE | EXPRMODULO) exprunary
?exprunary: exprpow | EXPRNEG exprunary
?exprpow: _expratom | exprpow EXPRPOW _expratom
_expratom: _exprvalu<|MERGE_RESOLUTION|>--- conflicted
+++ resolved
@@ -329,18 +329,11 @@
 evalvalu: _valu
 exprdict: "{" ((_exprvalu | VARTOKN)  (":" | _EXPRCOLONNOSPACE) (_exprvalu | VARTOKN) ("," (_exprvalu | VARTOKN) (":" | _EXPRCOLONNOSPACE) (_exprvalu | VARTOKN))* ","? )? "}"
 exprlist: "[" ((_exprvalu | VARTOKN) ("," (_exprvalu | VARTOKN))* ","? )? "]"
-<<<<<<< HEAD
-// Just like _valu, but doesn't allow valu lists or unquoted strings or queries
-_exprvalu: NUMBER | HEXNUMBER | OCTNUMBER | BOOL | NULL | exprlist | exprdict | _exprvarvalu | exprrelpropvalue
-    | exprtagvalu | exprtagpropvalu | TRIPLEQUOTEDSTRING | DOUBLEQUOTEDSTRING
-    | SINGLEQUOTEDSTRING | formatstring | _innerdollarexprs
-=======
 
 // Just like _valu, but doesn't allow valu lists or unquoted strings
 _exprvalu: NUMBER | HEXNUMBER | OCTNUMBER | BOOL | NULL | exprlist | exprdict | _exprvarvalu | exprrelpropvalue
     | exprtagvalu | exprtagpropvalu | TRIPLEQUOTEDSTRING | DOUBLEQUOTEDSTRING
     | SINGLEQUOTEDSTRING | formatstring | _innerdollarexprs | embedquery
->>>>>>> 081e2cb9
 
 // Expr versions of rules to avoid invalid state merges
 _innerdollarexprs: "$"? innerdollaroper
