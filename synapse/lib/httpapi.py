--- conflicted
+++ resolved
@@ -521,8 +521,6 @@
         # a reference to the cortex is returned from the handler.
         return self.cell
 
-<<<<<<< HEAD
-=======
     async def _reqValidOpts(self, opts: dict | None) -> dict | None:
         '''
         Creates or validates an opts dict with the current session useriden.
@@ -559,44 +557,6 @@
             return self.sendRestExc(err, status_code=HTTPStatus.NOT_FOUND)
         return self.sendRestExc(err, status_code=HTTPStatus.BAD_REQUEST)
 
-class StormNodesV1(StormHandler):
-
-    async def post(self):
-        return await self.get()
-
-    async def get(self):
-
-        user, body = await self.getUseridenBody()
-        if body is s_common.novalu:
-            return
-
-        s_common.deprecated('HTTP API /api/v1/storm/nodes', curv='2.110.0')
-
-        opts = body.get('opts')
-        query = body.get('query')
-        stream = body.get('stream')
-        jsonlines = stream == 'jsonlines'
-
-        opts = await self._reqValidOpts(opts)
-        if opts is None:
-            return
-
-        flushed = False
-        try:
-            view = self.cell._viewFromOpts(opts)
-
-            taskinfo = {'query': query, 'view': view.iden}
-            await self.cell.boss.promote('storm', user=user, info=taskinfo)
-
-            async for pode in view.iterStormPodes(query, opts=opts):
-                self.write(s_json.dumps(pode, newline=jsonlines))
-                await self.flush()
-                flushed = True
-        except Exception as e:
-            if not flushed:
-                return self._handleStormErr(e)
-
->>>>>>> b896c4fc
 class StormV1(StormHandler):
 
     async def post(self):
@@ -1277,7 +1237,6 @@
         Example data::
 
             {
-                'name': 'syn.nodes',
                 'view': null,
                 'items': [...],
             }
@@ -1293,15 +1252,6 @@
             return
 
         items = body.get('items')
-<<<<<<< HEAD
-=======
-        name = body.get('name', 'syn.nodes')
-
-        func = self.cell.getFeedFunc(name)
-        if func is None:
-            return self.sendRestErr('NoSuchFunc', f'The feed type {name} does not exist.',
-                                    status_code=HTTPStatus.BAD_REQUEST)
->>>>>>> b896c4fc
 
         user = self.cell.auth.user(self.web_useriden)
 
@@ -1314,13 +1264,8 @@
 
         if not user.allowed(perm, gateiden=view.wlyr.iden):
             permtext = '.'.join(perm)
-<<<<<<< HEAD
             mesg = f'User does not have {permtext} permission on gate: {view.wlyr.iden}.'
-            return self.sendRestErr('AuthDeny', mesg)
-=======
-            mesg = f'User does not have {permtext} permission on gate: {wlyr.iden}.'
             return self.sendRestErr('AuthDeny', mesg, status_code=HTTPStatus.FORBIDDEN)
->>>>>>> b896c4fc
 
         try:
 
