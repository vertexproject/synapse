--- conflicted
+++ resolved
@@ -178,9 +178,6 @@
     try:
         yield
     finally:
-<<<<<<< HEAD
-        scope.leave()
-=======
         scope.leave()
 
 def clone(task: asyncio.Task) -> None:
@@ -226,5 +223,4 @@
         scope.leave()
         delattr(_task, '_syn_scope')
 
-    task.add_done_callback(taskdone)
->>>>>>> 56f71f59
+    task.add_done_callback(taskdone)