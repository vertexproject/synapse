--- conflicted
+++ resolved
@@ -102,20 +102,12 @@
     def __setitem__(self, name, valu):
         self.frames[-1][name] = valu
 
-<<<<<<< HEAD
-    def clone(self):
-=======
     def copy(self):
->>>>>>> 462c50e4
         '''
         Create a shallow copy of the current Scope.
 
         Returns:
-<<<<<<< HEAD
-            Scope: A new scope which is a clone of the current scope.
-=======
             Scope: A new scope which is a copy of the current scope.
->>>>>>> 462c50e4
         '''
         return self.__class__(*[frame.copy() for frame in self.frames])
 
@@ -139,11 +131,7 @@
 
     # no need to lock because it's per-task...
     if scope is None:
-<<<<<<< HEAD
-        scope = globscope.clone()
-=======
         scope = globscope.copy()
->>>>>>> 462c50e4
         task._syn_scope = scope
 
     return scope
@@ -225,11 +213,7 @@
 
         parent_scope = _task_scope()
 
-<<<<<<< HEAD
-    scope = parent_scope.clone()
-=======
     scope = parent_scope.copy()
->>>>>>> 462c50e4
     task._syn_scope = scope
     scope.enter()
 
