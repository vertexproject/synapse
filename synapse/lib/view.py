import shutil
import asyncio
import logging
import itertools
import collections

import synapse.exc as s_exc
import synapse.common as s_common

import synapse.lib.cell as s_cell
import synapse.lib.coro as s_coro
import synapse.lib.snap as s_snap
import synapse.lib.layer as s_layer
import synapse.lib.nexus as s_nexus
import synapse.lib.scope as s_scope
import synapse.lib.config as s_config
import synapse.lib.scrape as s_scrape
import synapse.lib.spooled as s_spooled
import synapse.lib.trigger as s_trigger
import synapse.lib.lmdbslab as s_lmdbslab
import synapse.lib.stormctrl as s_stormctrl
import synapse.lib.stormtypes as s_stormtypes

logger = logging.getLogger(__name__)

reqValidVdef = s_config.getJsValidator({
    'type': 'object',
    'properties': {
        'iden': {'type': 'string', 'pattern': s_config.re_iden},
        'name': {'type': 'string'},
        'parent': {'type': ['string', 'null'], 'pattern': s_config.re_iden},
        'creator': {'type': 'string', 'pattern': s_config.re_iden},
        'nomerge': {'type': 'boolean'},
        'layers': {
            'type': 'array',
            'items': {'type': 'string', 'pattern': s_config.re_iden}
        },
    },
    'additionalProperties': True,
    'required': ['iden', 'parent', 'creator', 'layers'],
})

class ViewApi(s_cell.CellApi):

    async def __anit__(self, core, link, user, view):

        await s_cell.CellApi.__anit__(self, core, link, user)
        self.view = view
        layriden = view.layers[0].iden
        self.allowedits = user.allowed(('node',), gateiden=layriden)

    async def storNodeEdits(self, edits, meta):

        if not self.allowedits:
            mesg = 'storNodeEdits() not allowed without node permission on layer.'
            raise s_exc.AuthDeny(mesg=mesg)

        if meta is None:
            meta = {}

        meta['time'] = s_common.now()
        meta['user'] = self.user.iden

        return await self.view.storNodeEdits(edits, meta)

    async def syncNodeEdits2(self, offs, wait=True):
        await self._reqUserAllowed(('view', 'read'))
        # present a layer compatible API to remote callers
        layr = self.view.layers[0]
        async for item in layr.syncNodeEdits2(offs, wait=wait):
            yield item

    @s_cell.adminapi()
    async def saveNodeEdits(self, edits, meta):
        meta['link:user'] = self.user.iden
        async with await self.view.snap(user=self.user) as snap:
            return await snap.saveNodeEdits(edits, meta)

    async def getEditSize(self):
        await self._reqUserAllowed(('view', 'read'))
        return await self.view.layers[0].getEditSize()

    async def getCellIden(self):
        return self.view.iden

class View(s_nexus.Pusher):  # type: ignore
    '''
    A view represents a cortex as seen from a specific set of layers.

    The view class is used to implement Copy-On-Write layers as well as
    interact with a subset of the layers configured in a Cortex.
    '''
    snapctor = s_snap.Snap.anit

    async def __anit__(self, core, node):
        '''
        Async init the view.

        Args:
            core (Cortex):  The cortex that owns the view.
            node (HiveNode): The hive node containing the view info.
        '''
        self.node = node
        self.iden = node.name()
        self.info = await node.dict()

        self.core = core
        self.dirn = s_common.gendir(core.dirn, 'views', self.iden)

        slabpath = s_common.genpath(self.dirn, 'viewstate.lmdb')
        self.viewslab = await s_lmdbslab.Slab.anit(slabpath)
        self.viewslab.addResizeCallback(core.checkFreeSpace)

        self.trigqueue = self.viewslab.getSeqn('trigqueue')

        trignode = await node.open(('triggers',))
        self.trigdict = await trignode.dict()

        self.triggers = s_trigger.Triggers(self)
        for _, tdef in self.trigdict.items():
            try:
                await self.triggers.load(tdef)

            except asyncio.CancelledError:  # pragma: no cover  TODO:  remove once >= py 3.8 only
                raise

            except Exception:
                logger.exception(f'Failed to load trigger {tdef!r}')

        await s_nexus.Pusher.__anit__(self, iden=self.iden, nexsroot=core.nexsroot)

        self.onfini(self.viewslab.fini)

        self.layers = []
        self.invalid = None
        self.parent = None  # The view this view was forked from

        # isolate some initialization to easily override.
        await self._initViewLayers()

        self.trigtask = None
        await self.initTrigTask()

    async def mergeStormIface(self, name, todo):
        '''
        Allow an interface which specifies a generator use case to yield
        (priority, value) tuples and merge results from multiple generators
        yielded in ascending priority order.
        '''
        root = self.core.auth.rootuser
        funcname, funcargs, funckwargs = todo

        genrs = []
        async with await self.snap(user=root) as snap:

            for moddef in await self.core.getStormIfaces(name):
                try:
                    query = await self.core.getStormQuery(moddef.get('storm'))
                    modconf = moddef.get('modconf', {})
                    runt = await snap.addStormRuntime(query, opts={'vars': {'modconf': modconf}}, user=root)

                    # let it initialize the function
                    async for item in runt.execute():
                        await asyncio.sleep(0)

                    func = runt.vars.get(funcname)
                    if func is None:
                        continue

                    genrs.append(await func(*funcargs, **funckwargs))

                except asyncio.CancelledError:  # pragma: no cover
                    raise
                except Exception as e:  # pragma: no cover
                    logger.exception('mergeStormIface()')

            if genrs:
                async for item in s_common.merggenr2(genrs):
                    yield item

    async def callStormIface(self, name, todo):

        root = self.core.auth.rootuser
        funcname, funcargs, funckwargs = todo

        async with await self.snap(user=root) as snap:

            for moddef in await self.core.getStormIfaces(name):
                try:
                    query = await self.core.getStormQuery(moddef.get('storm'))

                    modconf = moddef.get('modconf', {})

                    # TODO look at caching the function returned as presume a persistant runtime?
                    async with snap.getStormRuntime(query, opts={'vars': {'modconf': modconf}}, user=root) as runt:

                        # let it initialize the function
                        async for item in runt.execute():
                            await asyncio.sleep(0)

                        func = runt.vars.get(funcname)
                        if func is None:
                            continue

                        valu = await func(*funcargs, **funckwargs)
                        yield await s_stormtypes.toprim(valu)

                except asyncio.CancelledError:  # pragma: no cover
                    raise
                except Exception as e:
                    modname = moddef.get('name')
                    logger.exception(f'callStormIface {name} mod: {modname}')

    async def initTrigTask(self):

        if self.trigtask is not None:
            return

        if not await self.core.isCellActive():
            return

        self.trigtask = self.schedCoro(self._trigQueueLoop())

    async def finiTrigTask(self):

        if self.trigtask is not None:
            self.trigtask.cancel()
            self.trigtask = None

    async def _trigQueueLoop(self):

        while not self.isfini:

            async for offs, triginfo in self.trigqueue.gets(0):

                buid = triginfo.get('buid')
                varz = triginfo.get('vars')
                trigiden = triginfo.get('trig')

                try:
                    trig = self.triggers.get(trigiden)
                    if trig is None:
                        continue

                    async with await self.snap(trig.user) as snap:
                        node = await snap.getNodeByBuid(buid)
                        if node is None:
                            continue

                        await trig._execute(node, vars=varz)

                except asyncio.CancelledError:  # pragma: no cover
                    raise

                except Exception as e:  # pragma: no cover
                    logger.exception(f'trigQueueLoop() on trigger: {trigiden} view: {self.iden}')

                finally:
                    await self.delTrigQueue(offs)

    async def getStorNodes(self, buid):
        '''
        Return a list of storage nodes for the given buid in layer order.
        '''
        return await self.core._getStorNodes(buid, self.layers)

    def init2(self):
        '''
        We have a second round of initialization so the views can get a handle to their parents which might not
        be initialized yet
        '''
        parent = self.info.get('parent')
        if parent is not None:
            self.parent = self.core.getView(parent)

    def isafork(self):
        return self.parent is not None

    def isForkOf(self, viewiden):
        view = self.parent
        while view is not None:
            if view.iden == viewiden:
                return True
            view = view.parent
        return False

    async def _calcForkLayers(self):
        # recompute the proper set of layers for a forked view
        # (this may only be called from within a nexus handler)
        layers = [self.layers[0]]

        view = self.parent
        while view is not None:
            layers.append(view.layers[0])
            view = view.parent

        self.layers = layers
        await self.info.set('layers', [layr.iden for layr in layers])

    async def pack(self):
        d = {'iden': self.iden}
        d.update(self.info.pack())

        layrinfo = [await lyr.pack() for lyr in self.layers]
        d['layers'] = layrinfo

        triginfo = [t.pack() for _, t in self.triggers.list()]
        d['triggers'] = triginfo

        return d

    async def getFormCounts(self):
        counts = collections.defaultdict(int)
        for layr in self.layers:
            for name, valu in (await layr.getFormCounts()).items():
                counts[name] += valu
        return counts

    async def getEdgeVerbs(self):

        async with await s_spooled.Set.anit(dirn=self.core.dirn, cell=self.core) as vset:

            for layr in self.layers:

                async for verb in layr.getEdgeVerbs():

                    await asyncio.sleep(0)

                    if verb in vset:
                        continue

                    await vset.add(verb)
                    yield verb

    async def getEdges(self, verb=None):

        async with await s_spooled.Set.anit(dirn=self.core.dirn, cell=self.core) as eset:

            for layr in self.layers:

                async for edge in layr.getEdges(verb=verb):

                    await asyncio.sleep(0)

                    if edge in eset:
                        continue

                    await eset.add(edge)
                    yield edge

    async def _initViewLayers(self):

        for iden in self.info.get('layers'):

            layr = self.core.layers.get(iden)

            if layr is None:
                self.invalid = iden
                logger.warning('view %r has missing layer %r' % (self.iden, iden))
                continue

            self.layers.append(layr)

    async def eval(self, text, opts=None):
        '''
        Evaluate a storm query and yield Nodes only.
        '''
        opts = self.core._initStormOpts(opts)
        user = self.core._userFromOpts(opts)

        self.core._logStormQuery(text, user, opts.get('mode', 'storm'), view=self.iden)

        taskiden = opts.get('task')
        taskinfo = {'query': text}
        await self.core.boss.promote('storm', user=user, info=taskinfo, taskiden=taskiden)

        async with await self.snap(user=user) as snap:
            with s_scope.enter(vals={'storm:query': s_common.guid()}):
                async for node in snap.eval(text, opts=opts, user=user):
                    yield node

    async def callStorm(self, text, opts=None):
        user = self.core._userFromOpts(opts)
        try:

            async for item in self.eval(text, opts=opts):
                await asyncio.sleep(0)  # pragma: no cover

        except s_stormctrl.StormReturn as e:
            # Catch return( ... ) values and return the
            # primitive version of that item.
            return await s_stormtypes.toprim(e.item)

        except asyncio.CancelledError:
            logger.warning(f'callStorm cancelled',
                           extra={'synapse': {'text': text, 'username': user.name, 'user': user.iden}})
            raise

        except Exception:
            logger.exception(f'Error during callStorm execution for {{ {text} }}',
                             extra={'synapse': {'text': text, 'username': user.name, 'user': user.iden}})
            raise

        # Any other exceptions will be raised to
        # callers as expected.

    async def nodes(self, text, opts=None):
        '''
        A simple non-streaming way to return a list of nodes.
        '''
        return [n async for n in self.eval(text, opts=opts)]

    async def stormlist(self, text, opts=None):
        # an ease-of-use API for testing
        return [m async for m in self.storm(text, opts=opts)]

    async def storm(self, text, opts=None):
        '''
        Evaluate a storm query and yield result messages.
        Yields:
            ((str,dict)): Storm messages.
        '''
        opts = self.core._initStormOpts(opts)
        user = self.core._userFromOpts(opts)

        MSG_QUEUE_SIZE = 1000
        chan = asyncio.Queue(MSG_QUEUE_SIZE)

        taskinfo = {'query': text}
        taskiden = opts.get('task')
        synt = await self.core.boss.promote('storm', user=user, info=taskinfo, taskiden=taskiden)

        show = opts.get('show', set())

        mode = opts.get('mode', 'storm')
        editformat = opts.get('editformat', 'nodeedits')
        if editformat not in ('nodeedits', 'splices', 'count', 'none'):
            raise s_exc.BadConfValu(mesg='editformat')

        async def runStorm():
            cancelled = False
            tick = s_common.now()
            count = 0
            try:

                # Always start with an init message.
                await chan.put(('init', {'tick': tick, 'text': text, 'task': synt.iden}))

                # Try text parsing. If this fails, we won't be able to get a storm
                # runtime in the snap, so catch and pass the `err` message
                await self.core.getStormQuery(text, mode=mode)

                shownode = (not show or 'node' in show)

                async with await self.snap(user=user) as snap:

                    if not show:
                        snap.link(chan.put)

                    else:
                        [snap.on(n, chan.put) for n in show]

                    if shownode:
                        with s_scope.enter(vals={'storm:query': s_common.guid()}):
                            async for pode in snap.iterStormPodes(text, opts=opts, user=user):
                                await chan.put(('node', pode))
                                count += 1

                    else:
<<<<<<< HEAD
                        self.core._logStormQuery(text, user, opts.get('mode', 'storm'))
                        with s_scope.enter(vals={'storm:query': s_common.guid()}):
                            async for item in snap.storm(text, opts=opts, user=user):
                                count += 1
=======
                        self.core._logStormQuery(text, user, opts.get('mode', 'storm'), view=self.iden)
                        async for item in snap.storm(text, opts=opts, user=user):
                            count += 1
>>>>>>> 462c50e4

            except s_stormctrl.StormExit:
                pass

            except asyncio.CancelledError:
                logger.warning('Storm runtime cancelled.',
                               extra={'synapse': {'text': text, 'username': user.name, 'user': user.iden}})
                cancelled = True
                raise

            except Exception as e:
                logger.exception(f'Error during storm execution for {{ {text} }}',
                                 extra={'synapse': {'text': text, 'username': user.name, 'user': user.iden}})
                enfo = s_common.err(e)
                enfo[1].pop('esrc', None)
                enfo[1].pop('ename', None)
                await chan.put(('err', enfo))

            finally:
                if not cancelled:
                    tock = s_common.now()
                    took = tock - tick
                    await chan.put(('fini', {'tock': tock, 'took': took, 'count': count}))

        await synt.worker(runStorm(), name='runstorm')

        editformat = opts.get('editformat', 'nodeedits')

        while True:

            mesg = await chan.get()
            kind = mesg[0]

            if kind == 'node':
                yield mesg
                continue

            if kind == 'node:edits':
                if editformat == 'nodeedits':

                    nodeedits = s_common.jsonsafe_nodeedits(mesg[1]['edits'])
                    mesg[1]['edits'] = nodeedits
                    yield mesg

                    continue

                if editformat == 'none':
                    continue

                if editformat == 'count':
                    count = sum(len(edit[2]) for edit in mesg[1].get('edits', ()))
                    mesg = ('node:edits:count', {'count': count})
                    yield mesg
                    continue

                assert editformat == 'splices'

                nodeedits = mesg[1].get('edits', [()])
                async for _, splice in self.layers[0].makeSplices(0, nodeedits, None):
                    if not show or splice[0] in show:
                        yield splice
                continue

            if kind == 'fini':
                yield mesg
                break

            yield mesg

    async def iterStormPodes(self, text, opts=None):

        opts = self.core._initStormOpts(opts)
        user = self.core._userFromOpts(opts)

        taskinfo = {'query': text}
        taskiden = opts.get('task')
        await self.core.boss.promote('storm', user=user, info=taskinfo, taskiden=taskiden)

        async with await self.snap(user=user) as snap:
            async for pode in snap.iterStormPodes(text, opts=opts, user=user):
                yield pode

    async def snap(self, user):

        if self.invalid is not None:
            raise s_exc.NoSuchLayer(mesg=f'No such layer {self.invalid}', iden=self.invalid)

        return await self.snapctor(self, user)

    @s_nexus.Pusher.onPushAuto('trig:q:add', passitem=True)
    async def addTrigQueue(self, triginfo, nexsitem):
        nexsoff, nexsmesg = nexsitem
        self.trigqueue.add(triginfo, indx=nexsoff)

    @s_nexus.Pusher.onPushAuto('trig:q:del')
    async def delTrigQueue(self, offs):
        self.trigqueue.pop(offs)

    @s_nexus.Pusher.onPushAuto('view:set')
    async def setViewInfo(self, name, valu):
        '''
        Set a mutable view property.
        '''
        if name not in ('name', 'desc', 'parent', 'nomerge'):
            mesg = f'{name} is not a valid view info key'
            raise s_exc.BadOptValu(mesg=mesg)

        if name == 'parent':

            parent = self.core.getView(valu)
            if parent is None:
                mesg = 'The parent view must already exist.'
                raise s_exc.NoSuchView(mesg=mesg)

            if parent.iden == self.iden:
                mesg = 'A view may not have parent set to itself.'
                raise s_exc.BadArg(mesg=mesg)

            if parent.isForkOf(self.iden):
                mesg = 'Circular dependency of view parents is not supported.'
                raise s_exc.BadArg(mesg=mesg)

            if self.parent is not None:
                mesg = 'You may not set parent on a view which already has one.'
                raise s_exc.BadArg(mesg=mesg)

            if len(self.layers) != 1:
                mesg = 'You may not set parent on a view which has more than one layer.'
                raise s_exc.BadArg(mesg=mesg)

            self.parent = parent
            await self.info.set(name, valu)

            await self._calcForkLayers()

            for view in self.core.views.values():
                if view.isForkOf(self.iden):
                    await view._calcForkLayers()

            await self.core._calcViewsByLayer()

        else:
            await self.info.set(name, valu)

        await self.core.feedBeholder('view:set', {'iden': self.iden, 'name': name, 'valu': valu}, gates=[self.iden, self.layers[0].iden])
        return valu

    async def addLayer(self, layriden, indx=None):
        if any(layriden == layr.iden for layr in self.layers):
            raise s_exc.DupIden(mesg='May not have the same layer in a view twice')

        return await self._push('view:addlayer', layriden, indx)

    @s_nexus.Pusher.onPush('view:addlayer')
    async def _addLayer(self, layriden, indx=None):

        for view in self.core.views.values():
            if view.parent is self:
                raise s_exc.ReadOnlyLayer(mesg='May not change layers that have been forked from')

        if self.parent is not None:
            raise s_exc.ReadOnlyLayer(mesg='May not change layers of forked view')

        layr = self.core.layers.get(layriden)
        if layr is None:
            raise s_exc.NoSuchLayer(mesg=f'No such layer {layriden}', iden=layriden)

        if layr in self.layers:
            return

        if indx is None:
            self.layers.append(layr)
        else:
            self.layers.insert(indx, layr)

        await self.info.set('layers', [lyr.iden for lyr in self.layers])
        await self.core.feedBeholder('view:addlayer', {'iden': self.iden, 'layer': layriden, 'indx': indx}, gates=[self.iden, layriden])

    @s_nexus.Pusher.onPushAuto('view:setlayers')
    async def setLayers(self, layers):
        '''
        Set the view layers from a list of idens.
        NOTE: view layers are stored "top down" (the write layer is self.layers[0])
        '''
        for view in self.core.views.values():
            if view.parent is self:
                raise s_exc.ReadOnlyLayer(mesg='May not change layers that have been forked from')

        if self.parent is not None:
            raise s_exc.ReadOnlyLayer(mesg='May not change layers of forked view')

        layrs = []

        for iden in layers:
            layr = self.core.layers.get(iden)
            if layr is None:
                raise s_exc.NoSuchLayer(mesg=f'No such layer {iden}', iden=iden)
            if not layrs and layr.readonly:
                raise s_exc.ReadOnlyLayer(mesg=f'First layer {layr.iden} must not be read-only')

            layrs.append(layr)

        self.invalid = None
        self.layers = layrs

        await self.info.set('layers', layers)
        await self.core.feedBeholder('view:setlayers', {'iden': self.iden, 'layers': layers}, gates=[self.iden, layers[0]])

    async def fork(self, ldef=None, vdef=None):
        '''
        Make a new view inheriting from this view with the same layers and a new write layer on top

        Args:
            ldef:  layer parameter dict
            vdef:  view parameter dict
            Passed through to cortex.addLayer

        Returns:
            new view object, with an iden the same as the new write layer iden
        '''
        if ldef is None:
            ldef = {}

        if vdef is None:
            vdef = {}

        ldef = await self.core.addLayer(ldef)
        layriden = ldef.get('iden')

        vdef['parent'] = self.iden
        vdef['layers'] = [layriden] + [lyr.iden for lyr in self.layers]

        return await self.core.addView(vdef)

    async def merge(self, useriden=None, force=False):
        '''
        Merge this view into its parent.  All changes made to this view will be applied to the parent.  Parent's
        triggers will be run.
        '''
        fromlayr = self.layers[0]

        if useriden is None:
            user = await self.core.auth.getUserByName('root')
        else:
            user = await self.core.auth.reqUser(useriden)

        await self.mergeAllowed(user, force=force)

        await self.core.boss.promote('storm', user=user, info={'merging': self.iden})

        async with await self.parent.snap(user=user) as snap:

            meta = await snap.getSnapMeta()
            async for nodeedits in fromlayr.iterLayerNodeEdits():
                await self.parent.storNodeEdits([nodeedits], meta)

    async def wipeLayer(self, useriden=None):
        '''
        Delete the data in the write layer by generating del nodeedits.
        Triggers will be run.
        '''

        if useriden is None:
            user = await self.core.auth.getUserByName('root')
        else:
            user = await self.core.auth.reqUser(useriden)

        await self.wipeAllowed(user)

        async with await self.snap(user=user) as snap:
            meta = await snap.getSnapMeta()
            async for nodeedit in self.layers[0].iterWipeNodeEdits():
                await snap.getNodeByBuid(nodeedit[0])  # to load into livenodes for callbacks
                await snap.saveNodeEdits([nodeedit], meta)

    def _confirm(self, user, perms):
        layriden = self.layers[0].iden
        if user.allowed(perms, gateiden=layriden):
            return

        perm = '.'.join(perms)
        mesg = f'User ({user.name}) must have permission {perm} on write layer {layriden} of view {self.iden}'
        raise s_exc.AuthDeny(mesg=mesg, perm=perm, user=user.iden, username=user.name)

    async def mergeAllowed(self, user=None, force=False):
        '''
        Check whether a user can merge a view into its parent.
        '''
        fromlayr = self.layers[0]
        if self.parent is None:
            raise s_exc.CantMergeView(mesg=f'Cannot merge view ({self.iden}) that has not been forked.')

        if self.info.get('nomerge'):
            raise s_exc.CantMergeView(mesg=f'Cannot merge view ({self.iden}) that has nomerge set.')

        if self.trigqueue.size and not force:
            raise s_exc.CantMergeView(mesg=f'There are still {self.trigqueue.size} triggers waiting to complete.', canforce=True)

        parentlayr = self.parent.layers[0]
        if parentlayr.readonly:
            raise s_exc.ReadOnlyLayer(mesg="May not merge if the parent's write layer is read-only")

        for view in self.core.views.values():
            if view.parent == self:
                raise s_exc.CantMergeView(mesg='Cannot merge a view that has children itself')

        if user is None or user.isAdmin() or user.isAdmin(gateiden=parentlayr.iden):
            return

        async with await self.parent.snap(user=user) as snap:
            async for nodeedit in fromlayr.iterLayerNodeEdits():
                for offs, perm in s_layer.getNodeEditPerms([nodeedit]):
                    self.parent._confirm(user, perm)
                    await asyncio.sleep(0)

    async def wipeAllowed(self, user=None):
        '''
        Check whether a user can wipe the write layer in the current view.
        '''
        if user is None or user.isAdmin():
            return

        async for nodeedit in self.layers[0].iterWipeNodeEdits():
            for offs, perm in s_layer.getNodeEditPerms([nodeedit]):
                self._confirm(user, perm)
                await asyncio.sleep(0)

    async def runTagAdd(self, node, tag, valu, view=None):

        # Run the non-glob callbacks, then the glob callbacks
        funcs = itertools.chain(self.core.ontagadds.get(tag, ()), (x[1] for x in self.core.ontagaddglobs.get(tag)))
        for func in funcs:
            try:
                await s_coro.ornot(func, node, tag, valu)
            except asyncio.CancelledError:  # pragma: no cover  TODO:  remove once >= py 3.8 only
                raise
            except Exception:
                logger.exception('onTagAdd Error')

        if view is None:
            view = self.iden

        # Run any trigger handlers
        await self.triggers.runTagAdd(node, tag, view=view)

    async def runTagDel(self, node, tag, valu, view=None):

        funcs = itertools.chain(self.core.ontagdels.get(tag, ()), (x[1] for x in self.core.ontagdelglobs.get(tag)))
        for func in funcs:
            try:
                await s_coro.ornot(func, node, tag, valu)
            except asyncio.CancelledError:  # pragma: no cover  TODO:  remove once >= py 3.8 only
                raise
            except Exception:
                logger.exception('onTagDel Error')

        if view is None:
            view = self.iden

        await self.triggers.runTagDel(node, tag, view=view)

    async def runNodeAdd(self, node, view=None):
        if not node.snap.trigson:
            return

        if view is None:
            view = self.iden

        await self.triggers.runNodeAdd(node, view=view)

    async def runNodeDel(self, node, view=None):
        if not node.snap.trigson:
            return

        if view is None:
            view = self.iden

        await self.triggers.runNodeDel(node, view=view)

    async def runPropSet(self, node, prop, oldv, view=None):
        '''
        Handle when a prop set trigger event fired
        '''
        if not node.snap.trigson:
            return

        if view is None:
            view = self.iden

        await self.triggers.runPropSet(node, prop, oldv, view=view)

    async def addTrigger(self, tdef):
        '''
        Adds a trigger to the view.
        '''
        iden = tdef.get('iden')
        if iden is None:
            tdef['iden'] = s_common.guid()
        elif self.triggers.get(iden) is not None:
            raise s_exc.DupIden(mesg='A trigger with this iden already exists')

        root = await self.core.auth.getUserByName('root')

        tdef.setdefault('user', root.iden)
        tdef.setdefault('async', False)
        tdef.setdefault('enabled', True)

        s_trigger.reqValidTdef(tdef)

        return await self._push('trigger:add', tdef)

    @s_nexus.Pusher.onPush('trigger:add')
    async def _onPushAddTrigger(self, tdef):

        s_trigger.reqValidTdef(tdef)

        trig = self.trigdict.get(tdef['iden'])
        if trig is not None:
            return self.triggers.get(tdef['iden']).pack()

        gate = self.core.auth.getAuthGate(tdef['iden'])
        if gate is not None:
            raise s_exc.DupIden(mesg='An AuthGate with this iden already exists')

        user = self.core.auth.user(tdef['user'])
        await self.core.getStormQuery(tdef['storm'])

        trig = await self.triggers.load(tdef)

        await self.trigdict.set(trig.iden, tdef)
        await self.core.auth.addAuthGate(trig.iden, 'trigger')
        await user.setAdmin(True, gateiden=tdef.get('iden'), logged=False)

        await self.core.feedBeholder('trigger:add', trig.pack(), gates=[trig.iden])

        return trig.pack()

    async def getTrigger(self, iden):
        trig = self.triggers.get(iden)
        if trig is None:
            raise s_exc.NoSuchIden("Trigger not found")

        return trig

    async def delTrigger(self, iden):
        trig = self.triggers.get(iden)
        if trig is None:
            raise s_exc.NoSuchIden("Trigger not found")

        return await self._push('trigger:del', iden)

    @s_nexus.Pusher.onPush('trigger:del')
    async def _delTrigger(self, iden):
        '''
        Delete a trigger from the view.
        '''
        trig = self.triggers.pop(iden)
        if trig is None:
            return

        await self.core.feedBeholder('trigger:del', {'iden': trig.iden, 'view': trig.view.iden}, gates=[trig.iden])
        await self.trigdict.pop(trig.iden)
        await self.core.auth.delAuthGate(trig.iden)

    @s_nexus.Pusher.onPushAuto('trigger:set')
    async def setTriggerInfo(self, iden, name, valu):
        trig = self.triggers.get(iden)
        if trig is None:
            raise s_exc.NoSuchIden("Trigger not found")
        await trig.set(name, valu)

        await self.core.feedBeholder('trigger:set', {'iden': trig.iden, 'view': trig.view.iden, 'name': name, 'valu': valu}, gates=[trig.iden])

    async def listTriggers(self):
        '''
        List all the triggers in the view.
        '''
        trigs = self.triggers.list()
        return trigs

    async def delete(self):
        '''
        Delete the metadata for this view.

        Note: this does not delete any layer storage.
        '''
        await self.fini()
        await self.node.pop()
        shutil.rmtree(self.dirn, ignore_errors=True)

    async def addNode(self, form, valu, props=None, user=None):
        async with await self.snap(user=user) as snap:
            return await snap.addNode(form, valu, props=props)

    async def addNodeEdits(self, edits, meta):
        '''
        A telepath compatible way to apply node edits to a view.

        NOTE: This does cause trigger execution.
        '''
        user = await self.core.auth.reqUser(meta.get('user'))
        async with await self.snap(user=user) as snap:
            # go with the anti-pattern for now...
            await snap.saveNodeEdits(edits, None)

    async def storNodeEdits(self, edits, meta):
        return await self.addNodeEdits(edits, meta)
        # TODO remove addNodeEdits?

    async def scrapeIface(self, text, unique=False):
        async with await s_spooled.Set.anit(dirn=self.core.dirn, cell=self.core) as matches:  # type: s_spooled.Set
            # The synapse.lib.scrape APIs handle form arguments for us.
            for item in s_scrape.contextScrape(text, refang=True, first=False):
                form = item.pop('form')
                valu = item.pop('valu')
                if unique:
                    key = (form, valu)
                    if key in matches:
                        await asyncio.sleep(0)
                        continue
                    await matches.add(key)

                try:
                    tobj = self.core.model.type(form)
                    valu, _ = tobj.norm(valu)
                except s_exc.BadTypeValu:  # pragma: no cover
                    await asyncio.sleep(0)
                    continue

                # Yield a tuple of <form, normed valu, info>
                yield form, valu, item

            # Return early if the scrape interface is disabled
            if not self.core.stormiface_scrape:
                return

            # Scrape interface:
            #
            # The expected scrape interface takes a text and optional form
            # argument.
            #
            # The expected interface implementation returns a list/tuple of
            # (form, valu, info) results. Info is expected to contain the
            # match offset and raw valu.
            #
            # Scrape implementers are responsible for ensuring that their
            # resulting match and offsets are found in the text we sent
            # to them.
            todo = s_common.todo('scrape', text)
            async for results in self.callStormIface('scrape', todo):
                for (form, valu, info) in results:

                    if unique:
                        key = (form, valu)
                        if key in matches:
                            await asyncio.sleep(0)
                            continue
                        await matches.add(key)

                    try:
                        tobj = self.core.model.type(form)
                        valu, _ = tobj.norm(valu)
                    except AttributeError:  # pragma: no cover
                        logger.exception(f'Scrape interface yielded unknown form {form}')
                        await asyncio.sleep(0)
                        continue
                    except (s_exc.BadTypeValu):  # pragma: no cover
                        await asyncio.sleep(0)
                        continue

                    # Yield a tuple of <form, normed valu, info>
                    yield form, valu, info
                    await asyncio.sleep(0)<|MERGE_RESOLUTION|>--- conflicted
+++ resolved
@@ -467,16 +467,10 @@
                                 count += 1
 
                     else:
-<<<<<<< HEAD
-                        self.core._logStormQuery(text, user, opts.get('mode', 'storm'))
+                        self.core._logStormQuery(text, user, opts.get('mode', 'storm'), view=self.iden)
                         with s_scope.enter(vals={'storm:query': s_common.guid()}):
                             async for item in snap.storm(text, opts=opts, user=user):
                                 count += 1
-=======
-                        self.core._logStormQuery(text, user, opts.get('mode', 'storm'), view=self.iden)
-                        async for item in snap.storm(text, opts=opts, user=user):
-                            count += 1
->>>>>>> 462c50e4
 
             except s_stormctrl.StormExit:
                 pass
