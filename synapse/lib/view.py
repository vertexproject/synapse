--- conflicted
+++ resolved
@@ -622,14 +622,7 @@
         mode = opts.get('mode', 'storm')
         editformat = opts.get('editformat', 'nodeedits')
         if editformat not in ('nodeedits', 'count', 'none'):
-<<<<<<< HEAD
-            raise s_exc.BadConfValu(mesg='editformat')
-
-        if editformat == 'splices':
-            s_common.deprdate('storm option editformat=splices', s_common._splicedepr)
-=======
             raise s_exc.BadConfValu(mesg=f'invalid edit format, got {editformat}', name='editformat', valu=editformat)
->>>>>>> c7a3302d
 
         texthash = hashlib.md5(text.encode(errors='surrogatepass'), usedforsecurity=False).hexdigest()
 
@@ -724,20 +717,12 @@
                 if editformat == 'none':
                     continue
 
-<<<<<<< HEAD
-                if editformat == 'count':
-                    count = sum(len(edit[2]) for edit in mesg[1].get('edits', ()))
-                    mesg = ('node:edits:count', {'count': count})
-                    yield mesg
-                    continue
-=======
                 assert editformat == 'count'
 
                 count = sum(len(edit[2]) for edit in mesg[1].get('edits', ()))
                 mesg = ('node:edits:count', {'count': count})
                 yield mesg
                 continue
->>>>>>> c7a3302d
 
             if kind == 'fini':
                 yield mesg
