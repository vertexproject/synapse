--- conflicted
+++ resolved
@@ -522,16 +522,9 @@
         self.info['merging'] = True
         self.core.viewdefs.set(self.iden, self.info)
 
-<<<<<<< HEAD
         self.wlyr.readonly = True
-        await self.wlyr.layrinfo.set('readonly', True)
-=======
-        layr = self.layers[0]
-
-        layr.readonly = True
-        layr.layrinfo['readonly'] = True
-        self.core.layerdefs.set(layr.iden, layr.layrinfo)
->>>>>>> e7cdbc4e
+        self.wlyr.layrinfo['readonly'] = True
+        self.core.layerdefs.set(self.wlyr.iden, self.wlyr.layrinfo)
 
         merge = self.getMergeRequest()
         votes = [vote async for vote in self.getMergeVotes()]
@@ -822,13 +815,8 @@
         if self.info.pop('parent', None) is not None:
             self.core.viewdefs.set(self.iden, self.info)
 
-<<<<<<< HEAD
         await self.core.feedBeholder('view:set', {'iden': self.iden, 'name': 'parent', 'valu': None},
                                      gates=[self.iden, self.wlyr.iden])
-=======
-            await self.core.feedBeholder('view:set', {'iden': self.iden, 'name': 'parent', 'valu': None},
-                                         gates=[self.iden, self.layers[0].iden])
->>>>>>> e7cdbc4e
 
     async def mergeStormIface(self, name, todo):
         '''
@@ -1051,13 +1039,10 @@
         # Add all of the bottom view's layers.
         layers.extend(view.layers)
 
-<<<<<<< HEAD
         self.layers = layers
         self.wlyr = layers[0]
         self.clearCache()
 
-=======
->>>>>>> e7cdbc4e
         layridens = [layr.iden for layr in layers]
 
         self.layers = layers
@@ -1739,15 +1724,11 @@
         else:
             self.layers.insert(indx, layr)
 
-<<<<<<< HEAD
         self.wlyr = self.layers[0]
 
-        await self.info.set('layers', [lyr.iden for lyr in self.layers])
-=======
         self.info['layers'] = [lyr.iden for lyr in self.layers]
         self.core.viewdefs.set(self.iden, self.info)
 
->>>>>>> e7cdbc4e
         await self.core.feedBeholder('view:addlayer', {'iden': self.iden, 'layer': layriden, 'indx': indx}, gates=[self.iden, layriden])
         self.core._calcViewsByLayer()
 
