import asyncio
import logging
import itertools
import collections

import synapse.exc as s_exc
import synapse.common as s_common

import synapse.lib.coro as s_coro
import synapse.lib.hive as s_hive
import synapse.lib.snap as s_snap
import synapse.lib.nexus as s_nexus
import synapse.lib.trigger as s_trigger

logger = logging.getLogger(__name__)

class View(s_nexus.Pusher):  # type: ignore
    '''
    A view represents a cortex as seen from a specific set of layers.

    The view class is used to implement Copy-On-Write layers as well as
    interact with a subset of the layers configured in a Cortex.
    '''
    snapctor = s_snap.Snap.anit

    async def __anit__(self, core, node):
        '''
        Async init the view.

        Args:
            core (Cortex):  The cortex that owns the view.
            node (HiveNode): The hive node containing the view info.
        '''
        self.node = node
        self.iden = node.name()

        self.core = core

        await self.core.auth.addAuthGate(self.iden, 'view')
        await s_nexus.Pusher.__anit__(self, iden=self.iden, nexsroot=core.nexsroot)

        self.layers = []
        self.invalid = None
        self.parent = None  # The view this view was forked from

        self.permCheck = {
            'node:add': self._nodeAddConfirm,
            'node:del': self._nodeDelConfirm,
            'prop:set': self._propSetConfirm,
            'prop:del': self._propDelConfirm,
            'tag:add': self._tagAddConfirm,
            'tag:del': self._tagDelConfirm,
            'tag:prop:set': self._tagPropSetConfirm,
            'tag:prop:del': self._tagPropDelConfirm,
        }

        # isolate some initialization to easily override for SpawnView.
        await self._initViewInfo()
        await self._initViewLayers()

    async def _initViewInfo(self):

        self.iden = self.node.name()

        self.info = await self.node.dict()
        self.info.setdefault('owner', 'root')
        self.info.setdefault('layers', ())

        self.triggers = s_trigger.Triggers(self)

    async def getFormCounts(self):
        counts = collections.defaultdict(int)
        for layr in self.layers:
            for name, valu in (await layr.getFormCounts()).items():
                counts[name] += valu
        return counts

    async def _initViewLayers(self):

        for iden in self.info.get('layers'):

            layr = self.core.layers.get(iden)

            if layr is None:
                self.invalid = iden
                logger.warning('view %r has missing layer %r' % (self.iden, iden))
                continue

            self.layers.append(layr)

    async def eval(self, text, opts=None, user=None):
        '''
        Evaluate a storm query and yield Nodes only.
        '''
        if user is None:
            user = self.core.auth.getUserByName('root')

        info = {'query': text}
        if opts is not None:
            info['opts'] = opts

        await self.core.boss.promote('storm', user=user, info=info)

        async with await self.snap(user=user) as snap:
            async for node in snap.eval(text, opts=opts, user=user):
                yield node

    async def storm(self, text, opts=None, user=None):
        '''
        Evaluate a storm query and yield (node, path) tuples.

        Yields:
            (Node, Path) tuples
        '''
        if user is None:
            user = self.core.auth.getUserByName('root')

        info = {'query': text}
        if opts is not None:
            info['opts'] = opts

        await self.core.boss.promote('storm', user=user, info=info)

        async with await self.snap(user=user) as snap:
            async for mesg in snap.storm(text, opts=opts, user=user):
                yield mesg

    async def nodes(self, text, opts=None, user=None):
        '''
        A simple non-streaming way to return a list of nodes.
        '''
        return [n async for n in self.eval(text, opts=opts, user=user)]

    async def streamstorm(self, text, opts=None, user=None):
        '''
        Evaluate a storm query and yield result messages.
        Yields:
            ((str,dict)): Storm messages.
        '''
        info = {'query': text}
        if opts is not None:
            info['opts'] = opts

        if opts is None:
            opts = {}

        MSG_QUEUE_SIZE = 1000
        chan = asyncio.Queue(MSG_QUEUE_SIZE, loop=self.loop)

        if user is None:
            user = self.core.auth.getUserByName('root')

        synt = await self.core.boss.promote('storm', user=user, info=info)

        show = opts.get('show')

        async def runStorm():
            cancelled = False
            tick = s_common.now()
            count = 0
            try:
                # First, try text parsing. If this fails, we won't be able to get
                # a storm runtime in the snap, so catch and pass the `err` message
                # before handing a `fini` message along.
                self.core.getStormQuery(text)

                await chan.put(('init', {'tick': tick, 'text': text, 'task': synt.iden}))

                shownode = (show is None or 'node' in show)
                async with await self.snap(user=user) as snap:

                    if show is None:
                        snap.link(chan.put)

                    else:
                        [snap.on(n, chan.put) for n in show]

                    if shownode:
                        async for pode in snap.iterStormPodes(text, opts=opts, user=user):
                            await chan.put(('node', pode))
                            count += 1

                    else:
                        async for item in snap.storm(text, opts=opts, user=user):
                            count += 1

            except asyncio.CancelledError:
                logger.warning('Storm runtime cancelled.')
                cancelled = True
                raise

            except Exception as e:
                logger.exception(f'Error during storm execution for {{ {text} }}')
                enfo = s_common.err(e)
                enfo[1].pop('esrc', None)
                enfo[1].pop('ename', None)
                await chan.put(('err', enfo))

            finally:
                if cancelled:
                    return
                tock = s_common.now()
                took = tock - tick
                await chan.put(('fini', {'tock': tock, 'took': took, 'count': count}))

        await synt.worker(runStorm())

        while True:

            mesg = await chan.get()

            yield mesg

            if mesg[0] == 'fini':
                break

    async def iterStormPodes(self, text, opts=None, user=None):
        if user is None:
            user = self.auth.getUserByName('root')

        info = {'query': text}
        if opts is not None:
            info['opts'] = opts

        await self.core.boss.promote('storm', user=user, info=info)

        async with await self.snap(user=user) as snap:
            async for pode in snap.iterStormPodes(text, opts=opts, user=user):
                yield pode

    async def snap(self, user):

        if self.invalid is not None:
            raise s_exc.NoSuchLayer(iden=self.invalid)

        return await self.snapctor(self, user)

    def pack(self):
        return {
            'iden': self.iden,
            'owner': self.info.get('owner'),
            'layers': self.info.get('layers'),
        }

    async def addLayer(self, layriden, indx=None):
        return await self._push(s_common.todo('view:addlayer', layriden, indx))

    @s_nexus.Pusher.onPush('view:addlayer')
    async def _onAddLayer(self, layriden, indx=None):

        for view in self.core.views.values():
            if view.parent is self:
                raise s_exc.ReadOnlyLayer(mesg='May not change layers that have been forked from')

        if self.parent is not None:
            raise s_exc.ReadOnlyLayer(mesg='May not change layers of forked view')

        layr = self.core.layers.get(layriden)
        if layr is None:
            raise s_exc.NoSuchLayer(iden=layriden)

        if indx is None:
            self.layers.append(layr)
        else:
            self.layers.insert(indx, layr)

        await self.info.set('layers', [l.iden for l in self.layers])

    async def setLayers(self, layers):
        '''
        Set the view layers from a list of idens.
        NOTE: view layers are stored "top down" (the write layer is self.layers[0])
        '''
        return await self._push('view:setlayers', layers)

    @s_nexus.Pusher.onPush('view:setlayers')
    async def _onSetLayers(self, layers):
        for view in self.core.views.values():
            if view.parent is self:
                raise s_exc.ReadOnlyLayer(mesg='May not change layers that have been forked from')

        if self.parent is not None:
            raise s_exc.ReadOnlyLayer(mesg='May not change layers of forked view')

        layrs = []

        for iden in layers:
            layr = self.core.layers.get(iden)
            if layr is None:
                raise s_exc.NoSuchLayer(iden=iden)
            if not layrs and layr.readonly:
                raise s_exc.ReadOnlyLayer(mesg=f'First layer {layr.iden} must not be read-only')

            layrs.append(layr)

        self.invalid = None
        self.layers = layrs

        await self.info.set('layers', layers)

    async def fork(self, **layrinfo):
        '''
        Make a new view inheriting from this view with the same layers and a new write layer on top

        Args:
            Passed through to cortex.addLayer

        Returns:
            new view object, with an iden the same as the new write layer iden
        '''
        writlayriden = await self.core.addLayer(**layrinfo)
        writlayr = self.core.getLayer(writlayriden)
        self.onfini(writlayr)

        owner = layrinfo.get('owner', 'root')
        layeridens = [writlayriden] + [l.iden for l in self.layers]

<<<<<<< HEAD
        view = await self.core.addView(layeridens)
        view.worldreadable = False
=======
        view = await self.core.addView(owner, layeridens, worldreadable=False)
>>>>>>> 1822471c
        view.parent = self

        return view

    async def merge(self, user=None):
        '''
        Merge this view into its parent.  All changes made to this view will be applied to the parent.

        When complete, delete this view.
        '''
        fromlayr = self.layers[0]
        if self.parent is None:
            raise s_exc.SynErr('Cannot merge a view than has not been forked')

        if self.parent.layers[0].readonly:
            raise s_exc.ReadOnlyLayer(mesg="May not merge if the parent's write layer is read-only")

        for view in self.core.views.values():
            if view.parent is not None and view.parent == self:
                raise s_exc.SynErr(mesg='Cannot merge a view that has children itself')

        CHUNKSIZE = 1000
        fromoff = 0

        if user is None:
            user = self.core.auth.getUserByName('root')

        await self.core.boss.promote('storm', user=user, info={'merging': self.iden})
        async with await self.parent.snap(user=user) as snap:
            snap.disableTriggers()
            snap.strict = False
            with snap.getStormRuntime(user=user) as runt:
                while True:
                    splicechunk = [x async for x in fromlayr.splices(fromoff, CHUNKSIZE)]

                    await snap.addFeedData('syn.splice', splicechunk)

                    if len(splicechunk) < CHUNKSIZE:
                        break

                    fromoff += CHUNKSIZE
                    await asyncio.sleep(0)

        await self.core.delView(self.iden)

    # FIXME:  all these should be refactored and call runt.confirmLayer
    def _confirm(self, user, parentlayr, perms):
        if not parentlayr.allowed(user, perms):
            perm = '.'.join(perms)
            mesg = f'User must have permission {perm} on write layer'
            raise s_exc.AuthDeny(mesg=mesg, perm=perm, user=user.name)

    async def _nodeAddConfirm(self, user, snap, parentlayr, splice):
        perms = ('node:add', splice['ndef'][0])
        self._confirm(user, parentlayr, perms)

    async def _nodeDelConfirm(self, user, snap, parentlayr, splice):
        buid = s_common.buid(splice['ndef'])
        node = await snap.getNodeByBuid(buid)

        if node is not None:
            for tag in node.tags.keys():
                perms = ('tag:del', *tag.split('.'))
                self._confirm(user, parentlayr, perms)

            perms = ('node:del', splice['ndef'][0])
            self._confirm(user, parentlayr, perms)

    async def _propSetConfirm(self, user, snap, parentlayr, splice):
        ndef = splice.get('ndef')
        prop = splice.get('prop')

        perms = ('prop:set', ':'.join([ndef[0], prop]))
        self._confirm(user, parentlayr, perms)

    async def _propDelConfirm(self, user, snap, parentlayr, splice):
        ndef = splice.get('ndef')
        prop = splice.get('prop')

        perms = ('prop:del', ':'.join([ndef[0], prop]))
        self._confirm(user, parentlayr, perms)

    async def _tagAddConfirm(self, user, snap, parentlayr, splice):
        tag = splice.get('tag')
        perms = ('tag:add', *tag.split('.'))
        self._confirm(user, parentlayr, perms)

    async def _tagDelConfirm(self, user, snap, parentlayr, splice):
        tag = splice.get('tag')
        perms = ('tag:del', *tag.split('.'))
        self._confirm(user, parentlayr, perms)

    async def _tagPropSetConfirm(self, user, snap, parentlayr, splice):
        tag = splice.get('tag')
        perms = ('tag:add', *tag.split('.'))
        self._confirm(user, parentlayr, perms)

    async def _tagPropDelConfirm(self, user, snap, parentlayr, splice):
        tag = splice.get('tag')
        perms = ('tag:del', *tag.split('.'))
        self._confirm(user, parentlayr, perms)

    async def mergeAllowed(self, user=None):
        '''
        Check whether a user can merge a view into its parent.
        '''
        fromlayr = self.layers[0]
        if self.parent is None:
            raise s_exc.SynErr('Cannot merge a view than has not been forked')

        parentlayr = self.parent.layers[0]
        if parentlayr.readonly:
            raise s_exc.ReadOnlyLayer(mesg="May not merge if the parent's write layer is read-only")

        for view in self.core.views.values():
            if view.parent is not None and view.parent == self:
                raise s_exc.SynErr(mesg='Cannot merge a view that has children itself')

        if user is None or user.admin:
            return True

        CHUNKSIZE = 1000
        fromoff = 0

        async with await self.parent.snap(user=user) as snap:
            while True:

                splicecount = 0
                async for splice in fromlayr.splices(fromoff, CHUNKSIZE):
                    # FIXME: this sucks; we shouldn't dupe layer perm checking here
                    check = self.permCheck.get(splice[0])
                    if check is None:
                        raise s_exc.SynErr(mesg='Unknown splice type, cannot safely merge',
                                           splicetype=splice[0])

                    await check(user, snap, parentlayr, splice[1])

                    splicecount += 1

                if splicecount < CHUNKSIZE:
                    break

                fromoff += CHUNKSIZE
                await asyncio.sleep(0)

    async def runTagAdd(self, node, tag, valu):

        # Run the non-glob callbacks, then the glob callbacks
        funcs = itertools.chain(self.core.ontagadds.get(tag, ()), (x[1] for x in self.core.ontagaddglobs.get(tag)))
        for func in funcs:
            try:
                await s_coro.ornot(func, node, tag, valu)
            except asyncio.CancelledError:
                raise
            except Exception:
                logger.exception('onTagAdd Error')

        # Run any trigger handlers
        await self.triggers.runTagAdd(node, tag)

    async def runTagSet(self, node, tag, valu, oldv):
        await self.triggers.runTagSet(node, tag, oldv)

    async def runTagDel(self, node, tag, valu):

        funcs = itertools.chain(self.core.ontagdels.get(tag, ()), (x[1] for x in self.core.ontagdelglobs.get(tag)))
        for func in funcs:
            try:
                await s_coro.ornot(func, node, tag, valu)
            except asyncio.CancelledError:
                raise
            except Exception:
                logger.exception('onTagDel Error')

        await self.triggers.runTagDel(node, tag)

    async def runNodeAdd(self, node):
        if not node.snap.trigson:
            return

        await self.triggers.runNodeAdd(node)

        if self.parent is not None:
            await self.parent.runNodeAdd(node)

    async def runNodeDel(self, node):
        if not node.snap.trigson:
            return

        await self.triggers.runNodeDel(node)

        if self.parent is not None:
            await self.parent.runNodeDel(node)

    async def runPropSet(self, node, prop, oldv):
        if not node.snap.trigson:
            return

        await self.triggers.runPropSet(node, prop, oldv)

        if self.parent is not None:
            await self.parent.runPropSet(node, prop, oldv)

    async def addTrigger(self, condition, query, info, disabled=False, user=None):
        '''
        Adds a trigger to the view.
        '''
        trigiden = s_common.guid()

        return await self._push('trigger:add', trigiden, condition, query, info, disabled, user, iden=self.iden)

    @s_nexus.Pusher.onPush('trigger:add')
    async def _onPushAddTrigger(self, trigiden, condition, query, info, disabled=False, user=None):
        if user is None:
            user = self.core.auth.getUserByName('root')

        self.triggers.add(trigiden, user.iden, condition, query, info=info)
        if disabled:
            self.triggers.disable(trigiden)
        await self.core.fire('core:trigger:action', iden=trigiden, action='add')

    async def getTrigger(self, iden):
        return await self.triggers.get(iden)

    @s_nexus.Pusher.onPush('trigger:del')
    async def delTrigger(self, iden):
        '''
        Delete a trigger from the view.
        '''
        await self._push('trigger:del', iden)

    @s_nexus.Pusher.onPush('trigger:del')
    async def _onDelTrigger(self, iden):
        self.triggers.delete(iden)
        await self.core.fire('core:trigger:action', iden=iden, action='delete')

    async def updateTrigger(self, iden, query):
        '''
        Change an existing trigger's query.
        '''
        await self._push('trigger:update', iden, query)

    @s_nexus.Pusher.onPush('trigger:update')
    async def _onPushUpdateTrigger(self, iden, query):
        self.triggers.mod(iden, query)
        await self.core.fire('core:trigger:action', iden=iden, action='mod')

    async def enableTrigger(self, iden):
        '''
        Enable an existing trigger.
        '''
        await self._push('trigger:enable', iden)

    @s_nexus.Pusher.onPush('trigger:enable')
    async def _onPushEnableTrigger(self, iden):
        self.triggers.enable(iden)
        await self.core.fire('core:trigger:action', iden=iden, action='enable')

    async def disableTrigger(self, iden):
        '''
        Disable an existing trigger.
        '''
        await self._push('trigger:disable', iden)

    @s_nexus.Pusher.onPush('trigger:disable')
    async def _onDisableTrigger(self, iden, parm=None):
        self.triggers.disable(iden)
        await self.core.fire('core:trigger:action', iden=iden, action='disable')

    async def listTriggers(self):
        '''
        List all the triggers in the view.
        '''
        trigs = self.triggers.list()
        if self.parent is not None:
            trigs.extend(await self.parent.listTriggers())
        return trigs

    async def delete(self):
        '''
        Delete the metadata for this view.

        Note: this does not delete any layer storage.

        FIXME:  change dist?
        '''
        await self.fini()
        await self.core.auth.delAuthGate(self.iden)

        for (iden, _) in self.triggers.list():
            self.triggers.delete(iden)

    def getSpawnInfo(self):
        return {
            'iden': self.iden,
        }<|MERGE_RESOLUTION|>--- conflicted
+++ resolved
@@ -315,12 +315,7 @@
         owner = layrinfo.get('owner', 'root')
         layeridens = [writlayriden] + [l.iden for l in self.layers]
 
-<<<<<<< HEAD
-        view = await self.core.addView(layeridens)
-        view.worldreadable = False
-=======
         view = await self.core.addView(owner, layeridens, worldreadable=False)
->>>>>>> 1822471c
         view.parent = self
 
         return view
