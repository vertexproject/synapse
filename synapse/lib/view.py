--- conflicted
+++ resolved
@@ -34,13 +34,11 @@
             node (HiveNode): The hive node containing the view info.
         '''
         self.node = node
-<<<<<<< HEAD
-=======
+
         self.iden = node.name()
         self.core = core
 
         await s_hive.AuthGater.__anit__(self, self.core.auth)
->>>>>>> 1cf69e89
 
         self.layers = []
         self.invalid = None
@@ -383,7 +381,17 @@
             trigs.extend(await self.parent.listTriggers())
         return trigs
 
-<<<<<<< HEAD
+    async def trash(self):
+        '''
+        Delete the underlying storage for the view.
+
+        Note: this does not delete any layer storage.
+        '''
+        await s_hive.AuthGater.trash(self)
+
+        for (iden, _) in self.triggers.list():
+            self.triggers.delete(iden)
+
     def getSpawnInfo(self):
         return {
             'iden': self.iden,
@@ -425,16 +433,4 @@
             #layr = await ctor(self.core, node, readonly=True)
 
             #self.layers.append(layr)
-            #self.onfini(layr.fini)
-=======
-    async def trash(self):
-        '''
-        Delete the underlying storage for the view.
-
-        Note: this does not delete any layer storage.
-        '''
-        await s_hive.AuthGater.trash(self)
-
-        for (iden, _) in self.triggers.list():
-            self.triggers.delete(iden)
->>>>>>> 1cf69e89
+            #self.onfini(layr.fini)