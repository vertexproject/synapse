--- conflicted
+++ resolved
@@ -370,25 +370,16 @@
         '''
         trigs = self.triggers.list()
         if self.parent is not None:
-<<<<<<< HEAD
-            inheritd = self.parent.listTriggers()
-            for iden, trig in inheritd:
-                trig['inherited'] = True
-            trigs.extend(inheritd)
-
-        return trigs
-
-    async def trash(self):
-        '''
-        Delete the underlying storage for the view.
-
-        Note: this does not delete any layer storage.
-        '''
-        await s_hive.AuthEntity.trash(self)
-
-        for (iden, _) in self.triggers.list():
-            self.triggers.delete(iden)
-=======
             trigs.extend(await self.parent.listTriggers())
         return trigs
->>>>>>> 209bb968
+
+    async def trash(self):
+        '''
+        Delete the underlying storage for the view.
+
+        Note: this does not delete any layer storage.
+        '''
+        await s_hive.AuthEntity.trash(self)
+
+        for (iden, _) in self.triggers.list():
+            self.triggers.delete(iden)