--- conflicted
+++ resolved
@@ -1159,9 +1159,49 @@
 
         return count
 
-<<<<<<< HEAD
     async def iterEdgeVerbs(self, n1nid, n2nid, strt=0, stop=None):
-=======
+
+        last = None
+        gens = [layr.iterEdgeVerbs(n1nid, n2nid) for layr in self.layers[strt:stop]]
+
+        async for abrv, tomb in s_common.merggenr2(gens, cmprkey=lambda x: x[0]):
+            if abrv == last:
+                continue
+
+            await asyncio.sleep(0)
+            last = abrv
+
+            if tomb:
+                continue
+
+            yield self.core.getAbrvIndx(abrv)[0]
+
+    def getEdgeCount(self, nid, verb=None, n2=False):
+
+        if n2:
+            key = 'n2verbs'
+        else:
+            key = 'n1verbs'
+
+        ecnt = 0
+
+        for layr in self.layers:
+            if (sode := layr._getStorNode(nid)) is None:
+                continue
+
+            if sode.get('antivalu') is not None:
+                return ecnt
+
+            if (verbs := sode.get(key)) is None:
+                continue
+
+            if verb is not None:
+                ecnt += verbs.get(verb, 0)
+            else:
+                ecnt += sum(verbs.values())
+
+        return ecnt
+
     async def iterPropValues(self, propname):
         prop = self.core.model.reqProp(propname)
 
@@ -1194,9 +1234,9 @@
                 yield valu
             else:
                 valid = False
-                async for buid in self.layers[lidx].iterPropIndxBuids(formname, propname, indx):
+                async for nid in self.layers[lidx].iterPropIndxNids(formname, propname, indx):
                     for layr in self.layers[0:lidx]:
-                        if (sode := layr._getStorNode(buid)) is None:
+                        if (sode := layr._getStorNode(nid)) is None:
                             continue
 
                         if sode['props'].get(propname) is not None:
@@ -1208,50 +1248,6 @@
                         lastvalu = valu
                         yield valu
                         break
-
-    async def getEdgeVerbs(self):
->>>>>>> 639533a3
-
-        last = None
-        gens = [layr.iterEdgeVerbs(n1nid, n2nid) for layr in self.layers[strt:stop]]
-
-        async for abrv, tomb in s_common.merggenr2(gens, cmprkey=lambda x: x[0]):
-            if abrv == last:
-                continue
-
-            await asyncio.sleep(0)
-            last = abrv
-
-            if tomb:
-                continue
-
-            yield self.core.getAbrvIndx(abrv)[0]
-
-    def getEdgeCount(self, nid, verb=None, n2=False):
-
-        if n2:
-            key = 'n2verbs'
-        else:
-            key = 'n1verbs'
-
-        ecnt = 0
-
-        for layr in self.layers:
-            if (sode := layr._getStorNode(nid)) is None:
-                continue
-
-            if sode.get('antivalu') is not None:
-                return ecnt
-
-            if (verbs := sode.get(key)) is None:
-                continue
-
-            if verb is not None:
-                ecnt += verbs.get(verb, 0)
-            else:
-                ecnt += sum(verbs.values())
-
-        return ecnt
 
     async def getEdgeVerbs(self):
 
