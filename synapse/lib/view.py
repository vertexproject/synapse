import asyncio
import logging
import itertools
import collections

import synapse.exc as s_exc
import synapse.common as s_common

import synapse.lib.coro as s_coro
import synapse.lib.snap as s_snap
import synapse.lib.nexus as s_nexus
import synapse.lib.config as s_config
import synapse.lib.trigger as s_trigger

logger = logging.getLogger(__name__)

reqValidVdef = s_config.getJsValidator({
    'type': 'object',
    'properties': {
        'iden': {'type': 'string', 'pattern': s_config.re_iden},
        'name': {'type': 'string'},
        'parent': {'type': ['string', 'null'], 'pattern': s_config.re_iden},
        'creator': {'type': 'string', 'pattern': s_config.re_iden},
    },
    'additionalProperties': True,
    'required': ['iden', 'parent', 'creator'],
})

class View(s_nexus.Pusher):  # type: ignore
    '''
    A view represents a cortex as seen from a specific set of layers.

    The view class is used to implement Copy-On-Write layers as well as
    interact with a subset of the layers configured in a Cortex.
    '''
    snapctor = s_snap.Snap.anit

    async def __anit__(self, core, node):
        '''
        Async init the view.

        Args:
            core (Cortex):  The cortex that owns the view.
            node (HiveNode): The hive node containing the view info.
        '''
        self.node = node
        self.iden = node.name()
        self.info = await node.dict()

        self.core = core

        trignode = await node.open(('triggers',))
        self.trigdict = await trignode.dict()

        self.triggers = s_trigger.Triggers(self)
        for _, tdef in self.trigdict.items():
            try:
                self.triggers.load(tdef)

            except asyncio.CancelledError:
                raise

            except Exception:
                logger.exception(f'Failed to load trigger {tdef!r}')

        await s_nexus.Pusher.__anit__(self, iden=self.iden, nexsroot=core.nexsroot)

        self.layers = []
        self.invalid = None
        self.parent = None  # The view this view was forked from

        parent = self.info.get('parent')
        if parent is not None:
            self.parent = self.core.getView(parent)

        self.permCheck = {
            'node:add': self._nodeAddConfirm,
            'prop:set': self._propSetConfirm,
            'tag:add': self._tagAddConfirm,
            'tag:prop:set': self._tagPropSetConfirm,
        }

        # isolate some initialization to easily override for SpawnView.
        await self._initViewLayers()

    def pack(self):
        d = {'iden': self.iden}
        d.update(self.info.pack())

        layrinfo = [l.pack() for l in self.layers]
        d['layers'] = layrinfo

        return d

    async def getFormCounts(self):
        counts = collections.defaultdict(int)
        for layr in self.layers:
            for name, valu in (await layr.getFormCounts()).items():
                counts[name] += valu
        return counts

    async def _initViewLayers(self):

        for iden in self.info.get('layers'):

            layr = self.core.layers.get(iden)

            if layr is None:
                self.invalid = iden
                logger.warning('view %r has missing layer %r' % (self.iden, iden))
                continue

            self.layers.append(layr)

    async def eval(self, text, opts=None, user=None):
        '''
        Evaluate a storm query and yield Nodes only.
        '''
        if user is None:
            user = await self.core.auth.getUserByName('root')

        info = {'query': text}
        if opts is not None:
            info['opts'] = opts

        await self.core.boss.promote('storm', user=user, info=info)

        async with await self.snap(user=user) as snap:
            async for node in snap.eval(text, opts=opts, user=user):
                yield node

    async def storm(self, text, opts=None, user=None):
        '''
        Evaluate a storm query and yield (node, path) tuples.

        Yields:
            (Node, Path) tuples
        '''
        if user is None:
            user = await self.core.auth.getUserByName('root')

        info = {'query': text}
        if opts is not None:
            info['opts'] = opts

        await self.core.boss.promote('storm', user=user, info=info)

        async with await self.snap(user=user) as snap:
            async for mesg in snap.storm(text, opts=opts, user=user):
                yield mesg

    async def nodes(self, text, opts=None, user=None):
        '''
        A simple non-streaming way to return a list of nodes.
        '''
        return [n async for n in self.eval(text, opts=opts, user=user)]

    async def streamstorm(self, text, opts=None, user=None):
        '''
        Evaluate a storm query and yield result messages.
        Yields:
            ((str,dict)): Storm messages.
        '''
        info = {'query': text}
        if opts is not None:
            info['opts'] = opts

        if opts is None:
            opts = {}

        MSG_QUEUE_SIZE = 1000
        chan = asyncio.Queue(MSG_QUEUE_SIZE, loop=self.loop)

        if user is None:
            user = await self.core.auth.getUserByName('root')

        synt = await self.core.boss.promote('storm', user=user, info=info)

        show = opts.get('show', set())

        editformat = opts.get('editformat', 'nodeedits')
        if editformat not in ('nodeedits', 'splices', 'count', 'none'):
            raise s_exc.BadConfValu(mesg='editformat')

        async def runStorm():
            cancelled = False
            tick = s_common.now()
            count = 0
            try:

                # Always start with an init message.
                await chan.put(('init', {'tick': tick, 'text': text, 'task': synt.iden}))

<<<<<<< HEAD
                shownode = (not show or 'node' in show)

=======
                # Try text parsing. If this fails, we won't be able to get a storm
                # runtime in the snap, so catch and pass the `err` message
                self.core.getStormQuery(text)

                shownode = (show is None or 'node' in show)
>>>>>>> 452cc045
                async with await self.snap(user=user) as snap:

                    if not show:
                        snap.link(chan.put)

                    else:
                        [snap.on(n, chan.put) for n in show]

                    if shownode:
                        async for pode in snap.iterStormPodes(text, opts=opts, user=user):
                            await chan.put(('node', pode))
                            count += 1

                    else:
                        async for item in snap.storm(text, opts=opts, user=user):
                            count += 1

            except asyncio.CancelledError:
                logger.warning('Storm runtime cancelled.')
                cancelled = True
                raise

            except Exception as e:
                logger.exception(f'Error during storm execution for {{ {text} }}')
                enfo = s_common.err(e)
                enfo[1].pop('esrc', None)
                enfo[1].pop('ename', None)
                await chan.put(('err', enfo))

            finally:
                if not cancelled:
                    tock = s_common.now()
                    took = tock - tick
                    await chan.put(('fini', {'tock': tock, 'took': took, 'count': count}))

        await synt.worker(runStorm())

        editformat = opts.get('editformat', 'nodeedits')

        while True:

            mesg = await chan.get()
            kind = mesg[0]

            if kind == 'node':
                yield mesg
                continue

            if kind == 'node:edits':
                if editformat == 'nodeedits':
                    yield mesg
                    continue

                if editformat == 'none':
                    continue

                if editformat == 'count':
                    count = sum(len(edit[2]) for edit in mesg[1].get('edits', ()))
                    mesg = ('node:edits:count', {'count': count})
                    yield mesg
                    continue

                assert editformat == 'splices'

                nodeedits = mesg[1].get('edits', [()])
                for _, splice in self.layers[0].makeSplices(0, nodeedits, None):
                    if not show or splice[0] in show:
                        yield splice
                continue

            if kind == 'fini':
                yield mesg
                break

            yield mesg

    async def iterStormPodes(self, text, opts=None, user=None):
        if user is None:
            user = await self.core.auth.getUserByName('root')

        info = {'query': text}
        if opts is not None:
            info['opts'] = opts

        await self.core.boss.promote('storm', user=user, info=info)

        async with await self.snap(user=user) as snap:
            async for pode in snap.iterStormPodes(text, opts=opts, user=user):
                yield pode

    async def snap(self, user):

        if self.invalid is not None:
            raise s_exc.NoSuchLayer(iden=self.invalid)

        return await self.snapctor(self, user)

    @s_nexus.Pusher.onPushAuto('view:set')
    async def setViewInfo(self, name, valu):
        '''
        Set a mutable view property.
        '''
        if name not in ('name',):
            mesg = f'{name} is not a valid view info key'
            raise s_exc.BadOptValu(mesg=mesg)
        #TODO when we can set more props, we may need to parse values.
        await self.info.set(name, valu)
        return valu

    @s_nexus.Pusher.onPushAuto('view:addlayer')
    async def addLayer(self, layriden, indx=None):

        for view in self.core.views.values():
            if view.parent is self:
                raise s_exc.ReadOnlyLayer(mesg='May not change layers that have been forked from')

        if self.parent is not None:
            raise s_exc.ReadOnlyLayer(mesg='May not change layers of forked view')

        layr = self.core.layers.get(layriden)
        if layr is None:
            raise s_exc.NoSuchLayer(iden=layriden)

        if indx is None:
            self.layers.append(layr)
        else:
            self.layers.insert(indx, layr)

        await self.info.set('layers', [l.iden for l in self.layers])

    @s_nexus.Pusher.onPushAuto('view:setlayers')
    async def setLayers(self, layers):
        '''
        Set the view layers from a list of idens.
        NOTE: view layers are stored "top down" (the write layer is self.layers[0])
        '''
        for view in self.core.views.values():
            if view.parent is self:
                raise s_exc.ReadOnlyLayer(mesg='May not change layers that have been forked from')

        if self.parent is not None:
            raise s_exc.ReadOnlyLayer(mesg='May not change layers of forked view')

        layrs = []

        for iden in layers:
            layr = self.core.layers.get(iden)
            if layr is None:
                raise s_exc.NoSuchLayer(iden=iden)
            if not layrs and layr.readonly:
                raise s_exc.ReadOnlyLayer(mesg=f'First layer {layr.iden} must not be read-only')

            layrs.append(layr)

        self.invalid = None
        self.layers = layrs

        await self.info.set('layers', layers)

    async def fork(self, ldef=None, vdef=None):
        '''
        Make a new view inheriting from this view with the same layers and a new write layer on top

        Args:
            ldef:  layer parameter dict
            vdef:  view parameter dict
            Passed through to cortex.addLayer

        Returns:
            new view object, with an iden the same as the new write layer iden
        '''
        if ldef is None:
            ldef = {}

        if vdef is None:
            vdef = {}

        ldef = await self.core.addLayer(ldef)
        layriden = ldef.get('iden')

        vdef['parent'] = self.iden
        vdef['layers'] = [layriden] + [l.iden for l in self.layers]

        return await self.core.addView(vdef)

    async def merge(self, useriden=None):
        '''
        Merge this view into its parent.  All changes made to this view will be applied to the parent.

        When complete, delete this view.

        Note:
            The view's own write layer will *not* be deleted.
        '''
        fromlayr = self.layers[0]

        if useriden is None:
            user = await self.core.auth.getUserByName('root')
        else:
            user = await self.core.auth.reqUser(useriden)

        await self.mergeAllowed(user)

        parentlayr = self.parent.layers[0]

        await self.core.boss.promote('storm', user=user, info={'merging': self.iden})

        async with await self.parent.snap(user=user) as snap:

            with snap.getStormRuntime(user=user):
                meta = await snap.getSnapMeta()

                async for nodeedits in fromlayr.iterLayerNodeEdits():
                    await parentlayr.storNodeEditsNoLift([nodeedits], meta)

        await fromlayr.truncate()

    def _confirm(self, user, perms):
        layriden = self.layers[0].iden
        if user.allowed(perms, gateiden=layriden):
            return

        perm = '.'.join(perms)
        mesg = f'User must have permission {perm} on write layer {layriden} of view {self.iden}'
        raise s_exc.AuthDeny(mesg=mesg, perm=perm, user=user.name)

    async def _nodeAddConfirm(self, user, snap, splice):
        perms = ('node', 'add', splice['ndef'][0])
        self.parent._confirm(user, perms)

    async def _propSetConfirm(self, user, snap, splice):
        ndef = splice.get('ndef')
        prop = splice.get('prop')
        full = f'{ndef[0]}:{prop}'
        perms = ('node', 'prop', 'set', full)
        self.parent._confirm(user, perms)

    async def _tagAddConfirm(self, user, snap, splice):
        tag = splice.get('tag')
        perms = ('node', 'tag', 'add', *tag.split('.'))
        self.parent._confirm(user, perms)

    async def _tagPropSetConfirm(self, user, snap, splice):
        tag = splice.get('tag')
        perms = ('node', 'tag', 'add', *tag.split('.'))
        self.parent._confirm(user, perms)

    async def mergeAllowed(self, user=None):
        '''
        Check whether a user can merge a view into its parent.
        '''
        fromlayr = self.layers[0]
        if self.parent is None:
            raise s_exc.CantMergeView(mesg=f'Cannot merge a view {self.iden} than has not been forked')

        parentlayr = self.parent.layers[0]
        if parentlayr.readonly:
            raise s_exc.ReadOnlyLayer(mesg="May not merge if the parent's write layer is read-only")

        for view in self.core.views.values():
            if view.parent == self:
                raise s_exc.CantMergeView(mesg='Cannot merge a view that has children itself')

        if user is None or user.isAdmin() or user.isAdmin(gateiden=parentlayr.iden):
            return

        CHUNKSIZE = 1000
        fromoff = (0, 0, 0)
        async with await self.parent.snap(user=user) as snap:
            while True:

                splicecount = 0
                async for offs, splice in fromlayr.splices(fromoff, CHUNKSIZE):
                    check = self.permCheck.get(splice[0])
                    if check is None:
                        raise s_exc.SynErr(mesg='Unknown splice type, cannot safely merge',
                                           splicetype=splice[0])

                    await check(user, snap, splice[1])

                    splicecount += 1

                if splicecount < CHUNKSIZE:
                    break

                fromoff = (offs[0], offs[1], offs[2] + 1)

                await asyncio.sleep(0)

    async def runTagAdd(self, node, tag, valu):

        # Run the non-glob callbacks, then the glob callbacks
        funcs = itertools.chain(self.core.ontagadds.get(tag, ()), (x[1] for x in self.core.ontagaddglobs.get(tag)))
        for func in funcs:
            try:
                await s_coro.ornot(func, node, tag, valu)
            except asyncio.CancelledError:
                raise
            except Exception:
                logger.exception('onTagAdd Error')

        # Run any trigger handlers
        await self.triggers.runTagAdd(node, tag)

    async def runTagDel(self, node, tag, valu):

        funcs = itertools.chain(self.core.ontagdels.get(tag, ()), (x[1] for x in self.core.ontagdelglobs.get(tag)))
        for func in funcs:
            try:
                await s_coro.ornot(func, node, tag, valu)
            except asyncio.CancelledError:
                raise
            except Exception:
                logger.exception('onTagDel Error')

        await self.triggers.runTagDel(node, tag)

    async def runNodeAdd(self, node):
        if not node.snap.trigson:
            return

        await self.triggers.runNodeAdd(node)

        if self.parent is not None:
            await self.parent.runNodeAdd(node)

    async def runNodeDel(self, node):
        if not node.snap.trigson:
            return

        await self.triggers.runNodeDel(node)

        if self.parent is not None:
            await self.parent.runNodeDel(node)

    async def runPropSet(self, node, prop, oldv):
        '''
        Handle when a prop set trigger event fired
        '''
        if not node.snap.trigson:
            return

        await self.triggers.runPropSet(node, prop, oldv)

        if self.parent is not None:
            await self.parent.runPropSet(node, prop, oldv)

    async def addTrigger(self, tdef):
        '''
        Adds a trigger to the view.
        '''
        tdef['iden'] = s_common.guid()

        root = await self.core.auth.getUserByName('root')

        tdef.setdefault('user', root.iden)
        tdef.setdefault('enabled', True)

        s_trigger.reqValidTdef(tdef)

        return await self._push('trigger:add', tdef)

    @s_nexus.Pusher.onPush('trigger:add')
    async def _onPushAddTrigger(self, tdef):

        s_trigger.reqValidTdef(tdef)

        user = self.core.auth.user(tdef['user'])
        self.core.getStormQuery(tdef['storm'])

        trig = self.triggers.load(tdef)

        await self.trigdict.set(trig.iden, tdef)
        await self.core.auth.addAuthGate(trig.iden, 'trigger')
        await user.setAdmin(True, gateiden=tdef.get('iden'), logged=False)

        return trig.pack()

    async def getTrigger(self, iden):
        return self.triggers.get(iden)

    @s_nexus.Pusher.onPushAuto('trigger:del')
    async def delTrigger(self, iden):
        '''
        Delete a trigger from the view.
        '''
        trig = self.triggers.pop(iden)
        await self.trigdict.pop(trig.iden)
        await self.core.auth.delAuthGate(trig.iden)

    @s_nexus.Pusher.onPushAuto('trigger:set')
    async def setTriggerInfo(self, iden, name, valu):
        trig = self.triggers.get(iden)
        await trig.set(name, valu)

    async def listTriggers(self):
        '''
        List all the triggers in the view.
        '''
        trigs = self.triggers.list()
        if self.parent is not None:
            trigs.extend(await self.parent.listTriggers())
        return trigs

    async def delete(self):
        '''
        Delete the metadata for this view.

        Note: this does not delete any layer storage.
        '''
        await self.fini()
        await self.node.pop()

    def getSpawnInfo(self):
        return {
            'iden': self.iden,
        }<|MERGE_RESOLUTION|>--- conflicted
+++ resolved
@@ -191,16 +191,12 @@
                 # Always start with an init message.
                 await chan.put(('init', {'tick': tick, 'text': text, 'task': synt.iden}))
 
-<<<<<<< HEAD
-                shownode = (not show or 'node' in show)
-
-=======
                 # Try text parsing. If this fails, we won't be able to get a storm
                 # runtime in the snap, so catch and pass the `err` message
                 self.core.getStormQuery(text)
 
                 shownode = (show is None or 'node' in show)
->>>>>>> 452cc045
+
                 async with await self.snap(user=user) as snap:
 
                     if not show:
