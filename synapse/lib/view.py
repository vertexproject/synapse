import asyncio
import logging
import itertools
import collections

import synapse.exc as s_exc
import synapse.common as s_common

import synapse.lib.coro as s_coro
import synapse.lib.snap as s_snap
import synapse.lib.nexus as s_nexus
import synapse.lib.config as s_config
import synapse.lib.trigger as s_trigger

logger = logging.getLogger(__name__)

reqValidVdef = s_config.getJsValidator({
    'type': 'object',
    'properties': {
        'iden': {'type': 'string', 'pattern': s_config.re_iden},
        'parent': {'type': ['string', 'null'], 'pattern': s_config.re_iden},
        'creator': {'type': 'string', 'pattern': s_config.re_iden},
    },
    'additionalProperties': True,
    'required': ['iden', 'parent', 'creator'],
})

class View(s_nexus.Pusher):  # type: ignore
    '''
    A view represents a cortex as seen from a specific set of layers.

    The view class is used to implement Copy-On-Write layers as well as
    interact with a subset of the layers configured in a Cortex.
    '''
    snapctor = s_snap.Snap.anit

    async def __anit__(self, core, node):
        '''
        Async init the view.

        Args:
            core (Cortex):  The cortex that owns the view.
            node (HiveNode): The hive node containing the view info.
        '''
        self.node = node
        self.iden = node.name()
        self.info = await node.dict()

        self.core = core

        trignode = await node.open(('triggers',))
        self.trigdict = await trignode.dict()

        self.triggers = s_trigger.Triggers(self)
        for _, tdef in self.trigdict.items():
            try:
                self.triggers.load(tdef)

            except asyncio.CancelledError:
                raise

            except Exception:
                logger.exception(f'Failed to load trigger {tdef!r}')

        await s_nexus.Pusher.__anit__(self, iden=self.iden, nexsroot=core.nexsroot)

        self.layers = []
        self.invalid = None
        self.parent = None  # The view this view was forked from

        parent = self.info.get('parent')
        if parent is not None:
            self.parent = self.core.getView(parent)

        self.permCheck = {
            'node:add': self._nodeAddConfirm,
            'node:del': self._nodeDelConfirm,
            'prop:set': self._propSetConfirm,
            'prop:del': self._propDelConfirm,
            'tag:add': self._tagAddConfirm,
            'tag:del': self._tagDelConfirm,
            'tag:prop:set': self._tagPropSetConfirm,
            'tag:prop:del': self._tagPropDelConfirm,
        }

        # isolate some initialization to easily override for SpawnView.
        await self._initViewLayers()

    def pack(self):
        d = {'iden': self.iden}
        d.update(self.info.pack())

        layrinfo = [l.pack() for l in self.layers]
        d['layers'] = layrinfo

        return d

    async def getFormCounts(self):
        counts = collections.defaultdict(int)
        for layr in self.layers:
            for name, valu in (await layr.getFormCounts()).items():
                counts[name] += valu
        return counts

    async def _initViewLayers(self):

        for iden in self.info.get('layers'):

            layr = self.core.layers.get(iden)

            if layr is None:
                self.invalid = iden
                logger.warning('view %r has missing layer %r' % (self.iden, iden))
                continue

            self.layers.append(layr)

    async def eval(self, text, opts=None, user=None):
        '''
        Evaluate a storm query and yield Nodes only.
        '''
        if user is None:
            user = await self.core.auth.getUserByName('root')

        info = {'query': text}
        if opts is not None:
            info['opts'] = opts

        await self.core.boss.promote('storm', user=user, info=info)

        async with await self.snap(user=user) as snap:
            async for node in snap.eval(text, opts=opts, user=user):
                yield node

    async def storm(self, text, opts=None, user=None):
        '''
        Evaluate a storm query and yield (node, path) tuples.

        Yields:
            (Node, Path) tuples
        '''
        if user is None:
            user = await self.core.auth.getUserByName('root')

        info = {'query': text}
        if opts is not None:
            info['opts'] = opts

        await self.core.boss.promote('storm', user=user, info=info)

        async with await self.snap(user=user) as snap:
            async for mesg in snap.storm(text, opts=opts, user=user):
                yield mesg

    async def nodes(self, text, opts=None, user=None):
        '''
        A simple non-streaming way to return a list of nodes.
        '''
        return [n async for n in self.eval(text, opts=opts, user=user)]

    async def streamstorm(self, text, opts=None, user=None):
        '''
        Evaluate a storm query and yield result messages.
        Yields:
            ((str,dict)): Storm messages.
        '''
        info = {'query': text}
        if opts is not None:
            info['opts'] = opts

        if opts is None:
            opts = {}

        MSG_QUEUE_SIZE = 1000
        chan = asyncio.Queue(MSG_QUEUE_SIZE, loop=self.loop)

        if user is None:
            user = await self.core.auth.getUserByName('root')

        synt = await self.core.boss.promote('storm', user=user, info=info)

        show = opts.get('show')

        async def runStorm():
            cancelled = False
            tick = s_common.now()
            count = 0
            try:
                # First, try text parsing. If this fails, we won't be able to get
                # a storm runtime in the snap, so catch and pass the `err` message
                # before handing a `fini` message along.
                self.core.getStormQuery(text)

                await chan.put(('init', {'tick': tick, 'text': text, 'task': synt.iden}))

                shownode = (show is None or 'node' in show)
                async with await self.snap(user=user) as snap:

                    if show is None:
                        snap.link(chan.put)

                    else:
                        [snap.on(n, chan.put) for n in show]

                    if shownode:
                        async for pode in snap.iterStormPodes(text, opts=opts, user=user):
                            await chan.put(('node', pode))
                            count += 1

                    else:
                        async for item in snap.storm(text, opts=opts, user=user):
                            count += 1

            except asyncio.CancelledError:
                logger.warning('Storm runtime cancelled.')
                cancelled = True
                raise

            except Exception as e:
                logger.exception(f'Error during storm execution for {{ {text} }}')
                enfo = s_common.err(e)
                enfo[1].pop('esrc', None)
                enfo[1].pop('ename', None)
                await chan.put(('err', enfo))

            finally:
                if not cancelled:
                    tock = s_common.now()
                    took = tock - tick
                    await chan.put(('fini', {'tock': tock, 'took': took, 'count': count}))

        await synt.worker(runStorm())

        while True:

            mesg = await chan.get()

            yield mesg

            if mesg[0] == 'fini':
                break

    async def iterStormPodes(self, text, opts=None, user=None):
        if user is None:
            user = await self.core.auth.getUserByName('root')

        info = {'query': text}
        if opts is not None:
            info['opts'] = opts

        await self.core.boss.promote('storm', user=user, info=info)

        async with await self.snap(user=user) as snap:
            async for pode in snap.iterStormPodes(text, opts=opts, user=user):
                yield pode

    async def snap(self, user):

        if self.invalid is not None:
            raise s_exc.NoSuchLayer(iden=self.invalid)

        return await self.snapctor(self, user)

    @s_nexus.Pusher.onPushAuto('view:addlayer')
    async def addLayer(self, layriden, indx=None):

        for view in self.core.views.values():
            if view.parent is self:
                raise s_exc.ReadOnlyLayer(mesg='May not change layers that have been forked from')

        if self.parent is not None:
            raise s_exc.ReadOnlyLayer(mesg='May not change layers of forked view')

        layr = self.core.layers.get(layriden)
        if layr is None:
            raise s_exc.NoSuchLayer(iden=layriden)

        if indx is None:
            self.layers.append(layr)
        else:
            self.layers.insert(indx, layr)

        await self.info.set('layers', [l.iden for l in self.layers])

    @s_nexus.Pusher.onPushAuto('view:setlayers')
    async def setLayers(self, layers):
        '''
        Set the view layers from a list of idens.
        NOTE: view layers are stored "top down" (the write layer is self.layers[0])
        '''
        for view in self.core.views.values():
            if view.parent is self:
                raise s_exc.ReadOnlyLayer(mesg='May not change layers that have been forked from')

        if self.parent is not None:
            raise s_exc.ReadOnlyLayer(mesg='May not change layers of forked view')

        layrs = []

        for iden in layers:
            layr = self.core.layers.get(iden)
            if layr is None:
                raise s_exc.NoSuchLayer(iden=iden)
            if not layrs and layr.readonly:
                raise s_exc.ReadOnlyLayer(mesg=f'First layer {layr.iden} must not be read-only')

            layrs.append(layr)

        self.invalid = None
        self.layers = layrs

        await self.info.set('layers', layers)

    async def fork(self, ldef=None, vdef=None):
        '''
        Make a new view inheriting from this view with the same layers and a new write layer on top

        Args:
            ldef:  layer parameter dict
            vdef:  view parameter dict
            Passed through to cortex.addLayer

        Returns:
            new view object, with an iden the same as the new write layer iden
        '''
        if ldef is None:
            ldef = {}

        if vdef is None:
            vdef = {}

        ldef = await self.core.addLayer(ldef)
        layriden = ldef.get('iden')

        vdef['parent'] = self.iden
        vdef['layers'] = [layriden] + [l.iden for l in self.layers]

        return await self.core.addView(vdef)

    async def merge(self, useriden=None):
        '''
        Merge this view into its parent.  All changes made to this view will be applied to the parent.

        When complete, delete this view.

        Note:
            The view's own write layer will *not* be deleted.
        '''
        fromlayr = self.layers[0]

        if useriden is None:
            user = await self.core.auth.getUserByName('root')
        else:
            user = await self.core.auth.reqUser(useriden)

        await self.mergeAllowed(user)

        parentlayr = self.parent.layers[0]

        await self.core.boss.promote('storm', user=user, info={'merging': self.iden})

        async with await self.parent.snap(user=user) as snap:
<<<<<<< HEAD
            snap.disableTriggers()
            snap.strict = False
=======
>>>>>>> fd9d069b

            with snap.getStormRuntime(user=user):
                meta = await snap.getSnapMeta()

                async for nodeedits in fromlayr.iterLayerNodeEdits():
                    await parentlayr.storNodeEditsNoLift([nodeedits], meta)

        await fromlayr.truncate()

    def _confirm(self, user, perms):
        layriden = self.layers[0].iden
        if user.allowed(perms, gateiden=layriden):
            return

        perm = '.'.join(perms)
        mesg = f'User must have permission {perm} on write layer {layriden} of view {self.iden}'
        raise s_exc.AuthDeny(mesg=mesg, perm=perm, user=user.name)

    async def _nodeAddConfirm(self, user, snap, splice):
        perms = ('node', 'add', splice['ndef'][0])
        self.parent._confirm(user, perms)

    async def _nodeDelConfirm(self, user, snap, splice):
        buid = s_common.buid(splice['ndef'])
        node = await snap.getNodeByBuid(buid)

        if node is not None:
            for tag in node.tags.keys():
                perms = ('node', 'tag', 'del', *tag.split('.'))
                self.parent._confirm(user, perms)

            perms = ('node', 'del', splice['ndef'][0])
            self.parent._confirm(user, perms)

    async def _propSetConfirm(self, user, snap, splice):
        ndef = splice.get('ndef')
        prop = splice.get('prop')
        full = f'{ndef[0]}:{prop}'
        perms = ('node', 'prop', 'set', full)
        self.parent._confirm(user, perms)

    async def _propDelConfirm(self, user, snap, splice):
        ndef = splice.get('ndef')
        prop = splice.get('prop')
        full = f'{ndef[0]}:{prop}'
        perms = ('node', 'prop', 'del', full)
        self.parent._confirm(user, perms)

    async def _tagAddConfirm(self, user, snap, splice):
        tag = splice.get('tag')
        perms = ('node', 'tag', 'add', *tag.split('.'))
        self.parent._confirm(user, perms)

    async def _tagDelConfirm(self, user, snap, splice):
        tag = splice.get('tag')
        perms = ('node', 'tag', 'del', *tag.split('.'))
        self.parent._confirm(user, perms)

    async def _tagPropSetConfirm(self, user, snap, splice):
        tag = splice.get('tag')
        perms = ('node', 'tag', 'add', *tag.split('.'))
        self.parent._confirm(user, perms)

    async def _tagPropDelConfirm(self, user, snap, splice):
        tag = splice.get('tag')
        perms = ('node', 'tag', 'del', *tag.split('.'))
        self.parent._confirm(user, perms)

    async def mergeAllowed(self, user=None):
        '''
        Check whether a user can merge a view into its parent.
        '''
        fromlayr = self.layers[0]
        if self.parent is None:
            raise s_exc.CantMergeView(mesg=f'Cannot merge a view {self.iden} than has not been forked')

        parentlayr = self.parent.layers[0]
        if parentlayr.readonly:
            raise s_exc.ReadOnlyLayer(mesg="May not merge if the parent's write layer is read-only")

        for view in self.core.views.values():
            if view.parent == self:
                raise s_exc.CantMergeView(mesg='Cannot merge a view that has children itself')

        if user is None or user.isAdmin() or user.isAdmin(gateiden=parentlayr.iden):
            return

        CHUNKSIZE = 1000
        fromoff = 0

        async with await self.parent.snap(user=user) as snap:
            while True:

                splicecount = 0
                async for _, splice in fromlayr.splices(fromoff, CHUNKSIZE):

                    check = self.permCheck.get(splice[0])
                    if check is None:
                        raise s_exc.SynErr(mesg='Unknown splice type, cannot safely merge',
                                           splicetype=splice[0])

                    await check(user, snap, splice[1])

                    splicecount += 1

                if splicecount < CHUNKSIZE:
                    break

                fromoff += CHUNKSIZE
                await asyncio.sleep(0)

    async def runTagAdd(self, node, tag, valu):

        # Run the non-glob callbacks, then the glob callbacks
        funcs = itertools.chain(self.core.ontagadds.get(tag, ()), (x[1] for x in self.core.ontagaddglobs.get(tag)))
        for func in funcs:
            try:
                await s_coro.ornot(func, node, tag, valu)
            except asyncio.CancelledError:
                raise
            except Exception:
                logger.exception('onTagAdd Error')

        # Run any trigger handlers
        await self.triggers.runTagAdd(node, tag)

    async def runTagSet(self, node, tag, valu, oldv):
        await self.triggers.runTagSet(node, tag, oldv)

    async def runTagDel(self, node, tag, valu):

        funcs = itertools.chain(self.core.ontagdels.get(tag, ()), (x[1] for x in self.core.ontagdelglobs.get(tag)))
        for func in funcs:
            try:
                await s_coro.ornot(func, node, tag, valu)
            except asyncio.CancelledError:
                raise
            except Exception:
                logger.exception('onTagDel Error')

        await self.triggers.runTagDel(node, tag)

    async def runNodeAdd(self, node):
        if not node.snap.trigson:
            return

        await self.triggers.runNodeAdd(node)

        if self.parent is not None:
            await self.parent.runNodeAdd(node)

    async def runNodeDel(self, node):
        if not node.snap.trigson:
            return

        await self.triggers.runNodeDel(node)

        if self.parent is not None:
            await self.parent.runNodeDel(node)

    async def runPropSet(self, node, prop, oldv):
        '''
        Handle when a prop set trigger event fired
        '''
        if not node.snap.trigson:
            return

        await self.triggers.runPropSet(node, prop, oldv)

        if self.parent is not None:
            await self.parent.runPropSet(node, prop, oldv)

    async def addTrigger(self, tdef):
        '''
        Adds a trigger to the view.
        '''
        tdef['iden'] = s_common.guid()

        root = await self.core.auth.getUserByName('root')

        tdef.setdefault('user', root.iden)
        tdef.setdefault('enabled', True)

        s_trigger.reqValidTdef(tdef)

        return await self._push('trigger:add', tdef)

    @s_nexus.Pusher.onPush('trigger:add')
    async def _onPushAddTrigger(self, tdef):

        s_trigger.reqValidTdef(tdef)

        user = self.core.auth.user(tdef['user'])
        self.core.getStormQuery(tdef['storm'])

        trig = self.triggers.load(tdef)

        await self.trigdict.set(trig.iden, tdef)
        await self.core.auth.addAuthGate(trig.iden, 'trigger')
        await user.setAdmin(True, gateiden=tdef.get('iden'))

        return trig.pack()

    async def getTrigger(self, iden):
        return self.triggers.get(iden)

    @s_nexus.Pusher.onPushAuto('trigger:del')
    async def delTrigger(self, iden):
        '''
        Delete a trigger from the view.
        '''
        trig = self.triggers.pop(iden)
        await self.trigdict.pop(trig.iden)
        await self.core.auth.delAuthGate(trig.iden)

    @s_nexus.Pusher.onPushAuto('trigger:set')
    async def setTriggerInfo(self, iden, name, valu):
        trig = self.triggers.get(iden)
        await trig.set(name, valu)

    async def listTriggers(self):
        '''
        List all the triggers in the view.
        '''
        trigs = self.triggers.list()
        if self.parent is not None:
            trigs.extend(await self.parent.listTriggers())
        return trigs

    async def delete(self):
        '''
        Delete the metadata for this view.

        Note: this does not delete any layer storage.
        '''
        await self.fini()
        await self.node.pop()

    def getSpawnInfo(self):
        return {
            'iden': self.iden,
        }<|MERGE_RESOLUTION|>--- conflicted
+++ resolved
@@ -360,11 +360,6 @@
         await self.core.boss.promote('storm', user=user, info={'merging': self.iden})
 
         async with await self.parent.snap(user=user) as snap:
-<<<<<<< HEAD
-            snap.disableTriggers()
-            snap.strict = False
-=======
->>>>>>> fd9d069b
 
             with snap.getStormRuntime(user=user):
                 meta = await snap.getSnapMeta()
