--- conflicted
+++ resolved
@@ -329,28 +329,10 @@
         Note:
             The view's own write layer will *not* be deleted.
         '''
-<<<<<<< HEAD
-        CHUNKSIZE = 1000
-        fromoff = 0
-
         fromlayr = self.layers[0]
+        parentlayr = self.parent.layers[0]
 
         if useriden is None:
-=======
-        fromlayr = self.layers[0]
-        if self.parent is None:
-            raise s_exc.CantMergeView(mesg='Cannot merge a view than has not been forked')
-
-        parentlayr = self.parent.layers[0]
-        if parentlayr.readonly:
-            raise s_exc.ReadOnlyLayer(mesg="May not merge if the parent's write layer is read-only")
-
-        for view in self.core.views.values():
-            if view.parent is not None and view.parent == self:
-                raise s_exc.CantMergeView(mesg='Cannot merge a view that has children itself')
-
-        if user is None:
->>>>>>> f6a495ba
             user = await self.core.auth.getUserByName('root')
         else:
             user = await self.core.auth.reqUser(useriden)
@@ -369,7 +351,6 @@
 
         await self.core.delView(self.iden)
 
-    # FIXME:  all these should be refactored and call runt.confirmLayer
     def _confirm(self, user, parentlayr, perms):
         if not parentlayr.allowed(user, perms):
             perm = '.'.join(perms)
