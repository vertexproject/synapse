--- conflicted
+++ resolved
@@ -2064,13 +2064,8 @@
         if user is None or user.isAdmin() or user.isAdmin(gateiden=parentlayr.iden):
             return
 
-<<<<<<< HEAD
-        async for perm in self.wlyr.iterLayerAddPerms():
-            self.parent._confirm(user, perm)
-            await asyncio.sleep(0)
-=======
+        fromlayr = self.layers[0]
         await fromlayr.confirmLayerEditPerms(user, parentlayr.iden)
->>>>>>> da323b97
 
     async def wipeAllowed(self, user=None):
         '''
@@ -2079,14 +2074,8 @@
         if user is None or user.isAdmin():
             return
 
-<<<<<<< HEAD
-        async for perm in self.wlyr.iterLayerDelPerms():
-            self._confirm(user, perm)
-            await asyncio.sleep(0)
-=======
         layer = self.layers[0]
         await layer.confirmLayerEditPerms(user, layer.iden, delete=True)
->>>>>>> da323b97
 
     async def runTagAdd(self, node, tag, valu):
 
