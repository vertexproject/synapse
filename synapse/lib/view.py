--- conflicted
+++ resolved
@@ -1039,16 +1039,13 @@
         layers.extend(view.layers)
 
         self.layers = layers
-<<<<<<< HEAD
         self.wlyr = layers[0]
         self.clearCache()
-        await self.info.set('layers', [layr.iden for layr in layers])
-=======
+
         layridens = [layr.iden for layr in layers]
         await self.info.set('layers', layridens)
 
         await self.core.feedBeholder('view:setlayers', {'iden': self.iden, 'layers': layridens}, gates=[self.iden, layridens[0]])
->>>>>>> dfc97d04
 
     async def pack(self):
         d = {'iden': self.iden}
@@ -2067,15 +2064,9 @@
         if user is None or user.isAdmin() or user.isAdmin(gateiden=parentlayr.iden):
             return
 
-<<<<<<< HEAD
-        async for nodeedit in self.wlyr.iterLayerNodeEdits():
-            for offs, perm in s_layer.getNodeEditPerms([nodeedit]):
-=======
-        async with await self.parent.snap(user=user) as snap:
-            async for perm in fromlayr.iterLayerAddPerms():
->>>>>>> dfc97d04
-                self.parent._confirm(user, perm)
-                await asyncio.sleep(0)
+        async for perm in self.wlyr.iterLayerAddPerms():
+            self.parent._confirm(user, perm)
+            await asyncio.sleep(0)
 
     async def wipeAllowed(self, user=None):
         '''
@@ -2084,17 +2075,9 @@
         if user is None or user.isAdmin():
             return
 
-<<<<<<< HEAD
-        async for nodeedit in self.wlyr.iterWipeNodeEdits():
-            for offs, perm in s_layer.getNodeEditPerms([nodeedit]):
-                self._confirm(user, perm)
-                await asyncio.sleep(0)
-=======
-        layer = self.layers[0]
-        async for perm in layer.iterLayerDelPerms():
+        async for perm in self.wlyr.iterLayerDelPerms():
             self._confirm(user, perm)
             await asyncio.sleep(0)
->>>>>>> dfc97d04
 
     async def runTagAdd(self, node, tag, valu):
 
