--- conflicted
+++ resolved
@@ -2064,10 +2064,7 @@
         if user is None or user.isAdmin() or user.isAdmin(gateiden=parentlayr.iden):
             return
 
-<<<<<<< HEAD
-=======
         fromlayr = self.layers[0]
->>>>>>> 1546322f
         await fromlayr.confirmLayerEditPerms(user, parentlayr.iden)
 
     async def wipeAllowed(self, user=None):
