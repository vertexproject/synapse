--- conflicted
+++ resolved
@@ -1162,11 +1162,7 @@
     async def _genCaCert(self, network):
 
         # generate a CA cert if one does not exist
-<<<<<<< HEAD
-        if self.certdir.getCaCertPath(network):
-=======
         if self.certdir.getCaCertPath(network) is not None:
->>>>>>> fe2e5838
             return
 
         await self.genCaCert(network)
@@ -1176,11 +1172,7 @@
         if signas is not None:
             await self._genCaCert(signas)
 
-<<<<<<< HEAD
-        if self.certdir.getHostCertPath(hostname):
-=======
         if self.certdir.getHostCertPath(hostname) is not None:
->>>>>>> fe2e5838
             return
 
         pkey, cert = await s_coro.executor(self.certdir.genHostCert, hostname, signas=signas, save=False)
@@ -1190,11 +1182,7 @@
 
     async def _genUserCert(self, username, signas=None):
 
-<<<<<<< HEAD
-        if self.certdir.getHostCertPath(username):
-=======
         if self.certdir.getUserCertPath(username) is not None:
->>>>>>> fe2e5838
             return
 
         logger.info(f'Adding user certificate for {username}')
