import os
import copy
import random
import asyncio
import logging
import collections

import cryptography.x509 as c_x509

import synapse.exc as s_exc
import synapse.common as s_common
import synapse.daemon as s_daemon
import synapse.telepath as s_telepath

import synapse.lib.base as s_base
import synapse.lib.cell as s_cell
import synapse.lib.coro as s_coro
import synapse.lib.nexus as s_nexus
import synapse.lib.queue as s_queue
import synapse.lib.config as s_config
import synapse.lib.httpapi as s_httpapi
import synapse.lib.msgpack as s_msgpack
import synapse.lib.schemas as s_schemas
import synapse.lib.jsonstor as s_jsonstor
import synapse.lib.lmdbslab as s_lmdbslab

logger = logging.getLogger(__name__)

_provSvcSchema = {
    'type': 'object',
    'properties': {
        'name': {
            'type': 'string',
            'minLength': 1,
        },
        'provinfo': {
            'type': 'object',
            'properties': {
                'conf': {
                    'type': 'object',
                },
                'dmon:port': {
                    'type': 'integer',
                    'minimum': 0,
                    'maximum': 65535,
                },
                'https:port': {
                    'type': 'integer',
                    'minimum': 0,
                    'maximum': 65535,
                },
                'mirror': {
                    'type': 'string',
                    'minLength': 1,
                },
            }
        }
    },
    'additionalProperties': False,
    'required': ['name'],
}
provSvcSchema = s_config.getJsValidator(_provSvcSchema)


class AhaProvisionServiceV1(s_httpapi.Handler):

    async def post(self):
        if not await self.reqAuthAdmin():
            return

        body = self.getJsonBody(validator=provSvcSchema)
        if body is None:
            return

        name = body.get('name')
        provinfo = body.get('provinfo')

        try:
            url = await self.cell.addAhaSvcProv(name, provinfo=provinfo)
        except asyncio.CancelledError:  # pragma: no cover
            raise
        except Exception as e:
            logger.exception(f'Error provisioning {name}')
            return self.sendRestExc(e, status_code=s_httpapi.HTTPStatus.BAD_REQUEST)
        return self.sendRestRetn({'url': url})

_getAhaSvcSchema = {
    'type': 'object',
    'properties': {
        'network': {
            'type': 'string',
            'minLength': 1,
            'default': None,
        },
    },
    'additionalProperties': False,
}
getAhaScvSchema = s_config.getJsValidator(_getAhaSvcSchema)

class AhaServicesV1(s_httpapi.Handler):
    async def get(self):
        if not await self.reqAuthAdmin():
            return

        network = None
        if self.request.body:
            body = self.getJsonBody(validator=getAhaScvSchema)
            if body is None:
                return
            network = body.get('network')

        ret = []

        try:
            async for info in self.cell.getAhaSvcs(network=network):
                ret.append(info)
        except asyncio.CancelledError:  # pragma: no cover
            raise
        except Exception as e:  # pragma: no cover
            logger.exception(f'Error getting Aha services.')
            return self.sendRestErr(e.__class__.__name__, str(e))
        return self.sendRestRetn(ret)

class AhaApi(s_cell.CellApi):

    @s_cell.adminapi()
    async def addAhaClone(self, host, *, port=27492, conf=None):
        return await self.cell.addAhaClone(host, port=port, conf=conf)

    async def getAhaUrls(self, *, user='root'):
        ahaurls = await self.cell.getAhaUrls(user=user)
        return ahaurls

    @s_cell.adminapi()
    async def callAhaPeerApi(self, iden, todo, *, timeout=None, skiprun=None):
        async for item in self.cell.callAhaPeerApi(iden, todo, timeout=timeout, skiprun=skiprun):
            yield item

    @s_cell.adminapi()
    async def callAhaPeerGenr(self, iden, todo, *, timeout=None, skiprun=None):
        async for item in self.cell.callAhaPeerGenr(iden, todo, timeout=timeout, skiprun=skiprun):
            yield item

    async def getAhaSvc(self, name, *, filters=None):
        '''
        Return an AHA service description dictionary for a service name.
        '''
        svcinfo = await self.cell.getAhaSvc(name, filters=filters)
        if svcinfo is None:
            return None

        svcnetw = svcinfo.get('svcnetw')
        await self._reqUserAllowed(('aha', 'service', 'get', svcnetw))

        svcinfo = s_msgpack.deepcopy(svcinfo)

        # suggest that the user of the remote service is the same
        username = self.user.name.split('@')[0]

        if svcinfo.get('svcinfo'):
            svcinfo['svcinfo']['urlinfo']['user'] = username

        return svcinfo

    async def getAhaSvcs(self, *, network=None):
        '''
        Yield AHA svcinfo dictionaries.

        Args:
            network (str): Optionally specify a network to filter on.
        '''
        if network is None:
            await self._reqUserAllowed(('aha', 'service', 'get'))
        else:
            s_common.deprecated('getAhaSvcs() network argument', curv='v2.206.0')
            await self._reqUserAllowed(('aha', 'service', 'get', network))

        async for info in self.cell.getAhaSvcs(network=network):
            yield info

    async def addAhaSvc(self, name, info, *, network=None):
        '''
        Register a service with the AHA discovery server.

        NOTE: In order for the service to remain marked "up" a caller
              must maintain the telepath link.
        '''
        if network is not None:
            s_common.deprecated('addAhaSvc() network argument', curv='v2.206.0')
        svcname, svcnetw, svcfull = self.cell._nameAndNetwork(name, network)

        await self._reqUserAllowed(('aha', 'service', 'add', svcnetw, svcname))

        # dont disclose the real session...
        sess = s_common.guid(self.sess.iden)
        info['online'] = sess
        info.setdefault('ready', True)

        if self.link.sock is not None:
            host, port = self.link.sock.getpeername()
            urlinfo = info.get('urlinfo', {})
            urlinfo.setdefault('host', host)

        async def fini():
            if self.cell.isfini:  # pragma: no cover
                mesg = f'{self.cell.__class__.__name__} is fini. Unable to set {name}@{network} as down.'
                logger.warning(mesg, await self.cell.getLogExtra(name=svcname, netw=svcnetw))
                return

            logger.info(f'AhaCellApi fini, setting service offline [{name}]',
                         extra=await self.cell.getLogExtra(name=svcname, netw=svcnetw))
            coro = self.cell.setAhaSvcDown(name, sess, network=network)
            self.cell.schedCoro(coro)  # this will eventually execute or get cancelled.

        self.onfini(fini)

        return await self.cell.addAhaSvc(name, info, network=network)

    async def modAhaSvcInfo(self, name, svcinfo):

        for key in svcinfo.keys():
            if key not in ('ready',):
                mesg = f'Editing AHA service info property ({key}) is not supported!'
                raise s_exc.BadArg(mesg=mesg)

        svcentry = await self.cell.getAhaSvc(name)
        if svcentry is None:
            return False

        svcnetw = svcentry.get('svcnetw')
        svcname = svcentry.get('svcname')

        await self._reqUserAllowed(('aha', 'service', 'add', svcnetw, svcname))

        return await self.cell.modAhaSvcInfo(name, svcinfo)

    async def getAhaSvcMirrors(self, name):
        '''
        Return list of AHA svcinfo dictionaries for mirrors of a service.
        '''
        svcinfo = await self.cell.getAhaSvc(name)
        if svcinfo is None:
            return None

        svcnetw = svcinfo.get('svcnetw')
        await self._reqUserAllowed(('aha', 'service', 'get', svcnetw))

        svciden = svcinfo['svcinfo']['iden']

        return await self.cell.getAhaSvcMirrors(svciden)

    async def delAhaSvc(self, name, *, network=None):
        '''
        Remove an AHA service entry.
        '''
        if network is not None:
            s_common.deprecated('delAhaSvc() network argument', curv='v2.206.0')
        svcname, svcnetw, svcfull = self.cell._nameAndNetwork(name, network)
        await self._reqUserAllowed(('aha', 'service', 'del', svcnetw, svcname))
        return await self.cell.delAhaSvc(name, network=network)

    async def getCaCert(self, network):
        s_common.deprecated('getCaCert() will no longer accept a network argument', curv='v2.206.0')
        await self._reqUserAllowed(('aha', 'ca', 'get'))
        return await self.cell.getCaCert(network)

    async def genCaCert(self, network):
        s_common.deprecated('genCaCert()', curv='v2.206.0')
        await self._reqUserAllowed(('aha', 'ca', 'gen'))
        return await self.cell.genCaCert(network)

<<<<<<< HEAD
    async def signHostCsr(self, csrtext, *, signas=None, sans=None):

        await self._reqUserAllowed(('aha', 'csr', 'host'))
        return await self.cell.signHostCsr(csrtext, signas=signas, sans=sans)

    async def signUserCsr(self, csrtext, *, signas=None):
=======
    async def signHostCsr(self, csrtext, signas=None, sans=None):
        if signas is not None:
            s_common.deprecated('signHostCsr() signas argument', curv='v2.206.0')
        await self._reqUserAllowed(('aha', 'csr', 'host'))
        return await self.cell.signHostCsr(csrtext, signas=signas, sans=sans)

    async def signUserCsr(self, csrtext, signas=None):
        if signas is not None:
            s_common.deprecated('signUserCsr() signas argument', curv='v2.206.0')
>>>>>>> b5307edb
        await self._reqUserAllowed(('aha', 'csr', 'user'))
        return await self.cell.signUserCsr(csrtext, signas=signas)

    @s_cell.adminapi()
    async def addAhaPool(self, name, info):
        return await self.cell.addAhaPool(name, info)

    @s_cell.adminapi()
    async def delAhaPool(self, name):
        return await self.cell.delAhaPool(name)

    @s_cell.adminapi()
    async def addAhaPoolSvc(self, poolname, svcname, info):
        return await self.cell.addAhaPoolSvc(poolname, svcname, info)

    @s_cell.adminapi()
    async def delAhaPoolSvc(self, poolname, svcname):
        return await self.cell.delAhaPoolSvc(poolname, svcname)

    async def iterPoolTopo(self, name):

        username = self.user.name.split('@')[0]

        async for item in self.cell.iterPoolTopo(name):

            # default to using the same username as we do for aha
            if item[0] == 'svc:add':
                item[1]['svcinfo']['urlinfo']['user'] = username

            yield item

    async def getAhaPool(self, name):
        return await self.cell.getAhaPool(name)

    async def getAhaPools(self):
        async for item in self.cell.getAhaPools():
            yield item

    async def getAhaServers(self):
        return await self.cell.getAhaServers()

    async def getAhaServer(self, host, port):
        return await self.cell.getAhaServer(host, port)

    @s_cell.adminapi()
    async def addAhaServer(self, server):
        return await self.cell.addAhaServer(server)

    @s_cell.adminapi()
    async def delAhaServer(self, host, port):
        return await self.cell.delAhaServer(host, port)

    @s_cell.adminapi()
    async def addAhaSvcProv(self, name, *, provinfo=None):
        '''
        Provision the given relative service name within the configured network name.
        '''
        return await self.cell.addAhaSvcProv(name, provinfo=provinfo)

    @s_cell.adminapi()
    async def delAhaSvcProv(self, iden):
        '''
        Remove a previously added provisioning entry by iden.
        '''
        return await self.cell.delAhaSvcProv(iden)

    @s_cell.adminapi()
    async def addAhaUserEnroll(self, name, *, userinfo=None, again=False):
        '''
        Create and return a one-time user enroll key.
        '''
        return await self.cell.addAhaUserEnroll(name, userinfo=userinfo, again=again)

    @s_cell.adminapi()
    async def delAhaUserEnroll(self, iden):
        '''
        Remove a previously added enrollment entry by iden.
        '''
        return await self.cell.delAhaUserEnroll(iden)

    @s_cell.adminapi()
    async def clearAhaSvcProvs(self):
        '''
        Remove all unused service provisioning values.
        '''
        return await self.cell.clearAhaSvcProvs()

    @s_cell.adminapi()
    async def clearAhaUserEnrolls(self):
        '''
        Remove all unused user enrollment provisioning values.
        '''
        return await self.cell.clearAhaUserEnrolls()

    @s_cell.adminapi()
    async def clearAhaClones(self):
        '''
        Remove all unused AHA clone provisioning values.
        '''
        return await self.cell.clearAhaClones()

class ProvDmon(s_daemon.Daemon):

    async def __anit__(self, aha):
        self.aha = aha
        await s_daemon.Daemon.__anit__(self)

    async def _getSharedItem(self, name):
        provinfo = await self.aha.getAhaSvcProv(name)
        if provinfo is not None:
            await self.aha.delAhaSvcProv(name)
            conf = provinfo.get('conf', {})
            anam = conf.get('aha:name')
            anet = conf.get('aha:network')
            mesg = f'Retrieved service provisioning info for {anam}.{anet} iden {name}'
            logger.info(mesg, extra=await self.aha.getLogExtra(iden=name, name=anam, netw=anet))
            return ProvApi(self.aha, provinfo)

        userinfo = await self.aha.getAhaUserEnroll(name)
        if userinfo is not None:
            unam = userinfo.get('name')
            mesg = f'Retrieved user provisioning info for {unam} iden {name}'
            logger.info(mesg, extra=await self.aha.getLogExtra(iden=name, name=unam))
            await self.aha.delAhaUserEnroll(name)
            return EnrollApi(self.aha, userinfo)

        clone = await self.aha.getAhaClone(name)
        if clone is not None:
            host = clone.get('host')
            mesg = f'Retrieved AHA clone info for {host} iden {name}'
            logger.info(mesg, extra=await self.aha.getLogExtra(iden=name, host=host))
            return CloneApi(self.aha, clone)

        mesg = f'Invalid provisioning identifier name={name}. This could be' \
               f' caused by the re-use of a provisioning URL.'
        raise s_exc.NoSuchName(mesg=mesg, name=name)

class CloneApi:

    def __init__(self, aha, clone):
        self.aha = aha
        self.clone = clone

    async def getCloneDef(self):
        return self.clone

    async def readyToMirror(self):
        return await self.aha.readyToMirror()

    async def iterNewBackupArchive(self, *, name=None, remove=False):
        async with self.aha.getLocalProxy() as proxy:
            async for byts in proxy.iterNewBackupArchive(name=name, remove=remove):
                yield byts

class EnrollApi:

    def __init__(self, aha, userinfo):
        self.aha = aha
        self.userinfo = userinfo

    async def getUserInfo(self):
        user = self.userinfo.get('name')
        return {
            'aha:urls': await self.aha.getAhaUrls(user=user),
            'aha:user': user,
            'aha:network': self.aha.conf.req('aha:network'),
        }

    async def getCaCert(self):
        ahanetw = self.aha.conf.req('aha:network')
        return self.aha.certdir.getCaCertBytes(ahanetw)

    async def signUserCsr(self, byts):

        ahauser = self.userinfo.get('name')
        ahanetw = self.aha.conf.req('aha:network')

        username = f'{ahauser}@{ahanetw}'

        xcsr = self.aha.certdir._loadCsrByts(byts)
        name = xcsr.subject.get_attributes_for_oid(c_x509.NameOID.COMMON_NAME)[0].value
        if name != username:
            mesg = f'Invalid user CSR CN={name}.'
            raise s_exc.BadArg(mesg=mesg)

        logger.info(f'Signing user CSR for [{username}], signas={ahanetw}',
                   extra=await self.aha.getLogExtra(name=username, signas=ahanetw))

        pkey, cert = self.aha.certdir.signUserCsr(xcsr, ahanetw, save=False)
        return self.aha.certdir._certToByts(cert)

class ProvApi:

    def __init__(self, aha, provinfo):
        self.aha = aha
        self.provinfo = provinfo

    async def getProvInfo(self):
        return self.provinfo

    async def getCaCert(self):
        ahanetw = self.aha.conf.req('aha:network')
        return self.aha.certdir.getCaCertBytes(ahanetw)

    async def signHostCsr(self, byts):

        ahaname = self.provinfo['conf'].get('aha:name')
        ahanetw = self.provinfo['conf'].get('aha:network')

        hostname = f'{ahaname}.{ahanetw}'

        xcsr = self.aha.certdir._loadCsrByts(byts)
        name = xcsr.subject.get_attributes_for_oid(c_x509.NameOID.COMMON_NAME)[0].value
        if name != hostname:
            mesg = f'Invalid host CSR CN={name}.'
            raise s_exc.BadArg(mesg=mesg)

        logger.info(f'Signing host CSR for [{hostname}], signas={ahanetw}',
                    extra=await self.aha.getLogExtra(name=hostname, signas=ahanetw))

        pkey, cert = self.aha.certdir.signHostCsr(xcsr, ahanetw, save=False)
        return self.aha.certdir._certToByts(cert)

    async def signUserCsr(self, byts):

        ahauser = self.provinfo['conf'].get('aha:user')
        ahanetw = self.provinfo['conf'].get('aha:network')

        username = f'{ahauser}@{ahanetw}'

        xcsr = self.aha.certdir._loadCsrByts(byts)
        name = xcsr.subject.get_attributes_for_oid(c_x509.NameOID.COMMON_NAME)[0].value
        if name != username:
            mesg = f'Invalid user CSR CN={name}.'
            raise s_exc.BadArg(mesg=mesg)

        logger.info(f'Signing user CSR for [{username}], signas={ahanetw}',
                    extra=await self.aha.getLogExtra(name=username, signas=ahanetw))

        pkey, cert = self.aha.certdir.signUserCsr(xcsr, ahanetw, save=False)
        return self.aha.certdir._certToByts(cert)

class AhaCell(s_cell.Cell):

    cellapi = AhaApi
    confbase = copy.deepcopy(s_cell.Cell.confbase)
    confbase['mirror']['hidedocs'] = False  # type: ignore
    confbase['mirror']['hidecmdl'] = False  # type: ignore
    confdefs = {
        'clone': {
            'hidecmdl': True,
            'description': 'Bootstrap a clone from the AHA clone URL.',
            'type': ['string', 'null'],
        },
        'dns:name': {
            'description': 'The registered DNS name used to reach the AHA service.',
            'type': ['string', 'null'],
        },
        'aha:urls': {
            'description': 'Deprecated. AHA servers can now manage this automatically.',
            'type': ['string', 'array'],
            'items': {'type': 'string'},
        },
        'provision:listen': {
            'description': 'A telepath URL for the AHA provisioning listener.',
            'type': ['string', 'null'],
        },
    }

    # Rename the class and remove these two overrides in 3.0.0
    @classmethod
    def getEnvPrefix(cls):
        return (f'SYN_AHA', f'SYN_{cls.__name__.upper()}', )

    async def _initCellBoot(self):

        curl = self.conf.get('clone')
        if curl is None:
            return

        path = s_common.genpath(self.dirn, 'cell.guid')
        if os.path.isfile(path):
            logger.info('Cloning AHA: cell.guid detected. Skipping.')
            return

        logger.warning(f'Cloning AHA: {curl}')

        async with await s_telepath.openurl(curl) as proxy:
            clone = await proxy.getCloneDef()
            await self._initCloneCell(proxy)

        logger.warning('Cloning AHA: done!')

        conf = s_common.yamlload(self.dirn, 'cell.yaml')
        if conf is None:
            conf = {}

        conf.update(clone.get('conf', {}))

        s_common.yamlsave(conf, self.dirn, 'cell.yaml')

        self.conf.update(conf)

    async def initServiceStorage(self):

        self.features['callpeers'] = 1

        dirn = s_common.gendir(self.dirn, 'slabs', 'jsonstor')

        slab = await s_lmdbslab.Slab.anit(dirn)
        slab.addResizeCallback(self.checkFreeSpace)

        self.jsonstor = await s_jsonstor.JsonStor.anit(slab, 'aha')  # type: s_jsonstor.JsonStor

        async def fini():
            await self.jsonstor.fini()
            await slab.fini()

        self.onfini(fini)

        self.slab.initdb('aha:provs')
        self.slab.initdb('aha:enrolls')

        self.slab.initdb('aha:clones')
        self.slab.initdb('aha:servers')

        self.slab.initdb('aha:pools')

        self.poolwindows = collections.defaultdict(list)

    async def getAhaServer(self, host, port):
        lkey = s_msgpack.en((host, port))
        byts = self.slab.get(lkey, db='aha:servers')
        if byts is not None:
            return s_msgpack.un(byts)

    async def addAhaServer(self, server):

        host = server.get('host')
        port = server.setdefault('port', 27492)

        # avoid a noop nexus change...
        oldv = await self.getAhaServer(host, port)
        if s_common.flatten(server) == s_common.flatten(oldv):
            return False

        return await self._push('aha:server:add', server)

    @s_nexus.Pusher.onPush('aha:server:add')
    async def _addAhaServer(self, server):
        # TODO schema
        host = server.get('host')
        port = server.get('port')

        lkey = s_msgpack.en((host, port))

        byts = self.slab.get(lkey, db='aha:servers')
        if byts is not None:
            oldv = s_msgpack.un(byts)
            if s_common.flatten(server) == s_common.flatten(oldv):
                return False

        self.slab.put(lkey, s_msgpack.en(server), db='aha:servers')

        return True

    @s_nexus.Pusher.onPushAuto('aha:server:del')
    async def delAhaServer(self, host, port):

        lkey = s_msgpack.en((host, port))

        byts = self.slab.pop(lkey, db='aha:servers')
        if byts is None:
            return None

        return s_msgpack.un(byts)

    async def getAhaServers(self):
        servers = []
        for _, byts in self.slab.scanByFull(db='aha:servers'):
            servers.append(s_msgpack.un(byts))
        return servers

    async def iterPoolTopo(self, name):

        name = self._getAhaName(name)

        async with await s_queue.Window.anit(maxsize=1000) as wind:

            poolinfo = self._reqPoolInfo(name)

            # pre-load the current state
            for svcname in poolinfo.get('services'):

                svcitem = await self.jsonstor.getPathObj(('aha', 'svcfull', svcname))
                if not svcitem:
                    logger.warning(f'Pool ({name}) includes service ({svcname}) which does not exist.')
                    continue

                await wind.put(('svc:add', svcitem))

            # subscribe to changes
            self.poolwindows[name].append(wind)
            async def onfini():
                self.poolwindows[name].remove(wind)

            wind.onfini(onfini)

            # iterate events...
            async for mesg in wind:
                yield mesg

    def _initCellHttpApis(self):
        s_cell.Cell._initCellHttpApis(self)
        self.addHttpApi('/api/v1/aha/services', AhaServicesV1, {'cell': self})
        self.addHttpApi('/api/v1/aha/provision/service', AhaProvisionServiceV1, {'cell': self})

    async def callAhaSvcApi(self, name, todo, timeout=None):
        name = self._getAhaName(name)
        svcdef = await self._getAhaSvc(name)
        return self._callAhaSvcApi(svcdef, todo, timeout=timeout)

    async def _callAhaSvcApi(self, svcdef, todo, timeout=None):
        try:
            proxy = await self.getAhaSvcProxy(svcdef, timeout=timeout)
            meth = getattr(proxy, todo[0])
            return await s_common.waitretn(meth(*todo[1], **todo[2]), timeout=timeout)
        except Exception as e:
            # in case proxy construction fails
            return (False, s_common.excinfo(e))

    async def _callAhaSvcGenr(self, svcdef, todo, timeout=None):
        try:
            proxy = await self.getAhaSvcProxy(svcdef, timeout=timeout)
            meth = getattr(proxy, todo[0])
            async for item in s_common.waitgenr(meth(*todo[1], **todo[2]), timeout=timeout):
                yield item
        except Exception as e:
            # in case proxy construction fails
            yield (False, s_common.excinfo(e))

    async def getAhaSvcsByIden(self, iden, online=True, skiprun=None):

        runs = set()
        async for svcdef in self.getAhaSvcs():
            await asyncio.sleep(0)

            # TODO services by iden indexes (SYN-8467)
            if svcdef['svcinfo'].get('iden') != iden:
                continue

            if online and svcdef['svcinfo'].get('online') is None:
                continue

            svcrun = svcdef['svcinfo'].get('run')
            if svcrun in runs:
                continue

            if skiprun == svcrun:
                continue

            runs.add(svcrun)
            yield svcdef

    def getAhaSvcUrl(self, svcdef, user='root'):
        svcfull = svcdef.get('name')
        svcnetw = svcdef.get('svcnetw')
        host = svcdef['svcinfo']['urlinfo']['host']
        port = svcdef['svcinfo']['urlinfo']['port']
        return f'ssl://{host}:{port}?hostname={svcfull}&certname={user}@{svcnetw}'

    async def callAhaPeerApi(self, iden, todo, timeout=None, skiprun=None):

        if not self.isactive:
            proxy = await self.nexsroot.client.proxy(timeout=timeout)
            async for item in proxy.callAhaPeerApi(iden, todo, timeout=timeout, skiprun=skiprun):
                yield item

        queue = asyncio.Queue()
        async with await s_base.Base.anit() as base:

            async def call(svcdef):
                svcfull = svcdef.get('name')
                await queue.put((svcfull, await self._callAhaSvcApi(svcdef, todo, timeout=timeout)))

            count = 0
            async for svcdef in self.getAhaSvcsByIden(iden, skiprun=skiprun):
                count += 1
                base.schedCoro(call(svcdef))

            for i in range(count):
                yield await queue.get()

    async def callAhaPeerGenr(self, iden, todo, timeout=None, skiprun=None):

        if not self.isactive:
            proxy = await self.nexsroot.client.proxy(timeout=timeout)
            async for item in proxy.callAhaPeerGenr(iden, todo, timeout=timeout, skiprun=skiprun):
                yield item

        queue = asyncio.Queue()
        async with await s_base.Base.anit() as base:

            async def call(svcdef):
                svcfull = svcdef.get('name')
                try:
                    async for item in self._callAhaSvcGenr(svcdef, todo, timeout=timeout):
                        await queue.put((svcfull, item))
                finally:
                    await queue.put(None)

            count = 0
            async for svcdef in self.getAhaSvcsByIden(iden, skiprun=skiprun):
                count += 1
                base.schedCoro(call(svcdef))

            while count > 0:

                item = await queue.get()
                if item is None:
                    count -= 1
                    continue

                yield item

    async def _finiSvcClients(self):
        for client in list(self.clients.values()):
            await client.fini()

    async def initServicePassive(self):
        await self._finiSvcClients()

    async def initServiceRuntime(self):

        self.clients = {}
        self.onfini(self._finiSvcClients)

        self.addActiveCoro(self._clearInactiveSessions)

        if self.isactive:

            # bootstrap a CA for our aha:network
            netw = self.conf.req('aha:network')

            if self.certdir.getCaCertPath(netw) is None:
                logger.info(f'Adding CA certificate for {netw}')
                await self.genCaCert(netw)

            name = self.conf.get('aha:name')
            if name is not None:
                host = f'{name}.{netw}'
                if self.certdir.getHostCertPath(host) is None:
                    logger.info(f'Adding server certificate for {host}')
                    await self._genHostCert(host, signas=netw)

            root = f'root@{netw}'
            await self._genUserCert(root, signas=netw)

            user = self.conf.get('aha:admin')
            if user is not None:
                await self._genUserCert(user, signas=netw)

    def _getDnsName(self):
        # emulate the old aha name.network behavior if the
        # explicit option is not set.

        hostname = self.conf.get('dns:name')
        if hostname is not None:
            return hostname

        ahaname = self.conf.get('aha:name')
        ahanetw = self.conf.get('aha:network')
        if ahaname is not None and ahanetw is not None:
            return f'{ahaname}.{ahanetw}'

    def _getProvListen(self):

        lisn = self.conf.get('provision:listen')
        if lisn is not None:
            return lisn

        # this may not use _getDnsName() in order to maintain
        # backward compatibilty with aha name.network configs
        # that do not intend to listen for provisioning.
        hostname = self.conf.get('dns:name')
        if hostname is not None:
            return f'ssl://0.0.0.0:27272?hostname={hostname}'

    def _getDmonListen(self):

        lisn = self.conf.get('dmon:listen', s_common.novalu)
        if lisn is not s_common.novalu:
            return lisn

        network = self.conf.req('aha:network')
        dnsname = self._getDnsName()
        if dnsname is not None:
            return f'ssl://0.0.0.0?hostname={dnsname}&ca={network}'

    def _reqProvListen(self):
        lisn = self._getProvListen()
        if lisn is not None:
            return lisn

        mesg = 'The AHA server is not configured for provisioning.'
        raise s_exc.NeedConfValu(mesg=mesg)

    async def initServiceNetwork(self):

        # bootstrap CA/host certs first
        network = self.conf.req('aha:network')

        hostname = self._getDnsName()
        if hostname is not None and network is not None:
            await self._genHostCert(hostname, signas=network)

        await s_cell.Cell.initServiceNetwork(self)

        # all AHA mirrors are registered
        if hostname is not None and self.sockaddr is not None:
            server = {'host': hostname, 'port': self.sockaddr[1]}
            await self.addAhaServer(server)

        self.provdmon = None

        provurl = self._getProvListen()
        if provurl is not None:
            self.provdmon = await ProvDmon.anit(self)
            self.onfini(self.provdmon)
            logger.info(f'provision listening: {provurl}')
            self.provaddr = await self.provdmon.listen(provurl)

    async def _clearInactiveSessions(self):

        async for svc in self.getAhaSvcs():
            if svc.get('svcinfo', {}).get('online') is None:
                continue
            current_sessions = {s_common.guid(iden) for iden in self.dmon.sessions.keys()}
            svcname = svc.get('svcname')
            network = svc.get('svcnetw')
            linkiden = svc.get('svcinfo').get('online')
            if linkiden not in current_sessions:
                logger.info(f'AhaCell activecoro setting service offline [{svcname}.{network}]',
                             extra=await self.getLogExtra(name=svcname, netw=network))
                await self.setAhaSvcDown(svcname, linkiden, network=network)

        # Wait until we are cancelled or the cell is fini.
        await self.waitfini()

    async def _waitAhaSvcOnline(self, name, timeout=None):

        name = self._getAhaName(name)

        while True:

            async with self.nexslock:

                retn = await self.getAhaSvc(name)
                if retn['svcinfo'].get('online') is not None:
                    return retn

                waiter = self.waiter(1, f'aha:svcadd:{name}')

            if await waiter.wait(timeout=timeout) is None:
                raise s_exc.TimeOut(mesg=f'Timeout waiting for aha:svcadd:{name}')

    async def _waitAhaSvcDown(self, name, timeout=None):

        name = self._getAhaName(name)

        while True:

            async with self.nexslock:

                retn = await self.getAhaSvc(name)
                online = retn['svcinfo'].get('online')
                if online is None:
                    return retn

                waiter = self.waiter(1, f'aha:svcdown:{name}')

            if await waiter.wait(timeout=timeout) is None:
                raise s_exc.TimeOut(mesg=f'Timeout waiting for aha:svcdown:{name}')

    async def getAhaSvcs(self, network=None):
        path = ('aha', 'services')
        if network is not None:
            path = path + (network,)

        async for path, item in self.jsonstor.getPathObjs(path):
            yield item

    def _nameAndNetwork(self, name, network):

        if network is None:
            svcfull = name
            try:
                svcname, svcnetw = name.split('.', 1)
            except ValueError:
                raise s_exc.BadArg(name=name, arg='name',
                                   mesg='Name must contain at least one "."') from None
        else:
            svcname = name
            svcnetw = network
            svcfull = f'{name}.{network}'

        return svcname, svcnetw, svcfull

    @s_nexus.Pusher.onPushAuto('aha:svc:mod')
    async def modAhaSvcInfo(self, name, svcinfo):

        svcentry = await self.getAhaSvc(name)
        if svcentry is None:
            return False

        svcnetw = svcentry.get('svcnetw')
        svcname = svcentry.get('svcname')

        path = ('aha', 'services', svcnetw, svcname)

        for prop, valu in svcinfo.items():
            await self.jsonstor.setPathObjProp(path, ('svcinfo', prop), valu)
        return True

    @s_nexus.Pusher.onPushAuto('aha:svc:add')
    async def addAhaSvc(self, name, info, network=None):

        svcname, svcnetw, svcfull = self._nameAndNetwork(name, network)

        full = ('aha', 'svcfull', svcfull)
        path = ('aha', 'services', svcnetw, svcname)

        unfo = info.get('urlinfo')
        logger.info(f'Adding service [{svcfull}] from [{unfo.get("scheme")}://{unfo.get("host")}:{unfo.get("port")}]',
                     extra=await self.getLogExtra(name=svcname, netw=svcnetw))

        svcinfo = {
            'name': svcfull,
            'svcname': svcname,
            'svcnetw': svcnetw,
            'svcinfo': info,
        }

        await self.jsonstor.setPathObj(path, svcinfo)
        await self.jsonstor.setPathLink(full, path)

        # mostly for testing...
        await self.fire('aha:svcadd', svcinfo=svcinfo)
        await self.fire(f'aha:svcadd:{svcfull}', svcinfo=svcinfo)

    async def getAhaSvcProxy(self, svcdef, timeout=None):

        client = await self.getAhaSvcClient(svcdef)
        if client is None:
            return None

        return await client.proxy(timeout=timeout)

    async def getAhaSvcClient(self, svcdef):

        svcfull = svcdef.get('name')

        client = self.clients.get(svcfull)
        if client is not None:
            return client

        svcurl = self.getAhaSvcUrl(svcdef)

        client = self.clients[svcfull] = await s_telepath.ClientV2.anit(svcurl)
        async def fini():
            self.clients.pop(svcfull, None)

        client.onfini(fini)
        return client

    def _getAhaName(self, name):
        # the modern version of names is absolute or ...
        if name.endswith('...'):
            return name[:-2] + self.conf.req('aha:network')
        return name

    async def getAhaPool(self, name):
        name = self._getAhaName(name)
        byts = self.slab.get(name.encode(), db='aha:pools')
        if byts is not None:
            return s_msgpack.un(byts)

    def _savePoolInfo(self, poolinfo):
        s_schemas.reqValidAhaPoolDef(poolinfo)
        name = poolinfo.get('name')
        self.slab.put(name.encode(), s_msgpack.en(poolinfo), db='aha:pools')

    def _loadPoolInfo(self, name):
        byts = self.slab.get(name.encode(), db='aha:pools')
        if byts is not None:
            return s_msgpack.un(byts)

    def _reqPoolInfo(self, name):

        poolinfo = self._loadPoolInfo(name)
        if poolinfo is not None:
            return poolinfo

        mesg = f'There is no AHA service pool named {name}.'
        raise s_exc.NoSuchName(mesg=mesg, name=name)

    async def addAhaPool(self, name, info):

        name = self._getAhaName(name)

        if await self._getAhaSvc(name) is not None:
            mesg = f'An AHA service or pool is already using the name "{name}".'
            raise s_exc.DupName(mesg=mesg, name=name)

        info['name'] = name
        info['created'] = s_common.now()
        info['services'] = {}

        info.setdefault('creator', self.getDmonUser())

        return await self._push('aha:pool:add', info)

    async def getAhaPools(self):
        for lkey, byts in self.slab.scanByFull(db='aha:pools'):
            yield s_msgpack.un(byts)

    @s_nexus.Pusher.onPush('aha:pool:add')
    async def _addAhaPool(self, info):
        self._savePoolInfo(info)
        return info

    async def addAhaPoolSvc(self, poolname, svcname, info):
        info['created'] = s_common.now()
        info.setdefault('creator', self.getDmonUser())
        return await self._push('aha:pool:svc:add', poolname, svcname, info)

    @s_nexus.Pusher.onPush('aha:pool:svc:add')
    async def _addAhaPoolSvc(self, poolname, svcname, info):

        svcname = self._getAhaName(svcname)
        poolname = self._getAhaName(poolname)

        svcitem = await self._reqAhaSvc(svcname)

        poolinfo = self._loadPoolInfo(poolname)
        poolinfo['services'][svcname] = info

        self._savePoolInfo(poolinfo)

        for wind in self.poolwindows.get(poolname, ()):
            await wind.put(('svc:add', svcitem))

        return poolinfo

    @s_nexus.Pusher.onPushAuto('aha:pool:del')
    async def delAhaPool(self, name):
        name = self._getAhaName(name)
        byts = self.slab.pop(name.encode(), db='aha:pools')

        for wind in self.poolwindows.get(name, ()):
            await wind.fini()

        if byts is not None:
            return s_msgpack.un(byts)

    @s_nexus.Pusher.onPushAuto('aha:pool:svc:del')
    async def delAhaPoolSvc(self, poolname, svcname):

        svcname = self._getAhaName(svcname)
        poolname = self._getAhaName(poolname)

        poolinfo = self._reqPoolInfo(poolname)
        poolinfo['services'].pop(svcname, None)

        self._savePoolInfo(poolinfo)

        for wind in self.poolwindows.get(poolname, ()):
            await wind.put(('svc:del', {'name': svcname}))

        return poolinfo

    async def _getAhaSvc(self, svcname):
        # no fancy auto-resolve, just get actual service
        svcpath = ('aha', 'svcfull', svcname)
        return await self.jsonstor.getPathObj(svcpath)

    async def _reqAhaSvc(self, svcname):
        svcpath = ('aha', 'svcfull', svcname)
        svcitem = await self.jsonstor.getPathObj(svcpath)
        if svcitem is None:
            raise s_exc.NoSuchName(mesg=f'No AHA service is currently named "{svcname}".', name=svcname)
        return svcitem

    @s_nexus.Pusher.onPushAuto('aha:svc:del')
    async def delAhaSvc(self, name, network=None):

        name = self._getAhaName(name)
        svcname, svcnetw, svcfull = self._nameAndNetwork(name, network)

        logger.info(f'Deleting service [{svcfull}].', extra=await self.getLogExtra(name=svcname, netw=svcnetw))

        full = ('aha', 'svcfull', svcfull)
        path = ('aha', 'services', svcnetw, svcname)

        await self.jsonstor.delPathObj(path)
        await self.jsonstor.delPathObj(full)

        # mostly for testing...
        await self.fire('aha:svcdel', svcname=svcname, svcnetw=svcnetw)

    async def setAhaSvcDown(self, name, linkiden, network=None):

        name = self._getAhaName(name)
        svcname, svcnetw, svcfull = self._nameAndNetwork(name, network)
        path = ('aha', 'services', svcnetw, svcname)

        svcinfo = await self.jsonstor.getPathObjProp(path, 'svcinfo')
        if svcinfo.get('online') is None:
            return

        await self._push('aha:svc:down', name, linkiden, network=network)

    @s_nexus.Pusher.onPush('aha:svc:down')
    async def _setAhaSvcDown(self, name, linkiden, network=None):

        svcname, svcnetw, svcfull = self._nameAndNetwork(name, network)
        path = ('aha', 'services', svcnetw, svcname)

        if await self.jsonstor.cmpDelPathObjProp(path, 'svcinfo/online', linkiden):
            await self.jsonstor.setPathObjProp(path, 'svcinfo/ready', False)

        # Check if we have any links which may need to be removed
        current_sessions = {s_common.guid(iden): sess for iden, sess in self.dmon.sessions.items()}
        sess = current_sessions.get(linkiden)
        if sess is not None:
            for link in [lnk for lnk in self.dmon.links if lnk.get('sess') is sess]:
                await link.fini()

        await self.fire('aha:svcdown', svcname=svcname, svcnetw=svcnetw)
        await self.fire(f'aha:svcdown:{svcfull}', svcname=svcname, svcnetw=svcnetw)

        logger.info(f'Set [{svcfull}] offline.',
                        extra=await self.getLogExtra(name=svcname, netw=svcnetw))

        client = self.clients.pop(svcfull, None)
        if client is not None:
            await client.fini()

    async def getAhaSvc(self, name, filters=None):

        name = self._getAhaName(name)

        path = ('aha', 'svcfull', name)
        svcentry = await self.jsonstor.getPathObj(path)

        if svcentry is not None:
            # if they requested a mirror, try to locate one
            if filters is not None and filters.get('mirror'):
                ahanetw = svcentry.get('ahanetw')
                svcinfo = svcentry.get('svcinfo')
                if svcinfo is None: # pragma: no cover
                    return svcentry

                celliden = svcinfo.get('iden')
                mirrors = await self.getAhaSvcMirrors(celliden, network=ahanetw)

                if mirrors:
                    return random.choice(mirrors)

            return svcentry

        pooldef = await self.getAhaPool(name)
        if pooldef is not None:

            # in case the caller is not pool aware, merge a service entry and the pool def
            svcnames = list(pooldef.get('services').keys())

            # if there are not services added to the pool it does not exist yet
            if not svcnames:
                mesg = f'No services configured for pool: {name}'
                raise s_exc.BadArg(mesg=mesg)

            svcentry = await self.jsonstor.getPathObj(('aha', 'svcfull', random.choice(svcnames)))
            svcentry = s_msgpack.deepcopy(svcentry)
            svcentry.update(pooldef)

            return svcentry

        return None

    async def getAhaSvcMirrors(self, iden, network=None):

        retn = {}
        skip = None

        async for svcentry in self.getAhaSvcs(network=network):

            svcinfo = svcentry.get('svcinfo')
            if svcinfo is None: # pragma: no cover
                continue

            if svcinfo.get('iden') != iden: # pragma: no cover
                continue

            if svcinfo.get('online') is None: # pragma: no cover
                continue

            if not svcinfo.get('ready'):
                continue

            # if we run across the leader, skip ( and mark his run )
            if svcentry.get('svcname') == svcinfo.get('leader'):
                skip = svcinfo.get('run')
                continue

            retn[svcinfo.get('run')] = svcentry

        if skip is not None:
            retn.pop(skip, None)

        return list(retn.values())

    async def genCaCert(self, network):

        path = self.certdir.getCaCertPath(network)
        if path is not None:
            with open(path, 'rb') as fd:
                return fd.read().decode()

        logger.info(f'Generating CA certificate for {network}',
                    extra=await self.getLogExtra(netw=network))
        fut = s_coro.executor(self.certdir.genCaCert, network, save=False)
        pkey, cert = await fut

        cakey = self.certdir._pkeyToByts(pkey).decode()
        cacert = self.certdir._certToByts(cert).decode()

        # nexusify storage..
        await self.saveCaCert(network, cakey, cacert)

        return cacert

    async def _genHostCert(self, hostname, signas=None):

        if self.certdir.getHostCertPath(hostname) is not None:
            return

        pkey, cert = await s_coro.executor(self.certdir.genHostCert, hostname, signas=signas, save=False)
        pkey = self.certdir._pkeyToByts(pkey).decode()
        cert = self.certdir._certToByts(cert).decode()
        await self.saveHostCert(hostname, pkey, cert)

    async def _genUserCert(self, username, signas=None):

        if self.certdir.getUserCertPath(username) is not None:
            return

        logger.info(f'Adding user certificate for {username}')

        pkey, cert = await s_coro.executor(self.certdir.genUserCert, username, signas=signas, save=False)
        pkey = self.certdir._pkeyToByts(pkey).decode()
        cert = self.certdir._certToByts(cert).decode()
        await self.saveUserCert(username, pkey, cert)

    async def getCaCert(self, network):

        path = self.certdir.getCaCertPath(network)
        if path is None:
            return None

        with open(path, 'rb') as fd:
            return fd.read().decode()

    @s_nexus.Pusher.onPushAuto('aha:ca:save')
    async def saveCaCert(self, name, cakey, cacert):
        with s_common.genfile(self.dirn, 'certs', 'cas', f'{name}.key') as fd:
            fd.write(cakey.encode())
        with s_common.genfile(self.dirn, 'certs', 'cas', f'{name}.crt') as fd:
            fd.write(cacert.encode())

    @s_nexus.Pusher.onPushAuto('aha:host:save')
    async def saveHostCert(self, name, hostkey, hostcert):
        with s_common.genfile(self.dirn, 'certs', 'hosts', f'{name}.key') as fd:
            fd.write(hostkey.encode())

        with s_common.genfile(self.dirn, 'certs', 'hosts', f'{name}.crt') as fd:
            fd.write(hostcert.encode())

    @s_nexus.Pusher.onPushAuto('aha:user:save')
    async def saveUserCert(self, name, userkey, usercert):
        with s_common.genfile(self.dirn, 'certs', 'users', f'{name}.key') as fd:
            fd.write(userkey.encode())

        with s_common.genfile(self.dirn, 'certs', 'users', f'{name}.crt') as fd:
            fd.write(usercert.encode())

    async def signHostCsr(self, csrtext, signas=None, sans=None):
        xcsr = self.certdir._loadCsrByts(csrtext.encode())

        hostname = xcsr.subject.get_attributes_for_oid(c_x509.NameOID.COMMON_NAME)[0].value

        hostpath = self.certdir.getHostCertPath(hostname)
        if hostpath is not None:
            os.unlink(hostpath)

        if signas is None:
            signas = hostname.split('.', 1)[1]

        logger.info(f'Signing host CSR for [{hostname}], signas={signas}, sans={sans}',
                    extra=await self.getLogExtra(hostname=hostname, signas=signas))

        pkey, cert = self.certdir.signHostCsr(xcsr, signas=signas, sans=sans)

        return self.certdir._certToByts(cert).decode()

    async def signUserCsr(self, csrtext, signas=None):
        xcsr = self.certdir._loadCsrByts(csrtext.encode())

        username = xcsr.subject.get_attributes_for_oid(c_x509.NameOID.COMMON_NAME)[0].value

        userpath = self.certdir.getUserCertPath(username)
        if userpath is not None:
            os.unlink(userpath)

        if signas is None:
            signas = username.split('@', 1)[1]

        logger.info(f'Signing user CSR for [{username}], signas={signas}',
                    extra=await self.getLogExtra(name=username, signas=signas))

        pkey, cert = self.certdir.signUserCsr(xcsr, signas=signas)

        return self.certdir._certToByts(cert).decode()

    async def getAhaUrls(self, user='root'):

        # for backward compat...
        urls = self.conf.get('aha:urls')
        if urls is not None:
            return urls

        network = self.conf.req('aha:network')

        urls = []
        for server in await self.getAhaServers():
            host = server.get('host')
            port = server.get('port')
            urls.append(f'ssl://{host}:{port}?certname={user}@{network}')

        return urls

    def getMyUrl(self, user='root'):
        port = self.sockaddr[1]
        host = self._getDnsName()
        network = self.conf.req('aha:network')
        return f'ssl://{host}:{port}?certname={user}@{network}'

    async def getAhaClone(self, iden):
        lkey = s_common.uhex(iden)
        byts = self.slab.get(lkey, db='aha:clones')
        if byts is not None:
            return s_msgpack.un(byts)

    async def addAhaClone(self, host, port=27492, conf=None):

        if conf is None:
            conf = {}

        network = self.conf.req('aha:network')

        conf['mirror'] = self.getMyUrl()

        conf['dns:name'] = host
        conf['aha:network'] = network
        conf['dmon:listen'] = f'ssl://0.0.0.0:{port}?hostname={host}&ca={network}'

        iden = s_common.guid()
        clone = {
            'iden': iden,
            'host': host,
            'port': port,
            'conf': conf,
        }
        await self._push('aha:clone:add', clone)

        logger.info(f'Created AHA clone provisioning for {host} with iden {iden}',
                     extra=await self.getLogExtra(iden=iden, name=host, netw=network))

        return self._getProvClientUrl(iden)

    @s_nexus.Pusher.onPush('aha:clone:add')
    async def _addAhaClone(self, clone):
        iden = clone.get('iden')
        lkey = s_common.uhex(iden)
        self.slab.put(lkey, s_msgpack.en(clone), db='aha:clones')

    async def addAhaSvcProv(self, name, provinfo=None):

        if not name:
            raise s_exc.BadArg(mesg='Empty name values are not allowed for provisioning.')

        self._reqProvListen()

        if provinfo is None:
            provinfo = {}

        iden = s_common.guid()

        provinfo['iden'] = iden

        conf = provinfo.setdefault('conf', {})

        netw = self.conf.req('aha:network')

        ahaadmin = self.conf.get('aha:admin')
        if ahaadmin is not None: # pragma: no cover
            conf.setdefault('aha:admin', ahaadmin)

        ahauser = conf.setdefault('aha:user', 'root')
        ahaurls = await self.getAhaUrls(user=ahauser)

        conf['aha:network'] = netw

        hostname = f'{name}.{netw}'

        if len(hostname) > 64:
            mesg = f'Hostname value must not exceed 64 characters in length. {hostname=}, len={len(hostname)}'
            raise s_exc.BadArg(mesg=mesg)

        conf.setdefault('aha:name', name)
        dmon_port = provinfo.get('dmon:port', 0)
        dmon_listen = f'ssl://0.0.0.0:{dmon_port}?hostname={hostname}&ca={netw}'
        conf.setdefault('dmon:listen', dmon_listen)

        https_port = provinfo.get('https:port', s_common.novalu)
        if https_port is not s_common.novalu:
            conf.setdefault('https:port', https_port)

        # if the relative name contains a dot, we are a mirror peer.
        peer = name.find('.') != -1
        leader = name.rsplit('.', 1)[-1]

        if peer:
            conf.setdefault('aha:leader', leader)

        conf.setdefault('aha:registry', ahaurls)

        mirname = provinfo.get('mirror')
        if mirname is not None:
            conf['mirror'] = f'aha://{ahauser}@{mirname}...'

        user = await self.auth.getUserByName(ahauser)
        if user is None:
            user = await self.auth.addUser(ahauser)

        perms = [
            ('aha', 'service', 'get', netw),
            ('aha', 'service', 'add', netw, name),
        ]
        if peer:
            perms.append(('aha', 'service', 'add', netw, leader))
        for perm in perms:
            if user.allowed(perm):
                continue
            await user.allow(perm)

        iden = await self._push('aha:svc:prov:add', provinfo)

        logger.info(f'Created service provisioning for {name}.{netw} with iden {iden}',
                     extra=await self.getLogExtra(iden=iden, name=name, netw=netw))

        return self._getProvClientUrl(iden)

    def _getProvClientUrl(self, iden):

        provlisn = self._getProvListen()

        provport = self.provaddr[1]
        provhost = self._getDnsName()

        urlinfo = s_telepath.chopurl(provlisn)

        host = urlinfo.get('hostname')
        scheme = urlinfo.get('scheme')

        if host is None:
            host = urlinfo.get('host')

        newinfo = {
            'host': provhost,
            'port': provport,
            'scheme': scheme,
            'path': '/' + iden,
        }

        if scheme == 'ssl':
            certhash = self.certdir.getHostCertHash(host)
            if certhash is not None:
                newinfo['certhash'] = certhash

        return s_telepath.zipurl(newinfo)

    async def getAhaSvcProv(self, iden):
        byts = self.slab.get(iden.encode(), db='aha:provs')
        if byts is not None:
            return s_msgpack.un(byts)

    @s_nexus.Pusher.onPush('aha:svc:prov:add')
    async def _addAhaSvcProv(self, provinfo):
        iden = provinfo.get('iden')
        self.slab.put(iden.encode(), s_msgpack.en(provinfo), db='aha:provs')
        return iden

    @s_nexus.Pusher.onPushAuto('aha:svc:prov:clear')
    async def clearAhaSvcProvs(self):
        for iden, byts in self.slab.scanByFull(db='aha:provs'):
            self.slab.delete(iden, db='aha:provs')
            provinfo = s_msgpack.un(byts)
            logger.info(f'Deleted service provisioning service={provinfo.get("conf").get("aha:name")}, iden={iden.decode()}')
            await asyncio.sleep(0)

    @s_nexus.Pusher.onPushAuto('aha:enroll:clear')
    async def clearAhaUserEnrolls(self):
        for iden, byts in self.slab.scanByFull(db='aha:enrolls'):
            self.slab.delete(iden, db='aha:enrolls')
            userinfo = s_msgpack.un(byts)
            logger.info(f'Deleted user enrollment username={userinfo.get("name")}, iden={iden.decode()}')
            await asyncio.sleep(0)

    @s_nexus.Pusher.onPushAuto('aha:clone:clear')
    async def clearAhaClones(self):
        for lkey, byts in self.slab.scanByFull(db='aha:clones'):
            self.slab.delete(lkey, db='aha:clones')
            cloninfo = s_msgpack.un(byts)
            logger.info(f'Deleted AHA clone enrollment username={cloninfo.get("host")}, iden={s_common.ehex(lkey)}')
            await asyncio.sleep(0)

    @s_nexus.Pusher.onPushAuto('aha:svc:prov:del')
    async def delAhaSvcProv(self, iden):
        self.slab.delete(iden.encode(), db='aha:provs')

    async def addAhaUserEnroll(self, name, userinfo=None, again=False):

        if not name:
            raise s_exc.BadArg(mesg='Empty name values are not allowed for provisioning.')

        provurl = self._reqProvListen()
        ahanetw = self.conf.req('aha:network')

        username = f'{name}@{ahanetw}'

        if len(username) > 64:
            mesg = f'Username value must not exceed 64 characters in length. username={username}, len={len(username)}'
            raise s_exc.BadArg(mesg=mesg)

        user = await self.auth.getUserByName(username)

        if user is not None:
            if not again:
                mesg = f'User name ({name}) already exists.  Need --again?'
                raise s_exc.DupUserName(mesg=mesg)

        if user is None:
            user = await self.auth.addUser(username)

        await user.allow(('aha', 'service', 'get', ahanetw))

        userinfo = {
            'name': name,
            'iden': s_common.guid(),
        }

        iden = await self._push('aha:enroll:add', userinfo)

        logger.info(f'Created user provisioning for {name} with iden {iden}',
                     extra=await self.getLogExtra(iden=iden, name=name))

        return self._getProvClientUrl(iden)

    async def getAhaUserEnroll(self, iden):
        byts = self.slab.get(iden.encode(), db='aha:enrolls')
        if byts is not None:
            return s_msgpack.un(byts)

    @s_nexus.Pusher.onPush('aha:enroll:add')
    async def _addAhaUserEnroll(self, userinfo):
        iden = userinfo.get('iden')
        self.slab.put(iden.encode(), s_msgpack.en(userinfo), db='aha:enrolls')
        return iden

    @s_nexus.Pusher.onPushAuto('aha:enroll:del')
    async def delAhaUserEnroll(self, iden):
        self.slab.delete(iden.encode(), db='aha:enrolls')<|MERGE_RESOLUTION|>--- conflicted
+++ resolved
@@ -269,24 +269,15 @@
         await self._reqUserAllowed(('aha', 'ca', 'gen'))
         return await self.cell.genCaCert(network)
 
-<<<<<<< HEAD
     async def signHostCsr(self, csrtext, *, signas=None, sans=None):
-
-        await self._reqUserAllowed(('aha', 'csr', 'host'))
-        return await self.cell.signHostCsr(csrtext, signas=signas, sans=sans)
-
-    async def signUserCsr(self, csrtext, *, signas=None):
-=======
-    async def signHostCsr(self, csrtext, signas=None, sans=None):
         if signas is not None:
             s_common.deprecated('signHostCsr() signas argument', curv='v2.206.0')
         await self._reqUserAllowed(('aha', 'csr', 'host'))
         return await self.cell.signHostCsr(csrtext, signas=signas, sans=sans)
 
-    async def signUserCsr(self, csrtext, signas=None):
+    async def signUserCsr(self, csrtext, *, signas=None):
         if signas is not None:
             s_common.deprecated('signUserCsr() signas argument', curv='v2.206.0')
->>>>>>> b5307edb
         await self._reqUserAllowed(('aha', 'csr', 'user'))
         return await self.cell.signUserCsr(csrtext, signas=signas)
 
