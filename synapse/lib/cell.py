--- conflicted
+++ resolved
@@ -1294,141 +1294,6 @@
         # phase 5 - service networking
         await self.initServiceNetwork()
 
-<<<<<<< HEAD
-=======
-    async def _storCellHiveMigration(self):
-        logger.warning(f'migrating Cell ({self.getCellType()}) info out of hive')
-
-        async with await self.hive.open(('cellvers',)) as versnode:
-            versdict = await versnode.dict()
-            for key, valu in versdict.items():
-                self.cellvers.set(key, valu)
-
-        async with await self.hive.open(('cellinfo',)) as infonode:
-            infodict = await infonode.dict()
-            for key, valu in infodict.items():
-                self.cellinfo.set(key, valu)
-
-        logger.warning(f'...Cell ({self.getCellType()}) info migration complete!')
-
-    async def _storCellAuthMigration(self):
-        if self.conf.get('auth:ctor') is not None:
-            return
-
-        logger.warning(f'migrating Cell ({self.getCellType()}) auth out of hive')
-
-        authkv = self.slab.getSafeKeyVal('auth')
-
-        async with await self.hive.open(('auth',)) as rootnode:
-
-            rolekv = authkv.getSubKeyVal('role:info:')
-            rolenamekv = authkv.getSubKeyVal('role:name:')
-
-            async with await rootnode.open(('roles',)) as roles:
-                for iden, node in roles:
-                    roledict = await node.dict()
-                    roleinfo = roledict.pack()
-
-                    roleinfo['iden'] = iden
-                    roleinfo['name'] = node.valu
-                    roleinfo['authgates'] = {}
-                    roleinfo.setdefault('admin', False)
-                    roleinfo.setdefault('rules', ())
-
-                    rolekv.set(iden, roleinfo)
-                    rolenamekv.set(node.valu, iden)
-
-            userkv = authkv.getSubKeyVal('user:info:')
-            usernamekv = authkv.getSubKeyVal('user:name:')
-
-            async with await rootnode.open(('users',)) as users:
-                for iden, node in users:
-                    userdict = await node.dict()
-                    userinfo = userdict.pack()
-
-                    userinfo['iden'] = iden
-                    userinfo['name'] = node.valu
-                    userinfo['authgates'] = {}
-                    userinfo.setdefault('admin', False)
-                    userinfo.setdefault('rules', ())
-                    userinfo.setdefault('locked', False)
-                    userinfo.setdefault('passwd', None)
-                    userinfo.setdefault('archived', False)
-
-                    realroles = []
-                    for userrole in userinfo.get('roles', ()):
-                        if rolekv.get(userrole) is None:
-                            mesg = f'Unknown role {userrole} on user {iden} during migration, ignoring.'
-                            logger.warning(mesg)
-                            continue
-
-                        realroles.append(userrole)
-
-                    userinfo['roles'] = tuple(realroles)
-
-                    userkv.set(iden, userinfo)
-                    usernamekv.set(node.valu, iden)
-
-                    varskv = authkv.getSubKeyVal(f'user:{iden}:vars:')
-                    async with await node.open(('vars',)) as varnodes:
-                        for name, varnode in varnodes:
-                            varskv.set(name, varnode.valu)
-
-                    profkv = authkv.getSubKeyVal(f'user:{iden}:profile:')
-                    async with await node.open(('profile',)) as profnodes:
-                        for name, profnode in profnodes:
-                            profkv.set(name, profnode.valu)
-
-            gatekv = authkv.getSubKeyVal('gate:info:')
-            async with await rootnode.open(('authgates',)) as authgates:
-                for gateiden, node in authgates:
-                    gateinfo = {
-                        'iden': gateiden,
-                        'type': node.valu
-                    }
-                    gatekv.set(gateiden, gateinfo)
-
-                    async with await node.open(('users',)) as usernodes:
-                        for useriden, usernode in usernodes:
-                            if (user := userkv.get(useriden)) is None:
-                                mesg = f'Unknown user {useriden} on gate {gateiden} during migration, ignoring.'
-                                logger.warning(mesg)
-                                continue
-
-                            userinfo = await usernode.dict()
-                            userdict = userinfo.pack()
-                            authkv.set(f'gate:{gateiden}:user:{useriden}', userdict)
-
-                            user['authgates'][gateiden] = userdict
-                            userkv.set(useriden, user)
-
-                    async with await node.open(('roles',)) as rolenodes:
-                        for roleiden, rolenode in rolenodes:
-                            if (role := rolekv.get(roleiden)) is None:
-                                mesg = f'Unknown role {roleiden} on gate {gateiden} during migration, ignoring.'
-                                logger.warning(mesg)
-                                continue
-
-                            roleinfo = await rolenode.dict()
-                            roledict = roleinfo.pack()
-                            authkv.set(f'gate:{gateiden}:role:{roleiden}', roledict)
-
-                            role['authgates'][gateiden] = roledict
-                            rolekv.set(roleiden, role)
-
-        logger.warning(f'...Cell ({self.getCellType()}) auth migration complete!')
-
-    async def _drivePermMigration(self):
-        for lkey, lval in self.slab.scanByPref(s_drive.LKEY_INFO, db=self.drive.dbname):
-            info = s_msgpack.un(lval)
-            perm = info.pop('perm', None)
-            if perm is not None:
-                perm.setdefault('users', {})
-                perm.setdefault('roles', {})
-                info['permissions'] = perm
-                self.slab.put(lkey, s_msgpack.en(info), db=self.drive.dbname)
-
->>>>>>> 757cf67d
     def getPermDef(self, perm):
         perm = tuple(perm)
         if self.permlook is None:
@@ -1794,10 +1659,6 @@
 
     async def initCellStorage(self):
         self.drive = await s_drive.Drive.anit(self.slab, 'celldrive')
-        await self._bumpCellVers('drive:storage', (
-            (1, self._drivePermMigration),
-        ), nexs=False)
-
         self.onfini(self.drive.fini)
 
     async def addDriveItem(self, info, path=None, reldir=s_drive.rootdir):
@@ -2061,11 +1922,8 @@
             'leader': ahalead,
             'urlinfo': urlinfo,
             'ready': ready,
-<<<<<<< HEAD
             'isleader': self.isactive,
-=======
             'promotable': self.conf.get('aha:promotable'),
->>>>>>> 757cf67d
         }
 
         return ahainfo
