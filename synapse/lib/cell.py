--- conflicted
+++ resolved
@@ -2986,18 +2986,7 @@
 
         self.onfini(self.dmon.fini)
 
-<<<<<<< HEAD
-    async def _initSlabFile(self, path, readonly=False):
-=======
-    async def _initCellHive(self):
-        db = self.slab.initdb('hive')
-        hive = await s_hive.SlabHive.anit(self.slab, db=db, nexsroot=self.getCellNexsRoot(), cell=self)
-        self.onfini(hive)
-
-        return hive
-
     async def _initSlabFile(self, path, readonly=False, ephemeral=False):
->>>>>>> d8a6a2ef
         slab = await s_lmdbslab.Slab.anit(path, map_size=SLAB_MAP_SIZE, readonly=readonly)
         slab.addResizeCallback(self.checkFreeSpace)
         fini = slab.fini
