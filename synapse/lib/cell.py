import os
import ssl
import time
import shutil
import socket
import asyncio
import logging
import tarfile
import argparse
import datetime
import platform
import functools
import contextlib
import multiprocessing

import tornado.web as t_web

import synapse.exc as s_exc

import synapse.common as s_common
import synapse.daemon as s_daemon
import synapse.telepath as s_telepath

import synapse.lib.base as s_base
import synapse.lib.boss as s_boss
import synapse.lib.coro as s_coro
import synapse.lib.hive as s_hive
import synapse.lib.link as s_link
import synapse.lib.const as s_const
import synapse.lib.nexus as s_nexus
import synapse.lib.scope as s_scope
import synapse.lib.config as s_config
import synapse.lib.health as s_health
import synapse.lib.output as s_output
import synapse.lib.certdir as s_certdir
import synapse.lib.dyndeps as s_dyndeps
import synapse.lib.httpapi as s_httpapi
import synapse.lib.urlhelp as s_urlhelp
import synapse.lib.version as s_version
import synapse.lib.hiveauth as s_hiveauth
import synapse.lib.lmdbslab as s_lmdbslab
import synapse.lib.thisplat as s_thisplat

import synapse.tools.backup as s_t_backup

logger = logging.getLogger(__name__)

SLAB_MAP_SIZE = 128 * s_const.mebibyte

'''
Base classes for the synapse "cell" microservice architecture.
'''

def adminapi(log=False):
    '''
    Decorator for CellApi (and subclasses) for requiring a method to be called only by an admin user.

    Args:
        log (bool): If set to True, log the user, function and arguments.
    '''

    def decrfunc(func):

        @functools.wraps(func)
        def wrapped(*args, **kwargs):

            if args[0].user is not None and not args[0].user.isAdmin():
                raise s_exc.AuthDeny(mesg='User is not an admin.',
                                     user=args[0].user.name)
            if log:
                logger.info('Executing [%s] as [%s] with args [%s][%s]',
                            func.__qualname__, args[0].user.name, args[1:], kwargs)

            return func(*args, **kwargs)

        wrapped.__syn_wrapped__ = 'adminapi'

        return wrapped

    return decrfunc

async def _doIterBackup(path, chunksize=1024):
    '''
    Create tarball and stream bytes.

    Args:
        path (str): Path to the backup.

    Yields:
        (bytes): File bytes
    '''
    output_filename = path + '.tar.gz'
    link0, file1 = await s_link.linkfile()

    def dowrite(fd):
        with tarfile.open(output_filename, 'w|gz', fileobj=fd) as tar:
            tar.add(path, arcname=os.path.basename(path))
        fd.close()

    coro = s_coro.executor(dowrite, file1)

    while True:
        byts = await link0.recv(chunksize)
        if not byts:
            break
        yield byts

    await coro
    await link0.fini()

async def _iterBackupWork(path, linkinfo):
    '''
    Inner setup for backup streaming.

    Args:
        path (str): Path to the backup.
        linkinfo(dict): Link info dictionary.

    Returns:
        None: Returns None.
    '''
    logger.info(f'Getting backup streaming link for [{path}].')
    link = await s_link.fromspawn(linkinfo)

    await s_daemon.t2call(link, _doIterBackup, (path,), {})
    await link.fini()

    logger.info(f'Backup streaming for [{path}] completed.')

def _iterBackupProc(path, linkinfo):
    '''
    Multiprocessing target for streaming a backup.
    '''
    # This logging call is okay to run since we're executing in
    # our own process space and no logging has been configured.
    s_common.setlogging(logger, **linkinfo.get('logconf'))

    logger.info(f'Backup streaming process for [{path}] starting.')
    asyncio.run(_iterBackupWork(path, linkinfo))

class CellApi(s_base.Base):

    async def __anit__(self, cell, link, user):
        await s_base.Base.__anit__(self)
        self.cell = cell
        self.link = link
        assert user
        self.user = user
        self.sess = self.link.get('sess')  # type: s_daemon.Sess
        self.sess.user = user
        await self.initCellApi()

    async def initCellApi(self):
        pass

    async def allowed(self, perm, default=None):
        '''
        Check if the user has the requested permission.

        Args:
            perm: permission path components to check
            default: Value returned if no value stored

        Examples:

            Form a path and check the permission from a remote proxy::

                perm = ('node', 'add', 'inet:ipv4')
                allowed = await prox.allowed(perm)
                if allowed:
                    dostuff()

        Returns:
            Optional[bool]: True if the user has permission, False if explicitly denied, None if no entry
        '''
        return self.user.allowed(perm, default=default)

    async def _reqUserAllowed(self, perm):
        '''
        Helper method that subclasses can use for user permission checking.

        Args:
            perm: permission path components to check

        Notes:
            This can be used to require a permission; and will throw an exception if the permission is not allowed.

        Examples:

            Implement an API that requires a user to have a specific permission in order to execute it::

                async def makeWidget(self, wvalu, wtype):
                    # This will throw if the user doesn't have the appropriate widget permission
                    await self._reqUserAllowed(('widget', wtype))
                    return await self.cell.makeWidget((wvalu, wtype))

        Returns:
            None: This API does not return anything. It only throws an exception on failure.

        Raises:
            s_exc.AuthDeny: If the permission is not allowed.

        '''
        if not await self.allowed(perm):
            perm = '.'.join(perm)
            mesg = f'User must have permission {perm}'
            raise s_exc.AuthDeny(mesg=mesg, perm=perm, user=self.user.name)

    def getCellType(self):
        return self.cell.getCellType()

    def getCellIden(self):
        return self.cell.getCellIden()

    async def isCellActive(self):
        '''
        Returns True if the cell is an active/leader cell.
        '''
        return await self.cell.isCellActive()

    @adminapi()
    def getNexsIndx(self):
        return self.cell.getNexsIndx()

    @adminapi(log=True)
    async def cullNexsLog(self, offs):
        '''
        Remove Nexus log entries up to (and including) the given offset.

        Note:
            If there are consumers of this cell's nexus log they must
            be caught up to at least the offs argument before culling.

            Only rotated logs where the last index is less than the
            provided offset will be removed from disk.

        Args:
            offs (int): The offset to remove entries up to.

        Returns:
            bool: Whether the cull was executed
        '''
        return await self.cell.cullNexsLog(offs)

    @adminapi(log=True)
    async def rotateNexsLog(self):
        '''
        Rotate the Nexus log at the current offset.

        Returns:
            int: The starting index of the active Nexus log
        '''
        return await self.cell.rotateNexsLog()

    @adminapi(log=True)
    async def trimNexsLog(self, consumers=None, timeout=60):
        '''
        Rotate and cull the Nexus log (and those of any consumers) at the current offset.

        Note:
            If the consumers argument is provided they will first be checked
            if online before rotating and raise otherwise.
            After rotation, all consumers must catch-up to the offset to cull
            at before executing the cull, and will raise otherwise.

        Args:
            consumers (list or None): Optional list of telepath URLs for downstream Nexus log consumers.
            timeout (int): Time in seconds to wait for downstream consumers to be caught up.

        Returns:
            int: The offset that the Nexus log was culled up to and including.
        '''
        return await self.cell.trimNexsLog(consumers=consumers, timeout=timeout)

    @adminapi()
    async def waitNexsOffs(self, offs, timeout=None):
        '''
        Wait for the Nexus log to write an offset.

        Args:
            offs (int): The offset to wait for.
            timeout (int or None): An optional timeout in seconds.

        Returns:
            bool: True if the offset was written, False if it timed out.
        '''
        return await self.cell.waitNexsOffs(offs, timeout=timeout)

    @adminapi()
    async def promote(self):
        return await self.cell.promote()

    def getCellUser(self):
        return self.user.pack()

    async def getCellInfo(self):
        return await self.cell.getCellInfo()

    @adminapi()
    async def getSystemInfo(self):
        '''
        Get info about the system in which the cell is running

        Returns:
            A dictionary with the following keys.  All size values are in bytes:
                - volsize - Volume where cell is running total space
                - volfree - Volume where cell is running free space
                - backupvolsize - Backup directory volume total space
                - backupvolfree - Backup directory volume free space
                - celluptime - Cell uptime in milliseconds
                - cellrealdisk - Cell's use of disk, equivalent to du
                - cellapprdisk - Cell's apparent use of disk, equivalent to ls -l
                - osversion - OS version/architecture
                - pyversion - Python version
                - totalmem - Total memory in the system
                - availmem - Available memory in the system
        '''
        return await self.cell.getSystemInfo()

    def setCellUser(self, iden):
        '''
        Switch to another user (admin only).

        This API allows remote admin/service accounts
        to impersonate a user.  Used mostly by services
        that manage their own authentication/sessions.
        '''
        if not self.user.isAdmin():
            mesg = 'setCellUser() caller must be admin.'
            raise s_exc.AuthDeny(mesg=mesg)

        user = self.cell.auth.user(iden)
        if user is None:
            raise s_exc.NoSuchUser(iden=iden)

        self.user = user
        self.link.get('sess').user = user
        return True

    async def ps(self):
        return await self.cell.ps(self.user)

    async def kill(self, iden):
        return await self.cell.kill(self.user, iden)

    @adminapi(log=True)
    async def addUser(self, name, passwd=None, email=None, iden=None):
        return await self.cell.addUser(name, passwd=passwd, email=email, iden=iden)

    @adminapi(log=True)
    async def delUser(self, iden):
        return await self.cell.delUser(iden)

    @adminapi(log=True)
    async def addRole(self, name):
        return await self.cell.addRole(name)

    @adminapi(log=True)
    async def delRole(self, iden):
        return await self.cell.delRole(iden)

    @adminapi()
    async def dyncall(self, iden, todo, gatekeys=()):
        return await self.cell.dyncall(iden, todo, gatekeys=gatekeys)

    @adminapi()
    async def dyniter(self, iden, todo, gatekeys=()):
        async for item in self.cell.dyniter(iden, todo, gatekeys=gatekeys):
            yield item

    @adminapi()
    async def issue(self, nexsiden: str, event: str, args, kwargs, meta=None):
        return await self.cell.nexsroot.issue(nexsiden, event, args, kwargs, meta)

    @adminapi(log=True)
    async def delAuthUser(self, name):
        await self.cell.auth.delUser(name)
        await self.cell.fire('user:mod', act='deluser', name=name)

    @adminapi(log=True)
    async def addAuthRole(self, name):
        role = await self.cell.auth.addRole(name)
        await self.cell.fire('user:mod', act='addrole', name=name)
        return role.pack()

    @adminapi(log=True)
    async def delAuthRole(self, name):
        await self.cell.auth.delRole(name)
        await self.cell.fire('user:mod', act='delrole', name=name)

    @adminapi()
    async def getAuthUsers(self, archived=False):
        '''
        Args:
            archived (bool):  If true, list all users, else list non-archived users
        '''
        return await self.cell.getAuthUsers(archived=archived)

    @adminapi()
    async def getAuthRoles(self):
        return await self.cell.getAuthRoles()

    @adminapi(log=True)
    async def addUserRule(self, iden, rule, indx=None, gateiden=None):
        return await self.cell.addUserRule(iden, rule, indx=indx, gateiden=gateiden)

    @adminapi(log=True)
    async def setUserRules(self, iden, rules, gateiden=None):
        return await self.cell.setUserRules(iden, rules, gateiden=gateiden)

    @adminapi(log=True)
    async def setRoleRules(self, iden, rules, gateiden=None):
        return await self.cell.setRoleRules(iden, rules, gateiden=gateiden)

    @adminapi(log=True)
    async def addRoleRule(self, iden, rule, indx=None, gateiden=None):
        return await self.cell.addRoleRule(iden, rule, indx=indx, gateiden=gateiden)

    @adminapi(log=True)
    async def delUserRule(self, iden, rule, gateiden=None):
        return await self.cell.delUserRule(iden, rule, gateiden=gateiden)

    @adminapi(log=True)
    async def delRoleRule(self, iden, rule, gateiden=None):
        return await self.cell.delRoleRule(iden, rule, gateiden=gateiden)

    @adminapi(log=True)
    async def setUserAdmin(self, iden, admin, gateiden=None):
        return await self.cell.setUserAdmin(iden, admin, gateiden=gateiden)

    @adminapi()
    async def getAuthInfo(self, name):
        s_common.deprecated('getAuthInfo')
        user = await self.cell.auth.getUserByName(name)
        if user is not None:
            info = user.pack()
            info['roles'] = [self.cell.auth.role(r).name for r in info['roles']]
            return info

        role = await self.cell.auth.getRoleByName(name)
        if role is not None:
            return role.pack()

        raise s_exc.NoSuchName(name=name)

    @adminapi(log=True)
    async def addAuthRule(self, name, rule, indx=None, gateiden=None):
        s_common.deprecated('addAuthRule')
        item = await self.cell.auth.getUserByName(name)
        if item is None:
            item = await self.cell.auth.getRoleByName(name)
        await item.addRule(rule, indx=indx, gateiden=gateiden)

    @adminapi(log=True)
    async def delAuthRule(self, name, rule, gateiden=None):
        s_common.deprecated('delAuthRule')
        item = await self.cell.auth.getUserByName(name)
        if item is None:
            item = await self.cell.auth.getRoleByName(name)
        await item.delRule(rule, gateiden=gateiden)

    @adminapi(log=True)
    async def setAuthAdmin(self, name, isadmin):
        s_common.deprecated('setAuthAdmin')
        item = await self.cell.auth.getUserByName(name)
        if item is None:
            item = await self.cell.auth.getRoleByName(name)
        await item.setAdmin(isadmin)

    async def setUserPasswd(self, iden, passwd):

        await self.cell.auth.reqUser(iden)

        if self.user.iden == iden:
            self.user.confirm(('auth', 'self', 'set', 'passwd'), default=True)
            return await self.cell.setUserPasswd(iden, passwd)

        self.user.confirm(('auth', 'user', 'set', 'passwd'))
        return await self.cell.setUserPasswd(iden, passwd)

    @adminapi(log=True)
    async def setUserLocked(self, useriden, locked):
        return await self.cell.setUserLocked(useriden, locked)

    @adminapi(log=True)
    async def setUserArchived(self, useriden, archived):
        return await self.cell.setUserArchived(useriden, archived)

    @adminapi(log=True)
    async def setUserEmail(self, useriden, email):
        return await self.cell.setUserEmail(useriden, email)

    @adminapi(log=True)
    async def addUserRole(self, useriden, roleiden):
        return await self.cell.addUserRole(useriden, roleiden)

    @adminapi(log=True)
    async def setUserRoles(self, useriden, roleidens):
        return await self.cell.setUserRoles(useriden, roleidens)

    @adminapi(log=True)
    async def delUserRole(self, useriden, roleiden):
        return await self.cell.delUserRole(useriden, roleiden)

    async def getUserInfo(self, name):
        user = await self.cell.auth.reqUserByName(name)
        if self.user.isAdmin() or self.user.iden == user.iden:
            info = user.pack()
            info['roles'] = [self.cell.auth.role(r).name for r in info['roles']]
            return info

        mesg = 'getUserInfo denied for non-admin and non-self'
        raise s_exc.AuthDeny(mesg=mesg)

    async def getRoleInfo(self, name):
        role = await self.cell.auth.reqRoleByName(name)
        if self.user.isAdmin() or role.iden in self.user.info.get('roles', ()):
            return role.pack()

        mesg = 'getRoleInfo denied for non-admin and non-member'
        raise s_exc.AuthDeny(mesg=mesg)

    @adminapi()
    async def getUserDef(self, iden):
        return await self.cell.getUserDef(iden)

    @adminapi()
    async def getAuthGate(self, iden):
        return await self.cell.getAuthGate(iden)

    @adminapi()
    async def getAuthGates(self):
        return await self.cell.getAuthGates()

    @adminapi()
    async def getRoleDef(self, iden):
        return await self.cell.getRoleDef(iden)

    @adminapi()
    async def getUserDefByName(self, name):
        return await self.cell.getUserDefByName(name)

    @adminapi()
    async def getRoleDefByName(self, name):
        return await self.cell.getRoleDefByName(name)

    @adminapi()
    async def getUserDefs(self):
        return await self.cell.getUserDefs()

    @adminapi()
    async def getRoleDefs(self):
        return await self.cell.getRoleDefs()

    @adminapi()
    async def isUserAllowed(self, iden, perm, gateiden=None):
        return await self.cell.isUserAllowed(iden, perm, gateiden=gateiden)

    @adminapi()
    async def tryUserPasswd(self, name, passwd):
        return await self.cell.tryUserPasswd(name, passwd)

    @adminapi()
    async def getUserProfile(self, iden):
        return await self.cell.getUserProfile(iden)

    @adminapi()
    async def getUserProfInfo(self, iden, name):
        return await self.cell.getUserProfInfo(iden, name)

    @adminapi()
    async def setUserProfInfo(self, iden, name, valu):
        return await self.cell.setUserProfInfo(iden, name, valu)

    async def getHealthCheck(self):
        await self._reqUserAllowed(('health',))
        return await self.cell.getHealthCheck()

    @adminapi()
    async def getDmonSessions(self):
        return await self.cell.getDmonSessions()

    @adminapi()
    async def listHiveKey(self, path=None):
        return await self.cell.listHiveKey(path=path)

    @adminapi()
    async def getHiveKeys(self, path):
        return await self.cell.getHiveKeys(path)

    @adminapi()
    async def getHiveKey(self, path):
        return await self.cell.getHiveKey(path)

    @adminapi(log=True)
    async def setHiveKey(self, path, valu):
        return await self.cell.setHiveKey(path, valu)

    @adminapi(log=True)
    async def popHiveKey(self, path):
        return await self.cell.popHiveKey(path)

    @adminapi(log=True)
    async def saveHiveTree(self, path=()):
        return await self.cell.saveHiveTree(path=path)

    @adminapi()
    async def getNexusChanges(self, offs):
        async for item in self.cell.getNexusChanges(offs):
            yield item

    @adminapi()
    async def runBackup(self, name=None, wait=True):
        '''
        Run a new backup.

        Args:
            name (str): The optional name of the backup.
            wait (bool): On True, wait for backup to complete before returning.

        Returns:
            str: The name of the newly created backup.
        '''
        return await self.cell.runBackup(name=name, wait=wait)

    @adminapi()
    async def getBackupInfo(self):
        '''
        Get information about recent backup activity.

        Returns:
            (dict) It has the following keys:
                - currduration - If backup currently running, time in ms since backup started, otherwise None
                - laststart - Last time (in epoch milliseconds) a backup started
                - lastend - Last time (in epoch milliseconds) a backup ended
                - lastduration - How long last backup took in ms
                - lastsize - Disk usage of last backup completed
                - lastupload - Time a backup was last completed being uploaded via iter(New)BackupArchive
                - lastexception - Tuple of exception information if last backup failed, otherwise None

        Note:  these statistics are not persistent, i.e. they are not preserved between cell restarts.
        '''
        return await self.cell.getBackupInfo()

    @adminapi()
    async def getBackups(self):
        '''
        Retrieve a list of backups.

        Returns:
            list[str]: A list of backup names.
        '''
        return await self.cell.getBackups()

    @adminapi()
    async def delBackup(self, name):
        '''
        Delete a backup by name.

        Args:
            name (str): The name of the backup to delete.
        '''
        return await self.cell.delBackup(name)

    @adminapi()
    async def iterBackupArchive(self, name):
        '''
        Retrieve a backup by name as a compressed stream of bytes.

        Note: Compression and streaming will occur from a separate process.

        Args:
            name (str): The name of the backup to retrieve.
        '''
        await self.cell.iterBackupArchive(name, user=self.user)

        # Make this a generator
        if False:  # pragma: no cover
            yield

    @adminapi()
    async def iterNewBackupArchive(self, name=None, remove=False):
        '''
        Run a new backup and return it as a compressed stream of bytes.

        Note: Compression and streaming will occur from a separate process.

        Args:
            name (str): The name of the backup to retrieve.
            remove (bool): Delete the backup after streaming.
        '''
        await self.cell.iterNewBackupArchive(user=self.user, name=name, remove=remove)

        # Make this a generator
        if False:  # pragma: no cover
            yield

    @adminapi()
    async def getDiagInfo(self):
        return {
            'slabs': await s_lmdbslab.Slab.getSlabStats(),
        }

class Cell(s_nexus.Pusher, s_telepath.Aware):
    '''
    A Cell() implements a synapse micro-service.

    A Cell has 5 phases of startup:
        1. Universal cell data structures
        2. Service specific storage/data (pre-nexs)
        3. Nexus subsystem initialization
        4. Service specific startup (with nexus)
        5. Networking and mirror services

    '''
    cellapi = CellApi

    confdefs = {}  # type: ignore  # This should be a JSONSchema properties list for an object.
    confbase = {
        'cell:guid': {
            'description': 'An optional hard-coded GUID to store as the permanent GUID for the cell.',
            'type': 'string',
        },
        'cell:ctor': {
            'description': 'An optional python path to the Cell class.  Used by stemcell.',
            'type': 'string',
        },
        'mirror': {
            'description': 'A telepath URL for our upstream mirror (we must be a backup!).',
            'type': 'string',
            'hidedocs': True,
            'hidecmdl': True,
        },
        'auth:passwd': {
            'description': 'Set to <passwd> (local only) to bootstrap the root user password.',
            'type': 'string',
        },
        'auth:anon': {
            'description': 'Allow anonymous telepath access by mapping to the given user name.',
            'type': 'string',
        },
        'auth:ctor': {
            'description': 'Allow the construction of the cell auth object to be hooked at runtime.',
            'type': 'string',
            'hideconf': True,
        },
        'auth:conf': {
            'description': 'Extended configuration to be used by an alternate auth constructor.',
            'type': 'object',
            'hideconf': True,
        },
        'nexslog:en': {
            'default': False,
            'description': 'Record all changes to the cell.  Required for mirroring (on both sides).',
            'type': 'boolean',
        },
        'nexslog:async': {
            'default': False,
            'description': '(Experimental) Map the nexus log LMDB instance with map_async=True.',
            'type': 'boolean',
        },
        'dmon:listen': {
            'description': 'A config-driven way to specify the telepath bind URL.',
            'type': ['string', 'null'],
        },
        'https:port': {
            'description': 'A config-driven way to specify the HTTPS port.',
            'type': ['integer', 'null'],
        },
        'https:headers': {
            'description': 'Headers to add to all HTTPS server responses.',
            'type': 'object',
            'hidecmdl': True,
        },
        'backup:dir': {
            'description': 'A directory outside the service directory where backups will be saved.',
            'type': 'string',
        },
        'aha:name': {
            'description': 'The name of the cell service in the aha service registry.',
            'type': 'string',
        },
        'aha:leader': {
            'description': 'The AHA service name to claim as the active instance of a storm service.',
            'type': 'string',
        },
        'aha:network': {
            'description': 'The AHA service network. This makes aha:name/aha:leader relative names.',
            'type': 'string',
        },
        'aha:registry': {
            'description': 'The telepath URL of the aha service registry.',
            'type': ['string', 'array'],
            'items': {'type': 'string'},
        },
        'aha:provision': {
            'description': 'The telepath URL of the aha provisioning service.',
            'type': ['string', 'array'],
            'items': {'type': 'string'},
        },
        'aha:admin': {
            'description': 'An AHA client certificate CN to register as a local admin user.',
            'type': 'string',
        },
        'aha:svcinfo': {
            'description': 'An AHA svcinfo object. If set, this overrides self discovered Aha service information.',
            'type': 'object',
            'properties': {
                'urlinfo': {
                    'type': 'object',
                    'properties': {
                        'host': {'type': 'string'},
                        'port': {'type': 'integer'},
                        'schema': {'type': 'string'}
                    },
                    'required': ('host', 'port', 'scheme', )
                }
            },
            'required': ('urlinfo', ),
        },
        'inaugural': {
            'defs': {
                'rule': {
                    'type': 'array',
                    'items': [
                        {'type': 'boolean'},
                        {'type': 'array', 'items': {'type': 'string'}, },
                    ],
                    'minItems': 2,
                    'maxItems': 2,
                },
                'role': {
                    'type': 'object',
                    'properties': {
                        'name': {'type': 'string',
                                 'pattern': '^(?!all$).+$',
                                 },
                        'rules': {
                            'type': 'array',
                            'items': {'$ref': '#/properties/inaugural/defs/rule'},
                        }
                    },
                    'required': ['name', ],
                    'additionalProperties': False,
                },
                'user': {
                    'type': 'object',
                    'properties': {
                        'name': {'type': 'string',
                                 'pattern': '^(?!root$).+$',
                                 },
                        'admin': {'type': 'boolean', 'default': False, },
                        'email': {'type': 'string', },
                        'roles': {
                            'type': 'array',
                            'items': {'type': 'string'},
                        },
                        'rules': {
                            'type': 'array',
                            'items': {'$ref': '#/properties/inaugural/defs/rule'},
                        },
                    },
                    'required': ['name', ],
                    'additionalProperties': False,
                }
            },
            'description': 'Data used to drive configuration of the Cell upon first startup.',
            'type': 'object',
            'properties': {
                'roles': {
                    'type': 'array',
                    'items': {'$ref': '#/properties/inaugural/defs/role'}
                },
                'users': {
                    'type': 'array',
                    'items': {'$ref': '#/properties/inaugural/defs/user'}
                }
            },
        },
        '_log_conf': {
            'description': 'Opaque structure used for logging by spawned processes.',
            'type': 'object',
            'hideconf': True
        }
    }

    BACKUP_SPAWN_TIMEOUT = 60.0

    COMMIT = s_version.commit
    VERSION = s_version.version
    VERSTRING = s_version.verstring

    async def __anit__(self, dirn, conf=None, readonly=False, parent=None):

        # phase 1
        if conf is None:
            conf = {}

        self.starttime = time.monotonic()  # Used for uptime calc
        self.startms = s_common.now()      # Used to report start time
        s_telepath.Aware.__init__(self)
        self.dirn = s_common.gendir(dirn)

        self.auth = None
        self.cellparent = parent
        self.sessions = {}
        self.isactive = False
        self.inaugural = False
        self.activecoros = {}

        self.conf = self._initCellConf(conf)

        # each cell has a guid
        path = s_common.genpath(self.dirn, 'cell.guid')

        # generate a guid file if needed
        if not os.path.isfile(path):

            self.inaugural = True

            guid = conf.get('cell:guid')
            if guid is None:
                guid = s_common.guid()

            with open(path, 'w') as fd:
                fd.write(guid)

        # read our guid file
        with open(path, 'r') as fd:
            self.iden = fd.read().strip()

        self.donexslog = self.conf.get('nexslog:en')

        backdirn = self.conf.get('backup:dir')
        if backdirn is not None:
            backdirn = s_common.genpath(backdirn)
            if backdirn.startswith(self.dirn):
                mesg = 'backup:dir must not be within the service directory'
                raise s_exc.BadConfValu(mesg=mesg)

            backdirn = s_common.gendir(backdirn)

        self.backdirn = backdirn
        self.backuprunning = False  # Whether a backup is currently running
        self.backmonostart = None  # If a backup is running, when did it start (monotonic timer)
        self.backstartdt = None  # Last backup start time
        self.backenddt = None  # Last backup end time
        self.backlasttook = None  # Last backup duration
        self.backlastsize = None  # Last backup size
        self.backlastuploaddt = None  # Last time backup completed uploading via iter{New,}BackupArchive
        self.backlastexc = None  # err, errmsg, errtrace of last backup

        if self.conf.get('mirror') and not self.conf.get('nexslog:en'):
            mesg = 'Mirror mode requires nexslog:en=True'
            raise s_exc.BadConfValu(mesg=mesg)

        # construct our nexsroot instance ( but do not start it )
        await s_nexus.Pusher.__anit__(self, self.iden)

        root = await self._ctorNexsRoot()

        # mutually assured destruction with our nexs root
        self.onfini(root.fini)
        root.onfini(self.fini)

        self.setNexsRoot(root)

        await self._initCellSlab(readonly=readonly)

        self.hive = await self._initCellHive()

        # self.cellinfo, a HiveDict for general purpose persistent storage
        node = await self.hive.open(('cellinfo',))
        self.cellinfo = await node.dict()
        self.onfini(node)

        node = await self.hive.open(('cellvers',))
        self.cellvers = await node.dict(nexs=True)

        if self.inaugural:
            await self.cellinfo.set('synapse:version', s_version.version)

        synvers = self.cellinfo.get('synapse:version')

        if synvers is None or synvers < s_version.version:
            await self.cellinfo.set('synapse:version', s_version.version)

        self.auth = await self._initCellAuth()

        auth_passwd = self.conf.get('auth:passwd')
        if auth_passwd is not None:
            user = await self.auth.getUserByName('root')

            if not await user.tryPasswd(auth_passwd):
                await user.setPasswd(auth_passwd, nexs=False)

        self.boss = await s_boss.Boss.anit()
        self.onfini(self.boss)

        self.dynitems = {
            'auth': self.auth,
            'cell': self
        }

        # a tuple of (vers, func) tuples
        # it is expected that this is set by
        # initServiceStorage
        self.cellupdaters = ()

        # initialize web app and callback data structures
        self._health_funcs = []
        self.addHealthFunc(self._cellHealth)

        # initialize network backend infrastructure
        await self._initCertDir()
        await self._initAhaRegistry()

        # initialize network daemons (but do not listen yet)
        # to allow registration of callbacks and shared objects
        # within phase 2/4.
        await self._initCellHttp()
        await self._initCellDmon()

        # phase 2 - service storage
        await self.initServiceStorage()
        # phase 3 - nexus subsystem
        await self.initNexusSubsystem()

        # We can now do nexus-safe operations
        await self._initInauguralConfig()

        # phase 4 - service logic
        await self.initServiceRuntime()
        # phase 5 - service networking
        await self.initServiceNetwork()

    async def _execCellUpdates(self):
        # implement to apply updates to a fully initialized active cell
        # ( and do so using _bumpCellVers )
        pass

    async def _bumpCellVers(self, name, updates):

        if self.inaugural:
            await self.cellvers.set(name, updates[-1][0])
            return

        curv = self.cellvers.get(name, 0)

        for vers, callback in updates:

            if vers <= curv:
                continue

            await callback()

            await self.cellvers.set(name, vers)

            curv = vers

    async def _initAhaRegistry(self):

        self.ahainfo = None
        self.ahaclient = None

        ahaurl = self.conf.get('aha:registry')
        if ahaurl is not None:

            info = await s_telepath.addAhaUrl(ahaurl)
            self.ahaclient = info.get('client')
            if self.ahaclient is None:
                self.ahaclient = await s_telepath.Client.anit(info.get('url'))
                self.ahaclient._fini_atexit = True
                info['client'] = self.ahaclient

            async def finiaha():
                await s_telepath.delAhaUrl(ahaurl)

            self.onfini(finiaha)

        ahaadmin = self.conf.get('aha:admin')
        if ahaadmin is not None:
            # add the user in a pre-nexus compatible way
            user = await self.auth.getUserByName(ahaadmin)

            if user is None:
                iden = s_common.guid(ahaadmin)
                await self.auth._addUser(iden, ahaadmin)
                user = await self.auth.getUserByName(ahaadmin)

            if not user.isAdmin():
                await user.setAdmin(True, logged=False)

            if user.isLocked():
                await user.setLocked(False, logged=False)

    async def initServiceStorage(self):
        pass

    async def initNexusSubsystem(self):
        if self.cellparent is None:
            mirror = self.conf.get('mirror')
            await self.nexsroot.startup(mirror, celliden=self.iden)
            await self.setCellActive(mirror is None)

    async def initServiceNetwork(self):

        # start a unix local socket daemon listener
        sockpath = os.path.join(self.dirn, 'sock')
        sockurl = f'unix://{sockpath}'

        try:
            await self.dmon.listen(sockurl)
        except asyncio.CancelledError:  # pragma: no cover  TODO:  remove once >= py 3.8 only
            raise
        except OSError as e:
            logger.error(f'Failed to listen on unix socket at: [{sockpath}][{e}]')
            logger.error('LOCAL UNIX SOCKET WILL BE UNAVAILABLE')
        except Exception:  # pragma: no cover
            logging.exception('Unknown dmon listen error.')
            raise

        self.sockaddr = None

        turl = self.conf.get('dmon:listen')
        if turl is not None:
            self.sockaddr = await self.dmon.listen(turl)
            logger.info(f'dmon listening: {turl}')

        await self._initAhaService()

        port = self.conf.get('https:port')
        if port is not None:
            await self.addHttpsPort(port)
            logger.info(f'https listening: {port}')

    async def _initAhaService(self):

        if self.ahaclient is None:
            return

        turl = self.conf.get('dmon:listen')
        ahaname = self.conf.get('aha:name')
        if ahaname is None:
            return

        ahalead = self.conf.get('aha:leader')
        ahanetw = self.conf.get('aha:network')

        ahainfo = self.conf.get('aha:svcinfo')
        if ahainfo is None and turl is not None:

            urlinfo = s_telepath.chopurl(turl)

            urlinfo.pop('host', None)
            urlinfo['port'] = self.sockaddr[1]

            ahainfo = {
                'urlinfo': urlinfo,
            }

        if ahainfo is None:
            return

        self.ahainfo = ahainfo

        async def onlink(proxy):
            while not proxy.isfini:

                try:
                    await proxy.addAhaSvc(ahaname, self.ahainfo, network=ahanetw)
                    if self.isactive and ahalead is not None:
                        await proxy.addAhaSvc(ahalead, self.ahainfo, network=ahanetw)

                    return

                except asyncio.CancelledError:  # pragma: no cover
                    raise

                except Exception:
                    logger.exception('Error in _initAhaService() onlink')

                await proxy.waitfini(1)

        async def fini():
            await self.ahaclient.offlink(onlink)

        await self.ahaclient.onlink(onlink)
        self.onfini(fini)

    async def initServiceRuntime(self):
        pass

    async def _ctorNexsRoot(self):
        '''
        Initialize a NexsRoot to use for the cell.
        '''
        if self.cellparent:
            return self.cellparent.nexsroot

        map_async = self.conf.get('nexslog:async')
        return await s_nexus.NexsRoot.anit(self.dirn, donexslog=self.donexslog, map_async=map_async)

    async def getNexsIndx(self):
        return await self.nexsroot.index()

    async def cullNexsLog(self, offs):
        if self.backuprunning:
            raise s_exc.SlabInUse(mesg='Cannot cull Nexus log while a backup is running')
        return await self._push('nexslog:cull', offs)

    @s_nexus.Pusher.onPush('nexslog:cull')
    async def _cullNexsLog(self, offs):
        return await self.nexsroot.cull(offs)

    async def rotateNexsLog(self):
        if self.backuprunning:
            raise s_exc.SlabInUse(mesg='Cannot rotate Nexus log while a backup is running')
        return await self._push('nexslog:rotate')

    @s_nexus.Pusher.onPush('nexslog:rotate')
    async def _rotateNexsLog(self):
        return await self.nexsroot.rotate()

    async def waitNexsOffs(self, offs, timeout=None):
        return await self.nexsroot.waitOffs(offs, timeout=timeout)

    async def trimNexsLog(self, consumers=None, timeout=30):

        if not self.donexslog:
            mesg = 'trimNexsLog requires nexslog:en=True'
            raise s_exc.BadConfValu(mesg=mesg)

        async with await s_base.Base.anit() as base:

            if consumers is not None:
                cons_opened = []
                for turl in consumers:
                    prox = await s_telepath.openurl(turl)
                    base.onfini(prox.fini)
                    cons_opened.append((s_urlhelp.sanitizeUrl(turl), prox))

            offs = await self.rotateNexsLog()
            cullat = offs - 1

            # wait for all consumers to catch up and raise otherwise
            if consumers is not None:

                async def waitFor(turl_sani, prox_):
                    logger.debug('trimNexsLog waiting for consumer %s to write offset %d', turl_sani, cullat)
                    if not await prox_.waitNexsOffs(cullat, timeout=timeout):
                        mesg_ = 'trimNexsLog timed out waiting for consumer to write rotation offset'
                        raise s_exc.SynErr(mesg=mesg_, offs=cullat, timeout=timeout, url=turl_sani)
                    logger.info('trimNexsLog consumer %s successfully wrote offset', turl_sani)

                await asyncio.gather(*[waitFor(*cons) for cons in cons_opened])

            if not await self.cullNexsLog(cullat):
                mesg = 'trimNexsLog did not execute cull at the rotated offset'
                raise s_exc.SynErr(mesg=mesg, offs=cullat)

            return cullat

    @s_nexus.Pusher.onPushAuto('nexslog:setindex')
    async def setNexsIndx(self, indx):
        return await self.nexsroot.setindex(indx)

    async def promote(self):
        '''
        Transform this cell from a passive follower to
        an active cell that writes changes locally.
        '''
        if self.conf.get('mirror') is None:
            mesg = 'promote() called on non-mirror'
            raise s_exc.BadConfValu(mesg=mesg)

        await self.nexsroot.promote()
        await self.setCellActive(True)

    async def _setAhaActive(self):

        if self.ahaclient is None:
            return

        if self.ahainfo is None:
            return

        ahalead = self.conf.get('aha:leader')
        if ahalead is None:
            return

        try:

            proxy = await self.ahaclient.proxy(timeout=2)

        except TimeoutError:  # pragma: no cover
            return None

        # if we went inactive, bump the aha proxy
        if not self.isactive:
            await proxy.fini()
            return

        ahanetw = self.conf.get('aha:network')
        try:
            await proxy.addAhaSvc(ahalead, self.ahainfo, network=ahanetw)
        except asyncio.CancelledError:  # pragma: no cover
            raise
        except Exception as e:  # pragma: no cover
            logger.warning(f'_setAhaActive failed: {e}')

    def addActiveCoro(self, func, iden=None, base=None):
        '''
        Add a function callback to be run as a coroutine when the Cell is active.

        Args:
            func (coroutine function): The function run as a coroutine.
            iden (str): The iden to use for the coroutine.
            base (Optional[Base]):  if present, this active coro will be fini'd
                                    when the base is fini'd


        Returns:
            str: A GUID string that identifies the coroutine for delActiveCoro()

        NOTE:
            This will re-fire the coroutine if it exits and the Cell is still active.
        '''
        if base and base.isfini:
            raise s_exc.IsFini()

        if iden is None:
            iden = s_common.guid()

        cdef = {'func': func, 'base': base}
        self.activecoros[iden] = cdef

        if base:
            async def fini():
                await self.delActiveCoro(iden)
            base.onfini(fini)

        if self.isactive:
            self._fireActiveCoro(iden, cdef)

        return iden

    async def delActiveCoro(self, iden):
        '''
        Remove an Active coroutine previously added with addActiveCoro().

        Args:
            iden (str): The iden returned by addActiveCoro()
        '''
        cdef = self.activecoros.pop(iden, None)
        if cdef is None:
            return

        await self._killActiveCoro(cdef)

    def _fireActiveCoros(self):
        for iden, cdef in self.activecoros.items():
            self._fireActiveCoro(iden, cdef)

    def _fireActiveCoro(self, iden, cdef):

        func = cdef.get('func')

        async def wrap():
            while not self.isfini:
                try:
                    await func()
                except asyncio.CancelledError:
                    raise
                except Exception:  # pragma no cover
                    logger.exception(f'activeCoro Error: {func}')
                    await asyncio.sleep(1)

        cdef['task'] = self.schedCoro(wrap())

    async def _killActiveCoros(self):
        for cdef in self.activecoros.values():
            await self._killActiveCoro(cdef)

    async def _killActiveCoro(self, cdef):
        task = cdef.pop('task', None)
        if task is not None:
            task.cancel()
            await asyncio.sleep(0)

    async def isCellActive(self):
        return self.isactive

    async def setCellActive(self, active):
        self.isactive = active

        if self.isactive:
            self._fireActiveCoros()
            await self._execCellUpdates()
            await self.initServiceActive()
        else:
            await self._killActiveCoros()
            await self.initServicePassive()

        await self._setAhaActive()

    async def initServiceActive(self):  # pragma: no cover
        pass

    async def initServicePassive(self):  # pragma: no cover
        pass

    async def getNexusChanges(self, offs):
        async for item in self.nexsroot.iter(offs):
            yield item

    def _reqBackDirn(self, name):

        self._reqBackConf()

        path = s_common.genpath(self.backdirn, name)
        if not path.startswith(self.backdirn):
            mesg = 'Directory traversal detected'
            raise s_exc.BadArg(mesg=mesg)

        return path

    async def runBackup(self, name=None, wait=True):

        if self.backuprunning:
            raise s_exc.BackupAlreadyRunning(mesg='Another backup is already running')

        try:
            task = None

            backupstartdt = datetime.datetime.now()

            if name is None:
                name = time.strftime('%Y%m%d%H%M%S', backupstartdt.timetuple())

            path = self._reqBackDirn(name)
            if os.path.isdir(path):
                mesg = 'Backup with name already exists'
                raise s_exc.BadArg(mesg=mesg)

            self.backuprunning = True
            self.backlastexc = None
            self.backmonostart = time.monotonic()
            self.backstartdt = backupstartdt

            task = self.schedCoro(self._execBackupTask(path))

            def done(self, task):
                try:
                    self.backlastsize, _ = s_common.getDirSize(path)
                except s_exc.NoSuchDir:
                    pass
                self.backlasttook = time.monotonic() - self.backmonostart
                self.backenddt = datetime.datetime.now()
                self.backmonostart = None

                try:
                    exc = task.exception()
                except asyncio.CancelledError as e:
                    exc = e
                if exc:
                    self.backlastexc = s_common.excinfo(exc)
                    self.backlastsize = None
                else:
                    self.backlastexc = None
                    try:
                        self.backlastsize, _ = s_common.getDirSize(path)
                    except Exception:
                        self.backlastsize = None

                self.backuprunning = False

                phrase = f'with exception {self.backlastexc["errmsg"]}' if self.backlastexc else 'successfully'
                logger.info(f'Backup {name} completed {phrase}.  Took {self.backlasttook / 1000} s')

            task.add_done_callback(functools.partial(done, self))

            if wait:
                logger.info(f'Waiting for backup task to complete [{name}]')
                await task

            return name

        except (asyncio.CancelledError, Exception):
            if task is not None:
                task.cancel()
            raise

    async def getBackupInfo(self):
        '''
        Gets information about recent backup activity
        '''
        running = int(time.monotonic() - self.backmonostart * 1000) if self.backmonostart else None

        def epochmillis(dtornone):
            if dtornone is None:
                return None
            return int(dtornone.timestamp() * 1000)

        retn = {
            'currduration': running,
            'laststart': int(self.backstartdt.timestamp() * 1000) if self.backstartdt else None,
            'lastend': int(self.backenddt.timestamp() * 1000) if self.backenddt else None,
            'lastduration': int(self.backlasttook * 1000) if self.backlasttook else None,
            'lastsize': self.backlastsize,
            'lastupload': int(self.backlastuploaddt.timestamp() * 1000) if self.backlastuploaddt else None,
            'lastexception': self.backlastexc,
        }

        return retn

    async def _execBackupTask(self, dirn):
        '''
        A task that backs up the cell to the target directory
        '''
        logger.info(f'Starting backup to [{dirn}]')

        await self.boss.promote('backup', self.auth.rootuser)
        slabs = s_lmdbslab.Slab.getSlabsInDir(self.dirn)
        assert slabs

        ctx = multiprocessing.get_context('spawn')

        mypipe, child_pipe = ctx.Pipe()
        paths = [str(slab.path) for slab in slabs]
        logconf = await self._getSpawnLogConf()
        proc = None

        try:

            async with self.nexsroot.applylock:

                logger.debug('Syncing LMDB Slabs')

                while True:
                    await s_lmdbslab.Slab.syncLoopOnce()
                    if not any(slab.dirty for slab in slabs):
                        break

                logger.debug('Starting backup process')

                args = (child_pipe, self.dirn, dirn, paths, logconf)

                def waitforproc1():
                    nonlocal proc
                    proc = ctx.Process(target=self._backupProc, args=args)
                    proc.start()
                    hasdata = mypipe.poll(timeout=self.BACKUP_SPAWN_TIMEOUT)
                    if not hasdata:
                        raise s_exc.SynErr(mesg='backup subprocess start timed out')
                    data = mypipe.recv()
                    assert data == 'captured'

                await s_coro.executor(waitforproc1)

            def waitforproc2():
                proc.join()
                if proc.exitcode:
                    raise s_exc.SpawnExit(code=proc.exitcode)

            await s_coro.executor(waitforproc2)
            proc = None

            logger.info(f'Backup completed to [{dirn}]')
            return

        except (asyncio.CancelledError, Exception):
            logger.exception(f'Error performing backup to [{dirn}]')
            raise

        finally:
            if proc:
                proc.terminate()

    @staticmethod
    def _backupProc(pipe, srcdir, dstdir, lmdbpaths, logconf):
        '''
        (In a separate process) Actually do the backup
        '''
        # This is a new process: configure logging
        s_common.setlogging(logger, **logconf)

        with s_t_backup.capturelmdbs(srcdir) as lmdbinfo:
            pipe.send('captured')
            logger.debug('Acquired LMDB transactions')
            s_t_backup.txnbackup(lmdbinfo, srcdir, dstdir)

        logger.debug('Backup process completed')

    def _reqBackConf(self):
        if self.backdirn is None:
            mesg = 'Backup APIs require the backup:dir config option is set'
            raise s_exc.NeedConfValu(mesg=mesg)

    async def delBackup(self, name):

        self._reqBackConf()
        path = self._reqBackDirn(name)

        cellguid = os.path.join(path, 'cell.guid')
        if not os.path.isfile(cellguid):
            mesg = 'Specified backup path has no cell.guid file.'
            raise s_exc.BadArg(mesg=mesg)
        logger.info(f'Removing backup for [{path}]')
        await s_coro.executor(shutil.rmtree, path, ignore_errors=True)
        logger.info(f'Backup removed from [{path}]')

    async def getBackups(self):
        self._reqBackConf()
        backups = []

        def walkpath(path):

            for name in os.listdir(path):

                full = os.path.join(path, name)
                cellguid = os.path.join(full, 'cell.guid')

                if os.path.isfile(cellguid):
                    backups.append(os.path.relpath(full, self.backdirn))
                    continue

                if os.path.isdir(full):
                    walkpath(full)

        walkpath(self.backdirn)
        return backups

    async def iterBackupArchive(self, name, user):

        success = False
        loglevel = logging.WARNING

        path = self._reqBackDirn(name)
        cellguid = os.path.join(path, 'cell.guid')
        if not os.path.isfile(cellguid):
            mesg = 'Specified backup path has no cell.guid file.'
            raise s_exc.BadArg(mesg=mesg, arg='path', valu=path)

        link = s_scope.get('link')
        linkinfo = await link.getSpawnInfo()
        linkinfo['logconf'] = await self._getSpawnLogConf()

        await self.boss.promote('backup:stream', user=user, info={'name': name})

        ctx = multiprocessing.get_context('spawn')

        proc = None
        mesg = 'Streaming complete'

        def getproc():
            proc = ctx.Process(target=_iterBackupProc, args=(path, linkinfo))
            proc.start()
            return proc

        try:
            proc = await s_coro.executor(getproc)

            await s_coro.executor(proc.join)

        except (asyncio.CancelledError, Exception) as e:

            # We want to log all exceptions here, an asyncio.CancelledError
            # could be the result of a remote link terminating due to the
            # backup stream being completed, prior to this function
            # finishing.
            logger.exception('Error during backup streaming.')

            if proc:
                proc.terminate()

            mesg = repr(e)
            raise

        else:
            success = True
            loglevel = logging.DEBUG
            self.backlastuploaddt = datetime.datetime.now()

        finally:
            phrase = 'successfully' if success else 'with failure'
            logger.log(loglevel, f'iterBackupArchive completed {phrase} for {name}')
            raise s_exc.DmonSpawn(mesg=mesg)

    async def iterNewBackupArchive(self, user, name=None, remove=False):

        success = False
        loglevel = logging.WARNING

        if name is None:
            name = time.strftime('%Y%m%d%H%M%S', datetime.datetime.now().timetuple())

        path = self._reqBackDirn(name)
        if os.path.isdir(path):
            mesg = 'Backup with name already exists'
            raise s_exc.BadArg(mesg=mesg)

        link = s_scope.get('link')
        linkinfo = await link.getSpawnInfo()
        linkinfo['logconf'] = await self._getSpawnLogConf()

        try:
            await self.runBackup(name)
        except Exception:
            if remove:
                logger.debug(f'Removing {path}')
                await s_coro.executor(shutil.rmtree, path, ignore_errors=True)
                logger.debug(f'Removed {path}')
            raise

        await self.boss.promote('backup:stream', user=user, info={'name': name})

        ctx = multiprocessing.get_context('spawn')

        proc = None
        mesg = 'Streaming complete'

        def getproc():
            proc = ctx.Process(target=_iterBackupProc, args=(path, linkinfo))
            proc.start()
            return proc

        try:
            proc = await s_coro.executor(getproc)

            await s_coro.executor(proc.join)

        except (asyncio.CancelledError, Exception) as e:

            # We want to log all exceptions here, an asyncio.CancelledError
            # could be the result of a remote link terminating due to the
            # backup stream being completed, prior to this function
            # finishing.
            logger.exception('Error during backup streaming.')

            if proc:
                proc.terminate()

            mesg = repr(e)
            raise

        else:
            success = True
            loglevel = logging.DEBUG
            self.backlastuploaddt = datetime.datetime.now()

        finally:
            if remove:
                logger.debug(f'Removing {path}')
                await s_coro.executor(shutil.rmtree, path, ignore_errors=True)
                logger.debug(f'Removed {path}')

            phrase = 'successfully' if success else 'with failure'
            logger.log(loglevel, f'iterNewBackupArchive completed {phrase} for {name}')
            raise s_exc.DmonSpawn(mesg=mesg)

    async def isUserAllowed(self, iden, perm, gateiden=None):
        user = self.auth.user(iden)
        if user is None:
            return False

        return user.allowed(perm, gateiden=gateiden)

    async def tryUserPasswd(self, name, passwd):
        user = await self.auth.getUserByName(name)
        if user is None:
            return None

        if not await user.tryPasswd(passwd):
            return None

        return user.pack()

    async def getUserProfile(self, iden):
        user = await self.auth.reqUser(iden)
        return user.profile.pack()

    async def getUserProfInfo(self, iden, name):
        user = await self.auth.reqUser(iden)
        return user.profile.get(name)

    async def setUserProfInfo(self, iden, name, valu):
        user = await self.auth.reqUser(iden)
        return await user.profile.set(name, valu)

    async def addUserRule(self, iden, rule, indx=None, gateiden=None):
        user = await self.auth.reqUser(iden)
        retn = await user.addRule(rule, indx=indx, gateiden=gateiden)
        return retn

    async def addRoleRule(self, iden, rule, indx=None, gateiden=None):
        role = await self.auth.reqRole(iden)
        retn = await role.addRule(rule, indx=indx, gateiden=gateiden)
        return retn

    async def delUserRule(self, iden, rule, gateiden=None):
        user = await self.auth.reqUser(iden)
        return await user.delRule(rule, gateiden=gateiden)

    async def delRoleRule(self, iden, rule, gateiden=None):
        role = await self.auth.reqRole(iden)
        return await role.delRule(rule, gateiden=gateiden)

    async def setUserRules(self, iden, rules, gateiden=None):
        user = await self.auth.reqUser(iden)
        await user.setRules(rules, gateiden=gateiden)

    async def setRoleRules(self, iden, rules, gateiden=None):
        role = await self.auth.reqRole(iden)
        await role.setRules(rules, gateiden=gateiden)

    async def setRoleName(self, iden, name):
        role = await self.auth.reqRole(iden)
        await role.setName(name)

    async def setUserAdmin(self, iden, admin, gateiden=None):
        user = await self.auth.reqUser(iden)
        await user.setAdmin(admin, gateiden=gateiden)

    async def addUserRole(self, useriden, roleiden):
        user = await self.auth.reqUser(useriden)
        await user.grant(roleiden)
        await self.fire('user:mod', act='grant', user=useriden, role=roleiden)

    async def setUserRoles(self, useriden, roleidens):
        user = await self.auth.reqUser(useriden)
        await user.setRoles(roleidens)
        await self.fire('user:mod', act='setroles', user=useriden, roles=roleidens)

    async def delUserRole(self, useriden, roleiden):
        user = await self.auth.reqUser(useriden)
        await user.revoke(roleiden)

        await self.fire('user:mod', act='revoke', user=useriden, role=roleiden)

    async def addUser(self, name, passwd=None, email=None, iden=None):
        user = await self.auth.addUser(name, passwd=passwd, email=email, iden=iden)
        await self.fire('user:mod', act='adduser', name=name)
        return user.pack(packroles=True)

    async def delUser(self, iden):
        await self.auth.delUser(iden)
        await self.fire('user:mod', act='deluser', user=iden)

    async def addRole(self, name):
        role = await self.auth.addRole(name)
        return role.pack()

    async def delRole(self, iden):
        await self.auth.delRole(iden)

    async def setUserEmail(self, useriden, email):
        await self.auth.setUserInfo(useriden, 'email', email)

    async def setUserName(self, useriden, name):
        user = await self.auth.reqUser(useriden)
        await user.setName(name)

    async def setUserPasswd(self, iden, passwd):
        user = await self.auth.reqUser(iden)
        await user.setPasswd(passwd)
        await self.fire('user:mod', act='setpasswd', user=iden)

    async def setUserLocked(self, iden, locked):
        user = await self.auth.reqUser(iden)
        await user.setLocked(locked)
        await self.fire('user:mod', act='locked', user=iden, locked=locked)

    async def setUserArchived(self, iden, archived):
        user = await self.auth.reqUser(iden)
        await user.setArchived(archived)
        await self.fire('user:mod', act='archived', user=iden, archived=archived)

    async def getUserDef(self, iden):
        user = self.auth.user(iden)
        if user is not None:
            return user.pack(packroles=True)

    async def getAuthGate(self, iden):
        gate = self.auth.getAuthGate(iden)
        if gate is None:
            return None
        return gate.pack()

    async def getAuthGates(self):
        return [g.pack() for g in self.auth.getAuthGates()]

    async def getRoleDef(self, iden):
        role = self.auth.role(iden)
        if role is not None:
            return role.pack()

    async def getUserDefByName(self, name):
        user = await self.auth.getUserByName(name)
        if user is not None:
            return user.pack(packroles=True)

    async def getRoleDefByName(self, name):
        role = await self.auth.getRoleByName(name)
        if role is not None:
            return role.pack()

    async def getUserDefs(self):
        return [u.pack(packroles=True) for u in self.auth.users()]

    async def getRoleDefs(self):
        return [r.pack() for r in self.auth.roles()]

    async def getAuthUsers(self, archived=False):
        return [u.pack() for u in self.auth.users() if archived or not u.info.get('archived')]

    async def getAuthRoles(self):
        return [r.pack() for r in self.auth.roles()]

    async def reqGateKeys(self, gatekeys):
        for useriden, perm, gateiden in gatekeys:
            (await self.auth.reqUser(useriden)).confirm(perm, gateiden=gateiden)

    async def dyniter(self, iden, todo, gatekeys=()):

        await self.reqGateKeys(gatekeys)

        item = self.dynitems.get(iden)
        name, args, kwargs = todo

        meth = getattr(item, name)
        async for item in meth(*args, **kwargs):
            yield item

    async def dyncall(self, iden, todo, gatekeys=()):

        await self.reqGateKeys(gatekeys)

        item = self.dynitems.get(iden)
        if item is None:
            raise s_exc.NoSuchIden(mesg=iden)

        name, args, kwargs = todo
        meth = getattr(item, name)

        return await s_coro.ornot(meth, *args, **kwargs)

    async def getConfOpt(self, name):
        return self.conf.get(name)

    def _getSessInfo(self, iden):
        return self.sessstor.gen(iden)

    def getUserName(self, iden, defv='<unknown>'):
        '''
        Translate the user iden to a user name.
        '''
        # since this pattern is so common, utilitizing...
        user = self.auth.user(iden)
        if user is None:
            return defv
        return user.name

    async def genHttpSess(self, iden):

        # TODO age out http sessions
        sess = self.sessions.get(iden)
        if sess is not None:
            return sess

        sess = await s_httpapi.Sess.anit(self, iden)
        self.sessions[iden] = sess

        return sess

    async def addHttpsPort(self, port, host='0.0.0.0', sslctx=None):

        addr = socket.gethostbyname(host)

        if sslctx is None:

            pkeypath = os.path.join(self.dirn, 'sslkey.pem')
            certpath = os.path.join(self.dirn, 'sslcert.pem')

            if not os.path.isfile(certpath):
                logger.warning('NO CERTIFICATE FOUND! generating self-signed certificate.')
                with s_common.getTempDir() as dirn:
                    cdir = s_certdir.CertDir(path=(dirn,))
                    pkey, cert = cdir.genHostCert(self.getCellType())
                    cdir.savePkeyPem(pkey, pkeypath)
                    cdir.saveCertPem(cert, certpath)

            sslctx = self.initSslCtx(certpath, pkeypath)

        serv = self.wapp.listen(port, address=addr, ssl_options=sslctx)
        self.httpds.append(serv)
        return list(serv._sockets.values())[0].getsockname()

    def initSslCtx(self, certpath, keypath):

        sslctx = ssl.create_default_context(ssl.Purpose.CLIENT_AUTH)
        sslctx.minimum_version = ssl.TLSVersion.TLSv1_2

        if not os.path.isfile(keypath):
            raise s_exc.NoSuchFile(mesg=f'Missing TLS keypath {keypath}', path=keypath)

        if not os.path.isfile(certpath):
            raise s_exc.NoSuchFile(mesg=f'Missing TLS certpath {certpath}', path=certpath)

        sslctx.load_cert_chain(certpath, keypath)
        return sslctx

    async def _initCellHttp(self):

        self.httpds = []
        self.sessstor = s_lmdbslab.GuidStor(self.slab, 'http:sess')

        async def fini():
            [await s.fini() for s in self.sessions.values()]
            for http in self.httpds:
                http.stop()

        self.onfini(fini)

        # Generate/Load a Cookie Secret
        secpath = os.path.join(self.dirn, 'cookie.secret')
        if not os.path.isfile(secpath):
            with s_common.genfile(secpath) as fd:
                fd.write(s_common.guid().encode('utf8'))

        with s_common.getfile(secpath) as fd:
            secret = fd.read().decode('utf8')

        opts = {
            'cookie_secret': secret,
            'websocket_ping_interval': 10
        }

        self.wapp = t_web.Application(**opts)
        self._initCellHttpApis()

    def _initCellHttpApis(self):

        self.addHttpApi('/robots.txt', s_httpapi.RobotHandler, {'cell': self})
        self.addHttpApi('/api/v1/login', s_httpapi.LoginV1, {'cell': self})
        self.addHttpApi('/api/v1/active', s_httpapi.ActiveV1, {'cell': self})
        self.addHttpApi('/api/v1/healthcheck', s_httpapi.HealthCheckV1, {'cell': self})

        self.addHttpApi('/api/v1/auth/users', s_httpapi.AuthUsersV1, {'cell': self})
        self.addHttpApi('/api/v1/auth/roles', s_httpapi.AuthRolesV1, {'cell': self})
        self.addHttpApi('/api/v1/auth/adduser', s_httpapi.AuthAddUserV1, {'cell': self})
        self.addHttpApi('/api/v1/auth/addrole', s_httpapi.AuthAddRoleV1, {'cell': self})
        self.addHttpApi('/api/v1/auth/delrole', s_httpapi.AuthDelRoleV1, {'cell': self})
        self.addHttpApi('/api/v1/auth/user/(.*)', s_httpapi.AuthUserV1, {'cell': self})
        self.addHttpApi('/api/v1/auth/role/(.*)', s_httpapi.AuthRoleV1, {'cell': self})
        self.addHttpApi('/api/v1/auth/password/(.*)', s_httpapi.AuthUserPasswdV1, {'cell': self})
        self.addHttpApi('/api/v1/auth/grant', s_httpapi.AuthGrantV1, {'cell': self})
        self.addHttpApi('/api/v1/auth/revoke', s_httpapi.AuthRevokeV1, {'cell': self})
        self.addHttpApi('/api/v1/auth/onepass/issue', s_httpapi.OnePassIssueV1, {'cell': self})

    def addHttpApi(self, path, ctor, info):
        self.wapp.add_handlers('.*', (
            (path, ctor, info),
        ))

    async def _initCertDir(self):

        certpath = s_common.gendir(self.dirn, 'certs')

        # add our cert path to the global resolver
        s_certdir.addCertPath(certpath)

        async def fini():
            s_certdir.delCertPath(certpath)
        self.onfini(fini)

        # our certdir is *only* the cell certs dir
        self.certdir = s_certdir.CertDir(path=(certpath,))

    async def _initCellDmon(self):

        self.dmon = await s_daemon.Daemon.anit()
        self.dmon.share('*', self)

        self.onfini(self.dmon.fini)

    async def _initCellHive(self):
        isnew = not self.slab.dbexists('hive')

        db = self.slab.initdb('hive')
        hive = await s_hive.SlabHive.anit(self.slab, db=db, nexsroot=self.getCellNexsRoot())
        self.onfini(hive)

        if isnew:
            path = os.path.join(self.dirn, 'hiveboot.yaml')
            if os.path.isfile(path):
                logger.debug(f'Loading cell hive from {path}')
                tree = s_common.yamlload(path)
                if tree is not None:
                    # Pack and unpack the tree to avoid tuple/list issues
                    # for in-memory structures.
                    tree = s_common.tuplify(tree)
                    await hive.loadHiveTree(tree)

        return hive

    async def _initCellSlab(self, readonly=False):

        s_common.gendir(self.dirn, 'slabs')

        path = os.path.join(self.dirn, 'slabs', 'cell.lmdb')
        if not os.path.exists(path) and readonly:
            logger.warning('Creating a slab for a readonly cell.')
            _slab = await s_lmdbslab.Slab.anit(path, map_size=SLAB_MAP_SIZE)
            _slab.initdb('hive')
            await _slab.fini()

        self.slab = await s_lmdbslab.Slab.anit(path, map_size=SLAB_MAP_SIZE, readonly=readonly)
        self.onfini(self.slab.fini)

    async def _initCellAuth(self):

        authctor = self.conf.get('auth:ctor')
        if authctor is not None:
            ctor = s_dyndeps.getDynLocal(authctor)
            return await ctor(self)

        return await self._initCellHiveAuth()

    def getCellNexsRoot(self):
        # the "cell scope" nexusroot only exists if we are *not* embedded
        # (aka we dont have a self.cellparent)
        if self.cellparent is None:
            return self.nexsroot

    async def _initCellHiveAuth(self):

        seed = s_common.guid((self.iden, 'hive', 'auth'))

        node = await self.hive.open(('auth',))
        auth = await s_hiveauth.Auth.anit(node, seed=seed, nexsroot=self.getCellNexsRoot())

        self.onfini(auth.fini)
        return auth

    async def _initInauguralConfig(self):
        if self.inaugural:
            icfg = self.conf.get('inaugural')
            if icfg is not None:

                for rnfo in icfg.get('roles', ()):
                    name = rnfo.get('name')
                    logger.debug(f'Adding inaugural role {name}')
                    iden = s_common.guid((self.iden, 'auth', 'role', name))
                    role = await self.auth.addRole(name, iden)  # type: s_hiveauth.HiveRole

                    for rule in rnfo.get('rules', ()):
                        await role.addRule(rule)

                for unfo in icfg.get('users', ()):
                    name = unfo.get('name')
                    email = unfo.get('email')
                    iden = s_common.guid((self.iden, 'auth', 'user', name))
                    logger.debug(f'Adding inaugural user {name}')
                    user = await self.auth.addUser(name, email=email, iden=iden)  # type: s_hiveauth.HiveUser

                    if unfo.get('admin'):
                        await user.setAdmin(True)

                    for rolename in unfo.get('roles', ()):
                        role = await self.auth.reqRoleByName(rolename)
                        await user.grant(role.iden)

                    for rule in unfo.get('rules', ()):
                        await user.addRule(rule)

    @contextlib.asynccontextmanager
    async def getLocalProxy(self, share='*', user='root'):
        url = self.getLocalUrl(share=share, user=user)
        prox = await s_telepath.openurl(url)
        yield prox

    def getLocalUrl(self, share='*', user='root'):
        return f'cell://{user}@{self.dirn}:{share}'

    def _initCellConf(self, conf):
        if isinstance(conf, dict):
            conf = s_config.Config.getConfFromCell(self, conf=conf)
        for k, v in self._loadCellYaml('cell.yaml').items():
            conf.setdefault(k, v)
        conf.reqConfValid()
        return conf

    def _loadCellYaml(self, *path):

        path = os.path.join(self.dirn, *path)

        if os.path.isfile(path):
            logger.debug('Loading file from [%s]', path)
            return s_common.yamlload(path)

        return {}

    async def getTeleApi(self, link, mesg, path):

        # if auth is disabled or it's a unix socket, they're root.
        if link.get('unix'):
            name = 'root'
            auth = mesg[1].get('auth')
            if auth is not None:
                name, info = auth

            user = await self.auth.getUserByName(name)
            if user is None:
                raise s_exc.NoSuchUser(name=name)

        else:
            user = await self._getCellUser(link, mesg)

        return await self.getCellApi(link, user, path)

    async def getCellApi(self, link, user, path):
        return await self.cellapi.anit(self, link, user)

    async def getLogExtra(self, **kwargs):
        '''
        Get an extra dictionary for structured logging which can be used as a extra argument for loggers.

        Args:
            **kwargs: Additional key/value items to add to the log.

        Returns:
            Dict: A dictionary
        '''
        extra = {**kwargs}
        sess = s_scope.get('sess')
        if sess and sess.user:
            extra['user'] = sess.user.iden
            extra['username'] = sess.user.name
        return {'synapse': extra}

    async def _getSpawnLogConf(self):
        conf = self.conf.get('_log_conf')
        if conf:
            return conf
        return s_common._getLogConfFromEnv()

    @classmethod
    def getCellType(cls):
        return cls.__name__.lower()

    @classmethod
    def getEnvPrefix(cls):
        return f'SYN_{cls.__name__.upper()}'

    def getCellIden(self):
        return self.iden

    @classmethod
    def initCellConf(cls):
        '''
        Create a Config object for the Cell.

        Notes:
            The Config object has a ``envar_prefix`` set according to the results of ``cls.getEnvPrefix()``.

        Returns:
            s_config.Config: A Config helper object.
        '''
        prefix = cls.getEnvPrefix()
        schema = s_config.getJsSchema(cls.confbase, cls.confdefs)
        return s_config.Config(schema, envar_prefix=prefix)

    @classmethod
    def getArgParser(cls, conf=None):
        '''
        Get an ``argparse.ArgumentParser`` for the Cell.

        Args:
            conf (s_config.Config): Optional, a Config object which

        Notes:
            Boot time configuration data is placed in the argument group called ``config``.
            This adds default ``dirn``, ``--telepath``, ``--https`` and ``--name`` arguements to the argparser instance.
            Configuration values which have the ``hideconf`` or ``hidecmdl`` value set to True are not added to the
            argparser instance.

        Returns:
            argparse.ArgumentParser: A ArgumentParser for the Cell.
        '''

        name = cls.getCellType()
        prefix = cls.getEnvPrefix()

        pars = argparse.ArgumentParser(prog=name)
        pars.add_argument('dirn', help=f'The storage directory for the {name} service.')

        pars.add_argument('--log-level', default='INFO', choices=list(s_const.LOG_LEVEL_CHOICES.keys()),
                          help='Specify the Python logging log level.', type=str.upper)
        pars.add_argument('--structured-logging', default=False, action='store_true',
                          help='Use structured logging.')

        telendef = None
        telepdef = 'tcp://0.0.0.0:27492'
        httpsdef = 4443
        telenvar = '_'.join((prefix, 'NAME'))
        telepvar = '_'.join((prefix, 'TELEPATH'))
        httpsvar = '_'.join((prefix, 'HTTPS'))
        telen = os.getenv(telenvar, telendef)
        telep = os.getenv(telepvar, telepdef)
        https = os.getenv(httpsvar, httpsdef)

        pars.add_argument('--telepath', default=telep, type=str,
                          help=f'The telepath URL to listen on. This defaults to {telepdef}, and may be '
                               f'also be overridden by the {telepvar} environment variable.')
        pars.add_argument('--https', default=https, type=int,
                          help=f'The port to bind for the HTTPS/REST API. This defaults to {httpsdef}, '
                               f'and may be also be overridden by the {httpsvar} environment variable.')
        pars.add_argument('--name', type=str, default=telen,
                          help=f'The (optional) additional name to share the {name} as. This defaults to '
                               f'{telendef}, and may be also be overridden by the {telenvar} environment'
                               f' variable.')

        if conf is not None:
            args = conf.getArgParseArgs()
            if args:
                pgrp = pars.add_argument_group('config', 'Configuration arguments.')
                for (argname, arginfo) in args:
                    pgrp.add_argument(argname, **arginfo)

        return pars

    @classmethod
    async def provAhaSvc(cls, opts, conf):

        donepath = s_common.genpath(opts.dirn, 'prov.done')
        if os.path.isfile(donepath):
            return

        provurl = conf.get('aha:provision')
        if provurl is None:
            return

        certdir = s_certdir.CertDir(path=s_common.gendir(opts.dirn, 'certs'))

        confedit = {}
        async with await s_telepath.openurl(provurl) as prov:

            certdir.saveCaCertByts(await prov.getCaCert())

            provinfo = await prov.getProvInfo()

            name = provinfo.get('name')
            urls = provinfo.get('urls')
            netw = provinfo.get('network')
            admin = provinfo.get('admin')

            if isinstance(urls, str):
                urls = (urls,)

            registry = []
            for url in urls:
                urldict = s_urlhelp.chopurl(url)
                urldict['user'] = name
                registry.append(s_telepath.zipurl(urldict))

            hostname = f'{name}.{netw}'
            username = f'{name}@{netw}'

            confedit['aha:name'] = hostname
            confedit['aha:network'] = netw
            confedit['aha:admin'] = provinfo.get('admin')
            confedit['aha:registry'] = registry
            confedit['dmon:listen'] = f'ssl://0.0.0.0:0?hostname={hostname}&ca={netw}'

            s_common.yamlmod(confedit, opts.dirn, 'cell.yaml')

            for k, v in confedit.items():
                conf[k] = v

            hostcsr = certdir.genHostCsr(hostname)
            certdir.saveHostCertByts(await prov.signHostCsr(hostcsr))

            usercsr = certdir.genUserCsr(username)
            certdir.saveUserCertByts(await prov.signUserCsr(usercsr))

        with s_common.genfile(opts.dirn, 'prov.done') as fd:
            pass

    @classmethod
    async def initFromArgv(cls, argv, outp=None):
        '''
        Cell launcher which does automatic argument parsing, environment variable resolution and Cell creation.

        Args:
            argv (list): A list of command line arguments to launch the Cell with.
            outp (s_ouput.OutPut): Optional, an output object. No longer used in the default implementation.

        Notes:
            This does the following items:
                - Create a Config object from the Cell class.
                - Creates an Argument Parser from the Cell class and Config object.
                - Parses the provided arguments.
                - Loads configuration data from the parsed options and environment variables.
                - Sets logging for the process.
                - Creates the Cell from the Cell Ctor.
                - Adds a Telepath listener, HTTPs port listeners and Telepath share names.
                - Returns the Cell.

        Returns:
            Cell: This returns an instance of the Cell.
        '''

        conf = cls.initCellConf()
        pars = cls.getArgParser(conf=conf)

        opts = pars.parse_args(argv)

        logconf = s_common.setlogging(logger, defval=opts.log_level,
                                      structlog=opts.structured_logging)
        conf.setdefault('_log_conf', logconf)
        conf.setConfFromOpts(opts)
        conf.setConfFromEnvs()

        # resolve cell.yaml configs so we have a complete config
        yamlpath = s_common.genpath(opts.dirn, 'cell.yaml')
        if os.path.isfile(yamlpath):
            for k, v in s_common.yamlload(yamlpath).items():
                conf.setdefault(k, v)

        s_coro.set_pool_logging(logger, logconf=conf['_log_conf'])

<<<<<<< HEAD
        await cls.provAhaSvc(opts, conf)

        cell = await cls.anit(opts.dirn, conf=conf)
=======
        try:
            cell = await cls.anit(opts.dirn, conf=conf)
        except:
            logger.exception(f'Error starting cell at {opts.dirn}')
            raise
>>>>>>> 046538fc

        try:

            if 'dmon:listen' not in cell.conf:
                await cell.dmon.listen(opts.telepath)
                logger.info(f'...{cell.getCellType()} API (telepath): {opts.telepath}')
            else:
                lisn = cell.conf.get('dmon:listen')
                if lisn is None:
                    lisn = cell.getLocalUrl()

                logger.info(f'...{cell.getCellType()} API (telepath): {lisn}')

            if 'https:port' not in cell.conf:
                await cell.addHttpsPort(opts.https)
                logger.info(f'...{cell.getCellType()} API (https): {opts.https}')
            else:
                port = cell.conf.get('https:port')
                if port is None:
                    logger.info(f'...{cell.getCellType()} API (https): disabled')
                else:
                    logger.info(f'...{cell.getCellType()} API (https): {port}')

            if opts.name is not None:
                cell.dmon.share(opts.name, cell)
                logger.info(f'...{cell.getCellType()} API (telepath name): {opts.name}')

        except (asyncio.CancelledError, Exception):
            await cell.fini()
            raise

        return cell

    @classmethod
    async def execmain(cls, argv, outp=None):
        '''
        The main entry point for running the Cell as an application.

        Args:
            argv (list): A list of command line arguments to launch the Cell with.
            outp (s_ouput.OutPut): Optional, an output object. No longer used in the default implementation.

        Notes:
            This coroutine waits until the Cell is fini'd or a SIGINT/SIGTERM signal is sent to the process.

        Returns:
            None.
        '''

        if outp is None:
            outp = s_output.stdout

        cell = await cls.initFromArgv(argv, outp=outp)

        await cell.main()

    async def _getCellUser(self, link, mesg):

        # check for a TLS client cert
        username = link.getTlsPeerCn()
        if username is not None:
            user = await self.auth.getUserByName(username)
            if user is not None:
                return user

            logger.warning(f'TLS Client Cert User NOT FOUND: {username}')

        auth = mesg[1].get('auth')
        if auth is None:

            anonuser = self.conf.get('auth:anon')
            if anonuser is None:
                raise s_exc.AuthDeny(mesg='Unable to find cell user')

            user = await self.auth.getUserByName(anonuser)
            if user is None:
                raise s_exc.AuthDeny(mesg=f'Anon user ({anonuser}) is not found.')

            if user.isLocked():
                raise s_exc.AuthDeny(mesg=f'Anon user ({anonuser}) is locked.')

            return user

        name, info = auth

        user = await self.auth.getUserByName(name)
        if user is None:
            raise s_exc.NoSuchUser(name=name, mesg=f'No such user: {name}.')

        # passwd None always fails...
        passwd = info.get('passwd')

        if not await user.tryPasswd(passwd):
            raise s_exc.AuthDeny(mesg='Invalid password', user=user.name)

        return user

    async def getHealthCheck(self):
        health = s_health.HealthCheck(self.getCellIden())
        for func in self._health_funcs:
            await func(health)
        return health.pack()

    def addHealthFunc(self, func):
        '''Register a callback function to get a HealthCheck object.'''
        self._health_funcs.append(func)

    async def _cellHealth(self, health):
        pass

    async def getDmonSessions(self):
        return await self.dmon.getSessInfo()

    # ----- Change distributed Auth methods ----

    async def listHiveKey(self, path=None):
        if path is None:
            path = ()
        items = self.hive.dir(path)
        if items is None:
            return None
        return [item[0] for item in items]

    async def getHiveKeys(self, path):
        '''
        Return a list of (name, value) tuples for nodes under the path.
        '''
        items = self.hive.dir(path)
        if items is None:
            return ()

        return [(i[0], i[1]) for i in items]

    async def getHiveKey(self, path):
        '''
        Get the value of a key in the cell default hive
        '''
        return await self.hive.get(path)

    async def setHiveKey(self, path, valu):
        '''
        Set or change the value of a key in the cell default hive
        '''
        return await self.hive.set(path, valu, nexs=True)

    async def popHiveKey(self, path):
        '''
        Remove and return the value of a key in the cell default hive.

        Note:  this is for expert emergency use only.
        '''
        return await self.hive.pop(path, nexs=True)

    async def saveHiveTree(self, path=()):
        return await self.hive.saveHiveTree(path=path)

    async def loadHiveTree(self, tree, path=(), trim=False):
        '''
        Note:  this is for expert emergency use only.
        '''
        return await self._push('hive:loadtree', tree, path, trim)

    @s_nexus.Pusher.onPush('hive:loadtree')
    async def _onLoadHiveTree(self, tree, path, trim):
        return await self.hive.loadHiveTree(tree, path=path, trim=trim)

    @s_nexus.Pusher.onPushAuto('sync')
    async def sync(self):
        '''
        no-op mutable for testing purposes.  If I am follower, when this returns, I have received and applied all
        the writes that occurred on the leader before this call.
        '''
        return

    async def ps(self, user):
        isallowed = await self.isUserAllowed(user.iden, ('task', 'get'))

        retn = []
        for task in self.boss.ps():
            if (task.user.iden == user.iden) or isallowed:
                retn.append(task.pack())

        return retn

    async def kill(self, user, iden):
        perm = ('task', 'del')
        isallowed = await self.isUserAllowed(user.iden, perm)

        logger.info(f'User [{user.name}] Requesting task kill: {iden}')
        task = self.boss.get(iden)
        if task is None:
            logger.info(f'Task does not exist: {iden}')
            return False

        if (task.user.iden == user.iden) or isallowed:
            logger.info(f'Killing task: {iden}')
            await task.kill()
            logger.info(f'Task killed: {iden}')
            return True

        perm = '.'.join(perm)
        raise s_exc.AuthDeny(mesg=f'User must have permission {perm} or own the task',
                             task=iden, user=str(user), perm=perm)

    async def getCellInfo(self):
        '''
        Return metadata specific for the Cell.

        Notes:
            By default, this function returns information about the base Cell
            implementation, which reflects the base information in the Synapse
            Cell.

            It is expected that implementers override the following Class
            attributes in order to provide meaningful version information:

            ``COMMIT``  - A Git Commit
            ``VERSION`` - A Version tuple.
            ``VERSTRING`` - A Version string.

        Returns:
            Dict: A Dictionary of metadata.
        '''
        ret = {
            'synapse': {
                'commit': s_version.commit,
                'version': s_version.version,
                'verstring': s_version.verstring,
            },
            'cell': {
                'type': self.getCellType(),
                'iden': self.getCellIden(),
                'active': self.isactive,
                'commit': self.COMMIT,
                'version': self.VERSION,
                'verstring': self.VERSTRING,
                'cellvers': dict(self.cellvers.items()),
            }
        }
        return ret

    async def getSystemInfo(self):
        '''
        Get info about the system in which the cell is running

        Returns:
            A dictionary with the following keys.  All size values are in bytes:
                - volsize - Volume where cell is running total space
                - volfree - Volume where cell is running free space
                - backupvolsize - Backup directory volume total space
                - backupvolfree - Backup directory volume free space
                - cellstarttime - Cell start time in epoch milliseconds
                - celluptime - Cell uptime in milliseconds
                - cellrealdisk - Cell's use of disk, equivalent to du
                - cellapprdisk - Cell's apparent use of disk, equivalent to ls -l
                - osversion - OS version/architecture
                - pyversion - Python version
                - totalmem - Total memory in the system
                - availmem - Available memory in the system
                - cpucount - Number of CPUs on system
        '''
        uptime = int((time.monotonic() - self.starttime) * 1000)
        disk = shutil.disk_usage(self.dirn)

        if self.backdirn:
            backupdisk = shutil.disk_usage(self.backdirn)
            backupvolsize, backupvolfree = backupdisk.total, backupdisk.free
        else:
            backupvolsize, backupvolfree = 0, 0

        myusage, myappusage = s_common.getDirSize(self.dirn)
        totalmem = s_thisplat.getTotalMemory()
        availmem = s_thisplat.getAvailableMemory()
        pyversion = platform.python_version()
        cpucount = multiprocessing.cpu_count()

        retn = {
            'volsize': disk.total,             # Volume where cell is running total bytes
            'volfree': disk.free,              # Volume where cell is running free bytes
            'backupvolsize': backupvolsize,    # Cell's backup directory volume total bytes
            'backupvolfree': backupvolfree,    # Cell's backup directory volume free bytes
            'cellstarttime': self.startms,     # cell start time in epoch millis
            'celluptime': uptime,              # cell uptime in ms
            'cellrealdisk': myusage,           # Cell's use of disk, equivalent to du
            'cellapprdisk': myappusage,        # Cell's apparent use of disk, equivalent to ls -l
            'osversion': platform.platform(),  # OS version/architecture
            'pyversion': pyversion,            # Python version
            'totalmem': totalmem,              # Total memory in the system
            'availmem': availmem,              # Available memory in the system
            'cpucount': cpucount,              # Number of CPUs on system
        }

        return retn<|MERGE_RESOLUTION|>--- conflicted
+++ resolved
@@ -2430,17 +2430,13 @@
 
         s_coro.set_pool_logging(logger, logconf=conf['_log_conf'])
 
-<<<<<<< HEAD
         await cls.provAhaSvc(opts, conf)
 
-        cell = await cls.anit(opts.dirn, conf=conf)
-=======
         try:
             cell = await cls.anit(opts.dirn, conf=conf)
         except:
             logger.exception(f'Error starting cell at {opts.dirn}')
             raise
->>>>>>> 046538fc
 
         try:
 
