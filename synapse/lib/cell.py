--- conflicted
+++ resolved
@@ -1043,11 +1043,8 @@
         self.isactive = False
         self.inaugural = False
         self.activecoros = {}
-<<<<<<< HEAD
         self.sockaddr = None  # Default value...
-=======
         self._checkspace = s_coro.Event()
->>>>>>> 63f45539
 
         self.conf = self._initCellConf(conf)
 
