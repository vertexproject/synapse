import os
import ssl
import socket
import asyncio
import logging
import argparse
import functools
import contextlib

import tornado.web as t_web

import synapse.exc as s_exc

import synapse.common as s_common
import synapse.daemon as s_daemon
import synapse.telepath as s_telepath

import synapse.lib.base as s_base
import synapse.lib.boss as s_boss
import synapse.lib.coro as s_coro
import synapse.lib.hive as s_hive
import synapse.lib.const as s_const
import synapse.lib.nexus as s_nexus
import synapse.lib.config as s_config
import synapse.lib.health as s_health
import synapse.lib.output as s_output
import synapse.lib.certdir as s_certdir
import synapse.lib.httpapi as s_httpapi
import synapse.lib.msgpack as s_msgpack
import synapse.lib.version as s_version
import synapse.lib.hiveauth as s_hiveauth

import synapse.lib.lmdbslab as s_lmdbslab

logger = logging.getLogger(__name__)

SLAB_MAP_SIZE = 128 * s_const.mebibyte

'''
Base classes for the synapse "cell" microservice architecture.
'''

def adminapi(log=True, *args, **kwargs):

    def decrfunc(func):

        @functools.wraps(func)
        def wrapped(*args, **kwargs):

            if args[0].user is not None and not args[0].user.isAdmin():
                raise s_exc.AuthDeny(mesg='User is not an admin.',
                                     user=args[0].user.name)
            if log:
                logger.info('Executing [%s] as [%s] with args [%s][%s]',
                            func.__qualname__, args[0].user.name, args[1:], kwargs)

            return func(*args, **kwargs)

        wrapped.__syn_wrapped__ = 'adminapi'

        return wrapped

    return decrfunc


class CellApi(s_base.Base):

    async def __anit__(self, cell, link, user):
        await s_base.Base.__anit__(self)
        self.cell = cell
        self.link = link
        assert user
        self.user = user
        sess = self.link.get('sess')  # type: s_daemon.Sess
        sess.user = user

    async def allowed(self, perm, default=None):
        '''
        Check if the user has the requested permission.

        Args:
            perm: permission path components to check
            default: Value returned if no value stored

        Examples:

            Form a path and check the permission from a remote proxy::

                perm = ('node:add', 'inet:ipv4')
                allowed = await prox.allowed(perm)
                if allowed:
                    dostuff()

        Returns:
            Optional[bool]: True if the user has permission, False if explicitly denied, None if no entry
        '''
        return self.user.allowed(perm, default=default)

    async def _reqUserAllowed(self, perm):
        '''
        Helper method that subclasses can use for user permission checking.

        Args:
            perm: permission path components to check

        Notes:
            This can be used to require a permission; and will throw an exception if the permission is not allowed.

        Examples:

            Implement an API that requires a user to have a specific permission in order to execute it::

                async def makeWidget(self, wvalu, wtype):
                    # This will throw if the user doesn't have the appropriate widget permission
                    await self._reqUserAllowed(('widget', wtype))
                    return await self.cell.makeWidget((wvalu, wtype))

        Returns:
            None: This API does not return anything. It only throws an exception on failure.

        Raises:
            s_exc.AuthDeny: If the permission is not allowed.

        '''
        if not await self.allowed(perm):
            perm = '.'.join(perm)
            mesg = f'User must have permission {perm}'
            raise s_exc.AuthDeny(mesg=mesg, perm=perm, user=self.user.name)

    def getCellType(self):
        return self.cell.getCellType()

    def getCellIden(self):
        return self.cell.getCellIden()

    def getCellUser(self):
        return self.user.pack()

    def setCellUser(self, iden):
        '''
        Switch to another user (admin only).

        This API allows remote admin/service accounts
        to impersonate a user.  Used mostly by services
        that manage their own authentication/sessions.
        '''
        if not self.user.isAdmin():
            mesg = 'setCellUser() caller must be admin.'
            raise s_exc.AuthDeny(mesg=mesg)

        user = self.cell.auth.user(iden)
        if user is None:
            raise s_exc.NoSuchUser(iden=iden)

        self.user = user
        self.link.get('sess').user = user
        return True

    async def ps(self):

        retn = []

        isallowed = await self.allowed(('task', 'get'))

        for task in self.cell.boss.ps():
            if (task.user == self.user) or isallowed:
                retn.append(task.pack())

        return retn

    async def kill(self, iden):
        perm = ('task', 'del')
        isallowed = await self.allowed(perm)

        logger.info(f'User [{self.user.name}] Requesting task kill: {iden}')
        task = self.cell.boss.get(iden)
        if task is None:
            logger.info(f'Task does not exist: {iden}')
            return False

        if (task.user == self.user) or isallowed:
            logger.info(f'Killing task: {iden}')
            await task.kill()
            logger.info(f'Task killed: {iden}')
            return True

        perm = '.'.join(perm)
        raise s_exc.AuthDeny(mesg=f'User must have permission {perm} or own the task',
                             task=iden, user=str(self.user), perm=perm)

    @adminapi()
    async def addAuthUser(self, name):

        # Note:  change handling is implemented inside auth
        user = await self.cell.auth.addUser(name)
        await self.cell.fire('user:mod', act='adduser', name=name)
        return user.pack()

    @adminapi()
    async def dyncall(self, iden, todo, gatekeys=()):
        return await self.cell.dyncall(iden, todo, gatekeys=gatekeys)

    @adminapi()
    async def dyniter(self, iden, todo, gatekeys=()):
        async for item in self.cell.dyniter(iden, todo, gatekeys=gatekeys):
            yield item

<<<<<<< HEAD
    @adminapi()
=======
    @adminapi
    async def issue(self, nexsiden: str, event: str, args, kwargs, meta=None):
        '''
        Note:  this swallows exceptions and return values.  It is expected that the nexus _followerLoop would be the
        return path
        '''
        try:
            await self.cell.nexsroot.issue(nexsiden, event, args, kwargs, meta)
        except asyncio.CancelledError:
            raise
        except Exception:
            pass

    @adminapi
>>>>>>> 9024c3f0
    async def delAuthUser(self, name):
        await self.cell.auth.delUser(name)
        await self.cell.fire('user:mod', act='deluser', name=name)

    @adminapi()
    async def addAuthRole(self, name):
        role = await self.cell.auth.addRole(name)
        await self.cell.fire('user:mod', act='addrole', name=name)
        return role.pack()

    @adminapi()
    async def delAuthRole(self, name):
        await self.cell.auth.delRole(name)
        await self.cell.fire('user:mod', act='delrole', name=name)

    @adminapi()
    async def getAuthUsers(self, archived=False):
        '''
        Args:
            archived (bool):  If true, list all users, else list non-archived users
        '''
        return [u.name for u in self.cell.auth.users() if archived or not u.info.get('archived')]

    @adminapi()
    async def getAuthRoles(self):
        return [r.name for r in self.cell.auth.roles()]

    @adminapi()
    async def addUserRule(self, name, rule, indx=None, gateiden=None):
        user = await self.cell.auth.reqUserByName(name)
        retn = await user.addRule(rule, indx=indx, gateiden=gateiden)
        return retn

    @adminapi()
    async def addRoleRule(self, name, rule, indx=None, gateiden=None):
        role = await self.cell.auth.reqRoleByName(name)
        retn = await role.addRule(rule, indx=indx, gateiden=gateiden)
        return retn

    @adminapi()
    async def delUserRule(self, name, rule, gateiden=None):
        user = await self.cell.auth.reqUserByName(name)
        return await user.delRule(rule, gateiden=gateiden)

    @adminapi()
    async def delRoleRule(self, name, rule, gateiden=None):
        role = await self.cell.auth.reqRoleByName(name)
        return await role.delRule(rule, gateiden=gateiden)

    @adminapi()
    async def setUserAdmin(self, name, admin, gateiden=None):
        user = await self.cell.auth.reqUserByName(name)
        await user.setAdmin(admin, gateiden=gateiden)

    @adminapi()
    async def setRoleAdmin(self, name, admin, gateiden=None):
        role = await self.cell.auth.reqRoleByName(name)
        await role.setAdmin(admin, gateiden=gateiden)

    @adminapi()
    async def getAuthInfo(self, name):
        s_common.deprecated('getAuthInfo')
        user = await self.cell.auth.getUserByName(name)
        if user is not None:
            info = user.pack()
            info['roles'] = [self.cell.auth.role(r).name for r in info['roles']]
            return info

        role = await self.cell.auth.getRoleByName(name)
        if role is not None:
            return role.pack()

        raise s_exc.NoSuchName(name=name)

    @adminapi()
    async def addAuthRule(self, name, rule, indx=None, gateiden=None):
        s_common.deprecated('addAuthRule')
        item = await self.cell.auth.getUserByName(name)
        if item is None:
            item = await self.cell.auth.getRoleByName(name)
        await item.addRule(rule, indx=indx, gateiden=gateiden)

    @adminapi()
    async def delAuthRule(self, name, rule, gateiden=None):
        s_common.deprecated('delAuthRule')
        item = await self.cell.auth.getUserByName(name)
        if item is None:
            item = await self.cell.auth.getRoleByName(name)
        await item.delRule(rule, gateiden=gateiden)

    @adminapi()
    async def setAuthAdmin(self, name, isadmin):
        s_common.deprecated('setAuthAdmin')
        item = await self.cell.auth.getUserByName(name)
        if item is None:
            item = await self.cell.auth.getRoleByName(name)
        await item.setAdmin(isadmin)

    async def setUserPasswd(self, name, passwd):
        user = await self.cell.auth.getUserByName(name)
        if user is None:
            raise s_exc.NoSuchUser(user=name)
        if not (self.user.isAdmin() or self.user.iden == user.iden):
            raise s_exc.AuthDeny(mesg='Cannot change user password.', user=user.name)

        await user.setPasswd(passwd)
        await self.cell.fire('user:mod', act='setpasswd', name=name)

    @adminapi()
    async def setUserLocked(self, name, locked):
        user = await self.cell.auth.getUserByName(name)
        if user is None:
            raise s_exc.NoSuchUser(user=name)

        await user.setLocked(locked)
        await self.cell.fire('user:mod', act='locked', name=name, locked=locked)

    @adminapi()
    async def setUserArchived(self, name, archived):
        user = await self.cell.auth.getUserByName(name)
        if user is None:
            raise s_exc.NoSuchUser(user=name)

        await user.setArchived(archived)
        await self.cell.fire('user:mod', act='archived', name=name, archived=archived)

    @adminapi()
    async def addUserRole(self, username, rolename):
        user = await self.cell.auth.getUserByName(username)
        if user is None:
            raise s_exc.NoSuchUser(user=username)

        await user.grant(rolename)
        await self.cell.fire('user:mod', act='grant', name=username, role=rolename)

    @adminapi()
    async def delUserRole(self, username, rolename):

        user = await self.cell.auth.getUserByName(username)
        if user is None:
            raise s_exc.NoSuchUser(user=username)

        await user.revoke(rolename)
        await self.cell.fire('user:mod', act='revoke', name=username, role=rolename)

    async def getUserInfo(self, name):
        user = await self.cell.auth.reqUserByName(name)
        if self.user.isAdmin() or self.user.iden == user.iden:
            info = user.pack()
            info['roles'] = [self.cell.auth.role(r).name for r in info['roles']]
            return info

        mesg = 'getUserInfo denied for non-admin and non-self'
        raise s_exc.AuthDeny(mesg=mesg)

    async def getRoleInfo(self, name):
        role = await self.cell.auth.reqRoleByName(name)
        if self.user.isAdmin() or role.iden in self.user.info.get('roles', ()):
            return role.pack()

        mesg = 'getRoleInfo denied for non-admin and non-member'
        raise s_exc.AuthDeny(mesg=mesg)

    async def getHealthCheck(self):
        await self._reqUserAllowed(('health',))
        return await self.cell.getHealthCheck()

    @adminapi()
    async def getDmonSessions(self):
        return await self.cell.getDmonSessions()

    @adminapi()
    async def listHiveKey(self, path=None):
        return await self.cell.listHiveKey(path=path)

    @adminapi()
    async def getHiveKey(self, path):
        return await self.cell.getHiveKey(path)

    @adminapi()
    async def setHiveKey(self, path, valu):
        return await self.cell.setHiveKey(path, valu)

    @adminapi()
    async def popHiveKey(self, path):
        return await self.cell.popHiveKey(path)

    @adminapi()
    async def saveHiveTree(self, path=()):
        return await self.cell.saveHiveTree(path=path)

    @adminapi()
    async def getNexusChanges(self, offs):
        async for item in self.cell.getNexusChanges(offs):
            yield item

class Cell(s_nexus.Pusher, s_telepath.Aware):
    '''
    A Cell() implements a synapse micro-service.
    '''
    cellapi = CellApi

    confdefs = {}  # type: ignore  # This should be a JSONSchema properties list for an object.
    confbase = {
        'auth:passwd': {
            'description': 'Set to <passwd> (local only) to bootstrap the root user password.',
            'type': 'string'
        },
        'nexslog:en': {
            'default': True,
            'description': 'Record all changes to the cell.  Required for mirroring (on both sides).',
            'type': 'boolean'
        },
    }

    async def __anit__(self, dirn, conf=None, readonly=False, *args, **kwargs):

        s_telepath.Aware.__init__(self)

        self.dirn = s_common.gendir(dirn)

        self.auth = None
        self.sessions = {}
        self.inaugural = False

        # each cell has a guid
        path = s_common.genpath(dirn, 'cell.guid')

        # generate a guid file if needed
        if not os.path.isfile(path):
            self.inaugural = True
            with open(path, 'w') as fd:
                fd.write(s_common.guid())

        # read our guid file
        with open(path, 'r') as fd:
            self.iden = fd.read().strip()

        if conf is None:
            conf = {}

        self.conf = self._initCellConf(conf)

        self.donexslog = self.conf.get('nexslog:en')

        await s_nexus.Pusher.__anit__(self, self.iden)

        await self._initCellSlab(readonly=readonly)

        self.setNexsRoot(await self._initNexsRoot())

        self.hive = await self._initCellHive()

        # self.cellinfo, a HiveDict for general purpose persistent storage
        node = await self.hive.open(('cellinfo',))
        self.cellinfo = await node.dict()
        self.onfini(node)

        if self.inaugural:
            await self.cellinfo.set('synapse:version', s_version.version)

        synvers = self.cellinfo.get('synapse:version')

        if synvers is None or synvers < s_version.version:
            await self.cellinfo.set('synapse:version', s_version.version)

        self.auth = await self._initCellAuth()

        auth_passwd = self.conf.get('auth:passwd')
        if auth_passwd is not None:
            user = await self.auth.getUserByName('root')
            await user.setPasswd(auth_passwd)

        await self._initCellDmon()

        self.boss = await s_boss.Boss.anit()
        self.onfini(self.boss)

        await self._initCellHttp()

        self._health_funcs = []
        self.addHealthFunc(self._cellHealth)

        async def fini():
            [await s.fini() for s in self.sessions.values()]

        self.onfini(fini)

        self.dynitems = {
            'auth': self.auth,
            'cell': self
        }

    async def _initNexsRoot(self):
        nexsroot = await s_nexus.NexsRoot.anit(self.dirn, donexslog=self.donexslog)
        self.onfini(nexsroot.fini)
        nexsroot.onfini(self)
        return nexsroot

    async def getNexusChanges(self, offs):
        async for item in self.nexsroot.iter(offs):
            yield item

    async def dyniter(self, iden, todo, gatekeys=()):

        for useriden, perm, gateiden in gatekeys:
            (await self.auth.reqUser(useriden)).confirm(perm, gateiden=gateiden)

        item = self.dynitems.get(iden)
        name, args, kwargs = todo

        meth = getattr(item, name)
        async for item in meth(*args, **kwargs):
            yield item

    async def dyncall(self, iden, todo, gatekeys=()):

        for useriden, perm, gateiden in gatekeys:
            (await self.auth.reqUser(useriden)).confirm(perm, gateiden=gateiden)

        item = self.dynitems.get(iden)
        if item is None:
            raise s_exc.NoSuchIden(mesg=iden)

        name, args, kwargs = todo
        meth = getattr(item, name)

        return await s_coro.ornot(meth, *args, **kwargs)

    async def getConfOpt(self, name):
        return self.conf.get(name)

    def _getSessInfo(self, iden):
        return self.sessstor.gen(iden)

    def getUserName(self, iden, defv='<unknown>'):
        '''
        Translate the user iden to a user name.
        '''
        # since this pattern is so common, utilitizing...
        user = self.auth.user(iden)
        if user is None:
            return defv
        return user.name

    async def genHttpSess(self, iden):

        # TODO age out http sessions
        sess = self.sessions.get(iden)
        if sess is not None:
            return sess

        sess = await s_httpapi.Sess.anit(self, iden)
        self.sessions[iden] = sess

        return sess

    async def addHttpsPort(self, port, host='0.0.0.0', sslctx=None):

        addr = socket.gethostbyname(host)

        if sslctx is None:

            pkeypath = os.path.join(self.dirn, 'sslkey.pem')
            certpath = os.path.join(self.dirn, 'sslcert.pem')

            if not os.path.isfile(certpath):
                logger.warning('NO CERTIFICATE FOUND! generating self-signed certificate.')
                with s_common.getTempDir() as dirn:
                    cdir = s_certdir.CertDir(dirn)
                    pkey, cert = cdir.genHostCert('cortex')
                    cdir.savePkeyPem(pkey, pkeypath)
                    cdir.saveCertPem(cert, certpath)

            sslctx = self.initSslCtx(certpath, pkeypath)

        serv = self.wapp.listen(port, address=addr, ssl_options=sslctx)
        self.httpds.append(serv)
        return list(serv._sockets.values())[0].getsockname()

    def initSslCtx(self, certpath, keypath):

        sslctx = ssl.create_default_context(ssl.Purpose.CLIENT_AUTH)

        if not os.path.isfile(keypath):
            raise s_exc.NoSuchFile(name=keypath)

        if not os.path.isfile(certpath):
            raise s_exc.NoSuchFile(name=certpath)

        sslctx.load_cert_chain(certpath, keypath)
        return sslctx

    async def _initCellHttp(self):

        self.httpds = []
        self.sessstor = s_lmdbslab.GuidStor(self.slab, 'http:sess')

        async def fini():
            for http in self.httpds:
                http.stop()

        self.onfini(fini)

        # Generate/Load a Cookie Secret
        secpath = os.path.join(self.dirn, 'cookie.secret')
        if not os.path.isfile(secpath):
            with s_common.genfile(secpath) as fd:
                fd.write(s_common.guid().encode('utf8'))

        with s_common.getfile(secpath) as fd:
            secret = fd.read().decode('utf8')

        opts = {
            'cookie_secret': secret,
            'websocket_ping_interval': 10
        }

        self.wapp = t_web.Application(**opts)
        self._initCellHttpApis()

    def _initCellHttpApis(self):

        self.addHttpApi('/api/v1/login', s_httpapi.LoginV1, {'cell': self})
        self.addHttpApi('/api/v1/healthcheck', s_httpapi.HealthCheckV1, {'cell': self})

        self.addHttpApi('/api/v1/auth/users', s_httpapi.AuthUsersV1, {'cell': self})
        self.addHttpApi('/api/v1/auth/roles', s_httpapi.AuthRolesV1, {'cell': self})
        self.addHttpApi('/api/v1/auth/adduser', s_httpapi.AuthAddUserV1, {'cell': self})
        self.addHttpApi('/api/v1/auth/addrole', s_httpapi.AuthAddRoleV1, {'cell': self})
        self.addHttpApi('/api/v1/auth/delrole', s_httpapi.AuthDelRoleV1, {'cell': self})
        self.addHttpApi('/api/v1/auth/user/(.*)', s_httpapi.AuthUserV1, {'cell': self})
        self.addHttpApi('/api/v1/auth/role/(.*)', s_httpapi.AuthRoleV1, {'cell': self})
        self.addHttpApi('/api/v1/auth/password/(.*)', s_httpapi.AuthUserPasswdV1, {'cell': self})
        self.addHttpApi('/api/v1/auth/grant', s_httpapi.AuthGrantV1, {'cell': self})
        self.addHttpApi('/api/v1/auth/revoke', s_httpapi.AuthRevokeV1, {'cell': self})

    def addHttpApi(self, path, ctor, info):
        self.wapp.add_handlers('.*', (
            (path, ctor, info),
        ))

    async def _initCellDmon(self):
        # start a unix local socket daemon listener
        sockpath = os.path.join(self.dirn, 'sock')
        sockurl = f'unix://{sockpath}'

        self.dmon = await s_daemon.Daemon.anit()
        self.dmon.share('*', self)

        try:
            await self.dmon.listen(sockurl)
        except asyncio.CancelledError:  # pragma: no cover
            raise
        except OSError as e:
            logger.error(f'Failed to listen on unix socket at: [{sockpath}][{e}]')
            logger.error('LOCAL UNIX SOCKET WILL BE UNAVAILABLE')
        except Exception:  # pragma: no cover
            logging.exception(f'Unknown dmon listen error.')
            raise

        self.onfini(self.dmon.fini)

    async def _initCellHive(self):
        isnew = not self.slab.dbexists('hive')

        db = self.slab.initdb('hive')
        hive = await s_hive.SlabHive.anit(self.slab, db=db, nexsroot=self.nexsroot)
        self.onfini(hive)

        if isnew:
            path = os.path.join(self.dirn, 'hiveboot.yaml')
            if os.path.isfile(path):
                logger.debug(f'Loading cell hive from {path}')
                tree = s_common.yamlload(path)
                if tree is not None:
                    # Pack and unpack the tree to avoid tuple/list issues
                    # for in-memory structures.
                    tree = s_msgpack.un(s_msgpack.en(tree))
                    await hive.loadHiveTree(tree)

        return hive

    async def _initCellSlab(self, readonly=False):

        s_common.gendir(self.dirn, 'slabs')

        path = os.path.join(self.dirn, 'slabs', 'cell.lmdb')
        if not os.path.exists(path) and readonly:
            logger.warning('Creating a slab for a readonly cell.')
            _slab = await s_lmdbslab.Slab.anit(path, map_size=SLAB_MAP_SIZE)
            _slab.initdb('hive')
            await _slab.fini()

        self.slab = await s_lmdbslab.Slab.anit(path, map_size=SLAB_MAP_SIZE, readonly=readonly)
        self.onfini(self.slab.fini)

    async def _initCellAuth(self):
        node = await self.hive.open(('auth',))
        auth = await s_hiveauth.Auth.anit(node, nexsroot=self.nexsroot)

        self.onfini(auth.fini)
        return auth

    @contextlib.asynccontextmanager
    async def getLocalProxy(self, share='*', user='root'):
        url = self.getLocalUrl(share=share, user=user)
        prox = await s_telepath.openurl(url)
        yield prox

    def getLocalUrl(self, share='*', user='root'):
        return f'cell://{user}@{self.dirn}:{share}'

    def _initCellConf(self, conf):
        if isinstance(conf, dict):
            conf = s_config.Config.getConfFromCell(self, conf=conf)
        for k, v in self._loadCellYaml('cell.yaml').items():
            conf.setdefault(k, v)
        conf.reqConfValid()
        return conf

    def _loadCellYaml(self, *path):

        path = os.path.join(self.dirn, *path)

        if os.path.isfile(path):
            logger.debug('Loading file from [%s]', path)
            return s_common.yamlload(path)

        return {}

    async def getTeleApi(self, link, mesg, path):

        # if auth is disabled or it's a unix socket, they're root.
        if link.get('unix'):
            name = 'root'
            auth = mesg[1].get('auth')
            if auth is not None:
                name, info = auth

            user = await self.auth.getUserByName(name)
            if user is None:
                raise s_exc.NoSuchUser(name=name)

        else:
            user = await self._getCellUser(mesg)

        return await self.getCellApi(link, user, path)

    async def getCellApi(self, link, user, path):
        return await self.cellapi.anit(self, link, user)

    @classmethod
    def getCellType(cls):
        return cls.__name__.lower()

    @classmethod
    def getEnvPrefix(cls):
        return f'SYN_{cls.__name__.upper()}'

    def getCellIden(self):
        return self.iden

    @classmethod
    def initCellConf(cls):
        '''
        Create a Config object for the Cell.

        Notes:
            The Config object has a ``envar_prefix`` set according to the results of ``cls.getEnvPrefix()``.

        Returns:
            s_config.Config: A Config helper object.
        '''
        prefix = cls.getEnvPrefix()
        schema = s_config.getJsSchema(cls.confbase, cls.confdefs)
        return s_config.Config(schema, envar_prefix=prefix)

    @classmethod
    def getArgParser(cls, conf=None):
        '''
        Get an ``argparse.ArgumentParser`` for the Cell.

        Args:
            conf (s_config.Config): Optional, a Config object which

        Notes:
            Boot time configuration data is placed in the argument group called ``config``.
            This adds default ``dirn``, ``--telepath``, ``--https`` and ``--name`` arguements to the argparser instance.
            Configuration values which have the ``hideconf`` value set to True are not added to the argparser instance.

        Returns:
            argparse.ArgumentParser: A ArgumentParser for the Cell.
        '''

        name = cls.getCellType()
        prefix = cls.getEnvPrefix()

        pars = argparse.ArgumentParser(prog=name)
        pars.add_argument('dirn', help=f'The storage directory for the {name} service.')

        pars.add_argument('--log-level', default='INFO', choices=s_const.LOG_LEVEL_CHOICES,
                          help='Specify the Python logging log level.', type=str.upper)

        telendef = None
        telepdef = 'tcp://0.0.0.0:27492'
        httpsdef = 4443
        telenvar = '_'.join((prefix, 'NAME'))
        telepvar = '_'.join((prefix, 'TELEPATH'))
        httpsvar = '_'.join((prefix, 'HTTPS'))
        telen = os.getenv(telenvar, telendef)
        telep = os.getenv(telepvar, telepdef)
        https = os.getenv(httpsvar, httpsdef)

        pars.add_argument('--telepath', default=telep, type=str,
                          help=f'The telepath URL to listen on. This defaults to {telepdef}, and may be '
                               f'also be overridden by the {telepvar} environment variable.')
        pars.add_argument('--https', default=https, type=int,
                          help=f'The port to bind for the HTTPS/REST API. This defaults to {httpsdef}, '
                               f'and may be also be overridden by the {httpsvar} environment variable.')
        pars.add_argument('--name', type=str, default=telen,
                          help=f'The (optional) additional name to share the {name} as. This defaults to '
                               f'{telendef}, and may be also be overridden by the {telenvar} environment'
                               f' variable.')

        if conf is not None:
            args = conf.getArgParseArgs()
            if args:
                pgrp = pars.add_argument_group('config', 'Configuration arguments.')
                for (argname, arginfo) in args:
                    pgrp.add_argument(argname, **arginfo)

        return pars

    @classmethod
    async def initFromArgv(cls, argv, outp=None):
        '''
        Cell launcher which does automatic argument parsing, environment variable resolution and Cell creation.

        Args:
            argv (list): A list of command line arguments to launch the Cell with.
            outp (s_ouput.OutPut): Optional, an output object.

        Notes:
            This does the following items:
                - Create a Config object from the Cell class.
                - Creates an Argument Parser from the Cell class and Config object.
                - Parses the provided arguments.
                - Loads configuration data from the parsed options and environment variables.
                - Sets logging for the process.
                - Creates the Cell from the Cell Ctor.
                - Adds a Telepath listener, HTTPs port listeners and Telepath share names.
                - Returns the Cell.

        Returns:
            Cell: This returns an instance of the Cell.
        '''

        conf = cls.initCellConf()
        pars = cls.getArgParser(conf=conf)

        opts = pars.parse_args(argv)

        conf.setConfFromOpts(opts)
        conf.setConfFromEnvs()

        s_common.setlogging(logger, defval=opts.log_level)

        cell = await cls.anit(opts.dirn, conf=conf)

        try:

            await cell.addHttpsPort(opts.https)
            await cell.dmon.listen(opts.telepath)

            if opts.name is not None:
                cell.dmon.share(opts.name, cell)

            if outp is not None:
                outp.printf(f'...{cell.getCellType()} API (telepath): %s' % (opts.telepath,))
                outp.printf(f'...{cell.getCellType()} API (https): %s' % (opts.https,))
                if opts.name is not None:
                    outp.printf(f'...{cell.getCellType()} API (telepath name): %s' % (opts.name,))

        except Exception:
            await cell.fini()
            raise

        return cell

    @classmethod
    async def execmain(cls, argv, outp=None):
        '''
        The main entry point for running the Cell as an application.

        Args:
            argv (list): A list of command line arguments to launch the Cell with.
            outp (s_ouput.OutPut): Optional, an output object.

        Notes:
            This coroutine waits until the Cell is fini'd or a SIGINT/SIGTERM signal is sent to the process.

        Returns:
            None.
        '''

        if outp is None:
            outp = s_output.stdout

        cell = await cls.initFromArgv(argv, outp=outp)

        await cell.main()

    async def _getCellUser(self, mesg):

        auth = mesg[1].get('auth')
        if auth is None:
            raise s_exc.AuthDeny(mesg='Unable to find cell user')

        name, info = auth

        user = await self.auth.getUserByName(name)
        if user is None:
            raise s_exc.NoSuchUser(name=name, mesg=f'No such user: {name}.')

        # passwd None always fails...
        passwd = info.get('passwd')
        if not user.tryPasswd(passwd):
            raise s_exc.AuthDeny(mesg='Invalid password', user=user.name)

        return user

    async def getHealthCheck(self):
        health = s_health.HealthCheck(self.getCellIden())
        for func in self._health_funcs:
            await func(health)
        return health.pack()

    def addHealthFunc(self, func):
        '''Register a callback function to get a HealthCheck object.'''
        self._health_funcs.append(func)

    async def _cellHealth(self, health):
        pass

    async def getDmonSessions(self):
        return await self.dmon.getSessInfo()

    # ----- Change distributed Auth methods ----

    async def listHiveKey(self, path=None):
        if path is None:
            path = ()
        items = self.hive.dir(path)
        if items is None:
            return None
        return [item[0] for item in items]

    async def getHiveKey(self, path):
        '''
        Get the value of a key in the cell default hive
        '''
        return await self.hive.get(path)

    async def setHiveKey(self, path, valu):
        '''
        Set or change the value of a key in the cell default hive
        '''
        return await self.hive.set(path, valu, nexs=True)

    async def popHiveKey(self, path):
        '''
        Remove and return the value of a key in the cell default hive.

        Note:  this is for expert emergency use only.
        '''
        return await self.hive.pop(path, nexs=True)

    async def saveHiveTree(self, path=()):
        return await self.hive.saveHiveTree(path=path)

    async def loadHiveTree(self, tree, path=(), trim=False):
        '''
        Note:  this is for expert emergency use only.
        '''
        return await self._push('hive:loadtree', tree, path, trim)

    @s_nexus.Pusher.onPush('hive:loadtree')
    async def _onLoadHiveTree(self, tree, path, trim):
        return await self.hive.loadHiveTree(tree, path=path, trim=trim)

    @s_nexus.Pusher.onPushAuto('sync')
    async def sync(self):
        '''
        no-op mutable for testing purposes.  If I am follower, when this returns, I have received and applied all
        the writes that occurred on the leader before this call.
        '''
        return<|MERGE_RESOLUTION|>--- conflicted
+++ resolved
@@ -205,10 +205,7 @@
         async for item in self.cell.dyniter(iden, todo, gatekeys=gatekeys):
             yield item
 
-<<<<<<< HEAD
-    @adminapi()
-=======
-    @adminapi
+    @adminapi()
     async def issue(self, nexsiden: str, event: str, args, kwargs, meta=None):
         '''
         Note:  this swallows exceptions and return values.  It is expected that the nexus _followerLoop would be the
@@ -221,8 +218,7 @@
         except Exception:
             pass
 
-    @adminapi
->>>>>>> 9024c3f0
+    @adminapi()
     async def delAuthUser(self, name):
         await self.cell.auth.delUser(name)
         await self.cell.fire('user:mod', act='deluser', name=name)
