--- conflicted
+++ resolved
@@ -176,49 +176,6 @@
         raise s_exc.AuthDeny(mesg=f'User must have permission {perm} or own the task',
                              task=iden, user=str(self.user), perm=perm)
 
-<<<<<<< HEAD
-=======
-    async def listHiveKey(self, path=None):
-        if path is None:
-            path = ()
-        perm = ('hive:get',) + path
-        await self._reqUserAllowed(perm)
-        items = self.cell.hive.dir(path)
-        if items is None:
-            return None
-        return [item[0] for item in items]
-
-    async def getHiveKey(self, path):
-        '''
-        Get the value of a key in the cell default hive
-        '''
-        perm = ('hive:get',) + path
-        await self._reqUserAllowed(perm)
-        return await self.cell.hive.get(path)
-
-    async def setHiveKey(self, path, value):
-        '''
-        Set or change the value of a key in the cell default hive
-        '''
-        self.user.confirm(('hive:set',) + path)
-        return await self.cell.hive.set(path, value)
-
-    async def popHiveKey(self, path):
-        '''
-        Remove and return the value of a key in the cell default hive
-        '''
-        self.user.confirm(('hive:pop',) + path)
-        return await self.cell.hive.pop(path)
-
-    async def saveHiveTree(self, path=()):
-        self.user.confirm(('hive:get',) + path)
-        return await self.cell.hive.saveHiveTree(path=path)
-
-    async def loadHiveTree(self, tree, path=(), trim=False):
-        self.user.confirm(('hive:set',) + path)
-        return await self.cell.hive.loadHiveTree(tree, path=path, trim=trim)
-
->>>>>>> 856f2e37
     @adminapi
     async def addAuthUser(self, name):
 
