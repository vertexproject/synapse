--- conflicted
+++ resolved
@@ -4502,12 +4502,8 @@
                 'iden': self.getCellIden(),
                 'paused': self.paused,
                 'active': self.isactive,
-<<<<<<< HEAD
                 'started': self.startmicros,
-=======
                 'safemode': self.safemode,
-                'started': self.startms,
->>>>>>> aacdde10
                 'ready': self.nexsroot.ready.is_set(),
                 'commit': self.COMMIT,
                 'version': self.VERSION,
