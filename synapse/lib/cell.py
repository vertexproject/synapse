--- conflicted
+++ resolved
@@ -582,8 +582,6 @@
             'cell': self
         }
 
-<<<<<<< HEAD
-=======
     async def postNexsAnit(self):
         '''
         This must be called near the end of subclass initialization.  Specifically, it must be
@@ -601,7 +599,6 @@
         # initialize default auth users/roles
         await self.auth.initDefAuths()
 
->>>>>>> f33017f3
     async def _initNexsRoot(self):
         '''
         Initialize a NexsRoot to use for the cell.
