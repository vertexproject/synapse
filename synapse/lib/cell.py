--- conflicted
+++ resolved
@@ -1189,33 +1189,20 @@
         self.cellinfo = self.slab.getSafeKeyVal('cell:info')
         self.cellvers = self.slab.getSafeKeyVal('cell:vers')
 
-<<<<<<< HEAD
         await self._bumpCellVers('cell:storage', (
             (1, self._storCellHiveMigration),
         ), nexs=False)
 
         if self.inaugural:
-            self.cellinfo.set('synapse:version', s_version.version)
             self.cellinfo.set('nexus:version', NEXUS_VERSION)
 
-        synvers = self.cellinfo.get('synapse:version')
-        self.nexsvers = self.cellinfo.get('nexus:version', (0, 0))
-        self.nexspatches = ()
-
-        if synvers is None or synvers < s_version.version:
-            self.cellinfo.set('synapse:version', s_version.version)
-
-        await self._bumpCellVers('cell:storage', (
-            (2, self._storCellAuthMigration),
-        ), nexs=False)
-=======
         # Check the cell version didn't regress
         if (lastver := self.cellinfo.get('cell:version')) is not None and self.VERSION < lastver:
             mesg = f'Cell version regression ({self.getCellType()}) is not allowed! Stored version: {lastver}, current version: {self.VERSION}.'
             logger.error(mesg)
             raise s_exc.BadVersion(mesg=mesg, currver=self.VERSION, lastver=lastver)
 
-        await self.cellinfo.set('cell:version', self.VERSION)
+        self.cellinfo.set('cell:version', self.VERSION)
 
         # Check the synapse version didn't regress
         if (lastver := self.cellinfo.get('synapse:version')) is not None and s_version.version < lastver:
@@ -1223,11 +1210,14 @@
             logger.error(mesg)
             raise s_exc.BadVersion(mesg=mesg, currver=s_version.version, lastver=lastver)
 
-        await self.cellinfo.set('synapse:version', s_version.version)
-
-        node = await self.hive.open(('cellvers',))
-        self.cellvers = await node.dict(nexs=True)
->>>>>>> 7d914480
+        self.cellinfo.set('synapse:version', s_version.version)
+        
+        self.nexsvers = self.cellinfo.get('nexus:version', (0, 0))
+        self.nexspatches = ()
+
+        await self._bumpCellVers('cell:storage', (
+            (2, self._storCellAuthMigration),
+        ), nexs=False)
 
         self.auth = await self._initCellAuth()
 
