import os
import ssl
import socket
import asyncio
import logging
import functools
import contextlib

import collections.abc as c_abc

import tornado.web as t_web

import synapse.exc as s_exc

import synapse.common as s_common
import synapse.daemon as s_daemon
import synapse.telepath as s_telepath

import synapse.lib.base as s_base
import synapse.lib.boss as s_boss
import synapse.lib.coro as s_coro
import synapse.lib.hive as s_hive
<<<<<<< HEAD
import synapse.lib.nexus as s_nexus
=======
import synapse.lib.compat as s_compat
import synapse.lib.config as s_config
>>>>>>> 619d17ed
import synapse.lib.health as s_health
import synapse.lib.certdir as s_certdir
import synapse.lib.httpapi as s_httpapi

import synapse.lib.const as s_const
import synapse.lib.lmdbslab as s_lmdbslab

logger = logging.getLogger(__name__)

SLAB_MAP_SIZE = 128 * s_const.mebibyte

'''
Base classes for the synapse "cell" microservice architecture.
'''
def adminapi(f):

    @functools.wraps(f)
    def func(*args, **kwargs):

        if args[0].user is not None and not args[0].user.admin:
            raise s_exc.AuthDeny(mesg='User is not an admin.',
                                 user=args[0].user.name)

        logger.info('Executing [%s] as [%s] with args [%s][%s]',
                    f.__qualname__, args[0].user.name, args[1:], kwargs)

        return f(*args, **kwargs)

    func.__syn_wrapped__ = 'adminapi'

    return func

class CellApi(s_base.Base):

    async def __anit__(self, cell, link, user):
        await s_base.Base.__anit__(self)
        self.cell = cell
        self.link = link
        assert user
        self.user = user
        sess = self.link.get('sess')  # type: s_daemon.Sess
        sess.user = user

    async def allowed(self, perm, default=None):
        '''
        Check if the user has the requested permission.

        Args:
            perm: permission path components to check
            default: Value returned if no value stored

        Examples:

            Form a path and check the permission from a remote proxy::

                perm = ('node:add', 'inet:ipv4')
                allowed = await prox.allowed(perm)
                if allowed:
                    dostuff()

        Returns:
            Optional[bool]: True if the user has permission, False if explicitly denied, None if no entry
        '''
        return self.user.allowed(perm, default=default)

    async def _reqUserAllowed(self, perm):
        '''
        Helper method that subclasses can use for user permission checking.

        Args:
            perm: permission path components to check

        Notes:
            This can be used to require a permission; and will throw an exception if the permission is not allowed.

        Examples:

            Implement an API that requires a user to have a specific permission in order to execute it::

                async def makeWidget(self, wvalu, wtype):
                    # This will throw if the user doesn't have the appropriate widget permission
                    await self._reqUserAllowed(('widget', wtype))
                    return await self.cell.makeWidget((wvalu, wtype))

        Returns:
            None: This API does not return anything. It only throws an exception on failure.

        Raises:
            s_exc.AuthDeny: If the permission is not allowed.

        '''
        if not await self.allowed(perm):
            perm = '.'.join(perm)
            mesg = f'User must have permission {perm}'
            raise s_exc.AuthDeny(mesg=mesg, perm=perm, user=self.user.name)

    def getCellType(self):
        return self.cell.getCellType()

    def getCellIden(self):
        return self.cell.getCellIden()

    def getCellUser(self):
        return self.user.pack()

    def setCellUser(self, iden):
        '''
        Switch to another user (admin only).

        This API allows remote admin/service accounts
        to impersonate a user.  Used mostly by services
        that manage their own authentication/sessions.
        '''
        if not self.user.admin:
            mesg = 'setCellUser() caller must be admin.'
            raise s_exc.AuthDeny(mesg=mesg)

        user = self.cell.auth.user(iden)
        if user is None:
            raise s_exc.NoSuchUser(iden=iden)

        self.user = user
        self.link.get('sess').user = user
        return True

    async def ps(self):

        retn = []

        isallowed = await self.allowed(('task', 'get'))

        for task in self.cell.boss.ps():
            if (task.user == self.user) or isallowed:
                retn.append(task.pack())

        return retn

    async def kill(self, iden):
        perm = ('task', 'del')
        isallowed = await self.allowed(perm)

        logger.info(f'User [{self.user.name}] Requesting task kill: {iden}')
        task = self.cell.boss.get(iden)
        if task is None:
            logger.info(f'Task does not exist: {iden}')
            return False

        if (task.user == self.user) or isallowed:
            logger.info(f'Killing task: {iden}')
            await task.kill()
            logger.info(f'Task killed: {iden}')
            return True

        perm = '.'.join(perm)
        raise s_exc.AuthDeny(mesg=f'User must have permission {perm} or own the task',
                             task=iden, user=str(self.user), perm=perm)

    @adminapi
    async def addAuthUser(self, name):

        # Note:  change handling is implemented inside auth
        user = await self.cell.auth.addUser(name)
        await self.cell.fire('user:mod', act='adduser', name=name)
        return user.pack()

    @adminapi
    async def dyncall(self, iden, todo):
        return await self.cell.dyncall(iden, todo)

    @adminapi
    async def dyniter(self, iden, todo):
        async for item in self.cell.dyniter(iden, todo):
            yield item

    @adminapi
    async def delAuthUser(self, name):
        await self.cell.auth.delUser(name)
        await self.cell.fire('user:mod', act='deluser', name=name)

    @adminapi
    async def addAuthRole(self, name):
        role = await self.cell.auth.addRole(name)
        await self.cell.fire('user:mod', act='addrole', name=name)
        return role.pack()

    @adminapi
    async def delAuthRole(self, name):
        await self.cell.auth.delRole(name)
        await self.cell.fire('user:mod', act='delrole', name=name)

    @adminapi
    async def getAuthUsers(self, archived=False):
        '''
        Args:
            archived (bool):  If true, list all users, else list non-archived users
        '''
        return [u.name for u in self.cell.auth.users() if archived or not u.info.get('archived')]

    @adminapi
    async def getAuthRoles(self):
        return [r.name for r in self.cell.auth.roles()]

    @adminapi
    async def addUserRule(self, name, rule, indx=None, gateiden=None):
        user = await self.cell.auth.reqUserByName(name, gateiden=gateiden)
        retn = await user.addRule(rule, indx=indx)
        #await self.cell.fire('user:mod', act='addrule', name=name, rule=rule, indx=indx, iden=iden)
        return retn

    @adminapi
    async def addRoleRule(self, name, rule, indx=None, gateiden=None):
        role = await self.cell.auth.reqRoleByName(name, gateiden=gateiden)
        retn = await role.addRule(rule, indx=indx)
        # FIXME what are these for ( and the need to be role:mod if we're keeping them )
        #await self.cell.fire('user:mod', act='addrule', name=name, rule=rule, indx=indx, iden=iden)
        return retn

    @adminapi
    async def setUserAdmin(self, name, admin, gateiden=None):
        user = await self.cell.auth.reqUserByName(name, gateiden=gateiden)
        await user.setAdmin(admin)

    @adminapi
    async def setRoleAdmin(self, name, admin, gateiden=None):
        role = await self.cell.auth.reqRoleByName(name, gateiden=gateiden)
        await role.setAdmin(admin)

    async def setUserPasswd(self, name, passwd):
        user = await self.cell.auth.getUserByName(name)
        if user is None:
            raise s_exc.NoSuchUser(user=name)
        if not (self.user.admin or self.user.iden == user.iden):
            raise s_exc.AuthDeny(mesg='Cannot change user password.', user=user.name)

        await user.setPasswd(passwd)
        await self.cell.fire('user:mod', act='setpasswd', name=name)

    @adminapi
    async def setUserLocked(self, name, locked):
        user = await self.cell.auth.getUserByName(name)
        if user is None:
            raise s_exc.NoSuchUser(user=name)

        await user.setLocked(locked)
        await self.cell.fire('user:mod', act='locked', name=name, locked=locked)

    @adminapi
    async def setUserArchived(self, name, archived):
        user = await self.cell.auth.getUserByName(name)
        if user is None:
            raise s_exc.NoSuchUser(user=name)

        await user.setArchived(archived)
        await self.cell.fire('user:mod', act='archived', name=name, archived=archived)

    @adminapi
    async def addUserRole(self, username, rolename):
        user = await self.cell.auth.getUserByName(username)
        if user is None:
            raise s_exc.NoSuchUser(user=username)

        await user.grant(rolename)
        await self.cell.fire('user:mod', act='grant', name=username, role=rolename)

    @adminapi
    async def delUserRole(self, username, rolename):

        user = await self.cell.auth.getUserByName(username)
        if user is None:
            raise s_exc.NoSuchUser(user=username)

        await user.revoke(rolename)
        await self.cell.fire('user:mod', act='revoke', name=username, role=rolename)

    async def getAuthInfo(self, name):
        '''
        An API endpoint for getting user and role info.

        Args:
            name (str): Name of the item requested.

        Notes:
            Authinfo for an item is available to a remote user under the following conditions:
            1. The remote user is an admin.
            2. The remote user is requesting their authitem data.
            3. The remote user is requesting role information for roles they have.

        Returns:
            tuple(str, dict): The name and packed information about the auth item.
        '''
        item = await self.cell.auth.getRulerByName(name)
        pack = item.pack()
        item_iden = pack.get('iden')

        if self.user.admin or \
                (pack.get('type') == 'user' and self.user.iden == item_iden) or \
                (pack.get('type') == 'role' and self.user.hasRole(item_iden)):
            # translate role guids to names for back compat
            if pack.get('type') == 'user':
                pack['roles'] = [self.cell.auth.role(r).name for r in pack['roles']]
            return (name, pack)

        raise s_exc.AuthDeny(mesg='User does not have permission to get authinfo for the requested item.',
                             name=name)

    async def getHealthCheck(self):
        await self._reqUserAllowed(('health',))
        return await self.cell.getHealthCheck()

    @adminapi
    async def getDmonSessions(self):
        return await self.cell.getDmonSessions()

<<<<<<< HEAD
bootdefs = (

    ('insecure', {'defval': False, 'doc': 'Disable all authentication checking. (INSECURE!)'}),

    ('auth:admin', {'defval': None, 'doc': 'Set to <user>:<passwd> (local only) to bootstrap an admin.'}),

    ('hive', {'defval': None, 'doc': 'Set to a Hive telepath URL or list of URLs'}),

)

class Cell(s_nexus.Pusher, s_telepath.Aware):
=======
class PassThroughApi(CellApi):
    '''
    Class that passes through methods made on it to its cell.
    '''
    allowed_methods = []  # type: ignore

    async def __anit__(self, cell, link, user):
        await CellApi.__anit__(self, cell, link, user)

        for f in self.allowed_methods:
            # N.B. this curious double nesting is due to Python's closure mechanism (f is essentially captured by name)
            def funcapply(f):
                def func(*args, **kwargs):
                    return getattr(cell, f)(*args, **kwargs)
                return func
            setattr(self, f, funcapply(f))

class Cell(s_base.Base, s_telepath.Aware):
>>>>>>> 619d17ed
    '''
    A Cell() implements a synapse micro-service.
    '''
    cellapi = CellApi

    confdefs = {}  # This should be a JSONSchema properties list for an object.
    confbase = {
        "auth:passwd": {
            "description": "Set to <passwd> (local only) to bootstrap the root user password.",
            "type": "string"
        },
        "hive": {
            "description": "Set to a Hive telepath URL.",
            "type": "string"
        },
    }

    async def __anit__(self, dirn, conf=None, readonly=False, *args, **kwargs):

        s_telepath.Aware.__init__(self)

        self.dirn = s_common.gendir(dirn)

        self.auth = None
<<<<<<< HEAD
        self.inaugural = False
=======
        self.remote_hive = False
>>>>>>> 619d17ed

        # each cell has a guid
        path = s_common.genpath(dirn, 'cell.guid')

        # generate a guid file if needed
        if not os.path.isfile(path):
            self.inaugural = True
            with open(path, 'w') as fd:
                fd.write(s_common.guid())

        # read our guid file
        with open(path, 'r') as fd:
            self.iden = fd.read().strip()

<<<<<<< HEAD
        await s_nexus.Pusher.__anit__(self, self.iden)

        boot = self._loadCellYaml('boot.yaml')
        self.boot = s_common.config(boot, bootdefs)

=======
>>>>>>> 619d17ed
        await self._initCellDmon()

        if conf is None:
            conf = {}

        self.conf = self._initCellConf(conf)

        self.cmds = {}

        self.sessions = {}
<<<<<<< HEAD

        self.httpsonly = self.conf.get('https:only', False)
=======
>>>>>>> 619d17ed

        self.boss = await s_boss.Boss.anit()
        self.onfini(self.boss)

        await self._initCellSlab(readonly=readonly)

        self.hive = await self._initCellHive()
        self.auth = await self._initCellAuth()

<<<<<<< HEAD
        admin = self.boot.get('auth:admin')
        if admin is not None:

            name, passwd = admin.split(':', 1)

            user = await self.auth.getUserByName(name)
            if user is None:
                user = await self.auth.addUser(name)

            await user.setAdmin(True)
            await user.setPasswd(passwd)
            self.insecure = False
=======
        # check and migrate old cell auth
        oldauth = s_common.genpath(self.dirn, 'auth')
        if os.path.isdir(oldauth):
            await s_compat.cellAuthToHive(oldauth, self.auth)
            os.rename(oldauth, oldauth + '.old')

        auth_passwd = self.conf.get('auth:passwd')
        if auth_passwd is not None:
            if self.remote_hive:
                # This is a invalid configuration - bail
                raise s_exc.BadConfValu(mesg='Cannot set root password on a cell configured to use a remote hive.',
                                        name='auth:passwd')
            user = self.auth.getUserByName('root')
            await user.setPasswd(auth_passwd)
>>>>>>> 619d17ed

        await self._initCellHttp()

        # self.cellinfo, a HiveDict for general purpose persistent storage
        node = await self.hive.open(('cellinfo',))
        self.cellinfo = await node.dict()
        self.onfini(node)

        self._health_funcs = []
        self.addHealthFunc(self._cellHealth)

        async def fini():
            [await s.fini() for s in self.sessions.values()]

        self.onfini(fini)

        self.dynitems = {
            'auth': self.auth,
        }

    async def dyniter(self, iden, todo):
        item = self.dynitems.get(iden)
        name, args, kwargs = todo
        meth = getattr(item, name)
        async for item in meth(*args, **kwargs):
            yield item

    async def dyncall(self, iden, todo):
        item = self.dynitems.get(iden)
        name, args, kwargs = todo
        meth = getattr(item, name)
        return await s_coro.ornot(meth, *args, **kwargs)

    async def getConfOpt(self, name):
        return self.conf.get(name)

    def _getSessInfo(self, iden):
        return self.sessstor.gen(iden)

    def getUserName(self, iden, defv='<unknown>'):
        '''
        Translate the user iden to a user name.
        '''
        # since this pattern is so common, utilitizing...
        user = self.auth.user(iden)
        if user is None:
            return defv
        return user.name

    async def genHttpSess(self, iden):

        # TODO age out http sessions
        sess = self.sessions.get(iden)
        if sess is not None:
            return sess

        sess = await s_httpapi.Sess.anit(self, iden)
        self.sessions[iden] = sess

        return sess

    async def addHttpsPort(self, port, host='0.0.0.0', sslctx=None):

        addr = socket.gethostbyname(host)

        if sslctx is None:

            pkeypath = os.path.join(self.dirn, 'sslkey.pem')
            certpath = os.path.join(self.dirn, 'sslcert.pem')

            if not os.path.isfile(certpath):
                logger.warning('NO CERTIFICATE FOUND! generating self-signed certificate.')
                with s_common.getTempDir() as dirn:
                    cdir = s_certdir.CertDir(dirn)
                    pkey, cert = cdir.genHostCert('cortex')
                    cdir.savePkeyPem(pkey, pkeypath)
                    cdir.saveCertPem(cert, certpath)

            sslctx = self.initSslCtx(certpath, pkeypath)

        serv = self.wapp.listen(port, address=addr, ssl_options=sslctx)
        self.httpds.append(serv)
        return list(serv._sockets.values())[0].getsockname()

    def initSslCtx(self, certpath, keypath):

        sslctx = ssl.create_default_context(ssl.Purpose.CLIENT_AUTH)

        if not os.path.isfile(keypath):
            raise s_exc.NoSuchFile(name=keypath)

        if not os.path.isfile(certpath):
            raise s_exc.NoSuchFile(name=certpath)

        sslctx.load_cert_chain(certpath, keypath)
        return sslctx

    async def _initCellHttp(self):

        self.httpds = []
        self.sessstor = s_lmdbslab.GuidStor(self.slab, 'http:sess')

        async def fini():
            for http in self.httpds:
                http.stop()

        self.onfini(fini)

        # Generate/Load a Cookie Secret
        secpath = os.path.join(self.dirn, 'cookie.secret')
        if not os.path.isfile(secpath):
            with s_common.genfile(secpath) as fd:
                fd.write(s_common.guid().encode('utf8'))

        with s_common.getfile(secpath) as fd:
            secret = fd.read().decode('utf8')

        opts = {
            'cookie_secret': secret,
            'websocket_ping_interval': 10
        }

        self.wapp = t_web.Application(**opts)
        self._initCellHttpApis()

    def _initCellHttpApis(self):

        self.addHttpApi('/api/v1/login', s_httpapi.LoginV1, {'cell': self})
        self.addHttpApi('/api/v1/healthcheck', s_httpapi.HealthCheckV1, {'cell': self})

        self.addHttpApi('/api/v1/auth/users', s_httpapi.AuthUsersV1, {'cell': self})
        self.addHttpApi('/api/v1/auth/roles', s_httpapi.AuthRolesV1, {'cell': self})
        self.addHttpApi('/api/v1/auth/adduser', s_httpapi.AuthAddUserV1, {'cell': self})
        self.addHttpApi('/api/v1/auth/addrole', s_httpapi.AuthAddRoleV1, {'cell': self})
        self.addHttpApi('/api/v1/auth/delrole', s_httpapi.AuthDelRoleV1, {'cell': self})
        self.addHttpApi('/api/v1/auth/user/(.*)', s_httpapi.AuthUserV1, {'cell': self})
        self.addHttpApi('/api/v1/auth/role/(.*)', s_httpapi.AuthRoleV1, {'cell': self})
        self.addHttpApi('/api/v1/auth/password/(.*)', s_httpapi.AuthUserPasswdV1, {'cell': self})
        self.addHttpApi('/api/v1/auth/grant', s_httpapi.AuthGrantV1, {'cell': self})
        self.addHttpApi('/api/v1/auth/revoke', s_httpapi.AuthRevokeV1, {'cell': self})

    def addHttpApi(self, path, ctor, info):
        self.wapp.add_handlers('.*', (
            (path, ctor, info),
        ))

    async def _initCellDmon(self):
        # start a unix local socket daemon listener
        sockpath = os.path.join(self.dirn, 'sock')
        sockurl = f'unix://{sockpath}'

        self.dmon = await s_daemon.Daemon.anit()
        self.dmon.share('*', self)

        try:
            await self.dmon.listen(sockurl)
        except asyncio.CancelledError:  # pragma: no cover
            raise
        except OSError as e:
            logger.error(f'Failed to listen on unix socket at: [{sockpath}][{e}]')
            logger.error('LOCAL UNIX SOCKET WILL BE UNAVAILABLE')
        except Exception:  # pragma: no cover
            logging.exception(f'Unknown dmon listen error.')
            raise

        self.onfini(self.dmon.fini)

    async def _initCellHive(self):

        hurl = self.conf.get('hive')
        if hurl is not None:
            # TODO - We need to add tests for a Cell using a remote hive.
            self.remote_hive = True
            return await s_hive.openurl(hurl)

        isnew = not self.slab.dbexists('hive')

        db = self.slab.initdb('hive')
        hive = await s_hive.SlabHive.anit(self.slab, db=db)
        self.onfini(hive)

        if isnew:
            path = os.path.join(self.dirn, 'hiveboot.yaml')
            if os.path.isfile(path):
                tree = s_common.yamlload(path)
                if tree is not None:
                    await hive.loadHiveTree(tree)

        return hive

    async def _initCellSlab(self, readonly=False):

        s_common.gendir(self.dirn, 'slabs')

        path = os.path.join(self.dirn, 'slabs', 'cell.lmdb')
        if not os.path.exists(path) and readonly:
            logger.warning('Creating a slab for a readonly cell.')
            _slab = await s_lmdbslab.Slab.anit(path, map_size=SLAB_MAP_SIZE)
            _slab.initdb('hive')
            await _slab.fini()

        self.slab = await s_lmdbslab.Slab.anit(path, map_size=SLAB_MAP_SIZE, readonly=readonly)
        self.onfini(self.slab.fini)

    async def _initCellAuth(self):
        node = await self.hive.open(('auth',))
        auth = await s_hive.HiveAuth.anit(node)

        self.onfini(auth.fini)
        return auth

    @contextlib.asynccontextmanager
    async def getLocalProxy(self, share='*', user='root'):
        url = self.getLocalUrl(share=share, user=user)
        prox = await s_telepath.openurl(url)
        yield prox

    def getLocalUrl(self, share='*', user='root'):
        return f'cell://{user}@{self.dirn}:{share}'

    def _initCellConf(self, conf):
        if isinstance(conf, dict):
            conf = s_config.Config.getConfFromCell(self, conf=conf)
        for k, v in self._loadCellYaml('cell.yaml').items():
            conf.setdefault(k, v)
        conf.reqConfValid()
        return conf

    def _loadCellYaml(self, *path):

        path = os.path.join(self.dirn, *path)

        if os.path.isfile(path):
            logger.debug('Loading file from [%s]', path)
            return s_common.yamlload(path)

        return {}

    async def getTeleApi(self, link, mesg, path):

        # if auth is disabled or it's a unix socket, they're root.
        if link.get('unix'):
            name = 'root'
            auth = mesg[1].get('auth')
            if auth is not None:
                name, info = auth

            user = await self.auth.getUserByName(name)
            if user is None:
                raise s_exc.NoSuchUser(name=name)

        else:
            user = await self._getCellUser(mesg)

        return await self.getCellApi(link, user, path)

    async def getCellApi(self, link, user, path):
        return await self.cellapi.anit(self, link, user)

    @classmethod
    def getCellType(cls):
        return cls.__name__.lower()

    def getCellIden(self):
        return self.iden

    async def _getCellUser(self, mesg):

        auth = mesg[1].get('auth')
        if auth is None:
            raise s_exc.AuthDeny(mesg='Unable to find cell user')

        name, info = auth

        user = await self.auth.getUserByName(name)
        if user is None:
            raise s_exc.NoSuchUser(name=name, mesg=f'No such user: {name}.')

        # passwd None always fails...
        passwd = info.get('passwd')
        if not user.tryPasswd(passwd):
            raise s_exc.AuthDeny(mesg='Invalid password', user=user.name)

        return user

    async def getHealthCheck(self):
        health = s_health.HealthCheck(self.getCellIden())
        for func in self._health_funcs:
            await func(health)
        return health.pack()

    def addHealthFunc(self, func):
        '''Register a callback function to get a HealthCheck object.'''
        self._health_funcs.append(func)

    async def _cellHealth(self, health):
        pass

    async def getDmonSessions(self):
        return await self.dmon.getSessInfo()

    # ----- Change distributed Auth methods ----

    async def listHiveKey(self, path=None):
        if path is None:
            path = ()
        items = self.hive.dir(path)
        if items is None:
            return None
        return [item[0] for item in items]

    async def getHiveKey(self, path):
        '''
        Get the value of a key in the cell default hive
        '''
        return await self.hive.get(path)

    async def setHiveKey(self, path, valu):
        '''
        Set or change the value of a key in the cell default hive
        '''
        return await self._push('hive:setkey', path, valu)

    @s_nexus.Pusher.onPush('hive:setkey')
    async def _onSetHiveKey(self, path, value):
        return await self.hive.set(path, value)

    async def popHiveKey(self, path):
        '''
        Remove and return the value of a key in the cell default hive.

        Note:  this is for expert emergency use only.
        '''
        return await self._push('hive:popkey', path)

    @s_nexus.Pusher.onPush('hive:popkey')
    async def _onPopHiveKey(self, path):
        return await self.hive.pop(path)

    async def saveHiveTree(self, path=()):
        return await self.hive.saveHiveTree(path=path)

    async def loadHiveTree(self, tree, path=(), trim=False):
        '''
        Note:  this is for expert emergency use only.
        '''
        return await self._push('hive:loadtree', tree, path, trim)

    @s_nexus.Pusher.onPush('hive:loadtree')
    async def _onLoadHiveTree(self, tree, path, trim):
        return await self.hive.loadHiveTree(tree, path=path, trim=trim)<|MERGE_RESOLUTION|>--- conflicted
+++ resolved
@@ -20,12 +20,9 @@
 import synapse.lib.boss as s_boss
 import synapse.lib.coro as s_coro
 import synapse.lib.hive as s_hive
-<<<<<<< HEAD
+
 import synapse.lib.nexus as s_nexus
-=======
-import synapse.lib.compat as s_compat
 import synapse.lib.config as s_config
->>>>>>> 619d17ed
 import synapse.lib.health as s_health
 import synapse.lib.certdir as s_certdir
 import synapse.lib.httpapi as s_httpapi
@@ -339,38 +336,7 @@
     async def getDmonSessions(self):
         return await self.cell.getDmonSessions()
 
-<<<<<<< HEAD
-bootdefs = (
-
-    ('insecure', {'defval': False, 'doc': 'Disable all authentication checking. (INSECURE!)'}),
-
-    ('auth:admin', {'defval': None, 'doc': 'Set to <user>:<passwd> (local only) to bootstrap an admin.'}),
-
-    ('hive', {'defval': None, 'doc': 'Set to a Hive telepath URL or list of URLs'}),
-
-)
-
 class Cell(s_nexus.Pusher, s_telepath.Aware):
-=======
-class PassThroughApi(CellApi):
-    '''
-    Class that passes through methods made on it to its cell.
-    '''
-    allowed_methods = []  # type: ignore
-
-    async def __anit__(self, cell, link, user):
-        await CellApi.__anit__(self, cell, link, user)
-
-        for f in self.allowed_methods:
-            # N.B. this curious double nesting is due to Python's closure mechanism (f is essentially captured by name)
-            def funcapply(f):
-                def func(*args, **kwargs):
-                    return getattr(cell, f)(*args, **kwargs)
-                return func
-            setattr(self, f, funcapply(f))
-
-class Cell(s_base.Base, s_telepath.Aware):
->>>>>>> 619d17ed
     '''
     A Cell() implements a synapse micro-service.
     '''
@@ -378,13 +344,13 @@
 
     confdefs = {}  # This should be a JSONSchema properties list for an object.
     confbase = {
-        "auth:passwd": {
-            "description": "Set to <passwd> (local only) to bootstrap the root user password.",
-            "type": "string"
+        'auth:passwd': {
+            'description': 'Set to <passwd> (local only) to bootstrap the root user password.',
+            'type': 'string'
         },
-        "hive": {
-            "description": "Set to a Hive telepath URL.",
-            "type": "string"
+        'hive': {
+            'description': 'Set to a Hive telepath URL.',
+            'type': 'string'
         },
     }
 
@@ -395,11 +361,8 @@
         self.dirn = s_common.gendir(dirn)
 
         self.auth = None
-<<<<<<< HEAD
         self.inaugural = False
-=======
         self.remote_hive = False
->>>>>>> 619d17ed
 
         # each cell has a guid
         path = s_common.genpath(dirn, 'cell.guid')
@@ -414,14 +377,8 @@
         with open(path, 'r') as fd:
             self.iden = fd.read().strip()
 
-<<<<<<< HEAD
         await s_nexus.Pusher.__anit__(self, self.iden)
 
-        boot = self._loadCellYaml('boot.yaml')
-        self.boot = s_common.config(boot, bootdefs)
-
-=======
->>>>>>> 619d17ed
         await self._initCellDmon()
 
         if conf is None:
@@ -432,11 +389,6 @@
         self.cmds = {}
 
         self.sessions = {}
-<<<<<<< HEAD
-
-        self.httpsonly = self.conf.get('https:only', False)
-=======
->>>>>>> 619d17ed
 
         self.boss = await s_boss.Boss.anit()
         self.onfini(self.boss)
@@ -445,26 +397,6 @@
 
         self.hive = await self._initCellHive()
         self.auth = await self._initCellAuth()
-
-<<<<<<< HEAD
-        admin = self.boot.get('auth:admin')
-        if admin is not None:
-
-            name, passwd = admin.split(':', 1)
-
-            user = await self.auth.getUserByName(name)
-            if user is None:
-                user = await self.auth.addUser(name)
-
-            await user.setAdmin(True)
-            await user.setPasswd(passwd)
-            self.insecure = False
-=======
-        # check and migrate old cell auth
-        oldauth = s_common.genpath(self.dirn, 'auth')
-        if os.path.isdir(oldauth):
-            await s_compat.cellAuthToHive(oldauth, self.auth)
-            os.rename(oldauth, oldauth + '.old')
 
         auth_passwd = self.conf.get('auth:passwd')
         if auth_passwd is not None:
@@ -472,9 +404,8 @@
                 # This is a invalid configuration - bail
                 raise s_exc.BadConfValu(mesg='Cannot set root password on a cell configured to use a remote hive.',
                                         name='auth:passwd')
-            user = self.auth.getUserByName('root')
+            user = await self.auth.getUserByName('root')
             await user.setPasswd(auth_passwd)
->>>>>>> 619d17ed
 
         await self._initCellHttp()
 
