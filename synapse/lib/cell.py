--- conflicted
+++ resolved
@@ -2986,22 +2986,12 @@
 
         self.onfini(self.dmon.fini)
 
-<<<<<<< HEAD
-=======
-    async def _initCellHive(self):
-        db = self.slab.initdb('hive')
-        hive = await s_hive.SlabHive.anit(self.slab, db=db, nexsroot=self.getCellNexsRoot(), cell=self)
-        self.onfini(hive)
-
-        return hive
-
     async def _initSlabFile(self, path, readonly=False):
         slab = await s_lmdbslab.Slab.anit(path, map_size=SLAB_MAP_SIZE, readonly=readonly)
         slab.addResizeCallback(self.checkFreeSpace)
         self.onfini(slab)
         return slab
 
->>>>>>> 56bad29e
     async def _initCellSlab(self, readonly=False):
 
         s_common.gendir(self.dirn, 'slabs')
