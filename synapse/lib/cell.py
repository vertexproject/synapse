import gc
import os
import ssl
import copy
import time
import fcntl
import shutil
import signal
import socket
import asyncio
import logging
import tarfile
import argparse
import datetime
import platform
import tempfile
import functools
import contextlib
import multiprocessing

import aiohttp
import tornado.web as t_web
import tornado.log as t_log

import synapse.exc as s_exc

import synapse.data as s_data
import synapse.common as s_common
import synapse.daemon as s_daemon
import synapse.telepath as s_telepath

import synapse.lib.auth as s_auth
import synapse.lib.base as s_base
import synapse.lib.boss as s_boss
import synapse.lib.coro as s_coro
import synapse.lib.hive as s_hive
import synapse.lib.link as s_link
import synapse.lib.cache as s_cache
import synapse.lib.const as s_const
import synapse.lib.nexus as s_nexus
import synapse.lib.queue as s_queue
import synapse.lib.scope as s_scope
import synapse.lib.config as s_config
import synapse.lib.health as s_health
import synapse.lib.output as s_output
import synapse.lib.certdir as s_certdir
import synapse.lib.dyndeps as s_dyndeps
import synapse.lib.httpapi as s_httpapi
import synapse.lib.msgpack as s_msgpack
import synapse.lib.schemas as s_schemas
import synapse.lib.spooled as s_spooled
import synapse.lib.urlhelp as s_urlhelp
import synapse.lib.version as s_version
import synapse.lib.lmdbslab as s_lmdbslab
import synapse.lib.thisplat as s_thisplat

import synapse.lib.crypto.passwd as s_passwd

import synapse.tools.backup as s_t_backup

logger = logging.getLogger(__name__)

NEXUS_VERSION = (2, 177)

SLAB_MAP_SIZE = 128 * s_const.mebibyte
SSLCTX_CACHE_SIZE = 64

'''
Base classes for the synapse "cell" microservice architecture.
'''

PERM_DENY = 0
PERM_READ = 1
PERM_EDIT = 2
PERM_ADMIN = 3

permnames = {
    PERM_DENY: 'deny',
    PERM_READ: 'read',
    PERM_EDIT: 'edit',
    PERM_ADMIN: 'admin',
}

diskspace = "Insufficient free space on disk."

def adminapi(log=False):
    '''
    Decorator for CellApi (and subclasses) for requiring a method to be called only by an admin user.

    Args:
        log (bool): If set to True, log the user, function and arguments.
    '''

    def decrfunc(func):

        @functools.wraps(func)
        def wrapped(*args, **kwargs):

            if args[0].user is not None and not args[0].user.isAdmin():
                raise s_exc.AuthDeny(mesg='User is not an admin.',
                                     user=args[0].user.name)
            if log:
                logger.info('Executing [%s] as [%s] with args [%s][%s]',
                            func.__qualname__, args[0].user.name, args[1:], kwargs)

            return func(*args, **kwargs)

        wrapped.__syn_wrapped__ = 'adminapi'

        return wrapped

    return decrfunc

def from_leader(func):
    '''
    Decorator used to indicate that the decorated method must call up to the
    leader to perform it's work.

    This only works on Cell classes and subclasses. The decorated method name
    MUST be the same as the telepath API name.
    '''
    @functools.wraps(func)
    async def wrapper(self, *args, **kwargs):
        if not self.isactive:
            proxy = await self.nexsroot.client.proxy()
            api = getattr(proxy, func.__name__)
            return await api(*args, **kwargs)

        return await func(self, *args, **kwargs)

    return wrapper

async def _doIterBackup(path, chunksize=1024):
    '''
    Create tarball and stream bytes.

    Args:
        path (str): Path to the backup.

    Yields:
        (bytes): File bytes
    '''
    output_filename = path + '.tar.gz'
    link0, file1 = await s_link.linkfile()

    def dowrite(fd):
        # TODO: When we are 3.12+ convert this back to w|gz - see https://github.com/python/cpython/pull/2962
        with tarfile.open(output_filename, 'w:gz', fileobj=fd, compresslevel=1) as tar:
            tar.add(path, arcname=os.path.basename(path))
        fd.close()

    coro = s_coro.executor(dowrite, file1)

    while True:
        byts = await link0.recv(chunksize)
        if not byts:
            break
        yield byts

    await coro
    await link0.fini()

async def _iterBackupWork(path, linkinfo):
    '''
    Inner setup for backup streaming.

    Args:
        path (str): Path to the backup.
        linkinfo(dict): Link info dictionary.

    Returns:
        None: Returns None.
    '''
    logger.info(f'Getting backup streaming link for [{path}].')
    link = await s_link.fromspawn(linkinfo)

    await s_daemon.t2call(link, _doIterBackup, (path,), {})
    await link.fini()

    logger.info(f'Backup streaming for [{path}] completed.')

def _iterBackupProc(path, linkinfo):
    '''
    Multiprocessing target for streaming a backup.
    '''
    # This logging call is okay to run since we're executing in
    # our own process space and no logging has been configured.
    s_common.setlogging(logger, **linkinfo.get('logconf'))

    logger.info(f'Backup streaming process for [{path}] starting.')
    asyncio.run(_iterBackupWork(path, linkinfo))

class CellApi(s_base.Base):

    async def __anit__(self, cell, link, user):
        await s_base.Base.__anit__(self)
        self.cell = cell
        self.link = link
        assert user
        self.user = user
        self.sess = self.link.get('sess')  # type: s_daemon.Sess
        self.sess.user = user
        await self.initCellApi()

    async def initCellApi(self):
        pass

    async def allowed(self, perm, default=None):
        '''
        Check if the user has the requested permission.

        Args:
            perm: permission path components to check
            default: Value returned if no value stored

        Examples:

            Form a path and check the permission from a remote proxy::

                perm = ('node', 'add', 'inet:ipv4')
                allowed = await prox.allowed(perm)
                if allowed:
                    dostuff()

        Returns:
            Optional[bool]: True if the user has permission, False if explicitly denied, None if no entry
        '''
        return self.user.allowed(perm, default=default)

    async def _reqUserAllowed(self, perm):
        '''
        Helper method that subclasses can use for user permission checking.

        Args:
            perm: permission path components to check

        Notes:
            This can be used to require a permission; and will throw an exception if the permission is not allowed.

        Examples:

            Implement an API that requires a user to have a specific permission in order to execute it::

                async def makeWidget(self, wvalu, wtype):
                    # This will throw if the user doesn't have the appropriate widget permission
                    await self._reqUserAllowed(('widget', wtype))
                    return await self.cell.makeWidget((wvalu, wtype))

        Returns:
            None: This API does not return anything. It only throws an exception on failure.

        Raises:
            s_exc.AuthDeny: If the permission is not allowed.

        '''
        if not await self.allowed(perm):
            perm = '.'.join(perm)
            mesg = f'User must have permission {perm}'
            raise s_exc.AuthDeny(mesg=mesg, perm=perm, username=self.user.name, user=self.user.iden)

    def getCellType(self):
        return self.cell.getCellType()

    def getCellIden(self):
        return self.cell.getCellIden()

    async def getCellRunId(self):
        return await self.cell.getCellRunId()

    async def isCellActive(self):
        '''
        Returns True if the cell is an active/leader cell.
        '''
        return await self.cell.isCellActive()

    def getPermDef(self, perm):
        '''
        Return a specific permission definition.
        '''
        return self.cell.getPermDef(perm)

    def getPermDefs(self):
        '''
        Return a non-comprehensive list of perm definitions.
        '''
        return self.cell.getPermDefs()

    @adminapi()
    def getNexsIndx(self):
        return self.cell.getNexsIndx()

    @adminapi()
    async def readyToMirror(self):
        return await self.cell.readyToMirror()

    @adminapi()
    async def getMirrorUrls(self):
        return await self.cell.getMirrorUrls()

    @adminapi(log=True)
    async def cullNexsLog(self, offs):
        '''
        Remove Nexus log entries up to (and including) the given offset.

        Note:
            If there are consumers of this cell's nexus log they must
            be caught up to at least the offs argument before culling.

            Only rotated logs where the last index is less than the
            provided offset will be removed from disk.

        Args:
            offs (int): The offset to remove entries up to.

        Returns:
            bool: Whether the cull was executed
        '''
        return await self.cell.cullNexsLog(offs)

    @adminapi(log=True)
    async def rotateNexsLog(self):
        '''
        Rotate the Nexus log at the current offset.

        Returns:
            int: The starting index of the active Nexus log
        '''
        return await self.cell.rotateNexsLog()

    @adminapi(log=True)
    async def trimNexsLog(self, consumers=None, timeout=60):
        '''
        Rotate and cull the Nexus log (and those of any consumers) at the current offset.

        Note:
            If the consumers argument is provided they will first be checked
            if online before rotating and raise otherwise.
            After rotation, all consumers must catch-up to the offset to cull
            at before executing the cull, and will raise otherwise.

        Args:
            consumers (list or None): Optional list of telepath URLs for downstream Nexus log consumers.
            timeout (int): Time in seconds to wait for downstream consumers to be caught up.

        Returns:
            int: The offset that the Nexus log was culled up to and including.
        '''
        return await self.cell.trimNexsLog(consumers=consumers, timeout=timeout)

    @adminapi()
    async def waitNexsOffs(self, offs, timeout=None):
        '''
        Wait for the Nexus log to write an offset.

        Args:
            offs (int): The offset to wait for.
            timeout (int or None): An optional timeout in seconds.

        Returns:
            bool: True if the offset was written, False if it timed out.
        '''
        return await self.cell.waitNexsOffs(offs, timeout=timeout)

    @adminapi(log=True)
    async def promote(self, graceful=False):
        return await self.cell.promote(graceful=graceful)

    @adminapi(log=True)
    async def handoff(self, turl, timeout=30):
        return await self.cell.handoff(turl, timeout=timeout)

    def getCellUser(self):
        return self.user.pack()

    async def getCellInfo(self):
        return await self.cell.getCellInfo()

    @adminapi()
    async def getSystemInfo(self):
        '''
        Get info about the system in which the cell is running

        Returns:
            A dictionary with the following keys.  All size values are in bytes:
                - volsize - Volume where cell is running total space
                - volfree - Volume where cell is running free space
                - backupvolsize - Backup directory volume total space
                - backupvolfree - Backup directory volume free space
                - celluptime - Cell uptime in milliseconds
                - cellrealdisk - Cell's use of disk, equivalent to du
                - cellapprdisk - Cell's apparent use of disk, equivalent to ls -l
                - osversion - OS version/architecture
                - pyversion - Python version
                - totalmem - Total memory in the system
                - availmem - Available memory in the system
        '''
        return await self.cell.getSystemInfo()

    def setCellUser(self, iden):
        '''
        Switch to another user (admin only).

        This API allows remote admin/service accounts
        to impersonate a user.  Used mostly by services
        that manage their own authentication/sessions.
        '''
        if not self.user.isAdmin():
            mesg = 'setCellUser() caller must be admin.'
            raise s_exc.AuthDeny(mesg=mesg, user=self.user.iden, username=self.user.name)

        user = self.cell.auth.user(iden)
        if user is None:
            raise s_exc.NoSuchUser(mesg=f'Unable to set cell user iden to {iden}', user=iden)

        if user.isLocked():
            raise s_exc.AuthDeny(mesg=f'User ({user.name}) is locked.', user=user.iden, username=user.name)

        self.user = user
        self.link.get('sess').user = user
        return True

    async def ps(self):
        return await self.cell.ps(self.user)

    async def kill(self, iden):
        return await self.cell.kill(self.user, iden)

    @adminapi(log=True)
    async def behold(self):
        '''
        Yield Cell system messages
        '''
        async for mesg in self.cell.behold():
            yield mesg

    @adminapi(log=True)
    async def addUser(self, name, passwd=None, email=None, iden=None):
        return await self.cell.addUser(name, passwd=passwd, email=email, iden=iden)

    @adminapi(log=True)
    async def delUser(self, iden):
        return await self.cell.delUser(iden)

    @adminapi(log=True)
    async def addRole(self, name):
        return await self.cell.addRole(name)

    @adminapi(log=True)
    async def delRole(self, iden):
        return await self.cell.delRole(iden)

    @adminapi()
    async def dyncall(self, iden, todo, gatekeys=()):
        return await self.cell.dyncall(iden, todo, gatekeys=gatekeys)

    @adminapi()
    async def dyniter(self, iden, todo, gatekeys=()):
        async for item in self.cell.dyniter(iden, todo, gatekeys=gatekeys):
            yield item

    @adminapi()
    async def issue(self, nexsiden: str, event: str, args, kwargs, meta=None):
        return await self.cell.nexsroot.issue(nexsiden, event, args, kwargs, meta)

    @adminapi(log=True)
    async def delAuthUser(self, name):
        await self.cell.auth.delUser(name)

    @adminapi(log=True)
    async def addAuthRole(self, name):
        role = await self.cell.auth.addRole(name)
        return role.pack()

    @adminapi(log=True)
    async def delAuthRole(self, name):
        await self.cell.auth.delRole(name)

    @adminapi()
    async def getAuthUsers(self, archived=False):
        '''
        Args:
            archived (bool):  If true, list all users, else list non-archived users
        '''
        return await self.cell.getAuthUsers(archived=archived)

    @adminapi()
    async def getAuthRoles(self):
        return await self.cell.getAuthRoles()

    @adminapi(log=True)
    async def addUserRule(self, iden, rule, indx=None, gateiden=None):
        return await self.cell.addUserRule(iden, rule, indx=indx, gateiden=gateiden)

    @adminapi(log=True)
    async def setUserRules(self, iden, rules, gateiden=None):
        return await self.cell.setUserRules(iden, rules, gateiden=gateiden)

    @adminapi(log=True)
    async def setRoleRules(self, iden, rules, gateiden=None):
        return await self.cell.setRoleRules(iden, rules, gateiden=gateiden)

    @adminapi(log=True)
    async def addRoleRule(self, iden, rule, indx=None, gateiden=None):
        return await self.cell.addRoleRule(iden, rule, indx=indx, gateiden=gateiden)

    @adminapi(log=True)
    async def delUserRule(self, iden, rule, gateiden=None):
        return await self.cell.delUserRule(iden, rule, gateiden=gateiden)

    @adminapi(log=True)
    async def delRoleRule(self, iden, rule, gateiden=None):
        return await self.cell.delRoleRule(iden, rule, gateiden=gateiden)

    @adminapi(log=True)
    async def setUserAdmin(self, iden, admin, gateiden=None):
        return await self.cell.setUserAdmin(iden, admin, gateiden=gateiden)

    @adminapi()
    async def getAuthInfo(self, name):
        '''This API is deprecated.'''
        s_common.deprecated('CellApi.getAuthInfo')
        user = await self.cell.auth.getUserByName(name)
        if user is not None:
            info = user.pack()
            info['roles'] = [self.cell.auth.role(r).name for r in info['roles']]
            return info

        role = await self.cell.auth.getRoleByName(name)
        if role is not None:
            return role.pack()

        raise s_exc.NoSuchName(name=name)

    @adminapi(log=True)
    async def addAuthRule(self, name, rule, indx=None, gateiden=None):
        '''This API is deprecated.'''
        s_common.deprecated('CellApi.addAuthRule')
        item = await self.cell.auth.getUserByName(name)
        if item is None:
            item = await self.cell.auth.getRoleByName(name)
        await item.addRule(rule, indx=indx, gateiden=gateiden)

    @adminapi(log=True)
    async def delAuthRule(self, name, rule, gateiden=None):
        '''This API is deprecated.'''
        s_common.deprecated('CellApi.delAuthRule')
        item = await self.cell.auth.getUserByName(name)
        if item is None:
            item = await self.cell.auth.getRoleByName(name)
        await item.delRule(rule, gateiden=gateiden)

    @adminapi(log=True)
    async def setAuthAdmin(self, name, isadmin):
        '''This API is deprecated.'''
        s_common.deprecated('CellApi.setAuthAdmin')
        item = await self.cell.auth.getUserByName(name)
        if item is None:
            item = await self.cell.auth.getRoleByName(name)
        await item.setAdmin(isadmin)

    async def setUserPasswd(self, iden, passwd):

        await self.cell.auth.reqUser(iden)

        if self.user.iden == iden:
            self.user.confirm(('auth', 'self', 'set', 'passwd'), default=True)
            return await self.cell.setUserPasswd(iden, passwd)

        self.user.confirm(('auth', 'user', 'set', 'passwd'))
        return await self.cell.setUserPasswd(iden, passwd)

    @adminapi()
    async def genUserOnepass(self, iden, duration=60000):
        return await self.cell.genUserOnepass(iden, duration)

    @adminapi(log=True)
    async def setUserLocked(self, useriden, locked):
        return await self.cell.setUserLocked(useriden, locked)

    @adminapi(log=True)
    async def setUserArchived(self, useriden, archived):
        return await self.cell.setUserArchived(useriden, archived)

    @adminapi(log=True)
    async def setUserEmail(self, useriden, email):
        return await self.cell.setUserEmail(useriden, email)

    @adminapi(log=True)
    async def addUserRole(self, useriden, roleiden, indx=None):
        return await self.cell.addUserRole(useriden, roleiden, indx=indx)

    @adminapi(log=True)
    async def setUserRoles(self, useriden, roleidens):
        return await self.cell.setUserRoles(useriden, roleidens)

    @adminapi(log=True)
    async def delUserRole(self, useriden, roleiden):
        return await self.cell.delUserRole(useriden, roleiden)

    async def getUserInfo(self, name):
        user = await self.cell.auth.reqUserByName(name)
        if self.user.isAdmin() or self.user.iden == user.iden:
            info = user.pack()
            info['roles'] = [self.cell.auth.role(r).name for r in info['roles']]
            return info

        mesg = 'getUserInfo denied for non-admin and non-self'
        raise s_exc.AuthDeny(mesg=mesg, user=self.user.iden, username=self.user.name)

    async def getRoleInfo(self, name):
        role = await self.cell.auth.reqRoleByName(name)
        if self.user.isAdmin() or role.iden in self.user.info.get('roles', ()):
            return role.pack()

        mesg = 'getRoleInfo denied for non-admin and non-member'
        raise s_exc.AuthDeny(mesg=mesg, user=self.user.iden, username=self.user.name)

    @adminapi()
    async def getUserDef(self, iden, packroles=True):
        return await self.cell.getUserDef(iden, packroles=packroles)

    @adminapi()
    async def getAuthGate(self, iden):
        return await self.cell.getAuthGate(iden)

    @adminapi()
    async def getAuthGates(self):
        return await self.cell.getAuthGates()

    @adminapi()
    async def getRoleDef(self, iden):
        return await self.cell.getRoleDef(iden)

    @adminapi()
    async def getUserDefByName(self, name):
        return await self.cell.getUserDefByName(name)

    @adminapi()
    async def getRoleDefByName(self, name):
        return await self.cell.getRoleDefByName(name)

    @adminapi()
    async def getUserDefs(self):
        return await self.cell.getUserDefs()

    @adminapi()
    async def getRoleDefs(self):
        return await self.cell.getRoleDefs()

    @adminapi()
    async def isUserAllowed(self, iden, perm, gateiden=None, default=False):
        return await self.cell.isUserAllowed(iden, perm, gateiden=gateiden, default=default)

    @adminapi()
    async def isRoleAllowed(self, iden, perm, gateiden=None):
        return await self.cell.isRoleAllowed(iden, perm, gateiden=gateiden)

    @adminapi()
    async def tryUserPasswd(self, name, passwd):
        return await self.cell.tryUserPasswd(name, passwd)

    @adminapi()
    async def getUserProfile(self, iden):
        return await self.cell.getUserProfile(iden)

    @adminapi()
    async def getUserProfInfo(self, iden, name):
        return await self.cell.getUserProfInfo(iden, name)

    @adminapi()
    async def setUserProfInfo(self, iden, name, valu):
        return await self.cell.setUserProfInfo(iden, name, valu)

    @adminapi()
    async def popUserProfInfo(self, iden, name, default=None):
        return await self.cell.popUserProfInfo(iden, name, default=default)

    @adminapi()
    async def checkUserApiKey(self, key):
        return await self.cell.checkUserApiKey(key)

    async def getHealthCheck(self):
        await self._reqUserAllowed(('health',))
        return await self.cell.getHealthCheck()

    @adminapi()
    async def getDmonSessions(self):
        return await self.cell.getDmonSessions()

    @adminapi()
    async def listHiveKey(self, path=None):
        s_common.deprecated('CellApi.listHiveKey', curv='2.167.0')
        return await self.cell.listHiveKey(path=path)

    @adminapi(log=True)
    async def getHiveKeys(self, path):
        s_common.deprecated('CellApi.getHiveKeys', curv='2.167.0')
        return await self.cell.getHiveKeys(path)

    @adminapi(log=True)
    async def getHiveKey(self, path):
        s_common.deprecated('CellApi.getHiveKey', curv='2.167.0')
        return await self.cell.getHiveKey(path)

    @adminapi(log=True)
    async def setHiveKey(self, path, valu):
        s_common.deprecated('CellApi.setHiveKey', curv='2.167.0')
        return await self.cell.setHiveKey(path, valu)

    @adminapi(log=True)
    async def popHiveKey(self, path):
        s_common.deprecated('CellApi.popHiveKey', curv='2.167.0')
        return await self.cell.popHiveKey(path)

    @adminapi(log=True)
    async def saveHiveTree(self, path=()):
        s_common.deprecated('CellApi.saveHiveTree', curv='2.167.0')
        return await self.cell.saveHiveTree(path=path)

    @adminapi()
    async def getNexusChanges(self, offs, tellready=False):
        async for item in self.cell.getNexusChanges(offs, tellready=tellready):
            yield item

    @adminapi()
    async def runBackup(self, name=None, wait=True):
        '''
        Run a new backup.

        Args:
            name (str): The optional name of the backup.
            wait (bool): On True, wait for backup to complete before returning.

        Returns:
            str: The name of the newly created backup.
        '''
        return await self.cell.runBackup(name=name, wait=wait)

    @adminapi()
    async def getBackupInfo(self):
        '''
        Get information about recent backup activity.

        Returns:
            (dict) It has the following keys:
                - currduration - If backup currently running, time in ms since backup started, otherwise None
                - laststart - Last time (in epoch milliseconds) a backup started
                - lastend - Last time (in epoch milliseconds) a backup ended
                - lastduration - How long last backup took in ms
                - lastsize - Disk usage of last backup completed
                - lastupload - Time a backup was last completed being uploaded via iter(New)BackupArchive
                - lastexception - Tuple of exception information if last backup failed, otherwise None

        Note:  these statistics are not persistent, i.e. they are not preserved between cell restarts.
        '''
        return await self.cell.getBackupInfo()

    @adminapi()
    async def getBackups(self):
        '''
        Retrieve a list of backups.

        Returns:
            list[str]: A list of backup names.
        '''
        return await self.cell.getBackups()

    @adminapi()
    async def delBackup(self, name):
        '''
        Delete a backup by name.

        Args:
            name (str): The name of the backup to delete.
        '''
        return await self.cell.delBackup(name)

    @adminapi()
    async def iterBackupArchive(self, name):
        '''
        Retrieve a backup by name as a compressed stream of bytes.

        Note: Compression and streaming will occur from a separate process.

        Args:
            name (str): The name of the backup to retrieve.
        '''
        await self.cell.iterBackupArchive(name, user=self.user)

        # Make this a generator
        if False:  # pragma: no cover
            yield

    @adminapi()
    async def iterNewBackupArchive(self, name=None, remove=False):
        '''
        Run a new backup and return it as a compressed stream of bytes.

        Note: Compression and streaming will occur from a separate process.

        Args:
            name (str): The name of the backup to retrieve.
            remove (bool): Delete the backup after streaming.
        '''
        await self.cell.iterNewBackupArchive(user=self.user, name=name, remove=remove)

        # Make this a generator
        if False:  # pragma: no cover
            yield

    @adminapi()
    async def getDiagInfo(self):
        return {
            'slabs': await s_lmdbslab.Slab.getSlabStats(),
        }

    @adminapi()
    async def runGcCollect(self, generation=2):
        '''
        For diagnostic purposes only!

        NOTE: This API is *not* supported and can be removed at any time!
        '''
        return gc.collect(generation=generation)

    @adminapi()
    async def getGcInfo(self):
        '''
        For diagnostic purposes only!

        NOTE: This API is *not* supported and can be removed at any time!
        '''
        return {
            'stats': gc.get_stats(),
            'threshold': gc.get_threshold(),
        }

    @adminapi()
    async def getReloadableSystems(self):
        return self.cell.getReloadableSystems()

    @adminapi(log=True)
    async def reload(self, subsystem=None):
        return await self.cell.reload(subsystem=subsystem)

class Cell(s_nexus.Pusher, s_telepath.Aware):
    '''
    A Cell() implements a synapse micro-service.

    A Cell has 5 phases of startup:
        1. Universal cell data structures
        2. Service specific storage/data (pre-nexs)
        3. Nexus subsystem initialization
        4. Service specific startup (with nexus)
        5. Networking and mirror services

    '''
    cellapi = CellApi

    confdefs = {}  # type: ignore  # This should be a JSONSchema properties list for an object.
    confbase = {
        'cell:guid': {
            'description': 'An optional hard-coded GUID to store as the permanent GUID for the service.',
            'type': 'string',
            'hideconf': True,
        },
        'cell:ctor': {
            'description': 'An optional python path to the Cell class.  Used by stemcell.',
            'type': 'string',
            'hideconf': True,
        },
        'mirror': {
            'description': 'A telepath URL for our upstream mirror (we must be a backup!).',
            'type': ['string', 'null'],
            'hidedocs': True,
            'hidecmdl': True,
        },
        'auth:passwd': {
            'description': 'Set to <passwd> (local only) to bootstrap the root user password.',
            'type': 'string',
        },
        'auth:anon': {
            'description': 'Allow anonymous telepath access by mapping to the given user name.',
            'type': 'string',
        },
        'auth:ctor': {
            'description': 'Allow the construction of the cell auth object to be hooked at runtime.',
            'type': 'string',
            'hideconf': True,
        },
        'auth:conf': {
            'description': 'Extended configuration to be used by an alternate auth constructor.',
            'type': 'object',
            'hideconf': True,
        },
        'auth:passwd:policy': {
            'description': 'Specify password policy/complexity requirements.',
            'type': 'object',
        },
        'max:users': {
            'default': 0,
            'description': 'Maximum number of users allowed on system, not including root or locked/archived users (0 is no limit).',
            'type': 'integer',
            'minimum': 0
        },
        'nexslog:en': {
            'default': False,
            'description': 'Record all changes to a stream file on disk.  Required for mirroring (on both sides).',
            'type': 'boolean',
        },
        'nexslog:async': {
            'default': True,
            'description': 'Deprecated. This option ignored.',
            'type': 'boolean',
            'hidedocs': True,
            'hidecmdl': True,
        },
        'dmon:listen': {
            'description': 'A config-driven way to specify the telepath bind URL.',
            'type': ['string', 'null'],
        },
        'https:port': {
            'description': 'A config-driven way to specify the HTTPS port.',
            'type': ['integer', 'null'],
        },
        'https:headers': {
            'description': 'Headers to add to all HTTPS server responses.',
            'type': 'object',
            'hidecmdl': True,
        },
        'https:parse:proxy:remoteip': {
            'description': 'Enable the HTTPS server to parse X-Forwarded-For and X-Real-IP headers to determine requester IP addresses.',
            'type': 'boolean',
            'default': False,
        },
        'backup:dir': {
            'description': 'A directory outside the service directory where backups will be saved. Defaults to ./backups in the service storage directory.',
            'type': 'string',
        },
        'onboot:optimize': {
            'default': False,
            'description': 'Delay startup to optimize LMDB databases during boot to recover free space and increase performance. This may take a while.',
            'type': 'boolean',
        },
        'limit:disk:free': {
            'default': 5,
            'description': 'Minimum disk free space percentage before setting the cell read-only.',
            'type': ['integer', 'null'],
            'minimum': 0,
            'maximum': 100,
        },
        'health:sysctl:checks': {
            'default': True,
            'description': 'Enable sysctl parameter checks and warn if values are not optimal.',
            'type': 'boolean',
        },
        'aha:name': {
            'description': 'The name of the cell service in the aha service registry.',
            'type': 'string',
        },
        'aha:user': {
            'description': 'The username of this service when connecting to others.',
            'type': 'string',
        },
        'aha:leader': {
            'description': 'The AHA service name to claim as the active instance of a storm service.',
            'type': 'string',
        },
        'aha:network': {
            'description': 'The AHA service network.',
            'type': 'string',
        },
        'aha:registry': {
            'description': 'The telepath URL of the aha service registry.',
            'type': ['string', 'array'],
            'items': {'type': 'string'},
        },
        'aha:provision': {
            'description': 'The telepath URL of the aha provisioning service.',
            'type': ['string', 'array'],
            'items': {'type': 'string'},
        },
        'aha:admin': {
            'description': 'An AHA client certificate CN to register as a local admin user.',
            'type': 'string',
        },
        'aha:svcinfo': {
            'description': 'An AHA svcinfo object. If set, this overrides self discovered Aha service information.',
            'type': 'object',
            'properties': {
                'urlinfo': {
                    'type': 'object',
                    'properties': {
                        'host': {'type': 'string'},
                        'port': {'type': 'integer'},
                        'schema': {'type': 'string'}
                    },
                    'required': ('host', 'port', 'scheme', )
                }
            },
            'required': ('urlinfo', ),
            'hidedocs': True,
            'hidecmdl': True,
        },
        'inaugural': {
            'description': 'Data used to drive configuration of the service upon first startup.',
            'type': 'object',
            'properties': {
                'roles': {
                    'type': 'array',
                    'items': {
                        'type': 'object',
                        'properties': {
                            'name': {'type': 'string',
                                     'pattern': '^(?!all$).+$',
                                     },
                            'rules': {
                                'type': 'array',
                                'items': {
                                    'type': 'array',
                                    'items': [
                                        {'type': 'boolean'},
                                        {'type': 'array', 'items': {'type': 'string'}, },
                                    ],
                                    'minItems': 2,
                                    'maxItems': 2,
                                },
                            }
                        },
                        'required': ['name', ],
                        'additionalProperties': False,
                    }
                },
                'users': {
                    'type': 'array',
                    'items': {
                        'type': 'object',
                        'properties': {
                            'name': {'type': 'string',
                                     'pattern': '^(?!root$).+$',
                                     },
                            'admin': {'type': 'boolean', 'default': False, },
                            'email': {'type': 'string', },
                            'roles': {
                                'type': 'array',
                                'items': {'type': 'string'},
                            },
                            'rules': {
                                'type': 'array',
                                'items': {
                                    'type': 'array',
                                    'items': [
                                        {'type': 'boolean'},
                                        {'type': 'array', 'items': {'type': 'string'}, },
                                    ],
                                    'minItems': 2,
                                    'maxItems': 2,
                                },
                            },
                        },
                        'required': ['name', ],
                        'additionalProperties': False,
                    }
                }
            },
            'hidedocs': True,
        },
        '_log_conf': {
            'description': 'Opaque structure used for logging by spawned processes.',
            'type': 'object',
            'hideconf': True
        }
    }

    BACKUP_SPAWN_TIMEOUT = 60.0
    FREE_SPACE_CHECK_FREQ = 60.0

    COMMIT = s_version.commit
    VERSION = s_version.version
    VERSTRING = s_version.verstring

    SYSCTL_VALS = {
        'vm.dirty_expire_centisecs': 20,
        'vm.dirty_writeback_centisecs': 20,
    }
    SYSCTL_CHECK_FREQ = 60.0

    async def __anit__(self, dirn, conf=None, readonly=False, parent=None):

        # phase 1
        if conf is None:
            conf = {}

        self.starttime = time.monotonic()  # Used for uptime calc
        self.startms = s_common.now()      # Used to report start time
        s_telepath.Aware.__init__(self)

        self.dirn = s_common.gendir(dirn)
        self.runid = s_common.guid()

        self.auth = None
        self.cellparent = parent
        self.sessions = {}
        self.isactive = False
        self.activebase = None
        self.inaugural = False
        self.activecoros = {}
        self.sockaddr = None  # Default value...
        self.https_listeners = []
        self.ahaclient = None
        self._checkspace = s_coro.Event()
        self._reloadfuncs = {}  # name -> func

        self.nexslock = asyncio.Lock()
        self.netready = asyncio.Event()

        self.conf = self._initCellConf(conf)

        self.minfree = self.conf.get('limit:disk:free')
        if self.minfree is not None:
            self.minfree = self.minfree / 100

            disk = shutil.disk_usage(self.dirn)
            if (disk.free / disk.total) <= self.minfree:
                free = disk.free / disk.total * 100
                mesg = f'Free space on {self.dirn} below minimum threshold (currently {free:.2f}%)'
                raise s_exc.LowSpace(mesg=mesg, dirn=self.dirn)

        self._delTmpFiles()

        if self.conf.get('onboot:optimize'):
            await self._onBootOptimize()

        await self._initCellBoot()

        # we need to know this pretty early...
        self.ahasvcname = None
        ahaname = self.conf.get('aha:name')
        ahanetw = self.conf.get('aha:network')
        if ahaname is not None and ahanetw is not None:
            self.ahasvcname = f'{ahaname}.{ahanetw}'

        # each cell has a guid
        path = s_common.genpath(self.dirn, 'cell.guid')

        # generate a guid file if needed
        if not os.path.isfile(path):

            self.inaugural = True

            guid = conf.get('cell:guid')
            if guid is None:
                guid = s_common.guid()

            with open(path, 'w') as fd:
                fd.write(guid)

        # read & lock our guid file
        self._cellguidfd = s_common.genfile(path)
        self.iden = self._cellguidfd.read().decode().strip()
        self._getCellLock()

        backdirn = self.conf.get('backup:dir')
        if backdirn is not None:
            backdirn = s_common.genpath(backdirn)
            if backdirn.startswith(self.dirn):
                mesg = 'backup:dir must not be within the service directory'
                raise s_exc.BadConfValu(mesg=mesg)

        else:
            backdirn = s_common.genpath(self.dirn, 'backups')

        backdirn = s_common.gendir(backdirn)

        self.backdirn = backdirn
        self.backuprunning = False  # Whether a backup is currently running
        self.backupstreaming = False  # Whether a temporary new backup is currently streaming
        self.backmonostart = None  # If a backup is running, when did it start (monotonic timer)
        self.backstartdt = None  # Last backup start time
        self.backenddt = None  # Last backup end time
        self.backlasttook = None  # Last backup duration
        self.backlastsize = None  # Last backup size
        self.backlastuploaddt = None  # Last time backup completed uploading via iter{New,}BackupArchive
        self.backlastexc = None  # err, errmsg, errtrace of last backup

        if self.conf.get('mirror') and not self.conf.get('nexslog:en'):
            self.modCellConf({'nexslog:en': True})

        await s_nexus.Pusher.__anit__(self, self.iden)

        self._initCertDir()

        await self.enter_context(s_telepath.loadTeleCell(self.dirn))

        await self._initCellSlab(readonly=readonly)

        # initialize network daemons (but do not listen yet)
        # to allow registration of callbacks and shared objects
        await self._initCellHttp()
        await self._initCellDmon()

        await self.initServiceEarly()

        nexsroot = await self._ctorNexsRoot()

        self.setNexsRoot(nexsroot)

        async def fini():
            await self.nexsroot.fini()

        self.onfini(fini)

        self.apikeydb = self.slab.initdb('user:apikeys')  # apikey -> useriden
        self.usermetadb = self.slab.initdb('user:meta')  # useriden + <valu> -> dict valu
        self.rolemetadb = self.slab.initdb('role:meta')  # roleiden + <valu> -> dict valu

        # for runtime cell configuration values
        self.slab.initdb('cell:conf')
        self.slab.initdb('cell:meta')

        self._sslctx_cache = s_cache.FixedCache(self._makeCachedSslCtx, size=SSLCTX_CACHE_SIZE)

        self.hive = await self._initCellHive()

        self.cellinfo = self.slab.getSafeKeyVal('cell:info')
        self.cellvers = self.slab.getSafeKeyVal('cell:vers')

        await self._bumpCellVers('cell:storage', (
            (1, self._storCellHiveMigration),
        ), nexs=False)

        if self.inaugural:
            self.cellinfo.set('nexus:version', NEXUS_VERSION)

        # Check the cell version didn't regress
        if (lastver := self.cellinfo.get('cell:version')) is not None and self.VERSION < lastver:
            mesg = f'Cell version regression ({self.getCellType()}) is not allowed! Stored version: {lastver}, current version: {self.VERSION}.'
            logger.error(mesg)
            raise s_exc.BadVersion(mesg=mesg, currver=self.VERSION, lastver=lastver)

        self.cellinfo.set('cell:version', self.VERSION)

        # Check the synapse version didn't regress
        if (lastver := self.cellinfo.get('synapse:version')) is not None and s_version.version < lastver:
            mesg = f'Synapse version regression ({self.getCellType()}) is not allowed! Stored version: {lastver}, current version: {s_version.version}.'
            logger.error(mesg)
            raise s_exc.BadVersion(mesg=mesg, currver=s_version.version, lastver=lastver)

        self.cellinfo.set('synapse:version', s_version.version)

        self.nexsvers = self.cellinfo.get('nexus:version', (0, 0))
        self.nexspatches = ()

        await self._bumpCellVers('cell:storage', (
            (2, self._storCellAuthMigration),
        ), nexs=False)

        self.auth = await self._initCellAuth()

        auth_passwd = self.conf.get('auth:passwd')
        if auth_passwd is not None:
            user = await self.auth.getUserByName('root')

            if not await user.tryPasswd(auth_passwd, nexs=False, enforce_policy=False):
                await user.setPasswd(auth_passwd, nexs=False, enforce_policy=False)

        self.boss = await s_boss.Boss.anit()
        self.onfini(self.boss)

        self.dynitems = {
            'auth': self.auth,
            'cell': self
        }

        self.permdefs = None
        self.permlook = None

        # initialize web app and callback data structures
        self._health_funcs = []
        self.addHealthFunc(self._cellHealth)

        if self.conf.get('health:sysctl:checks'):
            self.schedCoro(self._runSysctlLoop())

        # initialize network backend infrastructure
        await self._initAhaRegistry()

        # phase 2 - service storage
        await self.initServiceStorage()
        # phase 3 - nexus subsystem
        await self.initNexusSubsystem()

        await self.configNexsVers()

        # We can now do nexus-safe operations
        await self._initInauguralConfig()

        # phase 4 - service logic
        await self.initServiceRuntime()
        # phase 5 - service networking
        await self.initServiceNetwork()

<<<<<<< HEAD
    def getCellMeta(self, name, defv=None):
        byts = self.slab.get(name.encode(), s_msgpack.en(valu), db='cell:meta')
        if byts is not None:
            return s_msgpack.un(byts)
        return defv

    def setCellMeta(self, name, valu):
        # NOTE: these changes are NOT nexus enabled!
        self.slab.put(name.encode(), s_msgpack.en(valu), db='cell:meta')
        return valu
=======
    async def _storCellHiveMigration(self):
        logger.warning(f'migrating Cell ({self.getCellType()}) info out of hive')

        async with await self.hive.open(('cellvers',)) as versnode:
            versdict = await versnode.dict()
            for key, valu in versdict.items():
                self.cellvers.set(key, valu)

        async with await self.hive.open(('cellinfo',)) as infonode:
            infodict = await infonode.dict()
            for key, valu in infodict.items():
                self.cellinfo.set(key, valu)

        logger.warning(f'...Cell ({self.getCellType()}) info migration complete!')

    async def _storCellAuthMigration(self):
        if self.conf.get('auth:ctor') is not None:
            return

        logger.warning(f'migrating Cell ({self.getCellType()}) auth out of hive')

        authkv = self.slab.getSafeKeyVal('auth')

        async with await self.hive.open(('auth',)) as rootnode:

            rolekv = authkv.getSubKeyVal('role:info:')
            rolenamekv = authkv.getSubKeyVal('role:name:')

            async with await rootnode.open(('roles',)) as roles:
                for iden, node in roles:
                    roledict = await node.dict()
                    roleinfo = roledict.pack()

                    roleinfo['iden'] = iden
                    roleinfo['name'] = node.valu
                    roleinfo['authgates'] = {}
                    roleinfo.setdefault('admin', False)
                    roleinfo.setdefault('rules', ())

                    rolekv.set(iden, roleinfo)
                    rolenamekv.set(node.valu, iden)

            userkv = authkv.getSubKeyVal('user:info:')
            usernamekv = authkv.getSubKeyVal('user:name:')

            async with await rootnode.open(('users',)) as users:
                for iden, node in users:
                    userdict = await node.dict()
                    userinfo = userdict.pack()

                    userinfo['iden'] = iden
                    userinfo['name'] = node.valu
                    userinfo['authgates'] = {}
                    userinfo.setdefault('admin', False)
                    userinfo.setdefault('rules', ())
                    userinfo.setdefault('locked', False)
                    userinfo.setdefault('passwd', None)
                    userinfo.setdefault('archived', False)

                    realroles = []
                    for userrole in userinfo.get('roles', ()):
                        if rolekv.get(userrole) is None:
                            mesg = f'Unknown role {userrole} on user {iden} during migration, ignoring.'
                            logger.warning(mesg)
                            continue

                        realroles.append(userrole)

                    userinfo['roles'] = tuple(realroles)

                    userkv.set(iden, userinfo)
                    usernamekv.set(node.valu, iden)

                    varskv = authkv.getSubKeyVal(f'user:{iden}:vars:')
                    async with await node.open(('vars',)) as varnodes:
                        for name, varnode in varnodes:
                            varskv.set(name, varnode.valu)

                    profkv = authkv.getSubKeyVal(f'user:{iden}:profile:')
                    async with await node.open(('profile',)) as profnodes:
                        for name, profnode in profnodes:
                            profkv.set(name, profnode.valu)

            gatekv = authkv.getSubKeyVal('gate:info:')
            async with await rootnode.open(('authgates',)) as authgates:
                for gateiden, node in authgates:
                    gateinfo = {
                        'iden': gateiden,
                        'type': node.valu
                    }
                    gatekv.set(gateiden, gateinfo)

                    async with await node.open(('users',)) as usernodes:
                        for useriden, usernode in usernodes:
                            if (user := userkv.get(useriden)) is None:
                                mesg = f'Unknown user {useriden} on gate {gateiden} during migration, ignoring.'
                                logger.warning(mesg)
                                continue

                            userinfo = await usernode.dict()
                            userdict = userinfo.pack()
                            authkv.set(f'gate:{gateiden}:user:{useriden}', userdict)

                            user['authgates'][gateiden] = userdict
                            userkv.set(useriden, user)

                    async with await node.open(('roles',)) as rolenodes:
                        for roleiden, rolenode in rolenodes:
                            if (role := rolekv.get(roleiden)) is None:
                                mesg = f'Unknown role {roleiden} on gate {gateiden} during migration, ignoring.'
                                logger.warning(mesg)
                                continue

                            roleinfo = await rolenode.dict()
                            roledict = roleinfo.pack()
                            authkv.set(f'gate:{gateiden}:role:{roleiden}', roledict)

                            role['authgates'][gateiden] = roledict
                            rolekv.set(roleiden, role)

        logger.warning(f'...Cell ({self.getCellType()}) auth migration complete!')
>>>>>>> 221c8237

    def getPermDef(self, perm):
        perm = tuple(perm)
        if self.permlook is None:
            self.permlook = {pdef['perm']: pdef for pdef in self.getPermDefs()}
        return self.permlook.get(perm)

    def getPermDefs(self):
        if self.permdefs is None:
            self.permdefs = self._getPermDefs()
        return self.permdefs

    def _getPermDefs(self):
        return ()

    def _clearPermDefs(self):
        self.permdefs = None
        self.permlook = None

    def getDmonUser(self):
        '''
        Return the user IDEN of a telepath caller who invoked the current task.
        ( defaults to returning current root user )
        '''
        sess = s_scope.get('sess', None)
        if sess is None:
            return self.auth.rootuser.iden

        if sess.user is None: # pragma: no cover
            return self.auth.rootuser.iden

        return sess.user.iden

    async def fini(self):
        '''Fini override that ensures locking teardown order.'''
        # we inherit from Pusher to make the Cell a Base subclass
        retn = await s_nexus.Pusher.fini(self)
        if retn == 0:
            self._onFiniCellGuid()
        return retn

    def _onFiniCellGuid(self):
        fcntl.lockf(self._cellguidfd, fcntl.LOCK_UN)
        self._cellguidfd.close()

    def _getCellLock(self):
        cmd = fcntl.LOCK_EX | fcntl.LOCK_NB
        try:
            fcntl.lockf(self._cellguidfd, cmd)
        except BlockingIOError:
            # Raised when the a lock is unable to be obtained on cell.guid file.
            ctyp = self.getCellType()
            mesg = f'Cannot start the {ctyp}, another process is already running it.'
            raise s_exc.FatalErr(mesg=mesg) from None

    async def _onBootOptimize(self):

        bdir = s_common.genpath(self.dirn, 'backups')
        tdir = s_common.gendir(self.dirn, 'tmp')
        tdev = os.stat(tdir).st_dev

        logger.warning('Collecting LMDB files for onboot optimization.')

        lmdbs = []
        for (root, dirs, files) in os.walk(self.dirn):
            for dirname in dirs:
                filepath = os.path.join(root, dirname, 'data.mdb')
                if os.path.isfile(filepath):
                    if filepath.startswith(bdir):
                        logger.debug(f'Skipping backup file {filepath}')
                        continue
                    if os.stat(filepath).st_dev != tdev:
                        logger.warning(f'Unable to run onboot:optimize, {filepath} is not on the same volume as {tdir}')
                        return

                    lmdbs.append(os.path.join(root, dirname))

        if not lmdbs: # pragma: no cover
            return

        logger.warning('Beginning onboot optimization (this could take a while)...')

        size = len(lmdbs)

        try:

            for i, lmdbpath in enumerate(lmdbs):

                logger.warning(f'... {i+1}/{size} {lmdbpath}')

                with self.getTempDir() as backpath:

                    async with await s_lmdbslab.LmdbBackup.anit(lmdbpath) as backup:
                        await backup.saveto(backpath)

                    srcpath = os.path.join(lmdbpath, 'data.mdb')
                    dstpath = os.path.join(backpath, 'data.mdb')

                    os.rename(dstpath, srcpath)

            logger.warning('... onboot optimization complete!')

        except Exception as e: # pragma: no cover
            logger.exception('...aborting onboot optimization and resuming boot (everything is fine).')

    def _delTmpFiles(self):

        tdir = s_common.gendir(self.dirn, 'tmp')

        names = os.listdir(tdir)
        if not names:
            return

        logger.warning(f'Removing {len(names)} temporary files/folders in: {tdir}')

        for name in names:

            path = os.path.join(tdir, name)

            if os.path.isfile(path):
                os.unlink(path)
                continue

            if os.path.isdir(path):
                shutil.rmtree(path, ignore_errors=True)
                continue

    async def _execCellUpdates(self):
        # implement to apply updates to a fully initialized active cell
        # ( and do so using _bumpCellVers )
        pass

    async def setNexsVers(self, vers):
        if self.nexsvers < NEXUS_VERSION:
            await self._push('nexs:vers:set', NEXUS_VERSION)

    @s_nexus.Pusher.onPush('nexs:vers:set')
    async def _setNexsVers(self, vers):
        if vers > self.nexsvers:
            self.cellvers.set('nexus:version', vers)
            self.nexsvers = vers
            await self.configNexsVers()

    async def configNexsVers(self):
        for meth, orig in self.nexspatches:
            setattr(self, meth, orig)

        if self.nexsvers == NEXUS_VERSION:
            return

        patches = []
        if self.nexsvers < (2, 177):
            patches.extend([
                ('popUserVarValu', self._popUserVarValuV0),
                ('setUserVarValu', self._setUserVarValuV0),
                ('popUserProfInfo', self._popUserProfInfoV0),
                ('setUserProfInfo', self._setUserProfInfoV0),
            ])

        self.nexspatches = []
        for meth, repl in patches:
            self.nexspatches.append((meth, getattr(self, meth)))
            setattr(self, meth, repl)

    async def setCellVers(self, name, vers, nexs=True):
        if nexs:
            await self._push('cell:vers:set', name, vers)
        else:
            await self._setCellVers(name, vers)

    @s_nexus.Pusher.onPush('cell:vers:set')
    async def _setCellVers(self, name, vers):
        self.cellvers.set(name, vers)

    async def _bumpCellVers(self, name, updates, nexs=True):

        if self.inaugural:
            await self.setCellVers(name, updates[-1][0], nexs=nexs)
            return

        curv = self.cellvers.get(name, 0)

        for vers, callback in updates:

            if vers <= curv:
                continue

            await callback()

            await self.setCellVers(name, vers, nexs=nexs)

            curv = vers

    def checkFreeSpace(self):
        self._checkspace.set()

    async def _runFreeSpaceLoop(self):

        while not self.isfini:

            nexsroot = self.getCellNexsRoot()

            self._checkspace.clear()

            disk = shutil.disk_usage(self.dirn)

            if (disk.free / disk.total) <= self.minfree:

                await nexsroot.addWriteHold(diskspace)

                mesg = f'Free space on {self.dirn} below minimum threshold (currently ' \
                       f'{disk.free / disk.total * 100:.2f}%), setting Cell to read-only.'
                logger.error(mesg)

            elif nexsroot.readonly:

                await nexsroot.delWriteHold(diskspace)

                mesg = f'Free space on {self.dirn} above minimum threshold (currently ' \
                       f'{disk.free / disk.total * 100:.2f}%), re-enabling writes.'
                logger.error(mesg)

            await self._checkspace.timewait(timeout=self.FREE_SPACE_CHECK_FREQ)

    async def _runSysctlLoop(self):
        while not self.isfini:
            fixvals = []
            sysctls = s_thisplat.getSysctls()

            for name, valu in self.SYSCTL_VALS.items():
                if (sysval := sysctls.get(name)) != valu:
                    fixvals.append({'name': name, 'expected': valu, 'actual': sysval})

            if not fixvals:
                # All sysctl parameters have been set to recommended values, no
                # need to keep checking.
                break

            fixnames = [k['name'] for k in fixvals]
            mesg = f'Sysctl values different than expected: {", ".join(fixnames)}. '
            mesg += 'See https://synapse.docs.vertex.link/en/latest/synapse/devopsguide.html#performance-tuning '
            mesg += 'for information about these sysctl parameters.'

            extra = await self.getLogExtra(sysctls=fixvals)
            logger.warning(mesg, extra=extra)

            await self.waitfini(self.SYSCTL_CHECK_FREQ)

    async def _askAhaToLead(self, proxy):

        while not self.isfini:
            try:
                proxy = self.ahaclient.proxy(timeout=4)
            except Exception as e:
                logger.error(f'Error getting AHA proxy to check leadership: {e}')

            async with self.nexslock:

                name = self.conf.get('aha:name')
                nexs = self.getNexsIndx()
                term = self.getCellMeta('aha:term', 0)

                state, leadterm = await proxy.mayLeadTerm(self.iden, name, term, nexs)

                realterm = leadterm.get('term')
                if realterm > term:
                    self.setCellMeta('aha:term', realterm)

                if state == s_aha.STATE_LEAD:
                    await self.setMirror(None)
                    return

                if state == s_aha.STATE_FOLLOW:
                    lead = leadterm.get('name')
                    user = self.conf.get('aha:user', 'root')
                    await self.setMirror(f'aha://{user}@{lead}')
                    return

                if state == s_aha.STATE_INVALID:
                    await self._termStateInvalid()

    async def _termStateInvalid(self):
        # hook point for enterprise behavior
        logger.error('Leadership schism detected!')
        logger.error('See: FIXME DOCS URL')
        # TODO: should we allow an ENV var based override?
        # TODO: should we find the leader and re-provision?
        await self.fini()

    async def _initAhaRegistry(self):

        ahaurls = self.conf.get('aha:registry')
        if ahaurls is not None:

            await s_telepath.addAhaUrl(ahaurls)
            if self.ahaclient is not None:
                await self.ahaclient.fini()

            async def onlink(proxy):
                ahauser = self.conf.get('aha:user', 'root')
                newurls = await proxy.getAhaUrls(user=ahauser)
                oldurls = self.conf.get('aha:registry')
                if isinstance(oldurls, str):
                    oldurls = (oldurls,)
                elif isinstance(oldurls, list):
                    oldurls = tuple(oldurls)
                if newurls and newurls != oldurls:
                    if oldurls[0].startswith('tcp://'):
                        s_common.deprecated('aha:registry: tcp:// client values.')
                        logger.warning('tcp:// based aha:registry options are deprecated and will be removed in Synapse v3.0.0')
                        return

                    self.modCellConf({'aha:registry': newurls})
                    self.ahaclient.setBootUrls(newurls)

                if self.conf.get('mirror') is None:

                    # if i think i'm the leader, lets check with AHA
                    ahainfo = await proxy.getCellInfo()
                    if ahainfo['features'].get('aha:leadterm'):

            self.ahaclient = await s_telepath.Client.anit(ahaurls, onlink=onlink)
            self.onfini(self.ahaclient)

            async def fini():
                await s_telepath.delAhaUrl(ahaurls)

            self.ahaclient.onfini(fini)

        ahaadmin = self.conf.get('aha:admin')
        ahauser = self.conf.get('aha:user')

        if ahaadmin is not None:
            await self._addAdminUser(ahaadmin)

        if ahauser is not None:
            await self._addAdminUser(ahauser)

    def _getDmonListen(self):

        lisn = self.conf.get('dmon:listen', s_common.novalu)
        if lisn is not s_common.novalu:
            return lisn

        ahaname = self.conf.get('aha:name')
        ahanetw = self.conf.get('aha:network')
        if ahaname is not None and ahanetw is not None:
            hostname = f'{ahaname}.{ahanetw}'
            return f'ssl://0.0.0.0:0?hostname={hostname}&ca={ahanetw}'

    async def _addAdminUser(self, username):
        # add the user in a pre-nexus compatible way
        user = await self.auth.getUserByName(username)

        if user is None:
            iden = s_common.guid(username)
            await self.auth._addUser(iden, username)
            user = await self.auth.getUserByName(username)

        if not user.isAdmin():
            await user.setAdmin(True, logged=False)

        if user.isLocked():
            await user.setLocked(False, logged=False)

    async def initServiceEarly(self):
        pass

    async def initServiceStorage(self):
        pass

    async def initNexusSubsystem(self):

        if self.cellparent is not None:
            return

        # If we are AHA enabled and think we're the leader,
        # we must check before proceeding...
        # TODO: or be readonly or a follower of None or something?
        mirror = self.conf.get('mirror')
        if self.ahaclient is not None:
            self._ask
            nexs = self.getNexsIndx()

        await self.nexsroot.recover()
        await self.nexsroot.startup()

        # retrieve this again in case it changed
        mirror = self.conf.get('mirror')
        await self.setCellActive(mirror is None)

        if self.minfree is not None:
            self.schedCoro(self._runFreeSpaceLoop())

    async def setMirror(self, url):
        self.conf.update({'mirror': url})
        await self.setCellActive(url is None)
        await self.nexsroot.startup()

    async def _bindDmonListen(self):

        # functionalized so downstream code can bind early.
        if self.sockaddr is not None:
            return

        # start a unix local socket daemon listener
        sockpath = os.path.join(self.dirn, 'sock')
        sockurl = f'unix://{sockpath}'

        try:
            await self.dmon.listen(sockurl)
        except OSError as e:
            logger.error(f'Failed to listen on unix socket at: [{sockpath}][{e}]')
            logger.error('LOCAL UNIX SOCKET WILL BE UNAVAILABLE')
        except Exception:  # pragma: no cover
            logging.exception('Unknown dmon listen error.')

        turl = self._getDmonListen()
        if turl is not None:
            logger.info(f'dmon listening: {turl}')
            self.sockaddr = await self.dmon.listen(turl)

    async def initServiceNetwork(self):

        await self._bindDmonListen()

        await self._initAhaService()

        self.netready.set()

        port = self.conf.get('https:port')
        if port is not None:
            await self.addHttpsPort(port)
            logger.info(f'https listening: {port}')

    async def getAhaInfo(self):

        # Default to static information
        ahainfo = self.conf.get('aha:svcinfo')
        if ahainfo is not None:
            return ahainfo

        # If we have not setup our dmon listener yet, do not generate ahainfo
        if self.sockaddr is None:
            return None

        turl = self.conf.get('dmon:listen')

        # Dynamically generate the aha info based on config and runtime data.
        urlinfo = s_telepath.chopurl(turl)

        urlinfo.pop('host', None)
        if isinstance(self.sockaddr, tuple):
            urlinfo['port'] = self.sockaddr[1]

        celliden = self.getCellIden()
        runiden = await self.getCellRunId()
        ahalead = self.conf.get('aha:leader')

        # If we are active, then we are ready by definition.
        # If we are not active, then we have to check the nexsroot
        # and see if the nexsroot is marked as ready or not. This
        # status is set on mirrors when they have entered into the
        # real-time change window.
        if self.isactive:
            ready = True
        else:
            ready = await self.nexsroot.isNexsReady()

        ahainfo = {
            'run': runiden,
            'iden': celliden,
            'leader': ahalead,
            'urlinfo': urlinfo,
            'ready': ready,
        }

        return ahainfo

    async def _initAhaService(self):

        if self.ahaclient is None:
            return

        ahaname = self.conf.get('aha:name')
        if ahaname is None:
            return

        ahanetw = self.conf.get('aha:network')
        if ahanetw is None:
            return

        ahainfo = await self.getAhaInfo()
        if ahainfo is None:
            return

        ahalead = self.conf.get('aha:leader')

        self.ahasvcname = f'{ahaname}.{ahanetw}'

        async def _runAhaRegLoop():

            while not self.isfini:

                try:
                    proxy = await self.ahaclient.proxy()

                    info = await self.getAhaInfo()
                    await proxy.addAhaSvc(ahaname, info, network=ahanetw)
                    if self.isactive and ahalead is not None:
                        await proxy.addAhaSvc(ahalead, info, network=ahanetw)

                except Exception as e:
                    logger.exception(f'Error registering service {self.ahasvcname} with AHA: {e}')
                    await self.waitfini(1)

                else:
                    await proxy.waitfini()

        self.schedCoro(_runAhaRegLoop())

    async def initServiceRuntime(self):
        pass

    async def _ctorNexsRoot(self):
        '''
        Initialize a NexsRoot to use for the cell.
        '''
        if self.cellparent:
            return self.cellparent.nexsroot
        return await s_nexus.NexsRoot.anit(self)

    async def getNexsIndx(self):
        return await self.nexsroot.index()

    async def cullNexsLog(self, offs):
        if self.backuprunning:
            raise s_exc.SlabInUse(mesg='Cannot cull Nexus log while a backup is running')
        return await self._push('nexslog:cull', offs)

    @s_nexus.Pusher.onPush('nexslog:cull')
    async def _cullNexsLog(self, offs):
        return await self.nexsroot.cull(offs)

    async def rotateNexsLog(self):
        if self.backuprunning:
            raise s_exc.SlabInUse(mesg='Cannot rotate Nexus log while a backup is running')
        return await self._push('nexslog:rotate')

    @s_nexus.Pusher.onPush('nexslog:rotate')
    async def _rotateNexsLog(self):
        return await self.nexsroot.rotate()

    async def waitNexsOffs(self, offs, timeout=None):
        return await self.nexsroot.waitOffs(offs, timeout=timeout)

    async def trimNexsLog(self, consumers=None, timeout=30):

        if not self.conf.get('nexslog:en'):
            mesg = 'trimNexsLog requires nexslog:en=True'
            raise s_exc.BadConfValu(mesg=mesg)

        async with await s_base.Base.anit() as base:

            if consumers is not None:
                cons_opened = []
                for turl in consumers:
                    prox = await s_telepath.openurl(turl)
                    base.onfini(prox.fini)
                    cons_opened.append((s_urlhelp.sanitizeUrl(turl), prox))

            offs = await self.rotateNexsLog()
            cullat = offs - 1

            # wait for all consumers to catch up and raise otherwise
            if consumers is not None:

                async def waitFor(turl_sani, prox_):
                    logger.debug('trimNexsLog waiting for consumer %s to write offset %d', turl_sani, cullat)
                    if not await prox_.waitNexsOffs(cullat, timeout=timeout):
                        mesg_ = 'trimNexsLog timed out waiting for consumer to write rotation offset'
                        raise s_exc.SynErr(mesg=mesg_, offs=cullat, timeout=timeout, url=turl_sani)
                    logger.info('trimNexsLog consumer %s successfully wrote offset', turl_sani)

                await asyncio.gather(*[waitFor(*cons) for cons in cons_opened])

            if not await self.cullNexsLog(cullat):
                mesg = 'trimNexsLog did not execute cull at the rotated offset'
                raise s_exc.SynErr(mesg=mesg, offs=cullat)

            return cullat

    @s_nexus.Pusher.onPushAuto('nexslog:setindex')
    async def setNexsIndx(self, indx):
        return await self.nexsroot.setindex(indx)

    def getMyUrl(self, user='root'):
        host = self.conf.req('aha:name')
        network = self.conf.req('aha:network')
        return f'aha://{host}.{network}'

    async def promote(self, graceful=False):
        '''
        Transform this cell from a passive follower to
        an active cell that writes changes locally.
        '''
        mirurl = self.conf.get('mirror')
        if mirurl is None:
            mesg = 'promote() called on non-mirror'
            raise s_exc.BadConfValu(mesg=mesg)

        _dispname = f' ahaname={self.conf.get("aha:name")}' if self.conf.get('aha:name') else ''
        logger.warning(f'PROMOTION: Performing leadership promotion graceful={graceful}{_dispname}.')

        if graceful:

            myurl = self.getMyUrl()

            logger.debug(f'PROMOTION: Connecting to {mirurl} to request leadership handoff{_dispname}.')
            async with await s_telepath.openurl(mirurl) as lead:
                await lead.handoff(myurl)
                logger.warning(f'PROMOTION: Completed leadership handoff to {myurl}{_dispname}')
                return

<<<<<<< HEAD
        if self.ahaclient:

            name = self.conf.get('aha:name')
            proxy = await self.ahaclient.proxy(timeout=6)

            logger.warning(f'PROMOTION: Updating AHA Leadership Term')
            async with self.nexslock:
                nexs = await self.getNexsIndx()
                leadterm = await proxy.nextLeadTerm(self.iden, name, nexs)
                self.setCellMeta('aha:term', leadterm.get('term'))

        await self.setMirror(None)
=======
        logger.debug(f'PROMOTION: Clearing mirror configuration{_dispname}.')
        self.modCellConf({'mirror': None})

        logger.debug(f'PROMOTION: Promoting the nexus root{_dispname}.')
        await self.nexsroot.promote()

        logger.debug(f'PROMOTION: Setting the cell as active{_dispname}.')
        await self.setCellActive(True)
>>>>>>> 221c8237

        logger.warning(f'PROMOTION: Finished leadership promotion{_dispname}.')

    async def handoff(self, turl, timeout=30):
        '''
        Hand off leadership to a mirror in a transactional fashion.
        '''
        _dispname = f' ahaname={self.conf.get("aha:name")}' if self.conf.get('aha:name') else ''
        logger.warning(f'HANDOFF: Performing leadership handoff to {s_urlhelp.sanitizeUrl(turl)}{_dispname}.')
        async with await s_telepath.openurl(turl) as cell:

            logger.debug(f'HANDOFF: Connected to {s_urlhelp.sanitizeUrl(turl)}{_dispname}.')

            if self.iden != await cell.getCellIden(): # pragma: no cover
                mesg = 'Mirror handoff remote cell iden does not match!'
                raise s_exc.BadArg(mesg=mesg)

            if self.runid == await cell.getCellRunId(): # pragma: no cover
                mesg = 'Cannot handoff mirror leadership to myself!'
                raise s_exc.BadArg(mesg=mesg)

            logger.debug(f'HANDOFF: Obtaining nexus lock{_dispname}.')

            async with self.nexslock:

                logger.debug(f'HANDOFF: Obtained nexus lock{_dispname}.')
                indx = await self.getNexsIndx()

                logger.debug(f'HANDOFF: Waiting {timeout} seconds for mirror to reach {indx=}{_dispname}.')
                if not await cell.waitNexsOffs(indx - 1, timeout=timeout): # pragma: no cover
                    mndx = await cell.getNexsIndx()
                    mesg = f'Remote mirror did not catch up in time: {mndx}/{indx}.'
                    raise s_exc.NotReady(mesg=mesg)

                logger.debug(f'HANDOFF: Mirror has caught up to the current leader, performing promotion{_dispname}.')
                await cell.promote()

<<<<<<< HEAD
                logger.debug(f'HANDOFF: Configuring service to sync from new leader.')
                await self.setMirror(turl)
=======
                logger.debug(f'HANDOFF: Setting the service as inactive{_dispname}.')
                await self.setCellActive(False)

                logger.debug(f'HANDOFF: Configuring service to sync from new leader{_dispname}.')
                self.modCellConf({'mirror': turl})

                logger.debug(f'HANDOFF: Restarting the nexus{_dispname}.')
                await self.nexsroot.startup()
>>>>>>> 221c8237

            logger.debug(f'HANDOFF: Released nexus lock{_dispname}.')

        logger.warning(f'HANDOFF: Done performing the leadership handoff with {s_urlhelp.sanitizeUrl(turl)}{_dispname}.')

    async def reqAhaProxy(self, timeout=None):
        if self.ahaclient is None:
            mesg = 'AHA is not configured on this service.'
            raise s_exc.NeedConfValu(mesg=mesg)
        return await self.ahaclient.proxy(timeout=timeout)

    async def _setAhaActive(self):

        if self.ahaclient is None:
            return

        ahainfo = await self.getAhaInfo()
        if ahainfo is None:
            return

        ahalead = self.conf.get('aha:leader')
        if ahalead is None:
            return

        try:

            proxy = await self.ahaclient.proxy(timeout=2)

        except TimeoutError:  # pragma: no cover
            return None

        # if we went inactive, bump the aha proxy
        if not self.isactive:
            await proxy.fini()
            return

        ahanetw = self.conf.req('aha:network')
        try:
            await proxy.addAhaSvc(ahalead, ahainfo, network=ahanetw)
        except asyncio.CancelledError:  # pragma: no cover
            raise
        except Exception as e:  # pragma: no cover
            logger.warning(f'_setAhaActive failed: {e}')

    def isActiveCoro(self, iden):
        return self.activecoros.get(iden) is not None

    def addActiveCoro(self, func, iden=None, base=None):
        '''
        Add a function callback to be run as a coroutine when the Cell is active.

        Args:
            func (coroutine function): The function run as a coroutine.
            iden (str): The iden to use for the coroutine.
            base (Optional[Base]):  if present, this active coro will be fini'd
                                    when the base is fini'd


        Returns:
            str: A GUID string that identifies the coroutine for delActiveCoro()

        NOTE:
            This will re-fire the coroutine if it exits and the Cell is still active.
        '''
        if base and base.isfini:
            raise s_exc.IsFini()

        if iden is None:
            iden = s_common.guid()

        cdef = {'func': func, 'base': base}
        self.activecoros[iden] = cdef

        if base:
            async def fini():
                await self.delActiveCoro(iden)
            base.onfini(fini)

        if self.isactive:
            self._fireActiveCoro(iden, cdef)

        return iden

    async def delActiveCoro(self, iden):
        '''
        Remove an Active coroutine previously added with addActiveCoro().

        Args:
            iden (str): The iden returned by addActiveCoro()
        '''
        cdef = self.activecoros.pop(iden, None)
        if cdef is None:
            return

        await self._killActiveCoro(cdef)

    def _fireActiveCoros(self):
        for iden, cdef in self.activecoros.items():
            self._fireActiveCoro(iden, cdef)

    def _fireActiveCoro(self, iden, cdef):

        func = cdef.get('func')

        async def wrap():
            while not self.isfini and self.isActiveCoro(iden):
                try:
                    await func()
                except Exception:  # pragma no cover
                    logger.exception(f'activeCoro Error: {func}')
                    await self.waitfini(1)

        cdef['task'] = self.schedCoro(wrap())

    async def _killActiveCoros(self):
        coros = [self._killActiveCoro(cdef) for cdef in self.activecoros.values()]
        await asyncio.gather(*coros, return_exceptions=True)

    async def _killActiveCoro(self, cdef):
        task = cdef.pop('task', None)
        if task is not None:
            task.cancel()
            try:
                retn = await asyncio.gather(task, return_exceptions=True)
                if isinstance(retn[0], Exception):
                    raise retn[0]
            except asyncio.CancelledError:
                pass
            except Exception:  # pragma: no cover
                logger.exception(f'Error tearing down activecoro for {task}')

    async def isCellActive(self):
        return self.isactive

    async def setCellActive(self, active):

        if active == self.isactive:
            return

        self.isactive = active

        if self.isactive:
            self.activebase = await s_base.Base.anit()
            self.onfini(self.activebase)
            self._fireActiveCoros()
            await self._execCellUpdates()
            await self.setNexsVers(NEXUS_VERSION)
            await self.initServiceActive()
        else:
            await self._killActiveCoros()
            await self.activebase.fini()
            self.activebase = None
            await self.initServicePassive()

        await self._setAhaActive()

    def runActiveTask(self, coro):
        # an API for active coroutines to use when running an
        # ephemeral task which should be automatically torn down
        # if the cell becomes inactive
        return self.activebase.schedCoro(coro)

    async def initServiceActive(self):  # pragma: no cover
        pass

    async def initServicePassive(self):  # pragma: no cover
        pass

    async def getNexusChanges(self, offs, tellready=False):
        async for item in self.nexsroot.iter(offs, tellready=tellready):
            yield item

    def _reqBackDirn(self, name):

        self._reqBackConf()

        path = s_common.genpath(self.backdirn, name)
        if not path.startswith(self.backdirn):
            mesg = 'Directory traversal detected'
            raise s_exc.BadArg(mesg=mesg)

        return path

    def _reqBackupSpace(self):

        disk = shutil.disk_usage(self.backdirn)
        cellsize, _ = s_common.getDirSize(self.dirn)

        if os.stat(self.dirn).st_dev == os.stat(self.backdirn).st_dev:
            reqspace = self.minfree * disk.total + cellsize
        else:
            reqspace = cellsize

        if reqspace > disk.free:
            mesg = f'Insufficient free space on {self.backdirn} to run a backup ' \
                    f'({disk.free} bytes free, {reqspace} required)'
            raise s_exc.LowSpace(mesg=mesg, dirn=self.backdirn)

    async def runBackup(self, name=None, wait=True):

        if self.backuprunning:
            raise s_exc.BackupAlreadyRunning(mesg='Another backup is already running')

        try:
            task = None

            backupstartdt = datetime.datetime.now()

            if name is None:
                name = time.strftime('%Y%m%d%H%M%S', backupstartdt.timetuple())

            path = self._reqBackDirn(name)
            if os.path.isdir(path):
                mesg = 'Backup with name already exists'
                raise s_exc.BadArg(mesg=mesg)

            self._reqBackupSpace()

            self.backuprunning = True
            self.backlastexc = None
            self.backmonostart = time.monotonic()
            self.backstartdt = backupstartdt

            task = self.schedCoro(self._execBackupTask(path))

            def done(self, task):
                try:
                    self.backlastsize, _ = s_common.getDirSize(path)
                except s_exc.NoSuchDir:
                    pass
                self.backlasttook = time.monotonic() - self.backmonostart
                self.backenddt = datetime.datetime.now()
                self.backmonostart = None

                try:
                    exc = task.exception()
                except asyncio.CancelledError as e:
                    exc = e
                if exc:
                    self.backlastexc = s_common.excinfo(exc)
                    self.backlastsize = None
                else:
                    self.backlastexc = None
                    try:
                        self.backlastsize, _ = s_common.getDirSize(path)
                    except Exception:
                        self.backlastsize = None

                self.backuprunning = False

                phrase = f'with exception {self.backlastexc["errmsg"]}' if self.backlastexc else 'successfully'
                logger.info(f'Backup {name} completed {phrase}.  Took {self.backlasttook / 1000} s')

            task.add_done_callback(functools.partial(done, self))

            if wait:
                logger.info(f'Waiting for backup task to complete [{name}]')
                await task

            return name

        except (asyncio.CancelledError, Exception):
            if task is not None:
                task.cancel()
            raise

    async def getBackupInfo(self):
        '''
        Gets information about recent backup activity
        '''
        running = int(time.monotonic() - self.backmonostart * 1000) if self.backmonostart else None

        retn = {
            'currduration': running,
            'laststart': int(self.backstartdt.timestamp() * 1000) if self.backstartdt else None,
            'lastend': int(self.backenddt.timestamp() * 1000) if self.backenddt else None,
            'lastduration': int(self.backlasttook * 1000) if self.backlasttook else None,
            'lastsize': self.backlastsize,
            'lastupload': int(self.backlastuploaddt.timestamp() * 1000) if self.backlastuploaddt else None,
            'lastexception': self.backlastexc,
        }

        return retn

    async def _execBackupTask(self, dirn):
        '''
        A task that backs up the cell to the target directory
        '''
        logger.info(f'Starting backup to [{dirn}]')

        await self.boss.promote('backup', self.auth.rootuser)
        slabs = s_lmdbslab.Slab.getSlabsInDir(self.dirn)
        assert slabs

        ctx = multiprocessing.get_context('spawn')

        mypipe, child_pipe = ctx.Pipe()
        paths = [str(slab.path) for slab in slabs]
        logconf = await self._getSpawnLogConf()
        proc = None

        try:

            async with self.nexslock:

                logger.debug('Syncing LMDB Slabs')

                while True:
                    await s_lmdbslab.Slab.syncLoopOnce()
                    if not any(slab.dirty for slab in slabs):
                        break

                logger.debug('Starting backup process')

                # Copy cell.guid first to ensure the backup can be deleted
                dstdir = s_common.gendir(dirn)
                shutil.copy(os.path.join(self.dirn, 'cell.guid'), os.path.join(dstdir, 'cell.guid'))

                args = (child_pipe, self.dirn, dirn, paths, logconf)

                def waitforproc1():
                    nonlocal proc
                    proc = ctx.Process(target=self._backupProc, args=args)
                    proc.start()
                    hasdata = mypipe.poll(timeout=self.BACKUP_SPAWN_TIMEOUT)
                    if not hasdata:
                        raise s_exc.SynErr(mesg='backup subprocess start timed out')
                    data = mypipe.recv()
                    assert data == 'captured'

                await s_coro.executor(waitforproc1)

            def waitforproc2():
                proc.join()
                if proc.exitcode:
                    raise s_exc.SpawnExit(code=proc.exitcode)

            await s_coro.executor(waitforproc2)
            proc = None

            logger.info(f'Backup completed to [{dirn}]')
            return

        except (asyncio.CancelledError, Exception):
            logger.exception(f'Error performing backup to [{dirn}]')
            raise

        finally:
            if proc:
                proc.terminate()

    @staticmethod
    def _backupProc(pipe, srcdir, dstdir, lmdbpaths, logconf):
        '''
        (In a separate process) Actually do the backup
        '''
        # This is a new process: configure logging
        s_common.setlogging(logger, **logconf)
        try:

            with s_t_backup.capturelmdbs(srcdir) as lmdbinfo:
                pipe.send('captured')
                logger.debug('Acquired LMDB transactions')
                s_t_backup.txnbackup(lmdbinfo, srcdir, dstdir)
        except Exception:
            logger.exception(f'Error running backup of {srcdir}')
            raise

        logger.debug('Backup process completed')

    def _reqBackConf(self):
        if self.backdirn is None:
            mesg = 'Backup APIs require the backup:dir config option is set'
            raise s_exc.NeedConfValu(mesg=mesg)

    async def delBackup(self, name):

        self._reqBackConf()
        path = self._reqBackDirn(name)

        cellguid = os.path.join(path, 'cell.guid')
        if not os.path.isfile(cellguid):
            mesg = 'Specified backup path has no cell.guid file.'
            raise s_exc.BadArg(mesg=mesg)
        logger.info(f'Removing backup for [{path}]')
        await s_coro.executor(shutil.rmtree, path, ignore_errors=True)
        logger.info(f'Backup removed from [{path}]')

    async def getBackups(self):
        self._reqBackConf()
        backups = []

        def walkpath(path):

            for name in os.listdir(path):

                full = os.path.join(path, name)
                cellguid = os.path.join(full, 'cell.guid')

                if os.path.isfile(cellguid):
                    backups.append(os.path.relpath(full, self.backdirn))
                    continue

                if os.path.isdir(full):
                    walkpath(full)

        walkpath(self.backdirn)
        return backups

    async def iterBackupArchive(self, name, user):

        success = False
        loglevel = logging.WARNING

        path = self._reqBackDirn(name)
        cellguid = os.path.join(path, 'cell.guid')
        if not os.path.isfile(cellguid):
            mesg = 'Specified backup path has no cell.guid file.'
            raise s_exc.BadArg(mesg=mesg, arg='path', valu=path)

        link = s_scope.get('link')
        linkinfo = await link.getSpawnInfo()
        linkinfo['logconf'] = await self._getSpawnLogConf()

        await self.boss.promote('backup:stream', user=user, info={'name': name})

        ctx = multiprocessing.get_context('spawn')

        proc = None
        mesg = 'Streaming complete'

        def getproc():
            proc = ctx.Process(target=_iterBackupProc, args=(path, linkinfo))
            proc.start()
            return proc

        try:
            proc = await s_coro.executor(getproc)

            await s_coro.executor(proc.join)

        except (asyncio.CancelledError, Exception) as e:

            # We want to log all exceptions here, an asyncio.CancelledError
            # could be the result of a remote link terminating due to the
            # backup stream being completed, prior to this function
            # finishing.
            logger.exception('Error during backup streaming.')

            if proc:
                proc.terminate()

            mesg = repr(e)
            raise

        else:
            success = True
            loglevel = logging.DEBUG
            self.backlastuploaddt = datetime.datetime.now()

        finally:
            phrase = 'successfully' if success else 'with failure'
            logger.log(loglevel, f'iterBackupArchive completed {phrase} for {name}')
            raise s_exc.DmonSpawn(mesg=mesg)

    async def iterNewBackupArchive(self, user, name=None, remove=False):

        if self.backupstreaming:
            raise s_exc.BackupAlreadyRunning(mesg='Another streaming backup is already running')

        try:
            if remove:
                self.backupstreaming = True

            success = False
            loglevel = logging.WARNING

            if name is None:
                name = time.strftime('%Y%m%d%H%M%S', datetime.datetime.now().timetuple())

            path = self._reqBackDirn(name)
            if os.path.isdir(path):
                mesg = 'Backup with name already exists'
                raise s_exc.BadArg(mesg=mesg)

            link = s_scope.get('link')
            linkinfo = await link.getSpawnInfo()
            linkinfo['logconf'] = await self._getSpawnLogConf()

            try:
                await self.runBackup(name)
            except Exception:
                if remove:
                    logger.debug(f'Removing {path}')
                    await s_coro.executor(shutil.rmtree, path, ignore_errors=True)
                    logger.debug(f'Removed {path}')
                raise

            await self.boss.promote('backup:stream', user=user, info={'name': name})

            ctx = multiprocessing.get_context('spawn')

            proc = None
            mesg = 'Streaming complete'

            def getproc():
                proc = ctx.Process(target=_iterBackupProc, args=(path, linkinfo))
                proc.start()
                return proc

            try:
                proc = await s_coro.executor(getproc)

                await s_coro.executor(proc.join)

            except (asyncio.CancelledError, Exception) as e:

                # We want to log all exceptions here, an asyncio.CancelledError
                # could be the result of a remote link terminating due to the
                # backup stream being completed, prior to this function
                # finishing.
                logger.exception('Error during backup streaming.')

                if proc:
                    proc.terminate()

                mesg = repr(e)
                raise

            else:
                success = True
                loglevel = logging.DEBUG
                self.backlastuploaddt = datetime.datetime.now()

            finally:
                if remove:
                    logger.debug(f'Removing {path}')
                    await s_coro.executor(shutil.rmtree, path, ignore_errors=True)
                    logger.debug(f'Removed {path}')

                phrase = 'successfully' if success else 'with failure'
                logger.log(loglevel, f'iterNewBackupArchive completed {phrase} for {name}')
                raise s_exc.DmonSpawn(mesg=mesg)

        finally:
            if remove:
                self.backupstreaming = False

    async def isUserAllowed(self, iden, perm, gateiden=None, default=False):
        user = self.auth.user(iden)  # type: s_auth.User
        if user is None:
            return False

        return user.allowed(perm, default=default, gateiden=gateiden)

    async def isRoleAllowed(self, iden, perm, gateiden=None):
        role = self.auth.role(iden)
        if role is None:
            return False

        return role.allowed(perm, gateiden=gateiden)

    async def tryUserPasswd(self, name, passwd):
        user = await self.auth.getUserByName(name)
        if user is None:
            return None

        if not await user.tryPasswd(passwd):
            return None

        return user.pack()

    async def getUserProfile(self, iden):
        user = await self.auth.reqUser(iden)
        return dict(user.profile.items())

    async def getUserProfInfo(self, iden, name, default=None):
        user = await self.auth.reqUser(iden)
        return user.profile.get(name, defv=default)

    async def _setUserProfInfoV0(self, iden, name, valu):
        path = ('auth', 'users', iden, 'profile', name)
        return await self.hive._push('hive:set', path, valu)

    async def setUserProfInfo(self, iden, name, valu):
        user = await self.auth.reqUser(iden)
        return await user.setProfileValu(name, valu)

    async def _popUserProfInfoV0(self, iden, name, default=None):
        path = ('auth', 'users', iden, 'profile', name)
        return await self.hive._push('hive:pop', path)

    async def popUserProfInfo(self, iden, name, default=None):
        user = await self.auth.reqUser(iden)
        return await user.popProfileValu(name, default=default)

    async def iterUserVars(self, iden):
        user = await self.auth.reqUser(iden)
        for item in user.vars.items():
            yield item
            await asyncio.sleep(0)

    async def iterUserProfInfo(self, iden):
        user = await self.auth.reqUser(iden)
        for item in user.profile.items():
            yield item
            await asyncio.sleep(0)

    async def getUserVarValu(self, iden, name, default=None):
        user = await self.auth.reqUser(iden)
        return user.vars.get(name, defv=default)

    async def _setUserVarValuV0(self, iden, name, valu):
        path = ('auth', 'users', iden, 'vars', name)
        return await self.hive._push('hive:set', path, valu)

    async def setUserVarValu(self, iden, name, valu):
        user = await self.auth.reqUser(iden)
        return await user.setVarValu(name, valu)

    async def _popUserVarValuV0(self, iden, name, default=None):
        path = ('auth', 'users', iden, 'vars', name)
        return await self.hive._push('hive:pop', path)

    async def popUserVarValu(self, iden, name, default=None):
        user = await self.auth.reqUser(iden)
        return await user.popVarValu(name, default=default)

    async def addUserRule(self, iden, rule, indx=None, gateiden=None):
        user = await self.auth.reqUser(iden)
        retn = await user.addRule(rule, indx=indx, gateiden=gateiden)
        logger.info(f'Added rule={rule} on user {user.name} for gateiden={gateiden}',
                    extra=await self.getLogExtra(target_user=user.iden, target_username=user.name,
                                                 rule=rule, gateiden=gateiden, status='MODIFY'))
        return retn

    async def addRoleRule(self, iden, rule, indx=None, gateiden=None):
        role = await self.auth.reqRole(iden)
        retn = await role.addRule(rule, indx=indx, gateiden=gateiden)
        logger.info(f'Added rule={rule} on role {role.name} for gateiden={gateiden}',
                    extra=await self.getLogExtra(target_role=role.iden, target_rolename=role.name,
                                                 rule=rule, gateiden=gateiden, status='MODIFY'))
        return retn

    async def delUserRule(self, iden, rule, gateiden=None):
        user = await self.auth.reqUser(iden)
        logger.info(f'Removing rule={rule} on user {user.name} for gateiden={gateiden}',
                    extra=await self.getLogExtra(target_user=user.iden, target_username=user.name,
                                                 rule=rule, gateiden=gateiden, status='MODIFY'))
        return await user.delRule(rule, gateiden=gateiden)

    async def delRoleRule(self, iden, rule, gateiden=None):
        role = await self.auth.reqRole(iden)
        logger.info(f'Removing rule={rule} on role {role.name} for gateiden={gateiden}',
                    extra=await self.getLogExtra(target_role=role.iden, target_rolename=role.name,
                                                 rule=rule, gateiden=gateiden, status='MODIFY'))
        return await role.delRule(rule, gateiden=gateiden)

    async def setUserRules(self, iden, rules, gateiden=None):
        user = await self.auth.reqUser(iden)
        await user.setRules(rules, gateiden=gateiden)
        logger.info(f'Set user rules = {rules} on user {user.name} for gateiden={gateiden}',
                    extra=await self.getLogExtra(target_user=user.iden, target_username=user.name,
                                                 rules=rules, gateiden=gateiden, status='MODIFY'))

    async def setRoleRules(self, iden, rules, gateiden=None):
        role = await self.auth.reqRole(iden)
        await role.setRules(rules, gateiden=gateiden)
        logger.info(f'Set role rules = {rules} on role {role.name} for gateiden={gateiden}',
                    extra=await self.getLogExtra(target_role=role.iden, target_rolename=role.name,
                                                 rules=rules, gateiden=gateiden, status='MODIFY'))

    async def setRoleName(self, iden, name):
        role = await self.auth.reqRole(iden)
        oname = role.name
        await role.setName(name)
        logger.info(f'Set name={name} from {oname} on role iden={role.iden}',
                    extra=await self.getLogExtra(target_role=role.iden, target_rolename=role.name,
                                                 status='MODIFY'))

    async def setUserAdmin(self, iden, admin, gateiden=None):
        user = await self.auth.reqUser(iden)
        await user.setAdmin(admin, gateiden=gateiden)
        logger.info(f'Set admin={admin} for {user.name} for gateiden={gateiden}',
                    extra=await self.getLogExtra(target_user=user.iden, target_username=user.name,
                                                 gateiden=gateiden, status='MODIFY'))

    async def addUserRole(self, useriden, roleiden, indx=None):
        user = await self.auth.reqUser(useriden)
        role = await self.auth.reqRole(roleiden)
        await user.grant(roleiden, indx=indx)
        logger.info(f'Granted role {role.name} to user {user.name}',
                    extra=await self.getLogExtra(target_user=user.iden, target_username=user.name,
                                                 target_role=role.iden, target_rolename=role.name,
                                                 status='MODIFY'))

    async def setUserRoles(self, useriden, roleidens):
        user = await self.auth.reqUser(useriden)
        await user.setRoles(roleidens)
        logger.info(f'Set roleidens={roleidens} on user {user.name}',
                    extra=await self.getLogExtra(target_user=user.iden, target_username=user.name,
                                                 roleidens=roleidens, status='MODIFY'))

    async def delUserRole(self, useriden, roleiden):
        user = await self.auth.reqUser(useriden)
        role = await self.auth.reqRole(roleiden)
        await user.revoke(roleiden)
        logger.info(f'Revoked role {role.name} from user {user.name}',
                    extra=await self.getLogExtra(target_user=user.iden, target_username=user.name,
                                                 target_role=role.iden, target_rolename=role.name,
                                                 status='MODIFY'))

    async def addUser(self, name, passwd=None, email=None, iden=None):
        user = await self.auth.addUser(name, passwd=passwd, email=email, iden=iden)
        logger.info(f'Added user={name}',
                    extra=await self.getLogExtra(target_user=user.iden, target_username=user.name,
                                                 status='CREATE'))
        return user.pack(packroles=True)

    async def delUser(self, iden):
        user = await self.auth.reqUser(iden)
        name = user.name
        await self.auth.delUser(iden)
        logger.info(f'Deleted user={name}',
                   extra=await self.getLogExtra(target_user=iden, target_username=name, status='DELETE'))

    async def addRole(self, name):
        role = await self.auth.addRole(name)
        logger.info(f'Added role={name}',
                    extra=await self.getLogExtra(target_role=role.iden, target_rolename=role.name, status='CREATE'))
        return role.pack()

    async def delRole(self, iden):
        role = await self.auth.reqRole(iden)
        name = role.name
        await self.auth.delRole(iden)
        logger.info(f'Deleted role={name}',
                     extra=await self.getLogExtra(target_role=iden, target_rolename=name, status='DELETE'))

    async def setUserEmail(self, useriden, email):
        await self.auth.setUserInfo(useriden, 'email', email)
        user = await self.auth.reqUser(useriden)
        logger.info(f'Set email={email} for {user.name}',
                    extra=await self.getLogExtra(target_user=user.iden, target_username=user.name, status='MODIFY'))

    async def setUserName(self, useriden, name):
        user = await self.auth.reqUser(useriden)
        oname = user.name
        await user.setName(name)
        logger.info(f'Set name={name} from {oname} on user iden={user.iden}',
                    extra=await self.getLogExtra(target_user=user.iden, target_username=user.name, status='MODIFY'))

    async def setUserPasswd(self, iden, passwd):
        user = await self.auth.reqUser(iden)
        await user.setPasswd(passwd)
        logger.info(f'Set password for {user.name}',
                    extra=await self.getLogExtra(target_user=user.iden, target_username=user.name, status='MODIFY'))

    async def genUserOnepass(self, iden, duration=600000):
        user = await self.auth.reqUser(iden)
        passwd = s_common.guid()
        shadow = await s_passwd.getShadowV2(passwd=passwd)
        now = s_common.now()
        onepass = {'create': now, 'expires': s_common.now() + duration,
                   'shadow': shadow}
        await self.auth.setUserInfo(iden, 'onepass', onepass)

        logger.info(f'Issued one time password for {user.name}',
                     extra=await self.getLogExtra(target_user=user.iden, target_username=user.name, status='MODIFY'))

        return passwd

    async def setUserLocked(self, iden, locked):
        user = await self.auth.reqUser(iden)
        await user.setLocked(locked)
        logger.info(f'Set lock={locked} for user {user.name}',
                    extra=await self.getLogExtra(target_user=user.iden, target_username=user.name, status='MODIFY'))

    async def setUserArchived(self, iden, archived):
        user = await self.auth.reqUser(iden)
        await user.setArchived(archived)
        logger.info(f'Set archive={archived} for user {user.name}',
                    extra=await self.getLogExtra(target_user=user.iden, target_username=user.name, status='MODIFY'))

    async def getUserDef(self, iden, packroles=True):
        user = self.auth.user(iden)
        if user is not None:
            return user.pack(packroles=packroles)

    async def getAuthGate(self, iden):
        gate = self.auth.getAuthGate(iden)
        if gate is None:
            return None
        return gate.pack()

    async def getAuthGates(self):
        return [g.pack() for g in self.auth.getAuthGates()]

    async def getRoleDef(self, iden):
        role = self.auth.role(iden)
        if role is not None:
            return role.pack()

    async def getUserDefByName(self, name):
        user = await self.auth.getUserByName(name)
        if user is not None:
            return user.pack(packroles=True)

    async def getRoleDefByName(self, name):
        role = await self.auth.getRoleByName(name)
        if role is not None:
            return role.pack()

    async def getUserDefs(self):
        return [u.pack(packroles=True) for u in self.auth.users()]

    async def getRoleDefs(self):
        return [r.pack() for r in self.auth.roles()]

    async def getAuthUsers(self, archived=False):
        return [u.pack() for u in self.auth.users() if archived or not u.info.get('archived')]

    async def getAuthRoles(self):
        return [r.pack() for r in self.auth.roles()]

    async def reqGateKeys(self, gatekeys):
        for useriden, perm, gateiden in gatekeys:
            (await self.auth.reqUser(useriden)).confirm(perm, gateiden=gateiden)

    async def feedBeholder(self, name, info, gates=None, perms=None):
        '''
        Feed a named event onto the ``cell:beholder`` message bus that will sent to any listeners.

        Args:
            info (dict): An information dictionary to be sent to any consumers.
            gates (list): List of gate idens, whose details will be added to the outbound message(s).
            perms (list): List of permission names, whose details will be added to the outbound message(s).

        Returns:
            None
        '''
        kwargs = {
            'event': name,
            'offset': await self.nexsroot.index(),
            'info': copy.deepcopy(info),
        }

        if gates:
            g = []
            for gate in gates:
                authgate = await self.getAuthGate(gate)
                if authgate is not None:
                    g.append(authgate)
            kwargs['gates'] = g

        if perms:
            p = []
            for perm in perms:
                permdef = self.getPermDef(perm)
                if permdef is not None:
                    p.append(permdef)
            kwargs['perms'] = p

        await self.fire('cell:beholder', **kwargs)

    @contextlib.asynccontextmanager
    async def beholder(self):
        async with await s_queue.Window.anit(maxsize=10000) as wind:
            async def onEvent(mesg):
                await wind.put(mesg[1])

            with self.onWith('cell:beholder', onEvent):
                yield wind

    async def behold(self):
        async with self.beholder() as wind:
            async for mesg in wind:
                yield mesg

    async def dyniter(self, iden, todo, gatekeys=()):

        await self.reqGateKeys(gatekeys)

        item = self.dynitems.get(iden)
        if item is None:
            raise s_exc.NoSuchIden(mesg=f'No dynitem for iden={iden}', iden=iden)

        name, args, kwargs = todo

        meth = getattr(item, name)
        async for item in meth(*args, **kwargs):
            yield item

    async def dyncall(self, iden, todo, gatekeys=()):

        await self.reqGateKeys(gatekeys)

        item = self.dynitems.get(iden)
        if item is None:
            raise s_exc.NoSuchIden(mesg=f'No dynitem for iden={iden}', iden=iden)

        name, args, kwargs = todo
        meth = getattr(item, name)

        return await s_coro.ornot(meth, *args, **kwargs)

    async def getConfOpt(self, name):
        return self.conf.get(name)

    def getUserName(self, iden, defv='<unknown>'):
        '''
        Translate the user iden to a user name.
        '''
        # since this pattern is so common, utilitizing...
        user = self.auth.user(iden)
        if user is None:
            return defv
        return user.name

    async def hasHttpSess(self, iden):
        return self.sessstor.has(iden)

    async def genHttpSess(self, iden):

        # TODO age out http sessions
        sess = self.sessions.get(iden)
        if sess is not None:
            return sess

        info = await self.getHttpSessDict(iden)
        if info is None:
            info = await self.addHttpSess(iden, {'created': s_common.now()})

        sess = await s_httpapi.Sess.anit(self, iden, info)

        self.sessions[iden] = sess
        return sess

    async def getHttpSessDict(self, iden):
        info = await self.sessstor.dict(iden)
        if info:
            return info

    @s_nexus.Pusher.onPushAuto('http:sess:add')
    async def addHttpSess(self, iden, info):
        for name, valu in info.items():
            self.sessstor.set(iden, name, valu)
        return info

    @s_nexus.Pusher.onPushAuto('http:sess:del')
    async def delHttpSess(self, iden):
        await self.sessstor.del_(iden)
        sess = self.sessions.pop(iden, None)
        if sess:
            sess.info.clear()
            self.schedCoro(sess.fini())

    @s_nexus.Pusher.onPushAuto('http:sess:set')
    async def setHttpSessInfo(self, iden, name, valu):
        self.sessstor.set(iden, name, valu)
        sess = self.sessions.get(iden)
        if sess is not None:
            sess.info[name] = valu

    @s_nexus.Pusher.onPushAuto('http:sess:update')
    async def updateHttpSessInfo(self, iden, vals: dict):
        for name, valu in vals.items():
            s_msgpack.isok(valu)
        for name, valu in vals.items():
            self.sessstor.set(iden, name, valu)
        sess = self.sessions.get(iden)
        if sess is not None:
            sess.info.update(vals)

    @contextlib.contextmanager
    def getTempDir(self):
        tdir = s_common.gendir(self.dirn, 'tmp')
        with s_common.getTempDir(dirn=tdir) as dirn:
            yield dirn

    async def addHttpsPort(self, port, host='0.0.0.0', sslctx=None):
        '''
        Add a HTTPS listener to the Cell.

        Args:
            port (int): The listening port to bind.
            host (str): The listening host.
            sslctx (ssl.SSLContext): An externally managed SSL Context.

        Note:
            If the SSL context is not provided, the Cell will assume it
            manages the SSL context it creates for a given listener and will
            add a reload handler named https:certs to enabled reloading the
            SSL certificates from disk.
        '''

        addr = socket.gethostbyname(host)

        managed_ctx = False
        if sslctx is None:

            managed_ctx = True
            pkeypath = os.path.join(self.dirn, 'sslkey.pem')
            certpath = os.path.join(self.dirn, 'sslcert.pem')

            if not os.path.isfile(certpath):
                logger.warning('NO CERTIFICATE FOUND! generating self-signed certificate.')

                tdir = s_common.gendir(self.dirn, 'tmp')
                with s_common.getTempDir(dirn=tdir) as dirn:
                    cdir = s_certdir.CertDir(path=(dirn,))
                    pkey, cert = cdir.genHostCert(self.getCellType())
                    cdir.savePkeyPem(pkey, pkeypath)
                    cdir.saveCertPem(cert, certpath)

            sslctx = self.initSslCtx(certpath, pkeypath)

        kwargs = {
            'xheaders': self.conf.req('https:parse:proxy:remoteip')
        }
        serv = self.wapp.listen(port, address=addr, ssl_options=sslctx, **kwargs)
        self.httpds.append(serv)

        lhost, lport = list(serv._sockets.values())[0].getsockname()

        if managed_ctx:
            # If the Cell is managing the SSLCtx, then we register a reload handler
            # for it which reloads the pkey / cert.
            def reload():
                sslctx.load_cert_chain(certpath, pkeypath)
                return True

            self.addReloadableSystem('https:certs', reload)

        self.https_listeners.append({'host': lhost, 'port': lport})

        return (lhost, lport)

    def initSslCtx(self, certpath, keypath):

        sslctx = s_certdir.getServerSSLContext()

        if not os.path.isfile(keypath):
            raise s_exc.NoSuchFile(mesg=f'Missing TLS keypath {keypath}', path=keypath)

        if not os.path.isfile(certpath):
            raise s_exc.NoSuchFile(mesg=f'Missing TLS certpath {certpath}', path=certpath)

        sslctx.load_cert_chain(certpath, keypath)
        return sslctx

    def _log_web_request(self, handler: s_httpapi.Handler) -> None:
        # Derived from https://github.com/tornadoweb/tornado/blob/v6.2.0/tornado/web.py#L2253
        status = handler.get_status()
        if status < 400:
            log_method = t_log.access_log.info
        elif status < 500:
            log_method = t_log.access_log.warning
        else:
            log_method = t_log.access_log.error

        request_time = 1000.0 * handler.request.request_time()

        user = None
        username = None

        uri = handler.request.uri
        remote_ip = handler.request.remote_ip
        enfo = {'http_status': status,
                'uri': uri,
                'remoteip': remote_ip,
                }

        extra = {'synapse': enfo}

        # It is possible that a Cell implementor may register handlers which
        # do not derive from our Handler class, so we have to handle that.
        if hasattr(handler, 'web_useriden') and handler.web_useriden:
            user = handler.web_useriden
            enfo['user'] = user
        if hasattr(handler, 'web_username') and handler.web_username:
            username = handler.web_username
            enfo['username'] = username

        if user:
            mesg = f'{status} {handler.request.method} {uri} ({remote_ip}) user={user} ({username}) {request_time:.2f}ms'
        else:
            mesg = f'{status} {handler.request.method} {uri} ({remote_ip}) {request_time:.2f}ms'

        log_method(mesg, extra=extra)

    async def _getCellHttpOpts(self):
        # Generate/Load a Cookie Secret
        secpath = os.path.join(self.dirn, 'cookie.secret')
        if not os.path.isfile(secpath):
            with s_common.genfile(secpath) as fd:
                fd.write(s_common.guid().encode('utf8'))

        with s_common.getfile(secpath) as fd:
            secret = fd.read().decode('utf8')

        return {
            'cookie_secret': secret,
            'log_function': self._log_web_request,
            'websocket_ping_interval': 10
        }

    async def _initCellHttp(self):

        self.httpds = []
        self.sessstor = s_lmdbslab.GuidStor(self.slab, 'http:sess')

        async def fini():
            [await s.fini() for s in self.sessions.values()]
            for http in self.httpds:
                http.stop()

        self.onfini(fini)

        opts = await self._getCellHttpOpts()

        self.wapp = t_web.Application(**opts)
        self._initCellHttpApis()

    def _initCellHttpApis(self):

        self.addHttpApi('/robots.txt', s_httpapi.RobotHandler, {'cell': self})
        self.addHttpApi('/api/v1/login', s_httpapi.LoginV1, {'cell': self})
        self.addHttpApi('/api/v1/logout', s_httpapi.LogoutV1, {'cell': self})

        self.addHttpApi('/api/v1/active', s_httpapi.ActiveV1, {'cell': self})
        self.addHttpApi('/api/v1/healthcheck', s_httpapi.HealthCheckV1, {'cell': self})

        self.addHttpApi('/api/v1/auth/users', s_httpapi.AuthUsersV1, {'cell': self})
        self.addHttpApi('/api/v1/auth/roles', s_httpapi.AuthRolesV1, {'cell': self})
        self.addHttpApi('/api/v1/auth/adduser', s_httpapi.AuthAddUserV1, {'cell': self})
        self.addHttpApi('/api/v1/auth/addrole', s_httpapi.AuthAddRoleV1, {'cell': self})
        self.addHttpApi('/api/v1/auth/delrole', s_httpapi.AuthDelRoleV1, {'cell': self})
        self.addHttpApi('/api/v1/auth/user/(.*)', s_httpapi.AuthUserV1, {'cell': self})
        self.addHttpApi('/api/v1/auth/role/(.*)', s_httpapi.AuthRoleV1, {'cell': self})
        self.addHttpApi('/api/v1/auth/password/(.*)', s_httpapi.AuthUserPasswdV1, {'cell': self})
        self.addHttpApi('/api/v1/auth/grant', s_httpapi.AuthGrantV1, {'cell': self})
        self.addHttpApi('/api/v1/auth/revoke', s_httpapi.AuthRevokeV1, {'cell': self})
        self.addHttpApi('/api/v1/auth/onepass/issue', s_httpapi.OnePassIssueV1, {'cell': self})

        self.addHttpApi('/api/v1/behold', s_httpapi.BeholdSockV1, {'cell': self})

    def addHttpApi(self, path, ctor, info):
        self.wapp.add_handlers('.*', (
            (path, ctor, info),
        ))

    def _initCertDir(self):

        self.certpath = s_common.gendir(self.dirn, 'certs')

        # add our cert path to the global resolver
        s_certdir.addCertPath(self.certpath)

        syncerts = s_data.path('certs')
        self.certdir = s_certdir.CertDir(path=(self.certpath, syncerts))

        def fini():
            s_certdir.delCertPath(self.certpath)

        self.onfini(fini)

    async def _initCellDmon(self):

        ahainfo = {'name': self.ahasvcname}

        self.dmon = await s_daemon.Daemon.anit(ahainfo=ahainfo)
        self.dmon.share('*', self)

        self.onfini(self.dmon.fini)

    async def _initCellHive(self):
        db = self.slab.initdb('hive')
        hive = await s_hive.SlabHive.anit(self.slab, db=db, nexsroot=self.getCellNexsRoot(), cell=self)
        self.onfini(hive)

        return hive

    async def _initSlabFile(self, path, readonly=False):
        slab = await s_lmdbslab.Slab.anit(path, map_size=SLAB_MAP_SIZE, readonly=readonly)
        slab.addResizeCallback(self.checkFreeSpace)
        self.onfini(slab)
        return slab

    async def _initCellSlab(self, readonly=False):

        s_common.gendir(self.dirn, 'slabs')

        path = os.path.join(self.dirn, 'slabs', 'cell.lmdb')
        if not os.path.exists(path) and readonly:
            logger.warning('Creating a slab for a readonly cell.')
            _slab = await s_lmdbslab.Slab.anit(path, map_size=SLAB_MAP_SIZE)
            _slab.initdb('hive')
            await _slab.fini()

        self.slab = await self._initSlabFile(path)

    async def _initCellAuth(self):

        # Add callbacks
        self.on('user:del', self._onUserDelEvnt)

        authctor = self.conf.get('auth:ctor')
        if authctor is not None:
            s_common.deprecated('auth:ctor cell config option', curv='2.157.0')
            ctor = s_dyndeps.getDynLocal(authctor)
            return await ctor(self)

        maxusers = self.conf.get('max:users')
        policy = self.conf.get('auth:passwd:policy')

        seed = s_common.guid((self.iden, 'hive', 'auth'))

        auth = await s_auth.Auth.anit(
            self.slab,
            'auth',
            seed=seed,
            nexsroot=self.getCellNexsRoot(),
            maxusers=maxusers,
            policy=policy
        )

        auth.link(self.dist)

        def finilink():
            auth.unlink(self.dist)

        self.onfini(finilink)

        self.onfini(auth.fini)
        return auth

    def getCellNexsRoot(self):
        # the "cell scope" nexusroot only exists if we are *not* embedded
        # (aka we dont have a self.cellparent)
        if self.cellparent is None:
            return self.nexsroot

    async def _initInauguralConfig(self):
        if self.inaugural:
            icfg = self.conf.get('inaugural')
            if icfg is not None:

                for rnfo in icfg.get('roles', ()):
                    name = rnfo.get('name')
                    logger.debug(f'Adding inaugural role {name}')
                    iden = s_common.guid((self.iden, 'auth', 'role', name))
                    role = await self.auth.addRole(name, iden)  # type: s_auth.Role

                    for rule in rnfo.get('rules', ()):
                        await role.addRule(rule)

                for unfo in icfg.get('users', ()):
                    name = unfo.get('name')
                    email = unfo.get('email')
                    iden = s_common.guid((self.iden, 'auth', 'user', name))
                    logger.debug(f'Adding inaugural user {name}')
                    user = await self.auth.addUser(name, email=email, iden=iden)  # type: s_auth.User

                    if unfo.get('admin'):
                        await user.setAdmin(True)

                    for rolename in unfo.get('roles', ()):
                        role = await self.auth.reqRoleByName(rolename)
                        await user.grant(role.iden)

                    for rule in unfo.get('rules', ()):
                        await user.addRule(rule)

    @contextlib.asynccontextmanager
    async def getLocalProxy(self, share='*', user='root'):
        url = self.getLocalUrl(share=share, user=user)
        prox = await s_telepath.openurl(url)
        yield prox

    def getLocalUrl(self, share='*', user='root'):
        return f'cell://{user}@{self.dirn}:{share}'

    def _initCellConf(self, conf):
        '''
        Initialize a cell config during __anit__.

        Args:
            conf (s_config.Config, dict): A config object or dictionary.

        Notes:
            This does not pull environment variables or opts.
            This only pulls cell.yaml / cell.mods.yaml data in the event
            we got a dictionary

        Returns:
            s_config.Config: A config object.
        '''
        # if they hand in a dict, assume we are not the main/only one
        if isinstance(conf, dict):
            conf = s_config.Config.getConfFromCell(self, conf=conf)
            path = s_common.genpath(self.dirn, 'cell.yaml')
            conf.setConfFromFile(path)
            mods_path = s_common.genpath(self.dirn, 'cell.mods.yaml')
            conf.setConfFromFile(mods_path, force=True)

        conf.reqConfValid()  # Populate defaults
        return conf

    def _loadCellYaml(self, *path):

        path = os.path.join(self.dirn, *path)

        if os.path.isfile(path):
            logger.debug('Loading file from [%s]', path)
            return s_common.yamlload(path)

        return {}

    def _hasEasyPerm(self, item, user, level):

        if level > PERM_ADMIN or level < PERM_DENY:
            raise s_exc.BadArg(mesg=f'Invalid permission level: {level} (must be <= 3 and >= 0)')

        if user.isAdmin():
            return True

        userlevel = item['permissions']['users'].get(user.iden)
        if userlevel is not None:
            if userlevel == 0:
                return False
            elif userlevel >= level:
                return True

        roleperms = item['permissions']['roles']
        for role in user.getRoles():
            rolelevel = roleperms.get(role.iden)
            if rolelevel is not None:
                if rolelevel == 0:
                    return False
                elif rolelevel >= level:
                    return True

        default = item['permissions'].get('default', PERM_READ)
        if level <= default:
            return True

        return False

    def _reqEasyPerm(self, item, user, level, mesg=None):
        '''
        Require the user (or an assigned role) to have the given permission
        level on the specified item. The item must implement the "easy perm"
        convention by having a key named "permissions" which adheres to the
        easyPermSchema definition.

        NOTE: By default a user will only be denied read access if they
              (or an assigned role) has PERM_DENY assigned.
        '''
        if self._hasEasyPerm(item, user, level):
            return

        if mesg is None:
            permname = permnames.get(level)
            mesg = f'User ({user.name}) has insufficient permissions (requires: {permname}).'

        raise s_exc.AuthDeny(mesg=mesg, user=user.iden, username=user.name)

    async def _setEasyPerm(self, item, scope, iden, level):
        '''
        Set a user or role permission level within an object that uses the "easy perm"
        convention. If level is None, permissions are removed.
        '''
        if scope not in ('users', 'roles'):
            raise s_exc.BadArg(mesg=f'Invalid permissions scope: {scope} (must be "users" or "roles")')

        if level is not None and (level > PERM_ADMIN or level < PERM_DENY):
            raise s_exc.BadArg(mesg=f'Invalid permission level: {level} (must be <= 3 and >= 0, or None)')

        if scope == 'users':
            await self.auth.reqUser(iden)

        elif scope == 'roles':
            await self.auth.reqRole(iden)

        perms = item['permissions'].get(scope)
        if level is None:
            perms.pop(iden, None)
        else:
            perms[iden] = level

    def _initEasyPerm(self, item, default=PERM_READ):
        '''
        Ensure that the given object has populated the "easy perm" convention.
        '''
        if default > PERM_ADMIN or default < PERM_DENY:
            mesg = f'Invalid permission level: {default} (must be <= {PERM_ADMIN} and >= {PERM_DENY})'
            raise s_exc.BadArg(mesg=mesg)

        item.setdefault('permissions', {})
        item['permissions'].setdefault('users', {})
        item['permissions'].setdefault('roles', {})
        item['permissions']['default'] = default

    async def getTeleApi(self, link, mesg, path):

        # if auth is disabled or it's a unix socket, they're root.
        if link.get('unix'):
            name = 'root'
            auth = mesg[1].get('auth')
            if auth is not None:
                name, info = auth

            # By design, unix sockets can auth as any user.
            user = await self.auth.getUserByName(name)
            if user is None:
                raise s_exc.NoSuchUser(username=name, mesg=f'No such user: {name}.')

        else:
            user = await self._getCellUser(link, mesg)

        return await self.getCellApi(link, user, path)

    async def getCellApi(self, link, user, path):
        '''
        Get an instance of the telepath Client object for a given user, link and path.

        Args:
            link (s_link.Link): The link object.
            user (s_auth.User): The heavy user object.
            path (str): The path requested.

        Notes:
           This defaults to the self.cellapi class. Implementors may override the
           default class attribute for cellapi to share a different interface.

        Returns:
            object: The shared object for this cell.
        '''
        return await self.cellapi.anit(self, link, user)

    async def getLogExtra(self, **kwargs):
        '''
        Get an extra dictionary for structured logging which can be used as a extra argument for loggers.

        Args:
            **kwargs: Additional key/value items to add to the log.

        Returns:
            Dict: A dictionary
        '''
        extra = {**kwargs}
        sess = s_scope.get('sess')  # type: s_daemon.Sess
        user = s_scope.get('user')  # type: s_auth.User
        if user:
            extra['user'] = user.iden
            extra['username'] = user.name
        elif sess and sess.user:
            extra['user'] = sess.user.iden
            extra['username'] = sess.user.name
        return {'synapse': extra}

    async def _getSpawnLogConf(self):
        conf = self.conf.get('_log_conf')
        if conf:
            conf = conf.copy()
        else:
            conf = s_common._getLogConfFromEnv()
        conf['log_setup'] = False
        return conf

    def modCellConf(self, conf):
        '''
        Modify the Cell's ondisk configuration overrides file and runtime configuration.

        Args:
            conf (dict): A dictionary of items to set.

        Notes:
            This does require the data being set to be schema valid.

        Returns:
            None.
        '''
        for key, valu in conf.items():
            self.conf.reqKeyValid(key, valu)
            logger.info(f'Setting cell config override for [{key}]')

        self.conf.update(conf)
        s_common.yamlmod(conf, self.dirn, 'cell.mods.yaml')

    def popCellConf(self, name):
        '''
        Remove a key from the Cell's ondisk configuration overrides file and
        runtime configuration.

        Args:
            name (str): Name of the value to remove.

        Notes:

            This does **not** modify the cell.yaml file.
            This does re-validate the configuration after removing the value,
            so if the value removed had a default populated by schema, that
            default would be reset.

        Returns:
            None
        '''
        self.conf.pop(name, None)
        self.conf.reqConfValid()
        s_common.yamlpop(name, self.dirn, 'cell.mods.yaml')
        logger.info(f'Removed cell config override for [{name}]')

    @classmethod
    def getCellType(cls):
        return cls.__name__.lower()

    @classmethod
    def getEnvPrefix(cls):
        '''Get a list of envar prefixes for config resolution.'''
        return (f'SYN_{cls.__name__.upper()}', )

    def getCellIden(self):
        return self.iden

    async def getCellRunId(self):
        return self.runid

    @classmethod
    def initCellConf(cls, conf=None):
        '''
        Create a Config object for the Cell.

        Args:
            conf (s_config.Config): An optional config structure. This has _opts_data taken from it.

        Notes:
            The Config object has a ``envar_prefix`` set according to the results of ``cls.getEnvPrefix()``.

        Returns:
            s_config.Config: A Config helper object.
        '''
        prefixes = cls.getEnvPrefix()
        schema = s_config.getJsSchema(cls.confbase, cls.confdefs)
        config = s_config.Config(schema, envar_prefixes=prefixes)
        if conf:
            config._opts_data = conf._opts_data
        return config

    @classmethod
    def getArgParser(cls, conf=None):
        '''
        Get an ``argparse.ArgumentParser`` for the Cell.

        Args:
            conf (s_config.Config): Optional, a Config object which

        Notes:
            Boot time configuration data is placed in the argument group called ``config``.
            This adds default ``dirn``, ``--telepath``, ``--https`` and ``--name`` arguements to the argparser instance.
            Configuration values which have the ``hideconf`` or ``hidecmdl`` value set to True are not added to the
            argparser instance.

        Returns:
            argparse.ArgumentParser: A ArgumentParser for the Cell.
        '''

        name = cls.getCellType()
        prefix = cls.getEnvPrefix()[0]

        pars = argparse.ArgumentParser(prog=name)
        pars.add_argument('dirn', help=f'The storage directory for the {name} service.')

        pars.add_argument('--log-level', default='INFO', choices=list(s_const.LOG_LEVEL_CHOICES.keys()),
                          help='Specify the Python logging log level.', type=str.upper)
        pars.add_argument('--structured-logging', default=False, action='store_true',
                          help='Use structured logging.')

        telendef = None
        telepdef = 'tcp://0.0.0.0:27492'
        httpsdef = 4443
        telenvar = '_'.join((prefix, 'NAME'))
        telepvar = '_'.join((prefix, 'TELEPATH'))
        httpsvar = '_'.join((prefix, 'HTTPS'))
        telen = os.getenv(telenvar, telendef)
        telep = os.getenv(telepvar, telepdef)
        https = os.getenv(httpsvar, httpsdef)

        pars.add_argument('--telepath', default=telep, type=str,
                          help=f'The telepath URL to listen on. This defaults to {telepdef}, and may be '
                               f'also be overridden by the {telepvar} environment variable.')
        pars.add_argument('--https', default=https, type=int,
                          help=f'The port to bind for the HTTPS/REST API. This defaults to {httpsdef}, '
                               f'and may be also be overridden by the {httpsvar} environment variable.')
        pars.add_argument('--name', type=str, default=telen,
                          help=f'The (optional) additional name to share the {name} as. This defaults to '
                               f'{telendef}, and may be also be overridden by the {telenvar} environment'
                               f' variable.')

        if conf is not None:
            args = conf.getArgParseArgs()
            if args:
                pgrp = pars.add_argument_group('config', 'Configuration arguments.')
                for (argname, arginfo) in args:
                    pgrp.add_argument(argname, **arginfo)

        return pars

    async def _initCellBoot(self):
        # NOTE: best hook point for custom provisioning

        pnfo = await self._bootCellProv()

        # check this before we setup loadTeleCell()
        if not self._mustBootMirror():
            return

        async with s_telepath.loadTeleCell(self.dirn):
            await self._bootCellMirror(pnfo)

    @classmethod
    async def _initBootRestore(cls, dirn):

        env = 'SYN_RESTORE_HTTPS_URL'
        rurl = os.getenv(env, None)

        if rurl is None:
            return

        dirn = s_common.gendir(dirn)

        # restore.done - Allow an existing URL to be left in the configuration
        # for a service without issues.
        doneiden = None

        donepath = s_common.genpath(dirn, 'restore.done')
        if os.path.isfile(donepath):
            with s_common.genfile(donepath) as fd:
                doneiden = fd.read().decode().strip()

        rurliden = s_common.guid(rurl)

        if doneiden == rurliden:
            logger.warning(f'restore.done matched value from {env}. It is recommended to remove the {env} value.')
            return

        clean_url = s_urlhelp.sanitizeUrl(rurl).rsplit('?', 1)[0]
        logger.warning(f'Restoring {cls.getCellType()} from {env}={clean_url}')

        # First we clear any files out of the directory though. This avoids the possibility
        # of a restore that is potentially mixed.
        efiles = os.listdir(dirn)
        for fn in efiles:
            fp = os.path.join(dirn, fn)

            if os.path.isfile(fp):
                logger.warning(f'Removing existing file: {fp}')
                os.unlink(fp)
                continue

            if os.path.isdir(fp):
                logger.warning(f'Removing existing directory: {fp}')
                shutil.rmtree(fp)
                continue

            logger.warning(f'Unhandled existing file: {fp}')  # pragma: no cover

        # Setup get args
        insecure_marker = 'https+insecure://'
        kwargs = {}
        if rurl.startswith(insecure_marker):
            logger.warning(f'Disabling SSL verification for restore request.')
            kwargs['ssl'] = False
            rurl = 'https://' + rurl[len(insecure_marker):]

        tmppath = s_common.gendir(dirn, 'tmp')
        tarpath = s_common.genpath(tmppath, f'restore_{rurliden}.tgz')

        try:

            with s_common.genfile(tarpath) as fd:
                # Leave a 60 second timeout check for the connection and reads.
                # Disable total timeout
                timeout = aiohttp.client.ClientTimeout(
                    total=None,
                    connect=60,
                    sock_read=60,
                    sock_connect=60,
                )
                async with aiohttp.client.ClientSession(timeout=timeout) as sess:
                    async with sess.get(rurl, **kwargs) as resp:
                        resp.raise_for_status()

                        content_length = int(resp.headers.get('content-length', 0))
                        if content_length > 100:
                            logger.warning(f'Downloading {content_length/s_const.megabyte:.3f} MB of data.')
                            pvals = [int((content_length * 0.01) * i) for i in range(1, 100)]
                        else:  # pragma: no cover
                            logger.warning(f'Odd content-length encountered: {content_length}')
                            pvals = []

                        csize = s_const.kibibyte * 64  # default read chunksize for ClientSession
                        tsize = 0

                        async for chunk in resp.content.iter_chunked(csize):
                            fd.write(chunk)

                            tsize = tsize + len(chunk)
                            if pvals and tsize > pvals[0]:
                                pvals.pop(0)
                                percentage = (tsize / content_length) * 100
                                logger.warning(f'Downloaded {tsize/s_const.megabyte:.3f} MB, {percentage:.3f}%')

            logger.warning(f'Extracting {tarpath} to {dirn}')

            with tarfile.open(tarpath) as tgz:
                for memb in tgz.getmembers():
                    if memb.name.find('/') == -1:
                        continue
                    memb.name = memb.name.split('/', 1)[1]
                    logger.warning(f'Extracting {memb.name}')
                    tgz.extract(memb, dirn)

            # and record the rurliden
            with s_common.genfile(donepath) as fd:
                fd.truncate(0)
                fd.seek(0)
                fd.write(rurliden.encode())

        except asyncio.CancelledError:  # pragma: no cover
            raise

        except Exception:  # pragma: no cover
            logger.exception('Failed to restore cell from URL.')
            raise

        else:
            logger.warning('Restored service from URL')
            return

        finally:
            if os.path.isfile(tarpath):
                os.unlink(tarpath)

    async def _bootCellProv(self):

        provurl = self.conf.get('aha:provision')
        if provurl is None:
            return

        doneiden = None

        donepath = s_common.genpath(self.dirn, 'prov.done')
        if os.path.isfile(donepath):
            with s_common.genfile(donepath) as fd:
                doneiden = fd.read().decode().strip()

        urlinfo = s_telepath.chopurl(provurl)
        providen = urlinfo.get('path').strip('/')

        if doneiden == providen:
            return

        logger.info(f'Provisioning {self.getCellType()} from AHA service.')

        certdir = s_certdir.CertDir(path=(s_common.gendir(self.dirn, 'certs'),))

        async with await s_telepath.openurl(provurl) as prov:

            provinfo = await prov.getProvInfo()
            provconf = provinfo.get('conf', {})

            ahauser = provconf.get('aha:user')
            ahaname = provconf.get('aha:name')
            ahanetw = provconf.get('aha:network')

            _crt = certdir.getCaCertPath(ahanetw)
            if _crt:
                logger.debug(f'Removing existing CA crt: {_crt}')
                os.unlink(_crt)
            certdir.saveCaCertByts(await prov.getCaCert())

            await self._bootProvConf(provconf)

            hostname = f'{ahaname}.{ahanetw}'
            _crt = certdir.getHostCertPath(hostname)
            if _crt:
                logger.debug(f'Removing existing host crt {_crt}')
                os.unlink(_crt)
            _kp = certdir.getHostKeyPath(hostname)
            if _kp:
                logger.debug(f'Removing existing host key {_kp}')
                os.unlink(_kp)
            _csr = certdir.getHostCsrPath(hostname)
            if _csr:
                logger.debug(f'Removing existing host csr {_csr}')
                os.unlink(_csr)
            hostcsr = certdir.genHostCsr(hostname)
            certdir.saveHostCertByts(await prov.signHostCsr(hostcsr))

            userfull = f'{ahauser}@{ahanetw}'
            _crt = certdir.getUserCertPath(userfull)
            if _crt:
                logger.debug(f'Removing existing user crt {_crt}')
                os.unlink(_crt)
            _kp = certdir.getUserKeyPath(userfull)
            if _kp:
                logger.debug(f'Removing existing user key {_kp}')
                os.unlink(_kp)
            _csr = certdir.getUserCsrPath(userfull)
            if _csr:
                logger.debug(f'Removing existing user csr {_csr}')
                os.unlink(_csr)
            usercsr = certdir.genUserCsr(userfull)
            certdir.saveUserCertByts(await prov.signUserCsr(usercsr))

        with s_common.genfile(self.dirn, 'prov.done') as fd:
            fd.write(providen.encode())

        logger.info(f'Done provisioning {self.getCellType()} AHA service.')

        return provconf, providen

    async def _bootProvConf(self, provconf):
        '''
        Get a configuration object for booting the cell from a AHA configuration.

        Args:
            provconf (dict): A dictionary containing provisioning config data from AHA.

        Notes:
            The cell.yaml will have the "mirror" key removed from it.
            The cell.yaml will be modified with data from provconf.
            The cell.mods.yaml will have the "mirror" key removed from it.
            The cell.mods.yaml will have any keys in the prov conf removed from it.
            This sets the runtime configuration as well.

        Returns:
            s_config.Config: The new config object to be used.
        '''
        # replace our runtime config with the updated config with provconf data
        new_conf = self.initCellConf(self.conf)
        new_conf.setdefault('_log_conf', await self._getSpawnLogConf())

        # Load any opts we have and environment variables.
        new_conf.setConfFromOpts()

        new_conf.setConfFromEnvs()

        # Validate provconf, and insert it into cell.yaml
        for name, valu in provconf.items():
            new_conf.reqKeyValid(name, valu)

        cell_path = s_common.genpath(self.dirn, 'cell.yaml')

        # Slice the mirror option out of the cell.yaml file. This avoids
        # a situation where restoring a backup from a cell which was provisioned
        # as a mirror is then provisioned as a leader and then has an extra
        # cell config value which conflicts with the new provconf.
        s_common.yamlpop('mirror', cell_path)

        # Inject the provconf value into the cell configuration
        s_common.yamlmod(provconf, cell_path)

        # load cell.yaml, still preferring actual config data from opts/envs.
        new_conf.setConfFromFile(cell_path)

        # Remove any keys from overrides that were set from provconf
        # then load the file
        mods_path = s_common.genpath(self.dirn, 'cell.mods.yaml')
        for key in provconf:
            s_common.yamlpop(key, mods_path)

        # Slice the mirror option out of the cell.mods.yaml file. This avoids
        # a situation where restoring a backup from a cell which was demoted
        # from a leader to a follower has a config value which conflicts with
        # the new provconf.
        s_common.yamlpop('mirror', mods_path)

        new_conf.setConfFromFile(mods_path, force=True)

        # Ensure defaults are set
        new_conf.reqConfValid()
        self.conf = new_conf
        return new_conf

    def _mustBootMirror(self):
        path = s_common.genpath(self.dirn, 'cell.guid')
        if os.path.isfile(path):
            return False

        murl = self.conf.get('mirror')
        if murl is None:
            return False

        return True

    async def readyToMirror(self):
        if not self.conf.get('nexslog:en'):
            self.modCellConf({'nexslog:en': True})
            await self.nexsroot.enNexsLog()
            await self.sync()

    async def _initCloneCell(self, proxy):

        tarpath = s_common.genpath(self.dirn, 'tmp', 'bootstrap.tgz')
        try:

                await proxy.readyToMirror()
                with s_common.genfile(tarpath) as fd:
                    async for byts in proxy.iterNewBackupArchive(remove=True):
                        fd.write(byts)

                with tarfile.open(tarpath) as tgz:
                    for memb in tgz.getmembers():
                        if memb.name.find('/') == -1:
                            continue
                        memb.name = memb.name.split('/', 1)[1]
                        tgz.extract(memb, self.dirn)

        finally:

            if os.path.isfile(tarpath):
                os.unlink(tarpath)

    async def _bootCellMirror(self, pnfo):
        # this function must assume almost nothing is initialized
        # but that's ok since it will only run rarely.
        # It assumes it has a tuple of (provisioning configuration, provisioning iden) available
        murl = self.conf.req('mirror')
        provconf, providen = pnfo

        logger.warning(f'Bootstrap mirror from: {murl} (this could take a while!)')

        async with await s_telepath.openurl(murl) as proxy:
            await self._initCloneCell(proxy)

        # Remove aha:provision from cell.yaml if it exists and the iden differs.
        mnfo = s_common.yamlload(self.dirn, 'cell.yaml')
        if mnfo:
            provurl = mnfo.get('aha:provision', None)
            if provurl:
                murlinfo = s_telepath.chopurl(provurl)
                miden = murlinfo.get('path').strip('/')
                if miden != providen:
                    s_common.yamlpop('aha:provision', self.dirn, 'cell.yaml')
                    logger.debug('Removed aha:provision from cell.yaml')

        await self._bootProvConf(provconf)

        # Overwrite the prov.done file that may have come from
        # the upstream backup.
        with s_common.genfile(self.dirn, 'prov.done') as fd:
            fd.truncate(0)
            fd.write(providen.encode())

        logger.warning(f'Bootstrap mirror from: {murl} DONE!')

    async def getMirrorUrls(self):
        if self.ahaclient is None:
            raise s_exc.BadConfValu(mesg='Enumerating mirror URLs is only supported when AHA is configured')

        await self.ahaclient.waitready()

        proxy = await self.ahaclient.proxy(timeout=5)
        mirrors = await proxy.getAhaSvcMirrors(self.ahasvcname)
        if mirrors is None:
            mesg = 'Service must be configured with AHA to enumerate mirror URLs'
            raise s_exc.NoSuchName(mesg=mesg, name=self.ahasvcname)

        return [f'aha://{svc["svcname"]}.{svc["svcnetw"]}' for svc in mirrors]

    @classmethod
    async def initFromArgv(cls, argv, outp=None):
        '''
        Cell launcher which does automatic argument parsing, environment variable resolution and Cell creation.

        Args:
            argv (list): A list of command line arguments to launch the Cell with.
            outp (s_ouput.OutPut): Optional, an output object. No longer used in the default implementation.

        Notes:
            This does the following items:
                - Create a Config object from the Cell class.
                - Creates an Argument Parser from the Cell class and Config object.
                - Parses the provided arguments.
                - Loads configuration data from the parsed options and environment variables.
                - Sets logging for the process.
                - Creates the Cell from the Cell Ctor.
                - Adds a Telepath listener, HTTPs port listeners and Telepath share names.
                - Returns the Cell.

        Returns:
            Cell: This returns an instance of the Cell.
        '''

        conf = cls.initCellConf()
        pars = cls.getArgParser(conf=conf)

        opts = pars.parse_args(argv)
        path = s_common.genpath(opts.dirn, 'cell.yaml')
        mods_path = s_common.genpath(opts.dirn, 'cell.mods.yaml')

        logconf = s_common.setlogging(logger, defval=opts.log_level,
                                      structlog=opts.structured_logging)

        logger.info(f'Starting {cls.getCellType()} version {cls.VERSTRING}, Synapse version: {s_version.verstring}',
                    extra={'synapse': {'svc_type': cls.getCellType(), 'svc_version': cls.VERSTRING,
                                       'synapse_version': s_version.verstring}})

        await cls._initBootRestore(opts.dirn)

        try:
            conf.setdefault('_log_conf', logconf)
            conf.setConfFromOpts(opts)
            conf.setConfFromEnvs()
            conf.setConfFromFile(path)
            conf.setConfFromFile(mods_path, force=True)
        except:
            logger.exception(f'Error while bootstrapping cell config.')
            raise

        s_coro.set_pool_logging(logger, logconf=conf['_log_conf'])

        try:
            cell = await cls.anit(opts.dirn, conf=conf)
        except:
            logger.exception(f'Error starting cell at {opts.dirn}')
            raise

        try:

            turl = cell._getDmonListen()
            if turl is None:
                turl = opts.telepath
                await cell.dmon.listen(turl)

            logger.info(f'...{cell.getCellType()} API (telepath): {turl}')

            if 'https:port' not in cell.conf:
                await cell.addHttpsPort(opts.https)
                logger.info(f'...{cell.getCellType()} API (https): {opts.https}')
            else:
                port = cell.conf.get('https:port')
                if port is None:
                    logger.info(f'...{cell.getCellType()} API (https): disabled')
                else:
                    logger.info(f'...{cell.getCellType()} API (https): {port}')

            if opts.name is not None:
                cell.dmon.share(opts.name, cell)
                logger.info(f'...{cell.getCellType()} API (telepath name): {opts.name}')

        except (asyncio.CancelledError, Exception):
            await cell.fini()
            raise

        return cell

    @classmethod
    async def execmain(cls, argv, outp=None):
        '''
        The main entry point for running the Cell as an application.

        Args:
            argv (list): A list of command line arguments to launch the Cell with.
            outp (s_ouput.OutPut): Optional, an output object. No longer used in the default implementation.

        Notes:
            This coroutine waits until the Cell is fini'd or a SIGINT/SIGTERM signal is sent to the process.

        Returns:
            None.
        '''

        if outp is None:
            outp = s_output.stdout

        cell = await cls.initFromArgv(argv, outp=outp)

        await cell.main()

    async def _getCellUser(self, link, mesg):

        # check for a TLS client cert
        username = link.getTlsPeerCn()
        if username is not None:

            if username.find('@') != -1:
                userpart, hostpart = username.split('@', 1)
                if hostpart == self.conf.get('aha:network'):
                    user = await self.auth.getUserByName(userpart)
                    if user is not None:
                        if user.isLocked():
                            raise s_exc.AuthDeny(mesg=f'User ({userpart}) is locked.', user=user.iden, username=userpart)
                        return user

            user = await self.auth.getUserByName(username)
            if user is not None:
                if user.isLocked():
                    raise s_exc.AuthDeny(mesg=f'User ({username}) is locked.', user=user.iden, username=username)
                return user

            raise s_exc.NoSuchUser(mesg=f'TLS client cert User not found: {username}', username=username)

        auth = mesg[1].get('auth')
        if auth is None:

            anonuser = self.conf.get('auth:anon')
            if anonuser is None:
                raise s_exc.AuthDeny(mesg=f'Unable to find cell user ({anonuser})')

            user = await self.auth.getUserByName(anonuser)
            if user is None:
                raise s_exc.AuthDeny(mesg=f'Anon user ({anonuser}) is not found.', username=anonuser)

            if user.isLocked():
                raise s_exc.AuthDeny(mesg=f'Anon user ({anonuser}) is locked.', username=anonuser,
                                     user=user.iden)

            return user

        name, info = auth

        user = await self.auth.getUserByName(name)
        if user is None:
            raise s_exc.NoSuchUser(username=name, mesg=f'No such user: {name}.')

        # passwd None always fails...
        passwd = info.get('passwd')

        if not await user.tryPasswd(passwd):
            raise s_exc.AuthDeny(mesg='Invalid password', username=user.name, user=user.iden)

        return user

    async def getHealthCheck(self):
        health = s_health.HealthCheck(self.getCellIden())
        for func in self._health_funcs:
            await func(health)
        return health.pack()

    def addHealthFunc(self, func):
        '''Register a callback function to get a HealthCheck object.'''
        self._health_funcs.append(func)

    async def _cellHealth(self, health):
        pass

    async def getDmonSessions(self):
        return await self.dmon.getSessInfo()

    # ----- Change distributed Auth methods ----

    async def listHiveKey(self, path=None):
        if path is None:
            path = ()
        items = self.hive.dir(path)
        if items is None:
            return None
        return [item[0] for item in items]

    async def getHiveKeys(self, path):
        '''
        Return a list of (name, value) tuples for nodes under the path.
        '''
        items = self.hive.dir(path)
        if items is None:
            return ()

        return [(i[0], i[1]) for i in items]

    async def getHiveKey(self, path):
        '''
        Get the value of a key in the cell default hive
        '''
        return await self.hive.get(path)

    async def setHiveKey(self, path, valu):
        '''
        Set or change the value of a key in the cell default hive
        '''
        return await self.hive.set(path, valu, nexs=True)

    async def popHiveKey(self, path):
        '''
        Remove and return the value of a key in the cell default hive.

        Note:  this is for expert emergency use only.
        '''
        return await self.hive.pop(path, nexs=True)

    async def saveHiveTree(self, path=()):
        return await self.hive.saveHiveTree(path=path)

    async def loadHiveTree(self, tree, path=(), trim=False):
        '''
        Note:  this is for expert emergency use only.
        '''
        return await self._push('hive:loadtree', tree, path, trim)

    @s_nexus.Pusher.onPush('hive:loadtree')
    async def _onLoadHiveTree(self, tree, path, trim):
        return await self.hive.loadHiveTree(tree, path=path, trim=trim)

    async def iterSlabData(self, name, prefix=''):
        slabkv = self.slab.getSafeKeyVal(name, prefix=prefix, create=False)
        for key, valu in slabkv.items():
            yield key, valu
            await asyncio.sleep(0)

    @s_nexus.Pusher.onPushAuto('sync')
    async def sync(self):
        '''
        no-op mutable for testing purposes.  If I am follower, when this returns, I have received and applied all
        the writes that occurred on the leader before this call.
        '''
        return

    async def ps(self, user):
        isallowed = await self.isUserAllowed(user.iden, ('task', 'get'))

        retn = []
        for task in self.boss.ps():
            if (task.user.iden == user.iden) or isallowed:
                retn.append(task.pack())

        return retn

    async def kill(self, user, iden):
        perm = ('task', 'del')
        isallowed = await self.isUserAllowed(user.iden, perm)

        logger.info(f'User [{user.name}] Requesting task kill: {iden}')
        task = self.boss.get(iden)
        if task is None:
            logger.info(f'Task does not exist: {iden}')
            return False

        if (task.user.iden == user.iden) or isallowed:
            logger.info(f'Killing task: {iden}')
            await task.kill()
            logger.info(f'Task killed: {iden}')
            return True

        perm = '.'.join(perm)
        raise s_exc.AuthDeny(mesg=f'User ({user.name}) must have permission {perm} or own the task',
                             task=iden, user=user.iden, username=user.name, perm=perm)

    async def getCellInfo(self):
        '''
        Return metadata specific for the Cell.

        Notes:
            By default, this function returns information about the base Cell
            implementation, which reflects the base information in the Synapse
            Cell.

            It is expected that implementers override the following Class
            attributes in order to provide meaningful version information:

            ``COMMIT``  - A Git Commit
            ``VERSION`` - A Version tuple.
            ``VERSTRING`` - A Version string.

        Returns:
            Dict: A Dictionary of metadata.
        '''
        ret = {
            'synapse': {
                'commit': s_version.commit,
                'version': s_version.version,
                'verstring': s_version.verstring,
            },
            'cell': {
                'run': await self.getCellRunId(),
                'type': self.getCellType(),
                'iden': self.getCellIden(),
                'active': self.isactive,
                'started': self.startms,
                'ready': self.nexsroot.ready.is_set(),
                'commit': self.COMMIT,
                'version': self.VERSION,
                'verstring': self.VERSTRING,
                'cellvers': dict(self.cellvers.items()),
                'nexsindx': await self.getNexsIndx(),
                'uplink': self.nexsroot.miruplink.is_set(),
                'aha': {
                    'name': self.conf.get('aha:name'),
                    'leader': self.conf.get('aha:leader'),
                    'network': self.conf.get('aha:network'),
                },
                'network': {
                    'https': self.https_listeners,
                }
            },
            'features': {
                'tellready': True,
                'dynmirror': True,
            },
        }
        return ret

    async def getSystemInfo(self):
        '''
        Get info about the system in which the cell is running

        Returns:
            A dictionary with the following keys.  All size values are in bytes:
                - volsize - Volume where cell is running total space
                - volfree - Volume where cell is running free space
                - backupvolsize - Backup directory volume total space
                - backupvolfree - Backup directory volume free space
                - cellstarttime - Cell start time in epoch milliseconds
                - celluptime - Cell uptime in milliseconds
                - cellrealdisk - Cell's use of disk, equivalent to du
                - cellapprdisk - Cell's apparent use of disk, equivalent to ls -l
                - osversion - OS version/architecture
                - pyversion - Python version
                - totalmem - Total memory in the system
                - availmem - Available memory in the system
                - cpucount - Number of CPUs on system
                - tmpdir - The temporary directory interpreted by the Python runtime.
        '''
        uptime = int((time.monotonic() - self.starttime) * 1000)
        disk = shutil.disk_usage(self.dirn)

        if self.backdirn:
            backupdisk = shutil.disk_usage(self.backdirn)
            backupvolsize, backupvolfree = backupdisk.total, backupdisk.free
        else:
            backupvolsize, backupvolfree = 0, 0

        myusage, myappusage = s_common.getDirSize(self.dirn)
        totalmem = s_thisplat.getTotalMemory()
        availmem = s_thisplat.getAvailableMemory()
        pyversion = platform.python_version()
        cpucount = multiprocessing.cpu_count()
        sysctls = s_thisplat.getSysctls()
        tmpdir = s_thisplat.getTempDir()

        retn = {
            'volsize': disk.total,             # Volume where cell is running total bytes
            'volfree': disk.free,              # Volume where cell is running free bytes
            'backupvolsize': backupvolsize,    # Cell's backup directory volume total bytes
            'backupvolfree': backupvolfree,    # Cell's backup directory volume free bytes
            'cellstarttime': self.startms,     # cell start time in epoch millis
            'celluptime': uptime,              # cell uptime in ms
            'cellrealdisk': myusage,           # Cell's use of disk, equivalent to du
            'cellapprdisk': myappusage,        # Cell's apparent use of disk, equivalent to ls -l
            'osversion': platform.platform(),  # OS version/architecture
            'pyversion': pyversion,            # Python version
            'totalmem': totalmem,              # Total memory in the system
            'availmem': availmem,              # Available memory in the system
            'cpucount': cpucount,              # Number of CPUs on system
            'sysctls': sysctls,                # Performance related sysctls
            'tmpdir': tmpdir,                  # Temporary File / Folder Directory
        }

        return retn

    @contextlib.asynccontextmanager
    async def getSpooledSet(self):
        async with await s_spooled.Set.anit(dirn=self.dirn, cell=self) as sset:
            yield sset

    @contextlib.asynccontextmanager
    async def getSpooledDict(self):
        async with await s_spooled.Dict.anit(dirn=self.dirn, cell=self) as sdict:
            yield sdict

    async def addSignalHandlers(self):
        await s_base.Base.addSignalHandlers(self)

        def sighup():
            logger.info('Caught SIGHUP, running reloadable subsystems.')
            task = asyncio.create_task(self.reload())
            self._syn_signal_tasks.add(task)
            task.add_done_callback(self._syn_signal_tasks.discard)

        loop = asyncio.get_running_loop()
        loop.add_signal_handler(signal.SIGHUP, sighup)

    def addReloadableSystem(self, name: str, func: callable):
        '''
        Add a reloadable system. This may be dynamically called at at time.

        Args:
            name (str): Name of the system.
            func: The callable for reloading a given system.

        Note:
            Reload functions take no arguments when they are executed.
            Values returned by the reload function must be msgpack friendly.

        Returns:
            None
        '''
        self._reloadfuncs[name] = func

    def getReloadableSystems(self):
        return tuple(self._reloadfuncs.keys())

    async def reload(self, subsystem=None):
        ret = {}
        if subsystem:
            func = self._reloadfuncs.get(subsystem)
            if func is None:
                raise s_exc.NoSuchName(mesg=f'No reload system named {subsystem}',
                                       name=subsystem)
            ret[subsystem] = await self._runReloadFunc(subsystem, func)
        else:
            # Run all funcs
            for (rname, func) in self._reloadfuncs.items():
                ret[rname] = await self._runReloadFunc(rname, func)
        return ret

    async def _runReloadFunc(self, name, func):
        try:
            logger.debug(f'Running cell reload system {name}')
            ret = await s_coro.ornot(func)
            await asyncio.sleep(0)
        except asyncio.CancelledError:
            raise
        except Exception as e:
            logger.exception(f'Error running reload system {name}')
            return s_common.retnexc(e)
        logger.debug(f'Completed cell reload system {name}')
        return (True, ret)

    async def addUserApiKey(self, useriden, name, duration=None):
        '''
        Add an API key for a user.

        Notes:
            The secret API key is only available once.

        Args:
            useriden (str): User iden value.
            name (str): Name of the API key.
            duration (int or None): Duration of time for the API key to be valid ( in milliseconds ).

        Returns:
            tuple: A tuple of the secret API key value and the API key metadata information.
        '''
        user = await self.auth.reqUser(useriden)
        iden, token, shadow = await s_passwd.generateApiKey()
        now = s_common.now()
        kdef = {
            'iden': iden,
            'name': name,
            'user': user.iden,
            'created': now,
            'updated': now,
            'shadow': shadow,
        }

        if duration is not None:
            if duration < 1:
                raise s_exc.BadArg(mesg='Duration must be equal or greater than 1', name='duration')
            kdef['expires'] = now + duration

        kdef = s_schemas.reqValidUserApiKeyDef(kdef)

        await self._push('user:apikey:add', kdef)

        logger.info(f'Created HTTP API key {iden} for {user.name}, {name=}',
                    extra=await self.getLogExtra(target_user=user.iden, target_username=user.name, iden=iden,
                                                 status='MODIFY'))

        kdef.pop('shadow')
        return token, kdef

    @s_nexus.Pusher.onPush('user:apikey:add')
    async def _genUserApiKey(self, kdef):
        iden = s_common.uhex(kdef.get('iden'))
        user = s_common.uhex(kdef.get('user'))
        self.slab.put(iden, user, db=self.apikeydb)
        lkey = user + b'apikey' + iden
        self.slab.put(lkey, s_msgpack.en(kdef), db=self.usermetadb)

    async def getUserApiKey(self, iden):
        '''
        Get a user API key via iden.

        Notes:
            This contains the raw value. Callers are responsible for removing the ``shadow`` key.

        Args:
            iden (str): The key iden.

        Returns:
            dict: The key dictionary; or none.
        '''
        lkey = s_common.uhex(iden)
        user = self.slab.get(lkey, db=self.apikeydb)
        if user is None:
            return None
        buf = self.slab.get(user + b'apikey' + lkey, db=self.usermetadb)
        if buf is None:  # pragma: no cover
            logger.warning(f'Missing API key {iden} from user metadata for {s_common.ehex(user)}')
            return None
        kdef = s_msgpack.un(buf)  # This includes the shadow key
        return kdef

    async def listUserApiKeys(self, useriden):
        '''
        Get all the API keys for a user.

        Args:
            useriden (str): The user iden.

        Returns:
            list: A list of kdef values.
        '''
        user = await self.auth.reqUser(useriden)
        vals = []
        prefix = s_common.uhex(user.iden) + b'apikey'
        for lkey, valu in self.slab.scanByPref(prefix, db=self.usermetadb):
            kdef = s_msgpack.un(valu)
            kdef.pop('shadow')
            vals.append(kdef)
            await asyncio.sleep(0)
        return vals

    async def getApiKeys(self):
        '''
        Get all API keys in the cell.

        Yields:
            tuple: kdef values
        '''
        # yield all users API keys
        for keyiden, useriden in self.slab.scanByFull(db=self.apikeydb):
            lkey = useriden + b'apikey' + keyiden
            valu = self.slab.get(lkey, db=self.usermetadb)
            kdef = s_msgpack.un(valu)
            kdef.pop('shadow')
            yield kdef
            await asyncio.sleep(0)

    async def checkUserApiKey(self, key):
        '''
        Check if a user API key is valid.

        Notes:
            If the key is not valid, the dictionary will contain a ``mesg`` key.
            If the key is valid, the dictionary will contain the user def in a ``udef`` key,
            and the key metadata in a ``kdef`` key.

        Args:
            key (str): The API key to check.

        Returns:
            tuple: Tuple of two items, a boolean if the key is valid and a dictionary.
        '''
        isok, valu = s_passwd.parseApiKey(key)
        if isok is False:
            return False, {'mesg': 'API key is malformed.'}

        iden, secv = valu

        kdef = await self.getUserApiKey(iden)
        if kdef is None:
            return False, {'mesg': f'API key does not exist: {iden}'}

        user = kdef.get('user')
        udef = await self.getUserDef(user)
        if udef is None: # pragma: no cover
            return False, {'mesg': f'User does not exist for API key: {iden}', 'user': user}

        if udef.get('locked'):
            return False, {'mesg': f'User associated with API key is locked: {iden}',
                           'user': user, 'name': udef.get('name')}

        if ((expires := kdef.get('expires')) is not None):
            if s_common.now() > expires:
                return False, {'mesg': f'API key is expired: {iden}',
                               'user': user, 'name': udef.get('name')}

        shadow = kdef.pop('shadow')
        valid = await s_passwd.checkShadowV2(secv, shadow)
        if valid is False:
            return False, {'mesg': f'API key shadow mismatch: {iden}',
                           'user': user, 'name': udef.get('name')}

        return True, {'kdef': kdef, 'udef': udef}

    async def modUserApiKey(self, iden, key, valu):
        '''
        Update a value in the user API key metadata.

        Args:
            iden (str): Iden of the key to update.
            key (str): Name of the valu to update.
            valu: The new value.

        Returns:
            dict: An updated key metadata dictionary.
        '''
        if key not in ('name',):
            raise s_exc.BadArg(mesg=f'Cannot set {key} on user API keys.', name=key)

        kdef = await self.getUserApiKey(iden)
        if kdef is None:
            raise s_exc.NoSuchIden(mesg=f'User API key does not exist, cannot modify it: {iden}', iden=iden)
        useriden = kdef.get('user')
        user = await self.auth.reqUser(useriden)

        vals = {
            'updated': s_common.now()
        }
        if key == 'name':
            vals['name'] = valu

        kdef.update(vals)
        kdef = s_schemas.reqValidUserApiKeyDef(kdef)

        await self._push('user:apikey:edit', kdef.get('user'), iden, vals)

        logger.info(f'Updated HTTP API key {iden} for {user.name}, set {key}={valu}',
                    extra=await self.getLogExtra(target_user=user.iden, target_username=user.name, iden=iden,
                                                 status='MODIFY'))

        kdef.pop('shadow')
        return kdef

    @s_nexus.Pusher.onPush('user:apikey:edit')
    async def _setUserApiKey(self, user, iden, vals):
        lkey = s_common.uhex(user) + b'apikey' + s_common.uhex(iden)
        buf = self.slab.get(lkey, db=self.usermetadb)
        if buf is None:  # pragma: no cover
            raise s_exc.NoSuchIden(mesg=f'User API key does not exist: {iden}')
        kdef = s_msgpack.un(buf)
        kdef.update(vals)
        self.slab.put(lkey, s_msgpack.en(kdef), db=self.usermetadb)
        return kdef

    async def delUserApiKey(self, iden):
        '''
        Delete an existing API key.

        Args:
            iden (str): The iden of the API key to delete.

        Returns:
            bool: True indicating the key was deleted.
        '''
        kdef = await self.getUserApiKey(iden)
        if kdef is None:
            raise s_exc.NoSuchIden(mesg=f'User API key does not exist: {iden}')
        useriden = kdef.get('user')
        user = await self.auth.reqUser(useriden)
        ret = await self._push('user:apikey:del', useriden, iden)
        logger.info(f'Deleted HTTP API key {iden} for {user.name}',
                    extra=await self.getLogExtra(target_user=user.iden, target_username=user.name, iden=iden,
                                                 status='MODIFY'))
        return ret

    @s_nexus.Pusher.onPush('user:apikey:del')
    async def _delUserApiKey(self, user, iden):
        user = s_common.uhex(user)
        iden = s_common.uhex(iden)

        self.slab.delete(iden, db=self.apikeydb)
        self.slab.delete(user + b'apikey' + iden, db=self.usermetadb)
        return True

    async def _onUserDelEvnt(self, evnt):
        # Call callback for handling user:del events
        udef = evnt[1].get('udef')
        user = udef.get('iden')
        ukey = s_common.uhex(user)
        for lkey, buf in self.slab.scanByPref(ukey, db=self.usermetadb):
            suffix = lkey[16:]
            # Special handling for certain meta which has secondary indexes
            if suffix.startswith(b'apikey'):
                key_iden = suffix[6:]
                self.slab.delete(key_iden, db=self.apikeydb)
            self.slab.delete(lkey, db=self.usermetadb)
            await asyncio.sleep(0)

    def _makeCachedSslCtx(self, opts):

        opts = dict(opts)

        cadir = self.conf.get('tls:ca:dir')

        if cadir is not None:
            sslctx = s_common.getSslCtx(cadir, purpose=ssl.Purpose.SERVER_AUTH)
        else:
            sslctx = ssl.create_default_context(purpose=ssl.Purpose.SERVER_AUTH)

        if not opts['verify']:
            sslctx.check_hostname = False
            sslctx.verify_mode = ssl.CERT_NONE

        if not opts['client_cert']:
            return sslctx

        client_cert = opts['client_cert'].encode()

        if opts['client_key']:
            client_key = opts['client_key'].encode()
        else:
            client_key = None
            client_key_path = None

        with self.getTempDir() as tmpdir:

            with tempfile.NamedTemporaryFile(dir=tmpdir, mode='wb', delete=False) as fh:
                fh.write(client_cert)
                client_cert_path = fh.name

            if client_key:
                with tempfile.NamedTemporaryFile(dir=tmpdir, mode='wb', delete=False) as fh:
                    fh.write(client_key)
                    client_key_path = fh.name

            try:
                sslctx.load_cert_chain(client_cert_path, keyfile=client_key_path)
            except ssl.SSLError as e:
                raise s_exc.BadArg(mesg=f'Error loading client cert: {str(e)}') from None

        return sslctx

    def getCachedSslCtx(self, opts=None, verify=None):

        if opts is None:
            opts = {}

        if verify is not None:
            opts['verify'] = verify

        opts = s_schemas.reqValidSslCtxOpts(opts)

        key = tuple(sorted(opts.items()))
        return self._sslctx_cache.get(key)<|MERGE_RESOLUTION|>--- conflicted
+++ resolved
@@ -1300,7 +1300,6 @@
         # phase 5 - service networking
         await self.initServiceNetwork()
 
-<<<<<<< HEAD
     def getCellMeta(self, name, defv=None):
         byts = self.slab.get(name.encode(), s_msgpack.en(valu), db='cell:meta')
         if byts is not None:
@@ -1311,7 +1310,7 @@
         # NOTE: these changes are NOT nexus enabled!
         self.slab.put(name.encode(), s_msgpack.en(valu), db='cell:meta')
         return valu
-=======
+
     async def _storCellHiveMigration(self):
         logger.warning(f'migrating Cell ({self.getCellType()}) info out of hive')
 
@@ -1433,7 +1432,6 @@
                             rolekv.set(roleiden, role)
 
         logger.warning(f'...Cell ({self.getCellType()}) auth migration complete!')
->>>>>>> 221c8237
 
     def getPermDef(self, perm):
         perm = tuple(perm)
@@ -2058,7 +2056,6 @@
                 logger.warning(f'PROMOTION: Completed leadership handoff to {myurl}{_dispname}')
                 return
 
-<<<<<<< HEAD
         if self.ahaclient:
 
             name = self.conf.get('aha:name')
@@ -2070,17 +2067,8 @@
                 leadterm = await proxy.nextLeadTerm(self.iden, name, nexs)
                 self.setCellMeta('aha:term', leadterm.get('term'))
 
+        logger.debug(f'PROMOTION: Clearing mirror configuration{_dispname}.')
         await self.setMirror(None)
-=======
-        logger.debug(f'PROMOTION: Clearing mirror configuration{_dispname}.')
-        self.modCellConf({'mirror': None})
-
-        logger.debug(f'PROMOTION: Promoting the nexus root{_dispname}.')
-        await self.nexsroot.promote()
-
-        logger.debug(f'PROMOTION: Setting the cell as active{_dispname}.')
-        await self.setCellActive(True)
->>>>>>> 221c8237
 
         logger.warning(f'PROMOTION: Finished leadership promotion{_dispname}.')
 
@@ -2118,19 +2106,8 @@
                 logger.debug(f'HANDOFF: Mirror has caught up to the current leader, performing promotion{_dispname}.')
                 await cell.promote()
 
-<<<<<<< HEAD
-                logger.debug(f'HANDOFF: Configuring service to sync from new leader.')
+                logger.debug(f'HANDOFF: Configuring service to sync from new leader{_dispname}.')
                 await self.setMirror(turl)
-=======
-                logger.debug(f'HANDOFF: Setting the service as inactive{_dispname}.')
-                await self.setCellActive(False)
-
-                logger.debug(f'HANDOFF: Configuring service to sync from new leader{_dispname}.')
-                self.modCellConf({'mirror': turl})
-
-                logger.debug(f'HANDOFF: Restarting the nexus{_dispname}.')
-                await self.nexsroot.startup()
->>>>>>> 221c8237
 
             logger.debug(f'HANDOFF: Released nexus lock{_dispname}.')
 
