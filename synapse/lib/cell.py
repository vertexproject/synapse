import gc
import os
import copy
import time
import fcntl
import shutil
import socket
import asyncio
import logging
import tarfile
import argparse
import datetime
import platform
import functools
import contextlib
import multiprocessing

import aiohttp
import tornado.web as t_web
import tornado.log as t_log

import synapse.exc as s_exc

import synapse.data as s_data
import synapse.common as s_common
import synapse.daemon as s_daemon
import synapse.telepath as s_telepath

import synapse.lib.base as s_base
import synapse.lib.boss as s_boss
import synapse.lib.coro as s_coro
import synapse.lib.hive as s_hive
import synapse.lib.link as s_link
import synapse.lib.const as s_const
import synapse.lib.nexus as s_nexus
import synapse.lib.queue as s_queue
import synapse.lib.scope as s_scope
import synapse.lib.config as s_config
import synapse.lib.health as s_health
import synapse.lib.output as s_output
import synapse.lib.certdir as s_certdir
import synapse.lib.dyndeps as s_dyndeps
import synapse.lib.httpapi as s_httpapi
import synapse.lib.spooled as s_spooled
import synapse.lib.urlhelp as s_urlhelp
import synapse.lib.version as s_version
import synapse.lib.hiveauth as s_hiveauth
import synapse.lib.lmdbslab as s_lmdbslab
import synapse.lib.thisplat as s_thisplat

import synapse.lib.crypto.passwd as s_passwd

import synapse.tools.backup as s_t_backup

logger = logging.getLogger(__name__)

SLAB_MAP_SIZE = 128 * s_const.mebibyte

'''
Base classes for the synapse "cell" microservice architecture.
'''

PERM_DENY = 0
PERM_READ = 1
PERM_EDIT = 2
PERM_ADMIN = 3

permnames = {
    PERM_DENY: 'deny',
    PERM_READ: 'read',
    PERM_EDIT: 'edit',
    PERM_ADMIN: 'admin',
}

easyPermSchema = {
    'type': 'object',
    'properties': {
        'users': {
            'type': 'object',
            'items': {'type': 'number', 'minimum': 0, 'maximum': 3},
        },
        'roles': {
            'type': 'object',
            'items': {'type': 'number', 'minimum': 0, 'maximum': 3},
        },
    },
    'required': ['users', 'roles'],
}

def adminapi(log=False):
    '''
    Decorator for CellApi (and subclasses) for requiring a method to be called only by an admin user.

    Args:
        log (bool): If set to True, log the user, function and arguments.
    '''

    def decrfunc(func):

        @functools.wraps(func)
        def wrapped(*args, **kwargs):

            if args[0].user is not None and not args[0].user.isAdmin():
                raise s_exc.AuthDeny(mesg='User is not an admin.',
                                     user=args[0].user.name)
            if log:
                logger.info('Executing [%s] as [%s] with args [%s][%s]',
                            func.__qualname__, args[0].user.name, args[1:], kwargs)

            return func(*args, **kwargs)

        wrapped.__syn_wrapped__ = 'adminapi'

        return wrapped

    return decrfunc

async def _doIterBackup(path, chunksize=1024):
    '''
    Create tarball and stream bytes.

    Args:
        path (str): Path to the backup.

    Yields:
        (bytes): File bytes
    '''
    output_filename = path + '.tar.gz'
    link0, file1 = await s_link.linkfile()

    def dowrite(fd):
        with tarfile.open(output_filename, 'w|gz', fileobj=fd) as tar:
            tar.add(path, arcname=os.path.basename(path))
        fd.close()

    coro = s_coro.executor(dowrite, file1)

    while True:
        byts = await link0.recv(chunksize)
        if not byts:
            break
        yield byts

    await coro
    await link0.fini()

async def _iterBackupWork(path, linkinfo):
    '''
    Inner setup for backup streaming.

    Args:
        path (str): Path to the backup.
        linkinfo(dict): Link info dictionary.

    Returns:
        None: Returns None.
    '''
    logger.info(f'Getting backup streaming link for [{path}].')
    link = await s_link.fromspawn(linkinfo)

    await s_daemon.t2call(link, _doIterBackup, (path,), {})
    await link.fini()

    logger.info(f'Backup streaming for [{path}] completed.')

def _iterBackupProc(path, linkinfo):
    '''
    Multiprocessing target for streaming a backup.
    '''
    # This logging call is okay to run since we're executing in
    # our own process space and no logging has been configured.
    s_common.setlogging(logger, **linkinfo.get('logconf'))

    logger.info(f'Backup streaming process for [{path}] starting.')
    asyncio.run(_iterBackupWork(path, linkinfo))

class CellApi(s_base.Base):

    async def __anit__(self, cell, link, user):
        await s_base.Base.__anit__(self)
        self.cell = cell
        self.link = link
        assert user
        self.user = user
        self.sess = self.link.get('sess')  # type: s_daemon.Sess
        self.sess.user = user
        await self.initCellApi()

    async def initCellApi(self):
        pass

    async def allowed(self, perm, default=None):
        '''
        Check if the user has the requested permission.

        Args:
            perm: permission path components to check
            default: Value returned if no value stored

        Examples:

            Form a path and check the permission from a remote proxy::

                perm = ('node', 'add', 'inet:ipv4')
                allowed = await prox.allowed(perm)
                if allowed:
                    dostuff()

        Returns:
            Optional[bool]: True if the user has permission, False if explicitly denied, None if no entry
        '''
        return self.user.allowed(perm, default=default)

    async def _reqUserAllowed(self, perm):
        '''
        Helper method that subclasses can use for user permission checking.

        Args:
            perm: permission path components to check

        Notes:
            This can be used to require a permission; and will throw an exception if the permission is not allowed.

        Examples:

            Implement an API that requires a user to have a specific permission in order to execute it::

                async def makeWidget(self, wvalu, wtype):
                    # This will throw if the user doesn't have the appropriate widget permission
                    await self._reqUserAllowed(('widget', wtype))
                    return await self.cell.makeWidget((wvalu, wtype))

        Returns:
            None: This API does not return anything. It only throws an exception on failure.

        Raises:
            s_exc.AuthDeny: If the permission is not allowed.

        '''
        if not await self.allowed(perm):
            perm = '.'.join(perm)
            mesg = f'User must have permission {perm}'
            raise s_exc.AuthDeny(mesg=mesg, perm=perm, username=self.user.name, user=self.user.iden)

    def getCellType(self):
        return self.cell.getCellType()

    def getCellIden(self):
        return self.cell.getCellIden()

    async def getCellRunId(self):
        return await self.cell.getCellRunId()

    async def isCellActive(self):
        '''
        Returns True if the cell is an active/leader cell.
        '''
        return await self.cell.isCellActive()

    async def getPermDef(self, perm):
        '''
        Return a specific permission definition.
        '''
        return await self.cell.getPermDef(perm)

    async def getPermDefs(self):
        '''
        Return a non-comprehensive list of perm definitions.
        '''
        return await self.cell.getPermDefs()

    @adminapi()
    def getNexsIndx(self):
        return self.cell.getNexsIndx()

    @adminapi()
    async def readyToMirror(self):
        return await self.cell.readyToMirror()

    @adminapi()
    async def getMirrorUrls(self):
        return await self.cell.getMirrorUrls()

    @adminapi(log=True)
    async def cullNexsLog(self, offs):
        '''
        Remove Nexus log entries up to (and including) the given offset.

        Note:
            If there are consumers of this cell's nexus log they must
            be caught up to at least the offs argument before culling.

            Only rotated logs where the last index is less than the
            provided offset will be removed from disk.

        Args:
            offs (int): The offset to remove entries up to.

        Returns:
            bool: Whether the cull was executed
        '''
        return await self.cell.cullNexsLog(offs)

    @adminapi(log=True)
    async def rotateNexsLog(self):
        '''
        Rotate the Nexus log at the current offset.

        Returns:
            int: The starting index of the active Nexus log
        '''
        return await self.cell.rotateNexsLog()

    @adminapi(log=True)
    async def trimNexsLog(self, consumers=None, timeout=60):
        '''
        Rotate and cull the Nexus log (and those of any consumers) at the current offset.

        Note:
            If the consumers argument is provided they will first be checked
            if online before rotating and raise otherwise.
            After rotation, all consumers must catch-up to the offset to cull
            at before executing the cull, and will raise otherwise.

        Args:
            consumers (list or None): Optional list of telepath URLs for downstream Nexus log consumers.
            timeout (int): Time in seconds to wait for downstream consumers to be caught up.

        Returns:
            int: The offset that the Nexus log was culled up to and including.
        '''
        return await self.cell.trimNexsLog(consumers=consumers, timeout=timeout)

    @adminapi()
    async def waitNexsOffs(self, offs, timeout=None):
        '''
        Wait for the Nexus log to write an offset.

        Args:
            offs (int): The offset to wait for.
            timeout (int or None): An optional timeout in seconds.

        Returns:
            bool: True if the offset was written, False if it timed out.
        '''
        return await self.cell.waitNexsOffs(offs, timeout=timeout)

    @adminapi(log=True)
    async def promote(self, graceful=False):
        return await self.cell.promote(graceful=graceful)

    @adminapi()
    async def handoff(self, turl, timeout=30):
        return await self.cell.handoff(turl, timeout=timeout)

    def getCellUser(self):
        return self.user.pack()

    async def getCellInfo(self):
        return await self.cell.getCellInfo()

    @adminapi()
    async def getSystemInfo(self):
        '''
        Get info about the system in which the cell is running

        Returns:
            A dictionary with the following keys.  All size values are in bytes:
                - volsize - Volume where cell is running total space
                - volfree - Volume where cell is running free space
                - backupvolsize - Backup directory volume total space
                - backupvolfree - Backup directory volume free space
                - celluptime - Cell uptime in milliseconds
                - cellrealdisk - Cell's use of disk, equivalent to du
                - cellapprdisk - Cell's apparent use of disk, equivalent to ls -l
                - osversion - OS version/architecture
                - pyversion - Python version
                - totalmem - Total memory in the system
                - availmem - Available memory in the system
        '''
        return await self.cell.getSystemInfo()

    def setCellUser(self, iden):
        '''
        Switch to another user (admin only).

        This API allows remote admin/service accounts
        to impersonate a user.  Used mostly by services
        that manage their own authentication/sessions.
        '''
        if not self.user.isAdmin():
            mesg = 'setCellUser() caller must be admin.'
            raise s_exc.AuthDeny(mesg=mesg, user=self.user.iden, username=self.user.name)

        user = self.cell.auth.user(iden)
        if user is None:
            raise s_exc.NoSuchUser(mesg=f'Unable to set cell user iden to {iden}', user=iden)

        if user.isLocked():
            raise s_exc.AuthDeny(mesg=f'User ({user.name}) is locked.', user=user.iden, username=user.name)

        self.user = user
        self.link.get('sess').user = user
        return True

    async def ps(self):
        return await self.cell.ps(self.user)

    async def kill(self, iden):
        return await self.cell.kill(self.user, iden)

    @adminapi(log=True)
    async def behold(self):
        '''
        Yield Cell system messages
        '''
        async for mesg in self.cell.behold():
            yield mesg

    @adminapi(log=True)
    async def addUser(self, name, passwd=None, email=None, iden=None):
        return await self.cell.addUser(name, passwd=passwd, email=email, iden=iden)

    @adminapi(log=True)
    async def delUser(self, iden):
        return await self.cell.delUser(iden)

    @adminapi(log=True)
    async def addRole(self, name):
        return await self.cell.addRole(name)

    @adminapi(log=True)
    async def delRole(self, iden):
        return await self.cell.delRole(iden)

    @adminapi()
    async def dyncall(self, iden, todo, gatekeys=()):
        return await self.cell.dyncall(iden, todo, gatekeys=gatekeys)

    @adminapi()
    async def dyniter(self, iden, todo, gatekeys=()):
        async for item in self.cell.dyniter(iden, todo, gatekeys=gatekeys):
            yield item

    @adminapi()
    async def issue(self, nexsiden: str, event: str, args, kwargs, meta=None):
        return await self.cell.nexsroot.issue(nexsiden, event, args, kwargs, meta)

    @adminapi(log=True)
    async def delAuthUser(self, name):
        await self.cell.auth.delUser(name)

    @adminapi(log=True)
    async def addAuthRole(self, name):
        role = await self.cell.auth.addRole(name)
        return role.pack()

    @adminapi(log=True)
    async def delAuthRole(self, name):
        await self.cell.auth.delRole(name)

    @adminapi()
    async def getAuthUsers(self, archived=False):
        '''
        Args:
            archived (bool):  If true, list all users, else list non-archived users
        '''
        return await self.cell.getAuthUsers(archived=archived)

    @adminapi()
    async def getAuthRoles(self):
        return await self.cell.getAuthRoles()

    @adminapi(log=True)
    async def addUserRule(self, iden, rule, indx=None, gateiden=None):
        return await self.cell.addUserRule(iden, rule, indx=indx, gateiden=gateiden)

    @adminapi(log=True)
    async def setUserRules(self, iden, rules, gateiden=None):
        return await self.cell.setUserRules(iden, rules, gateiden=gateiden)

    @adminapi(log=True)
    async def setRoleRules(self, iden, rules, gateiden=None):
        return await self.cell.setRoleRules(iden, rules, gateiden=gateiden)

    @adminapi(log=True)
    async def addRoleRule(self, iden, rule, indx=None, gateiden=None):
        return await self.cell.addRoleRule(iden, rule, indx=indx, gateiden=gateiden)

    @adminapi(log=True)
    async def delUserRule(self, iden, rule, gateiden=None):
        return await self.cell.delUserRule(iden, rule, gateiden=gateiden)

    @adminapi(log=True)
    async def delRoleRule(self, iden, rule, gateiden=None):
        return await self.cell.delRoleRule(iden, rule, gateiden=gateiden)

    @adminapi(log=True)
    async def setUserAdmin(self, iden, admin, gateiden=None):
        return await self.cell.setUserAdmin(iden, admin, gateiden=gateiden)

    @adminapi()
    async def getAuthInfo(self, name):
        '''This API is deprecated.'''
        s_common.deprecated('CellApi.getAuthInfo')
        user = await self.cell.auth.getUserByName(name)
        if user is not None:
            info = user.pack()
            info['roles'] = [self.cell.auth.role(r).name for r in info['roles']]
            return info

        role = await self.cell.auth.getRoleByName(name)
        if role is not None:
            return role.pack()

        raise s_exc.NoSuchName(name=name)

    @adminapi(log=True)
    async def addAuthRule(self, name, rule, indx=None, gateiden=None):
        '''This API is deprecated.'''
        s_common.deprecated('CellApi.addAuthRule')
        item = await self.cell.auth.getUserByName(name)
        if item is None:
            item = await self.cell.auth.getRoleByName(name)
        await item.addRule(rule, indx=indx, gateiden=gateiden)

    @adminapi(log=True)
    async def delAuthRule(self, name, rule, gateiden=None):
        '''This API is deprecated.'''
        s_common.deprecated('CellApi.delAuthRule')
        item = await self.cell.auth.getUserByName(name)
        if item is None:
            item = await self.cell.auth.getRoleByName(name)
        await item.delRule(rule, gateiden=gateiden)

    @adminapi(log=True)
    async def setAuthAdmin(self, name, isadmin):
        '''This API is deprecated.'''
        s_common.deprecated('CellApi.setAuthAdmin')
        item = await self.cell.auth.getUserByName(name)
        if item is None:
            item = await self.cell.auth.getRoleByName(name)
        await item.setAdmin(isadmin)

    async def setUserPasswd(self, iden, passwd):

        await self.cell.auth.reqUser(iden)

        if self.user.iden == iden:
            self.user.confirm(('auth', 'self', 'set', 'passwd'), default=True)
            return await self.cell.setUserPasswd(iden, passwd)

        self.user.confirm(('auth', 'user', 'set', 'passwd'))
        return await self.cell.setUserPasswd(iden, passwd)

    @adminapi()
    async def genUserOnepass(self, iden, duration=60000):
        return await self.cell.genUserOnepass(iden, duration)

    @adminapi(log=True)
    async def setUserLocked(self, useriden, locked):
        return await self.cell.setUserLocked(useriden, locked)

    @adminapi(log=True)
    async def setUserArchived(self, useriden, archived):
        return await self.cell.setUserArchived(useriden, archived)

    @adminapi(log=True)
    async def setUserEmail(self, useriden, email):
        return await self.cell.setUserEmail(useriden, email)

    @adminapi(log=True)
    async def addUserRole(self, useriden, roleiden):
        return await self.cell.addUserRole(useriden, roleiden)

    @adminapi(log=True)
    async def setUserRoles(self, useriden, roleidens):
        return await self.cell.setUserRoles(useriden, roleidens)

    @adminapi(log=True)
    async def delUserRole(self, useriden, roleiden):
        return await self.cell.delUserRole(useriden, roleiden)

    async def getUserInfo(self, name):
        user = await self.cell.auth.reqUserByName(name)
        if self.user.isAdmin() or self.user.iden == user.iden:
            info = user.pack()
            info['roles'] = [self.cell.auth.role(r).name for r in info['roles']]
            return info

        mesg = 'getUserInfo denied for non-admin and non-self'
        raise s_exc.AuthDeny(mesg=mesg, user=self.user.iden, username=self.user.name)

    async def getRoleInfo(self, name):
        role = await self.cell.auth.reqRoleByName(name)
        if self.user.isAdmin() or role.iden in self.user.info.get('roles', ()):
            return role.pack()

        mesg = 'getRoleInfo denied for non-admin and non-member'
        raise s_exc.AuthDeny(mesg=mesg, user=self.user.iden, username=self.user.name)

    @adminapi()
    async def getUserDef(self, iden, packroles=True):
        return await self.cell.getUserDef(iden, packroles=packroles)

    @adminapi()
    async def getAuthGate(self, iden):
        return await self.cell.getAuthGate(iden)

    @adminapi()
    async def getAuthGates(self):
        return await self.cell.getAuthGates()

    @adminapi()
    async def getRoleDef(self, iden):
        return await self.cell.getRoleDef(iden)

    @adminapi()
    async def getUserDefByName(self, name):
        return await self.cell.getUserDefByName(name)

    @adminapi()
    async def getRoleDefByName(self, name):
        return await self.cell.getRoleDefByName(name)

    @adminapi()
    async def getUserDefs(self):
        return await self.cell.getUserDefs()

    @adminapi()
    async def getRoleDefs(self):
        return await self.cell.getRoleDefs()

    @adminapi()
    async def isUserAllowed(self, iden, perm, gateiden=None):
        return await self.cell.isUserAllowed(iden, perm, gateiden=gateiden)

    @adminapi()
    async def isRoleAllowed(self, iden, perm, gateiden=None):
        return await self.cell.isRoleAllowed(iden, perm, gateiden=gateiden)

    @adminapi()
    async def tryUserPasswd(self, name, passwd):
        return await self.cell.tryUserPasswd(name, passwd)

    @adminapi()
    async def getUserProfile(self, iden):
        return await self.cell.getUserProfile(iden)

    @adminapi()
    async def getUserProfInfo(self, iden, name):
        return await self.cell.getUserProfInfo(iden, name)

    @adminapi()
    async def setUserProfInfo(self, iden, name, valu):
        return await self.cell.setUserProfInfo(iden, name, valu)

    @adminapi()
    async def popUserProfInfo(self, iden, name, default=None):
        return await self.cell.popUserProfInfo(iden, name, default=default)

    async def getHealthCheck(self):
        await self._reqUserAllowed(('health',))
        return await self.cell.getHealthCheck()

    @adminapi()
    async def getDmonSessions(self):
        return await self.cell.getDmonSessions()

    @adminapi()
    async def listHiveKey(self, path=None):
        return await self.cell.listHiveKey(path=path)

    @adminapi(log=True)
    async def getHiveKeys(self, path):
        return await self.cell.getHiveKeys(path)

    @adminapi(log=True)
    async def getHiveKey(self, path):
        return await self.cell.getHiveKey(path)

    @adminapi(log=True)
    async def setHiveKey(self, path, valu):
        return await self.cell.setHiveKey(path, valu)

    @adminapi(log=True)
    async def popHiveKey(self, path):
        return await self.cell.popHiveKey(path)

    @adminapi(log=True)
    async def saveHiveTree(self, path=()):
        return await self.cell.saveHiveTree(path=path)

    @adminapi()
    async def getNexusChanges(self, offs, tellready=False):
        async for item in self.cell.getNexusChanges(offs, tellready=tellready):
            yield item

    @adminapi()
    async def runBackup(self, name=None, wait=True):
        '''
        Run a new backup.

        Args:
            name (str): The optional name of the backup.
            wait (bool): On True, wait for backup to complete before returning.

        Returns:
            str: The name of the newly created backup.
        '''
        return await self.cell.runBackup(name=name, wait=wait)

    @adminapi()
    async def getBackupInfo(self):
        '''
        Get information about recent backup activity.

        Returns:
            (dict) It has the following keys:
                - currduration - If backup currently running, time in ms since backup started, otherwise None
                - laststart - Last time (in epoch milliseconds) a backup started
                - lastend - Last time (in epoch milliseconds) a backup ended
                - lastduration - How long last backup took in ms
                - lastsize - Disk usage of last backup completed
                - lastupload - Time a backup was last completed being uploaded via iter(New)BackupArchive
                - lastexception - Tuple of exception information if last backup failed, otherwise None

        Note:  these statistics are not persistent, i.e. they are not preserved between cell restarts.
        '''
        return await self.cell.getBackupInfo()

    @adminapi()
    async def getBackups(self):
        '''
        Retrieve a list of backups.

        Returns:
            list[str]: A list of backup names.
        '''
        return await self.cell.getBackups()

    @adminapi()
    async def delBackup(self, name):
        '''
        Delete a backup by name.

        Args:
            name (str): The name of the backup to delete.
        '''
        return await self.cell.delBackup(name)

    @adminapi()
    async def iterBackupArchive(self, name):
        '''
        Retrieve a backup by name as a compressed stream of bytes.

        Note: Compression and streaming will occur from a separate process.

        Args:
            name (str): The name of the backup to retrieve.
        '''
        await self.cell.iterBackupArchive(name, user=self.user)

        # Make this a generator
        if False:  # pragma: no cover
            yield

    @adminapi()
    async def iterNewBackupArchive(self, name=None, remove=False):
        '''
        Run a new backup and return it as a compressed stream of bytes.

        Note: Compression and streaming will occur from a separate process.

        Args:
            name (str): The name of the backup to retrieve.
            remove (bool): Delete the backup after streaming.
        '''
        await self.cell.iterNewBackupArchive(user=self.user, name=name, remove=remove)

        # Make this a generator
        if False:  # pragma: no cover
            yield

    @adminapi()
    async def getDiagInfo(self):
        return {
            'slabs': await s_lmdbslab.Slab.getSlabStats(),
        }

    @adminapi()
    async def runGcCollect(self, generation=2):
        '''
        For diagnostic purposes only!

        NOTE: This API is *not* supported and can be removed at any time!
        '''
        return gc.collect(generation=generation)

    @adminapi()
    async def getGcInfo(self):
        '''
        For diagnostic purposes only!

        NOTE: This API is *not* supported and can be removed at any time!
        '''
        return {
            'stats': gc.get_stats(),
            'threshold': gc.get_threshold(),
        }

class Cell(s_nexus.Pusher, s_telepath.Aware):
    '''
    A Cell() implements a synapse micro-service.

    A Cell has 5 phases of startup:
        1. Universal cell data structures
        2. Service specific storage/data (pre-nexs)
        3. Nexus subsystem initialization
        4. Service specific startup (with nexus)
        5. Networking and mirror services

    '''
    cellapi = CellApi

    confdefs = {}  # type: ignore  # This should be a JSONSchema properties list for an object.
    confbase = {
        'cell:guid': {
            'description': 'An optional hard-coded GUID to store as the permanent GUID for the service.',
            'type': 'string',
            'hideconf': True,
        },
        'cell:ctor': {
            'description': 'An optional python path to the Cell class.  Used by stemcell.',
            'type': 'string',
            'hideconf': True,
        },
        'mirror': {
            'description': 'A telepath URL for our upstream mirror (we must be a backup!).',
            'type': ['string', 'null'],
            'hidedocs': True,
            'hidecmdl': True,
        },
        'auth:passwd': {
            'description': 'Set to <passwd> (local only) to bootstrap the root user password.',
            'type': 'string',
        },
        'auth:anon': {
            'description': 'Allow anonymous telepath access by mapping to the given user name.',
            'type': 'string',
        },
        'auth:ctor': {
            'description': 'Allow the construction of the cell auth object to be hooked at runtime.',
            'type': 'string',
            'hideconf': True,
        },
        'auth:conf': {
            'description': 'Extended configuration to be used by an alternate auth constructor.',
            'type': 'object',
            'hideconf': True,
        },
        'nexslog:en': {
            'default': False,
            'description': 'Record all changes to a stream file on disk.  Required for mirroring (on both sides).',
            'type': 'boolean',
        },
        'nexslog:async': {
            'default': False,
            'description': '(Experimental) Map the nexus log LMDB instance with map_async=True.',
            'type': 'boolean',
            'hidedocs': True,
            'hidecmdl': True,
        },
        'dmon:listen': {
            'description': 'A config-driven way to specify the telepath bind URL.',
            'type': ['string', 'null'],
        },
        'https:port': {
            'description': 'A config-driven way to specify the HTTPS port.',
            'type': ['integer', 'null'],
        },
        'https:headers': {
            'description': 'Headers to add to all HTTPS server responses.',
            'type': 'object',
            'hidecmdl': True,
        },
        'backup:dir': {
            'description': 'A directory outside the service directory where backups will be saved. Defaults to ./backups in the service storage directory.',
            'type': 'string',
        },
        'onboot:optimize': {
            'default': False,
            'description': 'Delay startup to optimize LMDB databases during boot to recover free space and increase performance. (may take a while)',
            'type': 'boolean',
        },
        'limit:disk:free': {
            'default': 5,
            'description': 'Minimum disk free space percentage before setting the cell read-only.',
            'type': ['integer', 'null'],
            'minimum': 0,
            'maximum': 100,
        },
        'aha:name': {
            'description': 'The name of the cell service in the aha service registry.',
            'type': 'string',
        },
        'aha:user': {
            'description': 'The username of this service when connecting to others.',
            'type': 'string',
        },
        'aha:leader': {
            'description': 'The AHA service name to claim as the active instance of a storm service.',
            'type': 'string',
        },
        'aha:network': {
            'description': 'The AHA service network. This makes aha:name/aha:leader relative names.',
            'type': 'string',
        },
        'aha:registry': {
            'description': 'The telepath URL of the aha service registry.',
            'type': ['string', 'array'],
            'items': {'type': 'string'},
        },
        'aha:provision': {
            'description': 'The telepath URL of the aha provisioning service.',
            'type': ['string', 'array'],
            'items': {'type': 'string'},
        },
        'aha:admin': {
            'description': 'An AHA client certificate CN to register as a local admin user.',
            'type': 'string',
        },
        'aha:svcinfo': {
            'description': 'An AHA svcinfo object. If set, this overrides self discovered Aha service information.',
            'type': 'object',
            'properties': {
                'urlinfo': {
                    'type': 'object',
                    'properties': {
                        'host': {'type': 'string'},
                        'port': {'type': 'integer'},
                        'schema': {'type': 'string'}
                    },
                    'required': ('host', 'port', 'scheme', )
                }
            },
            'required': ('urlinfo', ),
            'hidedocs': True,
            'hidecmdl': True,
        },
        'inaugural': {
            'description': 'Data used to drive configuration of the service upon first startup.',
            'type': 'object',
            'properties': {
                'roles': {
                    'type': 'array',
                    'items': {
                        'type': 'object',
                        'properties': {
                            'name': {'type': 'string',
                                     'pattern': '^(?!all$).+$',
                                     },
                            'rules': {
                                'type': 'array',
                                'items': {
                                    'type': 'array',
                                    'items': [
                                        {'type': 'boolean'},
                                        {'type': 'array', 'items': {'type': 'string'}, },
                                    ],
                                    'minItems': 2,
                                    'maxItems': 2,
                                },
                            }
                        },
                        'required': ['name', ],
                        'additionalProperties': False,
                    }
                },
                'users': {
                    'type': 'array',
                    'items': {
                        'type': 'object',
                        'properties': {
                            'name': {'type': 'string',
                                     'pattern': '^(?!root$).+$',
                                     },
                            'admin': {'type': 'boolean', 'default': False, },
                            'email': {'type': 'string', },
                            'roles': {
                                'type': 'array',
                                'items': {'type': 'string'},
                            },
                            'rules': {
                                'type': 'array',
                                'items': {
                                    'type': 'array',
                                    'items': [
                                        {'type': 'boolean'},
                                        {'type': 'array', 'items': {'type': 'string'}, },
                                    ],
                                    'minItems': 2,
                                    'maxItems': 2,
                                },
                            },
                        },
                        'required': ['name', ],
                        'additionalProperties': False,
                    }
                }
            },
            'hidedocs': True,
        },
        '_log_conf': {
            'description': 'Opaque structure used for logging by spawned processes.',
            'type': 'object',
            'hideconf': True
        }
    }

    BACKUP_SPAWN_TIMEOUT = 60.0
    FREE_SPACE_CHECK_FREQ = 60.0

    COMMIT = s_version.commit
    VERSION = s_version.version
    VERSTRING = s_version.verstring

    async def __anit__(self, dirn, conf=None, readonly=False, parent=None):

        # phase 1
        if conf is None:
            conf = {}

        self.starttime = time.monotonic()  # Used for uptime calc
        self.startms = s_common.now()      # Used to report start time
        s_telepath.Aware.__init__(self)

        self.dirn = s_common.gendir(dirn)
        self.runid = s_common.guid()

        self.auth = None
        self.cellparent = parent
        self.sessions = {}
        self.isactive = False
        self.inaugural = False
        self.activecoros = {}
<<<<<<< HEAD
        self.sockaddr = None  # Default value...
=======
        self.sockaddr = None # Default value...
>>>>>>> 53d207ce
        self._checkspace = s_coro.Event()

        self.conf = self._initCellConf(conf)

        self.minfree = self.conf.get('limit:disk:free')
        if self.minfree is not None:
            self.minfree = self.minfree / 100

            disk = shutil.disk_usage(self.dirn)
            if (disk.free / disk.total) <= self.minfree:
                free = disk.free / disk.total * 100
                mesg = f'Free space on {self.dirn} below minimum threshold (currently {free:.2f}%)'
                raise s_exc.LowSpace(mesg=mesg, dirn=self.dirn)

        self._delTmpFiles()

        if self.conf.get('onboot:optimize'):
            await self._onBootOptimize()

        await self._initCellBoot()

        # we need to know this pretty early...
        self.ahasvcname = None
        ahaname = self.conf.get('aha:name')
        ahanetw = self.conf.get('aha:network')
        if ahaname is not None and ahanetw is not None:
            self.ahasvcname = f'{ahaname}.{ahanetw}'

        # each cell has a guid
        path = s_common.genpath(self.dirn, 'cell.guid')

        # generate a guid file if needed
        if not os.path.isfile(path):

            self.inaugural = True

            guid = conf.get('cell:guid')
            if guid is None:
                guid = s_common.guid()

            with open(path, 'w') as fd:
                fd.write(guid)

        # read & lock our guid file
        self._cellguidfd = s_common.genfile(path)
        self.iden = self._cellguidfd.read().decode().strip()
        self._getCellLock()

        backdirn = self.conf.get('backup:dir')
        if backdirn is not None:
            backdirn = s_common.genpath(backdirn)
            if backdirn.startswith(self.dirn):
                mesg = 'backup:dir must not be within the service directory'
                raise s_exc.BadConfValu(mesg=mesg)

        else:
            backdirn = s_common.genpath(self.dirn, 'backups')

        backdirn = s_common.gendir(backdirn)

        self.backdirn = backdirn
        self.backuprunning = False  # Whether a backup is currently running
        self.backupstreaming = False  # Whether a temporary new backup is currently streaming
        self.backmonostart = None  # If a backup is running, when did it start (monotonic timer)
        self.backstartdt = None  # Last backup start time
        self.backenddt = None  # Last backup end time
        self.backlasttook = None  # Last backup duration
        self.backlastsize = None  # Last backup size
        self.backlastuploaddt = None  # Last time backup completed uploading via iter{New,}BackupArchive
        self.backlastexc = None  # err, errmsg, errtrace of last backup

        if self.conf.get('mirror') and not self.conf.get('nexslog:en'):
            mesg = 'Mirror mode requires nexslog:en=True'
            raise s_exc.BadConfValu(mesg=mesg)

        # construct our nexsroot instance ( but do not start it )
        await s_nexus.Pusher.__anit__(self, self.iden)

        self._initCertDir()

        root = await self._ctorNexsRoot()

        # mutually assured destruction with our nexs root
        self.onfini(root.fini)
        root.onfini(self.fini)

        self.setNexsRoot(root)

        await self._initCellSlab(readonly=readonly)

        self.hive = await self._initCellHive()

        # self.cellinfo, a HiveDict for general purpose persistent storage
        node = await self.hive.open(('cellinfo',))
        self.cellinfo = await node.dict()
        self.onfini(node)

        node = await self.hive.open(('cellvers',))
        self.cellvers = await node.dict(nexs=True)

        if self.inaugural:
            await self.cellinfo.set('synapse:version', s_version.version)

        synvers = self.cellinfo.get('synapse:version')

        if synvers is None or synvers < s_version.version:
            await self.cellinfo.set('synapse:version', s_version.version)

        self.auth = await self._initCellAuth()

        auth_passwd = self.conf.get('auth:passwd')
        if auth_passwd is not None:
            user = await self.auth.getUserByName('root')

            if not await user.tryPasswd(auth_passwd, nexs=False):
                await user.setPasswd(auth_passwd, nexs=False)

        self.boss = await s_boss.Boss.anit()
        self.onfini(self.boss)

        self.dynitems = {
            'auth': self.auth,
            'cell': self
        }

        # a tuple of (vers, func) tuples
        # it is expected that this is set by
        # initServiceStorage
        self.cellupdaters = ()

        self.permdefs = None
        self.permlook = None

        # initialize web app and callback data structures
        self._health_funcs = []
        self.addHealthFunc(self._cellHealth)

        # initialize network backend infrastructure
        await self._initAhaRegistry()

        # initialize network daemons (but do not listen yet)
        # to allow registration of callbacks and shared objects
        # within phase 2/4.
        await self._initCellHttp()
        await self._initCellDmon()

        # phase 2 - service storage
        await self.initServiceStorage()
        # phase 3 - nexus subsystem
        await self.initNexusSubsystem()

        # We can now do nexus-safe operations
        await self._initInauguralConfig()

        # phase 4 - service logic
        await self.initServiceRuntime()
        # phase 5 - service networking
        await self.initServiceNetwork()

    async def getPermDef(self, perm):
        if self.permlook is None:
            self.permlook = {pdef['perm']: pdef for pdef in await self.getPermDefs()}
        return self.permlook.get(perm)

    async def getPermDefs(self):
        if self.permdefs is None:
            self.permdefs = await self._getPermDefs()
        return self.permdefs

    async def _getPermDefs(self):
        return ()

    def _clearPermDefs(self):
        self.permdefs = None
        self.permlook = None

    async def fini(self):
        '''Fini override that ensures locking teardown order.'''
        # we inherit from Pusher to make the Cell a Base subclass
        retn = await s_nexus.Pusher.fini(self)
        if retn == 0:
            self._onFiniCellGuid()
        return retn

    def _onFiniCellGuid(self):
        fcntl.lockf(self._cellguidfd, fcntl.LOCK_UN)
        self._cellguidfd.close()

    def _getCellLock(self):
        cmd = fcntl.LOCK_EX | fcntl.LOCK_NB
        try:
            fcntl.lockf(self._cellguidfd, cmd)
        except BlockingIOError:
            # Raised when the a lock is unable to be obtained on cell.guid file.
            ctyp = self.getCellType()
            mesg = f'Cannot start the {ctyp}, another process is already running it.'
            raise s_exc.FatalErr(mesg=mesg) from None

    async def _onBootOptimize(self):

        lmdbs = []
        for (root, dirs, files) in os.walk(self.dirn):
            for dirname in dirs:
                if os.path.isfile(os.path.join(root, dirname, 'data.mdb')):
                    lmdbs.append(os.path.join(root, dirname))

        if not lmdbs: # pragma: no cover
            return

        logger.warning('Beginning onboot optimization (this could take a while)...')

        size = len(lmdbs)

        try:

            for i, lmdbpath in enumerate(lmdbs):

                logger.warning(f'... {i+1}/{size} {lmdbpath}')

                with self.getTempDir() as backpath:

                    async with await s_lmdbslab.LmdbBackup.anit(lmdbpath) as backup:
                        await backup.saveto(backpath)

                    srcpath = os.path.join(lmdbpath, 'data.mdb')
                    dstpath = os.path.join(backpath, 'data.mdb')

                    os.rename(dstpath, srcpath)

            logger.warning('... onboot optimization complete!')

        except Exception as e: # pragma: no cover
            logger.exception('...aborting onboot optimization and resuming boot (everything is fine).')

    def _delTmpFiles(self):

        tdir = s_common.gendir(self.dirn, 'tmp')

        names = os.listdir(tdir)
        if not names:
            return

        logger.warning(f'Removing {len(names)} temporary files/folders in: {tdir}')

        for name in names:

            path = os.path.join(tdir, name)

            if os.path.isfile(path):
                os.unlink(path)
                continue

            if os.path.isdir(path):
                shutil.rmtree(path, ignore_errors=True)
                continue

    async def _execCellUpdates(self):
        # implement to apply updates to a fully initialized active cell
        # ( and do so using _bumpCellVers )
        pass

    async def _bumpCellVers(self, name, updates, nexs=True):

        if self.inaugural:
            await self.cellvers.set(name, updates[-1][0], nexs=nexs)
            return

        curv = self.cellvers.get(name, 0)

        for vers, callback in updates:

            if vers <= curv:
                continue

            await callback()

            await self.cellvers.set(name, vers, nexs=nexs)

            curv = vers

    def checkFreeSpace(self):
        self._checkspace.set()

    async def _runFreeSpaceLoop(self):

        nexsroot = self.getCellNexsRoot()

        while not self.isfini:

            self._checkspace.clear()

            disk = shutil.disk_usage(self.dirn)

            if (disk.free / disk.total) <= self.minfree:

                await self._setReadOnly(True)
                nexsroot.readonly = True

                mesg = f'Free space on {self.dirn} below minimum threshold (currently ' \
                       f'{disk.free / disk.total * 100:.2f}%), setting Cell to read-only.'
                logger.warning(mesg)

            elif nexsroot.readonly:

                await self._setReadOnly(False)
                nexsroot.readonly = False
                await self.nexsroot.startup()

                mesg = f'Free space on {self.dirn} above minimum threshold (currently ' \
                       f'{disk.free / disk.total * 100:.2f}%), re-enabling writes.'
                logger.warning(mesg)

            await self._checkspace.timewait(timeout=self.FREE_SPACE_CHECK_FREQ)

    async def _setReadOnly(self, valu):
        # implement any behavior necessary to change the cell read-only status
        pass

    def _getAhaAdmin(self):
        name = self.conf.get('aha:admin')
        if name is not None:
            return name

    async def _initAhaRegistry(self):

        self.ahainfo = None
        self.ahaclient = None

        ahaurl = self.conf.get('aha:registry')
        if ahaurl is not None:

            info = await s_telepath.addAhaUrl(ahaurl)
            self.ahaclient = info.get('client')
            if self.ahaclient is None:
                self.ahaclient = await s_telepath.Client.anit(info.get('url'))
                self.ahaclient._fini_atexit = True
                info['client'] = self.ahaclient

            async def finiaha():
                await s_telepath.delAhaUrl(ahaurl)

            self.onfini(finiaha)

        ahauser = self.conf.get('aha:user')
        ahanetw = self.conf.get('aha:network')

        ahaadmin = self._getAhaAdmin()
        if ahaadmin is not None:
            await self._addAdminUser(ahaadmin)

        if ahauser is not None:
            await self._addAdminUser(ahauser)

    async def _addAdminUser(self, username):
        # add the user in a pre-nexus compatible way
        user = await self.auth.getUserByName(username)

        if user is None:
            iden = s_common.guid(username)
            await self.auth._addUser(iden, username)
            user = await self.auth.getUserByName(username)

        if not user.isAdmin():
            await user.setAdmin(True, logged=False)

        if user.isLocked():
            await user.setLocked(False, logged=False)

    async def initServiceStorage(self):
        pass

    async def initNexusSubsystem(self):
        if self.cellparent is None:
            await self.nexsroot.recover()
            await self.nexsroot.startup()
            await self.setCellActive(self.conf.get('mirror') is None)

            if self.minfree is not None:
                self.schedCoro(self._runFreeSpaceLoop())

    async def initServiceNetwork(self):

        # start a unix local socket daemon listener
        sockpath = os.path.join(self.dirn, 'sock')
        sockurl = f'unix://{sockpath}'

        try:
            await self.dmon.listen(sockurl)
        except asyncio.CancelledError:  # pragma: no cover  TODO:  remove once >= py 3.8 only
            raise
        except OSError as e:
            logger.error(f'Failed to listen on unix socket at: [{sockpath}][{e}]')
            logger.error('LOCAL UNIX SOCKET WILL BE UNAVAILABLE')
        except Exception:  # pragma: no cover
            logging.exception('Unknown dmon listen error.')
            raise

        self.sockaddr = None

        turl = self.conf.get('dmon:listen')
        if turl is not None:
            self.sockaddr = await self.dmon.listen(turl)
            logger.info(f'dmon listening: {turl}')

        await self._initAhaService()

        port = self.conf.get('https:port')
        if port is not None:
            await self.addHttpsPort(port)
            logger.info(f'https listening: {port}')

    async def _genAhaInfo(self):

        # Default to static information
        ahainfo = self.conf.get('aha:svcinfo')
        if ahainfo is not None:
            return ahainfo

        # If we have not setup our dmon listener yet, do not generate ahainfo
        if self.sockaddr is None:
            return None

        # If we have no dmon listener configured, do not generate ahainfo
        turl = self.conf.get('dmon:listen')
        if turl is None:
            return None

        # Dynamically generate the aha info based on config and runtime data.
        urlinfo = s_telepath.chopurl(turl)

        urlinfo.pop('host', None)
        urlinfo['port'] = self.sockaddr[1]

        celliden = self.getCellIden()
        runiden = await self.getCellRunId()
        ahalead = self.conf.get('aha:leader')

        # If we are active, then we are ready by definition.
        # If we are not active, then we have to check the nexsroot
        # and see if the nexsroot is marked as ready or not. This
        # status is set on mirrors when they have entered into the
        # real-time change window.
        if self.isactive:
            ready = True
        else:
            ready = await self.nexsroot.isNexsReady()

        ahainfo = {
            'run': runiden,
            'iden': celliden,
            'leader': ahalead,
            'urlinfo': urlinfo,
            'ready': ready,
        }

        return ahainfo

    async def _initAhaService(self):

        if self.ahaclient is None:
            return

        ahaname = self.conf.get('aha:name')
        if ahaname is None:
            return

        ahalead = self.conf.get('aha:leader')
        ahanetw = self.conf.get('aha:network')

<<<<<<< HEAD
        ahainfo = await self._genAhaInfo()
=======
        runiden = await self.getCellRunId()
        celliden = self.getCellIden()

        ahainfo = self.conf.get('aha:svcinfo')
        if ahainfo is None and turl is not None:

            urlinfo = s_telepath.chopurl(turl)

            urlinfo.pop('host', None)
            if isinstance(self.sockaddr, tuple):
                urlinfo['port'] = self.sockaddr[1]

            ahainfo = {
                'run': runiden,
                'iden': celliden,
                'leader': ahalead,
                'urlinfo': urlinfo,
                # if we are not active, then we are not ready
                # until we confirm we are in the real-time window.
                'ready': self.isactive,
            }

>>>>>>> 53d207ce
        if ahainfo is None:
            return

        self.ahasvcname = f'{ahaname}.{ahanetw}'

        async def onlink(proxy):
            while not proxy.isfini:
                info = await self._genAhaInfo()
                try:
                    await proxy.addAhaSvc(ahaname, info, network=ahanetw)
                    if self.isactive and ahalead is not None:
                        await proxy.addAhaSvc(ahalead, info, network=ahanetw)

                    return

                except asyncio.CancelledError:  # pragma: no cover
                    raise

                except Exception:
                    logger.exception('Error in _initAhaService() onlink')

                await proxy.waitfini(1)

        async def fini():
            await self.ahaclient.offlink(onlink)

        async def init():
            await self.ahaclient.onlink(onlink)
            self.onfini(fini)

        self.schedCoro(init())

    async def initServiceRuntime(self):
        pass

    async def _ctorNexsRoot(self):
        '''
        Initialize a NexsRoot to use for the cell.
        '''
        if self.cellparent:
            return self.cellparent.nexsroot
        return await s_nexus.NexsRoot.anit(self)

    async def getNexsIndx(self):
        return await self.nexsroot.index()

    async def cullNexsLog(self, offs):
        if self.backuprunning:
            raise s_exc.SlabInUse(mesg='Cannot cull Nexus log while a backup is running')
        return await self._push('nexslog:cull', offs)

    @s_nexus.Pusher.onPush('nexslog:cull')
    async def _cullNexsLog(self, offs):
        return await self.nexsroot.cull(offs)

    async def rotateNexsLog(self):
        if self.backuprunning:
            raise s_exc.SlabInUse(mesg='Cannot rotate Nexus log while a backup is running')
        return await self._push('nexslog:rotate')

    @s_nexus.Pusher.onPush('nexslog:rotate')
    async def _rotateNexsLog(self):
        return await self.nexsroot.rotate()

    async def waitNexsOffs(self, offs, timeout=None):
        return await self.nexsroot.waitOffs(offs, timeout=timeout)

    async def trimNexsLog(self, consumers=None, timeout=30):

        if not self.conf.get('nexslog:en'):
            mesg = 'trimNexsLog requires nexslog:en=True'
            raise s_exc.BadConfValu(mesg=mesg)

        async with await s_base.Base.anit() as base:

            if consumers is not None:
                cons_opened = []
                for turl in consumers:
                    prox = await s_telepath.openurl(turl)
                    base.onfini(prox.fini)
                    cons_opened.append((s_urlhelp.sanitizeUrl(turl), prox))

            offs = await self.rotateNexsLog()
            cullat = offs - 1

            # wait for all consumers to catch up and raise otherwise
            if consumers is not None:

                async def waitFor(turl_sani, prox_):
                    logger.debug('trimNexsLog waiting for consumer %s to write offset %d', turl_sani, cullat)
                    if not await prox_.waitNexsOffs(cullat, timeout=timeout):
                        mesg_ = 'trimNexsLog timed out waiting for consumer to write rotation offset'
                        raise s_exc.SynErr(mesg=mesg_, offs=cullat, timeout=timeout, url=turl_sani)
                    logger.info('trimNexsLog consumer %s successfully wrote offset', turl_sani)

                await asyncio.gather(*[waitFor(*cons) for cons in cons_opened])

            if not await self.cullNexsLog(cullat):
                mesg = 'trimNexsLog did not execute cull at the rotated offset'
                raise s_exc.SynErr(mesg=mesg, offs=cullat)

            return cullat

    @s_nexus.Pusher.onPushAuto('nexslog:setindex')
    async def setNexsIndx(self, indx):
        return await self.nexsroot.setindex(indx)

    async def promote(self, graceful=False):
        '''
        Transform this cell from a passive follower to
        an active cell that writes changes locally.
        '''
        mirurl = self.conf.get('mirror')
        if mirurl is None:
            mesg = 'promote() called on non-mirror'
            raise s_exc.BadConfValu(mesg=mesg)

        if graceful:

            ahaname = self.conf.get('aha:name')
            if ahaname is None: # pragma: no cover
                mesg = 'Cannot gracefully promote without aha:name configured.'
                raise s_exc.BadArg(mesg=mesg)

            ahanetw = self.conf.get('aha:network')
            if ahanetw is None: # pragma: no cover
                mesg = 'Cannot gracefully promote without aha:network configured.'
                raise s_exc.BadArg(mesg=mesg)

            myurl = f'aha://{ahaname}.{ahanetw}'
            async with await s_telepath.openurl(mirurl) as lead:
                await lead.handoff(myurl)
                return

        self.modCellConf({'mirror': None})

        await self.nexsroot.promote()
        await self.setCellActive(True)

    async def handoff(self, turl, timeout=30):
        '''
        Hand off leadership to a mirror in a transactional fashion.
        '''
        async with await s_telepath.openurl(turl) as cell:

            if self.iden != await cell.getCellIden(): # pragma: no cover
                mesg = 'Mirror handoff remote cell iden does not match!'
                raise s_exc.BadArg(mesg=mesg)

            if self.runid == await cell.getCellRunId(): # pragma: no cover
                mesg = 'Cannot handoff mirror leadership to myself!'
                raise s_exc.BadArg(mesg=mesg)

            async with self.nexsroot.applylock:

                indx = await self.getNexsIndx()
                if not await cell.waitNexsOffs(indx - 1, timeout=timeout): # pragma: no cover
                    mndx = await cell.getNexsIndx()
                    mesg = f'Remote mirror did not catch up in time: {mndx}/{indx}.'
                    raise s_exc.NotReady(mesg=mesg)

                await cell.promote()
                await self.setCellActive(False)

                self.modCellConf({'mirror': turl})
                await self.nexsroot.startup()

    async def _setAhaActive(self):

        if self.ahaclient is None:
            return

        ahainfo = await self._genAhaInfo()
        if ahainfo is None:
            return

        ahalead = self.conf.get('aha:leader')
        if ahalead is None:
            return

        try:

            proxy = await self.ahaclient.proxy(timeout=2)

        except TimeoutError:  # pragma: no cover
            return None

        # if we went inactive, bump the aha proxy
        if not self.isactive:
            await proxy.fini()
            return

        ahanetw = self.conf.get('aha:network')
        try:
            await proxy.addAhaSvc(ahalead, ahainfo, network=ahanetw)
        except asyncio.CancelledError:  # pragma: no cover
            raise
        except Exception as e:  # pragma: no cover
            logger.warning(f'_setAhaActive failed: {e}')

    def addActiveCoro(self, func, iden=None, base=None):
        '''
        Add a function callback to be run as a coroutine when the Cell is active.

        Args:
            func (coroutine function): The function run as a coroutine.
            iden (str): The iden to use for the coroutine.
            base (Optional[Base]):  if present, this active coro will be fini'd
                                    when the base is fini'd


        Returns:
            str: A GUID string that identifies the coroutine for delActiveCoro()

        NOTE:
            This will re-fire the coroutine if it exits and the Cell is still active.
        '''
        if base and base.isfini:
            raise s_exc.IsFini()

        if iden is None:
            iden = s_common.guid()

        cdef = {'func': func, 'base': base}
        self.activecoros[iden] = cdef

        if base:
            async def fini():
                await self.delActiveCoro(iden)
            base.onfini(fini)

        if self.isactive:
            self._fireActiveCoro(iden, cdef)

        return iden

    async def delActiveCoro(self, iden):
        '''
        Remove an Active coroutine previously added with addActiveCoro().

        Args:
            iden (str): The iden returned by addActiveCoro()
        '''
        cdef = self.activecoros.pop(iden, None)
        if cdef is None:
            return

        await self._killActiveCoro(cdef)

    def _fireActiveCoros(self):
        for iden, cdef in self.activecoros.items():
            self._fireActiveCoro(iden, cdef)

    def _fireActiveCoro(self, iden, cdef):

        func = cdef.get('func')

        async def wrap():
            while not self.isfini:
                try:
                    await func()
                except asyncio.CancelledError:
                    raise
                except Exception:  # pragma no cover
                    logger.exception(f'activeCoro Error: {func}')
                    await asyncio.sleep(1)

        cdef['task'] = self.schedCoro(wrap())

    async def _killActiveCoros(self):
        coros = [self._killActiveCoro(cdef) for cdef in self.activecoros.values()]
        await asyncio.gather(*coros, return_exceptions=True)

    async def _killActiveCoro(self, cdef):
        task = cdef.pop('task', None)
        if task is not None:
            task.cancel()
            try:
                retn = await asyncio.gather(task, return_exceptions=True)
                if isinstance(retn[0], Exception):
                    raise retn[0]
            except asyncio.CancelledError:
                pass
            except Exception:  # pragma: no cover
                logger.exception(f'Error tearing down activecoro for {task}')

    async def isCellActive(self):
        return self.isactive

    async def setCellActive(self, active):
        self.isactive = active

        if self.isactive:
            self._fireActiveCoros()
            await self._execCellUpdates()
            await self.initServiceActive()
        else:
            await self._killActiveCoros()
            await self.initServicePassive()

        await self._setAhaActive()

    async def initServiceActive(self):  # pragma: no cover
        pass

    async def initServicePassive(self):  # pragma: no cover
        pass

    async def getNexusChanges(self, offs, tellready=False):
        async for item in self.nexsroot.iter(offs, tellready=tellready):
            yield item

    def _reqBackDirn(self, name):

        self._reqBackConf()

        path = s_common.genpath(self.backdirn, name)
        if not path.startswith(self.backdirn):
            mesg = 'Directory traversal detected'
            raise s_exc.BadArg(mesg=mesg)

        return path

    async def runBackup(self, name=None, wait=True):

        if self.backuprunning:
            raise s_exc.BackupAlreadyRunning(mesg='Another backup is already running')

        try:
            task = None

            backupstartdt = datetime.datetime.now()

            if name is None:
                name = time.strftime('%Y%m%d%H%M%S', backupstartdt.timetuple())

            path = self._reqBackDirn(name)
            if os.path.isdir(path):
                mesg = 'Backup with name already exists'
                raise s_exc.BadArg(mesg=mesg)

            diskfree = shutil.disk_usage(self.backdirn).free
            cellsize, _ = s_common.getDirSize(self.dirn)
            if cellsize * 2 > diskfree:
                mesg = f'Insufficient free space on {self.backdirn} to run a backup ' \
                       f'({diskfree} bytes free, {cellsize * 2} required)'
                raise s_exc.LowSpace(mesg=mesg, dirn=self.dirn)

            self.backuprunning = True
            self.backlastexc = None
            self.backmonostart = time.monotonic()
            self.backstartdt = backupstartdt

            task = self.schedCoro(self._execBackupTask(path))

            def done(self, task):
                try:
                    self.backlastsize, _ = s_common.getDirSize(path)
                except s_exc.NoSuchDir:
                    pass
                self.backlasttook = time.monotonic() - self.backmonostart
                self.backenddt = datetime.datetime.now()
                self.backmonostart = None

                try:
                    exc = task.exception()
                except asyncio.CancelledError as e:
                    exc = e
                if exc:
                    self.backlastexc = s_common.excinfo(exc)
                    self.backlastsize = None
                else:
                    self.backlastexc = None
                    try:
                        self.backlastsize, _ = s_common.getDirSize(path)
                    except Exception:
                        self.backlastsize = None

                self.backuprunning = False

                phrase = f'with exception {self.backlastexc["errmsg"]}' if self.backlastexc else 'successfully'
                logger.info(f'Backup {name} completed {phrase}.  Took {self.backlasttook / 1000} s')

            task.add_done_callback(functools.partial(done, self))

            if wait:
                logger.info(f'Waiting for backup task to complete [{name}]')
                await task

            return name

        except (asyncio.CancelledError, Exception):
            if task is not None:
                task.cancel()
            raise

    async def getBackupInfo(self):
        '''
        Gets information about recent backup activity
        '''
        running = int(time.monotonic() - self.backmonostart * 1000) if self.backmonostart else None

        retn = {
            'currduration': running,
            'laststart': int(self.backstartdt.timestamp() * 1000) if self.backstartdt else None,
            'lastend': int(self.backenddt.timestamp() * 1000) if self.backenddt else None,
            'lastduration': int(self.backlasttook * 1000) if self.backlasttook else None,
            'lastsize': self.backlastsize,
            'lastupload': int(self.backlastuploaddt.timestamp() * 1000) if self.backlastuploaddt else None,
            'lastexception': self.backlastexc,
        }

        return retn

    async def _execBackupTask(self, dirn):
        '''
        A task that backs up the cell to the target directory
        '''
        logger.info(f'Starting backup to [{dirn}]')

        await self.boss.promote('backup', self.auth.rootuser)
        slabs = s_lmdbslab.Slab.getSlabsInDir(self.dirn)
        assert slabs

        ctx = multiprocessing.get_context('spawn')

        mypipe, child_pipe = ctx.Pipe()
        paths = [str(slab.path) for slab in slabs]
        logconf = await self._getSpawnLogConf()
        proc = None

        try:

            async with self.nexsroot.applylock:

                logger.debug('Syncing LMDB Slabs')

                while True:
                    await s_lmdbslab.Slab.syncLoopOnce()
                    if not any(slab.dirty for slab in slabs):
                        break

                logger.debug('Starting backup process')

                args = (child_pipe, self.dirn, dirn, paths, logconf)

                def waitforproc1():
                    nonlocal proc
                    proc = ctx.Process(target=self._backupProc, args=args)
                    proc.start()
                    hasdata = mypipe.poll(timeout=self.BACKUP_SPAWN_TIMEOUT)
                    if not hasdata:
                        raise s_exc.SynErr(mesg='backup subprocess start timed out')
                    data = mypipe.recv()
                    assert data == 'captured'

                await s_coro.executor(waitforproc1)

            def waitforproc2():
                proc.join()
                if proc.exitcode:
                    raise s_exc.SpawnExit(code=proc.exitcode)

            await s_coro.executor(waitforproc2)
            proc = None

            logger.info(f'Backup completed to [{dirn}]')
            return

        except (asyncio.CancelledError, Exception):
            logger.exception(f'Error performing backup to [{dirn}]')
            raise

        finally:
            if proc:
                proc.terminate()

    @staticmethod
    def _backupProc(pipe, srcdir, dstdir, lmdbpaths, logconf):
        '''
        (In a separate process) Actually do the backup
        '''
        # This is a new process: configure logging
        s_common.setlogging(logger, **logconf)
        try:

            with s_t_backup.capturelmdbs(srcdir) as lmdbinfo:
                pipe.send('captured')
                logger.debug('Acquired LMDB transactions')
                s_t_backup.txnbackup(lmdbinfo, srcdir, dstdir)
        except Exception:
            logger.exception(f'Error running backup of {srcdir}')
            raise

        logger.debug('Backup process completed')

    def _reqBackConf(self):
        if self.backdirn is None:
            mesg = 'Backup APIs require the backup:dir config option is set'
            raise s_exc.NeedConfValu(mesg=mesg)

    async def delBackup(self, name):

        self._reqBackConf()
        path = self._reqBackDirn(name)

        cellguid = os.path.join(path, 'cell.guid')
        if not os.path.isfile(cellguid):
            mesg = 'Specified backup path has no cell.guid file.'
            raise s_exc.BadArg(mesg=mesg)
        logger.info(f'Removing backup for [{path}]')
        await s_coro.executor(shutil.rmtree, path, ignore_errors=True)
        logger.info(f'Backup removed from [{path}]')

    async def getBackups(self):
        self._reqBackConf()
        backups = []

        def walkpath(path):

            for name in os.listdir(path):

                full = os.path.join(path, name)
                cellguid = os.path.join(full, 'cell.guid')

                if os.path.isfile(cellguid):
                    backups.append(os.path.relpath(full, self.backdirn))
                    continue

                if os.path.isdir(full):
                    walkpath(full)

        walkpath(self.backdirn)
        return backups

    async def iterBackupArchive(self, name, user):

        success = False
        loglevel = logging.WARNING

        path = self._reqBackDirn(name)
        cellguid = os.path.join(path, 'cell.guid')
        if not os.path.isfile(cellguid):
            mesg = 'Specified backup path has no cell.guid file.'
            raise s_exc.BadArg(mesg=mesg, arg='path', valu=path)

        link = s_scope.get('link')
        linkinfo = await link.getSpawnInfo()
        linkinfo['logconf'] = await self._getSpawnLogConf()

        await self.boss.promote('backup:stream', user=user, info={'name': name})

        ctx = multiprocessing.get_context('spawn')

        proc = None
        mesg = 'Streaming complete'

        def getproc():
            proc = ctx.Process(target=_iterBackupProc, args=(path, linkinfo))
            proc.start()
            return proc

        try:
            proc = await s_coro.executor(getproc)

            await s_coro.executor(proc.join)

        except (asyncio.CancelledError, Exception) as e:

            # We want to log all exceptions here, an asyncio.CancelledError
            # could be the result of a remote link terminating due to the
            # backup stream being completed, prior to this function
            # finishing.
            logger.exception('Error during backup streaming.')

            if proc:
                proc.terminate()

            mesg = repr(e)
            raise

        else:
            success = True
            loglevel = logging.DEBUG
            self.backlastuploaddt = datetime.datetime.now()

        finally:
            phrase = 'successfully' if success else 'with failure'
            logger.log(loglevel, f'iterBackupArchive completed {phrase} for {name}')
            raise s_exc.DmonSpawn(mesg=mesg)

    async def iterNewBackupArchive(self, user, name=None, remove=False):

        if self.backupstreaming:
            raise s_exc.BackupAlreadyRunning(mesg='Another streaming backup is already running')

        try:
            if remove:
                self.backupstreaming = True

            success = False
            loglevel = logging.WARNING

            if name is None:
                name = time.strftime('%Y%m%d%H%M%S', datetime.datetime.now().timetuple())

            path = self._reqBackDirn(name)
            if os.path.isdir(path):
                mesg = 'Backup with name already exists'
                raise s_exc.BadArg(mesg=mesg)

            link = s_scope.get('link')
            linkinfo = await link.getSpawnInfo()
            linkinfo['logconf'] = await self._getSpawnLogConf()

            try:
                await self.runBackup(name)
            except Exception:
                if remove:
                    logger.debug(f'Removing {path}')
                    await s_coro.executor(shutil.rmtree, path, ignore_errors=True)
                    logger.debug(f'Removed {path}')
                raise

            await self.boss.promote('backup:stream', user=user, info={'name': name})

            ctx = multiprocessing.get_context('spawn')

            proc = None
            mesg = 'Streaming complete'

            def getproc():
                proc = ctx.Process(target=_iterBackupProc, args=(path, linkinfo))
                proc.start()
                return proc

            try:
                proc = await s_coro.executor(getproc)

                await s_coro.executor(proc.join)

            except (asyncio.CancelledError, Exception) as e:

                # We want to log all exceptions here, an asyncio.CancelledError
                # could be the result of a remote link terminating due to the
                # backup stream being completed, prior to this function
                # finishing.
                logger.exception('Error during backup streaming.')

                if proc:
                    proc.terminate()

                mesg = repr(e)
                raise

            else:
                success = True
                loglevel = logging.DEBUG
                self.backlastuploaddt = datetime.datetime.now()

            finally:
                if remove:
                    logger.debug(f'Removing {path}')
                    await s_coro.executor(shutil.rmtree, path, ignore_errors=True)
                    logger.debug(f'Removed {path}')

                phrase = 'successfully' if success else 'with failure'
                logger.log(loglevel, f'iterNewBackupArchive completed {phrase} for {name}')
                raise s_exc.DmonSpawn(mesg=mesg)

        finally:
            if remove:
                self.backupstreaming = False

    async def isUserAllowed(self, iden, perm, gateiden=None):
        user = self.auth.user(iden)
        if user is None:
            return False

        return user.allowed(perm, gateiden=gateiden)

    async def isRoleAllowed(self, iden, perm, gateiden=None):
        role = self.auth.role(iden)
        if role is None:
            return False

        return role.allowed(perm, gateiden=gateiden)

    async def tryUserPasswd(self, name, passwd):
        user = await self.auth.getUserByName(name)
        if user is None:
            return None

        if not await user.tryPasswd(passwd):
            return None

        return user.pack()

    async def getUserProfile(self, iden):
        user = await self.auth.reqUser(iden)
        return user.profile.pack()

    async def getUserProfInfo(self, iden, name):
        user = await self.auth.reqUser(iden)
        return user.profile.get(name)

    async def setUserProfInfo(self, iden, name, valu):
        user = await self.auth.reqUser(iden)
        return await user.profile.set(name, valu)

    async def popUserProfInfo(self, iden, name, default=None):
        user = await self.auth.reqUser(iden)
        return await user.profile.pop(name, default=default)

    async def addUserRule(self, iden, rule, indx=None, gateiden=None):
        user = await self.auth.reqUser(iden)
        retn = await user.addRule(rule, indx=indx, gateiden=gateiden)
        logger.info(f'Added rule={rule} on user {user.name} for gateiden={gateiden}',
                    extra=await self.getLogExtra(target_user=user.iden, target_username=user.name,
                                                 rule=rule, gateiden=gateiden))
        return retn

    async def addRoleRule(self, iden, rule, indx=None, gateiden=None):
        role = await self.auth.reqRole(iden)
        retn = await role.addRule(rule, indx=indx, gateiden=gateiden)
        logger.info(f'Added rule={rule} on role {role.name} for gateiden={gateiden}',
                    extra=await self.getLogExtra(target_role=role.iden, target_rolename=role.name,
                                                 rule=rule, gateiden=gateiden))
        return retn

    async def delUserRule(self, iden, rule, gateiden=None):
        user = await self.auth.reqUser(iden)
        logger.info(f'Removing rule={rule} on user {user.name} for gateiden={gateiden}',
                    extra=await self.getLogExtra(target_user=user.iden, target_username=user.name,
                                                 rule=rule, gateiden=gateiden))
        return await user.delRule(rule, gateiden=gateiden)

    async def delRoleRule(self, iden, rule, gateiden=None):
        role = await self.auth.reqRole(iden)
        logger.info(f'Removing rule={rule} on role {role.name} for gateiden={gateiden}',
                    extra=await self.getLogExtra(target_role=role.iden, target_rolename=role.name,
                                                 rule=rule, gateiden=gateiden))
        return await role.delRule(rule, gateiden=gateiden)

    async def setUserRules(self, iden, rules, gateiden=None):
        user = await self.auth.reqUser(iden)
        await user.setRules(rules, gateiden=gateiden)
        logger.info(f'Set user rules = {rules} on user {user.name} for gateiden={gateiden}',
                    extra=await self.getLogExtra(target_user=user.iden, target_username=user.name,
                                                 rules=rules, gateiden=gateiden))

    async def setRoleRules(self, iden, rules, gateiden=None):
        role = await self.auth.reqRole(iden)
        await role.setRules(rules, gateiden=gateiden)
        logger.info(f'Set role rules = {rules} on role {role.name} for gateiden={gateiden}',
                    extra=await self.getLogExtra(target_role=role.iden, target_rolename=role.name,
                                                 rules=rules, gateiden=gateiden))

    async def setRoleName(self, iden, name):
        role = await self.auth.reqRole(iden)
        oname = role.name
        await role.setName(name)
        logger.info(f'Set name={name} from {oname} on role iden={role.iden}',
                    extra=await self.getLogExtra(target_role=role.iden, target_rolename=role.name))

    async def setUserAdmin(self, iden, admin, gateiden=None):
        user = await self.auth.reqUser(iden)
        await user.setAdmin(admin, gateiden=gateiden)
        logger.info(f'Set admin={admin} for {user.name} for gateiden={gateiden}',
                    extra=await self.getLogExtra(target_user=user.iden, target_username=user.name,
                                                 gateiden=gateiden))

    async def addUserRole(self, useriden, roleiden):
        user = await self.auth.reqUser(useriden)
        role = await self.auth.reqRole(roleiden)
        await user.grant(roleiden)
        logger.info(f'Granted role {role.name} to user {user.name}',
                    extra=await self.getLogExtra(target_user=user.iden, target_username=user.name,
                                                 target_role=role.iden, target_rolename=role.name))

    async def setUserRoles(self, useriden, roleidens):
        user = await self.auth.reqUser(useriden)
        await user.setRoles(roleidens)
        logger.info(f'Set roleidens={roleidens} on user {user.name}',
                    extra=await self.getLogExtra(target_user=user.iden, target_username=user.name,
                                                 roleidens=roleidens))

    async def delUserRole(self, useriden, roleiden):
        user = await self.auth.reqUser(useriden)
        role = await self.auth.reqRole(roleiden)
        await user.revoke(roleiden)
        logger.info(f'Revoked role {role.name} from user {user.name}',
                    extra=await self.getLogExtra(target_user=user.iden, target_username=user.name,
                                                 target_role=role.iden, target_rolename=role.name))

    async def addUser(self, name, passwd=None, email=None, iden=None):
        user = await self.auth.addUser(name, passwd=passwd, email=email, iden=iden)
        logger.info(f'Added user={name}',
                    extra=await self.getLogExtra(target_user=user.iden, target_username=user.name))
        return user.pack(packroles=True)

    async def delUser(self, iden):
        user = await self.auth.reqUser(iden)
        name = user.name
        await self.auth.delUser(iden)
        logger.info(f'Deleted user={name}',
                   extra=await self.getLogExtra(target_user=iden, target_username=name))

    async def addRole(self, name):
        role = await self.auth.addRole(name)
        logger.info(f'Added role={name}',
                    extra=await self.getLogExtra(target_role=role.iden, target_rolename=role.name))
        return role.pack()

    async def delRole(self, iden):
        role = await self.auth.reqRole(iden)
        name = role.name
        await self.auth.delRole(iden)
        logger.info(f'Deleted role={name}',
                     extra=await self.getLogExtra(target_role=iden, target_rolename=name))

    async def setUserEmail(self, useriden, email):
        await self.auth.setUserInfo(useriden, 'email', email)
        user = await self.auth.reqUser(useriden)
        logger.info(f'Set email={email} for {user.name}',
                    extra=await self.getLogExtra(target_user=user.iden, target_username=user.name))

    async def setUserName(self, useriden, name):
        user = await self.auth.reqUser(useriden)
        oname = user.name
        await user.setName(name)
        logger.info(f'Set name={name} from {oname} on user iden={user.iden}',
                    extra=await self.getLogExtra(target_user=user.iden, target_username=user.name))

    async def setUserPasswd(self, iden, passwd):
        user = await self.auth.reqUser(iden)
        await user.setPasswd(passwd)
        logger.info(f'Set password for {user.name}',
                    extra=await self.getLogExtra(target_user=user.iden, target_username=user.name))

    async def genUserOnepass(self, iden, duration=600000):
        user = await self.auth.reqUser(iden)
        passwd = s_common.guid()
        shadow = await s_passwd.getShadowV2(passwd=passwd)
        now = s_common.now()
        onepass = {'create': now, 'expires': s_common.now() + duration,
                   'shadow': shadow}
        await self.auth.setUserInfo(iden, 'onepass', onepass)

        logger.info(f'Issued one time password for {user.name}',
                     extra=await self.getLogExtra(target_user=user.iden, target_username=user.name))

        return passwd

    async def setUserLocked(self, iden, locked):
        user = await self.auth.reqUser(iden)
        await user.setLocked(locked)
        logger.info(f'Set lock={locked} for user {user.name}',
                    extra=await self.getLogExtra(target_user=user.iden, target_username=user.name))

    async def setUserArchived(self, iden, archived):
        user = await self.auth.reqUser(iden)
        await user.setArchived(archived)
        logger.info(f'Set archive={archived} for user {user.name}',
                    extra=await self.getLogExtra(target_user=user.iden, target_username=user.name))

    async def getUserDef(self, iden, packroles=True):
        user = self.auth.user(iden)
        if user is not None:
            return user.pack(packroles=packroles)

    async def getAuthGate(self, iden):
        gate = self.auth.getAuthGate(iden)
        if gate is None:
            return None
        return gate.pack()

    async def getAuthGates(self):
        return [g.pack() for g in self.auth.getAuthGates()]

    async def getRoleDef(self, iden):
        role = self.auth.role(iden)
        if role is not None:
            return role.pack()

    async def getUserDefByName(self, name):
        user = await self.auth.getUserByName(name)
        if user is not None:
            return user.pack(packroles=True)

    async def getRoleDefByName(self, name):
        role = await self.auth.getRoleByName(name)
        if role is not None:
            return role.pack()

    async def getUserDefs(self):
        return [u.pack(packroles=True) for u in self.auth.users()]

    async def getRoleDefs(self):
        return [r.pack() for r in self.auth.roles()]

    async def getAuthUsers(self, archived=False):
        return [u.pack() for u in self.auth.users() if archived or not u.info.get('archived')]

    async def getAuthRoles(self):
        return [r.pack() for r in self.auth.roles()]

    async def reqGateKeys(self, gatekeys):
        for useriden, perm, gateiden in gatekeys:
            (await self.auth.reqUser(useriden)).confirm(perm, gateiden=gateiden)

    async def feedBeholder(self, name, info, gates=None, perms=None):
        '''
        Feed a named event onto the ``cell:beholder`` message bus that will sent to any listeners.

        Args:
            info (dict): An information dictionary to be sent to any consumers.
            gates (list): List of gate idens, whose details will be added to the outbound message(s).
            perms (list): List of permission names, whose details will be added to the outbound message(s).

        Returns:
            None
        '''
        kwargs = {
            'event': name,
            'offset': await self.nexsroot.index(),
            'info': copy.deepcopy(info),
        }

        if gates:
            g = []
            for gate in gates:
                authgate = await self.getAuthGate(gate)
                if authgate is not None:
                    g.append(authgate)
            kwargs['gates'] = g

        if perms:
            p = []
            for perm in perms:
                permdef = await self.getPermDef(perm)
                if permdef is not None:
                    p.append(permdef)
            kwargs['perms'] = p

        await self.fire('cell:beholder', **kwargs)

    @contextlib.asynccontextmanager
    async def beholder(self):
        async with await s_queue.Window.anit(maxsize=10000) as wind:
            async def onEvent(mesg):
                await wind.put(mesg[1])

            with self.onWith('cell:beholder', onEvent):
                yield wind

    async def behold(self):
        async with self.beholder() as wind:
            async for mesg in wind:
                yield mesg

    async def dyniter(self, iden, todo, gatekeys=()):

        await self.reqGateKeys(gatekeys)

        item = self.dynitems.get(iden)
        if item is None:
            raise s_exc.NoSuchIden(mesg=f'No dynitem for iden={iden}', iden=iden)

        name, args, kwargs = todo

        meth = getattr(item, name)
        async for item in meth(*args, **kwargs):
            yield item

    async def dyncall(self, iden, todo, gatekeys=()):

        await self.reqGateKeys(gatekeys)

        item = self.dynitems.get(iden)
        if item is None:
            raise s_exc.NoSuchIden(mesg=f'No dynitem for iden={iden}', iden=iden)

        name, args, kwargs = todo
        meth = getattr(item, name)

        return await s_coro.ornot(meth, *args, **kwargs)

    async def getConfOpt(self, name):
        return self.conf.get(name)

    def getUserName(self, iden, defv='<unknown>'):
        '''
        Translate the user iden to a user name.
        '''
        # since this pattern is so common, utilitizing...
        user = self.auth.user(iden)
        if user is None:
            return defv
        return user.name

    async def genHttpSess(self, iden):

        # TODO age out http sessions
        sess = self.sessions.get(iden)
        if sess is not None:
            return sess

        info = await self.getHttpSessDict(iden)
        if info is None:
            info = await self.addHttpSess(iden, {'created': s_common.now()})

        sess = await s_httpapi.Sess.anit(self, iden, info)

        self.sessions[iden] = sess
        return sess

    async def getHttpSessDict(self, iden):
        info = await self.sessstor.dict(iden)
        if info:
            return info

    @s_nexus.Pusher.onPushAuto('http:sess:add')
    async def addHttpSess(self, iden, info):
        for name, valu in info.items():
            self.sessstor.set(iden, name, valu)
        return info

    @s_nexus.Pusher.onPushAuto('http:sess:del')
    async def delHttpSess(self, iden):
        await self.sessstor.del_(iden)
        sess = self.sessions.pop(iden, None)
        if sess:
            sess.info.clear()
            self.schedCoro(sess.fini())

    @s_nexus.Pusher.onPushAuto('http:sess:set')
    async def setHttpSessInfo(self, iden, name, valu):
        self.sessstor.set(iden, name, valu)
        sess = self.sessions.get(iden)
        if sess is not None:
            sess.info[name] = valu

    @contextlib.contextmanager
    def getTempDir(self):
        tdir = s_common.gendir(self.dirn, 'tmp')
        with s_common.getTempDir(dirn=tdir) as dirn:
            yield dirn

    async def addHttpsPort(self, port, host='0.0.0.0', sslctx=None):

        addr = socket.gethostbyname(host)

        if sslctx is None:

            pkeypath = os.path.join(self.dirn, 'sslkey.pem')
            certpath = os.path.join(self.dirn, 'sslcert.pem')

            if not os.path.isfile(certpath):
                logger.warning('NO CERTIFICATE FOUND! generating self-signed certificate.')

                tdir = s_common.gendir(self.dirn, 'tmp')
                with s_common.getTempDir(dirn=tdir) as dirn:
                    cdir = s_certdir.CertDir(path=(dirn,))
                    pkey, cert = cdir.genHostCert(self.getCellType())
                    cdir.savePkeyPem(pkey, pkeypath)
                    cdir.saveCertPem(cert, certpath)

            sslctx = self.initSslCtx(certpath, pkeypath)

        serv = self.wapp.listen(port, address=addr, ssl_options=sslctx)
        self.httpds.append(serv)
        return list(serv._sockets.values())[0].getsockname()

    def initSslCtx(self, certpath, keypath):

        sslctx = s_certdir.getServerSSLContext()

        if not os.path.isfile(keypath):
            raise s_exc.NoSuchFile(mesg=f'Missing TLS keypath {keypath}', path=keypath)

        if not os.path.isfile(certpath):
            raise s_exc.NoSuchFile(mesg=f'Missing TLS certpath {certpath}', path=certpath)

        sslctx.load_cert_chain(certpath, keypath)
        return sslctx

    def _log_web_request(self, handler: s_httpapi.Handler) -> None:
        # Derived from https://github.com/tornadoweb/tornado/blob/v6.2.0/tornado/web.py#L2253
        status = handler.get_status()
        if status < 400:
            log_method = t_log.access_log.info
        elif status < 500:
            log_method = t_log.access_log.warning
        else:
            log_method = t_log.access_log.error

        request_time = 1000.0 * handler.request.request_time()

        user = None
        username = None

        uri = handler.request.uri
        remote_ip = handler.request.remote_ip
        enfo = {'http_status': status,
                'uri': uri,
                'remoteip': remote_ip,
                }

        extra = {'synapse': enfo}

        # It is possible that a Cell implementor may register handlers which
        # do not derive from our Handler class, so we have to handle that.
        if hasattr(handler, 'web_useriden') and handler.web_useriden:
            user = handler.web_useriden
            enfo['user'] = user
        if hasattr(handler, 'web_username') and handler.web_username:
            username = handler.web_username
            enfo['username'] = username

        if user:
            mesg = f'{status} {handler.request.method} {uri} ({remote_ip}) user={user} ({username}) {request_time:.2f}ms'
        else:
            mesg = f'{status} {handler.request.method} {uri} ({remote_ip}) {request_time:.2f}ms'

        log_method(mesg, extra=extra)

    async def _initCellHttp(self):

        self.httpds = []
        self.sessstor = s_lmdbslab.GuidStor(self.slab, 'http:sess')

        async def fini():
            [await s.fini() for s in self.sessions.values()]
            for http in self.httpds:
                http.stop()

        self.onfini(fini)

        # Generate/Load a Cookie Secret
        secpath = os.path.join(self.dirn, 'cookie.secret')
        if not os.path.isfile(secpath):
            with s_common.genfile(secpath) as fd:
                fd.write(s_common.guid().encode('utf8'))

        with s_common.getfile(secpath) as fd:
            secret = fd.read().decode('utf8')

        opts = {
            'cookie_secret': secret,
            'log_function': self._log_web_request,
            'websocket_ping_interval': 10
        }

        self.wapp = t_web.Application(**opts)
        self._initCellHttpApis()

    def _initCellHttpApis(self):

        self.addHttpApi('/robots.txt', s_httpapi.RobotHandler, {'cell': self})
        self.addHttpApi('/api/v1/login', s_httpapi.LoginV1, {'cell': self})
        self.addHttpApi('/api/v1/active', s_httpapi.ActiveV1, {'cell': self})
        self.addHttpApi('/api/v1/healthcheck', s_httpapi.HealthCheckV1, {'cell': self})

        self.addHttpApi('/api/v1/auth/users', s_httpapi.AuthUsersV1, {'cell': self})
        self.addHttpApi('/api/v1/auth/roles', s_httpapi.AuthRolesV1, {'cell': self})
        self.addHttpApi('/api/v1/auth/adduser', s_httpapi.AuthAddUserV1, {'cell': self})
        self.addHttpApi('/api/v1/auth/addrole', s_httpapi.AuthAddRoleV1, {'cell': self})
        self.addHttpApi('/api/v1/auth/delrole', s_httpapi.AuthDelRoleV1, {'cell': self})
        self.addHttpApi('/api/v1/auth/user/(.*)', s_httpapi.AuthUserV1, {'cell': self})
        self.addHttpApi('/api/v1/auth/role/(.*)', s_httpapi.AuthRoleV1, {'cell': self})
        self.addHttpApi('/api/v1/auth/password/(.*)', s_httpapi.AuthUserPasswdV1, {'cell': self})
        self.addHttpApi('/api/v1/auth/grant', s_httpapi.AuthGrantV1, {'cell': self})
        self.addHttpApi('/api/v1/auth/revoke', s_httpapi.AuthRevokeV1, {'cell': self})
        self.addHttpApi('/api/v1/auth/onepass/issue', s_httpapi.OnePassIssueV1, {'cell': self})

        self.addHttpApi('/api/v1/behold', s_httpapi.BeholdSockV1, {'cell': self})

    def addHttpApi(self, path, ctor, info):
        self.wapp.add_handlers('.*', (
            (path, ctor, info),
        ))

    def _initCertDir(self):

        self.certpath = s_common.gendir(self.dirn, 'certs')

        # add our cert path to the global resolver
        s_certdir.addCertPath(self.certpath)

        syncerts = s_data.path('certs')
        self.certdir = s_certdir.CertDir(path=(self.certpath, syncerts))

        def fini():
            s_certdir.delCertPath(self.certpath)

        self.onfini(fini)

    async def _initCellDmon(self):

        self.dmon = await s_daemon.Daemon.anit()
        self.dmon.share('*', self)

        self.onfini(self.dmon.fini)

    async def _initCellHive(self):
        isnew = not self.slab.dbexists('hive')

        db = self.slab.initdb('hive')
        hive = await s_hive.SlabHive.anit(self.slab, db=db, nexsroot=self.getCellNexsRoot())
        self.onfini(hive)

        if isnew:
            path = os.path.join(self.dirn, 'hiveboot.yaml')
            if os.path.isfile(path):
                logger.debug(f'Loading cell hive from {path}')
                tree = s_common.yamlload(path)
                if tree is not None:
                    # Pack and unpack the tree to avoid tuple/list issues
                    # for in-memory structures.
                    tree = s_common.tuplify(tree)
                    await hive.loadHiveTree(tree)

        return hive

    async def _initCellSlab(self, readonly=False):

        s_common.gendir(self.dirn, 'slabs')

        path = os.path.join(self.dirn, 'slabs', 'cell.lmdb')
        if not os.path.exists(path) and readonly:
            logger.warning('Creating a slab for a readonly cell.')
            _slab = await s_lmdbslab.Slab.anit(path, map_size=SLAB_MAP_SIZE)
            _slab.initdb('hive')
            await _slab.fini()

        self.slab = await s_lmdbslab.Slab.anit(path, map_size=SLAB_MAP_SIZE, readonly=readonly)
        self.slab.addResizeCallback(self.checkFreeSpace)

        self.onfini(self.slab.fini)

    async def _initCellAuth(self):

        authctor = self.conf.get('auth:ctor')
        if authctor is not None:
            ctor = s_dyndeps.getDynLocal(authctor)
            return await ctor(self)

        return await self._initCellHiveAuth()

    def getCellNexsRoot(self):
        # the "cell scope" nexusroot only exists if we are *not* embedded
        # (aka we dont have a self.cellparent)
        if self.cellparent is None:
            return self.nexsroot

    async def _initCellHiveAuth(self):

        seed = s_common.guid((self.iden, 'hive', 'auth'))

        node = await self.hive.open(('auth',))
        auth = await s_hiveauth.Auth.anit(node, seed=seed, nexsroot=self.getCellNexsRoot())

        auth.link(self.dist)

        def finilink():
            auth.unlink(self.dist)

        self.onfini(finilink)

        self.onfini(auth.fini)
        return auth

    async def _initInauguralConfig(self):
        if self.inaugural:
            icfg = self.conf.get('inaugural')
            if icfg is not None:

                for rnfo in icfg.get('roles', ()):
                    name = rnfo.get('name')
                    logger.debug(f'Adding inaugural role {name}')
                    iden = s_common.guid((self.iden, 'auth', 'role', name))
                    role = await self.auth.addRole(name, iden)  # type: s_hiveauth.HiveRole

                    for rule in rnfo.get('rules', ()):
                        await role.addRule(rule)

                for unfo in icfg.get('users', ()):
                    name = unfo.get('name')
                    email = unfo.get('email')
                    iden = s_common.guid((self.iden, 'auth', 'user', name))
                    logger.debug(f'Adding inaugural user {name}')
                    user = await self.auth.addUser(name, email=email, iden=iden)  # type: s_hiveauth.HiveUser

                    if unfo.get('admin'):
                        await user.setAdmin(True)

                    for rolename in unfo.get('roles', ()):
                        role = await self.auth.reqRoleByName(rolename)
                        await user.grant(role.iden)

                    for rule in unfo.get('rules', ()):
                        await user.addRule(rule)

    @contextlib.asynccontextmanager
    async def getLocalProxy(self, share='*', user='root'):
        url = self.getLocalUrl(share=share, user=user)
        prox = await s_telepath.openurl(url)
        yield prox

    def getLocalUrl(self, share='*', user='root'):
        return f'cell://{user}@{self.dirn}:{share}'

    def _initCellConf(self, conf):
        '''
        Initialize a cell config during __anit__.

        Args:
            conf (s_config.Config, dict): A config object or dictionary.

        Notes:
            This does not pull environment variables or opts.
            This only pulls cell.yaml / cell.mods.yaml data in the event
            we got a dictionary

        Returns:
            s_config.Config: A config object.
        '''
        # if they hand in a dict, assume we are not the main/only one
        if isinstance(conf, dict):
            conf = s_config.Config.getConfFromCell(self, conf=conf)
            path = s_common.genpath(self.dirn, 'cell.yaml')
            conf.setConfFromFile(path)
            mods_path = s_common.genpath(self.dirn, 'cell.mods.yaml')
            conf.setConfFromFile(mods_path, force=True)

        conf.reqConfValid()  # Populate defaults
        return conf

    def _loadCellYaml(self, *path):

        path = os.path.join(self.dirn, *path)

        if os.path.isfile(path):
            logger.debug('Loading file from [%s]', path)
            return s_common.yamlload(path)

        return {}

    def _hasEasyPerm(self, item, user, level):

        if level > PERM_ADMIN or level < PERM_DENY:
            raise s_exc.BadArg(mesg=f'Invalid permission level: {level} (must be <= 3 and >= 0)')

        if user.isAdmin():
            return True

        userlevel = item['permissions']['users'].get(user.iden)
        if userlevel is not None:
            if userlevel == 0:
                return False
            elif userlevel >= level:
                return True

        roleperms = item['permissions']['roles']
        for role in user.getRoles():
            rolelevel = roleperms.get(role.iden)
            if rolelevel is not None:
                if rolelevel == 0:
                    return False
                elif rolelevel >= level:
                    return True

        # allow read by default unless explicitly set
        if level <= PERM_READ:
            return True

        return False

    def _reqEasyPerm(self, item, user, level, mesg=None):
        '''
        Require the user (or an assigned role) to have the given permission
        level on the specified item. The item must implement the "easy perm"
        convention by having a key named "permissions" which adheres to the
        easyPermSchema definition.

        NOTE: By default a user will only be denied read access if they
              (or an assigned role) has PERM_DENY assigned.
        '''
        if self._hasEasyPerm(item, user, level):
            return

        if mesg is None:
            permname = permnames.get(level)
            mesg = f'User ({user.name}) has insufficient permissions (requires: {permname}).'

        raise s_exc.AuthDeny(mesg=mesg, user=user.iden, username=user.name)

    async def _setEasyPerm(self, item, scope, iden, level):
        '''
        Set a user or role permission level within an object that uses the "easy perm"
        convention. If level is None, permissions are removed.
        '''
        if scope not in ('users', 'roles'):
            raise s_exc.BadArg(mesg=f'Invalid permissions scope: {scope} (must be "users" or "roles")')

        if level is not None and (level > PERM_ADMIN or level < PERM_DENY):
            raise s_exc.BadArg(mesg=f'Invalid permission level: {level} (must be <= 3 and >= 0, or None)')

        if scope == 'users':
            await self.auth.reqUser(iden)

        elif scope == 'roles':
            await self.auth.reqRole(iden)

        perms = item['permissions'].get(scope)
        if level is None:
            perms.pop(iden, None)
        else:
            perms[iden] = level

    def _initEasyPerm(self, item):
        '''
        Ensure that the given object has populated the "easy perm" convention.
        '''
        item.setdefault('permissions', {})
        item['permissions'].setdefault('users', {})
        item['permissions'].setdefault('roles', {})

    async def getTeleApi(self, link, mesg, path):

        # if auth is disabled or it's a unix socket, they're root.
        if link.get('unix'):
            name = 'root'
            auth = mesg[1].get('auth')
            if auth is not None:
                name, info = auth

            # By design, unix sockets can auth as any user.
            user = await self.auth.getUserByName(name)
            if user is None:
                raise s_exc.NoSuchUser(username=name, mesg=f'No such user: {name}.')

        else:
            user = await self._getCellUser(link, mesg)

        return await self.getCellApi(link, user, path)

    async def getCellApi(self, link, user, path):
        '''
        Get an instance of the telepath Client object for a given user, link and path.

        Args:
            link (s_link.Link): The link object.
            user (s_hive.HiveUser): The heavy user object.
            path (str): The path requested.

        Notes:
           This defaults to the self.cellapi class. Implementors may override the
           default class attribute for cellapi to share a different interface.

        Returns:
            object: The shared object for this cell.
        '''
        return await self.cellapi.anit(self, link, user)

    async def getLogExtra(self, **kwargs):
        '''
        Get an extra dictionary for structured logging which can be used as a extra argument for loggers.

        Args:
            **kwargs: Additional key/value items to add to the log.

        Returns:
            Dict: A dictionary
        '''
        extra = {**kwargs}
        sess = s_scope.get('sess')
        if sess and sess.user:
            extra['user'] = sess.user.iden
            extra['username'] = sess.user.name
        return {'synapse': extra}

    async def _getSpawnLogConf(self):
        conf = self.conf.get('_log_conf')
        if conf:
            conf = conf.copy()
        else:
            conf = s_common._getLogConfFromEnv()
        conf['log_setup'] = False
        return conf

    def modCellConf(self, conf):
        '''
        Modify the Cell's ondisk configuration overrides file and runtime configuration.

        Args:
            conf (dict): A dictionary of items to set.

        Notes:
            This does require the data being set to be schema valid.

        Returns:
            None.
        '''
        for key, valu in conf.items():
            self.conf.reqKeyValid(key, valu)
            logger.info(f'Setting cell config override for [{key}]')

        self.conf.update(conf)
        s_common.yamlmod(conf, self.dirn, 'cell.mods.yaml')

    def popCellConf(self, name):
        '''
        Remove a key from the Cell's ondisk configuration overrides file and
        runtime configuration.

        Args:
            name (str): Name of the value to remove.

        Notes:

            This does **not** modify the cell.yaml file.
            This does re-validate the configuration after removing the value,
            so if the value removed had a default populated by schema, that
            default would be reset.

        Returns:
            None
        '''
        self.conf.pop(name, None)
        self.conf.reqConfValid()
        s_common.yamlpop(name, self.dirn, 'cell.mods.yaml')
        logger.info(f'Removed cell config override for [{name}]')

    @classmethod
    def getCellType(cls):
        return cls.__name__.lower()

    @classmethod
    def getEnvPrefix(cls):
        '''Get a list of envar prefixes for config resolution.'''
        return (f'SYN_{cls.__name__.upper()}', )

    def getCellIden(self):
        return self.iden

    async def getCellRunId(self):
        return self.runid

    @classmethod
    def initCellConf(cls, conf=None):
        '''
        Create a Config object for the Cell.

        Args:
            conf (s_config.Config): An optional config structure. This has _opts_data taken from it.

        Notes:
            The Config object has a ``envar_prefix`` set according to the results of ``cls.getEnvPrefix()``.

        Returns:
            s_config.Config: A Config helper object.
        '''
        prefixes = cls.getEnvPrefix()
        schema = s_config.getJsSchema(cls.confbase, cls.confdefs)
        config = s_config.Config(schema, envar_prefixes=prefixes)
        if conf:
            config._opts_data = conf._opts_data
        return config

    @classmethod
    def getArgParser(cls, conf=None):
        '''
        Get an ``argparse.ArgumentParser`` for the Cell.

        Args:
            conf (s_config.Config): Optional, a Config object which

        Notes:
            Boot time configuration data is placed in the argument group called ``config``.
            This adds default ``dirn``, ``--telepath``, ``--https`` and ``--name`` arguements to the argparser instance.
            Configuration values which have the ``hideconf`` or ``hidecmdl`` value set to True are not added to the
            argparser instance.

        Returns:
            argparse.ArgumentParser: A ArgumentParser for the Cell.
        '''

        name = cls.getCellType()
        prefix = cls.getEnvPrefix()[0]

        pars = argparse.ArgumentParser(prog=name)
        pars.add_argument('dirn', help=f'The storage directory for the {name} service.')

        pars.add_argument('--log-level', default='INFO', choices=list(s_const.LOG_LEVEL_CHOICES.keys()),
                          help='Specify the Python logging log level.', type=str.upper)
        pars.add_argument('--structured-logging', default=False, action='store_true',
                          help='Use structured logging.')

        telendef = None
        telepdef = 'tcp://0.0.0.0:27492'
        httpsdef = 4443
        telenvar = '_'.join((prefix, 'NAME'))
        telepvar = '_'.join((prefix, 'TELEPATH'))
        httpsvar = '_'.join((prefix, 'HTTPS'))
        telen = os.getenv(telenvar, telendef)
        telep = os.getenv(telepvar, telepdef)
        https = os.getenv(httpsvar, httpsdef)

        pars.add_argument('--telepath', default=telep, type=str,
                          help=f'The telepath URL to listen on. This defaults to {telepdef}, and may be '
                               f'also be overridden by the {telepvar} environment variable.')
        pars.add_argument('--https', default=https, type=int,
                          help=f'The port to bind for the HTTPS/REST API. This defaults to {httpsdef}, '
                               f'and may be also be overridden by the {httpsvar} environment variable.')
        pars.add_argument('--name', type=str, default=telen,
                          help=f'The (optional) additional name to share the {name} as. This defaults to '
                               f'{telendef}, and may be also be overridden by the {telenvar} environment'
                               f' variable.')

        if conf is not None:
            args = conf.getArgParseArgs()
            if args:
                pgrp = pars.add_argument_group('config', 'Configuration arguments.')
                for (argname, arginfo) in args:
                    pgrp.add_argument(argname, **arginfo)

        return pars

    async def _initCellBoot(self):

        pnfo = await self._bootCellProv()

        # check this before we setup loadTeleCell()
        if not self._mustBootMirror():
            return

        async with s_telepath.loadTeleCell(self.dirn):
            await self._bootCellMirror(pnfo)

    @classmethod
    async def _initBootRestore(cls, dirn):

        env = 'SYN_RESTORE_HTTPS_URL'
        rurl = os.getenv(env, None)

        if rurl is None:
            return

        dirn = s_common.gendir(dirn)

        # restore.done - Allow an existing URL to be left in the configuration
        # for a service without issues.
        doneiden = None

        donepath = s_common.genpath(dirn, 'restore.done')
        if os.path.isfile(donepath):
            with s_common.genfile(donepath) as fd:
                doneiden = fd.read().decode().strip()

        rurliden = s_common.guid(rurl)

        if doneiden == rurliden:
            logger.warning(f'restore.done matched value from {env}. It is recommended to remove the {env} value.')
            return

        clean_url = s_urlhelp.sanitizeUrl(rurl).rsplit('?', 1)[0]
        logger.warning(f'Restoring {cls.getCellType()} from {env}={clean_url}')

        # First we clear any files out of the directory though. This avoids the possibility
        # of a restore that is potentially mixed.
        efiles = os.listdir(dirn)
        for fn in efiles:
            fp = os.path.join(dirn, fn)

            if os.path.isfile(fp):
                logger.warning(f'Removing existing file: {fp}')
                os.unlink(fp)
                continue

            if os.path.isdir(fp):
                logger.warning(f'Removing existing directory: {fp}')
                shutil.rmtree(fp)
                continue

            logger.warning(f'Unhandled existing file: {fp}')  # pragma: no cover

        # Setup get args
        insecure_marker = 'https+insecure://'
        kwargs = {}
        if rurl.startswith(insecure_marker):
            logger.warning(f'Disabling SSL verification for restore request.')
            kwargs['ssl'] = False
            rurl = 'https://' + rurl[len(insecure_marker):]

        tmppath = s_common.gendir(dirn, 'tmp')
        tarpath = s_common.genpath(tmppath, f'restore_{rurliden}.tgz')

        try:

            with s_common.genfile(tarpath) as fd:
                # Leave a 60 second timeout check for the connection and reads.
                # Disable total timeout
                timeout = aiohttp.client.ClientTimeout(
                    total=None,
                    connect=60,
                    sock_read=60,
                    sock_connect=60,
                )
                async with aiohttp.client.ClientSession(timeout=timeout) as sess:
                    async with sess.get(rurl, **kwargs) as resp:
                        resp.raise_for_status()

                        content_length = int(resp.headers.get('content-length', 0))
                        if content_length > 100:
                            logger.warning(f'Downloading {content_length/s_const.megabyte:.3f} MB of data.')
                            pvals = [int((content_length * 0.01) * i) for i in range(1, 100)]
                        else:  # pragma: no cover
                            logger.warning(f'Odd content-length encountered: {content_length}')
                            pvals = []

                        csize = s_const.kibibyte * 64  # default read chunksize for ClientSession
                        tsize = 0

                        async for chunk in resp.content.iter_chunked(csize):
                            fd.write(chunk)

                            tsize = tsize + len(chunk)
                            if pvals and tsize > pvals[0]:
                                pvals.pop(0)
                                percentage = (tsize / content_length) * 100
                                logger.warning(f'Downloaded {tsize/s_const.megabyte:.3f} MB, {percentage:.3f}%')

            logger.warning(f'Extracting {tarpath} to {dirn}')

            with tarfile.open(tarpath) as tgz:
                for memb in tgz.getmembers():
                    if memb.name.find('/') == -1:
                        continue
                    memb.name = memb.name.split('/', 1)[1]
                    logger.warning(f'Extracting {memb.name}')
                    tgz.extract(memb, dirn)

            # and record the rurliden
            with s_common.genfile(donepath) as fd:
                fd.truncate(0)
                fd.seek(0)
                fd.write(rurliden.encode())

        except asyncio.CancelledError:  # pragma: no cover
            raise

        except Exception:  # pragma: no cover
            logger.exception('Failed to restore cell from URL.')
            raise

        else:
            logger.warning('Restored service from URL')
            return

        finally:
            if os.path.isfile(tarpath):
                os.unlink(tarpath)

    async def _bootCellProv(self):

        provurl = self.conf.get('aha:provision')
        if provurl is None:
            return

        doneiden = None

        donepath = s_common.genpath(self.dirn, 'prov.done')
        if os.path.isfile(donepath):
            with s_common.genfile(donepath) as fd:
                doneiden = fd.read().decode().strip()

        urlinfo = s_telepath.chopurl(provurl)
        providen = urlinfo.get('path').strip('/')

        if doneiden == providen:
            return

        logger.info(f'Provisioning {self.getCellType()} from AHA service.')

        certdir = s_certdir.CertDir(path=(s_common.gendir(self.dirn, 'certs'),))

        async with await s_telepath.openurl(provurl) as prov:

            provinfo = await prov.getProvInfo()
            provconf = provinfo.get('conf', {})

            ahauser = provconf.get('aha:user')
            ahaname = provconf.get('aha:name')
            ahanetw = provconf.get('aha:network')

            if not certdir.getCaCertPath(ahanetw):
                certdir.saveCaCertByts(await prov.getCaCert())

            await self._bootProvConf(provconf)

            hostname = f'{ahaname}.{ahanetw}'
            if certdir.getHostCertPath(hostname) is None:
                hostcsr = certdir.genHostCsr(hostname)
                certdir.saveHostCertByts(await prov.signHostCsr(hostcsr))

            userfull = f'{ahauser}@{ahanetw}'
            if certdir.getUserCertPath(userfull) is None:
                usercsr = certdir.genUserCsr(userfull)
                certdir.saveUserCertByts(await prov.signUserCsr(usercsr))

        with s_common.genfile(self.dirn, 'prov.done') as fd:
            fd.write(providen.encode())

        logger.info(f'Done provisioning {self.getCellType()} AHA service.')

        return provconf, providen

    async def _bootProvConf(self, provconf):
        '''
        Get a configuration object for booting the cell from a AHA configuration.

        Args:
            provconf (dict): A dictionary containing provisioning config data from AHA.

        Notes:
            The cell.yaml will be modified with data from provconf.
            The cell.mods.yaml will have any keys in the prov conf removed from it.
            This sets the runtime configuration as well.

        Returns:
            s_config.Config: The new config object to be used.
        '''
        # replace our runtime config with the updated config with provconf data
        new_conf = self.initCellConf(self.conf)
        new_conf.setdefault('_log_conf', await self._getSpawnLogConf())

        # Load any opts we have and environment variables.
        new_conf.setConfFromOpts()

        new_conf.setConfFromEnvs()

        # Validate provconf, and insert it into cell.yaml
        for name, valu in provconf.items():
            new_conf.reqKeyValid(name, valu)
        path = s_common.genpath(self.dirn, 'cell.yaml')
        s_common.yamlmod(provconf, path)
        # load cell.yaml, still preferring actual config data from opts/envs.
        new_conf.setConfFromFile(path)

        # Remove any keys from overrides that were set from provconf
        # then load the file
        mods_path = s_common.genpath(self.dirn, 'cell.mods.yaml')
        for key in provconf:
            s_common.yamlpop(key, mods_path)
        new_conf.setConfFromFile(mods_path, force=True)

        # Ensure defaults are set
        new_conf.reqConfValid()
        self.conf = new_conf
        return new_conf

    def _mustBootMirror(self):
        path = s_common.genpath(self.dirn, 'cell.guid')
        if os.path.isfile(path):
            return False

        murl = self.conf.get('mirror')
        if murl is None:
            return False

        return True

    async def readyToMirror(self):
        if not self.conf.get('nexslog:en'):
            self.modCellConf({'nexslog:en': True})
            await self.nexsroot.enNexsLog()
            await self.sync()

    async def _bootCellMirror(self, pnfo):
        # this function must assume almost nothing is initialized
        # but that's ok since it will only run rarely.
        # It assumes it has a tuple of (provisioning configuration, provisioning iden) available
        murl = self.conf.reqConfValu('mirror')
        provconf, providen = pnfo

        logger.warning(f'Bootstrap mirror from: {murl} (this could take a while!)')

        tarpath = s_common.genpath(self.dirn, 'tmp', 'bootstrap.tgz')

        try:

            async with await s_telepath.openurl(murl) as cell:
                await cell.readyToMirror()
                with s_common.genfile(tarpath) as fd:
                    async for byts in cell.iterNewBackupArchive(remove=True):
                        fd.write(byts)

                with tarfile.open(tarpath) as tgz:
                    for memb in tgz.getmembers():
                        if memb.name.find('/') == -1:
                            continue
                        memb.name = memb.name.split('/', 1)[1]
                        tgz.extract(memb, self.dirn)

        finally:

            if os.path.isfile(tarpath):
                os.unlink(tarpath)

        # Remove aha:provision from cell.yaml if it exists and the iden differs.
        mnfo = s_common.yamlload(self.dirn, 'cell.yaml')
        if mnfo:
            provurl = mnfo.get('aha:provision', None)
            if provurl:
                murlinfo = s_telepath.chopurl(provurl)
                miden = murlinfo.get('path').strip('/')
                if miden != providen:
                    s_common.yamlpop('aha:provision', self.dirn, 'cell.yaml')
                    logger.debug('Removed aha:provision from cell.yaml')

        await self._bootProvConf(provconf)

        # Overwrite the prov.done file that may have come from
        # the upstream backup.
        with s_common.genfile(self.dirn, 'prov.done') as fd:
            fd.truncate(0)
            fd.write(providen.encode())

        logger.warning(f'Bootstrap mirror from: {murl} DONE!')

    async def getMirrorUrls(self):
        if self.ahaclient is None:
            raise s_exc.BadConfValu(mesg='Enumerating mirror URLs is only supported when AHA is configured')

        await self.ahaclient.waitready()

        mirrors = await self.ahaclient.getAhaSvcMirrors(self.ahasvcname)
        if mirrors is None:
            mesg = 'Service must be configured with AHA to enumerate mirror URLs'
            raise s_exc.NoSuchName(mesg=mesg, name=self.ahasvcname)

        return [f'aha://{svc["svcname"]}.{svc["svcnetw"]}' for svc in mirrors]

    @classmethod
    async def initFromArgv(cls, argv, outp=None):
        '''
        Cell launcher which does automatic argument parsing, environment variable resolution and Cell creation.

        Args:
            argv (list): A list of command line arguments to launch the Cell with.
            outp (s_ouput.OutPut): Optional, an output object. No longer used in the default implementation.

        Notes:
            This does the following items:
                - Create a Config object from the Cell class.
                - Creates an Argument Parser from the Cell class and Config object.
                - Parses the provided arguments.
                - Loads configuration data from the parsed options and environment variables.
                - Sets logging for the process.
                - Creates the Cell from the Cell Ctor.
                - Adds a Telepath listener, HTTPs port listeners and Telepath share names.
                - Returns the Cell.

        Returns:
            Cell: This returns an instance of the Cell.
        '''

        conf = cls.initCellConf()
        pars = cls.getArgParser(conf=conf)

        opts = pars.parse_args(argv)
        path = s_common.genpath(opts.dirn, 'cell.yaml')
        mods_path = s_common.genpath(opts.dirn, 'cell.mods.yaml')

        logconf = s_common.setlogging(logger, defval=opts.log_level,
                                      structlog=opts.structured_logging)

        await cls._initBootRestore(opts.dirn)

        try:
            conf.setdefault('_log_conf', logconf)
            conf.setConfFromOpts(opts)
            conf.setConfFromEnvs()
            conf.setConfFromFile(path)
            conf.setConfFromFile(mods_path, force=True)
        except:
            logger.exception(f'Error while bootstrapping cell config.')
            raise

        s_coro.set_pool_logging(logger, logconf=conf['_log_conf'])

        try:
            cell = await cls.anit(opts.dirn, conf=conf)
        except:
            logger.exception(f'Error starting cell at {opts.dirn}')
            raise

        try:

            if 'dmon:listen' not in cell.conf:
                await cell.dmon.listen(opts.telepath)
                logger.info(f'...{cell.getCellType()} API (telepath): {opts.telepath}')
            else:
                lisn = cell.conf.get('dmon:listen')
                if lisn is None:
                    lisn = cell.getLocalUrl()

                logger.info(f'...{cell.getCellType()} API (telepath): {lisn}')

            if 'https:port' not in cell.conf:
                await cell.addHttpsPort(opts.https)
                logger.info(f'...{cell.getCellType()} API (https): {opts.https}')
            else:
                port = cell.conf.get('https:port')
                if port is None:
                    logger.info(f'...{cell.getCellType()} API (https): disabled')
                else:
                    logger.info(f'...{cell.getCellType()} API (https): {port}')

            if opts.name is not None:
                cell.dmon.share(opts.name, cell)
                logger.info(f'...{cell.getCellType()} API (telepath name): {opts.name}')

        except (asyncio.CancelledError, Exception):
            await cell.fini()
            raise

        return cell

    @classmethod
    async def execmain(cls, argv, outp=None):
        '''
        The main entry point for running the Cell as an application.

        Args:
            argv (list): A list of command line arguments to launch the Cell with.
            outp (s_ouput.OutPut): Optional, an output object. No longer used in the default implementation.

        Notes:
            This coroutine waits until the Cell is fini'd or a SIGINT/SIGTERM signal is sent to the process.

        Returns:
            None.
        '''

        if outp is None:
            outp = s_output.stdout

        cell = await cls.initFromArgv(argv, outp=outp)

        await cell.main()

    async def _getCellUser(self, link, mesg):

        # check for a TLS client cert
        username = link.getTlsPeerCn()
        if username is not None:

            if username.find('@') != -1:
                userpart, hostpart = username.split('@', 1)
                if hostpart == self.conf.get('aha:network'):
                    user = await self.auth.getUserByName(userpart)
                    if user is not None:
                        if user.isLocked():
                            raise s_exc.AuthDeny(mesg=f'User ({userpart}) is locked.', user=user.iden, username=userpart)
                        return user

            user = await self.auth.getUserByName(username)
            if user is not None:
                if user.isLocked():
                    raise s_exc.AuthDeny(mesg=f'User ({username}) is locked.', user=user.iden, username=username)
                return user

            raise s_exc.NoSuchUser(mesg=f'TLS client cert User not found: {username}', username=username)

        auth = mesg[1].get('auth')
        if auth is None:

            anonuser = self.conf.get('auth:anon')
            if anonuser is None:
                raise s_exc.AuthDeny(mesg=f'Unable to find cell user ({anonuser})')

            user = await self.auth.getUserByName(anonuser)
            if user is None:
                raise s_exc.AuthDeny(mesg=f'Anon user ({anonuser}) is not found.', username=anonuser)

            if user.isLocked():
                raise s_exc.AuthDeny(mesg=f'Anon user ({anonuser}) is locked.', username=anonuser,
                                     user=user.iden)

            return user

        name, info = auth

        user = await self.auth.getUserByName(name)
        if user is None:
            raise s_exc.NoSuchUser(username=name, mesg=f'No such user: {name}.')

        # passwd None always fails...
        passwd = info.get('passwd')

        if not await user.tryPasswd(passwd):
            raise s_exc.AuthDeny(mesg='Invalid password', username=user.name, user=user.iden)

        return user

    async def getHealthCheck(self):
        health = s_health.HealthCheck(self.getCellIden())
        for func in self._health_funcs:
            await func(health)
        return health.pack()

    def addHealthFunc(self, func):
        '''Register a callback function to get a HealthCheck object.'''
        self._health_funcs.append(func)

    async def _cellHealth(self, health):
        pass

    async def getDmonSessions(self):
        return await self.dmon.getSessInfo()

    # ----- Change distributed Auth methods ----

    async def listHiveKey(self, path=None):
        if path is None:
            path = ()
        items = self.hive.dir(path)
        if items is None:
            return None
        return [item[0] for item in items]

    async def getHiveKeys(self, path):
        '''
        Return a list of (name, value) tuples for nodes under the path.
        '''
        items = self.hive.dir(path)
        if items is None:
            return ()

        return [(i[0], i[1]) for i in items]

    async def getHiveKey(self, path):
        '''
        Get the value of a key in the cell default hive
        '''
        return await self.hive.get(path)

    async def setHiveKey(self, path, valu):
        '''
        Set or change the value of a key in the cell default hive
        '''
        return await self.hive.set(path, valu, nexs=True)

    async def popHiveKey(self, path):
        '''
        Remove and return the value of a key in the cell default hive.

        Note:  this is for expert emergency use only.
        '''
        return await self.hive.pop(path, nexs=True)

    async def saveHiveTree(self, path=()):
        return await self.hive.saveHiveTree(path=path)

    async def loadHiveTree(self, tree, path=(), trim=False):
        '''
        Note:  this is for expert emergency use only.
        '''
        return await self._push('hive:loadtree', tree, path, trim)

    @s_nexus.Pusher.onPush('hive:loadtree')
    async def _onLoadHiveTree(self, tree, path, trim):
        return await self.hive.loadHiveTree(tree, path=path, trim=trim)

    @s_nexus.Pusher.onPushAuto('sync')
    async def sync(self):
        '''
        no-op mutable for testing purposes.  If I am follower, when this returns, I have received and applied all
        the writes that occurred on the leader before this call.
        '''
        return

    async def ps(self, user):
        isallowed = await self.isUserAllowed(user.iden, ('task', 'get'))

        retn = []
        for task in self.boss.ps():
            if (task.user.iden == user.iden) or isallowed:
                retn.append(task.pack())

        return retn

    async def kill(self, user, iden):
        perm = ('task', 'del')
        isallowed = await self.isUserAllowed(user.iden, perm)

        logger.info(f'User [{user.name}] Requesting task kill: {iden}')
        task = self.boss.get(iden)
        if task is None:
            logger.info(f'Task does not exist: {iden}')
            return False

        if (task.user.iden == user.iden) or isallowed:
            logger.info(f'Killing task: {iden}')
            await task.kill()
            logger.info(f'Task killed: {iden}')
            return True

        perm = '.'.join(perm)
        raise s_exc.AuthDeny(mesg=f'User ({user.name}) must have permission {perm} or own the task',
                             task=iden, user=user.iden, username=user.name, perm=perm)

    async def getCellInfo(self):
        '''
        Return metadata specific for the Cell.

        Notes:
            By default, this function returns information about the base Cell
            implementation, which reflects the base information in the Synapse
            Cell.

            It is expected that implementers override the following Class
            attributes in order to provide meaningful version information:

            ``COMMIT``  - A Git Commit
            ``VERSION`` - A Version tuple.
            ``VERSTRING`` - A Version string.

        Returns:
            Dict: A Dictionary of metadata.
        '''
        ret = {
            'synapse': {
                'commit': s_version.commit,
                'version': s_version.version,
                'verstring': s_version.verstring,
            },
            'cell': {
                'type': self.getCellType(),
                'iden': self.getCellIden(),
                'active': self.isactive,
                'ready': self.nexsroot.ready.is_set(),
                'commit': self.COMMIT,
                'version': self.VERSION,
                'verstring': self.VERSTRING,
                'cellvers': dict(self.cellvers.items()),
                'nexsindx': await self.getNexsIndx(),
                'uplink': self.nexsroot.miruplink.is_set(),
            },
            'features': {
                'tellready': True,
                'dynmirror': True,
            },
        }
        return ret

    async def getSystemInfo(self):
        '''
        Get info about the system in which the cell is running

        Returns:
            A dictionary with the following keys.  All size values are in bytes:
                - volsize - Volume where cell is running total space
                - volfree - Volume where cell is running free space
                - backupvolsize - Backup directory volume total space
                - backupvolfree - Backup directory volume free space
                - cellstarttime - Cell start time in epoch milliseconds
                - celluptime - Cell uptime in milliseconds
                - cellrealdisk - Cell's use of disk, equivalent to du
                - cellapprdisk - Cell's apparent use of disk, equivalent to ls -l
                - osversion - OS version/architecture
                - pyversion - Python version
                - totalmem - Total memory in the system
                - availmem - Available memory in the system
                - cpucount - Number of CPUs on system
        '''
        uptime = int((time.monotonic() - self.starttime) * 1000)
        disk = shutil.disk_usage(self.dirn)

        if self.backdirn:
            backupdisk = shutil.disk_usage(self.backdirn)
            backupvolsize, backupvolfree = backupdisk.total, backupdisk.free
        else:
            backupvolsize, backupvolfree = 0, 0

        myusage, myappusage = s_common.getDirSize(self.dirn)
        totalmem = s_thisplat.getTotalMemory()
        availmem = s_thisplat.getAvailableMemory()
        pyversion = platform.python_version()
        cpucount = multiprocessing.cpu_count()

        retn = {
            'volsize': disk.total,             # Volume where cell is running total bytes
            'volfree': disk.free,              # Volume where cell is running free bytes
            'backupvolsize': backupvolsize,    # Cell's backup directory volume total bytes
            'backupvolfree': backupvolfree,    # Cell's backup directory volume free bytes
            'cellstarttime': self.startms,     # cell start time in epoch millis
            'celluptime': uptime,              # cell uptime in ms
            'cellrealdisk': myusage,           # Cell's use of disk, equivalent to du
            'cellapprdisk': myappusage,        # Cell's apparent use of disk, equivalent to ls -l
            'osversion': platform.platform(),  # OS version/architecture
            'pyversion': pyversion,            # Python version
            'totalmem': totalmem,              # Total memory in the system
            'availmem': availmem,              # Available memory in the system
            'cpucount': cpucount,              # Number of CPUs on system
        }

        return retn

    @contextlib.asynccontextmanager
    async def getSpooledSet(self):
        async with await s_spooled.Set.anit(dirn=self.dirn, cell=self) as sset:
            yield sset<|MERGE_RESOLUTION|>--- conflicted
+++ resolved
@@ -1044,11 +1044,7 @@
         self.isactive = False
         self.inaugural = False
         self.activecoros = {}
-<<<<<<< HEAD
-        self.sockaddr = None  # Default value...
-=======
         self.sockaddr = None # Default value...
->>>>>>> 53d207ce
         self._checkspace = s_coro.Event()
 
         self.conf = self._initCellConf(conf)
@@ -1518,32 +1514,7 @@
         ahalead = self.conf.get('aha:leader')
         ahanetw = self.conf.get('aha:network')
 
-<<<<<<< HEAD
         ahainfo = await self._genAhaInfo()
-=======
-        runiden = await self.getCellRunId()
-        celliden = self.getCellIden()
-
-        ahainfo = self.conf.get('aha:svcinfo')
-        if ahainfo is None and turl is not None:
-
-            urlinfo = s_telepath.chopurl(turl)
-
-            urlinfo.pop('host', None)
-            if isinstance(self.sockaddr, tuple):
-                urlinfo['port'] = self.sockaddr[1]
-
-            ahainfo = {
-                'run': runiden,
-                'iden': celliden,
-                'leader': ahalead,
-                'urlinfo': urlinfo,
-                # if we are not active, then we are not ready
-                # until we confirm we are in the real-time window.
-                'ready': self.isactive,
-            }
-
->>>>>>> 53d207ce
         if ahainfo is None:
             return
 
