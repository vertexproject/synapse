--- conflicted
+++ resolved
@@ -528,13 +528,8 @@
             yield item
 
     @adminapi()
-<<<<<<< HEAD
-    async def issue(self, nexsiden: str, event: str, args, kwargs, *, meta=None):
-        return await self.cell.nexsroot.issue(nexsiden, event, args, kwargs, meta)
-=======
-    async def issue(self, nexsiden: str, event: str, args, kwargs, meta=None, wait=True):
+    async def issue(self, nexsiden: str, event: str, args, kwargs, *, meta=None, wait=True):
         return await self.cell.nexsroot.issue(nexsiden, event, args, kwargs, meta, wait=wait)
->>>>>>> 3a161918
 
     @adminapi(log=True)
     async def delAuthUser(self, name):
